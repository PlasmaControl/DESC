--- conflicted
+++ resolved
@@ -1293,11 +1293,7 @@
         name="Quadratic flux",
         jac_chunk_size=None,
         *,
-<<<<<<< HEAD
-        bs_chunk_size=10,
-=======
         bs_chunk_size=None,
->>>>>>> 13e60ce9
         **kwargs,
     ):
         from desc.geometry import FourierRZToroidalSurface
@@ -1475,7 +1471,7 @@
         coils). Default grid is determined by the specific MagneticField object, see
         the docs of that object's ``compute_magnetic_field`` method for more detail.
     field_fixed : bool
-        Whether or not to fix the magnetic field's DOFs during the optimization.
+        Whether to fix the magnetic field's DOFs during the optimization.
     bs_chunk_size : int or None
         Size to split Biot-Savart computation into chunks of evaluation points.
         If no chunking should be done or the chunk size is the full input
@@ -1509,11 +1505,7 @@
         field_fixed=False,
         jac_chunk_size=None,
         *,
-<<<<<<< HEAD
-        bs_chunk_size=10,
-=======
         bs_chunk_size=None,
->>>>>>> 13e60ce9
         **kwargs,
     ):
         if target is None and bounds is None:
@@ -1731,11 +1723,7 @@
         eq_fixed=False,
         jac_chunk_size=None,
         *,
-<<<<<<< HEAD
-        bs_chunk_size=10,
-=======
         bs_chunk_size=None,
->>>>>>> 13e60ce9
         **kwargs,
     ):
         if target is None and bounds is None:
