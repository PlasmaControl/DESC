"""Objectives for solving free boundary equilibria."""

import numpy as np
from scipy.constants import mu_0

from desc.backend import jnp
from desc.compute import get_params, get_profiles, get_transforms
from desc.compute.utils import _compute as compute_fun
from desc.grid import LinearGrid
from desc.integrals import DFTInterpolator, FFTInterpolator, virtual_casing_biot_savart
from desc.nestor import Nestor
from desc.objectives.objective_funs import _Objective, collect_docs
from desc.utils import (
    PRINT_WIDTH,
    Timer,
    errorif,
    parse_argname_change,
    setdefault,
    warnif,
)

from ..integrals.singularities import best_params, best_ratio
from .normalization import compute_scaling_factors


class VacuumBoundaryError(_Objective):
    """Target for free boundary conditions on LCFS for vacuum equilibrium.

    Computes the residuals of the following:

    𝐁ₒᵤₜ ⋅ 𝐧 = 0
    𝐁ₒᵤₜ² - 𝐁ᵢₙ² = 0

    Where 𝐁ᵢₙ is the total field inside the LCFS (from fixed boundary calculation)
    𝐁ₒᵤₜ is the total field outside the LCFS (from coils), and 𝐧 is the outward surface
    normal. All residuals are weighted by the local area element ||𝐞_θ × 𝐞_ζ|| Δθ Δζ

    (Technically for vacuum equilibria the second condition is redundant with the first,
    but including it makes things more robust).

    Parameters
    ----------
    eq : Equilibrium
        Equilibrium that will be optimized to satisfy the Objective.
    field : MagneticField
        External field produced by coils or other sources outside the plasma.
    eval_grid : Grid, optional
        Collocation grid containing the nodes to evaluate error at. Should be at rho=1.
        Defaults to ``LinearGrid(M=eq.M_grid, N=eq.N_grid)``
    field_grid : Grid, optional
        Grid used to discretize field. Defaults to the default grid for given field.
    field_fixed : bool
        Whether to assume the field is fixed. For free boundary solve, should
        be fixed. For single stage optimization, should be False (default).
    bs_chunk_size : int or None
        Size to split Biot-Savart computation into chunks of evaluation points.
        If no chunking should be done or the chunk size is the full input
        then supply ``None``.

    """

    __doc__ = __doc__.rstrip() + collect_docs(
        target_default="``target=0``.", bounds_default="``target=0``."
    )

    _scalar = False
    _linear = False
    _print_value_fmt = "Boundary Error: "
    _units = "(T*m^2, T^2*m^2)"
    _coordinates = "rtz"

    def __init__(
        self,
        eq,
        field,
        target=None,
        bounds=None,
        weight=1,
        normalize=True,
        normalize_target=True,
        loss_function=None,
        deriv_mode="auto",
        eval_grid=None,
        field_grid=None,
        field_fixed=False,
        name="Vacuum boundary error",
        jac_chunk_size=None,
<<<<<<< HEAD
        device_id=0,
=======
        *,
        bs_chunk_size=None,
>>>>>>> 3ad1bf00
        **kwargs,
    ):
        eval_grid = parse_argname_change(eval_grid, kwargs, "grid", "eval_grid")
        if target is None and bounds is None:
            target = 0
        self._eval_grid = eval_grid
        self._eq = eq
        self._field = field
        self._field_grid = field_grid
        self._field_fixed = field_fixed
        self._bs_chunk_size = bs_chunk_size
        super().__init__(
            things=[eq] if field_fixed else [eq, field],
            target=target,
            bounds=bounds,
            weight=weight,
            normalize=normalize,
            normalize_target=normalize_target,
            loss_function=loss_function,
            deriv_mode=deriv_mode,
            name=name,
            jac_chunk_size=jac_chunk_size,
            device_id=device_id,
        )

    def build(self, use_jit=True, verbose=1):
        """Build constant arrays.

        Parameters
        ----------
        use_jit : bool, optional
            Whether to just-in-time compile the objective and derivatives.
        verbose : int, optional
            Level of output.

        """
        eq = self.things[0]
        if self._eval_grid is None:
            grid = LinearGrid(
                rho=np.array([1.0]), M=eq.M_grid, N=eq.N_grid, NFP=eq.NFP, sym=False
            )
        else:
            grid = self._eval_grid

        data = eq.compute(["p", "current"])
        pres = np.max(np.abs(data["p"]))
        curr = np.max(np.abs(data["current"]))
        errorif(
            not np.all(grid.nodes[:, 0] == 1.0),
            ValueError,
            "grid contains nodes not on rho=1",
        )
        warnif(
            pres > 1e-8,
            UserWarning,
            f"Pressure is non-zero (max {pres} Pa), "
            + "VacuumBoundaryError will be incorrect.",
        )
        warnif(
            curr > 1e-8,
            UserWarning,
            f"Current is non-zero (max {curr} A), "
            + "VacuumBoundaryError will be incorrect.",
        )

        self._eq_data_keys = [
            "B",
            "R",
            "phi",
            "Z",
            "n_rho",
            "|e_theta x e_zeta|",
        ]

        timer = Timer()
        if verbose > 0:
            print("Precomputing transforms")
        timer.start("Precomputing transforms")

        profiles = get_profiles(self._eq_data_keys, obj=eq, grid=grid)
        transforms = get_transforms(self._eq_data_keys, obj=eq, grid=grid)

        self._constants = {
            "transforms": transforms,
            "profiles": profiles,
            "field": self._field,
            "quad_weights": np.sqrt(np.tile(transforms["grid"].weights, 2)),
        }

        timer.stop("Precomputing transforms")
        if verbose > 1:
            timer.disp("Precomputing transforms")

        self._dim_f = 2 * grid.num_nodes

        if self._normalize:
            scales = compute_scaling_factors(eq)
            Bn_norm = np.ones(grid.num_nodes) * scales["B"] * scales["R0"] * scales["a"]
            B2_norm = (
                np.ones(grid.num_nodes) * scales["B"] ** 2 * scales["R0"] * scales["a"]
            )
            self._normalization = np.concatenate([Bn_norm, B2_norm])

        super().build(use_jit=use_jit, verbose=verbose)

    def compute(self, eq_params, field_params=None, constants=None):
        """Compute boundary force error.

        Parameters
        ----------
        eq_params : dict
            Dictionary of equilibrium degrees of freedom, eg Equilibrium.params_dict
        field_params : dict
            Dictionary of field parameters, if field is not fixed.
        constants : dict
            Dictionary of constant data, eg transforms, profiles etc. Defaults to
            self.constants

        Returns
        -------
        f : ndarray
            Boundary error. First half is √g𝐁⋅𝐧 in T*m^2, second half is
            √g[[B²]] in T^2*m^2.

        """
        if constants is None:
            constants = self.constants
        data = compute_fun(
            "desc.equilibrium.equilibrium.Equilibrium",
            self._eq_data_keys,
            params=eq_params,
            transforms=constants["transforms"],
            profiles=constants["profiles"],
        )
        x = jnp.array([data["R"], data["phi"], data["Z"]]).T
        # can always pass in field params. If they're None, it just uses the
        # defaults for the given field.
        Bext = constants["field"].compute_magnetic_field(
            x,
            source_grid=self._field_grid,
            basis="rpz",
            params=field_params,
            chunk_size=self._bs_chunk_size,
        )
        Bex_total = Bext
        Bin_total = data["B"]
        Bn = jnp.sum(Bex_total * data["n_rho"], axis=-1)

        bsq_out = jnp.sum(Bex_total * Bex_total, axis=-1)
        bsq_in = jnp.sum(Bin_total * Bin_total, axis=-1)

        g = data["|e_theta x e_zeta|"]
        Bn_err = Bn * g
        Bsq_err = (bsq_in - bsq_out) * g
        return jnp.concatenate([Bn_err, Bsq_err])

    def print_value(self, args, args0=None, **kwargs):
        """Print the value of the objective."""
        # this objective is really 2 residuals concatenated so its helpful to print
        # them individually
        f = self.compute_unscaled(*args, **kwargs)
        f0 = self.compute_unscaled(*args0, **kwargs) if args0 is not None else f
        # try to do weighted mean if possible
        constants = kwargs.get("constants", self.constants)
        if constants is None:
            w = jnp.ones_like(f)
        else:
            w = constants["quad_weights"]

        abserr = jnp.all(self.target == 0)
        pre_width = len("Maximum absolute ") if abserr else len("Maximum ")

        def _print(fmt, fmax, fmin, fmean, f0max, f0min, f0mean, norm, units):

            print(
                "Maximum "
                + ("absolute " if abserr else "")
                + fmt.format(f0max, fmax)
                + units
            )
            print(
                "Minimum "
                + ("absolute " if abserr else "")
                + fmt.format(f0min, fmin)
                + units
            )
            print(
                "Average "
                + ("absolute " if abserr else "")
                + fmt.format(f0mean, fmean)
                + units
            )

            if self._normalize and units != "(dimensionless)":
                print(
                    "Maximum "
                    + ("absolute " if abserr else "")
                    + fmt.format(f0max / norm, fmax / norm)
                    + "(normalized)"
                )
                print(
                    "Minimum "
                    + ("absolute " if abserr else "")
                    + fmt.format(f0min / norm, fmin / norm)
                    + "(normalized)"
                )
                print(
                    "Average "
                    + ("absolute " if abserr else "")
                    + fmt.format(f0mean / norm, fmean / norm)
                    + "(normalized)"
                )

        formats = [
            "Boundary normal field error: ",
            "Boundary magnetic pressure error: ",
        ]
        units = ["(T*m^2)", "(T^2*m^2)"]
        nn = f.size // 2
        norms = [self.normalization[0], self.normalization[nn]]
        for i, (fmt, norm, units) in enumerate(zip(formats, norms, units)):
            fi = f[i * nn : (i + 1) * nn]
            f0i = f0[i * nn : (i + 1) * nn]
            # target == 0 probably indicates f is some sort of error metric,
            # mean abs makes more sense than mean
            fi = jnp.abs(fi) if abserr else fi
            f0i = jnp.abs(f0i) if abserr else f0i
            wi = w[i * nn : (i + 1) * nn]
            fmax = jnp.max(fi)
            fmin = jnp.min(fi)
            fmean = jnp.mean(fi * wi) / jnp.mean(wi)

            f0max = jnp.max(f0i)
            f0min = jnp.min(f0i)
            f0mean = jnp.mean(f0i * wi) / jnp.mean(wi)
            fmt = (
                f"{fmt:<{PRINT_WIDTH-pre_width}}" + "{:10.3e}  -->  {:10.3e} "
                if args0 is not None
                else f"{fmt:<{PRINT_WIDTH-pre_width}}" + "{:10.3e} "
            )
            _print(fmt, fmax, fmin, fmean, f0max, f0min, f0mean, norm, units)


class BoundaryError(_Objective):
    """Target for free boundary conditions on LCFS for finite beta equilibrium.

    Computes the residual of the following:

    𝐁ₒᵤₜ ⋅ 𝐧 = 0
    𝐁ₒᵤₜ² - 𝐁ᵢₙ² - p = 0
    μ₀∇Φ − 𝐧 × [𝐁ₒᵤₜ − 𝐁ᵢₙ]

    Where 𝐁ᵢₙ is the total field inside the LCFS (from fixed boundary calculation)
    𝐁ₒᵤₜ is the total field outside the LCFS (from coils and virtual casing principle),
    𝐧 is the outward surface normal, p is the plasma pressure, and Φ is the surface
    current potential on the LCFS. All residuals are weighted by the local area
    element ||𝐞_θ × 𝐞_ζ|| Δθ Δζ

    The third equation is only included if a sheet current is supplied by making
    the ``equilibrium.surface`` object a FourierCurrentPotentialField, otherwise it
    is trivially satisfied. If it is known that the external field accurately reproduces
    the target equilibrium with low normal field error and pressure at the edge is zero,
    then the sheet current will generally be negligible and can be omitted to save
    effort.

    This objective also works for vacuum equilibria, though in that case
    VacuumBoundaryError will be much faster as it avoids the singular virtual casing
    integral.

    Parameters
    ----------
    eq : Equilibrium
        Equilibrium that will be optimized to satisfy the Objective.
    field : MagneticField
        External field produced by coils.
    s : int or tuple[int]
        Hyperparameter for the singular integration scheme.
        ``s`` is roughly equal to the size of the local singular grid with
        respect to the global grid. More precisely the local singular grid
        is an ``st`` × ``sz`` subset of the full domain (θ,ζ) ∈ [0, 2π)² of
        ``source_grid``. That is a subset of
        ``source_grid.num_theta`` × ``source_grid.num_zeta*source_grid.NFP``.
        If given an integer then ``st=s``, ``sz=s``, otherwise ``st=s[0]``, ``sz=s[1]``.
    q : int
        Order of integration on the local singular grid.
    source_grid, eval_grid : Grid, optional
        Collocation grid containing the nodes to evaluate at for source terms for Biot-
        Savart integral and where to evaluate errors. ``source_grid`` should not be
        stellarator symmetric, and both should be at rho=1.
        Defaults to ``LinearGrid(M=eq.M_grid, N=eq.N_grid)`` for both.
    field_grid : Grid, optional
        Grid used to discretize field. Defaults to default grid for given field.
    field_fixed : bool
        Whether to assume the field is fixed. For free boundary solve, should
        be fixed. For single stage optimization, should be False (default).
    chunk_size : int or None
        Size to split singular integral computation into chunks.
        If no chunking should be done or the chunk size is the full input
        then supply ``None``. Default is ``1``.
    bs_chunk_size : int or None
        Size to split Biot-Savart computation into chunks of evaluation points.
        If no chunking should be done or the chunk size is the full input
        then supply ``None``.

    """

    __doc__ = __doc__.rstrip() + collect_docs(
        target_default="``target=0``.", bounds_default="``target=0``."
    )
    __doc__ += """
    Examples
    --------
    Assigning a surface current to the equilibrium:

    .. code-block:: python

        from desc.magnetic_fields import FourierCurrentPotentialField
        # turn the regular FourierRZToroidalSurface into a current potential on the
        # last closed flux surface
        eq.surface = FourierCurrentPotentialField.from_surface(eq.surface,
                                                              M_Phi=eq.M,
                                                              N_Phi=eq.N,
                                                              )
        objective = BoundaryError(eq, field)

    """

    _scalar = False
    _linear = False
    _print_value_fmt = "Boundary Error: "
    _units = "(T*m^2, T^2*m^2, T*m^2)"

    _coordinates = "rtz"

    def __init__(
        self,
        eq,
        field,
        target=None,
        bounds=None,
        weight=1,
        normalize=True,
        normalize_target=True,
        loss_function=None,
        deriv_mode="auto",
        s=None,
        q=None,
        source_grid=None,
        eval_grid=None,
        field_grid=None,
        field_fixed=False,
        chunk_size=1,
        name="Boundary error",
        jac_chunk_size=None,
<<<<<<< HEAD
        device_id=0,
=======
        *,
        bs_chunk_size=None,
>>>>>>> 3ad1bf00
        **kwargs,
    ):
        if target is None and bounds is None:
            target = 0
        self._source_grid = source_grid
        self._eval_grid = eval_grid
        self._st, self._sz = s if isinstance(s, (tuple, list)) else (s, s)
        self._q = q
        self._field = field
        self._field_grid = field_grid
        self._chunk_size = parse_argname_change(
            chunk_size, kwargs, "loop", "chunk_size"
        )
        if self._chunk_size == 0:
            self._chunk_size = None
        self._bs_chunk_size = bs_chunk_size
        self._sheet_current = hasattr(eq.surface, "Phi_mn")
        if field_fixed:
            things = [eq]
        else:
            things = [eq, field]

        super().__init__(
            things=things,
            target=target,
            bounds=bounds,
            weight=weight,
            normalize=normalize,
            normalize_target=normalize_target,
            loss_function=loss_function,
            deriv_mode=deriv_mode,
            name=name,
            jac_chunk_size=jac_chunk_size,
            device_id=device_id,
        )

    def build(self, use_jit=True, verbose=1):
        """Build constant arrays.

        Parameters
        ----------
        use_jit : bool, optional
            Whether to just-in-time compile the objective and derivatives.
        verbose : int, optional
            Level of output.

        """
        eq = self.things[0]

        if self._source_grid is None:
            # for axisymmetry we still need to know about toroidal effects, so its
            # cheapest to pretend there are extra field periods
            source_grid = LinearGrid(
                rho=np.array([1.0]),
                M=eq.M_grid,
                N=eq.N_grid,
                NFP=eq.NFP if eq.N > 0 else 64,
                sym=False,
            )
        else:
            source_grid = self._source_grid

        if self._eval_grid is None:
            eval_grid = source_grid
        else:
            eval_grid = self._eval_grid

        self._use_same_grid = eval_grid.equiv(source_grid)

        errorif(
            not np.all(source_grid.nodes[:, 0] == 1.0),
            ValueError,
            "source_grid contains nodes not on rho=1",
        )
        errorif(
            not np.all(eval_grid.nodes[:, 0] == 1.0),
            ValueError,
            "eval_grid contains nodes not on rho=1",
        )
        errorif(
            source_grid.sym,
            ValueError,
            "Source grids for singular integrals must be non-symmetric",
        )

        if self._st is None or self._sz is None or self._q is None:
            ratio_data = eq.compute(
                ["|e_theta x e_zeta|", "e_theta", "e_zeta"], grid=source_grid
            )
            st, sz, q = best_params(source_grid, best_ratio(ratio_data))
            self._st = setdefault(self._st, st)
            self._sz = setdefault(self._sz, sz)
            self._q = setdefault(self._q, q)

        try:
            interpolator = FFTInterpolator(
                eval_grid, source_grid, self._st, self._sz, self._q
            )
        except AssertionError as e:
            warnif(
                True,
                msg="Could not build fft interpolator, switching to dft which is slow."
                "\nReason: " + str(e),
            )
            interpolator = DFTInterpolator(
                eval_grid, source_grid, self._st, self._sz, self._q
            )

        edge_pres = np.max(np.abs(eq.compute("p", grid=eval_grid)["p"]))
        warnif(
            (edge_pres * mu_0 > 1e-6) and not self._sheet_current,
            UserWarning,
            f"Boundary pressure is nonzero (max {edge_pres} Pa), "
            + "a sheet current should be included.",
        )

        self._eq_data_keys = [
            "K_vc",
            "B",
            "|B|^2",
            "R",
            "phi",
            "Z",
            "e^rho",
            "n_rho",
            "|e_theta x e_zeta|",
            "p",
        ]

        timer = Timer()
        if verbose > 0:
            print("Precomputing transforms")
        timer.start("Precomputing transforms")

        source_profiles = get_profiles(self._eq_data_keys, obj=eq, grid=source_grid)
        source_transforms = get_transforms(self._eq_data_keys, obj=eq, grid=source_grid)
        if self._use_same_grid:
            eval_profiles = source_profiles
            eval_transforms = source_transforms
        else:
            eval_profiles = get_profiles(self._eq_data_keys, obj=eq, grid=eval_grid)
            eval_transforms = get_transforms(self._eq_data_keys, obj=eq, grid=eval_grid)

        neq = 3 if self._sheet_current else 2  # number of equations we're using

        self._constants = {
            "eval_transforms": eval_transforms,
            "eval_profiles": eval_profiles,
            "source_transforms": source_transforms,
            "source_profiles": source_profiles,
            "interpolator": interpolator,
            "field": self._field,
            "quad_weights": np.sqrt(np.tile(eval_transforms["grid"].weights, neq)),
        }

        if self._sheet_current:
            self._sheet_data_keys = ["K"]
            self._constants["sheet_source_transforms"] = get_transforms(
                self._sheet_data_keys, obj=eq.surface, grid=source_grid
            )
            self._constants["sheet_eval_transforms"] = (
                self._constants["sheet_source_transforms"]
                if self._use_same_grid
                else get_transforms(
                    self._sheet_data_keys, obj=eq.surface, grid=eval_grid
                )
            )

        timer.stop("Precomputing transforms")
        if verbose > 1:
            timer.disp("Precomputing transforms")

        self._dim_f = neq * eval_grid.num_nodes

        if self._normalize:
            scales = compute_scaling_factors(eq)
            Bn_norm = (
                np.ones(eval_grid.num_nodes) * scales["B"] * scales["R0"] * scales["a"]
            )
            B2_norm = (
                np.ones(eval_grid.num_nodes)
                * scales["B"] ** 2
                * scales["R0"]
                * scales["a"]
            )
            self._normalization = np.concatenate([Bn_norm, B2_norm])
            if self._sheet_current:
                self._normalization = np.concatenate([self._normalization, Bn_norm])

        super().build(use_jit=use_jit, verbose=verbose)

    def compute(self, eq_params, field_params=None, constants=None):
        """Compute boundary force error.

        Parameters
        ----------
        eq_params : dict
            Dictionary of equilibrium degrees of freedom, eg Equilibrium.params_dict
        field_params : dict
            Dictionary of field parameters, if field is not fixed.
        constants : dict
            Dictionary of constant data, eg transforms, profiles etc. Defaults to
            self.constants

        Returns
        -------
        f : ndarray
            Boundary error. First half is √g𝐁⋅𝐧 in T*m^2, second half is
            √g[[B² + 2μ₀p]] in T^2*m^2. If sheet current is included, third half is
            √g||μ₀𝐊 − 𝐧 × [𝐁]|| in T*m^2

        """
        if constants is None:
            constants = self.constants
        source_data = compute_fun(
            "desc.equilibrium.equilibrium.Equilibrium",
            self._eq_data_keys,
            params=eq_params,
            transforms=constants["source_transforms"],
            profiles=constants["source_profiles"],
        )
        eval_data = (
            source_data
            if self._use_same_grid
            else compute_fun(
                "desc.equilibrium.equilibrium.Equilibrium",
                self._eq_data_keys,
                params=eq_params,
                transforms=constants["eval_transforms"],
                profiles=constants["eval_profiles"],
            )
        )
        if self._sheet_current:
            p = "desc.magnetic_fields._current_potential.FourierCurrentPotentialField"
            sheet_params = {
                "R_lmn": eq_params["Rb_lmn"],
                "Z_lmn": eq_params["Zb_lmn"],
                "I": eq_params["I"],
                "G": eq_params["G"],
                "Phi_mn": eq_params["Phi_mn"],
            }
            sheet_source_data = compute_fun(
                p,
                self._sheet_data_keys,
                params=sheet_params,
                transforms=constants["sheet_source_transforms"],
                profiles={},
            )
            sheet_eval_data = (
                sheet_source_data
                if self._use_same_grid
                else compute_fun(
                    p,
                    self._sheet_data_keys,
                    params=sheet_params,
                    transforms=constants["sheet_eval_transforms"],
                    profiles={},
                )
            )
            source_data["K_vc"] += sheet_source_data["K"]

        Bplasma = virtual_casing_biot_savart(
            eval_data,
            source_data,
            constants["interpolator"],
            chunk_size=self._chunk_size,
        )
        # need extra factor of B/2 bc we're evaluating on plasma surface
        Bplasma = Bplasma + eval_data["B"] / 2
        x = jnp.array([eval_data["R"], eval_data["phi"], eval_data["Z"]]).T
        # can always pass in field params. If they're None, it just uses the
        # defaults for the given field.
        Bext = constants["field"].compute_magnetic_field(
            x,
            source_grid=self._field_grid,
            basis="rpz",
            params=field_params,
            chunk_size=self._bs_chunk_size,
        )
        Bex_total = Bext + Bplasma
        Bin_total = eval_data["B"]
        Bn = jnp.sum(Bex_total * eval_data["n_rho"], axis=-1)

        bsq_out = jnp.sum(Bex_total * Bex_total, axis=-1)
        bsq_in = jnp.sum(Bin_total * Bin_total, axis=-1)

        g = eval_data["|e_theta x e_zeta|"]
        Bn_err = Bn * g
        Bsq_err = (bsq_in + eval_data["p"] * (2 * mu_0) - bsq_out) * g
        Bjump = Bex_total - Bin_total
        if self._sheet_current:
            Kerr = mu_0 * sheet_eval_data["K"] - jnp.cross(eval_data["n_rho"], Bjump)
            Kerr = jnp.linalg.norm(Kerr, axis=-1) * g
            return jnp.concatenate([Bn_err, Bsq_err, Kerr])
        else:
            return jnp.concatenate([Bn_err, Bsq_err])

    def print_value(self, args, args0=None, **kwargs):
        """Print the value of the objective."""
        # this objective is really 3 residuals concatenated so its helpful to print
        # them individually
        f = self.compute_unscaled(*args, **kwargs)
        f0 = self.compute_unscaled(*args0, **kwargs) if args0 is not None else f
        # try to do weighted mean if possible
        constants = kwargs.get("constants", self.constants)
        if constants is None:
            w = jnp.ones_like(f)
        else:
            w = constants["quad_weights"]

        abserr = jnp.all(self.target == 0)
        pre_width = len("Maximum absolute ") if abserr else len("Maximum ")

        def _print(fmt, fmax, fmin, fmean, f0max, f0min, f0mean, norm, unit):

            print(
                "Maximum "
                + ("absolute " if abserr else "")
                + fmt.format(f0max, fmax)
                + unit
            )
            print(
                "Minimum "
                + ("absolute " if abserr else "")
                + fmt.format(f0min, fmin)
                + unit
            )
            print(
                "Average "
                + ("absolute " if abserr else "")
                + fmt.format(f0mean, fmean)
                + unit
            )

            if self._normalize and units != "(dimensionless)":
                print(
                    "Maximum "
                    + ("absolute " if abserr else "")
                    + fmt.format(f0max / norm, fmax / norm)
                    + "(normalized)"
                )
                print(
                    "Minimum "
                    + ("absolute " if abserr else "")
                    + fmt.format(f0min / norm, fmin / norm)
                    + "(normalized)"
                )
                print(
                    "Average "
                    + ("absolute " if abserr else "")
                    + fmt.format(f0mean / norm, fmean / norm)
                    + "(normalized)"
                )

        formats = [
            "Boundary normal field error: ",
            "Boundary magnetic pressure error: ",
            "Boundary field jump error: ",
        ]
        units = ["(T*m^2)", "(T^2*m^2)", "(T*m^2)"]
        if self._sheet_current:
            nn = f.size // 3
            norms = [
                self.normalization[0],
                self.normalization[nn],
                self.normalization[-1],
            ]
        else:
            nn = f.size // 2
            formats = formats[:-1]
            units = units[:-1]
            norms = [self.normalization[0], self.normalization[nn]]
        for i, (fmt, norm, unit) in enumerate(zip(formats, norms, units)):
            fi = f[i * nn : (i + 1) * nn]
            f0i = f0[i * nn : (i + 1) * nn]
            # target == 0 probably indicates f is some sort of error metric,
            # mean abs makes more sense than mean
            fi = jnp.abs(fi) if abserr else fi
            f0i = jnp.abs(f0i) if abserr else fi
            wi = w[i * nn : (i + 1) * nn]
            fmax = jnp.max(fi)
            fmin = jnp.min(fi)
            fmean = jnp.mean(fi * wi) / jnp.mean(wi)

            f0max = jnp.max(f0i)
            f0min = jnp.min(f0i)
            f0mean = jnp.mean(f0i * wi) / jnp.mean(wi)
            fmt = (
                f"{fmt:<{PRINT_WIDTH-pre_width}}" + "{:10.3e}  -->  {:10.3e} "
                if args0 is not None
                else f"{fmt:<{PRINT_WIDTH-pre_width}}" + "{:10.3e} "
            )
            _print(fmt, fmax, fmin, fmean, f0max, f0min, f0mean, norm, unit)


class BoundaryErrorNESTOR(_Objective):
    """Pressure balance across LCFS.

    Uses NESTOR algorithm to compute B_vac such that (B_vac + B_coil)*n=0,
    then calculates the pressure mismatch across the boundary:

        1/2mu0*(B_vac + B_coil)^2 - 1/2mu0*B_plasma^2 - p

    Residuals are weighted by the local area element ||𝐞_θ × 𝐞_ζ|| Δθ Δζ

    Note: This objective is still experimental and may not work in all cases.
    Recommend using ``BoundaryError`` or ``VacuumBoundaryError``

    Parameters
    ----------
    eq : Equilibrium
        Equilibrium that will be optimized to satisfy the Objective.
    field : MagneticField
        External field produced by coils.
    mf, nf : integer
        maximum poloidal and toroidal mode numbers to use for NESTOR scalar potential.
    ntheta, nzeta : int
        number of grid points in poloidal, toroidal directions to use in NESTOR.
    field_grid : Grid, optional
        Grid used to discretize field.

    """

    __doc__ = __doc__.rstrip() + collect_docs(
        target_default="``target=0``.", bounds_default="``target=0``."
    )

    _scalar = False
    _linear = False
    _print_value_fmt = "Boundary magnetic pressure error: "
    _units = "(T^2*m^2)"
    _coordinates = "rtz"

    def __init__(
        self,
        eq,
        field,
        target=None,
        bounds=None,
        weight=1,
        mf=None,
        nf=None,
        ntheta=None,
        nzeta=None,
        field_grid=None,
        normalize=True,
        normalize_target=True,
        loss_function=None,
        deriv_mode="auto",
        name="NESTOR Boundary",
        jac_chunk_size=None,
        device_id=0,
    ):
        if target is None and bounds is None:
            target = 0
        self.mf = mf
        self.nf = nf
        self.ntheta = ntheta
        self.nzeta = nzeta
        self.field = field
        self.field_grid = field_grid
        super().__init__(
            things=eq,
            target=target,
            bounds=bounds,
            weight=weight,
            normalize=normalize,
            normalize_target=normalize_target,
            loss_function=loss_function,
            deriv_mode=deriv_mode,
            name=name,
            jac_chunk_size=jac_chunk_size,
            device_id=device_id,
        )

    def build(self, use_jit=True, verbose=1):
        """Build constant arrays.

        Parameters
        ----------
        use_jit : bool, optional
            Whether to just-in-time compile the objective and derivatives.
        verbose : int, optional
            Level of output.

        """
        eq = self.things[0]
        self.mf = eq.M + 1 if self.mf is None else self.mf
        self.nf = eq.N if self.nf is None else self.nf
        self.ntheta = 4 * eq.M + 1 if self.ntheta is None else self.ntheta
        self.nzeta = 4 * eq.N + 1 if self.nzeta is None else self.nzeta

        nest = Nestor(
            eq,
            self.field,
            self.mf,
            self.nf,
            self.ntheta,
            self.nzeta,
            self.field_grid,
        )
        self.grid = LinearGrid(rho=1, theta=self.ntheta, zeta=self.nzeta, NFP=eq.NFP)
        self._data_keys = ["current", "|B|^2", "p", "|e_theta x e_zeta|"]
        self._args = get_params(
            self._data_keys,
            obj="desc.equilibrium.equilibrium.Equilibrium",
            has_axis=False,
        )

        timer = Timer()
        if verbose > 0:
            print("Precomputing transforms")
        timer.start("Precomputing transforms")

        profiles = get_profiles(self._data_keys, obj=eq, grid=self.grid)
        transforms = get_transforms(self._data_keys, obj=eq, grid=self.grid)

        self._constants = {
            "profiles": profiles,
            "transforms": transforms,
            "field": self.field,
            "nestor": nest,
            "quad_weights": np.sqrt(transforms["grid"].weights),
        }

        timer.stop("Precomputing transforms")
        if verbose > 1:
            timer.disp("Precomputing transforms")

        self._dim_f = self.grid.num_nodes

        if self._normalize:
            scales = compute_scaling_factors(eq)
            self._normalization = scales["B"] ** 2 * scales["R0"] * scales["a"]

        super().build(use_jit=use_jit, verbose=verbose)

    def compute(self, params, constants=None):
        """Compute boundary magnetic pressure error.

        Parameters
        ----------
        params : dict
            Dictionary of equilibrium degrees of freedom, eg Equilibrium.params_dict
        constants : dict
            Dictionary of constant data, eg transforms, profiles etc. Defaults to
            self.constants

        Returns
        -------
        f : ndarray
            Boundary magnetic pressure error (T^2*m^2).

        """
        if constants is None:
            constants = self.constants
        data = compute_fun(
            "desc.equilibrium.equilibrium.Equilibrium",
            self._data_keys,
            params=params,
            transforms=constants["transforms"],
            profiles=constants["profiles"],
        )

        ctor = jnp.mean(data["current"])
        out = constants["nestor"].compute(params["R_lmn"], params["Z_lmn"], ctor)
        grid = constants["nestor"]._Rb_transform.grid
        bsq = out[1]["|B|^2"].reshape(grid.num_zeta, grid.num_theta).T.flatten()
        bv = bsq

        bp = data["|B|^2"]
        g = data["|e_theta x e_zeta|"]
        return (bv - bp - data["p"] * (2 * mu_0)) * g<|MERGE_RESOLUTION|>--- conflicted
+++ resolved
@@ -85,12 +85,9 @@
         field_fixed=False,
         name="Vacuum boundary error",
         jac_chunk_size=None,
-<<<<<<< HEAD
         device_id=0,
-=======
         *,
         bs_chunk_size=None,
->>>>>>> 3ad1bf00
         **kwargs,
     ):
         eval_grid = parse_argname_change(eval_grid, kwargs, "grid", "eval_grid")
@@ -445,12 +442,9 @@
         chunk_size=1,
         name="Boundary error",
         jac_chunk_size=None,
-<<<<<<< HEAD
         device_id=0,
-=======
         *,
         bs_chunk_size=None,
->>>>>>> 3ad1bf00
         **kwargs,
     ):
         if target is None and bounds is None:
