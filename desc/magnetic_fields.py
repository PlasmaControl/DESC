--- conflicted
+++ resolved
@@ -7,12 +7,8 @@
 import matplotlib.pyplot as plt
 import numpy as np
 from interpax import approx_df, interp2d, interp3d
-<<<<<<< HEAD
-from netCDF4 import Dataset
+from netCDF4 import Dataset, chartostring, stringtochar
 from scipy.constants import mu_0
-=======
-from netCDF4 import Dataset, chartostring, stringtochar
->>>>>>> 588f1b92
 
 from desc.backend import fori_loop, jit, jnp, odeint, sign
 from desc.basis import DoubleFourierSeries
@@ -1915,11 +1911,7 @@
         )  # make sure surface and Phi basis NFP are the same
 
     def compute_magnetic_field(
-<<<<<<< HEAD
-        self, coords, params=None, basis="rpz", grid=None, data=None
-=======
-        self, coords, params=None, basis="rpz", source_grid=None
->>>>>>> 588f1b92
+        self, coords, params=None, basis="rpz", source_grid=None, data=None
     ):
         """Compute magnetic field at a set of points.
 
@@ -1930,18 +1922,12 @@
         params : dict or array-like of dict, optional
             Dictionary of optimizable parameters, eg field.params_dict.
         basis : {"rpz", "xyz"}
-<<<<<<< HEAD
-            basis for input coordinates and returned magnetic field
-        grid : Grid,
-            grid upon which to evaluate the surface current density K
-        data: dict
-            dictionary of any precomputed quantities needed by this function.
-
-=======
             Basis for input coordinates and returned magnetic field.
         source_grid : Grid, int or None or array-like, optional
             Source grid upon which to evaluate the surface current density K.
->>>>>>> 588f1b92
+        data: dict
+            dictionary of any precomputed quantities needed by this function.
+
 
         Returns
         -------
@@ -1949,11 +1935,7 @@
             magnetic field at specified points
 
         """
-<<<<<<< HEAD
-        return _compute_magnetic_field_from_CurrentPotentialField(
-            field=self, coords=coords, params=params, basis=basis, grid=grid, data=data
-=======
-        coords = coords or LinearGrid(
+        source_grid = source_grid or LinearGrid(
             M=self._M_Phi * 4 + 1, N=self._N_Phi * 4 + 1, NFP=self.NFP
         )
         return _compute_magnetic_field_from_CurrentPotentialField(
@@ -1962,7 +1944,7 @@
             params=params,
             basis=basis,
             source_grid=source_grid,
->>>>>>> 588f1b92
+            data=data,
         )
 
     @classmethod
@@ -2718,11 +2700,7 @@
 
 
 def _compute_magnetic_field_from_CurrentPotentialField(
-<<<<<<< HEAD
-    field, coords, params=None, basis="rpz", grid=None, data=None
-=======
-    field, coords, params=None, basis="rpz", source_grid=None
->>>>>>> 588f1b92
+    field, coords, params=None, basis="rpz", source_grid=None, data=None
 ):
     """Compute magnetic field at a set of points.
 
@@ -2752,11 +2730,7 @@
     coords = jnp.atleast_2d(coords)
     if basis == "rpz":
         coords = rpz2xyz(coords)
-<<<<<<< HEAD
-    surface_grid = grid or LinearGrid(M=60, N=60, NFP=field.NFP)
-=======
-    surface_grid = source_grid or LinearGrid(M=30, N=30, NFP=field.NFP)
->>>>>>> 588f1b92
+    surface_grid = source_grid or LinearGrid(M=60, N=60, NFP=field.NFP)
 
     # compute surface current, and store grid quantities
     # needed for integration in class
