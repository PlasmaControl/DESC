"""Functions for plotting and visualizing equilibria."""

import inspect
import numbers
import tkinter
import warnings

import matplotlib
import matplotlib.pyplot as plt
import numpy as np
import plotly.graph_objects as go
from matplotlib import cycler, rcParams
from mpl_toolkits.axes_grid1 import make_axes_locatable
from packaging.version import Version
from pylatexenc.latex2text import LatexNodes2Text

from desc.backend import sign
from desc.basis import fourier, zernike_radial_poly
from desc.coils import CoilSet, _Coil
from desc.compute import data_index, get_transforms
from desc.compute.utils import _parse_parameterization
from desc.equilibrium.coords import map_coordinates
from desc.grid import Grid, LinearGrid
from desc.integrals import surface_averages_map
from desc.magnetic_fields import field_line_integrate
from desc.utils import (
    check_posint,
    errorif,
    islinspaced,
    only1,
    parse_argname_change,
    setdefault,
)
from desc.vmec_utils import ptolemy_linear_transform

__all__ = [
    "plot_1d",
    "plot_2d",
    "plot_3d",
    "plot_basis",
    "plot_boozer_modes",
    "plot_boozer_surface",
    "plot_boundaries",
    "plot_boundary",
    "plot_coefficients",
    "plot_coils",
    "plot_comparison",
    "plot_fsa",
    "plot_grid",
    "plot_logo",
    "plot_qs_error",
    "plot_section",
    "plot_surfaces",
    "plot_field_lines",
    "poincare_plot",
    "plot_gammac",
]


colorblind_colors = [
    (0.0000, 0.4500, 0.7000),  # blue
    (0.8359, 0.3682, 0.0000),  # vermilion
    (0.0000, 0.6000, 0.5000),  # bluish green
    (0.9500, 0.9000, 0.2500),  # yellow
    (0.3500, 0.7000, 0.9000),  # sky blue
    (0.8000, 0.6000, 0.7000),  # reddish purple
    (0.9000, 0.6000, 0.0000),  # orange
]
sequential_colors = [
    "#c80016",  # red
    "#dc5b0e",  # burnt orange
    "#f0b528",  # light orange
    "#dce953",  # yellow
    "#7acf7c",  # green
    "#1fb7c9",  # teal
    "#2192e3",  # medium blue
    "#4f66d4",  # blue-violet
    "#7436a5",  # purple
]
dashes = [
    (1.0, 0.0, 0.0, 0.0, 0.0, 0.0),  # solid
    (3.7, 1.6, 0.0, 0.0, 0.0, 0.0),  # dashed
    (1.0, 1.6, 0.0, 0.0, 0.0, 0.0),  # dotted
    (6.4, 1.6, 1.0, 1.6, 0.0, 0.0),  # dot dash
    (3.0, 1.6, 1.0, 1.6, 1.0, 1.6),  # dot dot dash
    (6.0, 4.0, 0.0, 0.0, 0.0, 0.0),  # long dash
    (1.0, 1.6, 3.0, 1.6, 3.0, 1.6),  # dash dash dot
]
matplotlib.rcdefaults()
rcParams["font.family"] = "DejaVu Serif"
rcParams["mathtext.fontset"] = "cm"
rcParams["font.size"] = 10
rcParams["figure.facecolor"] = (1, 1, 1, 1)
rcParams["figure.figsize"] = (6, 4)

try:
    dpi = tkinter.Tk().winfo_fpixels("1i")
except tkinter._tkinter.TclError:
    dpi = 72
rcParams["figure.dpi"] = dpi
rcParams["figure.autolayout"] = True
rcParams["axes.spines.top"] = False
rcParams["axes.spines.right"] = False
rcParams["axes.labelsize"] = "small"
rcParams["axes.titlesize"] = "medium"
rcParams["lines.linewidth"] = 1
rcParams["lines.solid_capstyle"] = "round"
rcParams["lines.dash_capstyle"] = "round"
rcParams["lines.dash_joinstyle"] = "round"
rcParams["xtick.labelsize"] = "x-small"
rcParams["ytick.labelsize"] = "x-small"
color_cycle = cycler(color=colorblind_colors)
dash_cycle = cycler(dashes=dashes)
rcParams["axes.prop_cycle"] = color_cycle

_AXIS_LABELS_RTZ = [r"$\rho$", r"$\theta$", r"$\zeta$"]
_AXIS_LABELS_RPZ = [r"$R ~(\mathrm{m})$", r"$\phi$", r"$Z ~(\mathrm{m})$"]
_AXIS_LABELS_XYZ = [r"$X ~(\mathrm{m})$", r"$Y ~(\mathrm{m})$", r"$Z ~(\mathrm{m})$"]


def _set_tight_layout(fig):
    # TODO: update this when matplotlib min version >= 3.6.0
    # compat layer to deal with API changes in mpl 3.6.0
    if Version(matplotlib.__version__) >= Version("3.6.0"):
        fig.set_layout_engine("tight")
    else:
        fig.set_tight_layout(True)


def _get_cmap(name, n=None):
    # TODO: update this when matplotlib min version >= 3.6.0
    # compat layer to deal with API changes in mpl 3.6.0
    if Version(matplotlib.__version__) >= Version("3.6.0"):
        c = matplotlib.colormaps[name]
        if n is not None:
            c = c.resampled(n)
        return c
    else:
        return matplotlib.cm.get_cmap(name, n)


def _format_ax(ax, is3d=False, rows=1, cols=1, figsize=None, equal=False):
    """Check type of ax argument. If ax is not a matplotlib AxesSubplot, initialize one.

    Parameters
    ----------
    ax : None or matplotlib AxesSubplot instance
        Axis to plot on.
    is3d: bool
        Whether the plot is three-dimensional.
    rows : int, optional
        Number of rows of subplots to create.
    cols : int, optional
        Number of columns of subplots to create.
    figsize : tuple of 2 floats
        Figure size (width, height) in inches. Default is (6, 6).
    equal : bool
        Whether axes should have equal scales for x and y.

    Returns
    -------
    fig : matplotlib.figure.Figure
        Figure being plotted to.
    ax : matplotlib.axes.Axes or ndarray of Axes
        Axes being plotted to.

    """
    if figsize is None:
        figsize = (6, 6)
    if ax is None:
        if is3d:
            fig = plt.figure(figsize=figsize, dpi=dpi)
            ax = np.array(
                [
                    fig.add_subplot(rows, cols, int(r * cols + c + 1), projection="3d")
                    for r in range(rows)
                    for c in range(cols)
                ]
            ).reshape((rows, cols))
            if ax.size == 1:
                ax = ax.flatten()[0]
            return fig, ax
        else:
            fig, ax = plt.subplots(
                rows,
                cols,
                figsize=figsize,
                squeeze=False,
                sharex=True,
                sharey=True,
                subplot_kw=dict(aspect="equal") if equal else None,
            )
            if ax.size == 1:
                ax = ax.flatten()[0]
            return fig, ax

    elif isinstance(ax, matplotlib.axes.Axes):
        return plt.gcf(), ax
    else:
        ax = np.atleast_1d(ax)
        errorif(
            not isinstance(ax.flatten()[0], matplotlib.axes.Axes),
            TypeError,
            "ax argument must be None or an axis instance or array of axes",
        )
        return plt.gcf(), ax


def _get_grid(**kwargs):
    """Get grid for plotting.

    Parameters
    ----------
    kwargs
         Any arguments taken by LinearGrid.

    Returns
    -------
    grid : LinearGrid
         Grid of coordinates to evaluate at.

    """
    grid_args = {
        "NFP": 1,
        "sym": False,
        "axis": True,
        "endpoint": True,
    }
    grid_args.update(kwargs)
    if ("L" not in grid_args) and ("rho" not in grid_args):
        grid_args["rho"] = np.array([1.0])
    if ("M" not in grid_args) and ("theta" not in grid_args):
        grid_args["theta"] = np.array([0.0])
    if ("N" not in grid_args) and ("zeta" not in grid_args):
        grid_args["zeta"] = np.array([0.0])

    grid = LinearGrid(**grid_args)

    return grid


def _get_plot_axes(grid):
    """Find which axes are being plotted.

    Parameters
    ----------
    grid : Grid
        Grid of coordinates to evaluate at.

    Returns
    -------
    axes : tuple of int
        Which axes of the grid are being plotted.

    """
    plot_axes = [0, 1, 2]
    if grid.num_rho == 1:
        plot_axes.remove(0)
    if grid.num_theta == 1:
        plot_axes.remove(1)
    if grid.num_zeta == 1:
        plot_axes.remove(2)

    return tuple(plot_axes)


def _compute(eq, name, grid, component=None, reshape=True):
    """Compute quantity specified by name on grid for Equilibrium eq.

    Parameters
    ----------
    eq : Equilibrium
        Object from which to plot.
    name : str
        Name of variable to plot.
    grid : Grid
        Grid of coordinates to evaluate at.
    component : str, optional
        For vector variables, which element to plot. Default is the norm of the vector.

    Returns
    -------
    data : float array of shape (M, L, N)
        Computed quantity.

    """
    parameterization = _parse_parameterization(eq)
    errorif(
        name not in data_index[parameterization],
        msg=f"Unrecognized value '{name}' for parameterization {parameterization}.",
    )
    assert component in [
        None,
        "R",
        "phi",
        "Z",
    ], f"component must be one of [None, 'R', 'phi', 'Z'], got {component}"

    components = {"R": 0, "phi": 1, "Z": 2}

    label = data_index[parameterization][name]["label"]

    data = eq.compute(name, grid=grid)[name]

    if data_index[parameterization][name]["dim"] > 1:
        if component is None:
            data = np.linalg.norm(data, axis=-1)
            label = "|" + label + "|"
        else:
            data = data[:, components[component]]
            label = "(" + label + ")_"
            if component in ["R", "Z"]:
                label += component
            else:
                label += r"\phi"

    label = r"$" + label + "~(" + data_index[parameterization][name]["units"] + ")$"

    if reshape:
        data = data.reshape((grid.num_theta, grid.num_rho, grid.num_zeta), order="F")

    return data, label


def _compute_Bn(
    eq, field, plot_grid, field_grid, chunk_size=None, B_plasma_chunk_size=None
):
    """Compute normal field from virtual casing + coils, using correct grids."""
    errorif(
        field is None,
        ValueError,
        "If B*n is entered as the variable to plot, a magnetic field"
        " must be provided.",
    )
    errorif(
        not np.all(np.isclose(plot_grid.nodes[:, 0], 1)),
        ValueError,
        "If B*n is entered as the variable to plot, "
        "the grid nodes must be at rho=1.",
    )

    theta_endpoint = zeta_endpoint = False

    if plot_grid.fft_poloidal and plot_grid.fft_toroidal:
        source_grid = eval_grid = plot_grid
    # often plot_grid is still linearly spaced but includes endpoints. In that case
    # make a temp grid that just leaves out the endpoint so we can FFT
    elif (
        isinstance(plot_grid, LinearGrid)
        and not plot_grid.sym
        and islinspaced(plot_grid.nodes[plot_grid.unique_theta_idx, 1])
        and islinspaced(plot_grid.nodes[plot_grid.unique_zeta_idx, 2])
    ):
        if plot_grid._poloidal_endpoint:
            theta_endpoint = True
            theta = plot_grid.nodes[plot_grid.unique_theta_idx[0:-1], 1]
        if plot_grid._toroidal_endpoint:
            zeta_endpoint = True
            zeta = plot_grid.nodes[plot_grid.unique_zeta_idx[0:-1], 2]
        vc_grid = LinearGrid(
            theta=theta,
            zeta=zeta,
            NFP=plot_grid.NFP,
            endpoint=False,
        )
        # override attr since we know fft is ok even with custom nodes
        vc_grid._fft_poloidal = vc_grid._fft_toroidal = True
        source_grid = eval_grid = vc_grid
    else:
        eval_grid = plot_grid
        source_grid = LinearGrid(
            M=eq.M_grid, N=eq.N_grid, NFP=eq.NFP, sym=False, endpoint=False
        )

    with warnings.catch_warnings():
        warnings.simplefilter("ignore")

        data, _ = field.compute_Bnormal(
            eq,
            eval_grid=eval_grid,
            source_grid=field_grid,
            vc_source_grid=source_grid,
            chunk_size=chunk_size,
            B_plasma_chunk_size=B_plasma_chunk_size,
        )
    data = data.reshape((eval_grid.num_theta, eval_grid.num_zeta), order="F")
    if theta_endpoint:
        data = np.vstack((data, data[0, :]))
    if zeta_endpoint:
        data = np.hstack((data, np.atleast_2d(data[:, 0]).T))
    data = data.reshape(
        (plot_grid.num_theta, plot_grid.num_rho, plot_grid.num_zeta), order="F"
    )

    label = r"$\mathbf{B} \cdot \hat{n} ~(\mathrm{T})$"
    return data, label


def plot_coefficients(eq, L=True, M=True, N=True, ax=None, **kwargs):
    """Plot spectral coefficient magnitudes vs spectral mode number.

    Parameters
    ----------
    eq : Equilibrium
        Object from which to plot.
    L : bool
        Whether to include radial mode numbers in the x-axis or not.
    M : bool
        Whether to include poloidal mode numbers in the x-axis or not.
    N : bool
        Whether to include toroidal mode numbers in the x-axis or not.
    ax : matplotlib AxesSubplot, optional
        Axis to plot on.
    **kwargs : fig,ax and plotting properties
        Specify properties of the figure, axis, and plot appearance e.g.::

            plot_X(figsize=(4,6))

        Valid keyword arguments are:

        figsize: tuple of length 2, the size of the figure (to be passed to matplotlib)
        title_fontsize: integer, font size of the title
        xlabel_fontsize: integer, font size of the x axis label
        color: str or tuple, color to use for scatter plot
        marker: str, marker to use for scatter plot


    Returns
    -------
    fig : matplotlib.figure.Figure
        Figure being plotted to.
    ax : matplotlib.axes.Axes or ndarray of Axes
        Axes being plotted to.

    Examples
    --------
    .. image:: ../../_static/images/plotting/plot_coefficients.png

    .. code-block:: python

        from desc.plotting import plot_coefficients
        fig, ax = plot_coefficients(eq)

    """
    lmn = np.array([], dtype=int)
    xlabel = ""
    if L:
        lmn = np.append(lmn, np.array([0]))
        xlabel += "l"
        if M or N:
            xlabel += " + "
    if M:
        lmn = np.append(lmn, np.array([1]))
        xlabel += "|m|"
        if N:
            xlabel += " + "
    if N:
        lmn = np.append(lmn, np.array([2]))
        xlabel += "|n|"

    fig, ax = _format_ax(ax, rows=1, cols=3, figsize=kwargs.pop("figsize", None))
    title_fontsize = kwargs.pop("title_fontsize", None)
    xlabel_fontsize = kwargs.pop("xlabel_fontsize", None)
    marker = kwargs.pop("marker", "o")
    color = kwargs.pop("color", "b")

    assert (
        len(kwargs) == 0
    ), f"plot_coefficients got unexpected keyword argument: {kwargs.keys()}"

    ax[0, 0].semilogy(
        np.sum(np.abs(eq.R_basis.modes[:, lmn]), axis=1),
        np.abs(eq.R_lmn),
        c=color,
        marker=marker,
        ls="",
    )
    ax[0, 1].semilogy(
        np.sum(np.abs(eq.Z_basis.modes[:, lmn]), axis=1),
        np.abs(eq.Z_lmn),
        c=color,
        marker=marker,
        ls="",
    )
    ax[0, 2].semilogy(
        np.sum(np.abs(eq.L_basis.modes[:, lmn]), axis=1),
        np.abs(eq.L_lmn),
        c=color,
        marker=marker,
        ls="",
    )

    ax[0, 0].set_xlabel(xlabel, fontsize=xlabel_fontsize)
    ax[0, 1].set_xlabel(xlabel, fontsize=xlabel_fontsize)
    ax[0, 2].set_xlabel(xlabel, fontsize=xlabel_fontsize)

    ax[0, 0].set_title("$|R_{lmn}|$", fontsize=title_fontsize)
    ax[0, 1].set_title("$|Z_{lmn}|$", fontsize=title_fontsize)
    ax[0, 2].set_title("$|\\lambda_{lmn}|$", fontsize=title_fontsize)
    _set_tight_layout(fig)

    return fig, ax


def plot_1d(eq, name, grid=None, log=False, ax=None, return_data=False, **kwargs):
    """Plot 1D profiles.

    Parameters
    ----------
    eq : Equilibrium, Surface, Curve
        Object from which to plot.
    name : str
        Name of variable to plot.
    grid : Grid, optional
        Grid of coordinates to plot at.
    log : bool, optional
        Whether to use a log scale.
    ax : matplotlib AxesSubplot, optional
        Axis to plot on.
    return_data : bool
        If True, return the data plotted as well as fig,ax
    **kwargs : dict, optional
        Specify properties of the figure, axis, and plot appearance e.g.::

            plot_X(figsize=(4,6),label="your_label")

        Valid keyword arguments are:

        * ``figsize``: tuple of length 2, the size of the figure (to be passed to
          matplotlib)
        * ``component``: str, one of [None, 'R', 'phi', 'Z'], For vector variables,
          which element to plot. Default is the norm of the vector.
        * ``label``: str, label of the plotted line (e.g. to be shown with ax.legend())
        * ``xlabel_fontsize``: float, fontsize of the xlabel
        * ``ylabel_fontsize``: float, fontsize of the ylabel
        * ``color``: str or tuple, color to use for plot line
        * ``ls``: str, linestyle to use for plot line
        * ``lw``: float, linewidth to use for plot line

    Returns
    -------
    fig : matplotlib.figure.Figure
        Figure being plotted to.
    ax : matplotlib.axes.Axes or ndarray of Axes
        Axes being plotted to.
    plot_data : dict
        Dictionary of the data plotted, only returned if ``return_data=True``

    Examples
    --------
    .. image:: ../../_static/images/plotting/plot_1d.png

    .. code-block:: python

        from desc.plotting import plot_1d
        plot_1d(eq, 'p')

    """
    # If the quantity is a flux surface function, call plot_fsa.
    # This is done because the computation of some quantities relies on a
    # surface average. Surface averages should be computed over a 2-D grid to
    # sample the entire surface. Computing this on a 1-D grid would return a
    # misleading plot.
    parameterization = _parse_parameterization(eq)
    default_L = 100
    default_N = 0
    if data_index[parameterization][name]["coordinates"] == "r":
        if grid is None:
            return plot_fsa(
                eq,
                name,
                rho=default_L,
                log=log,
                ax=ax,
                return_data=return_data,
                grid=grid,
                **kwargs,
            )
        rho = grid.nodes[:, 0]
        if not np.all(np.isclose(rho, rho[0])):
            # rho nodes are not constant, so user must be plotting against rho
            return plot_fsa(
                eq,
                name,
                rho=rho,
                log=log,
                ax=ax,
                return_data=return_data,
                grid=grid,
                **kwargs,
            )

    elif data_index[parameterization][name]["coordinates"] == "s":  # curve qtys
        default_L = 0
        default_N = 100
    NFP = getattr(eq, "NFP", 1)
    if grid is None:
        grid_kwargs = {"L": default_L, "N": default_N, "NFP": NFP}
        grid = _get_grid(**grid_kwargs)
    plot_axes = _get_plot_axes(grid)

    data, ylabel = _compute(
        eq, name, grid, kwargs.pop("component", None), reshape=False
    )

    # reshape data to 1D
    if len(plot_axes) != 1:
        surface_label = {"r": "rho", "t": "theta", "z": "zeta"}.get(
            data_index[parameterization][name]["coordinates"], None
        )
        axis = {"r": 0, "t": 1, "z": 2}.get(
            data_index[parameterization][name]["coordinates"], None
        )
        errorif(
            surface_label is None or axis is None,
            NotImplementedError,
            msg="Grid must be 1D",
        )
        data = grid.compress(data, surface_label=surface_label)
        nodes = grid.compress(grid.nodes[:, axis], surface_label=surface_label)
    else:
        axis = plot_axes[0]
        data = data.ravel()
        nodes = grid.nodes[:, axis]

    label = kwargs.pop("label", None)
    fig, ax = _format_ax(ax, figsize=kwargs.pop("figsize", None))

    # reshape data to 1D
    data = data.flatten()
    ls = kwargs.pop("ls", "-")
    lw = kwargs.pop("lw", 1)
    color = kwargs.pop("color", colorblind_colors[0])
    color = parse_argname_change(color, kwargs, "linecolor", "color")
    if log:
        data = np.abs(data)
        ax.semilogy(nodes, data, label=label, color=color, ls=ls, lw=lw)
    else:
        ax.plot(nodes, data, label=label, color=color, ls=ls, lw=lw)
    xlabel_fontsize = kwargs.pop("xlabel_fontsize", None)
    ylabel_fontsize = kwargs.pop("ylabel_fontsize", None)

    assert len(kwargs) == 0, f"plot_1d got unexpected keyword argument: {kwargs.keys()}"
    xlabel = _AXIS_LABELS_RTZ[axis]
    ax.set_xlabel(xlabel, fontsize=xlabel_fontsize)
    ax.set_ylabel(ylabel, fontsize=ylabel_fontsize)
    _set_tight_layout(fig)
    plot_data = {xlabel.strip("$").strip("\\"): nodes, name: data}

    if label is not None:
        ax.legend()

    if return_data:
        return fig, ax, plot_data

    return fig, ax


def plot_2d(  # noqa : C901
    eq, name, grid=None, log=False, normalize=None, ax=None, return_data=False, **kwargs
):
    """Plot 2D cross-sections.

    Parameters
    ----------
    eq : Equilibrium, Surface
        Object from which to plot.
    name : str
        Name of variable to plot.
    grid : Grid, optional
        Grid of coordinates to plot at.
    log : bool, optional
        Whether to use a log scale.
    normalize : str, optional
        Name of the variable to normalize ``name`` by. Default is None.
    ax : matplotlib AxesSubplot, optional
        Axis to plot on.
    return_data : bool
        If True, return the data plotted as well as fig,ax
    **kwargs : dict, optional
        Specify properties of the figure, axis, and plot appearance e.g.::

            plot_X(figsize=(4,6),cmap="plasma")

        Valid keyword arguments are:

        * ``figsize``: tuple of length 2, the size of the figure (to be passed to
          matplotlib)
        * ``component``: str, one of [None, 'R', 'phi', 'Z'], For vector variables,
          which element to plot. Default is the norm of the vector.
        * ``title_fontsize``: integer, font size of the title
        * ``xlabel_fontsize``: float, fontsize of the xlabel
        * ``ylabel_fontsize``: float, fontsize of the ylabel
        * ``cmap``: str, matplotlib colormap scheme to use, passed to ax.contourf
        * ``levels``: int or array-like, passed to contourf.
          If ``name="|F|_normalized"`` and ``log=True``, default is
          ``np.logspace(-6, 0, 7)``. Otherwise the default (``None``) uses the min/max
          values of the data.
        * ``field``: MagneticField, a magnetic field with which to calculate Bn on
          the surface, must be provided if Bn is entered as the variable to plot.
        * ``field_grid``: MagneticField, a Grid to pass to the field as a source grid
          from which to calculate Bn, by default None.
        * ``filled`` : bool, whether to fill contours or not i.e. whether to use
          `contourf` or `contour`

    Returns
    -------
    fig : matplotlib.figure.Figure
        Figure being plotted to.
    ax : matplotlib.axes.Axes or ndarray of Axes
        Axes being plotted to.
    plot_data : dict
        Dictionary of the data plotted, only returned if ``return_data=True``

    Examples
    --------
    .. image:: ../../_static/images/plotting/plot_2d.png

    .. code-block:: python

        from desc.plotting import plot_2d
        plot_2d(eq, 'sqrt(g)')

    """
    normalize = parse_argname_change(normalize, kwargs, "norm_name", "normalize")
    if "norm_F" in kwargs:
        norm_F = kwargs.pop("norm_F")
        warnings.warn(
            FutureWarning(
                "Argument norm_F has been deprecated. If you are trying to "
                + "normalize |F| by magnetic pressure gradient, use  "
                + "`name=|F|_normalized` instead. If you want to normalize by "
                + "another quantity, use the `normalize` keyword argument."
            )
        )
        if normalize is None and norm_F:
            # replicate old behavior before #1683
            normalize = "<|grad(|B|^2)|/2mu0>_vol"
        elif normalize is not None and norm_F:
            raise ValueError("Cannot use both norm_F and normalize keyword arguments.")
    errorif(
        not (isinstance(normalize, str) or normalize is None),
        ValueError,
        "normalize must be a string",
    )
    parameterization = _parse_parameterization(eq)
    if grid is None:
        grid_kwargs = {"M": 33, "N": 33, "NFP": eq.NFP, "axis": False}
        grid = _get_grid(**grid_kwargs)
    plot_axes = _get_plot_axes(grid)
    errorif(len(plot_axes) != 2, msg="Grid must be 2D")
    component = kwargs.pop("component", None)
    if name != "B*n":
        data, label = _compute(
            eq,
            name,
            grid,
            component=component,
        )
    else:
        data, label = _compute_Bn(
            eq=eq,
            field=kwargs.pop("field", None),
            plot_grid=grid,
            field_grid=kwargs.pop("field_grid", None),
            chunk_size=kwargs.pop("chunk_size", None),
            B_plasma_chunk_size=kwargs.pop("B_plasma_chunk_size", None),
        )

    fig, ax = _format_ax(ax, figsize=kwargs.pop("figsize", None))
    divider = make_axes_locatable(ax)

    if normalize:
        norm_data, _ = _compute(eq, normalize, grid, reshape=False)
        data = data / np.nanmean(np.abs(norm_data))  # normalize

    # reshape data to 2D
    if 0 in plot_axes:
        if 1 in plot_axes:  # rho & theta
            data = data[:, :, 0]
        else:  # rho & zeta
            data = data[0, :, :]
    else:  # theta & zeta
        data = data[:, 0, :]

    contourf_kwargs = {}
    if log:
        data = np.abs(data)  # ensure data is positive for log plot
        contourf_kwargs["norm"] = matplotlib.colors.LogNorm()
        if name == "|F|_normalized" or (
            name == "|F|" and normalize == "<|grad(|B|^2)|/2mu0>_vol"
        ):
            contourf_kwargs["levels"] = kwargs.pop("levels", np.logspace(-6, 0, 7))
        else:
            logmin = max(np.floor(np.nanmin(np.log10(data))).astype(int), -16)
            logmax = np.ceil(np.nanmax(np.log10(data))).astype(int)
            contourf_kwargs["levels"] = kwargs.pop(
                "levels", np.logspace(logmin, logmax, logmax - logmin + 1)
            )
    else:
        contourf_kwargs["norm"] = matplotlib.colors.Normalize()
        contourf_kwargs["levels"] = kwargs.pop(
            "levels", np.linspace(np.nanmin(data), np.nanmax(data), 100)
        )
    contourf_kwargs["cmap"] = kwargs.pop("cmap", "jet")
    contourf_kwargs["extend"] = "both"
    title_fontsize = kwargs.pop("title_fontsize", None)
    xlabel_fontsize = kwargs.pop("xlabel_fontsize", None)
    ylabel_fontsize = kwargs.pop("ylabel_fontsize", None)
    filled = kwargs.pop("filled", True)
    assert len(kwargs) == 0, f"plot_2d got unexpected keyword argument: {kwargs.keys()}"

    cax_kwargs = {"size": "5%", "pad": 0.05}

    xx = (
        grid.nodes[:, plot_axes[1]]
        .reshape((grid.num_theta, grid.num_rho, grid.num_zeta), order="F")
        .squeeze()
    )
    yy = (
        grid.nodes[:, plot_axes[0]]
        .reshape((grid.num_theta, grid.num_rho, grid.num_zeta), order="F")
        .squeeze()
    )
    if not filled:
        im = ax.contour(xx, yy, data, **contourf_kwargs)
    else:
        im = ax.contourf(xx, yy, data, **contourf_kwargs)
    cax = divider.append_axes("right", **cax_kwargs)
    cbar = fig.colorbar(im, cax=cax)
    cbar.update_ticks()
    xlabel = _AXIS_LABELS_RTZ[plot_axes[1]]
    ylabel = _AXIS_LABELS_RTZ[plot_axes[0]]
    ax.set_xlabel(xlabel, fontsize=xlabel_fontsize)
    ax.set_ylabel(ylabel, fontsize=ylabel_fontsize)
    ax.set_title(label, fontsize=title_fontsize)
    if normalize:
        ax.set_title(
            "%s / %s"
            % (
                "$" + data_index[parameterization][name]["label"] + "$",
                "$" + data_index[parameterization][normalize]["label"] + "$",
            )
        )
    _set_tight_layout(fig)
    plot_data = {
        xlabel.strip("$").strip("\\"): xx,
        ylabel.strip("$").strip("\\"): yy,
        name: data,
    }

    if normalize:
        plot_data["normalization"] = np.nanmean(np.abs(norm_data))
    else:
        plot_data["normalization"] = 1
    if return_data:
        return fig, ax, plot_data

    return fig, ax


def _trimesh_idx(n1, n2, periodic1=True, periodic2=True):
    # suppose grid is something like this (n1=3, n2=4):
    # 0  1  2  3
    # 4  5  6  7
    # 8  9 10 11

    # first set of triangles are (0,1,4), (1,2,5), (2,3,6), (3,0,7), ... (8,9,0) etc
    # second set are (1,5,4), (2,6,5), (3,7,6), (0,4,7) etc.
    # for the first set, i1 is the linear index, j1 = i1+1, k1=i1+n2
    # for second set, i2 from the second set is j1 from the first, and j2 = k1,
    # k2 = i1 + 1 + n2 with some other tricks to handle wrapping or out of bounds
    n = n1 * n2
    c, r = np.meshgrid(np.arange(n1), np.arange(n2), indexing="ij")

    def clip_or_mod(x, p, flag):
        if flag:
            return x % p
        else:
            return np.clip(x, 0, p - 1)

    i1 = c * n2 + r
    j1 = c * n2 + clip_or_mod((r + 1), n2, periodic2)
    k1 = clip_or_mod((c + 1), n1, periodic1) * n2 + r

    i2 = c * n2 + clip_or_mod((r + 1), n2, periodic2)
    j2 = clip_or_mod((c + 1), n1, periodic1) * n2 + r
    k2 = clip_or_mod((c + 1), n1, periodic1) * n2 + clip_or_mod((r + 1), n2, periodic2)

    i = np.concatenate([i1.flatten(), i2.flatten()])
    j = np.concatenate([j1.flatten(), j2.flatten()])
    k = np.concatenate([k1.flatten(), k2.flatten()])

    # remove degenerate triangles, ie with the same vertex twice
    degens = (i == j) | (j == k) | (i == k)
    ijk = np.array([i, j, k])[:, ~degens]
    # remove out of bounds indices
    ijk = ijk[:, np.all(ijk < n, axis=0)]
    # remove duplicates
    ijk = np.unique(np.sort(ijk, axis=0), axis=1)

    # expected number of triangles
    # start with 2 per square
    exnum = (n1 - 1) * (n2 - 1) * 2
    # if periodic, add extra "ghost" cells to connect ends
    if periodic1:
        exnum += (n2 - 1) * 2
    if periodic2:
        exnum += (n1 - 1) * 2
    # if doubly periodic, there's also 2 at the corner
    if periodic1 and periodic2:
        exnum += 2

    assert ijk.shape[1] == exnum
    return ijk


def plot_3d(
    eq,
    name,
    grid=None,
    log=False,
    fig=None,
    return_data=False,
    **kwargs,
):
    """Plot 3D surfaces.

    Parameters
    ----------
    eq : Equilibrium, Surface
        Object from which to plot.
    name : str
        Name of variable to plot.
    grid : Grid, optional
        Grid of coordinates to plot at.
    log : bool, optional
        Whether to use a log scale.
    fig : plotly.graph_objs._figure.Figure, optional
        Figure to plot on.
    return_data : bool
        If True, return the data plotted as well as fig,ax
    **kwargs : dict, optional
        Specify properties of the figure, axis, and plot appearance e.g.::

            plot_X(figsize=(4,6), cmap="RdBu")

        Valid keyword arguments are:

        * ``figsize``: tuple of length 2, the size of the figure in inches
        * ``component``: str, one of [None, 'R', 'phi', 'Z'], For vector variables,
          which element to plot. Default is the norm of the vector.
        * ``title``: title to add to the figure.
        * ``cmap``: string denoting colormap to use.
        * ``levels``: array of data values where ticks on colorbar should be placed.
        * ``alpha``: float in [0,1.0], the transparency of the plotted surface
        * ``showscale``: Bool, whether or not to show the colorbar. True by default.
        * ``showgrid``: Bool, whether or not to show the coordinate grid lines.
          True by default.
        * ``showticklabels``: Bool, whether or not to show the coordinate tick labels.
          True by default.
        * ``showaxislabels``: Bool, whether or not to show the coordinate axis labels.
          True by default.
        * ``zeroline``: Bool, whether or not to show the zero coordinate axis lines.
          True by default.
        * ``field``: MagneticField, a magnetic field with which to calculate Bn on
          the surface, must be provided if Bn is entered as the variable to plot.
        * ``field_grid``: MagneticField, a Grid to pass to the field as a source grid
          from which to calculate Bn, by default None.


    Returns
    -------
    fig : plotly.graph_objs._figure.Figure
        Figure being plotted to
    plot_data : dict
        Dictionary of the data plotted, only returned if ``return_data=True``

    Examples
    --------
    .. raw:: html

        <iframe src="../../_static/images/plotting/plot_3d.html"
        width="100%" height="980" frameborder="0"></iframe>

    .. code-block:: python

        from desc.plotting import plot_3d
        from desc.grid import LinearGrid
        grid = LinearGrid(
                rho=0.5,
                theta=np.linspace(0, 2 * np.pi, 100),
                zeta=np.linspace(0, 2 * np.pi, 100),
                axis=True,
            )
        fig = plot_3d(eq, "|F|", log=True, grid=grid)

    """
    if grid is None:
        grid_kwargs = {"M": 50, "N": int(50 * eq.NFP), "NFP": 1, "endpoint": True}
        grid = _get_grid(**grid_kwargs)
    assert isinstance(grid, LinearGrid), "grid must be LinearGrid for 3d plotting"
    assert only1(
        grid.num_rho == 1, grid.num_theta == 1, grid.num_zeta == 1
    ), "Grid must be 2D"
    figsize = kwargs.pop("figsize", (10, 10))
    alpha = kwargs.pop("alpha", 1.0)
    cmap = kwargs.pop("cmap", "RdBu_r")
    title = kwargs.pop("title", "")
    levels = kwargs.pop("levels", None)
    component = kwargs.pop("component", None)
    showgrid = kwargs.pop("showgrid", True)
    zeroline = kwargs.pop("zeroline", True)
    showscale = kwargs.pop("showscale", True)
    showticklabels = kwargs.pop("showticklabels", True)
    showaxislabels = kwargs.pop("showaxislabels", True)

    if name != "B*n":
        data, label = _compute(
            eq,
            name,
            grid,
            component=component,
        )
    else:
        data, label = _compute_Bn(
            eq=eq,
            field=kwargs.pop("field", None),
            plot_grid=grid,
            field_grid=kwargs.pop("field_grid", None),
            chunk_size=kwargs.pop("chunk_size", None),
            B_plasma_chunk_size=kwargs.pop("B_plasma_chunk_size", None),
        )

    errorif(
        len(kwargs) != 0,
        msg=f"plot_3d got unexpected keyword argument: {kwargs.keys()}",
    )
    with warnings.catch_warnings():
        warnings.simplefilter("ignore")
        coords = eq.compute(["X", "Y", "Z"], grid=grid)
    X = coords["X"].reshape((grid.num_theta, grid.num_rho, grid.num_zeta), order="F")
    Y = coords["Y"].reshape((grid.num_theta, grid.num_rho, grid.num_zeta), order="F")
    Z = coords["Z"].reshape((grid.num_theta, grid.num_rho, grid.num_zeta), order="F")

    if grid.num_rho == 1:
        n1, n2 = grid.num_theta, grid.num_zeta
        if not grid.nodes[-1][2] == 2 * np.pi:
            p1, p2 = False, False
        else:
            p1, p2 = False, True
    elif grid.num_theta == 1:
        n1, n2 = grid.num_rho, grid.num_zeta
        p1, p2 = False, True
    elif grid.num_zeta == 1:
        n1, n2 = grid.num_theta, grid.num_rho
        p1, p2 = True, False
    ijk = _trimesh_idx(n1, n2, p1, p2)

    if log:
        data = np.log10(np.abs(data))  # ensure data is positive for log plot
        cmin = np.floor(np.nanmin(data)).astype(int)
        cmax = np.ceil(np.nanmax(data)).astype(int)
        levels = setdefault(levels, np.logspace(cmin, cmax, cmax - cmin + 1))
        ticks = np.log10(levels)
        cbar = dict(
            title=LatexNodes2Text().latex_to_text(label),
            ticktext=[f"{l:.0e}" for l in levels],
            tickvals=ticks,
        )

    else:
        cbar = dict(
            title=LatexNodes2Text().latex_to_text(label),
            ticktext=levels,
            tickvals=levels,
        )
        cmin = None
        cmax = None

    meshdata = go.Mesh3d(
        x=X.flatten(),
        y=Y.flatten(),
        z=Z.flatten(),
        intensity=data.flatten(),
        opacity=alpha,
        cmin=cmin,
        cmax=cmax,
        i=ijk[0],
        j=ijk[1],
        k=ijk[2],
        colorscale=cmap,
        flatshading=True,
        name=LatexNodes2Text().latex_to_text(label),
        colorbar=cbar,
        showscale=showscale,
    )

    if fig is None:
        fig = go.Figure()
    fig.add_trace(meshdata)
    xaxis_title = (
        LatexNodes2Text().latex_to_text(_AXIS_LABELS_XYZ[0]) if showaxislabels else ""
    )
    yaxis_title = (
        LatexNodes2Text().latex_to_text(_AXIS_LABELS_XYZ[1]) if showaxislabels else ""
    )
    zaxis_title = (
        LatexNodes2Text().latex_to_text(_AXIS_LABELS_XYZ[2]) if showaxislabels else ""
    )

    fig.update_layout(
        scene=dict(
            xaxis_title=xaxis_title,
            yaxis_title=yaxis_title,
            zaxis_title=zaxis_title,
            aspectmode="data",
            xaxis=dict(
                backgroundcolor="white",
                gridcolor="darkgrey",
                showbackground=False,
                zerolinecolor="darkgrey",
                showgrid=showgrid,
                zeroline=zeroline,
                showticklabels=showticklabels,
            ),
            yaxis=dict(
                backgroundcolor="white",
                gridcolor="darkgrey",
                showbackground=False,
                zerolinecolor="darkgrey",
                showgrid=showgrid,
                zeroline=zeroline,
                showticklabels=showticklabels,
            ),
            zaxis=dict(
                backgroundcolor="white",
                gridcolor="darkgrey",
                showbackground=False,
                zerolinecolor="darkgrey",
                showgrid=showgrid,
                zeroline=zeroline,
                showticklabels=showticklabels,
            ),
        ),
        width=figsize[0] * dpi,
        height=figsize[1] * dpi,
        title=dict(text=title, y=0.9, x=0.5, xanchor="center", yanchor="top"),
        font=dict(family="Times"),
    )
    plot_data = {"X": X, "Y": Y, "Z": Z, name: data}

    if return_data:
        return fig, plot_data

    return fig


def plot_fsa(  # noqa: C901
    eq,
    name,
    with_sqrt_g=True,
    log=False,
    rho=20,
    M=None,
    N=None,
    normalize=None,
    ax=None,
    return_data=False,
    grid=None,
    **kwargs,
):
    """Plot flux surface averages of quantities.

    Parameters
    ----------
    eq : Equilibrium
        Object from which to plot.
    name : str
        Name of variable to plot.
    with_sqrt_g : bool, optional
        Whether to weight the surface average with sqrt(g), the 3-D Jacobian
        determinant of flux coordinate system. Default is True.

        The weighted surface average is also known as a flux surface average.
        The unweighted surface average is also known as a theta average.

        Note that this boolean has no effect for quantities which are defined
        as surface functions because averaging such functions is the identity
        operation.
    log : bool, optional
        Whether to use a log scale.
    rho : int or array-like
        Values of rho to plot contours of.
        If an integer, plot that many contours linearly spaced in (0,1).
    M : int, optional
        Poloidal grid resolution. Default is eq.M_grid.
    N : int, optional
        Toroidal grid resolution. Default is eq.N_grid.
    normalize : str, optional
        Name of the variable to normalize ``name`` by. Default is None.
    ax : matplotlib AxesSubplot, optional
        Axis to plot on.
    return_data : bool
        if True, return the data plotted as well as fig,ax
    grid : _Grid
        Grid to compute name on. If provided, the parameters
        ``rho``, ``M``, and ``N`` are ignored.
    **kwargs : dict, optional
        Specify properties of the figure, axis, and plot appearance e.g.::

            plot_X(figsize=(4,6),label="your_label")

        Valid keyword arguments are:

        * ``figsize``: tuple of length 2, the size of the figure (to be passed to
          matplotlib)
        * ``component``: str, one of [None, 'R', 'phi', 'Z'], For vector variables,
          which element to plot. Default is the norm of the vector.
        * ``label``: str, label of the plotted line (e.g. to be shown with ax.legend())
        * ``xlabel_fontsize``: float, fontsize of the xlabel
        * ``ylabel_fontsize``: float, fontsize of the ylabel
        * ``color``: str or tuple, color to use for plot line
        * ``ls``: str, linestyle to use for plot line
        * ``lw``: float, linewidth to use for plot line

    Returns
    -------
    fig : matplotlib.figure.Figure
        Figure being plotted to.
    ax : matplotlib.axes.Axes or ndarray of Axes
        Axes being plotted to.
    plot_data : dict
        Dictionary of the data plotted, only returned if ``return_data=True``

    Examples
    --------
    .. image:: ../../_static/images/plotting/plot_fsa.png

    .. code-block:: python

        from desc.plotting import plot_fsa
        fig, ax = plot_fsa(eq, "B_theta", with_sqrt_g=False)

    """
    normalize = parse_argname_change(normalize, kwargs, "norm_name", "normalize")
    if "norm_F" in kwargs:
        norm_F = kwargs.pop("norm_F")
        warnings.warn(
            FutureWarning(
                "Argument norm_F has been deprecated. If you are trying to "
                + "normalize |F| by magnetic pressure gradient, use  "
                + "`name=|F|_normalized` instead. If you want to normalize by "
                + "another quantity, use the `normalize` keyword argument."
            )
        )
        if normalize is None and norm_F:
            # replicate old behavior before #1683
            normalize = "<|grad(|B|^2)|/2mu0>_vol"
        elif normalize is not None and norm_F:
            raise ValueError("Cannot use both norm_F and normalize keyword arguments.")
    errorif(
        not (isinstance(normalize, str) or normalize is None),
        ValueError,
        "normalize must be a string",
    )
    if M is None:
        M = eq.M_grid
    if N is None:
        N = eq.N_grid
    if grid is None:
        if np.isscalar(rho) and (int(rho) == rho):
            rho = np.linspace(0, 1, rho + 1)
        rho = np.atleast_1d(rho)
        grid = LinearGrid(M=M, N=N, NFP=eq.NFP, sym=eq.sym, rho=rho)
    else:
        rho = grid.compress(grid.nodes[:, 0])

    color = kwargs.pop("color", colorblind_colors[0])
    color = parse_argname_change(color, kwargs, "linecolor", "color")
    ls = kwargs.pop("ls", "-")
    lw = kwargs.pop("lw", 1)
    fig, ax = _format_ax(ax, figsize=kwargs.pop("figsize", (4, 4)))

    label = kwargs.pop("label", None)
    p = "desc.equilibrium.equilibrium.Equilibrium"
    if "<" + name + ">" in data_index[p]:
        # If we identify the quantity to plot as something in data_index, then
        # we may be able to compute more involved magnetic axis limits.
        deps = data_index[p]["<" + name + ">"]["dependencies"]["data"]
        if with_sqrt_g == ("sqrt(g)" in deps or "V_r(r)" in deps):
            # When we denote a quantity as ``<name>`` in data_index, we have
            # marked it a surface average of ``name``. This does not specify
            # the type of surface average however (i.e. with/without the sqrt(g)
            # factor). The above conditional guard should ensure that the
            # surface average we have the recipe to compute in data_index is the
            # desired surface average.
            name = "<" + name + ">"
    values, ylabel = _compute(
        eq, name, grid, kwargs.pop("component", None), reshape=False
    )
    ylabel = ylabel.split("~")
    if (
        data_index[p][name]["coordinates"] == "r"
        or data_index[p][name]["coordinates"] == ""
    ):
        # If the quantity is a surface function, averaging it again has no
        # effect, regardless of whether sqrt(g) is used.
        # So we avoid surface averaging it and forgo the <> around the ylabel.
        ylabel = r"$ " + ylabel[0][1:] + r" ~" + "~".join(ylabel[1:])
        plot_data_ylabel_key = f"{name}"
        if data_index[p][name]["coordinates"] == "r":
            values = grid.compress(values)
    else:
        compute_surface_averages = surface_averages_map(grid, expand_out=False)
        if with_sqrt_g:  # flux surface average
            sqrt_g = _compute(eq, "sqrt(g)", grid, reshape=False)[0]
            # Attempt to compute the magnetic axis limit.
            # Compute derivative depending on various naming schemes.
            # e.g. B -> B_r, V(r) -> V_r(r), S_r(r) -> S_rr(r)
            # psi_r/sqrt(g) -> (psi_r/sqrt(g))_r
            schemes = (
                name + "_r",
                name[:-3] + "_r" + name[-3:],
                name[:-3] + "r" + name[-3:],
                "(" + name + ")_r",
            )
            values_r = next(
                (
                    _compute(eq, x, grid, reshape=False)[0]
                    for x in schemes
                    if x in data_index[p]
                ),
                np.nan,
            )
            if (np.isfinite(values) & np.isfinite(values_r))[grid.axis].all():
                # Otherwise cannot compute axis limit in this agnostic manner.
                sqrt_g = grid.replace_at_axis(
                    sqrt_g, _compute(eq, "sqrt(g)_r", grid, reshape=False)[0], copy=True
                )
            averages = compute_surface_averages(values, sqrt_g=sqrt_g)
            ylabel = r"$\langle " + ylabel[0][1:] + r" \rangle~" + "~".join(ylabel[1:])
        else:  # theta average
            averages = compute_surface_averages(values)
            ylabel = (
                r"$\langle "
                + ylabel[0][1:]
                + r" \rangle_{\theta}~"
                + "~".join(ylabel[1:])
            )
        # True if values has nan on a given surface.
        is_nan = compute_surface_averages(np.isnan(values)).astype(bool)
        # The integration replaced nan with 0.
        # Put them back to avoid misleading plot (e.g. cusp near the magnetic axis).
        values = np.where(is_nan, np.nan, averages)
        plot_data_ylabel_key = f"<{name}>_fsa"

    if normalize:
        norm_data = _compute(eq, normalize, grid, reshape=False)[0]
        values = values / np.nanmean(np.abs(norm_data))  # normalize
    if log:
        values = np.abs(values)  # ensure data is positive for log plot
        ax.semilogy(rho, values, label=label, color=color, ls=ls, lw=lw)
    else:
        ax.plot(rho, values, label=label, color=color, ls=ls, lw=lw)
    xlabel_fontsize = kwargs.pop("xlabel_fontsize", None)
    ylabel_fontsize = kwargs.pop("ylabel_fontsize", None)
    assert (
        len(kwargs) == 0
    ), f"plot_fsa got unexpected keyword argument: {kwargs.keys()}"

    ax.set_xlabel(_AXIS_LABELS_RTZ[0], fontsize=xlabel_fontsize)
    ax.set_ylabel(ylabel, fontsize=ylabel_fontsize)
    if normalize:
        ax.set_ylabel(
            "%s / %s"
            % (
                "$" + data_index[p][name]["label"] + "$",
                "$" + data_index[p][normalize]["label"] + "$",
            ),
            fontsize=ylabel_fontsize,
        )
    _set_tight_layout(fig)

    if label is not None:
        ax.legend()

    plot_data = {"rho": rho, plot_data_ylabel_key: values}
    if normalize:
        plot_data["normalization"] = np.nanmean(np.abs(norm_data))
    else:
        plot_data["normalization"] = 1

    if return_data:
        return fig, ax, plot_data

    return fig, ax


def plot_section(
    eq, name, grid=None, log=False, normalize=None, ax=None, return_data=False, **kwargs
):
    """Plot Poincare sections.

    Parameters
    ----------
    eq : Equilibrium
        Object from which to plot.
    name : str
        Name of variable to plot.
    grid : Grid, optional
        Grid of coordinates to plot at.
    log : bool, optional
        Whether to use a log scale.
    normalize : str, optional
        Name of the variable to normalize ``name`` by. Default is None.
    ax : matplotlib AxesSubplot, optional
        Axis to plot on.
    return_data : bool
        If True, return the data plotted as well as fig,ax
    **kwargs : dict, optional
        Specify properties of the figure, axis, and plot appearance e.g.::

            plot_X(figsize=(4,6),label="your_label")

        Valid keyword arguments are:

        * ``figsize``: tuple of length 2, the size of the figure (to be passed to
          matplotlib)
        * ``component``: str, one of [None, 'R', 'phi', 'Z'], For vector variables,
          which element to plot. Default is the norm of the vector.
        * ``title_fontsize``: integer, font size of the title
        * ``xlabel_fontsize``: float, fontsize of the xlabel
        * ``ylabel_fontsize``: float, fontsize of the ylabel
        * ``cmap``: str, matplotlib colormap scheme to use, passed to ax.contourf
        * ``levels``: int or array-like, passed to contourf.
          If ``name="|F|_normalized"`` and ``log=True``, default is
          ``np.logspace(-6, 0, 7)``. Otherwise the default (``None``) uses the min/max
          values of the data.
        * ``phi``: float, int or array-like. Toroidal angles to plot. If an integer,
          plot that number equally spaced in [0,2pi/NFP). Default 1 for axisymmetry and
          6 for non-axisymmetry
        * ``fill`` : bool,  Whether the contours are filled, i.e. whether to use
          `contourf` or `contour`. Default to ``fill=True``

    Returns
    -------
    fig : matplotlib.figure.Figure
        Figure being plotted to.
    ax : matplotlib.axes.Axes or ndarray of Axes
        Axes being plotted to.
    plot_data : dict
        Dictionary of the data plotted, only returned if ``return_data=True``

    Examples
    --------
    .. image:: ../../_static/images/plotting/plot_section.png

    .. code-block:: python

        from desc.plotting import plot_section
        fig, ax = plot_section(eq, "J^rho")

    """
    normalize = parse_argname_change(normalize, kwargs, "norm_name", "normalize")
    if "norm_F" in kwargs:
        norm_F = kwargs.pop("norm_F")
        warnings.warn(
            FutureWarning(
                "Argument norm_F has been deprecated. If you are trying to "
                + "normalize |F| by magnetic pressure gradient, use  "
                + "`name=|F|_normalized` instead. If you want to normalize by "
                + "another quantity, use the `normalize` keyword argument."
            )
        )
        if normalize is None and norm_F:
            # replicate old behavior before #1683
            normalize = "<|grad(|B|^2)|/2mu0>_vol"
        elif normalize is not None and norm_F:
            raise ValueError("Cannot use both norm_F and normalize keyword arguments.")
    errorif(
        not (isinstance(normalize, str) or normalize is None),
        ValueError,
        "normalize must be a string",
    )
    phi = kwargs.pop("phi", (1 if eq.N == 0 else 6))
    phi = parse_argname_change(phi, kwargs, "nzeta", "phi")
    phi = parse_argname_change(phi, kwargs, "nphi", "phi")

    if isinstance(phi, numbers.Integral):
        phi = np.linspace(0, 2 * np.pi / eq.NFP, phi, endpoint=False)
    phi = np.atleast_1d(phi)
    nphi = len(phi)
    if grid is None:
        grid_kwargs = {
            "L": max(25, eq.L_grid),
            "NFP": 1,
            "axis": False,
            "theta": np.linspace(0, 2 * np.pi, 91, endpoint=True),
            "zeta": phi,
        }
        grid = _get_grid(**grid_kwargs)
        nr, nt, nz = grid.num_rho, grid.num_theta, grid.num_zeta
        coords = map_coordinates(
            eq,
            grid.nodes,
            ["rho", "theta", "phi"],
            ["rho", "theta", "zeta"],
            period=(np.inf, 2 * np.pi, 2 * np.pi),
            guess=grid.nodes,
        )
        grid = Grid(coords, sort=False)
    else:
        phi = np.unique(grid.nodes[:, 2])
        nphi = phi.size
        nr, nt, nz = grid.num_rho, grid.num_theta, grid.num_zeta
        coords = map_coordinates(
            eq,
            grid.nodes,
            ["rho", "theta", "phi"],
            ["rho", "theta", "zeta"],
            period=(np.inf, 2 * np.pi, 2 * np.pi),
            guess=grid.nodes,
        )
        grid = Grid(coords, sort=False)

    rows = np.floor(np.sqrt(nphi)).astype(int)
    cols = np.ceil(nphi / rows).astype(int)

    data, _ = _compute(eq, name, grid, kwargs.pop("component", None), reshape=False)
    if normalize:
        norm_data, _ = _compute(eq, normalize, grid, reshape=False)
        data = data / np.nanmean(np.abs(norm_data))  # normalize

    figw = 5 * cols
    figh = 5 * rows
    fig, ax = _format_ax(
        ax,
        rows=rows,
        cols=cols,
        figsize=kwargs.pop("figsize", (figw, figh)),
        equal=True,
    )
    ax = np.atleast_1d(ax).flatten()

    with warnings.catch_warnings():
        warnings.simplefilter("ignore")
        coords = eq.compute(["R", "Z"], grid=grid)
    R = coords["R"].reshape((nt, nr, nz), order="F")
    Z = coords["Z"].reshape((nt, nr, nz), order="F")
    data = data.reshape((nt, nr, nz), order="F")
    op = "contour" + ("f" if kwargs.pop("fill", True) else "")
    contourf_kwargs = {}
    if log:
        data = np.abs(data)  # ensure data is positive for log plot
        contourf_kwargs["norm"] = matplotlib.colors.LogNorm()
        if name == "|F|_normalized" or (
            name == "|F|" and normalize == "<|grad(|B|^2)|/2mu0>_vol"
        ):
            contourf_kwargs["levels"] = kwargs.pop("levels", np.logspace(-6, 0, 7))
        else:
            logmin = max(np.floor(np.nanmin(np.log10(data))).astype(int), -16)
            logmax = np.ceil(np.nanmax(np.log10(data))).astype(int)
            contourf_kwargs["levels"] = kwargs.pop(
                "levels", np.logspace(logmin, logmax, logmax - logmin + 1)
            )
    else:
        contourf_kwargs["norm"] = matplotlib.colors.Normalize()
        contourf_kwargs["levels"] = kwargs.pop(
            "levels", np.linspace(data.min(), data.max(), 100)
        )
    contourf_kwargs["cmap"] = kwargs.pop("cmap", "jet")
    contourf_kwargs["extend"] = "both"
    title_fontsize = kwargs.pop("title_fontsize", None)
    xlabel_fontsize = kwargs.pop("xlabel_fontsize", None)
    ylabel_fontsize = kwargs.pop("ylabel_fontsize", None)
    assert (
        len(kwargs) == 0
    ), f"plot section got unexpected keyword argument: {kwargs.keys()}"

    cax_kwargs = {"size": "5%", "pad": 0.05}
    data_index_p = data_index["desc.equilibrium.equilibrium.Equilibrium"]
    units = (
        f"$(${data_index_p[name]['units']}$)" if data_index_p[name]["units"] else "$"
    )
    for i in range(nphi):
        divider = make_axes_locatable(ax[i])

        cntr = getattr(ax[i], op)(
            R[:, :, i], Z[:, :, i], data[:, :, i], **contourf_kwargs
        )
        cax = divider.append_axes("right", **cax_kwargs)
        cbar = fig.colorbar(cntr, cax=cax)
        cbar.update_ticks()

        ax[i].set_xlabel(_AXIS_LABELS_RPZ[0], fontsize=xlabel_fontsize)
        ax[i].set_ylabel(_AXIS_LABELS_RPZ[2], fontsize=ylabel_fontsize)
        ax[i].tick_params(labelbottom=True, labelleft=True)

        ax[i].set_title(
            "$"
            + data_index_p[name]["label"]
            + units
            + ", $\\phi \\cdot N_{{FP}}/2\\pi = {:.3f}$".format(
                eq.NFP * phi[i] / (2 * np.pi)
            )
        )
        if normalize:
            ax[i].set_title(
                "%s / %s, %s"
                % (
                    "$" + data_index_p[name]["label"] + "$",
                    "$" + data_index_p[normalize]["label"] + "$",
                    "$\\phi \\cdot N_{{FP}}/2\\pi = {:.3f}$".format(
                        eq.NFP * phi[i] / (2 * np.pi)
                    ),
                ),
                fontsize=title_fontsize,
            )
    _set_tight_layout(fig)

    plot_data = {"R": R, "Z": Z, name: data}
    if normalize:
        plot_data["normalization"] = np.nanmean(np.abs(norm_data))
    else:
        plot_data["normalization"] = 1

    if return_data:
        return fig, ax, plot_data

    return fig, ax


def plot_surfaces(eq, rho=8, theta=8, phi=None, ax=None, return_data=False, **kwargs):
    """Plot flux surfaces.

    Parameters
    ----------
    eq : Equilibrium
        Object from which to plot.
    rho : int or array-like
        Values of rho to plot contours of.
        If an integer, plot that many contours linearly spaced in (0,1).
    theta : int or array-like
        Values of theta to plot contours of.
        If an integer, plot that many contours linearly spaced in (0,2pi).
    phi : float, int or array-like or None
        Values of phi to plot contours at.
        If an integer, plot that many contours linearly spaced in (0,2pi).
        Default is 1 contour for axisymmetric equilibria or 6 for non-axisymmetry.
    ax : matplotlib AxesSubplot, optional
        Axis to plot on.
    return_data : bool
        If True, return the data plotted as well as fig,ax
    **kwargs : dict, optional
        Specify properties of the figure, axis, and plot appearance e.g.::

            plot_X(figsize=(4,6),label="your_label")

        Valid keyword arguments are:

        * ``figsize``: tuple of length 2, the size of the figure (to be passed to
          matplotlib)
        * ``label``: str, label of the plotted line (e.g. to be shown with ax.legend())
        * ``NR``: int, number of equispaced rho point to use in plotting the vartheta
          contours
        * ``NT``: int, number of equispaced theta points to use in plotting the rho
          contours
        * ``theta_color``: str or tuple, color to use for constant vartheta contours
        * ``theta_ls``: str, linestyle to use for constant vartheta contours
        * ``theta_lw``: float, linewidth to use for constant vartheta contours
        * ``rho_color``: str or tuple, color to use for constant rho contours
        * ``rho_ls``: str, linestyle to use for constant rho contours
        * ``rho_lw``: float, linewidth to use for constant rho contours
        * ``lcfs_color``: str or tuple, color to use for the LCFS constant rho contour
        * ``lcfs_ls``: str, linestyle to use for the LCFS constant rho contour
        * ``lcfs_lw``: float, linewidth to use for the LCFS constant rho contour
        * ``axis_color``: str or tuple, color to use for the axis plotted point
        * ``axis_alpha``: float, transparency of the axis plotted point
        * ``axis_marker``: str, markerstyle to use for the axis plotted point
        * ``axis_size``: float, markersize to use for the axis plotted point
        * ``title_fontsize``: integer, font size of the title
        * ``xlabel_fontsize``: float, fontsize of the xlabel
        * ``ylabel_fontsize``: float, fontsize of the ylabel
        * ``legend``: bool, whether to show legend or not, False by default

    Returns
    -------
    fig : matplotlib.figure.Figure
        Figure being plotted to.
    ax : matplotlib.axes.Axes or ndarray of Axes
        Axes being plotted to.
    plot_data : dict
        Dictionary of the data plotted, only returned if ``return_data=True``

    Examples
    --------
    .. image:: ../../_static/images/plotting/plot_surfaces.png

    .. code-block:: python

        from desc.plotting import plot_surfaces
        fig, ax = plot_surfaces(eq)

    """
    phi = parse_argname_change(phi, kwargs, "zeta", "phi")

    NR = kwargs.pop("NR", 50)
    NT = kwargs.pop("NT", 180)
    figsize = kwargs.pop("figsize", None)
    theta_color = kwargs.pop("theta_color", colorblind_colors[2])
    theta_ls = kwargs.pop("theta_ls", ":")
    theta_lw = kwargs.pop("theta_lw", 1)
    rho_color = kwargs.pop("rho_color", colorblind_colors[0])
    rho_ls = kwargs.pop("rho_ls", "-")
    rho_lw = kwargs.pop("rho_lw", 1)
    lcfs_color = kwargs.pop("lcfs_color", colorblind_colors[1])
    lcfs_ls = kwargs.pop("lcfs_ls", "-")
    lcfs_lw = kwargs.pop("lcfs_lw", 1)
    axis_color = kwargs.pop("axis_color", colorblind_colors[3])
    axis_alpha = kwargs.pop("axis_alpha", 1)
    axis_marker = kwargs.pop("axis_marker", "o")
    axis_size = kwargs.pop("axis_size", 36)
    label = kwargs.pop("label", "")
    title_fontsize = kwargs.pop("title_fontsize", None)
    xlabel_fontsize = kwargs.pop("xlabel_fontsize", None)
    ylabel_fontsize = kwargs.pop("ylabel_fontsize", None)

    assert (
        len(kwargs) == 0
    ), f"plot surfaces got unexpected keyword argument: {kwargs.keys()}"

    plot_theta = bool(theta)
    nfp = eq.NFP
    if isinstance(rho, numbers.Integral):
        rho = np.linspace(0, 1, rho + 1)
    rho = np.atleast_1d(rho)
    if isinstance(theta, numbers.Integral):
        theta = np.linspace(0, 2 * np.pi, theta, endpoint=False)
    theta = np.atleast_1d(theta)

    phi = (1 if eq.N == 0 else 6) if phi is None else phi
    if isinstance(phi, numbers.Integral):
        phi = np.linspace(0, 2 * np.pi / eq.NFP, phi, endpoint=False)
    phi = np.atleast_1d(phi)
    nphi = len(phi)

    # do not need NFP supplied to these grids as
    # the above logic takes care of the correct phi range
    # if defaults are requested. Setting NFP here instead
    # can create reshaping issues when phi is supplied and gets
    # truncated by 2pi/NFP. See PR #1204
    grid_kwargs = {
        "rho": rho,
        "NFP": 1,
        "theta": np.linspace(0, 2 * np.pi, NT, endpoint=True),
        "zeta": phi,
    }
    r_grid = _get_grid(**grid_kwargs)
    rnr, rnt, rnz = r_grid.num_rho, r_grid.num_theta, r_grid.num_zeta
    r_grid = Grid(
        map_coordinates(
            eq,
            r_grid.nodes,
            ["rho", "theta", "phi"],
            ["rho", "theta", "zeta"],
            period=(np.inf, 2 * np.pi, 2 * np.pi),
            guess=r_grid.nodes,
        ),
        sort=False,
    )
    grid_kwargs = {
        "rho": np.linspace(0, 1, NR),
        "NFP": 1,
        "theta": theta,
        "zeta": phi,
    }
    if plot_theta:
        # Note: theta* (also known as vartheta) is the poloidal straight field line
        # angle in PEST-like flux coordinates
        t_grid = _get_grid(**grid_kwargs)
        tnr, tnt, tnz = t_grid.num_rho, t_grid.num_theta, t_grid.num_zeta
        v_grid = Grid(
            map_coordinates(
                eq,
                t_grid.nodes,
                ["rho", "theta_PEST", "phi"],
                ["rho", "theta", "zeta"],
                period=(np.inf, 2 * np.pi, 2 * np.pi),
                guess=t_grid.nodes,
            ),
            sort=False,
        )
    rows = np.floor(np.sqrt(nphi)).astype(int)
    cols = np.ceil(nphi / rows).astype(int)

    # rho contours
    with warnings.catch_warnings():
        warnings.simplefilter("ignore")
        r_coords = eq.compute(["R", "Z"], grid=r_grid)
    Rr = r_coords["R"].reshape((rnt, rnr, rnz), order="F")
    Zr = r_coords["Z"].reshape((rnt, rnr, rnz), order="F")
    plot_data = {}

    if plot_theta:
        # vartheta contours
        with warnings.catch_warnings():
            warnings.simplefilter("ignore")
            v_coords = eq.compute(["R", "Z"], grid=v_grid)
        Rv = v_coords["R"].reshape((tnt, tnr, tnz), order="F")
        Zv = v_coords["Z"].reshape((tnt, tnr, tnz), order="F")
        plot_data["vartheta_R_coords"] = Rv
        plot_data["vartheta_Z_coords"] = Zv

    figw = 4 * cols
    figh = 5 * rows
    if figsize is None:
        figsize = (figw, figh)
    fig, ax = _format_ax(ax, rows=rows, cols=cols, figsize=figsize, equal=True)
    ax = np.atleast_1d(ax).flatten()

    for i in range(nphi):
        if plot_theta:
            ax[i].plot(
                Rv[:, :, i].T,
                Zv[:, :, i].T,
                color=theta_color,
                linestyle=theta_ls,
                lw=theta_lw,
            )
        ax[i].plot(
            Rr[:, :, i], Zr[:, :, i], color=rho_color, linestyle=rho_ls, lw=rho_lw
        )
        ax[i].plot(
            Rr[:, -1, i],
            Zr[:, -1, i],
            color=lcfs_color,
            linestyle=lcfs_ls,
            lw=lcfs_lw,
            label=(label if i == 0 else ""),
        )
        if rho[0] == 0:
            ax[i].scatter(
                Rr[0, 0, i],
                Zr[0, 0, i],
                color=axis_color,
                alpha=axis_alpha,
                marker=axis_marker,
                s=axis_size,
            )

        ax[i].set_xlabel(_AXIS_LABELS_RPZ[0], fontsize=xlabel_fontsize)
        ax[i].set_ylabel(_AXIS_LABELS_RPZ[2], fontsize=ylabel_fontsize)
        ax[i].tick_params(labelbottom=True, labelleft=True)
        ax[i].set_title(
            "$\\phi \\cdot N_{{FP}}/2\\pi = {:.3f}$".format(nfp * phi[i] / (2 * np.pi)),
            fontsize=title_fontsize,
        )
        if label is not None and i == 0 and kwargs.pop("legend", False):
            ax[i].legend()

    _set_tight_layout(fig)

    plot_data["rho_R_coords"] = Rr
    plot_data["rho_Z_coords"] = Zr
    if return_data:
        return fig, ax, plot_data

    return fig, ax


def poincare_plot(
    field,
    R0,
    Z0,
    ntransit=100,
    phi=None,
    NFP=None,
    grid=None,
    ax=None,
    return_data=False,
    **kwargs,
):
    """Poincare plot of field lines from external magnetic field.

    Parameters
    ----------
    field : MagneticField
        External field, coilset, current potential etc to plot from.
    R0, Z0 : array-like
        Starting points at phi=0 for field line tracing.
    ntransit : int
        Number of transits to trace field lines for.
    phi : float, int or array-like or None
        Values of phi to plot section at.
        If an integer, plot that many contours linearly spaced in (0,2pi).
        Default is 6.
    NFP : int, optional
        Number of field periods. By default attempts to infer from ``field``, otherwise
        uses NFP=1.
    grid : Grid, optional
        Grid used to discretize ``field``.
    ax : matplotlib AxesSubplot, optional
        Axis to plot on.
    return_data : bool
        If True, return the data plotted as well as fig,ax
    **kwargs : dict, optional
        Specify properties of the figure, axis, and plot appearance e.g.::

            plot_X(figsize=(4,6),)

        Valid keyword arguments are:

        * ``figsize``: tuple of length 2, the size of the figure (to be passed to
          matplotlib)
        * ``color``: str or tuple, color to use for field lines.
        * ``marker``: str, markerstyle to use for the plotted points
        * ``size``: float, markersize to use for the plotted points
        * ``title_fontsize``: integer, font size of the title
        * ``xlabel_fontsize``: float, fontsize of the xlabel
        * ``ylabel_fontsize``: float, fontsize of the ylabel

        Additionally, any other keyword arguments will be passed on to
        ``desc.magnetic_fields.field_line_integrate``

    Returns
    -------
    fig : matplotlib.figure.Figure
        Figure being plotted to.
    ax : matplotlib.axes.Axes or ndarray of Axes
        Axes being plotted to.
    plot_data : dict
        Dictionary of the data plotted, only returned if ``return_data=True``

    Examples
    --------
    .. image:: ../../_static/images/plotting/poincare_plot.png

    .. code-block:: python

        from desc.plotting import poincare_plot
        grid_trace = LinearGrid(rho=np.linspace(0.4, 0.9, 7))
        r0 = eq.compute("R", grid=grid_trace)["R"]
        z0 = eq.compute("Z", grid=grid_trace)["Z"]
        fig, ax = desc.plotting.poincare_plot(
            field,
            r0,
            z0,
            NFP=eq.NFP,
            color="k",
            size=0.5,
            ntransit=100
        )
        grid_trace2 = LinearGrid(rho=np.linspace(0.52, 0.55, 4))
        r0 = eq.compute("R", grid=grid_trace2)["R"]
        z0 = eq.compute("Z", grid=grid_trace2)["Z"]
        fig, ax = desc.plotting.poincare_plot(
            field, r0, z0, NFP=eq.NFP, ax=ax, color="r", size=0.5, ntransit=250
        )
    """
    fli_kwargs = {}
    for key in inspect.signature(field_line_integrate).parameters:
        if key in kwargs:
            fli_kwargs[key] = kwargs.pop(key)

    figsize = kwargs.pop("figsize", None)
    color = kwargs.pop("color", colorblind_colors[0])
    marker = kwargs.pop("marker", "o")
    size = kwargs.pop("size", 5)
    title_fontsize = kwargs.pop("title_fontsize", None)
    xlabel_fontsize = kwargs.pop("xlabel_fontsize", None)
    ylabel_fontsize = kwargs.pop("ylabel_fontsize", None)

    assert (
        len(kwargs) == 0
    ), f"poincare_plot got unexpected keyword argument: {kwargs.keys()}"

    if NFP is None:
        NFP = getattr(field, "NFP", 1)

    phi = 6 if phi is None else phi
    if isinstance(phi, numbers.Integral):
        phi = np.linspace(0, 2 * np.pi / NFP, phi, endpoint=False)
    phi = np.atleast_1d(phi)
    nplanes = len(phi)

    phis = (phi + np.arange(0, ntransit)[:, None] * 2 * np.pi / NFP).flatten()

    R0, Z0 = np.atleast_1d(R0, Z0)

    fieldR, fieldZ = field_line_integrate(
        r0=R0,
        z0=Z0,
        phis=phis,
        field=field,
        source_grid=grid,
        **fli_kwargs,
    )

    zs = fieldZ.reshape((ntransit, nplanes, -1))
    rs = fieldR.reshape((ntransit, nplanes, -1))

    data = {
        "R": rs,
        "Z": zs,
    }

    rows = np.floor(np.sqrt(nplanes)).astype(int)
    cols = np.ceil(nplanes / rows).astype(int)

    figw = 4 * cols
    figh = 5 * rows
    if figsize is None:
        figsize = (figw, figh)
    fig, ax = _format_ax(ax, rows=rows, cols=cols, figsize=figsize, equal=True)

    for i in range(nplanes):
        ax.flat[i].scatter(
            rs[:, i, :],
            zs[:, i, :],
            color=color,
            marker=marker,
            s=size,
        )

        ax.flat[i].set_xlabel(_AXIS_LABELS_RPZ[0], fontsize=xlabel_fontsize)
        ax.flat[i].set_ylabel(_AXIS_LABELS_RPZ[2], fontsize=ylabel_fontsize)
        ax.flat[i].tick_params(labelbottom=True, labelleft=True)
        ax.flat[i].set_title(
            "$\\phi \\cdot N_{{FP}}/2\\pi = {:.3f}$".format(NFP * phi[i] / (2 * np.pi)),
            fontsize=title_fontsize,
        )

    _set_tight_layout(fig)

    if return_data:
        return fig, ax, data
    return fig, ax


def plot_boundary(eq, phi=None, plot_axis=True, ax=None, return_data=False, **kwargs):
    """Plot stellarator boundary at multiple toroidal coordinates.

    Parameters
    ----------
    eq : Equilibrium, Surface
        Object from which to plot.
    phi : float, int or array-like or None
        Values of phi to plot boundary surface at.
        If an integer, plot that many contours linearly spaced in [0,2pi).
        Default is 1 contour for axisymmetric equilibria or 4 for non-axisymmetry.
    plot_axis : bool
        Whether to plot the magnetic axis locations. Default is True.
    ax : matplotlib AxesSubplot, optional
        Axis to plot on.
    return_data : bool
        If True, return the data plotted as well as fig,ax
    **kwargs : dict, optional
        Specify properties of the figure, axis, and plot appearance e.g.::

            plot_X(figsize=(4,6),label="your_label")

        Valid keyword arguments are:

        * ``figsize``: tuple of length 2, the size of the figure (to be passed to
          matplotlib)
        * ``xlabel_fontsize``: float, fontsize of the x label
        * ``ylabel_fontsize``: float, fontsize of the y label
        * ``legend_kw``: dict, any keyword arguments to be passed to ax.legend()
        * ``cmap``: colormap to use for plotting, discretized into len(phi) colors
        * ``color``: array of colors to use for each phi angle
        * ``ls``: array of line styles to use for each phi angle
        * ``lw``: array of line widths to use for each phi angle
        * ``marker``: str, marker style to use for the axis plotted points
        * ``size``: float, marker size to use for the axis plotted points

    Returns
    -------
    fig : matplotlib.figure.Figure
        Figure being plotted to.
    ax : matplotlib.axes.Axes or ndarray of Axes
        Axes being plotted to.
    plot_data : dict
        Dictionary of the data plotted, only returned if ``return_data=True``

    Examples
    --------
    .. image:: ../../_static/images/plotting/plot_boundary.png

    .. code-block:: python

        from desc.plotting import plot_boundary
        fig, ax = plot_boundary(eq)

    """
    phi = parse_argname_change(phi, kwargs, "zeta", "phi")

    figsize = kwargs.pop("figsize", None)
    cmap = kwargs.pop("cmap", "hsv")
    colors = kwargs.pop("color", None)
    ls = kwargs.pop("ls", None)
    lw = kwargs.pop("lw", None)
    marker = kwargs.pop("marker", "x")
    size = kwargs.pop("size", 36)
    xlabel_fontsize = kwargs.pop("xlabel_fontsize", None)
    ylabel_fontsize = kwargs.pop("ylabel_fontsize", None)
    legend_kw = kwargs.pop("legend_kw", {})

    assert (
        len(kwargs) == 0
    ), f"plot boundary got unexpected keyword argument: {kwargs.keys()}"

    phi = (1 if eq.N == 0 else 4) if phi is None else phi
    if isinstance(phi, numbers.Integral):
        phi = np.linspace(0, 2 * np.pi / eq.NFP, phi, endpoint=False)
    phi = np.atleast_1d(phi)
    nphi = len(phi)
    # don't plot axis for FourierRZToroidalSurface, since it's not defined.
    plot_axis = plot_axis and eq.L > 0
    rho = np.array([0.0, 1.0]) if plot_axis else np.array([1.0])

    grid_kwargs = {"NFP": 1, "rho": rho, "theta": 100, "zeta": phi}
    grid = _get_grid(**grid_kwargs)
    nr, nt, nz = grid.num_rho, grid.num_theta, grid.num_zeta
    grid = Grid(
        map_coordinates(
            eq,
            grid.nodes,
            ["rho", "theta", "phi"],
            ["rho", "theta", "zeta"],
            period=(np.inf, 2 * np.pi, 2 * np.pi),
            guess=grid.nodes,
        ),
        sort=False,
    )

    if colors is None:
        colors = _get_cmap(cmap)((phi * eq.NFP / (2 * np.pi)) % 1)
    if lw is None:
        lw = 1
    if isinstance(lw, int):
        lw = [lw for _ in range(nz)]
    if ls is None:
        ls = "-"
    if isinstance(ls, str):
        ls = [ls for _ in range(nz)]

    with warnings.catch_warnings():
        warnings.simplefilter("ignore")
        coords = eq.compute(["R", "Z"], grid=grid)
    R = coords["R"].reshape((nt, nr, nz), order="F")
    Z = coords["Z"].reshape((nt, nr, nz), order="F")

    fig, ax = _format_ax(ax, figsize=figsize, equal=True)

    for i in range(nphi):
        ax.plot(
            R[:, -1, i],
            Z[:, -1, i],
            color=colors[i],
            linestyle=ls[i],
            lw=lw[i],
            label="$\\phi \\cdot N_{{FP}}/2\\pi = {:.2f}$".format(
                eq.NFP * phi[i] / (2 * np.pi)
            ),
        )
        if rho[0] == 0:
            ax.scatter(R[0, 0, i], Z[0, 0, i], color=colors[i], marker=marker, s=size)

    ax.set_xlabel(_AXIS_LABELS_RPZ[0], fontsize=xlabel_fontsize)
    ax.set_ylabel(_AXIS_LABELS_RPZ[2], fontsize=ylabel_fontsize)
    ax.tick_params(labelbottom=True, labelleft=True)

    ax.legend(**legend_kw)
    _set_tight_layout(fig)

    plot_data = {}
    plot_data["R"] = R
    plot_data["Z"] = Z

    if return_data:
        return fig, ax, plot_data

    return fig, ax


def plot_boundaries(
    eqs, labels=None, phi=None, plot_axis=True, ax=None, return_data=False, **kwargs
):
    """Plot stellarator boundaries at multiple toroidal coordinates.

    NOTE: If attempting to plot objects with differing NFP, `phi` must
    be given explicitly.

    Parameters
    ----------
    eqs : array-like of Equilibrium, Surface or EquilibriaFamily
        Equilibria to plot.
    labels : array-like
        Array the same length as eqs of labels to apply to each equilibrium.
    phi : float, int or array-like or None
        Values of phi to plot boundary surface at.
        If an integer, plot that many contours linearly spaced in [0,2pi).
        Default is 1 contour for axisymmetric equilibria or 4 for non-axisymmetry.
    plot_axis : bool
        Whether to plot the magnetic axis locations. Default is True.
    ax : matplotlib AxesSubplot, optional
        Axis to plot on.
    return_data : bool
        If True, return the data plotted as well as fig,ax
    **kwargs : dict, optional
        Specify properties of the figure, axis, and plot appearance e.g.::

            plot_X(figsize=(4,6),label="your_label")

        Valid keyword arguments are:

        * ``figsize``: tuple of length 2, the size of the figure (to be passed to
          matplotlib)
        * ``xlabel_fontsize``: float, fontsize of the x label
        * ``ylabel_fontsize``: float, fontsize of the y label
        * ``legend``: bool, whether to display legend or not
        * ``legend_kw``: dict, any keyword arguments to be passed to ax.legend()
        * ``cmap``: colormap to use for plotting, discretized into len(eqs) colors
        * ``color``: list of colors to use for each Equilibrium
        * ``ls``: list of str, line styles to use for each Equilibrium
        * ``lw``: list of floats, line widths to use for each Equilibrium
        * ``marker``: str, marker style to use for the axis plotted points
        * ``size``: float, marker size to use for the axis plotted points

    Returns
    -------
    fig : matplotlib.figure.Figure
        Figure being plotted to.
    ax : matplotlib.axes.Axes or ndarray of Axes
        Axes being plotted to.
    plot_data : dict
        Dictionary of the data plotted, only returned if ``return_data=True``

    Examples
    --------
    .. image:: ../../_static/images/plotting/plot_boundaries.png

    .. code-block:: python

        from desc.plotting import plot_boundaries
        fig, ax = plot_boundaries((eq1, eq2, eq3))

    """
    # if NFPs are not all equal, means there are
    # objects with differing NFPs, which it is not clear
    # how to choose the phis for by default, so we will throw an error
    # unless phi was given.
    phi = parse_argname_change(phi, kwargs, "zeta", "phi")
    errorif(
        not np.allclose([thing.NFP for thing in eqs], eqs[0].NFP) and phi is None,
        ValueError,
        "supplied objects must have the same number of field periods, "
        "or if there are differing field periods, `phi` must be given explicitly."
        f" Instead, supplied objects have NFPs {[t.NFP for t in eqs]}."
        " If attempting to plot an axisymmetric object with non-axisymmetric objects,"
        " you must use the `change_resolution` method to make the axisymmetric "
        "object have the same NFP as the non-axisymmetric objects.",
    )

    figsize = kwargs.pop("figsize", None)
    cmap = kwargs.pop("cmap", "rainbow")
    colors = kwargs.pop("color", None)
    ls = kwargs.pop("ls", None)
    lw = kwargs.pop("lw", None)
    xlabel_fontsize = kwargs.pop("xlabel_fontsize", None)
    ylabel_fontsize = kwargs.pop("ylabel_fontsize", None)
    marker = kwargs.pop("marker", "x")
    size = kwargs.pop("size", 36)

    phi = (1 if eqs[-1].N == 0 else 4) if phi is None else phi
    if isinstance(phi, numbers.Integral):
        phi = np.linspace(0, 2 * np.pi / eqs[-1].NFP, phi, endpoint=False)
    phi = np.atleast_1d(phi)

    neq = len(eqs)

    if labels is None:
        labels = [str(i) for i in range(neq)]
    if colors is None:
        colors = _get_cmap(cmap, neq)(np.linspace(0, 1, neq))
    if lw is None:
        lw = 1
    if np.isscalar(lw):
        lw = [lw for i in range(neq)]
    if ls is None:
        ls = "-"
    if isinstance(ls, str):
        ls = [ls for i in range(neq)]

    fig, ax = _format_ax(ax, figsize=figsize, equal=True)
    plot_data = {}
    plot_data["R"] = []
    plot_data["Z"] = []

    for i in range(neq):
        # don't plot axis for FourierRZToroidalSurface, since it's not defined.
        plot_axis_i = plot_axis and eqs[i].L > 0
        rho = np.array([0.0, 1.0]) if plot_axis_i else np.array([1.0])

        grid_kwargs = {"NFP": 1, "theta": 100, "zeta": phi, "rho": rho}
        grid = _get_grid(**grid_kwargs)
        nr, nt, nz = grid.num_rho, grid.num_theta, grid.num_zeta
        grid = Grid(
            map_coordinates(
                eqs[i],
                grid.nodes,
                ["rho", "theta", "phi"],
                ["rho", "theta", "zeta"],
                period=(np.inf, 2 * np.pi, 2 * np.pi),
                guess=grid.nodes,
            ),
            sort=False,
        )
        with warnings.catch_warnings():
            warnings.simplefilter("ignore")
            coords = eqs[i].compute(["R", "Z"], grid=grid)
        R = coords["R"].reshape((nt, nr, nz), order="F")
        Z = coords["Z"].reshape((nt, nr, nz), order="F")

        plot_data["R"].append(R)
        plot_data["Z"].append(Z)

        for j in range(nz):
            (line,) = ax.plot(
                R[:, -1, j], Z[:, -1, j], color=colors[i], linestyle=ls[i], lw=lw[i]
            )
            if rho[0] == 0:
                ax.scatter(
                    R[0, 0, j], Z[0, 0, j], color=colors[i], marker=marker, s=size
                )

            if j == 0:
                line.set_label(labels[i])

    ax.set_xlabel(_AXIS_LABELS_RPZ[0], fontsize=xlabel_fontsize)
    ax.set_ylabel(_AXIS_LABELS_RPZ[2], fontsize=ylabel_fontsize)
    ax.tick_params(labelbottom=True, labelleft=True)

    if any(labels) and kwargs.pop("legend", True):
        ax.legend(**kwargs.pop("legend_kw", {}))
    _set_tight_layout(fig)

    assert (
        len(kwargs) == 0
    ), f"plot boundaries got unexpected keyword argument: {kwargs.keys()}"

    if return_data:
        return fig, ax, plot_data

    return fig, ax


def plot_comparison(
    eqs,
    rho=8,
    theta=8,
    phi=None,
    ax=None,
    cmap="rainbow",
    color=None,
    lw=None,
    ls=None,
    labels=None,
    return_data=False,
    **kwargs,
):
    """Plot comparison between flux surfaces of multiple equilibria.

    NOTE: If attempting to plot objects with differing NFP, `phi` must
    be given explicitly.

    Parameters
    ----------
    eqs : array-like of Equilibrium or EquilibriaFamily
        Equilibria to compare.
    rho : int or array-like
        Values of rho to plot contours of.
        If an integer, plot that many contours linearly spaced in (0,1).
    theta : int or array-like
        Values of theta to plot contours of.
        If an integer, plot that many contours linearly spaced in (0,2pi).
    phi : float, int or array-like or None
        Values of phi to plot contours at.
        If an integer, plot that many contours linearly spaced in [0,2pi).
        Default is 1 contour for axisymmetric equilibria or 6 for non-axisymmetry.
    ax : matplotlib AxesSubplot, optional
        Axis to plot on.
    cmap : str or matplotlib ColorMap
        Colormap to use for plotting, discretized into len(eqs) colors.
    color : array-like
        Array the same length as eqs of colors to use for each equilibrium.
        Overrides `cmap`.
    lw : array-like
        Array the same length as eqs of line widths to use for each equilibrium
    ls : array-like
        Array the same length as eqs of linestyles to use for each equilibrium.
    labels : array-like
        Array the same length as eqs of labels to apply to each equilibrium.
    return_data : bool
        If True, return the data plotted as well as fig,ax
    **kwargs : dict, optional
        Specify properties of the figure, axis, and plot appearance e.g.::

            plot_X(figsize=(4,6),label="your_label")

        Valid keyword arguments are:

        * ``figsize``: tuple of length 2, the size of the figure (to be passed to
          matplotlib)
        * ``legend``: bool, whether to display legend or not
        * ``legend_kw``: dict, any keyword arguments to be passed to ax.legend()
        * ``title_fontsize``: integer, font size of the title
        * ``xlabel_fontsize``: float, fontsize of the xlabel
        * ``ylabel_fontsize``: float, fontsize of the ylabel

    Returns
    -------
    fig : matplotlib.figure.Figure
        Figure being plotted to.
    ax : matplotlib.axes.Axes or ndarray of Axes
        Axes being plotted to.
    plot_data : dict
        Dictionary of the data plotted, only returned if ``return_data=True``

    Examples
    --------
    .. image:: ../../_static/images/plotting/plot_comparison.png

    .. code-block:: python

        from desc.plotting import plot_comparison
        fig, ax = plot_comparison(eqs=[eqf[0],eqf[1],eqf[2]],
                                  labels=['Axisymmetric w/o pressure',
                                          'Axisymmetric w/ pressure',
                                          'Non-axisymmetric w/ pressure',
                                         ],
                                 )

    """
    # if NFPs are not all equal, means there are
    # objects with differing NFPs, which it is not clear
    # how to choose the phis for by default, so we will throw an error
    # unless phi was given.
    phi = parse_argname_change(phi, kwargs, "zeta", "phi")
    errorif(
        not np.allclose([thing.NFP for thing in eqs], eqs[0].NFP) and phi is None,
        ValueError,
        "supplied objects must have the same number of field periods, "
        "or if there are differing field periods, `phi` must be given explicitly."
        f" Instead, supplied objects have NFPs {[t.NFP for t in eqs]}."
        " If attempting to plot an axisymmetric object with non-axisymmetric objects,"
        " you must use the `change_resolution` method to make the axisymmetric "
        "object have the same NFP as the non-axisymmetric objects.",
    )
    color = parse_argname_change(color, kwargs, "colors", "color")
    ls = parse_argname_change(ls, kwargs, "linestyles", "ls")
    lw = parse_argname_change(lw, kwargs, "lws", "lw")

    figsize = kwargs.pop("figsize", None)
    title_fontsize = kwargs.pop("title_fontsize", None)
    xlabel_fontsize = kwargs.pop("xlabel_fontsize", None)
    ylabel_fontsize = kwargs.pop("ylabel_fontsize", None)
    neq = len(eqs)
    if color is None:
        color = _get_cmap(cmap, neq)(np.linspace(0, 1, neq))
    if lw is None:
        lw = [1 for i in range(neq)]
    if ls is None:
        ls = ["-" for i in range(neq)]
    if labels is None:
        labels = [str(i) for i in range(neq)]
    N = np.max([eq.N for eq in eqs])
    nfp = eqs[0].NFP

    phi = (1 if N == 0 else 6) if phi is None else phi
    if isinstance(phi, numbers.Integral):
        phi = np.linspace(0, 2 * np.pi / nfp, phi, endpoint=False)
    phi = np.atleast_1d(phi)
    nphi = len(phi)

    rows = np.floor(np.sqrt(nphi)).astype(int)
    cols = np.ceil(nphi / rows).astype(int)

    figw = 4 * cols
    figh = 5 * rows
    if figsize is None:
        figsize = (figw, figh)
    fig, ax = _format_ax(ax, rows=rows, cols=cols, figsize=figsize, equal=True)
    ax = np.atleast_1d(ax).flatten()

    plot_data = {}
    for string in [
        "rho_R_coords",
        "rho_Z_coords",
        "vartheta_R_coords",
        "vartheta_Z_coords",
    ]:
        plot_data[string] = []
    for i, eq in enumerate(eqs):
        fig, ax, _plot_data = plot_surfaces(
            eq,
            rho,
            theta,
            phi,
            ax,
            theta_color=color[i % len(color)],
            theta_ls=ls[i % len(ls)],
            theta_lw=lw[i % len(lw)],
            rho_color=color[i % len(color)],
            rho_ls=ls[i % len(ls)],
            rho_lw=lw[i % len(lw)],
            lcfs_color=color[i % len(color)],
            lcfs_ls=ls[i % len(ls)],
            lcfs_lw=lw[i % len(lw)],
            axis_color=color[i % len(color)],
            axis_alpha=0,
            axis_marker="o",
            axis_size=0,
            label=labels[i % len(labels)],
            title_fontsize=title_fontsize,
            xlabel_fontsize=xlabel_fontsize,
            ylabel_fontsize=ylabel_fontsize,
            return_data=True,
        )
        for key in _plot_data.keys():
            plot_data[key].append(_plot_data[key])

    if any(labels) and kwargs.pop("legend", True):
        fig.legend(**kwargs.pop("legend_kw", {}))

    assert (
        len(kwargs) == 0
    ), f"plot_comparison got unexpected keyword argument: {kwargs.keys()}"

    if return_data:
        return fig, ax, plot_data

    return fig, ax


def plot_coils(coils, grid=None, fig=None, return_data=False, **kwargs):
    """Create 3D plot of coil geometry.

    Parameters
    ----------
    coils : Coil, CoilSet, Curve, or iterable
        Coil or coils to plot.
    grid : Grid, optional
        Grid to use for evaluating geometry
    fig : plotly.graph_objs._figure.Figure, optional
        Figure to plot on.
    return_data : bool
        If True, return the data plotted as well as fig,ax
    **kwargs : dict, optional
        Specify properties of the figure, axis, and plot appearance e.g.::

            plot_X(figsize=(4,6), color="darkgrey")

        Valid keyword arguments are:

        * ``unique``: bool, only plots unique coils from a CoilSet if True
        * ``figsize``: tuple of length 2, the size of the figure in inches
        * ``lw``: float, linewidth of plotted coils
        * ``ls``: str, linestyle of plotted coils
        * ``color``: str, color of plotted coils
        * ``showgrid``: Bool, whether or not to show the coordinate grid lines.
          True by default.
        * ``showticklabels``: Bool, whether or not to show the coordinate tick labels.
          True by default.
        * ``showaxislabels``: Bool, whether or not to show the coordinate axis labels.
          True by default.
        * ``zeroline``: Bool, whether or not to show the zero coordinate axis lines.
          True by default.
        * ``check_intersection``: Bool, whether or not to check the intersection of
          the coils before plotting. False by default.

    Returns
    -------
    fig : plotly.graph_objs._figure.Figure
        Figure being plotted to
    plot_data : dict
        Dictionary of the data plotted, only returned if ``return_data=True``

    Examples
    --------
    .. raw:: html

        <iframe src="../../_static/images/plotting/plot_coils.html"
        width="100%" height="980" frameborder="0"></iframe>

    .. code-block:: python

        from desc.plotting import plot_coils
        from desc.coils import initialize_modular_coils
        coils = initialize_modular_coils(eq, num_coils=4, r_over_a=2)
        plot_coils(coils)

    """
    lw = kwargs.pop("lw", 5)
    ls = kwargs.pop("ls", "solid")
    figsize = kwargs.pop("figsize", (10, 10))
    color = kwargs.pop("color", "black")
    unique = kwargs.pop("unique", False)
    showgrid = kwargs.pop("showgrid", True)
    zeroline = kwargs.pop("zeroline", True)
    showticklabels = kwargs.pop("showticklabels", True)
    showaxislabels = kwargs.pop("showaxislabels", True)
    check_intersection = kwargs.pop("check_intersection", False)
    errorif(
        len(kwargs) != 0,
        msg=f"plot_coils got unexpected keyword argument: {kwargs.keys()}",
    )
    errorif(
        not isinstance(coils, _Coil),
        ValueError,
        "Expected `coils` to be of type `_Coil`, instead got type" f" {type(coils)}",
    )

    if not isinstance(lw, (list, tuple)):
        lw = [lw]
    if not isinstance(ls, (list, tuple)):
        ls = [ls]
    if not isinstance(color, (list, tuple)):
        color = [color]
    if grid is None:
        grid = LinearGrid(N=400, endpoint=True)

    def flatten_coils(coilset, check_intersection=check_intersection):
        if hasattr(coilset, "__len__"):
            if hasattr(coilset, "_NFP") and hasattr(coilset, "_sym"):
                if not unique and (coilset.NFP > 1 or coilset.sym):
                    # plot all coils for symmetric coil sets
                    coilset = CoilSet.from_symmetry(
                        coilset,
                        NFP=coilset.NFP,
                        sym=coilset.sym,
                        check_intersection=check_intersection,
                    )
            return [a for i in coilset for a in flatten_coils(i)]
        else:
            return [coilset]

    coils_list = flatten_coils(coils)
    plot_data = {}
    plot_data["X"] = []
    plot_data["Y"] = []
    plot_data["Z"] = []

    if fig is None:
        fig = go.Figure()

    for i, coil in enumerate(coils_list):
        x, y, z = coil.compute("x", grid=grid, basis="xyz")["x"].T
        current = getattr(coil, "current", np.nan)
        plot_data["X"].append(x)
        plot_data["Y"].append(y)
        plot_data["Z"].append(z)

        trace = go.Scatter3d(
            x=x,
            y=y,
            z=z,
            marker=dict(
                size=0,
                opacity=0,
            ),
            line=dict(
                color=color[i % len(color)],
                width=lw[i % len(lw)],
                dash=ls[i % len(ls)],
            ),
            showlegend=False,
            name=coil.name or f"CoilSet[{i}]",
            hovertext=f"Current = {current} (A)",
        )

        fig.add_trace(trace)
    xaxis_title = "X (m)" if showaxislabels else ""
    yaxis_title = "Y (m)" if showaxislabels else ""
    zaxis_title = "Z (m)" if showaxislabels else ""
    fig.update_layout(
        scene=dict(
            xaxis_title=xaxis_title,
            yaxis_title=yaxis_title,
            zaxis_title=zaxis_title,
            xaxis=dict(
                backgroundcolor="white",
                gridcolor="darkgrey",
                showbackground=False,
                zerolinecolor="darkgrey",
                showgrid=showgrid,
                zeroline=zeroline,
                showticklabels=showticklabels,
            ),
            yaxis=dict(
                backgroundcolor="white",
                gridcolor="darkgrey",
                showbackground=False,
                zerolinecolor="darkgrey",
                showgrid=showgrid,
                zeroline=zeroline,
                showticklabels=showticklabels,
            ),
            zaxis=dict(
                backgroundcolor="white",
                gridcolor="darkgrey",
                showbackground=False,
                zerolinecolor="darkgrey",
                showgrid=showgrid,
                zeroline=zeroline,
                showticklabels=showticklabels,
            ),
            aspectmode="data",
        ),
        width=figsize[0] * dpi,
        height=figsize[1] * dpi,
    )
    if return_data:
        return fig, plot_data
    return fig


def plot_boozer_modes(  # noqa: C901
    eq,
    log=True,
    B0=True,
    norm=False,
    num_modes=10,
    rho=None,
    helicity=None,
    max_only=False,
    ax=None,
    return_data=False,
    **kwargs,
):
    """Plot Fourier harmonics of :math:`|B|` in Boozer coordinates.

    Parameters
    ----------
    eq : Equilibrium
        Object from which to plot.
    log : bool, optional
        Whether to use a log scale.
    B0 : bool, optional
        Whether to include the m=n=0 mode.
    norm : bool, optional
        Whether to normalize the magnitudes such that B0=1 Tesla.
    num_modes : int, optional
        How many modes to include. Use -1 for all modes.
    rho : int or ndarray, optional
        Radial coordinates of the flux surfaces to evaluate at,
        or number of surfaces in (0,1]
    helicity : None or tuple of int
        If a tuple, the (M,N) helicity of the field, only symmetry breaking modes are
        plotted. If None, plot all modes.
    max_only : bool
        If True, only plot the maximum of the symmetry breaking modes. Helicity must
        be specified.
    ax : matplotlib AxesSubplot, optional
        Axis to plot on.
    return_data : bool
        If True, return the data plotted as well as fig,ax
    **kwargs : dict, optional
        Specify properties of the figure, axis, and plot appearance e.g.::

            plot_X(figsize=(4,6))

        Valid keyword arguments are:

        * ``figsize``: tuple of length 2, the size of the figure (to be passed to
          matplotlib)
        * ``lw``: float, linewidth
        * ``ls``: str, linestyle
        * ``legend``: bool, whether to display legend or not
        * ``legend_kw``: dict, any keyword arguments to be passed to ax.legend()
        * ``xlabel_fontsize``: float, fontsize of the xlabel
        * ``ylabel_fontsize``: float, fontsize of the ylabel
        * ``label`` : str, label to apply. Only used if ``max_only`` is True.
        * ``color`` : str, color for plotted line. Only used if ``max_only`` is True.
        * ``M_booz`` : int, poloidal resolution to use for Boozer transform.
        * ``N_booz`` : int, toroidal resolution to use for Boozer transform.

    Returns
    -------
    fig : matplotlib.figure.Figure
        Figure being plotted to.
    ax : matplotlib.axes.Axes or ndarray of Axes
        Axes being plotted to.
    plot_data : dict
        Dictionary of the data plotted, only returned if ``return_data=True``

    Examples
    --------
    .. image:: ../../_static/images/plotting/plot_boozer_modes.png

    .. code-block:: python

        from desc.plotting import plot_boozer_modes
        fig, ax = plot_boozer_modes(eq)

    """
    if rho is None:
        rho = np.linspace(1, 0, num=20, endpoint=False)
    elif np.isscalar(rho) and rho > 1:
        rho = np.linspace(1, 0, num=rho, endpoint=False)

    rho = np.sort(rho)
    M_booz = kwargs.pop("M_booz", 2 * eq.M)
    N_booz = kwargs.pop("N_booz", 2 * eq.N)
    linestyle = kwargs.pop("ls", "-")
    linewidth = kwargs.pop("lw", 2)
    xlabel_fontsize = kwargs.pop("xlabel_fontsize", None)
    ylabel_fontsize = kwargs.pop("ylabel_fontsize", None)

    basis = get_transforms(
        "|B|_mn_B", obj=eq, grid=Grid(np.array([])), M_booz=M_booz, N_booz=N_booz
    )["B"].basis
    if helicity:
        matrix, modes, symidx = ptolemy_linear_transform(
            basis.modes, helicity=helicity, NFP=eq.NFP
        )
    else:
        matrix, modes = ptolemy_linear_transform(basis.modes)

    grid = LinearGrid(M=2 * eq.M_grid, N=2 * eq.N_grid, NFP=eq.NFP, rho=rho)
    transforms = get_transforms(
        "|B|_mn_B", obj=eq, grid=grid, M_booz=M_booz, N_booz=N_booz
    )
    with warnings.catch_warnings():
        warnings.simplefilter("ignore")
        data = eq.compute("|B|_mn_B", grid=grid, transforms=transforms)
    B_mn = data["|B|_mn_B"].reshape((len(rho), -1))
    B_mn = np.atleast_2d(matrix @ B_mn.T).T

    zidx = np.where((modes[:, 1:] == np.array([[0, 0]])).all(axis=1))[0]
    if norm:
        B_mn = B_mn / B_mn[:, zidx]
    if helicity:
        B_mn = B_mn[:, symidx]
        modes = modes[symidx, :]
    elif not B0:
        B_mn = np.delete(B_mn, zidx, axis=-1)
        modes = np.delete(modes, zidx, axis=0)

    if max_only:
        assert helicity is not None
        B_mn = np.max(np.abs(B_mn), axis=1)
        modes = None
    else:
        idx = np.argsort(np.mean(np.abs(B_mn), axis=0))
        idx = idx[-1::-1] if (num_modes == -1) else idx[-1 : -num_modes - 1 : -1]
        B_mn = B_mn[:, idx]
        modes = modes[idx, :]

    fig, ax = _format_ax(ax, figsize=kwargs.pop("figsize", None))

    plot_op = ax.semilogy if log else ax.plot
    B_mn = np.abs(B_mn) if log else B_mn

    if max_only:
        plot_op(
            rho,
            B_mn,
            label=kwargs.pop("label", ""),
            color=kwargs.pop("color", "k"),
            linestyle=linestyle,
            linewidth=linewidth,
        )
    else:
        for i, (L, M, N) in enumerate(modes):
            N *= int(eq.NFP)
            plot_op(
                rho,
                B_mn[:, i],
                label="M={}, N={}{}".format(
                    M, N, "" if eq.sym else (" (cos)" if L > 0 else " (sin)")
                ),
                linestyle=linestyle,
                linewidth=linewidth,
            )

    plot_data = {
        "|B|_mn_B": B_mn,
        "B modes": modes,
        "rho": rho,
    }

    ax.set_xlabel(_AXIS_LABELS_RTZ[0], fontsize=xlabel_fontsize)
    if max_only:
        ylabel = r"Max symmetry breaking Boozer $B_{M,N}$"
    elif helicity:
        ylabel = r"Symmetry breaking Boozer $B_{M,N}$"
    else:
        ylabel = r"$B_{M,N}$ in Boozer coordinates"
    ylabel += r" (normalized)" if norm else r" $(T)$"
    ax.set_ylabel(ylabel, fontsize=ylabel_fontsize)

    if kwargs.pop("legend", True):
        ax.legend(**kwargs.pop("legend_kw", {"loc": "lower right"}))

    assert (
        len(kwargs) == 0
    ), f"plot boozer modes got unexpected keyword argument: {kwargs.keys()}"

    _set_tight_layout(fig)
    if return_data:
        return fig, ax, plot_data

    return fig, ax


def plot_boozer_surface(
    thing,
    grid_compute=None,
    grid_plot=None,
    rho=1,
    fill=False,
    ncontours=30,
    fieldlines=0,
    ax=None,
    return_data=False,
    **kwargs,
):
    """Plot :math:`|B|` on a surface vs the Boozer poloidal and toroidal angles.

    Parameters
    ----------
    thing : Equilibrium or OmnigenousField
        Object from which to plot.
    grid_compute : Grid, optional
        Grid to use for computing boozer spectrum
    grid_plot : Grid, optional
        Grid to plot on.
    rho : float, optional
        Radial coordinate of flux surface. Used only if grids are not specified.
    fill : bool, optional
        Whether the contours are filled, i.e. whether to use `contourf` or `contour`.
    ncontours : int, optional
        Number of contours to plot.
    fieldlines : int, optional
        Number of (linearly spaced) magnetic fieldlines to plot. Default is 0 (none).
    ax : matplotlib AxesSubplot, optional
        Axis to plot on.
    return_data : bool
        If True, return the data plotted as well as fig,ax
    **kwargs : dict, optional
        Specify properties of the figure, axis, and plot appearance e.g.::

            plot_X(figsize=(4,6),cmap="plasma")

        Valid keyword arguments are:

        * ``iota``: rotational transform, used when `thing` is an OmnigenousField
        * ``figsize``: tuple of length 2, the size of the figure (to be passed to
          matplotlib)
        * ``cmap``: str, matplotlib colormap scheme to use, passed to ax.contourf
        * ``levels``: int or array-like, passed to contourf
        * ``title_fontsize``: integer, font size of the title
        * ``xlabel_fontsize``: float, fontsize of the xlabel
        * ``ylabel_fontsize``: float, fontsize of the ylabel

    Returns
    -------
    fig : matplotlib.figure.Figure
        Figure being plotted to
    ax : matplotlib.axes.Axes or ndarray of Axes
        Axes being plotted to
    plot_data : dict
        Dictionary of the data plotted, only returned if ``return_data=True``

    Examples
    --------
    .. image:: ../../_static/images/plotting/plot_boozer_surface.png

    .. code-block:: python

        from desc.plotting import plot_boozer_surface
        fig, ax = plot_boozer_surface(eq)

    .. image:: ../../_static/images/plotting/plot_omnigenous_field.png

    .. code-block:: python

        from desc.plotting import plot_boozer_surface
        fig, ax = plot_boozer_surface(field, iota=0.32)

    """
    eq_switch = True
    if hasattr(thing, "_x_lmn"):
        eq_switch = False  # thing is an OmnigenousField, not an Equilibrium

    # default grids
    if grid_compute is None:
        # grid_compute only used for Equilibrium, not OmnigenousField
        grid_kwargs = {
            "rho": rho,
            "M": 4 * getattr(thing, "M", 1),
            "N": 4 * getattr(thing, "N", 1),
            "NFP": thing.NFP,
            "endpoint": False,
        }
        grid_compute = _get_grid(**grid_kwargs)
    if grid_plot is None:
        grid_kwargs = {
            "rho": rho,
            "theta": 91,
            "zeta": 91,
            "NFP": thing.NFP,
            "endpoint": eq_switch,
        }
        grid_plot = _get_grid(**grid_kwargs)

    # compute
    if eq_switch:  # Equilibrium
        M_booz = kwargs.pop("M_booz", 2 * thing.M)
        N_booz = kwargs.pop("N_booz", 2 * thing.N)
        with warnings.catch_warnings():
            warnings.simplefilter("ignore")
            data = thing.compute(
                "|B|_mn_B", grid=grid_compute, M_booz=M_booz, N_booz=N_booz
            )
        B_transform = get_transforms(
            "|B|_mn_B", obj=thing, grid=grid_plot, M_booz=M_booz, N_booz=N_booz
        )["B"]
        B = B_transform.transform(data["|B|_mn_B"]).reshape(
            (grid_plot.num_theta, grid_plot.num_zeta), order="F"
        )
        theta_B = (
            grid_plot.nodes[:, 1]
            .reshape((grid_plot.num_theta, grid_plot.num_zeta), order="F")
            .squeeze()
        )
        zeta_B = (
            grid_plot.nodes[:, 2]
            .reshape((grid_plot.num_theta, grid_plot.num_zeta), order="F")
            .squeeze()
        )
        iota = grid_compute.compress(data["iota"])
    else:  # OmnigenousField
        iota = kwargs.pop("iota", None)
        errorif(iota is None, msg="iota must be supplied for OmnigenousField")
        with warnings.catch_warnings():
            warnings.simplefilter("ignore")
            data = thing.compute(
                ["theta_B", "zeta_B", "|B|"],
                grid=grid_plot,
                helicity=thing.helicity,
                iota=iota,
            )
        B = data["|B|"]
        theta_B = np.mod(data["theta_B"], 2 * np.pi)
        zeta_B = np.mod(data["zeta_B"], 2 * np.pi / thing.NFP)

    fig, ax = _format_ax(ax, figsize=kwargs.pop("figsize", None))
    divider = make_axes_locatable(ax)

    contourf_kwargs = {
        "norm": matplotlib.colors.Normalize(),
        "levels": kwargs.pop(
            "levels", np.linspace(np.nanmin(B), np.nanmax(B), ncontours)
        ),
        "cmap": kwargs.pop("cmap", "jet"),
        "extend": "both",
    }

    title_fontsize = kwargs.pop("title_fontsize", None)
    xlabel_fontsize = kwargs.pop("xlabel_fontsize", None)
    ylabel_fontsize = kwargs.pop("ylabel_fontsize", None)

    assert (
        len(kwargs) == 0
    ), f"plot_boozer_surface got unexpected keyword argument: {kwargs.keys()}"

    # plot
    op = ("" if eq_switch else "tri") + "contour" + ("f" if fill else "")
    im = getattr(ax, op)(zeta_B, theta_B, B, **contourf_kwargs)

    cax_kwargs = {"size": "5%", "pad": 0.05}
    cax = divider.append_axes("right", **cax_kwargs)
    cbar = fig.colorbar(im, cax=cax)
    cbar.update_ticks()

    if fieldlines:
        theta0 = np.linspace(0, 2 * np.pi, fieldlines, endpoint=False)
        zeta = np.linspace(0, 2 * np.pi / grid_plot.NFP, 100)
        alpha = np.atleast_2d(theta0) + iota * np.atleast_2d(zeta).T
        alpha1 = np.where(np.logical_and(alpha >= 0, alpha <= 2 * np.pi), alpha, np.nan)
        alpha2 = np.where(
            np.logical_or(alpha < 0, alpha > 2 * np.pi),
            alpha % (sign(iota) * 2 * np.pi) + (sign(iota) < 0) * (2 * np.pi),
            np.nan,
        )
        alphas = np.hstack((alpha1, alpha2))
        ax.plot(zeta, alphas, color="k", ls="-", lw=2)

    ax.set_xlim([0, 2 * np.pi / thing.NFP])
    ax.set_ylim([0, 2 * np.pi])

    ax.set_xlabel(r"$\zeta_{Boozer}$", fontsize=xlabel_fontsize)
    ax.set_ylabel(r"$\theta_{Boozer}$", fontsize=ylabel_fontsize)
    ax.set_title(r"$|\mathbf{B}|~(T)$", fontsize=title_fontsize)

    _set_tight_layout(fig)

    if return_data:
        plot_data = {"theta_B": theta_B, "zeta_B": zeta_B, "|B|": B}
        return fig, ax, plot_data

    return fig, ax


def plot_qs_error(  # noqa: 16 fxn too complex
    eq,
    log=True,
    fB=True,
    fC=True,
    fT=True,
    helicity=(1, 0),
    rho=None,
    ax=None,
    return_data=False,
    **kwargs,
):
    """Plot quasi-symmetry errors f_B, f_C, and f_T as normalized flux functions.

    Parameters
    ----------
    eq : Equilibrium
        Object from which to plot.
    log : bool, optional
        Whether to use a log scale.
    fB : bool, optional
        Whether to include the Boozer coordinates QS error.
    fC : bool, optional
        Whether to include the flux function QS error.
    fT : bool, optional
        Whether to include the triple product QS error.
    helicity : tuple, int
        Type of quasi-symmetry (M, N).
    rho : int or ndarray, optional
        Radial coordinates of the flux surfaces to evaluate at,
        or number of surfaces in (0,1]
    ax : matplotlib AxesSubplot, optional
        Axis to plot on.
    return_data : bool
        If True, return the data plotted as well as fig,ax
    **kwargs : dict, optional
        Specify properties of the figure, axis, and plot appearance e.g.::

            plot_X(figsize=(4,6))

        Valid keyword arguments are:

        * ``figsize``: tuple of length 2, the size of the figure (to be passed to
          matplotlib)
        * ``ls``: list of strs of length 3, linestyles to use for the 3 different
          qs metrics
        * ``lw``: list of float of length 3, linewidths to use for the 3 different
          qs metrics
        * ``color``: list of strs of length 3, colors to use for the 3 different
          qs metrics
        * ``marker``: list of strs of length 3, markers to use for the 3 different
          qs metrics
        * ``labels``:  list of strs of length 3, labels to use for the 3 different
          qs metrics
        * ``ylabel``: str, ylabel to use for plot
        * ``legend``: bool, whether to display legend or not
        * ``legend_kw``: dict, any keyword arguments to be passed to ax.legend()
        * ``xlabel_fontsize``: float, fontsize of the xlabel
        * ``ylabel_fontsize``: float, fontsize of the ylabel

    Returns
    -------
    fig : matplotlib.figure.Figure
        Figure being plotted to.
    ax : matplotlib.axes.Axes or ndarray of Axes
        Axes being plotted to.
    plot_data : dict
        Dictionary of the data plotted, only returned if ``return_data=True``

    Examples
    --------
    .. image:: ../../_static/images/plotting/plot_qs_error.png

    .. code-block:: python

        from desc.plotting import plot_qs_error
        fig, ax = plot_qs_error(eq, helicity=(1, eq.NFP), log=True)

    """
    colors = kwargs.pop("color", ["r", "b", "g"])
    markers = kwargs.pop("marker", ["o", "o", "o"])
    labels = kwargs.pop("labels", [r"$\hat{f}_B$", r"$\hat{f}_C$", r"$\hat{f}_T$"])
    colors = parse_argname_change(colors, kwargs, "colors", "color")
    markers = parse_argname_change(markers, kwargs, "markers", "marker")

    if rho is None:
        rho = np.linspace(1, 0, num=20, endpoint=False)
    elif np.isscalar(rho) and rho > 1:
        rho = np.linspace(1, 0, num=rho, endpoint=False)
    rho = np.sort(rho)

    fig, ax = _format_ax(ax, figsize=kwargs.pop("figsize", None))

    M_booz = kwargs.pop("M_booz", 2 * eq.M)
    N_booz = kwargs.pop("N_booz", 2 * eq.N)
    ls = kwargs.pop("ls", ["-", "-", "-"])
    lw = kwargs.pop("lw", [1, 1, 1])
    ylabel = kwargs.pop("ylabel", False)
    xlabel_fontsize = kwargs.pop("xlabel_fontsize", None)
    ylabel_fontsize = kwargs.pop("ylabel_fontsize", None)

    with warnings.catch_warnings():
        warnings.simplefilter("ignore")
        data = eq.compute(["R0", "|B|"])
    R0 = data["R0"]
    B0 = np.mean(data["|B|"] * data["sqrt(g)"]) / np.mean(data["sqrt(g)"])

    plot_data = {"rho": rho}

    grid = LinearGrid(M=2 * eq.M_grid, N=2 * eq.N_grid, NFP=eq.NFP, rho=rho)
    names = []
    if fB:
        names += ["|B|_mn_B"]
        transforms = get_transforms(
            "|B|_mn_B", obj=eq, grid=grid, M_booz=M_booz, N_booz=N_booz
        )
        matrix, modes, idx = ptolemy_linear_transform(
            transforms["B"].basis.modes,
            helicity=helicity,
            NFP=transforms["B"].basis.NFP,
        )
    if fC or fT:
        names += ["sqrt(g)"]
    if fC:
        names += ["f_C"]
    if fT:
        names += ["f_T"]

    with warnings.catch_warnings():
        warnings.simplefilter("ignore")
        data = eq.compute(
            names, grid=grid, M_booz=M_booz, N_booz=N_booz, helicity=helicity
        )

    if fB:
        B_mn = data["|B|_mn_B"].reshape((len(rho), -1))
        B_mn = (matrix @ B_mn.T).T
        f_B = np.sqrt(np.sum(B_mn[:, idx] ** 2, axis=-1)) / np.sqrt(
            np.sum(B_mn**2, axis=-1)
        )
        plot_data["f_B"] = f_B
    if fC:
        sqrtg = grid.meshgrid_reshape(data["sqrt(g)"], "rtz")
        f_C = grid.meshgrid_reshape(data["f_C"], "rtz")
        f_C = (
            np.mean(np.abs(f_C) * sqrtg, axis=(1, 2))
            / np.mean(sqrtg, axis=(1, 2))
            / B0**3
        )
        plot_data["f_C"] = f_C
    if fT:
        sqrtg = grid.meshgrid_reshape(data["sqrt(g)"], "rtz")
        f_T = grid.meshgrid_reshape(data["f_T"], "rtz")
        f_T = (
            np.mean(np.abs(f_T) * sqrtg, axis=(1, 2))
            / np.mean(sqrtg, axis=(1, 2))
            * R0**2
            / B0**4
        )
        plot_data["f_T"] = f_T

    plot_op = ax.semilogy if log else ax.plot

    if fB:
        plot_op(
            rho,
            f_B,
            ls=ls[0 % len(ls)],
            c=colors[0 % len(colors)],
            marker=markers[0 % len(markers)],
            label=labels[0 % len(labels)],
            lw=lw[0 % len(lw)],
        )
    if fC:
        plot_op(
            rho,
            f_C,
            ls=ls[1 % len(ls)],
            c=colors[1 % len(colors)],
            marker=markers[1 % len(markers)],
            label=labels[1 % len(labels)],
            lw=lw[1 % len(lw)],
        )
    if fT:
        plot_op(
            rho,
            f_T,
            ls=ls[2 % len(ls)],
            c=colors[2 % len(colors)],
            marker=markers[2 % len(markers)],
            label=labels[2 % len(labels)],
            lw=lw[2 % len(lw)],
        )

    ax.set_xlabel(_AXIS_LABELS_RTZ[0], fontsize=xlabel_fontsize)
    if ylabel:
        ax.set_ylabel(ylabel, fontsize=ylabel_fontsize)

    if kwargs.pop("legend", True):
        ax.legend(**kwargs.pop("legend_kw", {"loc": "center right"}))

    assert (
        len(kwargs) == 0
    ), f"plot qs error got unexpected keyword argument: {kwargs.keys()}"

    _set_tight_layout(fig)
    if return_data:
        return fig, ax, plot_data

    return fig, ax


def plot_grid(grid, return_data=False, **kwargs):
    """Plot the location of collocation nodes on the zeta=0 plane.

    Parameters
    ----------
    grid : Grid
        Grid to plot.
    return_data : bool
        If True, return the data plotted as well as fig,ax
    **kwargs : dict, optional
        Specify properties of the figure, axis, and plot appearance e.g.::

            plot_X(figsize=(4,6))

        Valid keyword arguments are:

        * ``figsize``: tuple of length 2, the size of the figure (to be passed to
          matplotlib)
        * ``title_fontsize``: integer, font size of the title

    Returns
    -------
    fig : matplotlib.figure.Figure
        Figure being plotted to.
    ax : matplotlib.axes.Axes or ndarray of Axes
        Axes being plotted to.
    plot_data : dict
        Dictionary of the data plotted, only returned if ``return_data=True``

    Examples
    --------
    .. image:: ../../_static/images/plotting/plot_grid.png

    .. code-block:: python

        from desc.plotting import plot_grid
        from desc.grid import ConcentricGrid
        grid = ConcentricGrid(L=20, M=10, N=1, node_pattern="jacobi")
        fig, ax = plot_grid(grid)

    """
    fig = plt.figure(figsize=kwargs.pop("figsize", (4, 4)))
    ax = plt.subplot(projection="polar")
    title_fontsize = kwargs.pop("title_fontsize", None)

    assert (
        len(kwargs) == 0
    ), f"plot_grid got unexpected keyword argument: {kwargs.keys()}"

    # node locations
    nodes = grid.nodes[grid.nodes[:, 2] == 0]
    ax.scatter(nodes[:, 1], nodes[:, 0], s=4)
    ax.set_ylim(0, 1)
    ax.set_xticks(
        [
            0,
            np.pi / 4,
            np.pi / 2,
            3 / 4 * np.pi,
            np.pi,
            5 / 4 * np.pi,
            3 / 2 * np.pi,
            7 / 4 * np.pi,
        ]
    )
    ax.set_xticklabels(
        [
            "$0$",
            r"$\frac{\pi}{4}$",
            r"$\frac{\pi}{2}$",
            r"$\frac{3\pi}{4}$",
            r"$\pi$",
            r"$\frac{5\pi}{4}$",
            r"$\frac{3\pi}{2}$",
            r"$\frac{7\pi}{4}$",
        ]
    )
    ax.set_yticklabels([])
    if grid.__class__.__name__ in ["LinearGrid", "Grid", "QuadratureGrid"]:
        ax.set_title(
            "{}, $L={}$, $M={}, pattern: {}$".format(
                grid.__class__.__name__, grid.L, grid.M, grid.node_pattern
            ),
            pad=20,
        )
    if grid.__class__.__name__ in ["ConcentricGrid"]:
        ax.set_title(
            "{}, $M={}$, pattern: {}".format(
                grid.__class__.__name__,
                grid.M,
                grid.node_pattern,
            ),
            pad=20,
            fontsize=title_fontsize,
        )
    _set_tight_layout(fig)

    plot_data = {"rho": nodes[:, 0], "theta": nodes[:, 1]}

    if return_data:
        return fig, ax, plot_data

    return fig, ax


def plot_basis(  # noqa : C901
    basis,
    derivative=np.array([0, 0, 0]),
    return_data=False,
    **kwargs,
):
    """Plot basis functions.

    Currently supported basis classes are:
        - PowerSeries
        - FourierSeries
        - ChebyshevPolynomial
        - DoubleFourierSeries
        - ZernikePolynomial
        - FourierZernikeBasis (only 2D in rho and theta)
        - ChebyshevDoubleFourierBasis (only 2D in rho and theta)

    Parameters
    ----------
    basis : Basis
        basis to plot
    derivative : (1,3), optional
        Order of derivatives to compute in (rho,theta,zeta).
        Default is [0,0,0] (no derivative).
    return_data : bool
        If True, return the data plotted as well as fig,ax
    **kwargs : dict, optional
        Specify properties of the figure, axis, and plot appearance e.g.::

            plot_X(figsize=(4,6),cmap="plasma")

        Valid keyword arguments are:

        * ``figsize``: tuple of length 2, the size of the figure (to be passed to
          matplotlib)
        * ``cmap``: str, matplotlib colormap scheme to use, passed to ax.contourf
        * ``title_fontsize``: integer, font size of the title

    Returns
    -------
    fig : matplotlib.figure.Figure
        Figure being plotted to.
    ax : matplotlib.axes.Axes, ndarray of axes, or dict of axes
        Axes being plotted to. A single axis is used for 1d basis functions,
        2d or 3d bases return an ndarray or dict of axes.    return_data : bool
        if True, return the data plotted as well as fig,ax
    plot_data : dict
        Dictionary of the data plotted, only returned if ``return_data=True``

    Examples
    --------
    .. image:: ../../_static/images/plotting/plot_basis.png

    .. code-block:: python

        from desc.plotting import plot_basis
        from desc.basis import DoubleFourierSeries
        basis = DoubleFourierSeries(M=3, N=2)
        fig, ax = plot_basis(basis)

    """
    title_fontsize = kwargs.pop("title_fontsize", None)
    no_derivative = (np.array([0, 0, 0]) == derivative).all()

    # 1D BASIS
    if basis.__class__.__name__ == "PowerSeries":
        grid = LinearGrid(rho=100, endpoint=True)
        r = grid.nodes[:, 0]
        fig, ax = plt.subplots(figsize=kwargs.get("figsize", (6, 4)))

        f = basis.evaluate(grid.nodes, derivatives=derivative)
        plot_data = {"l": basis.modes[:, 0], "amplitude": [], "rho": r}

        for fi, l in zip(f.T, basis.modes[:, 0]):
            ax.plot(r, fi, label="$l={:d}$".format(int(l)))
            plot_data["amplitude"].append(fi)
        ax.set_xlabel("$\\rho$")
        ax.set_ylabel("$f_l(\\rho)$")
        ax.legend(bbox_to_anchor=(1.04, 0.5), loc="center left", borderaxespad=0)
        ax.set_xticks([0, 0.25, 0.5, 0.75, 1])
        if no_derivative:
            ax.set_yticks([0, 0.25, 0.5, 0.75, 1])
        ax.set_title(
            "{}, $L={}$".format(basis.__class__.__name__, basis.L),
            fontsize=title_fontsize,
        )
        _set_tight_layout(fig)
        if return_data:
            return fig, ax, plot_data

        return fig, ax

    elif basis.__class__.__name__ == "FourierSeries":
        grid = LinearGrid(zeta=100, NFP=basis.NFP, endpoint=True)
        z = grid.nodes[:, 2]
        fig, ax = plt.subplots(figsize=kwargs.get("figsize", (6, 4)))

        f = basis.evaluate(grid.nodes, derivatives=derivative)
        plot_data = {"n": basis.modes[:, 2], "amplitude": [], "zeta": z}

        for fi, n in zip(f.T, basis.modes[:, 2]):
            ax.plot(z, fi, label="$n={:d}$".format(int(n)))
            plot_data["amplitude"].append(fi)

        ax.set_xlabel("$\\zeta$")
        ax.set_ylabel("$f_n(\\zeta)$")
        ax.legend(bbox_to_anchor=(1.04, 0.5), loc="center left", borderaxespad=0)
        ax.set_xticks([0, np.pi / basis.NFP, 2 * np.pi / basis.NFP])
        ax.set_xticklabels(["$0$", "$\\pi/N_{{FP}}$", "$2\\pi/N_{{FP}}$"])
        if no_derivative:
            ax.set_yticks([-1, -0.5, 0, 0.5, 1])
        ax.set_title(
            "{}, $N={}$, $N_{{FP}}={}$".format(
                basis.__class__.__name__, basis.N, basis.NFP
            ),
            fontsize=title_fontsize,
        )
        _set_tight_layout(fig)
        if return_data:
            return fig, ax, plot_data

        return fig, ax

    elif basis.__class__.__name__ == "ChebyshevPolynomial":
        grid = LinearGrid(rho=100, endpoint=True)
        r = grid.nodes[:, 0]
        fig, ax = plt.subplots(figsize=kwargs.get("figsize", (6, 4)))

        f = basis.evaluate(grid.nodes, derivatives=derivative)
        plot_data = {"l": basis.modes[:, 0], "amplitude": [], "rho": r}

        for fi, n in zip(f.T, basis.modes[:, 0]):
            ax.plot(r, fi, label="$l={:d}$".format(int(n)))
            plot_data["amplitude"].append(fi)

        ax.set_xlabel("$\\rho$")
        ax.set_ylabel("$f_l(\\rho)$")
        ax.legend(bbox_to_anchor=(1.04, 0.5), loc="center left", borderaxespad=0)
        ax.set_xticks([0, 0.25, 0.5, 0.75, 1])
        if no_derivative:
            ax.set_yticks([-1, -0.5, 0, 0.5, 1])
        ax.set_title(
            "{}, $L={}$".format(basis.__class__.__name__, basis.L),
            fontsize=title_fontsize,
        )
        _set_tight_layout(fig)
        if return_data:
            return fig, ax, plot_data

        return fig, ax

    # 2D\3D BASIS
    elif basis.__class__.__name__ == "DoubleFourierSeries":
        nmax = abs(basis.modes[:, 2]).max()
        mmax = abs(basis.modes[:, 1]).max()
        grid = LinearGrid(theta=100, zeta=100, NFP=basis.NFP, endpoint=True)
        t = grid.nodes[:, 1].reshape((grid.num_theta, grid.num_zeta))
        z = grid.nodes[:, 2].reshape((grid.num_theta, grid.num_zeta))
        fig = plt.figure(
            figsize=kwargs.get("figsize", (nmax * 4 + 1, mmax * 4 + 1)),
        )
        wratios = np.ones(2 * nmax + 2)
        wratios[-1] = kwargs.get("cbar_ratio", 0.25)
        hratios = np.ones(2 * mmax + 2)
        hratios[0] = kwargs.get("title_ratio", 0.1)
        gs = matplotlib.gridspec.GridSpec(
            2 * mmax + 2, 2 * nmax + 2, width_ratios=wratios, height_ratios=hratios
        )
        ax = np.empty((2 * mmax + 1, 2 * nmax + 1), dtype=object)
        f = basis.evaluate(grid.nodes, derivatives=derivative)
        plot_data = {
            "m": basis.modes[:, 1],
            "n": basis.modes[:, 2],
            "amplitude": [],
            "zeta": z,
            "theta": t,
        }

        for fi, m, n in zip(f.T, basis.modes[:, 1], basis.modes[:, 2]):
            ax[mmax + m, nmax + n] = plt.subplot(gs[mmax + m + 1, n + nmax])
            ax[mmax + m, nmax + n].set_xticks(
                [
                    0,
                    np.pi / basis.NFP / 2,
                    np.pi / basis.NFP,
                    3 / 2 * np.pi / basis.NFP,
                    2 * np.pi / basis.NFP,
                ]
            )
            if type(ax[mmax + m, 0]) is matplotlib.axes._axes.Axes:
                ax[mmax + m, 0].set_yticks(
                    [0, np.pi / 2, np.pi, 3 / 2 * np.pi, 2 * np.pi]
                )
            ax[mmax + m, nmax + n].set_xticklabels([])
            ax[mmax + m, nmax + n].set_yticklabels([])
            im = ax[mmax + m, nmax + n].contourf(
                z,
                t,
                fi.reshape((grid.num_theta, grid.num_zeta)),
                levels=100,
                vmin=-1,
                vmax=1,
                cmap=kwargs.get("cmap", "coolwarm"),
            )
            plot_data["amplitude"].append(fi.reshape((grid.num_theta, grid.num_zeta)))

            if m == mmax:
                ax[mmax + m, nmax + n].set_xlabel(
                    "$\\zeta$ \n $n={}$".format(n), fontsize=10
                )
                ax[mmax + m, nmax + n].set_xticklabels(
                    ["$0$", None, "$\\pi/N_{{FP}}$", None, "$2\\pi/N_{{FP}}$"],
                    fontsize=8,
                )
            if n + nmax == 0 and type(ax[mmax + m, 0]) is matplotlib.axes._axes.Axes:
                ax[mmax + m, 0].set_ylabel("$m={}$ \n $\\theta$".format(m), fontsize=10)
                ax[mmax + m, 0].set_yticklabels(
                    ["$0$", None, "$\\pi$", None, "$2\\pi$"], fontsize=8
                )
        cb_ax = plt.subplot(gs[:, -1])
        cbar = fig.colorbar(im, cax=cb_ax)
        if no_derivative:
            cbar.set_ticks([-1, -0.5, 0, 0.5, 1])
        fig.suptitle(
            "{}, $M={}$, $N={}$, $N_{{FP}}={}$".format(
                basis.__class__.__name__, basis.M, basis.N, basis.NFP
            ),
            y=0.98,
            fontsize=title_fontsize,
        )
        if return_data:
            return fig, ax, plot_data

        return fig, ax

    elif basis.__class__.__name__ == "ChebyshevDoubleFourierBasis":
        lmax = abs(basis.modes[:, 0]).max().astype(int)
        mmax = abs(basis.modes[:, 1]).max().astype(int)

        grid = LinearGrid(rho=100, theta=100, endpoint=True)
        r = grid.nodes[grid.unique_rho_idx, 0]
        v = grid.nodes[grid.unique_theta_idx, 1]

        fig = plt.figure(figsize=kwargs.get("figsize", (3 * mmax, 2 * lmax)))

        plot_data = {"amplitude": [], "rho": r, "theta": v}

        ax = {i: {} for i in range(lmax + 1)}
        ratios = np.ones(2 * (mmax + 1))
        ratios[-1] = kwargs.get("cbar_ratio", 0.15)
        gs = matplotlib.gridspec.GridSpec(lmax + 1, 2 * (mmax + 1), width_ratios=ratios)

        modes = basis.modes[basis.modes[:, 2] == 0]
        plot_data["l"] = basis.modes[:, 0]
        plot_data["m"] = basis.modes[:, 1]
        Zs = basis.evaluate(grid.nodes, modes=modes, derivatives=derivative)
        for i, (l, m) in enumerate(
            zip(modes[:, 0].astype(int), modes[:, 1].astype(int))
        ):
            Z = Zs[:, i].reshape((grid.num_rho, grid.num_theta))
            ax[l][m] = plt.subplot(gs[l, m + mmax : m + mmax + 1], projection="polar")
            ax[l][m].axis("off")
            im = ax[l][m].contourf(
                v,
                r,
                Z,
                levels=np.linspace(-1, 1, 100) if no_derivative else 100,
                cmap=kwargs.get("cmap", "coolwarm"),
            )
            ax[l][m].set_title("$l={}, m={}$".format(l, m))
            plot_data["amplitude"].append(Zs)

        cb_ax = plt.subplot(gs[:, -1])
        plt.subplots_adjust(right=0.9)
        cbar = fig.colorbar(im, cax=cb_ax)
        if no_derivative:
            cbar.set_ticks(np.linspace(-1, 1, 9))
        fig.suptitle(
            "{}, $M={}$, $N={}$, $N_{{FP}}={}$".format(
                basis.__class__.__name__, basis.M, basis.N, basis.NFP
            ),
            y=0.98,
            fontsize=title_fontsize,
        )
        _set_tight_layout(fig)
        if return_data:
            return fig, ax, plot_data

        return fig, ax

    elif basis.__class__.__name__ in ["ZernikePolynomial", "FourierZernikeBasis"]:
        lmax = abs(basis.modes[:, 0]).max().astype(int)
        mmax = abs(basis.modes[:, 1]).max().astype(int)

        grid = LinearGrid(rho=100, theta=100, endpoint=True)
        r = grid.nodes[grid.unique_rho_idx, 0]
        v = grid.nodes[grid.unique_theta_idx, 1]

        fig = plt.figure(figsize=kwargs.get("figsize", (3 * mmax, 4 * lmax / 2)))

        plot_data = {"amplitude": [], "rho": r, "theta": v}

        ax = {i: {} for i in range(lmax + 1)}
        ratios = np.ones(2 * (mmax + 1) + 1)
        ratios[-1] = kwargs.get("cbar_ratio", 0.15)
        gs = matplotlib.gridspec.GridSpec(
            lmax + 1, 2 * (mmax + 1) + 1, width_ratios=ratios
        )

        modes = basis.modes[basis.modes[:, 2] == 0]
        plot_data["l"] = basis.modes[:, 0]
        plot_data["m"] = basis.modes[:, 1]
        Zs = basis.evaluate(grid.nodes, modes=modes, derivatives=derivative)
        for i, (l, m) in enumerate(
            zip(modes[:, 0].astype(int), modes[:, 1].astype(int))
        ):
            Z = Zs[:, i].reshape((grid.num_rho, grid.num_theta))
            ax[l][m] = plt.subplot(gs[l, m + mmax : m + mmax + 2], projection="polar")
            ax[l][m].set_title("$l={}, m={}$".format(l, m))
            ax[l][m].axis("off")
            im = ax[l][m].contourf(
                v,
                r,
                Z,
                levels=np.linspace(-1, 1, 100) if no_derivative else 100,
                cmap=kwargs.get("cmap", "coolwarm"),
            )
            plot_data["amplitude"].append(Zs)

        cb_ax = plt.subplot(gs[:, -1])
        plt.subplots_adjust(right=0.8)
        cbar = fig.colorbar(im, cax=cb_ax)
        if no_derivative:
            cbar.set_ticks(np.linspace(-1, 1, 9))
        fig.suptitle(
            "{}, $L={}$, $M={}$, spectral indexing = {}".format(
                basis.__class__.__name__, basis.L, basis.M, basis.spectral_indexing
            ),
            y=0.98,
            fontsize=title_fontsize,
        )
        _set_tight_layout(fig)
        if return_data:
            return fig, ax, plot_data

        return fig, ax


def plot_field_lines(
    field,
    R0,
    Z0,
    phi0=0,
    ntransit=1,
    nphi_per_transit=50,
    endpoint=True,
    fig=None,
    return_data=False,
    **kwargs,
):
    """Field line plot from external magnetic field.

    Parameters
    ----------
    field : MagneticField
        External field, coilset, current potential etc to plot from.
    R0, Z0 : array-like
        Starting points for field line tracing.
    phi0 : float
        Starting value of phi for field line tracing in radians. Defaults to 0.
    ntransit : int, float
        Number of transits to trace field lines for. Defaults to 1. To trace the field
        in negative toroidal direction, use a negative value.
    nphi_per_transit : int
        Number of equidistant toroidal points to plot for each field line per
        transit. Must be positive integer. Defaults to 50.
    endpoint : bool
        If True, the point phi0+2*pi*ntransit is included, else the last point
        is phi0 + 2*np.pi*(ntransit - 1/nphi_per_transit). Defaults to True.
    fig : plotly.graph_objs._figure.Figure, optional
        Figure to plot on.
    return_data : bool
        If True, return the data plotted as well as fig
    **kwargs : dict, optional
        Specify properties of the figure, axis, and plot appearance e.g.::

            plot_X(figsize=(4,6),)

        Valid keyword arguments are:

        * ``color``: color to use for field lines, default is black.
        * ``figsize``: tuple of length 2, the size of the figure in inches
        * ``lw``: float, linewidth of plotted field lines
        * ``ls``: str, linestyle of plotted field lines
        * ``showgrid``: Bool, whether or not to show the coordinate grid lines.
          True by default.
        * ``showticklabels``: Bool, whether or not to show the coordinate tick labels.
          True by default.
        * ``showaxislabels``: Bool, whether or not to show the coordinate axis labels.
          True by default.
        * ``zeroline``: Bool, whether or not to show the zero coordinate axis lines.
          True by default.

        Additionally, any other keyword arguments will be passed on to
        ``desc.magnetic_fields.field_line_integrate``

    Returns
    -------
    fig : plotly.graph_objs._figure.Figure
        Figure being plotted to.
    plot_data : dict
        Dictionary of the data plotted, only returned if ``return_data=True``
        Contains keys ``["X","Y","Z","R","phi"]``, each entry in the dict is a list
        of length `R0.size` corresponding to the number of field lines, and each
        element of that list is an array of size `phis.size` corresponding to the
        coordinate values along that field line.

    Examples
    --------
    .. raw:: html

        <iframe src="../../_static/images/plotting/plot_field_lines.html"
        width="100%" height="980" frameborder="0"></iframe>

    .. code-block:: python

        import desc
        from desc.plotting import plot_field_lines

        field = desc.io.load("../tests/inputs/precise_QA_helical_coils.h5")
        eq = desc.examples.get("precise_QA")
        grid_trace = desc.grid.LinearGrid(rho=[1])
        r0 = eq.compute("R", grid=grid_trace)["R"]
        z0 = eq.compute("Z", grid=grid_trace)["Z"]

        fig = plot_field_lines(field, r0, z0, nphi_per_transit=100, ntransit=10)
    """
    fli_kwargs = {}
    for key in inspect.signature(field_line_integrate).parameters:
        if key in kwargs:
            fli_kwargs[key] = kwargs.pop(key)

    figsize = kwargs.pop("figsize", None)
    color = kwargs.pop("color", "black")
    figsize = kwargs.pop("figsize", (10, 10))
    title = kwargs.pop("title", "")
    showgrid = kwargs.pop("showgrid", True)
    zeroline = kwargs.pop("zeroline", True)
    showticklabels = kwargs.pop("showticklabels", True)
    showaxislabels = kwargs.pop("showaxislabels", True)
    lw = kwargs.pop("lw", 5)
    ls = kwargs.pop("ls", "solid")

    assert (
        len(kwargs) == 0
    ), f"plot_field_lines got unexpected keyword argument: {kwargs.keys()}"

    if not isinstance(lw, (list, tuple)):
        lw = [lw]
    if not isinstance(ls, (list, tuple)):
        ls = [ls]
    if not isinstance(color, (list, tuple)):
        color = [color]

    nphi_per_transit = check_posint(nphi_per_transit, "nphi_per_transit", False)
    npts = int(np.abs(nphi_per_transit * ntransit))
    phis = np.linspace(0, 2 * np.pi * ntransit, npts, endpoint=endpoint) + phi0

    R0, Z0 = np.atleast_1d(R0, Z0)

    fieldR, fieldZ = field_line_integrate(
        r0=R0,
        z0=Z0,
        phis=phis,
        field=field,
        **fli_kwargs,
    )

    zs = fieldZ.reshape((npts, -1))
    rs = fieldR.reshape((npts, -1))

    if fig is None:
        fig = go.Figure()

    plot_data = {}
    plot_data["X"] = []
    plot_data["Y"] = []
    plot_data["Z"] = []
    plot_data["R"] = []
    plot_data["phi"] = phis
    for i in range(rs.shape[1]):  # iterate over each field line
        x = rs[:, i] * np.cos(phis)
        y = rs[:, i] * np.sin(phis)
        z = zs[:, i]
        plot_data["X"].append(x)
        plot_data["Y"].append(y)
        plot_data["Z"].append(z)
        plot_data["R"].append(rs[:, i])

        fig.add_trace(
            go.Scatter3d(
                x=x,
                y=y,
                z=z,
                mode="lines",
                line=dict(
                    color=color[i % len(color)],
                    width=lw[i % len(lw)],
                    dash=ls[i % len(ls)],
                ),
                marker=dict(size=0),
                name=f"FieldLine[{i}]",
                hovertext=f"FieldLine[{i}]",
                showlegend=False,
            )
        )
    xaxis_title = (
        LatexNodes2Text().latex_to_text(_AXIS_LABELS_XYZ[0]) if showaxislabels else ""
    )
    yaxis_title = (
        LatexNodes2Text().latex_to_text(_AXIS_LABELS_XYZ[1]) if showaxislabels else ""
    )
    zaxis_title = (
        LatexNodes2Text().latex_to_text(_AXIS_LABELS_XYZ[2]) if showaxislabels else ""
    )
    fig.update_layout(
        scene=dict(
            xaxis_title=xaxis_title,
            yaxis_title=yaxis_title,
            zaxis_title=zaxis_title,
            aspectmode="data",
            xaxis=dict(
                backgroundcolor="white",
                gridcolor="darkgrey",
                showbackground=False,
                zerolinecolor="darkgrey",
                showgrid=showgrid,
                zeroline=zeroline,
                showticklabels=showticklabels,
            ),
            yaxis=dict(
                backgroundcolor="white",
                gridcolor="darkgrey",
                showbackground=False,
                zerolinecolor="darkgrey",
                showgrid=showgrid,
                zeroline=zeroline,
                showticklabels=showticklabels,
            ),
            zaxis=dict(
                backgroundcolor="white",
                gridcolor="darkgrey",
                showbackground=False,
                zerolinecolor="darkgrey",
                showgrid=showgrid,
                zeroline=zeroline,
                showticklabels=showticklabels,
            ),
        ),
        width=figsize[0] * dpi,
        height=figsize[1] * dpi,
        title=dict(text=title, y=0.9, x=0.5, xanchor="center", yanchor="top"),
        font=dict(family="Times"),
    )
    if return_data:
        return fig, plot_data
    return fig


def plot_logo(save_path=None, **kwargs):
    """Plot the DESC logo.

    Parameters
    ----------
    save_path : str or path-like
        Path to save the figure to.
        File format is inferred from the filename (Default value = None)
    **kwargs : dict, optional
        Additional plot formatting parameters.
        options include ``'D_color'``, ``'D_color_rho'``, ``'D_color_theta'``,
        ``'E_color'``, ``'Scolor'``, ``'C_color'``, ``'BGcolor'``, ``'fig_width'``

    Returns
    -------
    fig : matplotlib.figure.Figure
        Figure being plotted to.
    ax : matplotlib.axes.Axes
        Axes being plotted to.

    Examples
    --------
    .. image:: ../../_static/images/plotting/plot_logo.png

    .. code-block:: python

        from desc.plotting import plot_logo
        plot_logo(save_path='../_static/images/plotting/plot_logo.png')

    """
    eq = np.array(
        [
            [0, 0, 0, 3.62287349e00, 0.00000000e00],
            [1, -1, 0, 0.00000000e00, 1.52398053e00],
            [1, 1, 0, 8.59865670e-01, 0.00000000e00],
            [2, -2, 0, 0.00000000e00, 1.46374759e-01],
            [2, 0, 0, -4.33377700e-01, 0.00000000e00],
            [2, 2, 0, 6.09609205e-01, 0.00000000e00],
            [3, -3, 0, 0.00000000e00, 2.13664220e-01],
            [3, -1, 0, 0.00000000e00, 1.29776568e-01],
            [3, 1, 0, -1.67706961e-01, 0.00000000e00],
            [3, 3, 0, 2.32179123e-01, 0.00000000e00],
            [4, -4, 0, 0.00000000e00, 3.30174283e-02],
            [4, -2, 0, 0.00000000e00, -5.80394864e-02],
            [4, 0, 0, -3.10228782e-02, 0.00000000e00],
            [4, 2, 0, -2.43905484e-03, 0.00000000e00],
            [4, 4, 0, 1.81292185e-01, 0.00000000e00],
            [5, -5, 0, 0.00000000e00, 5.37223061e-02],
            [5, -3, 0, 0.00000000e00, 2.65199520e-03],
            [5, -1, 0, 0.00000000e00, 1.63010516e-02],
            [5, 1, 0, 2.73622502e-02, 0.00000000e00],
            [5, 3, 0, -3.62812195e-02, 0.00000000e00],
            [5, 5, 0, 7.88069456e-02, 0.00000000e00],
            [6, -6, 0, 0.00000000e00, 3.50372526e-03],
            [6, -4, 0, 0.00000000e00, -1.82814700e-02],
            [6, -2, 0, 0.00000000e00, -1.62703504e-02],
            [6, 0, 0, 9.37285472e-03, 0.00000000e00],
            [6, 2, 0, 3.32793660e-03, 0.00000000e00],
            [6, 4, 0, -9.90606341e-03, 0.00000000e00],
            [6, 6, 0, 6.00068129e-02, 0.00000000e00],
            [7, -7, 0, 0.00000000e00, 1.28853330e-02],
            [7, -5, 0, 0.00000000e00, -2.28268526e-03],
            [7, -3, 0, 0.00000000e00, -1.04698799e-02],
            [7, -1, 0, 0.00000000e00, -5.15951605e-03],
            [7, 1, 0, 2.29082701e-02, 0.00000000e00],
            [7, 3, 0, -1.19760934e-02, 0.00000000e00],
            [7, 5, 0, -1.43418200e-02, 0.00000000e00],
            [7, 7, 0, 2.27668988e-02, 0.00000000e00],
            [8, -8, 0, 0.00000000e00, -2.53055423e-03],
            [8, -6, 0, 0.00000000e00, -7.15955981e-03],
            [8, -4, 0, 0.00000000e00, -6.54397837e-03],
            [8, -2, 0, 0.00000000e00, -4.08366006e-03],
            [8, 0, 0, 1.17264567e-02, 0.00000000e00],
            [8, 2, 0, -1.24364476e-04, 0.00000000e00],
            [8, 4, 0, -8.59425384e-03, 0.00000000e00],
            [8, 6, 0, -7.11934473e-03, 0.00000000e00],
            [8, 8, 0, 1.68974668e-02, 0.00000000e00],
        ]
    )

    onlyD = kwargs.get("onlyD", False)
    D_color = kwargs.get("D_color", "xkcd:neon purple")
    D_color_rho = kwargs.get("D_color_rho", "xkcd:neon pink")
    D_color_theta = kwargs.get("D_color_theta", "xkcd:neon pink")
    E_color = kwargs.get("E_color", "deepskyblue")
    Scolor = kwargs.get("Scolor", "deepskyblue")
    C_color = kwargs.get("C_color", "deepskyblue")
    BGcolor = kwargs.get("BGcolor", "clear")
    fig_width = kwargs.get("fig_width", 3)
    fig_height = fig_width / 2
    contour_lw_ratio = kwargs.get("contour_lw_ratio", 0.3)
    lw = fig_width**0.5

    transparent = False
    if BGcolor == "dark":
        BGcolor = "xkcd:charcoal grey"
    elif BGcolor == "light":
        BGcolor = "white"
    elif BGcolor == "clear":
        BGcolor = "white"
        transparent = True

    if onlyD:
        fig_width = fig_width / 2
    fig = plt.figure(figsize=(fig_width, fig_height))
    ax = fig.add_axes([0.1, 0.1, 0.8, 0.8])
    ax.axis("equal")
    ax.axis("off")
    ax.set_facecolor(BGcolor)
    fig.set_facecolor(BGcolor)
    if transparent:
        fig.patch.set_alpha(0)
        ax.patch.set_alpha(0)

    bottom = 0
    top = 10
    Dleft = 0
    Dw = 8
    Dh = top - bottom + 2
    DX = Dleft + Dw / 2
    DY = (top - bottom) / 2
    Dright = Dleft + Dw

    Eleft = Dright + 0.5
    Eright = Eleft + 4

    Soffset = 1
    Sleft = Eright + 0.5
    Sw = 5
    Sright = Sleft + Sw

    Ctheta = np.linspace(np.pi / 4, 2 * np.pi - np.pi / 4, 1000)
    Cleft = Sright + 0.75
    Cw = 4
    Ch = 11
    Cx0 = Cleft + Cw / 2
    Cy0 = (top - bottom) / 2

    # D
    cR = eq[:, 3]
    cZ = eq[:, 4]
    zern_idx = eq[:, :3]
    ls, ms, ns = zern_idx.T
    axis_jacobi = zernike_radial_poly(0, ls, ms)
    R0 = axis_jacobi.dot(cR)
    Z0 = axis_jacobi.dot(cZ)

    nr = kwargs.get("nr", 5)
    nt = kwargs.get("nt", 8)
    Nr = 100
    Nt = 361
    rstep = Nr // nr
    tstep = Nt // nt
    r = np.linspace(0, 1, Nr)
    t = np.linspace(0, 2 * np.pi, Nt)
    r, t = np.meshgrid(r, t, indexing="ij")
    r = r.flatten()
    t = t.flatten()

    radial = zernike_radial_poly(r[:, np.newaxis], ls, ms)
    poloidal = fourier(t[:, np.newaxis], ms)
    zern = radial * poloidal
    bdry = poloidal

    R = zern.dot(cR).reshape((Nr, Nt))
    Z = zern.dot(cZ).reshape((Nr, Nt))
    bdryR = bdry.dot(cR)
    bdryZ = bdry.dot(cZ)

    R = (R - R0) / (R.max() - R.min()) * Dw + DX
    Z = (Z - Z0) / (Z.max() - Z.min()) * Dh + DY
    bdryR = (bdryR - R0) / (bdryR.max() - bdryR.min()) * Dw + DX
    bdryZ = (bdryZ - Z0) / (bdryZ.max() - bdryZ.min()) * Dh + DY

    # plot r contours
    ax.plot(
        R.T[:, ::rstep],
        Z.T[:, ::rstep],
        color=D_color_rho,
        lw=lw * contour_lw_ratio,
        ls="-",
    )
    # plot theta contours
    ax.plot(
        R[:, ::tstep],
        Z[:, ::tstep],
        color=D_color_theta,
        lw=lw * contour_lw_ratio,
        ls="-",
    )
    ax.plot(bdryR, bdryZ, color=D_color, lw=lw)

    if onlyD:
        if save_path is not None:
            fig.savefig(save_path, facecolor=fig.get_facecolor(), edgecolor="none")

        return fig, ax

    # E
    ax.plot([Eleft, Eleft + 1], [bottom, top], lw=lw, color=E_color, linestyle="-")
    ax.plot([Eleft, Eright], [bottom, bottom], lw=lw, color=E_color, linestyle="-")
    ax.plot(
        [Eleft + 1 / 2, Eright],
        [bottom + (top + bottom) / 2, bottom + (top + bottom) / 2],
        lw=lw,
        color=E_color,
        linestyle="-",
    )
    ax.plot([Eleft + 1, Eright], [top, top], lw=lw, color=E_color, linestyle="-")

    # S
    Sy = np.linspace(bottom, top + Soffset, 1000)
    Sx = Sw * np.cos(Sy * 3 / 2 * np.pi / (Sy.max() - Sy.min()) - np.pi) ** 2 + Sleft
    ax.plot(Sx, Sy[::-1] - Soffset / 2, lw=lw, color=Scolor, linestyle="-")

    # C
    Cx = Cw / 2 * np.cos(Ctheta) + Cx0
    Cy = Ch / 2 * np.sin(Ctheta) + Cy0
    ax.plot(Cx, Cy, lw=lw, color=C_color, linestyle="-")

    if save_path is not None:
        fig.savefig(save_path, facecolor=fig.get_facecolor(), edgecolor="none")

    return fig, ax


def plot_gammac(
    eq, rho=None, alphas=None, num_pitch=None, ax=None, return_data=False, **kwargs
):
    """Plot the energetic proxy metric γ_c π/2 for a single flux surface.

    Parameters
    ----------
    eq : object
        Equilibrium object containing magnetic field information
    rho : float, optional
        Flux surface radius. If float, plots single surface.
        Default: 0.5
    alphas : array_like, optional
        Fieldline label values (toroidal angle).
        Default: np.linspace(0, 2π, 32, endpoint=True)
    num_pitch : int, optional
        Number of pitch angle values for bounce integral calculation.
        Default: 16
    ax : matplotlib AxesSubplot, optional
        Axis to plot on.
    return_data : bool
        If True, return the data plotted as well as fig,ax
    **kwargs : dict, optional
        Specify properties of the figure, axis, and plot appearance e.g.::

            plot_X(figsize=(4,6),label="your_label")

        Valid keyword arguments are:

        * ``figsize``: tuple of length 2, the size of the figure (to be passed to
          matplotlib)
        * ``cmap``: str, matplotlib colormap scheme to use, passed to ax.contourf
        * ``X``, ``Y``, ``Y_B``, ``num_quad``: int
        * ``num_transit``, ``pitch_batch_size``: int

        hyperparameters for bounce integration. See ``Bounce2D``

    Returns
    -------
    fig : matplotlib.figure.Figure
        The figure object containing the plot
    ax : matplotlib.axes.Axes
        The axes object for further customization
    plot_data : dict
        Dictionary of the data plotted, only returned if ``return_data=True``

    Examples
    --------
    .. image:: ../../_static/images/plotting/plot_gammac.png

    .. code-block:: python

        from desc.plotting import plot_gammac
        fig, ax = plot_gammac(eq, rho=0.5)
    """
    if rho is None:
        rho = np.array([0.5], dtype=float)
    else:
<<<<<<< HEAD
        rho = np.asarray(rho, dtype=float)
        if rho.size != 1:
            raise ValueError("rho must be a scalar or length-1 array for plot")
        rho = rho.reshape(1)
=======
        rho = np.asarray(rho, dtype=float).ravel()
        errorif(rho.size != 1, msg="rho must be a scalar or length-1 array for plot")
>>>>>>> dbc22bf5

    if alphas is None:
        alphas = np.linspace(0, 2 * np.pi, 32, endpoint=True)

    if num_pitch is None:
        num_pitch = 16

    # TODO(#1352)
    X = kwargs.pop("X", 16)
    Y = kwargs.pop("Y", 32)
    Y_B = kwargs.pop("Y_B", 24)
    num_quad = kwargs.pop("num_quad", 20)
    pitch_batch_size = kwargs.pop("pitch_batch_size", 4)
    num_transit = kwargs.pop("num_transit", 1)

    figsize = kwargs.pop("figsize", (6, 5))
    cmap = kwargs.pop("cmap", "plasma")

    assert (
        len(kwargs) == 0
    ), f"plot gammac got unexpected keyword argument: {kwargs.keys()}"

    from desc.integrals.bounce_integral import Bounce2D

    grid = LinearGrid(rho=rho, M=eq.M_grid, N=eq.N_grid, NFP=eq.NFP, sym=False)
    data0 = eq.compute(
        "gamma_c",
        grid=grid,
        theta=Bounce2D.compute_theta(eq, X, Y, rho),
        Y_B=Y_B,
        num_transit=num_transit,
        num_quad=num_quad,
        num_pitch=num_pitch,
        pitch_batch_size=pitch_batch_size,
        alpha=alphas,
    )

    # Extract pitch angle range
    minB = data0["min_tz |B|"][0]
    maxB = data0["max_tz |B|"][0]
    inv_pitch = np.linspace(minB, maxB, num_pitch)

    # Create figure and prepare colormap
    fig, ax = _format_ax(ax, figsize=figsize)
    divider = make_axes_locatable(ax)

    # Plot γ_c as function of α and 1/λ
    im = ax.contourf(
        inv_pitch,
        alphas,
        data0["gamma_c"][0],
        cmap=cmap,
    )

    cax_kwargs = {"size": "5%", "pad": 0.05}
    cax = divider.append_axes("right", **cax_kwargs)
    cbar = fig.colorbar(im, cax=cax)
    cbar.update_ticks()

    # Format scientific notation
    import matplotlib.ticker as ticker

    cbar.ax.yaxis.set_major_formatter(ticker.ScalarFormatter(useMathText=True))
    cbar.ax.yaxis.get_major_formatter().set_powerlimits((0, 0))
    cbar.ax.yaxis.set_major_locator(ticker.MaxNLocator(6))

    ax.tick_params(axis="x", labelsize=22)
    ax.tick_params(axis="y", labelsize=22)

    # Add labels
    ax.set_xlabel(r"$1/\lambda (T)$", fontsize=24)
    ax.set_ylabel(r"$\alpha$", fontsize=26, labelpad=-3)
    ax.set_title(r"$\gamma_c \pi / 2$", fontsize=26)
    if return_data:
        data = {
            "inv_pitch": inv_pitch,
            "alpha": alphas,
            "gammac": data0["gamma_c"][0],
        }
        return fig, ax, data

    return fig, ax<|MERGE_RESOLUTION|>--- conflicted
+++ resolved
@@ -4285,15 +4285,8 @@
     if rho is None:
         rho = np.array([0.5], dtype=float)
     else:
-<<<<<<< HEAD
-        rho = np.asarray(rho, dtype=float)
-        if rho.size != 1:
-            raise ValueError("rho must be a scalar or length-1 array for plot")
-        rho = rho.reshape(1)
-=======
         rho = np.asarray(rho, dtype=float).ravel()
         errorif(rho.size != 1, msg="rho must be a scalar or length-1 array for plot")
->>>>>>> dbc22bf5
 
     if alphas is None:
         alphas = np.linspace(0, 2 * np.pi, 32, endpoint=True)
