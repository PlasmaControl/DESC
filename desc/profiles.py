"""Profile objects for representing pressure, rotational transform, etc."""

import warnings
from abc import ABC, abstractmethod

import numpy as np
import scipy.optimize
from interpax import interp1d

from desc.backend import jit, jnp, put, sign
from desc.basis import FourierZernikeBasis, PowerSeries, polyder_vec, polyval_vec
from desc.derivatives import Derivative
from desc.grid import Grid, _Grid
from desc.io import IOAble
from desc.utils import (
    combination_permutation,
    copy_coeffs,
    errorif,
    multinomial_coefficients,
    setdefault,
    warnif,
)


class _Profile(IOAble, ABC):
    """Abstract base class for profiles.

    All profile classes inherit from this, and must implement
    the compute() methods.

    The compute method should take an array of nodes and an optional array of parameters
    and compute the value or derivative of the profile at the specified nodes.
    If the parameters are not given, the ones assigned to the profile should be used.

    Subclasses must also implement getter and setter methods for params
    """

    _io_attrs_ = ["_name", "_params"]

    def __init__(self, name=""):
        self.name = name

    @property
    def name(self):
        """str: Name of the profile."""
        return self.__dict__.setdefault("_name", "")

    @name.setter
    def name(self, new):
        self._name = str(new)

    @property
    @abstractmethod
    def params(self):
        """ndarray: Parameters for computation."""

    @params.setter
    @abstractmethod
    def params(self, new):
        """Set default params for computation."""

    @abstractmethod
    def compute(self, grid, params=None, dr=0, dt=0, dz=0):
        """Compute values on specified nodes, default to using self.params."""

    def to_powerseries(self, order=6, xs=100, sym="auto", rcond=None, w=None):
        """Convert this profile to a PowerSeriesProfile.

        Parameters
        ----------
        order : int
            polynomial order
        xs : int or ndarray
            x locations to use for fit. If an integer, uses that many points linearly
            spaced between 0,1
        sym : bool or "auto"
            Whether to enforce explicit even parity
        rcond : float
            Relative condition number of the fit. Singular values smaller than this
            relative to the largest singular value will be ignored. The default value
            is len(x)*eps, where eps is the relative precision of the float type, about
            2e-16 in most cases.
        w : array-like, shape(M,)
            Weights to apply to the y-coordinates of the sample points. For gaussian
            uncertainties, use 1/sigma (not 1/sigma**2).

        Returns
        -------
        profile : PowerSeriesProfile
            profile in power series form.

        """
        if jnp.isscalar(xs):
            xs = jnp.linspace(0, 1, xs)
        fs = self(xs)
        p = PowerSeriesProfile.from_values(xs, fs, order, rcond=rcond, w=w, sym=sym)
        p.name = self.name
        return p

    def to_fourierzernike(self, L=6, M=0, N=0, NFP=1, xs=100, w=None):
        """Convert this profile to a FourierZernikeProfile.

        Parameters
        ----------
        L, M, N : int
           maximum mode numbers
        NFP : int
            number of field periods
        xs : int or ndarray
            x locations to use for fit. If an integer, uses that many points linearly
            spaced between 0,1
        w : array-like, shape(M,)
            Weights to apply to the y-coordinates of the sample points. For gaussian
            uncertainties, use 1/sigma (not 1/sigma**2).

        Returns
        -------
        profile : FourierZernikeProfile
            profile in power series form.

        """
        if jnp.isscalar(xs):
            xs = jnp.linspace(0, 1, xs)
        f = self(xs)
        r = xs
        t = jnp.zeros_like(xs)
        z = jnp.zeros_like(xs)
        p = FourierZernikeProfile.from_values(r, t, z, f, L, M, N, NFP, w, self.name)
        return p

    def to_spline(self, knots=20, method="cubic2"):
        """Convert this profile to a SplineProfile.

        Parameters
        ----------
        knots : int or ndarray
            x locations to use for spline. If an integer, uses that many points linearly
            spaced between 0,1
        method : str
            method of interpolation
            - `'nearest'`: nearest neighbor interpolation
            - `'linear'`: linear interpolation
            - `'cubic'`: C1 cubic splines (aka local splines)
            - `'cubic2'`: C2 cubic splines (aka natural splines)
            - `'catmull-rom'`: C1 cubic centripetal "tension" splines

        Returns
        -------
        profile : SplineProfile
            profile in spline form.

        """
        if jnp.isscalar(knots):
            knots = jnp.linspace(0, 1, knots)
        values = self(knots)
        return SplineProfile(values, knots, method, self.name)

    def to_mtanh(
        self, order=4, xs=100, w=None, p0=None, pmax=None, pmin=None, **kwargs
    ):
        """Convert this profile to modified hyperbolic tangent + poly form.

        Parameters
        ----------
        order : int
            order of the core polynomial to fit
        xs : int or array-like, shape(M,)
            coordinate locations to evaluate for fitting. If an integer, assumes
            that many linearly spaced ints in (0,1)
        w : array-like, shape(M,)
            Weights to apply to the y-coordinates of the sample points. For gaussian
            uncertainties, use 1/sigma (not 1/sigma**2).
        p0 : array-like, shape(5+order,)
            initial guess for parameter values
        pmin : float or array-like, shape(5+order,)
            lower bounds for parameter values
        pmax : float or array-like, shape(5+order,)
            upper bounds for parameter values

        Returns
        -------
        profile : MTanhProfile
            profile in mtanh + polynomial form.

        """
        if jnp.isscalar(xs):
            xs = jnp.linspace(0, 1, xs)
        ys = self(xs)
        return MTanhProfile.from_values(
            xs,
            ys,
            order=order,
            w=w,
            p0=p0,
            pmax=pmax,
            pmin=pmin,
            name=self.name,
            **kwargs,
        )

    def __call__(self, grid, params=None, dr=0, dt=0, dz=0):
        """Evaluate the profile at a given set of points."""
        if not isinstance(grid, _Grid):
            grid = jnp.atleast_1d(jnp.asarray(grid))
            if grid.ndim == 1:
                grid = jnp.array([grid, jnp.zeros_like(grid), jnp.zeros_like(grid)]).T
            grid = Grid(grid, sort=False)
        return self.compute(grid, params, dr, dt, dz)

    def __repr__(self):
        """Get the string form of the object."""
        return (
            type(self).__name__
            + " at "
            + str(hex(id(self)))
            + " (name={})".format(self.name)
        )

    def __mul__(self, x):
        """Multiply this profile by another or a constant."""
        if np.isscalar(x):
            return ScaledProfile(x, self)
        elif isinstance(x, _Profile):
            return ProductProfile(self, x)
        else:
            raise NotImplementedError()

    def __rmul__(self, x):
        """Multiply this profile by another or a constant."""
        return self.__mul__(x)

    def __add__(self, x):
        """Add this profile with another."""
        if isinstance(x, _Profile):
            return SumProfile(self, x)
        else:
            raise NotImplementedError()

    def __neg__(self):
        """Invert the sign of this profile."""
        return ScaledProfile(-1, self)

    def __sub__(self, x):
        """Subtract another profile from this one."""
        return self.__add__(-x)


class ScaledProfile(_Profile):
    """Profile times a constant value.

    f_1(x) = a*f(x)

    Parameters
    ----------
    profile : Profile
        Base profile to scale.
    scale : float
        Scale factor.

    """

    _io_attrs_ = _Profile._io_attrs_ + ["_profile", "_scale"]

    def __init__(self, scale, profile, **kwargs):
        assert isinstance(
            profile, _Profile
        ), "profile in a ScaledProfile must be a Profile or subclass, got {}.".format(
            str(profile)
        )
        assert np.isscalar(scale), "scale must be a scalar."

        self._profile = profile.copy()
        self._scale = scale

        kwargs.setdefault("name", profile.name)
        super().__init__(**kwargs)

    @property
    def params(self):
        """ndarray: Parameters for computation [scale, profile.params]."""
        return jnp.concatenate([jnp.atleast_1d(self._scale), self._profile.params])

    @params.setter
    def params(self, x):
        self._scale, self._profile.params = self._parse_params(x)

    def _parse_params(self, x):
        if x is None:
            scale = self._scale
            params = self._profile.params
        elif isinstance(x, (tuple, list)) and len(x) == 2:
            params = x[1]
            scale = x[0]
        elif np.isscalar(x):
            scale = x
            params = self._profile.params
        elif len(x) == len(self._profile.params):
            scale = self._scale
            params = x
        elif len(x) == len(self.params):
            scale = x[0]
            params = x[1:]
        else:
            raise ValueError("Got wrong number of parameters for ScaledProfile")
        return scale, params

    def compute(self, grid, params=None, dr=0, dt=0, dz=0):
        """Compute values of profile at specified nodes.

        Parameters
        ----------
        grid : Grid
            locations to compute values at.
        params : array-like
            Parameters to use. If not given, uses the
            values given by the self.params attribute.
        dr, dt, dz : int
            derivative order in rho, theta, zeta.

        Returns
        -------
        values : ndarray
            values of the profile or its derivative at the points specified.

        """
        scale, params = self._parse_params(params)
        f = self._profile.compute(grid, params, dr, dt, dz)
        return scale * f

    def __repr__(self):
        """Get the string form of the object."""
        s = super().__repr__()
        s = s[:-1]
        s += ", scale={})".format(self._scale)
        return s


class SumProfile(_Profile):
    """Sum of two or more Profiles.

    f(x) = f1(x) + f2(x) + f3(x) ...

    Parameters
    ----------
    profiles : Profile
        Profiles to sum.

    """

    _io_attrs_ = _Profile._io_attrs_ + ["_profiles"]

    def __init__(self, *profiles, **kwargs):
        self._profiles = []
        for profile in profiles:
            assert isinstance(profile, _Profile), (
                "Each profile in a SumProfile must be a Profile or "
                + "subclass, got {}.".format(str(profile))
            )
            if isinstance(profile, SumProfile):
                self._profiles += [pro.copy() for pro in profile._profiles]
            else:
                self._profiles.append(profile.copy())
        super().__init__(**kwargs)

    @property
    def params(self):
        """ndarray: Concatenated array of parameters for computation."""
        return jnp.concatenate([profile.params for profile in self._profiles])

    @params.setter
    def params(self, x):
        x = self._parse_params(x)
        for i, profile in enumerate(self._profiles):
            profile.params = x[i]

    def _parse_params(self, x):
        if x is None:
            params = [profile.params for profile in self._profiles]
        elif isinstance(x, (list, tuple)) and len(x) == len(self._profiles):
            params = x
        elif len(x) == len(self.params):
            params = []
            i = 0
            for profile in self._profiles:
                k = len(profile.params)
                params += [x[i : i + k]]
                i += k
        else:
            raise ValueError("Got wrong number of parameters for SumProfile")
        return params

    def compute(self, grid, params=None, dr=0, dt=0, dz=0):
        """Compute values of profile at specified nodes.

        Parameters
        ----------
        grid : Grid
            locations to compute values at.
        params : array-like
            Parameters to use. If not given, uses the
            values given by the self.params attribute.
        dr, dt, dz : int
            derivative order in rho, theta, zeta.

        Returns
        -------
        values : ndarray
            values of the profile or its derivative at the points specified.

        """
        params = self._parse_params(params)
        f = 0
        for i, profile in enumerate(self._profiles):
            f += profile.compute(grid, params[i], dr, dt, dz)
        return f

    def __repr__(self):
        """Get the string form of the object."""
        s = super().__repr__()
        s = s[:-1]
        s += ", with {} profiles)".format(len(self._profiles))
        return s


class ProductProfile(_Profile):
    """Product of two or more Profiles.

    f(x) = f1(x) * f2(x) * f3(x) ...

    Parameters
    ----------
    profiles : Profile
        Profiles to multiply.

    """

    _io_attrs_ = _Profile._io_attrs_ + ["_profiles"]

    def __init__(self, *profiles, **kwargs):
        self._profiles = []
        for profile in profiles:
            assert isinstance(profile, _Profile), (
                "Each profile in a ProductProfile must be a Profile or "
                + "subclass, got {}.".format(str(profile))
            )
            if isinstance(profile, ProductProfile):
                self._profiles += [pro.copy() for pro in profile._profiles]
            else:
                self._profiles.append(profile.copy())
        super().__init__(**kwargs)

    @property
    def params(self):
        """ndarray: Concatenated array of parameters for computation."""
        return jnp.concatenate([profile.params for profile in self._profiles])

    @params.setter
    def params(self, x):
        x = self._parse_params(x)
        for i, profile in enumerate(self._profiles):
            profile.params = x[i]

    def _parse_params(self, x):
        if x is None:
            params = [profile.params for profile in self._profiles]
        elif isinstance(x, (list, tuple)) and len(x) == len(self._profiles):
            params = x
        elif len(x) == len(self.params):
            params = []
            i = 0
            for profile in self._profiles:
                k = len(profile.params)
                params += [x[i : i + k]]
                i += k
        else:
            raise ValueError("Got wrong number of parameters for ProductProfile")
        return params

    def compute(self, grid, params=None, dr=0, dt=0, dz=0):
        """Compute values of profile at specified nodes.

        Parameters
        ----------
        grid : Grid
            locations to compute values at.
        params : array-like
            Parameters to use. If not given, uses the
            values given by the self.params attribute.
        dr, dt, dz : int
            derivative order in rho, theta, zeta.

        Returns
        -------
        values : ndarray
            values of the profile or its derivative at the points specified.

        """
        if dt > 0 or dz > 0:
            raise NotImplementedError(
                "Poloidal and toroidal derivatives of ProductProfiles have not "
                + "been implemented yet"
            )
        params = self._parse_params(params)
        f = 0
        derivs = combination_permutation(len(self._profiles), dr)
        coeffs = multinomial_coefficients(len(self._profiles), dr)
        for j, drj in enumerate(derivs):
            fi = 1
            for i, profile in enumerate(self._profiles):
                fi *= profile.compute(grid, params[i], drj[i], 0, 0)
            f += coeffs[j] * fi
        return f

    def __repr__(self):
        """Get the string form of the object."""
        s = super().__repr__()
        s = s[:-1]
        s += ", with {} profiles)".format(len(self._profiles))
        return s


class PowerSeriesProfile(_Profile):
    """Profile represented by a monic power series.

    f(x) = a[0] + a[1]*x + a[2]*x**2 + ...

    Parameters
    ----------
    params: array-like
        Coefficients of the series. Assumed to be zero if not specified.
        If modes is not supplied, assumed to be in ascending  order with no
        missing values. If modes is given, coefficients can be in any order or
        indexing.
    modes : array-like
        Mode numbers for the associated coefficients. eg a[modes[i]] = params[i]
    sym : bool
        Whether the basis should only contain even powers (True) or all powers (False).
    name : str
        Name of the profile.

    """

    _io_attrs_ = _Profile._io_attrs_ + ["_basis"]

    def __init__(self, params=None, modes=None, sym="auto", name=""):
        super().__init__(name)

        if params is None:
            params = [0]
        params = np.atleast_1d(params)

        if sym == "auto":  # sym = "even" if all odd modes are zero, else sym = False
            if modes is None:
                modes = np.arange(params.size)
            else:
                modes = np.atleast_1d(modes)
            sym = np.all(params[modes % 2 != 0] == 0)
        sym = "even" if sym else False
        if modes is None:
            if sym:
                modes = np.arange(2 * params.size, step=2)
            else:
                modes = np.arange(params.size)
        else:
            modes = np.atleast_1d(modes)
        self._basis = PowerSeries(L=int(np.max(abs(modes))), sym=sym)
        self._params = np.zeros(self.basis.num_modes, dtype=float)
        for m, c in zip(modes, params):
            idx = np.where(self.basis.modes[:, 0] == int(m))[0]
            self._params[idx] = c

    def __repr__(self):
        """Get the string form of the object."""
        s = super().__repr__()
        s = s[:-1]
        s += ", basis={})".format(self.basis)
        return s

    @property
    def sym(self):
        """str: Symmetry type of the power series."""
        return self.basis.sym

    @property
    def basis(self):
        """PowerSeriesBasis: Spectral basis for power series."""
        return self._basis

    @property
    def params(self):
        """ndarray: Parameter values."""
        return self._params

    @params.setter
    def params(self, new):
        new = jnp.atleast_1d(jnp.asarray(new))
        if new.size == self._basis.num_modes:
            self._params = jnp.asarray(new)
        else:
            raise ValueError(
                "params should have the same size as the basis, "
                + f"got {len(new)} for basis with {self._basis.num_modes} modes"
            )

    def get_params(self, l):
        """Get power series coefficients for given mode number(s)."""
        l = np.atleast_1d(l).astype(int)
        a = np.zeros_like(l).astype(float)

        idx = np.where(l[:, np.newaxis] == self.basis.modes[:, 0])

        a[idx[0]] = self.params[idx[1]]
        return a

    def set_params(self, l, a=None):
        """Set specific power series coefficients."""
        l, a = np.atleast_1d(l, a)
        a = np.broadcast_to(a, l.shape)
        for ll, aa in zip(l, a):
            idx = self.basis.get_idx(ll, 0, 0)
            if aa is not None:
                self.params = put(self.params, idx, aa)

    def change_resolution(self, L, M=None, N=None):
        """Set a new maximum mode number."""
        modes_old = self.basis.modes
        self.basis.change_resolution(L)
        self.params = copy_coeffs(self.params, modes_old, self.basis.modes)

    def compute(self, grid, params=None, dr=0, dt=0, dz=0):
        """Compute values of profile at specified nodes.

        Parameters
        ----------
        grid : Grid
            locations to compute values at.
        params : array-like
            polynomial coefficients to use, in ascending order. If not given, uses the
            values given by the params attribute
        dr, dt, dz : int
            derivative order in rho, theta, zeta

        Returns
        -------
        values : ndarray
            values of the profile or its derivative at the points specified

        """
        if params is None:
            params = self.params
        if (dt != 0) or (dz != 0):
            return jnp.zeros(grid.num_nodes)
        if self.sym:
            # need to pad with odd numbered modes
            params = jnp.array([params, jnp.zeros_like(params)]).flatten(order="F")
        r = grid.nodes[:, 0]
        f = polyval_vec(polyder_vec(jnp.atleast_2d(params[::-1]), dr, False), r)[0]
        return f

    @classmethod
    def from_values(cls, x, y, order=6, rcond=None, w=None, sym="auto", name=""):
        """Fit a PowerSeriesProfile from point data.

        Parameters
        ----------
        x : array-like, shape(M,)
            coordinate locations
        y : array-like, shape(M,)
            function values
        order : int
            order of the polynomial to fit
        rcond : float
            Relative condition number of the fit. Singular values smaller than this
            relative to the largest singular value will be ignored. The default value
            is len(x)*eps, where eps is the relative precision of the float type, about
            2e-16 in most cases.
        w : array-like, shape(M,)
            Weights to apply to the y-coordinates of the sample points. For gaussian
            uncertainties, use 1/sigma (not 1/sigma**2).
        sym : bool
            Whether the basis should only contain even powers (T) or all powers (F).
        name : str
            name of the profile

        Returns
        -------
        profile : PowerSeriesProfile
            profile in power series basis fit to given data.

        """
        if sym and sym != "auto":
            x = x**2
            order = order // 2
        params = jnp.polyfit(x, y, order, rcond=rcond, w=w, full=False)[::-1]
        return cls(params, sym=sym, name=name)


class TwoPowerProfile(_Profile):
    """Profile represented by two powers.

    f(x) = a[0]*(1 - x**a[1])**a[2]

    Notes
    -----
    df/dx = inf at x = 0 if a[1] < 1
    df/dx = inf at x = 1 if a[2] < dr

    Parameters
    ----------
    params: array-like
        Coefficients of the two power formula. Must be an array of size 3.
        Default if not specified is [0, 1, 1].
    name : str
        Name of the profile.

    """

    _io_attrs_ = _Profile._io_attrs_

    def __init__(self, params=None, name=""):
        super().__init__(name)

        if params is None:
            params = [0, 1, 1]
        self._params = np.atleast_1d(params)

        errorif(
            self._params.size != 3, ValueError, "params must be an array of size 3."
        )
        warnif(
            self._params[1] < 1,
            UserWarning,
            "Derivatives of this profile will be infinite at rho=0 "
            + "because params[1] < 1.",
        )
        warnif(
            self._params[2] < 1,
            UserWarning,
            "Derivatives of this profile will be infinite at rho=1 "
            + "because params[2] < 1.",
        )

    @property
    def params(self):
        """ndarray: Parameter values."""
        return self._params

    @params.setter
    def params(self, new):
        new = jnp.atleast_1d(jnp.asarray(new))
        if new.size == 3:
            self._params = jnp.asarray(new)
        else:
            raise ValueError(f"params should be an array of size 3, got {len(new)}.")

    def compute(self, grid, params=None, dr=0, dt=0, dz=0):
        """Compute values of profile at specified nodes.

        Parameters
        ----------
        grid : Grid
            Locations to compute values at.
        params : array-like
            Power law coefficients to use. Must be an array of size 3.
            If not given, uses the values given by the params attribute.
        dr, dt, dz : int
            Derivative order in rho, theta, zeta.

        Returns
        -------
        values : ndarray
            Values of the profile or its derivative at the points specified.

        """
        if params is None:
            params = self.params
        if (dt != 0) or (dz != 0):
            return jnp.zeros(grid.num_nodes)
        a, b, c = params
        r = grid.nodes[:, 0]
        if dr == 0:
            f = a * (1 - r**b) ** c
        elif dr == 1:
            f = r ** (b - 1) * self.compute(grid, params=[-a * b * c, b, c - 1])
        elif dr == 2:
            f = (
                r ** (b - 2)
                * ((b * c - 1) * r**b - b + 1)
                * self.compute(grid, params=[a * b * c, b, c - 2])
            )
        else:
            raise NotImplementedError("dr > 2 not implemented for TwoPowerProfile!")
        return f


class SplineProfile(_Profile):
    """Radial profile represented by a piecewise cubic spline.

    Parameters
    ----------
    values: array-like
<<<<<<< HEAD
        Array containing values of the dependent variable.
    knots : array-like
        1-D array containing values of the independent variable.
        Values must be real, finite, and in strictly increasing order in [0, 1].
        If not given, assumes values is uniformly spaced in [0, 1].
=======
        1-D array containing values of the dependent variable.
    knots : array-like
        1-D array containing values of the independent variable.
        Must be real, finite, and in strictly increasing order in [0, 1].
        If ``None``, assumes ``values`` is given on knots uniformly spaced in [0, 1].
>>>>>>> 714a8f0c
    method : str
        Method of interpolation. Default is cubic2.
        - `'nearest'`: nearest neighbor interpolation
        - `'linear'`: linear interpolation
        - `'cubic'`: C1 cubic splines (aka local splines)
        - `'cubic2'`: C2 cubic splines (aka natural splines)
        - `'catmull-rom'`: C1 cubic centripetal "tension" splines
    name : str
        Optional name of the profile.

    """

    _io_attrs_ = _Profile._io_attrs_ + ["_knots", "_method"]

    def __init__(self, values=None, knots=None, method="cubic2", name=""):
        super().__init__(name)

        if values is None:
            values = [0, 0, 0]
        values = jnp.atleast_1d(values)
        if knots is None:
            knots = jnp.linspace(0, 1, values.size)
        knots = jnp.atleast_1d(knots)
<<<<<<< HEAD
=======
        errorif(values.shape[-1] != knots.shape[-1])
        errorif(not (values.ndim == knots.ndim == 1), NotImplementedError)
>>>>>>> 714a8f0c
        self._knots = knots
        self._params = values
        self._method = method

    def __repr__(self):
        """Get the string form of the object."""
        s = super().__repr__()
        s = s[:-1]
        s += ", method={}, num_knots={})".format(self._method, self._knots.size)
        return s

    @property
    def knots(self):
        """ndarray: Knot locations."""
        return self._knots

    @property
    def params(self):
        """ndarray: Parameters for computation."""
        return self._params

    @params.setter
    def params(self, new):
        errorif(
<<<<<<< HEAD
            len(new) != len(self._knots),
            msg="params should have the same size as the knots, "
            + f"got {len(new)} values for {len(self._knots)} knots",
=======
            len(new) != self._knots.size,
            msg="params should have the same size as the knots, "
            + f"got {len(new)} values for {self._knots.size} knots",
>>>>>>> 714a8f0c
        )
        self._params = jnp.asarray(new)

    def compute(self, grid, params=None, dr=0, dt=0, dz=0):
        """Compute values of profile at specified nodes.

        Parameters
        ----------
        grid : Grid
            Locations to compute values at.
        params : array-like
            Values of the function at ``self.knots``.
            If not given, uses ``self.params``.
        dr, dt, dz : int
            derivative order in rho, theta, zeta

        Returns
        -------
        values : ndarray
            values of the profile or its derivative at the points specified

        """
        if dt != 0 or dz != 0:
            return jnp.zeros_like(grid.nodes[:, 0])
        params = setdefault(params, self._params)
        return interp1d(
            xq=grid.nodes[:, 0],
            x=self._knots,
            f=params,
            method=self._method,
            derivative=dr,
            extrap=True,
        )


class HermiteSplineProfile(_Profile):
<<<<<<< HEAD
    """Profile represented by a piecewise cubic Hermite spline.

    Parameters
    ----------
    r : array-like
        1-D array containing values of the independent variable.
        Values must be real, finite, and in strictly increasing order in [0, 1].
    f: array-like
        Array containing values of the dependent variable.
    dfdr: array-like
        Array containing derivatives of the dependent variable.
=======
    """Radial profile represented by a piecewise cubic Hermite spline.

    Parameters
    ----------
    f: array-like
        1-D array containing values of the dependent variable.
    df: array-like
        1-D array containing derivatives of the dependent variable.
    knots : array-like
        1-D array containing values of the independent variable.
        Must be real, finite, and in strictly increasing order in [0, 1].
        If ``None``, assumes ``f`` and ``df`` are given on knots uniformly
        spaced in [0, 1].
>>>>>>> 714a8f0c
    name : str
        Optional name of the profile.

    """

    _io_attrs_ = _Profile._io_attrs_ + ["_knots", "_params"]

<<<<<<< HEAD
    def __init__(self, r, f, dfdr, name=""):
        super().__init__(name)
        r, f, dfdr = jnp.atleast_1d(r, f, dfdr)
        self._knots = r
        self._params = jnp.stack([f, dfdr])
=======
    def __init__(self, f, df, knots=None, name=""):
        super().__init__(name)

        f, df = jnp.atleast_1d(f, df)
        if knots is None:
            knots = jnp.linspace(0, 1, f.size)
        knots = jnp.atleast_1d(knots)
        errorif(not (f.shape[-1] == df.shape[-1] == knots.shape[-1]))
        errorif(not (f.ndim == df.ndim == knots.ndim == 1), NotImplementedError)
        self._knots = knots
        self._params = jnp.concatenate([f, df])
>>>>>>> 714a8f0c

    def __repr__(self):
        """Get the string form of the object."""
        s = super().__repr__()
        s = s[:-1]
<<<<<<< HEAD
        s += ", num_knots={})".format(len(self._knots))
=======
        s += ", num_knots={})".format(self._knots.size)
>>>>>>> 714a8f0c
        return s

    @property
    def knots(self):
        """ndarray: Knot locations."""
        return self._knots

    @property
    def params(self):
        """ndarray: Parameters for computation.

<<<<<<< HEAD
        First (second) index stores function (derivative) values.
=======
        First (second) half stores function (derivative) values at ``knots``.
>>>>>>> 714a8f0c
        """
        return self._params

    @params.setter
    def params(self, new):
        new = jnp.asarray(new)
        errorif(
<<<<<<< HEAD
            new.shape[-1] != self._knots.shape[-1],
            msg="Params should have shape that broadcast with knots. "
            f"Got {new.shape} params for {self._knots} knots.",
=======
            new.ndim != 1 or new.size != 2 * self._knots.size,
            msg="Params should be 1D with size twice number of knots. "
            f"Got {new.shape} params for {self._knots.size} knots.",
>>>>>>> 714a8f0c
        )
        self._params = new

    def compute(self, grid, params=None, dr=0, dt=0, dz=0):
        """Compute values of profile at specified nodes.

        Parameters
        ----------
        grid : Grid
<<<<<<< HEAD
            locations to compute values at.
        params : array-like
            First (second) index stores function (derivative) values
            evaluated at knots. Defaults to ``self.params``.
=======
            Locations to compute values at.
        params : array-like
            First (second) half stores function (derivative) values at ``knots``.
            If not given, uses ``self.params``.
>>>>>>> 714a8f0c
        dr, dt, dz : int
            derivative order in rho, theta, zeta

        Returns
        -------
        f : ndarray
            Array containing values of the dependent variable at the points specified.

        """
        if dt != 0 or dz != 0:
            return jnp.zeros_like(grid.nodes[:, 0])
        params = setdefault(params, self._params)
        return interp1d(
            xq=grid.nodes[:, 0],
            x=self._knots,
<<<<<<< HEAD
            f=params[0],
            fx=params[1],
=======
            f=params[: self._knots.size],
            fx=params[self._knots.size :],
>>>>>>> 714a8f0c
            derivative=dr,
            extrap=True,
        )


class MTanhProfile(_Profile):
    r"""Profile represented by a modified hyperbolic tangent + polynomial.

    Profile is parameterized by pedestal height (ped, :math:`p`), SOL height
    (offset, :math:`o`), pedestal symmetry point (sym, :math:`s`), pedestal width
    (width, :math:`w`), and a polynomial:

    .. math::

        f = o + 1/2 (o - p) (\tanh(z) - 1) + 1/2 (o - p) g(y)

    Where :math:`z=(x-s)/w`, :math:`y=e^z/(e^{2z}+1)`, and :math:`g` is a polynomial
    with no constant term

    Parameters
    ----------
    params: array-like
        parameters for mtanh + poly. ``params = [ped, offset, sym, width, *core_poly]``
        where core poly are the polynomial coefficients in ascending order, without
        a constant term
    name : str
        name of the profile

    """

    def __init__(self, params=None, name=""):
        super().__init__(name)

        if params is None:
            params = [0, 0, 1, 1, 0]
        self._params = params

    def __repr__(self):
        """Get the string form of the object."""
        s = super().__repr__()
        s = s[:-1]
        s += ", num_params={})".format(len(self._params))
        return s

    @property
    def params(self):
        """ndarray: Parameter values."""
        return self._params

    @params.setter
    def params(self, new):
        new = jnp.atleast_1d(jnp.asarray(new))
        if new.size >= 5:
            self._params = jnp.asarray(new)
        else:
            raise ValueError(
                "params should have at least 5 elements [ped, offset, sym, width,"
                + f"*core_poly]  got only {new.size} values"
            )

    @staticmethod
    def _mtanh(x, ped, offset, sym, width, core_poly, dx=0):
        """Compute modified tanh + polynomial profile.

        Parameters
        ----------
        x : ndarray
            evaluation locations
        ped : float
            height of pedestal
        offset : float
            height of SOL
        sym : float
            symmetry point
        width : float
            width of pedestal
        core_poly : ndarray
            polynomial coefficients in ascending order [x^1,...x^n]
        dx : int
           radial derivative order

        Returns
        -------
        y : ndarray
            profile evaluated at x
        """
        core_poly = jnp.pad(jnp.asarray(core_poly), ((1, 0)))
        z = (x - sym) / width

        if dx == 0:
            y = 1 / 2 * (ped - offset) * (1 - jnp.tanh(z)) + offset
        elif dx == 1:
            y = -1 / (2 * width) * (1 - jnp.tanh(z) ** 2) * (ped - offset)
        elif dx == 2:
            y = (ped - offset) * (jnp.tanh(-z) ** 2 - 1) * jnp.tanh(-z) / width**2

        e2z = jnp.exp(2 * z)
        zz = z / (1 + e2z)
        if dx == 0:
            f = jnp.polyval(core_poly[::-1], zz)
        elif dx == 1:
            dz = ((1 + e2z) - 2 * z * e2z) / (width * (1 + e2z) ** 2)
            f = jnp.polyval(jnp.polyder(core_poly[::-1], 1), zz) * dz
        elif dx == 2:
            dz = ((1 + e2z) - 2 * z * e2z) / (width * (1 + e2z) ** 2)
            ddz = (
                4
                * (-width * (1 + e2z) + (1 - e2z) * (sym - x))
                * e2z
                / (width**3 * (e2z + 1) ** 3)
            )
            f = (
                jnp.polyval(jnp.polyder(core_poly[::-1], 2), zz) * dz**2
                + jnp.polyval(jnp.polyder(core_poly[::-1], 1), zz) * ddz
            )

        y = y + f * (offset - ped) / 2
        return y

    def compute(self, grid, params=None, dr=0, dt=0, dz=0):
        """Compute values of profile at specified nodes.

        Parameters
        ----------
        grid : Grid
            locations to compute values at.
        params : array-like
            coefficients to use, in order. [ped, offset, sym, width, core_poly]
            If not given, uses the values given by the params attribute
        dr, dt, dz : int
            derivative order in rho, theta, zeta

        Returns
        -------
        values : ndarray
            values of the profile or its derivative at the points specified

        """
        if params is None:
            params = self.params
        if dr > 2:
            raise NotImplementedError("dr > 2 not implemented for MTanhProfile!")
        if dt != 0 or dz != 0:
            return jnp.zeros_like(grid.nodes[:, 0])

        ped = params[0]
        offset = params[1]
        sym = params[2]
        width = params[3]
        core_poly = params[4:]
        xq = grid.nodes[:, 0]
        y = MTanhProfile._mtanh(xq, ped, offset, sym, width, core_poly, dx=dr)
        return y

    @classmethod
    def from_values(
        cls,
        x,
        y,
        order=4,
        w=None,
        p0=None,
        pmax=None,
        pmin=None,
        name="",
        **kwargs,
    ):
        """Fit a MTanhProfile from point data.

        Parameters
        ----------
        x : array-like, shape(M,)
            coordinate locations
        y : array-like, shape(M,)
            function values
        order : int
            order of the core polynomial to fit
        w : array-like, shape(M,)
            Weights to apply to the y-coordinates of the sample points. For gaussian
            uncertainties, use 1/sigma (not 1/sigma**2).
        p0 : array-like, shape(4+order,)
            initial guess for parameter values [ped, offset, sym, width, core_poly].
            Use a value of "None" to use the default initial guess for that parameter
        pmin : float or array-like, shape(4+order,)
            lower bounds for parameter values
            Use a value of "None" to use the default bound for that parameter
        pmax : float or array-like, shape(4+order,)
            upper bounds for parameter values
            Use a value of "None" to use the default bound for that parameter
        name : str
            name of the profile
        kwargs :
            additional keyword arguments passed to scipy.optimize.least_squares

        Returns
        -------
        profile : MTanhProfile
            profile in mtanh + polynomial form.

        """
        if w is None:
            w = np.ones_like(x)
        fun = (
            lambda args: (
                cls._mtanh(x, args[0], args[1], args[2], args[3], args[4:]) - y
            )
            / w
        )
        jac = jit(Derivative(fun, 0, "fwd").compute)
        fun = jit(fun)
        ped0 = np.clip(interp1d([0.93], x, y, "cubic2", extrap=True), 0, np.inf)[0]
        off0 = np.clip(interp1d([0.98], x, y, "cubic2", extrap=True), 0, np.inf)[0]
        default_pmax = np.array([np.inf, np.inf, 1.02, 0.2, np.inf])
        default_pmin = np.array([0, 0, 0.9, 0.0, -np.inf])
        default_p0 = np.array([ped0, off0, 0.95, 0.1, 0])

        p0_ = np.atleast_1d(p0)
        pmin_ = np.atleast_1d(pmax)
        pmax_ = np.atleast_1d(pmin)
        p0 = np.zeros(order + 4)
        pmax = np.zeros(order + 4)
        pmin = np.zeros(order + 4)
        for i in range(order + 4):
            if i < len(p0_) and p0_[i] is not None:
                p0[i] = p0_[i]
            else:
                p0[i] = default_p0[np.clip(i, 0, len(default_p0) - 1)]
            if i < len(pmax_) and pmax_[i] is not None:
                pmax[i] = pmax_[i]
            else:
                pmax[i] = default_pmax[np.clip(i, 0, len(default_pmax) - 1)]
            if i < len(pmin_) and pmin_[i] is not None:
                pmin[i] = pmin_[i]
            else:
                pmin[i] = default_pmin[np.clip(i, 0, len(default_pmin) - 1)]

        out = scipy.optimize.least_squares(
            fun, jac=jac, x0=p0, method="trf", bounds=(pmin, pmax), **kwargs
        )
        if not out.success:
            warnings.warn("Fitting did not converge, parameters may not be correct")
        params = out.x
        return MTanhProfile(params, name)


class FourierZernikeProfile(_Profile):
    """Possibly anisotropic profile represented by Fourier-Zernike basis.

    Parameters
    ----------
    params: array-like, shape(k,)
        coefficients of the series. If modes is not supplied, assumed to be only radial
        modes in ascending order with no missing values. If modes is given, coefficients
        can be in any order or indexing.
    modes : array-like, shape(k,3)
        mode numbers for the associated coefficients. eg a[modes[i]] = params[i].
        If None, assumes params are only the m=0 n=0 modes
    sym : {"auto", "sin", "cos", False}
        Whether the basis should be stellarator symmetric.
    name : str
        name of the profile.

    """

    _io_attrs_ = _Profile._io_attrs_ + ["_basis"]

    def __init__(self, params=None, modes=None, sym="auto", NFP=1, name=""):
        super().__init__(name)

        if params is None:
            params = [0]
        params = np.atleast_1d(params)

        if modes is None:
            modes = np.hstack(
                [
                    np.atleast_2d(np.arange(0, 2 * len(params), 2)).T,
                    np.zeros((len(params), 2)),
                ]
            )
        modes = np.asarray(modes)
        assert np.all(modes.astype(int) == modes), "mode numbers should be integers"
        modes = modes.astype(int)

        L = np.max(abs(modes[:, 0]))
        M = np.max(abs(modes[:, 1]))
        N = np.max(abs(modes[:, 2]))
        if sym == "auto":
            if np.all(params[np.where(sign(modes[:, 1]) != sign(modes[:, 2]))] == 0):
                sym = "cos"
            elif np.all(params[np.where(sign(modes[:, 1]) == sign(modes[:, 2]))] == 0):
                sym = "sin"
            else:
                sym = False

        self._basis = FourierZernikeBasis(L=L, M=M, N=N, NFP=int(NFP), sym=sym)
        self._params = copy_coeffs(params, modes, self.basis.modes)

    def __repr__(self):
        """Get the string form of the object."""
        s = super().__repr__()
        s = s[:-1]
        s += ", basis={})".format(self.basis)
        return s

    @property
    def basis(self):
        """FourierZernikeBasis: Spectral basis for Fourier-Zernike series."""
        return self._basis

    @property
    def params(self):
        """ndarray: Parameter values."""
        return self._params

    @params.setter
    def params(self, new):
        new = jnp.atleast_1d(jnp.asarray(new))
        if new.size == self._basis.num_modes:
            self._params = jnp.asarray(new)
        else:
            raise ValueError(
                f"params should have the same size as the basis, got {new.size} "
                + f"for basis with {self._basis.num_modes} modes"
            )

    def get_params(self, l, m, n):
        """Get Fourier-Zernike coefficients for given mode number(s)."""
        l = np.atleast_1d(l).astype(int)
        m = np.atleast_1d(m).astype(int)
        n = np.atleast_1d(n).astype(int)
        a = np.zeros_like(l).astype(float)

        for i, (ll, mm, nn) in enumerate(zip(l, m, n)):
            idx = self.basis.get_idx(ll, mm, nn)
            a[i] = self.params[idx]
        return a

    def set_params(self, l, m, n, a=None):
        """Set specific Fourier-Zernike coefficients."""
        l, m, n, a = map(np.atleast_1d, (l, m, n, a))
        a = np.broadcast_to(a, l.shape)
        for ll, mm, nn, aa in zip(l, m, n, a):
            idx = self.basis.get_idx(ll, mm, nn)
            if aa is not None:
                self.params = put(self.params, idx, aa)

    def change_resolution(self, L=None, M=None, N=None):
        """Set a new maximum mode number."""
        modes_old = self.basis.modes
        L = L if L is not None else self.basis.L
        M = M if M is not None else self.basis.M
        N = N if N is not None else self.basis.N
        self.basis.change_resolution(L, M, N)
        self.params = copy_coeffs(self.params, modes_old, self.basis.modes)

    def compute(self, grid, params=None, dr=0, dt=0, dz=0):
        """Compute values of profile at specified nodes.

        Parameters
        ----------
        grid : Grid
            locations to compute values at.
        params : array-like
            Fourier-Zernike coefficients to use, in ascending order. If not given,
            uses the values given by the params attribute
        dr, dt, dz : int
            derivative order in rho, theta, zeta

        Returns
        -------
        values : ndarray
            values of the profile or its derivative at the points specified

        """
        if params is None:
            params = self.params
        A = self.basis.evaluate(grid.nodes, [dr, dt, dz])
        return A @ params

    @classmethod
    def from_values(cls, r, t, z, f, L=6, M=0, N=0, NFP=1, w=None, name=""):
        """Fit a FourierZernikeProfile from point data.

        Parameters
        ----------
        r, t, z : array-like, shape(k,)
            coordinate locations in rho, theta, zeta
        f : array-like, shape(k,)
            function values
        L, M, N : int
            maximum mode numbers to fit
        NFP : int
            number of field periods
        w : array-like, shape(k,)
            Weights to apply to the y-coordinates of the sample points. For gaussian
            uncertainties, use 1/sigma (not 1/sigma**2).
        name : str
            name of the profile

        Returns
        -------
        profile : PowerSeriesProfile
            profile in power series basis fit to given data.

        """
        nodes = jnp.vstack([r, t, z]).T
        basis = FourierZernikeBasis(L, M, N, NFP)
        A = basis.evaluate(nodes)
        if w is not None:
            A *= w[:, np.newaxis]
            f *= w
        scale = jnp.sqrt((A * A).sum(axis=0))
        scale = jnp.where(scale == 0, 1, scale)
        A /= scale
        c, resids, rank, s = jnp.linalg.lstsq(A, f, rcond=None)
        c = (c.T / scale).T  # broadcast scale coefficients
        return cls(c, modes=basis.modes, NFP=NFP, name=name)<|MERGE_RESOLUTION|>--- conflicted
+++ resolved
@@ -799,19 +799,11 @@
     Parameters
     ----------
     values: array-like
-<<<<<<< HEAD
-        Array containing values of the dependent variable.
-    knots : array-like
-        1-D array containing values of the independent variable.
-        Values must be real, finite, and in strictly increasing order in [0, 1].
-        If not given, assumes values is uniformly spaced in [0, 1].
-=======
         1-D array containing values of the dependent variable.
     knots : array-like
         1-D array containing values of the independent variable.
         Must be real, finite, and in strictly increasing order in [0, 1].
         If ``None``, assumes ``values`` is given on knots uniformly spaced in [0, 1].
->>>>>>> 714a8f0c
     method : str
         Method of interpolation. Default is cubic2.
         - `'nearest'`: nearest neighbor interpolation
@@ -835,11 +827,8 @@
         if knots is None:
             knots = jnp.linspace(0, 1, values.size)
         knots = jnp.atleast_1d(knots)
-<<<<<<< HEAD
-=======
         errorif(values.shape[-1] != knots.shape[-1])
         errorif(not (values.ndim == knots.ndim == 1), NotImplementedError)
->>>>>>> 714a8f0c
         self._knots = knots
         self._params = values
         self._method = method
@@ -864,15 +853,9 @@
     @params.setter
     def params(self, new):
         errorif(
-<<<<<<< HEAD
-            len(new) != len(self._knots),
-            msg="params should have the same size as the knots, "
-            + f"got {len(new)} values for {len(self._knots)} knots",
-=======
             len(new) != self._knots.size,
             msg="params should have the same size as the knots, "
             + f"got {len(new)} values for {self._knots.size} knots",
->>>>>>> 714a8f0c
         )
         self._params = jnp.asarray(new)
 
@@ -909,19 +892,6 @@
 
 
 class HermiteSplineProfile(_Profile):
-<<<<<<< HEAD
-    """Profile represented by a piecewise cubic Hermite spline.
-
-    Parameters
-    ----------
-    r : array-like
-        1-D array containing values of the independent variable.
-        Values must be real, finite, and in strictly increasing order in [0, 1].
-    f: array-like
-        Array containing values of the dependent variable.
-    dfdr: array-like
-        Array containing derivatives of the dependent variable.
-=======
     """Radial profile represented by a piecewise cubic Hermite spline.
 
     Parameters
@@ -935,7 +905,6 @@
         Must be real, finite, and in strictly increasing order in [0, 1].
         If ``None``, assumes ``f`` and ``df`` are given on knots uniformly
         spaced in [0, 1].
->>>>>>> 714a8f0c
     name : str
         Optional name of the profile.
 
@@ -943,13 +912,6 @@
 
     _io_attrs_ = _Profile._io_attrs_ + ["_knots", "_params"]
 
-<<<<<<< HEAD
-    def __init__(self, r, f, dfdr, name=""):
-        super().__init__(name)
-        r, f, dfdr = jnp.atleast_1d(r, f, dfdr)
-        self._knots = r
-        self._params = jnp.stack([f, dfdr])
-=======
     def __init__(self, f, df, knots=None, name=""):
         super().__init__(name)
 
@@ -961,17 +923,12 @@
         errorif(not (f.ndim == df.ndim == knots.ndim == 1), NotImplementedError)
         self._knots = knots
         self._params = jnp.concatenate([f, df])
->>>>>>> 714a8f0c
 
     def __repr__(self):
         """Get the string form of the object."""
         s = super().__repr__()
         s = s[:-1]
-<<<<<<< HEAD
-        s += ", num_knots={})".format(len(self._knots))
-=======
         s += ", num_knots={})".format(self._knots.size)
->>>>>>> 714a8f0c
         return s
 
     @property
@@ -983,11 +940,7 @@
     def params(self):
         """ndarray: Parameters for computation.
 
-<<<<<<< HEAD
-        First (second) index stores function (derivative) values.
-=======
         First (second) half stores function (derivative) values at ``knots``.
->>>>>>> 714a8f0c
         """
         return self._params
 
@@ -995,15 +948,9 @@
     def params(self, new):
         new = jnp.asarray(new)
         errorif(
-<<<<<<< HEAD
-            new.shape[-1] != self._knots.shape[-1],
-            msg="Params should have shape that broadcast with knots. "
-            f"Got {new.shape} params for {self._knots} knots.",
-=======
             new.ndim != 1 or new.size != 2 * self._knots.size,
             msg="Params should be 1D with size twice number of knots. "
             f"Got {new.shape} params for {self._knots.size} knots.",
->>>>>>> 714a8f0c
         )
         self._params = new
 
@@ -1013,17 +960,10 @@
         Parameters
         ----------
         grid : Grid
-<<<<<<< HEAD
-            locations to compute values at.
-        params : array-like
-            First (second) index stores function (derivative) values
-            evaluated at knots. Defaults to ``self.params``.
-=======
             Locations to compute values at.
         params : array-like
             First (second) half stores function (derivative) values at ``knots``.
             If not given, uses ``self.params``.
->>>>>>> 714a8f0c
         dr, dt, dz : int
             derivative order in rho, theta, zeta
 
@@ -1039,13 +979,8 @@
         return interp1d(
             xq=grid.nodes[:, 0],
             x=self._knots,
-<<<<<<< HEAD
-            f=params[0],
-            fx=params[1],
-=======
             f=params[: self._knots.size],
             fx=params[self._knots.size :],
->>>>>>> 714a8f0c
             derivative=dr,
             extrap=True,
         )
