from desc.backend import jnp

from .data_index import register_compute_fun

# TODO(#568): review when zeta no longer equals phi


@register_compute_fun(
<<<<<<< HEAD
    name="x",
    label="\\mathbf{r}",
    units="m",
    units_long="meters",
    description="Position vector along surface",
    dim=3,
    params=["R_lmn", "Z_lmn"],
    transforms={
        "R": [[0, 0, 0]],
        "Z": [[0, 0, 0]],
        "grid": [],
    },
    profiles=[],
    coordinates="tz",
    data=["zeta", "omega"],
    parameterization="desc.geometry.surface.FourierRZToroidalSurface",
)
def _x_FourierRZToroidalSurface(params, transforms, profiles, data, **kwargs):
    R = transforms["R"].transform(params["R_lmn"])
    Z = transforms["Z"].transform(params["Z_lmn"])
    # TODO(#568): change when zeta no longer equals phi
    phi = data["zeta"] + data["omega"]
    coords = jnp.stack([R, phi, Z], axis=1)
    # default basis for "x" is rpz, the conversion will be done
    # in the main _compute function
    data["x"] = coords
    return data


@register_compute_fun(
    name="X",
    label="X",
    units="m",
    units_long="meters",
    description="Cartesian X coordinate.",
    dim=1,
    params=[],
    transforms={},
    profiles=[],
    coordinates="rtz",
    data=["x"],
    parameterization="desc.geometry.core.Surface",
)
def _X_Surface(params, transforms, profiles, data, **kwargs):
    coords = data["x"]
    coords = rpz2xyz(coords)
    data["X"] = coords[:, 0]
    return data


@register_compute_fun(
    name="Y",
    label="Y",
    units="m",
    units_long="meters",
    description="Cartesian Y coordinate.",
    dim=1,
    params=[],
    transforms={},
    profiles=[],
    coordinates="rtz",
    data=["x"],
    parameterization="desc.geometry.core.Surface",
)
def _Y_Surface(params, transforms, profiles, data, **kwargs):
    coords = data["x"]
    coords = rpz2xyz(coords)
    data["Y"] = coords[:, 1]
    return data


@register_compute_fun(
    name="R",
    label="R",
    units="m",
    units_long="meters",
    description="Cylindrical radial position along surface",
    dim=1,
    params=[],
    transforms={},
    profiles=[],
    coordinates="rtz",
    data=["x"],
    parameterization="desc.geometry.core.Surface",
)
def _R_Surface(params, transforms, profiles, data, **kwargs):
    coords = data["x"]
    data["R"] = coords[:, 0]
    return data


@register_compute_fun(
    name="phi",
    label="\\phi",
    units="rad",
    units_long="radians",
    description="Toroidal phi position along surface",
    dim=1,
    params=[],
    transforms={},
    profiles=[],
    coordinates="rtz",
    data=["x"],
    parameterization="desc.geometry.core.Surface",
)
def _phi_Surface(params, transforms, profiles, data, **kwargs):
    coords = data["x"]
    data["phi"] = coords[:, 1]
    return data


@register_compute_fun(
    name="Z",
    label="Z",
    units="m",
    units_long="meters",
    description="Cylindrical vertical position along surface",
    dim=1,
    params=[],
    transforms={},
    profiles=[],
    coordinates="rtz",
    data=["x"],
    parameterization="desc.geometry.core.Surface",
)
def _Z_Surface(params, transforms, profiles, data, **kwargs):
    data["Z"] = data["x"][:, 2]
    return data


@register_compute_fun(
=======
>>>>>>> 04b7411f
    name="e_rho",
    label="\\mathbf{e}_{\\rho}",
    units="m",
    units_long="meters",
    description="Covariant radial basis vector",
    dim=3,
    params=[],
    transforms={
        "grid": [],
    },
    profiles=[],
    coordinates="tz",
    data=[],
    parameterization="desc.geometry.surface.FourierRZToroidalSurface",
)
def _e_rho_FourierRZToroidalSurface(params, transforms, profiles, data, **kwargs):
    coords = jnp.zeros((transforms["grid"].num_nodes, 3))
    data["e_rho"] = coords
    return data


@register_compute_fun(
    name="e_rho_r",
    label="\\partial_{\\rho} \\mathbf{e}_{\\rho}",
    units="m",
    units_long="meters",
    description="Covariant radial basis vector, derivative wrt radial coordinate",
    dim=3,
    params=[],
    transforms={
        "grid": [],
    },
    profiles=[],
    coordinates="tz",
    data=[],
    parameterization="desc.geometry.surface.FourierRZToroidalSurface",
)
def _e_rho_r_FourierRZToroidalSurface(params, transforms, profiles, data, **kwargs):
    coords = jnp.zeros((transforms["grid"].num_nodes, 3))
    data["e_rho_r"] = coords
    return data


@register_compute_fun(
    name="e_rho_rr",
    label="\\partial_{\\rho \\rho} \\mathbf{e}_{\\rho}",
    units="m",
    units_long="meters",
    description="Covariant radial basis vector,"
    " second derivative wrt radial coordinate",
    dim=3,
    params=[],
    transforms={
        "grid": [],
    },
    profiles=[],
    coordinates="tz",
    data=[],
    parameterization="desc.geometry.surface.FourierRZToroidalSurface",
)
def _e_rho_rr_FourierRZToroidalSurface(params, transforms, profiles, data, **kwargs):
    coords = jnp.zeros((transforms["grid"].num_nodes, 3))
    data["e_rho_rr"] = coords
    return data


@register_compute_fun(
    name="e_rho_t",
    label="\\partial_{\\theta} \\mathbf{e}_{\\rho}",
    units="m",
    units_long="meters",
    description="Covariant radial basis vector, derivative wrt poloidal angle",
    dim=3,
    params=[],
    transforms={
        "grid": [],
    },
    profiles=[],
    coordinates="tz",
    data=[],
    parameterization="desc.geometry.surface.FourierRZToroidalSurface",
    aliases=["e_theta_r"],
)
def _e_rho_t_FourierRZToroidalSurface(params, transforms, profiles, data, **kwargs):
    coords = jnp.zeros((transforms["grid"].num_nodes, 3))
    data["e_rho_t"] = coords
    return data


@register_compute_fun(
    name="e_rho_z",
    label="\\partial_{\\zeta} \\mathbf{e}_{\\rho}",
    units="m",
    units_long="meters",
    description="Covariant radial basis vector, derivative wrt toroidal angle",
    dim=3,
    params=[],
    transforms={
        "grid": [],
    },
    profiles=[],
    coordinates="tz",
    data=[],
    parameterization=[
        "desc.geometry.surface.FourierRZToroidalSurface",
        "desc.geometry.surface.ZernikeRZToroidalSection",
    ],
    aliases=["e_zeta_r"],
)
def _e_rho_z_FourierRZToroidalSurface(params, transforms, profiles, data, **kwargs):
    coords = jnp.zeros((transforms["grid"].num_nodes, 3))
    data["e_rho_z"] = coords
    return data


@register_compute_fun(
    name="e_theta_rr",
    label="\\partial_{\\rho \\rho} \\mathbf{e}_{\\theta}",
    units="m",
    units_long="meters",
    description="Covariant poloidal basis vector,"
    " second derivative wrt radial coordinate",
    dim=3,
    params=[],
    transforms={
        "grid": [],
    },
    profiles=[],
    coordinates="tz",
    data=[],
    parameterization="desc.geometry.surface.FourierRZToroidalSurface",
    aliases=["e_rho_rt"],
)
def _e_theta_rr_FourierRZToroidalSurface(params, transforms, profiles, data, **kwargs):
    coords = jnp.zeros((transforms["grid"].num_nodes, 3))
    data["e_theta_rr"] = coords
    return data


@register_compute_fun(
    name="e_zeta_rr",
    label="\\partial_{\\rho \\rho} \\mathbf{e}_{\\zeta}",
    units="m",
    units_long="meters",
    description="Covariant toroidal basis vector,"
    " second derivative wrt radial coordinate",
    dim=3,
    params=[],
    transforms={
        "grid": [],
    },
    profiles=[],
    coordinates="tz",
    data=[],
    parameterization=[
        "desc.geometry.surface.FourierRZToroidalSurface",
        "desc.geometry.surface.ZernikeRZToroidalSection",
    ],
    aliases=["e_rho_rz"],
)
def _e_zeta_rr_FourierRZToroidalSurface(params, transforms, profiles, data, **kwargs):
    coords = jnp.zeros((transforms["grid"].num_nodes, 3))
    data["e_zeta_rr"] = coords
    return data


@register_compute_fun(
    name="Phi",
    label="\\Phi",
    units="A",
    units_long="Amperes",
    description="Surface current potential",
    dim=1,
    params=["I", "G", "Phi_mn"],
    transforms={"Phi": [[0, 0, 0]]},
    profiles=[],
    coordinates="tz",
    data=[],
    parameterization=[
        "desc.magnetic_fields._current_potential.FourierCurrentPotentialField"
    ],
)
def _Phi_FourierCurrentPotentialField(params, transforms, profiles, data, **kwargs):
    data["Phi"] = (
        transforms["Phi"].transform(params["Phi_mn"])
        + params["G"] * transforms["Phi"].nodes[:, 2].flatten(order="F") / 2 / jnp.pi
        + params["I"] * transforms["Phi"].nodes[:, 1].flatten(order="F") / 2 / jnp.pi
    )
    return data


@register_compute_fun(
    name="Phi_t",
    label="\\partial_{\\theta}\\Phi",
    units="A",
    units_long="Amperes",
    description="Surface current potential, poloidal derivative",
    dim=1,
    params=["I", "Phi_mn"],
    transforms={"Phi": [[0, 1, 0]]},
    profiles=[],
    coordinates="tz",
    data=[],
    parameterization=[
        "desc.magnetic_fields._current_potential.FourierCurrentPotentialField"
    ],
)
def _Phi_t_FourierCurrentPotentialField(params, transforms, profiles, data, **kwargs):
    data["Phi_t"] = (
        transforms["Phi"].transform(params["Phi_mn"], dt=1) + params["I"] / 2 / jnp.pi
    )
    return data


@register_compute_fun(
    name="Phi_z",
    label="\\partial_{\\zeta}\\Phi",
    units="A",
    units_long="Amperes",
    description="Surface current potential, toroidal derivative",
    dim=1,
    params=["G", "Phi_mn"],
    transforms={"Phi": [[0, 0, 1]]},
    profiles=[],
    coordinates="tz",
    data=[],
    parameterization=[
        "desc.magnetic_fields._current_potential.FourierCurrentPotentialField"
    ],
)
def _Phi_z_FourierCurrentPotentialField(params, transforms, profiles, data, **kwargs):
    data["Phi_z"] = (
        transforms["Phi"].transform(params["Phi_mn"], dz=1) + params["G"] / 2 / jnp.pi
    )
    return data


@register_compute_fun(
    name="Phi",
    label="\\Phi",
    units="A",
    units_long="Amperes",
    description="Surface current potential",
    dim=1,
    params=[],
    transforms={"grid": [], "potential": [], "params": []},
    profiles=[],
    coordinates="tz",
    data=[],
    parameterization="desc.magnetic_fields._current_potential.CurrentPotentialField",
)
def _Phi_CurrentPotentialField(params, transforms, profiles, data, **kwargs):
    data["Phi"] = transforms["potential"](
        transforms["grid"].nodes[:, 1],
        transforms["grid"].nodes[:, 2],
        **transforms["params"]
    )
    return data


@register_compute_fun(
    name="Phi_t",
    label="\\partial_{\\theta}\\Phi",
    units="A",
    units_long="Amperes",
    description="Surface current potential, poloidal derivative",
    dim=1,
    params=[],
    transforms={"grid": [], "potential_dtheta": [], "params": []},
    profiles=[],
    coordinates="tz",
    data=[],
    parameterization="desc.magnetic_fields._current_potential.CurrentPotentialField",
)
def _Phi_t_CurrentPotentialField(params, transforms, profiles, data, **kwargs):
    data["Phi_t"] = transforms["potential_dtheta"](
        transforms["grid"].nodes[:, 1],
        transforms["grid"].nodes[:, 2],
        **transforms["params"]
    )
    return data


@register_compute_fun(
    name="Phi_z",
    label="\\partial_{\\zeta}\\Phi",
    units="A",
    units_long="Amperes",
    description="Surface current potential, toroidal derivative",
    dim=1,
    params=[],
    transforms={"grid": [], "potential_dzeta": [], "params": []},
    profiles=[],
    coordinates="tz",
    data=[],
    parameterization="desc.magnetic_fields._current_potential.CurrentPotentialField",
)
def _Phi_z_CurrentPotentialField(params, transforms, profiles, data, **kwargs):
    data["Phi_z"] = transforms["potential_dzeta"](
        transforms["grid"].nodes[:, 1],
        transforms["grid"].nodes[:, 2],
        **transforms["params"]
    )
    return data


@register_compute_fun(
    name="K^theta",
    label="K^{\\theta}",
    units="A/m^2",
    units_long="Amperes per square meter",
    description="Contravariant poloidal component of surface current density",
    dim=1,
    params=[],
    transforms={},
    profiles=[],
    coordinates="tz",
    data=["Phi_z", "|e_theta x e_zeta|"],
    parameterization=[
        "desc.magnetic_fields._current_potential.CurrentPotentialField",
        "desc.magnetic_fields._current_potential.FourierCurrentPotentialField",
    ],
)
def _K_sup_theta_CurrentPotentialField(params, transforms, profiles, data, **kwargs):
    data["K^theta"] = -data["Phi_z"] / data["|e_theta x e_zeta|"]
    return data


@register_compute_fun(
    name="K^zeta",
    label="K^{\\zeta}",
    units="A/m^2",
    units_long="Amperes per square meter",
    description="Contravariant toroidal component of surface current density",
    dim=1,
    params=[],
    transforms={},
    profiles=[],
    coordinates="tz",
    data=["Phi_t", "|e_theta x e_zeta|"],
    parameterization=[
        "desc.magnetic_fields._current_potential.CurrentPotentialField",
        "desc.magnetic_fields._current_potential.FourierCurrentPotentialField",
    ],
)
def _K_sup_zeta_CurrentPotentialField(params, transforms, profiles, data, **kwargs):
    data["K^zeta"] = data["Phi_t"] / data["|e_theta x e_zeta|"]
    return data


@register_compute_fun(
    name="K",
    label="\\mathbf{K}",
    units="A/m",
    units_long="Amperes per meter",
    description="Surface current density, defined as the"
    "surface normal vector cross the gradient of the current potential.",
    dim=3,
    params=[],
    transforms={},
    profiles=[],
    coordinates="tz",
    data=["K^theta", "K^zeta", "e_theta", "e_zeta"],
    parameterization=[
        "desc.magnetic_fields._current_potential.CurrentPotentialField",
        "desc.magnetic_fields._current_potential.FourierCurrentPotentialField",
    ],
)
def _K_CurrentPotentialField(params, transforms, profiles, data, **kwargs):
    data["K"] = (
        data["K^zeta"][:, jnp.newaxis] * data["e_zeta"]
        + data["K^theta"][:, jnp.newaxis] * data["e_theta"]
    )
    return data


@register_compute_fun(
    name="e_zeta",
    label="\\mathbf{e}_{\\zeta}",
    units="m",
    units_long="meters",
    description="Covariant toroidal basis vector",
    dim=3,
    params=[],
    transforms={
        "grid": [],
    },
    profiles=[],
    coordinates="rt",
    data=[],
    parameterization="desc.geometry.surface.ZernikeRZToroidalSection",
)
def _e_zeta_ZernikeRZToroidalSection(params, transforms, profiles, data, **kwargs):
    coords = jnp.zeros((transforms["grid"].num_nodes, 3))
    data["e_zeta"] = coords
    return data


@register_compute_fun(
    name="e_theta_z",
    label="\\partial_{\\zeta} \\mathbf{e}_{\\theta}",
    units="m",
    units_long="meters",
    description="Covariant poloidal basis vector, derivative wrt toroidal angle",
    dim=3,
    params=[],
    transforms={
        "grid": [],
    },
    profiles=[],
    coordinates="rt",
    data=[],
    parameterization="desc.geometry.surface.ZernikeRZToroidalSection",
    aliases=["e_zeta_t"],
)
def _e_theta_z_ZernikeRZToroidalSection(params, transforms, profiles, data, **kwargs):
    coords = jnp.zeros((transforms["grid"].num_nodes, 3))
    data["e_theta_z"] = coords
    return data


@register_compute_fun(
    name="e_zeta_z",
    label="\\partial_{\\zeta} \\mathbf{e}_{\\zeta}",
    units="m",
    units_long="meters",
    description="Covariant toroidal basis vector, derivative wrt toroidal angle",
    dim=3,
    params=[],
    transforms={
        "grid": [],
    },
    profiles=[],
    coordinates="rt",
    data=[],
    parameterization="desc.geometry.surface.ZernikeRZToroidalSection",
)
def _e_zeta_z_ZernikeRZToroidalSection(params, transforms, profiles, data, **kwargs):
    coords = jnp.zeros((transforms["grid"].num_nodes, 3))
    data["e_zeta_z"] = coords
    return data<|MERGE_RESOLUTION|>--- conflicted
+++ resolved
@@ -6,140 +6,6 @@
 
 
 @register_compute_fun(
-<<<<<<< HEAD
-    name="x",
-    label="\\mathbf{r}",
-    units="m",
-    units_long="meters",
-    description="Position vector along surface",
-    dim=3,
-    params=["R_lmn", "Z_lmn"],
-    transforms={
-        "R": [[0, 0, 0]],
-        "Z": [[0, 0, 0]],
-        "grid": [],
-    },
-    profiles=[],
-    coordinates="tz",
-    data=["zeta", "omega"],
-    parameterization="desc.geometry.surface.FourierRZToroidalSurface",
-)
-def _x_FourierRZToroidalSurface(params, transforms, profiles, data, **kwargs):
-    R = transforms["R"].transform(params["R_lmn"])
-    Z = transforms["Z"].transform(params["Z_lmn"])
-    # TODO(#568): change when zeta no longer equals phi
-    phi = data["zeta"] + data["omega"]
-    coords = jnp.stack([R, phi, Z], axis=1)
-    # default basis for "x" is rpz, the conversion will be done
-    # in the main _compute function
-    data["x"] = coords
-    return data
-
-
-@register_compute_fun(
-    name="X",
-    label="X",
-    units="m",
-    units_long="meters",
-    description="Cartesian X coordinate.",
-    dim=1,
-    params=[],
-    transforms={},
-    profiles=[],
-    coordinates="rtz",
-    data=["x"],
-    parameterization="desc.geometry.core.Surface",
-)
-def _X_Surface(params, transforms, profiles, data, **kwargs):
-    coords = data["x"]
-    coords = rpz2xyz(coords)
-    data["X"] = coords[:, 0]
-    return data
-
-
-@register_compute_fun(
-    name="Y",
-    label="Y",
-    units="m",
-    units_long="meters",
-    description="Cartesian Y coordinate.",
-    dim=1,
-    params=[],
-    transforms={},
-    profiles=[],
-    coordinates="rtz",
-    data=["x"],
-    parameterization="desc.geometry.core.Surface",
-)
-def _Y_Surface(params, transforms, profiles, data, **kwargs):
-    coords = data["x"]
-    coords = rpz2xyz(coords)
-    data["Y"] = coords[:, 1]
-    return data
-
-
-@register_compute_fun(
-    name="R",
-    label="R",
-    units="m",
-    units_long="meters",
-    description="Cylindrical radial position along surface",
-    dim=1,
-    params=[],
-    transforms={},
-    profiles=[],
-    coordinates="rtz",
-    data=["x"],
-    parameterization="desc.geometry.core.Surface",
-)
-def _R_Surface(params, transforms, profiles, data, **kwargs):
-    coords = data["x"]
-    data["R"] = coords[:, 0]
-    return data
-
-
-@register_compute_fun(
-    name="phi",
-    label="\\phi",
-    units="rad",
-    units_long="radians",
-    description="Toroidal phi position along surface",
-    dim=1,
-    params=[],
-    transforms={},
-    profiles=[],
-    coordinates="rtz",
-    data=["x"],
-    parameterization="desc.geometry.core.Surface",
-)
-def _phi_Surface(params, transforms, profiles, data, **kwargs):
-    coords = data["x"]
-    data["phi"] = coords[:, 1]
-    return data
-
-
-@register_compute_fun(
-    name="Z",
-    label="Z",
-    units="m",
-    units_long="meters",
-    description="Cylindrical vertical position along surface",
-    dim=1,
-    params=[],
-    transforms={},
-    profiles=[],
-    coordinates="rtz",
-    data=["x"],
-    parameterization="desc.geometry.core.Surface",
-)
-def _Z_Surface(params, transforms, profiles, data, **kwargs):
-    data["Z"] = data["x"][:, 2]
-    return data
-
-
-@register_compute_fun(
-=======
->>>>>>> 04b7411f
     name="e_rho",
     label="\\mathbf{e}_{\\rho}",
     units="m",
