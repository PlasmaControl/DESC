"""Functions to create the O(rho) and O(rho^2) NAE constraints on a DESC equilibrium."""

import numpy as np

from desc.basis import FourierSeries
from desc.grid import LinearGrid
from desc.transform import Transform

from .linear_objectives import FixSumModesLambda, FixSumModesR, FixSumModesZ


def calc_zeroth_order_lambda(qsc, desc_eq, N=None, bounds=False):
    """Calculate 0th order NAE lambda constraint.

    Uses the passed-in qsc object, and the desc_eq's stellarator symmetry is used.

    Parameters
    ----------
    qsc : Qsc equilibrium
        Qsc object to use as the NAE constraints on the DESC equilibrium.
    desc_eq : Equilibrium
        desc equilibrium to constrain.
    N : int,
        max toroidal resolution to constrain.
        If None, defaults to equilibrium's toroidal resolution
    bounds : float or False
        If not False, uses bounds on the NAE constraints instead
        of exact targets. The float is the ratio of the coefficient
        magnitude to use for the bounds, e.g. (coeff*(1-ratio),coeff*(1+ratio)

    Returns
    -------
    Lconstraints : tuple of Objective
        tuple of constraints of type FixSumModesLambda, which enforce
        the axis (O(rho^0)) behavior of the equilibrium lambda coefficents
        to match the NAE.
    L_0_n : array
        array of floats of the toroidal Fourier coefficients of the
        lambda on-axis behavior dictated by the NAE
    Lbasis : FourierSeries Basis
        FourierSeries basis corresponding to L_0_n coefficients

    """
    if N is None:
        N = desc_eq.N
    else:
        N = np.max([desc_eq.N, N])
    assert N == int(N), "Toroidal Resolution must be an integer!"
    N = int(N)

    phi = qsc.phi
    dphi = phi[1] - phi[0]
    nfp = qsc.nfp
    if N is None:
        N = desc_eq.N
    else:
        N = np.min([desc_eq.N, N])
    if desc_eq.sym:
        Lbasis_sin = FourierSeries(N=N, NFP=nfp, sym="sin")
    else:
        Lbasis_sin = FourierSeries(N=N, NFP=nfp, sym=False)

    grid = LinearGrid(M=0, L=0, zeta=phi, NFP=nfp)
    Ltrans_sin = Transform(grid, Lbasis_sin, build_pinv=True, method="auto")

    # from integrating eqn A20 in
    # Constructing stellarators with quasisymmetry to high order 2019
    #  Landreman and Sengupta
    nu_0 = np.cumsum(qsc.B0 / qsc.G0 * qsc.d_l_d_phi - 1) * np.ones_like(phi) * dphi
    nu_0_n = Ltrans_sin.fit(nu_0)

    Lconstraints = ()
    # lambda = -iota_0 * nu
    L_0_n = -qsc.iota * nu_0_n
    for n, NAEcoeff in zip(Lbasis_sin.modes[:, 2], L_0_n):
        sum_weights = []
        modes = []
        target = NAEcoeff
        for l in range(int(desc_eq.L + 1)):
            modes.append([l, 0, n])
            if (l // 2) % 2 == 0:
                sum_weights.append(1)
            else:
                sum_weights.append(-1)

        modes = np.atleast_2d(modes)
        if not bounds:
            Lcon = FixSumModesLambda(
                eq=desc_eq, target=target, sum_weights=sum_weights, modes=modes
            )
        else:
            bounds_array = np.sort([target * (1 - bounds), target * (1 + bounds)])
            Lcon = FixSumModesLambda(
                eq=desc_eq,
                sum_weights=sum_weights,
                modes=modes,
                bounds=(bounds_array[0], bounds_array[1]),
            )
        Lconstraints += (Lcon,)

    return Lconstraints, L_0_n, Lbasis_sin


def _calc_1st_order_NAE_coeffs(qsc, desc_eq, N=None):
    """Calculate 1st order NAE coefficients' toroidal Fourier representations.

    Uses the passed-in qsc object, and the desc_eq's stellarator symmetry is used.

    Parameters
    ----------
    qsc : Qsc equilibrium
        Qsc object to use as the NAE constraints on the DESC equilibrium.
    desc_eq : Equilibrium
        desc equilibrium to constrain.
    N : int,
        max toroidal resolution to constrain.
        If None, defaults to equilibrium's toroidal resolution

    Returns
    -------
    coeffs : dict
        dictionary of arrays with keys like 'X_L_M_n', where
        X is R or Z, L is 1 or 2, and M is 0,1, or 2, are the
        NAE Fourier (in toroidal angle phi) coeffs of
        radial order L and poloidal order M.
    bases : dict
        dictionary of Rbasis_cos, Rbasis_sin, Zbasis_cos, Zbasis_sin,
        the FourierSeries basis objects used to obtain the coefficients, where
        _cos or _sin denotes the symmetry of the (toroidal) Fourier series.
        symmetry is such that the R or Z coefficients is stellarator symmetric
        i.e. R_1_1_n uses the Rbasis_cos, since cos(theta)*cos(phi) is
        stellarator symmetric for R i.e. R(-theta,-phi) = R(theta,phi)
        and Z_1_1_n uses the Zbasis_sin as the term is cos(theta)*sin(phi)
        since Z(-theta,-phi) = - Z(theta,phi) for Z stellarator symmetry.
    """
    phi = qsc.phi

    R0 = qsc.R0_func(phi)
    dR0_dphi = qsc.R0p
    dZ0_dphi = qsc.Z0p
    if N is None:
        N = desc_eq.N
    else:
        N = np.min([desc_eq.N, N])
    assert N == int(N), "Toroidal Resolution must be an integer!"
    N = int(N)
    # normal and binormal vector components
    # Spline interpolants for the cylindrical components of the Frenet-Serret frame:
    # these are functions of phi (toroidal cylindrical angle)
    k_dot_R = qsc.normal_R_spline(phi)
    k_dot_phi = qsc.normal_phi_spline(phi)
    k_dot_Z = qsc.normal_z_spline(phi)
    tau_dot_R = qsc.binormal_R_spline(phi)
    tau_dot_phi = qsc.binormal_phi_spline(phi)
    tau_dot_Z = qsc.binormal_z_spline(phi)

    # use untwisted, which accounts for when NAE has QH symmetry,
    # and the poloidal angle is a helical angle.
    X1c = qsc.X1c_untwisted
    X1s = qsc.X1s_untwisted
    Y1c = qsc.Y1c_untwisted
    Y1s = qsc.Y1s_untwisted

    # these are like X_l_m
    # where l is radial order (in rho)
    # and m is the poloidal modenumber (+m for cos(theta), -m for sin(theta))

    R_1_1 = X1c * (k_dot_R - k_dot_phi * dR0_dphi / R0) + Y1c * (
        tau_dot_R - tau_dot_phi * dR0_dphi / R0
    )
    R_1_neg1 = Y1s * (tau_dot_R - tau_dot_phi * dR0_dphi / R0) + X1s * (
        k_dot_R - k_dot_phi * dR0_dphi / R0
    )

    Z_1_1 = X1c * (k_dot_Z - k_dot_phi * dZ0_dphi / R0) + Y1c * (
        tau_dot_Z - tau_dot_phi * dZ0_dphi / R0
    )
    Z_1_neg1 = Y1s * (tau_dot_Z - tau_dot_phi * dZ0_dphi / R0) + X1s * (
        k_dot_Z - k_dot_phi * dZ0_dphi / R0
    )

<<<<<<< HEAD
    L_1_1 = qsc.iota * (X1c * (k_dot_phi) + Y1c * (tau_dot_phi)) / R0
    L_1_neg1 = qsc.iota * (X1s * (k_dot_phi) + Y1s * (tau_dot_phi)) / R0
=======
    # from integrating eqn A20 in
    # Constructing stellarators with quasisymmetry to high order 2019
    #  Landreman and Sengupta
    # take derivative of that integral to form nu_0_prime
    nu_0_p_plus_1 = qsc.B0 / qsc.G0 * qsc.d_l_d_phi
    L_1_1 = qsc.iota * (X1c * (k_dot_phi) + Y1c * (tau_dot_phi)) / R0 * nu_0_p_plus_1
    L_1_neg1 = qsc.iota * (X1s * (k_dot_phi) + Y1s * (tau_dot_phi)) / R0 * nu_0_p_plus_1
>>>>>>> 71a4856b

    nfp = qsc.nfp
    if desc_eq.sym:
        Rbasis = FourierSeries(N=N, NFP=nfp, sym="cos")
        Zbasis = FourierSeries(N=N, NFP=nfp, sym="cos")
        Rbasis_sin = FourierSeries(N=N, NFP=nfp, sym="sin")
        Zbasis_sin = FourierSeries(N=N, NFP=nfp, sym="sin")
    else:
        Rbasis = FourierSeries(N=N, NFP=nfp, sym=False)
        Zbasis = FourierSeries(N=N, NFP=nfp, sym=False)
        Rbasis_sin = FourierSeries(N=N, NFP=nfp, sym=False)
        Zbasis_sin = FourierSeries(N=N, NFP=nfp, sym=False)

    grid = LinearGrid(M=0, L=0, zeta=phi, NFP=nfp)
    Rtrans = Transform(grid, Rbasis, build_pinv=True, method="auto")
    Ztrans = Transform(grid, Zbasis, build_pinv=True, method="auto")
    Rtrans_sin = Transform(grid, Rbasis_sin, build_pinv=True, method="auto")
    Ztrans_sin = Transform(grid, Zbasis_sin, build_pinv=True, method="auto")

    R_1_1_n = Rtrans.fit(R_1_1)
    R_1_neg1_n = Rtrans_sin.fit(R_1_neg1)

    Z_1_1_n = Ztrans_sin.fit(Z_1_1)
    Z_1_neg1_n = Ztrans.fit(Z_1_neg1)

    L_1_1_n = Ztrans_sin.fit(L_1_1)
    L_1_neg1_n = Ztrans.fit(L_1_neg1)

    bases = {}
    bases["Rbasis_cos"] = Rbasis
    bases["Rbasis_sin"] = Rbasis_sin
    bases["Zbasis_cos"] = Zbasis
    bases["Zbasis_sin"] = Zbasis_sin
    bases["Lbasis_cos"] = Zbasis  # L has same basis as Z bc has the same symmetry
    bases["Lbasis_sin"] = Zbasis_sin

    coeffs = {}
    coeffs["R_1_1_n"] = R_1_1_n
    coeffs["R_1_neg1_n"] = R_1_neg1_n
    coeffs["Z_1_1_n"] = Z_1_1_n
    coeffs["Z_1_neg1_n"] = Z_1_neg1_n
    coeffs["L_1_1_n"] = L_1_1_n
    coeffs["L_1_neg1_n"] = L_1_neg1_n

    return coeffs, bases


def _make_RZ_cons_order_rho(  # noqa: C901 - FIXME - simplify
    qsc, desc_eq, coeffs, bases, fix_lambda=False, bounds=False
):
    """Create the linear constraints for constraining an eq with O(rho) NAE behavior.

    Parameters
    ----------
    qsc : Qsc equilibrium
        Qsc object to use as the NAE constraints on the DESC equilibrium.
    desc_eq : Equilibrium
        desc equilibrium to constrain.
    coeffs : dict
        dictionary of arrays with keys like 'X_L_M_n', where
        X is R or Z, L is 1 , and M is 1, are the
        NAE Fourier (in toroidal angle phi) coeffs of
        radial order L and poloidal order M.
    bases : dict
        dictionary of Rbasis_cos, Rbasis_sin, Zbasis_cos, Zbasis_sin,
        the FourierSeries basis objects used to obtain the coefficients, where
        _cos or _sin denotes the symmetry of the (toroidal) Fourier series.
        symmetry is such that the R or Z coefficients is stellarator symmetric
        i.e. R_1_1_n uses the Rbasis_cos, since cos(theta)*cos(phi) is
        stellarator symmetric for R i.e. R(-theta,-phi) = R(theta,phi)
        and Z_1_1_n uses the Zbasis_sin as the term is cos(theta)*sin(phi)
        since Z(-theta,-phi) = - Z(theta,phi) for Z stellarator symmetry.
    fix_lambda : bool, default False
        whether to include first order constraints to fix the O(rho) behavior
        of lambda. Defaults to False.
    bounds : float or False
        If not False, uses bounds on the NAE constraints instead
        of exact targets. The float is the ratio of the coefficient
        magnitude to use for the bounds, e.g. (coeff*(1-ratio),coeff*(1+ratio)

    Returns
    -------
    Rconstraints : tuple of Objective
        tuple of constraints of type FixSumModesR, which enforce
        the O(rho) behavior of the equilibrium R coefficients to match the NAE.
    Zconstraints : tuple of Objective
        tuple of constraints of type FixSumModesZ, which enforce
        the O(rho) behavior of the equilibrium Z coefficents to match the NAE.
    Lconstraints : tuple of Objective
        tuple of constraints of type FixSumModesLambda, which enforce
        the O(rho) behavior of the equilibrium lambda coefficents to match the NAE.
        Tuple is empty if fix_lambda=False.

    """
    # r is the ratio  r_NAE / rho_DESC
    r = np.sqrt(2 * abs(desc_eq.Psi / qsc.Bbar) / 2 / np.pi)

    Rconstraints = ()
    Zconstraints = ()
    Lconstraints = ()

    Rbasis_cos = bases["Rbasis_cos"]
    Zbasis_cos = bases["Zbasis_cos"]
    Lbasis_cos = bases["Lbasis_cos"]

    Rbasis_sin = bases["Rbasis_sin"]
    Zbasis_sin = bases["Zbasis_sin"]
    Lbasis_sin = bases["Lbasis_sin"]

    # R_1_1_n
    for n, NAEcoeff in zip(Rbasis_cos.modes[:, 2], coeffs["R_1_1_n"]):
        sum_weights = []
        modes = []
        target = NAEcoeff * r
        for k in range(1, int((desc_eq.L + 1) / 2) + 1):
            modes.append([2 * k - 1, 1, n])
            sum_weights.append([(-1) ** k * k])
        modes = np.atleast_2d(modes)
        sum_weights = -np.atleast_1d(sum_weights)
        if not bounds:
            Rcon = FixSumModesR(
                eq=desc_eq, target=target, sum_weights=sum_weights, modes=modes
            )
        else:
            bounds_array = np.sort([target * (1 - bounds), target * (1 + bounds)])
            Rcon = FixSumModesR(
                eq=desc_eq,
                sum_weights=sum_weights,
                modes=modes,
                bounds=(bounds_array[0], bounds_array[1]),
            )
        Rconstraints += (Rcon,)
    # Z_1_neg1_n
    for n, NAEcoeff in zip(Zbasis_cos.modes[:, 2], coeffs["Z_1_neg1_n"]):
        sum_weights = []
        modes = []
        target = NAEcoeff * r
        for k in range(1, int((desc_eq.L + 1) / 2) + 1):
            modes.append([2 * k - 1, -1, n])
            sum_weights.append([(-1) ** k * k])
        modes = np.atleast_2d(modes)
        sum_weights = -np.atleast_1d(sum_weights)
        if not bounds:
            Zcon = FixSumModesZ(
                eq=desc_eq, target=target, sum_weights=sum_weights, modes=modes
            )
        else:
            bounds_array = np.sort([target * (1 - bounds), target * (1 + bounds)])
            Zcon = FixSumModesZ(
                eq=desc_eq,
                sum_weights=sum_weights,
                modes=modes,
                bounds=(bounds_array[0], bounds_array[1]),
            )
        Zconstraints += (Zcon,)
    if fix_lambda:
        # L_1_neg1_n
        for n, NAEcoeff in zip(Lbasis_cos.modes[:, 2], coeffs["L_1_neg1_n"]):
            sum_weights = []
            modes = []
            target = NAEcoeff * r
            for k in range(1, int((desc_eq.L + 1) / 2) + 1):
                modes.append([2 * k - 1, -1, n])
                sum_weights.append([(-1) ** k * k])
            modes = np.atleast_2d(modes)
            sum_weights = -np.atleast_1d(sum_weights)
            if not bounds:
                Lcon = FixSumModesLambda(
                    eq=desc_eq, target=target, sum_weights=sum_weights, modes=modes
                )
            else:
                bounds_array = np.sort([target * (1 - bounds), target * (1 + bounds)])
                Lcon = FixSumModesLambda(
                    eq=desc_eq,
                    sum_weights=sum_weights,
                    modes=modes,
                    bounds=(bounds_array[0], bounds_array[1]),
                )
            Lconstraints += (Lcon,)
    # R_1_neg1_n
    for n, NAEcoeff in zip(Rbasis_sin.modes[:, 2], coeffs["R_1_neg1_n"]):
        sum_weights = []
        modes = []
        target = NAEcoeff * r
        for k in range(1, int((desc_eq.L + 1) / 2) + 1):
            modes.append([2 * k - 1, -1, n])
            sum_weights.append([(-1) ** k * k])
        modes = np.atleast_2d(modes)
        sum_weights = -np.atleast_1d(sum_weights)
        if not bounds:
            Rcon = FixSumModesR(
                eq=desc_eq, target=target, sum_weights=sum_weights, modes=modes
            )
        else:
            bounds_array = np.sort([target * (1 - bounds), target * (1 + bounds)])
            Rcon = FixSumModesR(
                eq=desc_eq,
                sum_weights=sum_weights,
                modes=modes,
                bounds=(bounds_array[0], bounds_array[1]),
            )
        Rconstraints += (Rcon,)
    # Z_1_1_n
    for n, NAEcoeff in zip(Zbasis_sin.modes[:, 2], coeffs["Z_1_1_n"]):
        sum_weights = []
        modes = []
        target = NAEcoeff * r
        for k in range(1, int((desc_eq.L + 1) / 2) + 1):
            modes.append([2 * k - 1, 1, n])
            sum_weights.append([(-1) ** k * k])
        modes = np.atleast_2d(modes)
        sum_weights = -np.atleast_1d(sum_weights)
        if not bounds:
            Zcon = FixSumModesZ(
                eq=desc_eq, target=target, sum_weights=sum_weights, modes=modes
            )
        else:
            bounds_array = np.sort([target * (1 - bounds), target * (1 + bounds)])
            Zcon = FixSumModesZ(
                eq=desc_eq,
                sum_weights=sum_weights,
                modes=modes,
                bounds=(bounds_array[0], bounds_array[1]),
            )
        Zconstraints += (Zcon,)
    if fix_lambda:
        # L_1_1_n
        for n, NAEcoeff in zip(Lbasis_sin.modes[:, 2], coeffs["L_1_1_n"]):
            sum_weights = []
            modes = []
            target = NAEcoeff * r
            for k in range(1, int((desc_eq.L + 1) / 2) + 1):
                modes.append([2 * k - 1, 1, n])
                sum_weights.append([(-1) ** k * k])
            modes = np.atleast_2d(modes)
            sum_weights = -np.atleast_1d(sum_weights)
            if not bounds:
                Lcon = FixSumModesLambda(
                    eq=desc_eq, target=target, sum_weights=sum_weights, modes=modes
                )
            else:
                bounds_array = np.sort([target * (1 - bounds), target * (1 + bounds)])
                Lcon = FixSumModesLambda(
                    eq=desc_eq,
                    sum_weights=sum_weights,
                    modes=modes,
                    bounds=(bounds_array[0], bounds_array[1]),
                )
            Lconstraints += (Lcon,)
    return Rconstraints, Zconstraints, Lconstraints


def make_RZ_cons_1st_order(qsc, desc_eq, fix_lambda=False, N=None, bounds=False):
    """Make the first order NAE constraints for a DESC equilibrium.

    Parameters
    ----------
    qsc : Qsc equilibrium
        Qsc object to use as the NAE constraints on the DESC equilibrium.
    desc_eq : Equilibrium
        desc equilibrium to constrain.
    fix_lambda : bool, default False
        whether to include first order constraints to fix the O(rho) behavior
        of lambda. Defaults to False.
    N : int,
        max toroidal resolution to constrain.
        If None, defaults to equilibrium's toroidal resolution
    bounds : float or False
        If not False, uses bounds on the NAE constraints instead
        of exact targets. The float is the ratio of the coefficient
        magnitude to use for the bounds, e.g. (coeff*(1-ratio),coeff*(1+ratio)

    Returns
    -------
    Rconstraints : tuple of Objective
        tuple of FixSumModesR constraints corresponding to constraining the O(rho)
        DESC coefficients, to be used in constraining a DESC equilibrium solve.
    Zconstraints : tuple of Objective
        tuple of FixSumModesZ constraints corresponding to constraining the O(rho)
        DESC coefficients, to be used in constraining a DESC equilibrium solve.
    """
    Rconstraints = ()
    Zconstraints = ()
    Lconstraints = ()

    coeffs, bases = _calc_1st_order_NAE_coeffs(qsc, desc_eq, N=N)
    Rconstraints, Zconstraints, Lconstraints = _make_RZ_cons_order_rho(
        qsc, desc_eq, coeffs, bases, fix_lambda, bounds=bounds
    )

    return Rconstraints + Zconstraints + Lconstraints


""" Order (rho^2)"""


def _calc_2nd_order_NAE_coeffs(qsc, desc_eq, N=None):
    """Calculate 2nd order NAE coefficients' Fourier representations.

    Description
    -----------
        uses the passed-in qsc object, and the desc_eq's stellarator symmetry is used.

    Parameters
    ----------
        qsc (Qsc): Qsc object to use as the NAE constraints on the DESC equilibrium
        desc_eq (Equilibrium): desc equilibrium to constrain
        N : int,
        max toroidal resolution to constrain.
        If None, defaults to equilibrium's toroidal resolution

    Returns
    -------
        coeffs: dict, dictionary of arrays with keys like 'X_L_M_n', where
                X is R or Z, L is 1 or 2, and M is 0,1, or 2, are the
                NAE Fourier (in tor. phi) coeffs of radial order L and poloidal order M
        bases: dict, dictionary of Rbasis_cos, Rbasis_sin, Zbasis_cos, Zbasis_sin,
            the FourierSeries basis objects used to obtain the coefficients, where
            _cos or _sin denotes the symmetry of the Fourier series.
            symmetry is such that the R or Z coefficients is stellarator symmetric
            i.e. R_1_1_n uses the Rbasis_cos, since cos(theta)*cos(phi) is
             stellarator symmetric for R i.e. R(-theta,-phi) = R(theta,phi)
            and Z_1_1_n uses the Zbasis_sin as the term is cos(theta)*sin(phi)
            since Z(-theta,-phi) = - Z(theta,phi) for Z stellarator symmetry
    """
    # get variables from qsc

    if N is None:
        N = desc_eq.N
    else:
        N = np.max([desc_eq.N, N])
    assert N == int(N), "Toroidal Resolution must be an integer!"
    N = int(N)

    phi = qsc.phi
    R0 = qsc.R0_func(phi)
    dR0_dphi = qsc.R0p
    R0p = dR0_dphi
    R0pp = qsc.R0pp
    dZ0_dphi = qsc.Z0p
    Z0p = dZ0_dphi
    Z0pp = qsc.Z0pp

    # unit vector components
    k_dot_R = qsc.normal_R_spline(phi)
    kR = k_dot_R
    k_dot_phi = qsc.normal_phi_spline(phi)
    kphi = k_dot_phi
    k_dot_Z = qsc.normal_z_spline(phi)
    kZ = k_dot_Z
    tau_dot_R = qsc.binormal_R_spline(phi)
    tauR = tau_dot_R
    tau_dot_phi = qsc.binormal_phi_spline(phi)
    tauphi = tau_dot_phi
    tau_dot_Z = qsc.binormal_z_spline(phi)
    tauZ = tau_dot_Z
    bR = qsc.tangent_R_spline(phi)
    bphi = qsc.tangent_phi_spline(phi)
    bZ = qsc.tangent_z_spline(phi)

    # unit vector component derivatives wrt phi
    ## second arg of the scipy CubicSpline class used is the derivative order
    kRp = qsc.normal_R_spline(phi, 1)
    kphip = qsc.normal_phi_spline(phi, 1)
    kZp = qsc.normal_z_spline(phi, 1)

    tauRp = qsc.binormal_R_spline(phi, 1)
    tauphip = qsc.binormal_phi_spline(phi, 1)
    tauZp = qsc.binormal_z_spline(phi, 1)

    # never hurts to use the untwisted ones, as for QH this is needed
    # and for QA they are the same as the X1c etc variables
    X1c = qsc.X1c_untwisted
    X1s = qsc.X1s_untwisted
    Y1c = qsc.Y1c_untwisted
    Y1s = qsc.Y1s_untwisted

    X2c = qsc.X2c_untwisted
    X2s = qsc.X2s_untwisted
    Y2c = qsc.Y2c_untwisted
    Y2s = qsc.Y2s_untwisted
    X20 = qsc.X20_untwisted
    Y20 = qsc.Y20_untwisted

    Z20NAE = qsc.Z20_untwisted
    Z2sNAE = qsc.Z2s_untwisted
    Z2cNAE = qsc.Z2c_untwisted

    # need dvarphi_dphi to convert dX_d_dvarphi derivs to dX_d_dphi
    # formula from https://github.com/landreman/pyQSC/blob/main/qsc/init_axis.py#L110
    dvphi_dp = qsc.nphi / (np.sum(qsc.d_l_d_phi)) * qsc.d_l_d_phi

    # coefficient derivatives
    X1cp = qsc.d_X1c_d_varphi * dvphi_dp
    X1sp = qsc.d_X1s_d_varphi * dvphi_dp
    Y1cp = qsc.d_Y1c_d_varphi * dvphi_dp
    Y1sp = qsc.d_Y1s_d_varphi * dvphi_dp

    # 2nd order terms
    # expressions found from mathematica and converted to python

    ####### Z_2_2 ###########
    aux0 = 4.0 * (((R0) ** 3.0) * (((tauZ) * (Y2c)) + ((bZ) * (Z2cNAE))))
    aux1 = ((kphi) * (((X1s) * (X1sp)) - ((X1c) * (X1cp)))) + (
        (tauphi) * (((Y1s) * (X1sp)) - ((Y1c) * (X1cp)))
    )
    aux2 = (kphi) * ((tauphi) * (((X1s) * (Y1s)) - ((X1c) * (Y1c))))
    aux3 = (((kphi) ** 2) * (((X1s) ** 2) - ((X1c) ** 2))) + (
        (2.0 * aux2) + (((tauphi) ** 2) * (((Y1s) ** 2) - ((Y1c) ** 2)))
    )
    aux4 = ((X1c) * (((Y1c) * (tauZp)) + ((tauZ) * (Y1cp)))) + (2.0 * ((X2c) * (Z0p)))
    aux5 = ((((X1c) ** 2) * (kZp)) + aux4) - (
        (X1s) * (((Y1s) * (tauZp)) + ((tauZ) * (Y1sp)))
    )
    aux6 = (((Y1c) ** 2) * (tauZp)) + (
        ((tauZ) * ((Y1c) * (Y1cp))) + (2.0 * ((Y2c) * (Z0p)))
    )
    aux7 = (((X1c) * ((Y1c) * (kZp))) + aux6) - ((tauZ) * ((Y1s) * (Y1sp)))
    aux8 = (aux7 - (((Y1s) ** 2) * (tauZp))) - ((X1s) * ((Y1s) * (kZp)))
    aux9 = ((kphi) * (aux5 - (((X1s) ** 2) * (kZp)))) + ((tauphi) * aux8)
    aux10 = -2.0 * (((R0) ** 2) * ((2.0 * ((bphi) * ((Z2cNAE) * (Z0p)))) + aux9))
    aux11 = (tauR) * ((((X1c) * (Y1c)) - ((X1s) * (Y1s))) * (Z0p))
    aux12 = ((tauphi) * ((X1c) * ((Y1cp) * (Z0p)))) + (
        (tauphi) * ((X1c) * ((Y1c) * (Z0pp)))
    )
    aux13 = ((X1c) * ((Y1c) * ((tauphip) * (Z0p)))) + (
        ((tauphi) * ((Y1c) * ((X1cp) * (Z0p)))) + aux12
    )
    aux14 = ((kR) * ((((X1c) ** 2) - ((X1s) ** 2)) * (Z0p))) + (
        aux11 + ((((X1c) ** 2) * ((kphip) * (Z0p))) + aux13)
    )
    aux15 = (aux14 - ((tauphi) * ((X1s) * ((Y1s) * (Z0pp))))) - (
        (tauphi) * ((X1s) * ((Y1sp) * (Z0p)))
    )
    aux16 = (aux15 - ((tauphi) * ((Y1s) * ((X1sp) * (Z0p))))) - (
        (X1s) * ((Y1s) * ((tauphip) * (Z0p)))
    )
    aux17 = (kR) * ((((X1c) * (Y1c)) - ((X1s) * (Y1s))) * (Z0p))
    aux18 = (-2.0 * ((tauphi) * ((Y1s) * ((Y1sp) * (Z0p))))) + (
        (tauphi) * (((Y1c) ** 2) * (Z0pp))
    )
    aux19 = (-2.0 * (((Y1s) ** 2) * ((tauphip) * (Z0p)))) + (
        (2.0 * ((tauphi) * ((Y1c) * ((Y1cp) * (Z0p))))) + aux18
    )
    aux20 = (-2.0 * ((X1s) * ((Y1s) * ((kphip) * (Z0p))))) + (
        (2.0 * (((Y1c) ** 2) * ((tauphip) * (Z0p)))) + aux19
    )
    aux21 = (2.0 * ((tauR) * ((((Y1c) ** 2) - ((Y1s) ** 2)) * (Z0p)))) + (
        (2.0 * ((X1c) * ((Y1c) * ((kphip) * (Z0p))))) + aux20
    )
    aux22 = (tauphi) * (((2.0 * aux17) + aux21) - ((tauphi) * (((Y1s) ** 2) * (Z0pp))))
    aux23 = (2.0 * ((X1c) * ((X1cp) * (Z0p)))) + (((X1c) ** 2) * (Z0pp))
    aux24 = aux23 - ((X1s) * ((2.0 * ((X1sp) * (Z0p))) + ((X1s) * (Z0pp))))
    aux25 = (2.0 * ((kphi) * (aux16 - (((X1s) ** 2) * ((kphip) * (Z0p)))))) + (
        aux22 + (((kphi) ** 2) * aux24)
    )
    aux26 = (2.0 * ((kZ) * (((R0) ** 2) * ((2.0 * ((R0) * (X2c))) + aux1)))) + (
        (2.0 * (aux3 * ((R0p) * (Z0p)))) + (aux10 + ((R0) * aux25))
    )
    Z_2_2 = 0.25 * (((R0) ** -3.0) * (aux0 + aux26))

    ######################### Z_2_0 ###################
    aux0 = 4.0 * (((R0) ** 3.0) * (((tauZ) * (Y20)) + ((bZ) * (Z20NAE))))
    aux1 = ((kphi) * (((X1c) * (X1cp)) + ((X1s) * (X1sp)))) + (
        (tauphi) * (((Y1c) * (X1cp)) + ((Y1s) * (X1sp)))
    )
    aux2 = (kphi) * ((tauphi) * (((X1c) * (Y1c)) + ((X1s) * (Y1s))))
    aux3 = (((kphi) ** 2) * (((X1c) ** 2) + ((X1s) ** 2))) + (
        (2.0 * aux2) + (((tauphi) ** 2) * (((Y1c) ** 2) + ((Y1s) ** 2)))
    )
    aux4 = ((X1c) * (((Y1c) * (tauZp)) + ((tauZ) * (Y1cp)))) + (
        ((tauZ) * ((X1s) * (Y1sp))) + (2.0 * ((X20) * (Z0p)))
    )
    aux5 = (((X1s) ** 2) * (kZp)) + (((X1s) * ((Y1s) * (tauZp))) + aux4)
    aux6 = ((tauZ) * ((Y1c) * (Y1cp))) + (
        ((tauZ) * ((Y1s) * (Y1sp))) + (2.0 * ((Y20) * (Z0p)))
    )
    aux7 = (((Y1c) ** 2) * (tauZp)) + ((((Y1s) ** 2) * (tauZp)) + aux6)
    aux8 = ((X1c) * ((Y1c) * (kZp))) + (((X1s) * ((Y1s) * (kZp))) + aux7)
    aux9 = ((kphi) * ((((X1c) ** 2) * (kZp)) + aux5)) + ((tauphi) * aux8)
    aux10 = -2.0 * (((R0) ** 2) * ((2.0 * ((bphi) * ((Z20NAE) * (Z0p)))) + aux9))
    aux11 = (tauR) * ((((X1c) * (Y1c)) + ((X1s) * (Y1s))) * (Z0p))
    aux12 = ((tauphi) * ((X1c) * ((Y1c) * (Z0pp)))) + (
        (tauphi) * ((X1s) * ((Y1s) * (Z0pp)))
    )
    aux13 = ((tauphi) * ((X1c) * ((Y1cp) * (Z0p)))) + (
        ((tauphi) * ((X1s) * ((Y1sp) * (Z0p)))) + aux12
    )
    aux14 = ((tauphi) * ((Y1c) * ((X1cp) * (Z0p)))) + (
        ((tauphi) * ((Y1s) * ((X1sp) * (Z0p)))) + aux13
    )
    aux15 = ((X1c) * ((Y1c) * ((tauphip) * (Z0p)))) + (
        ((X1s) * ((Y1s) * ((tauphip) * (Z0p)))) + aux14
    )
    aux16 = (((X1c) ** 2) * ((kphip) * (Z0p))) + (
        (((X1s) ** 2) * ((kphip) * (Z0p))) + aux15
    )
    aux17 = ((kR) * ((((X1c) ** 2) + ((X1s) ** 2)) * (Z0p))) + (aux11 + aux16)
    aux18 = (kR) * ((((X1c) * (Y1c)) + ((X1s) * (Y1s))) * (Z0p))
    aux19 = ((tauphi) * (((Y1c) ** 2) * (Z0pp))) + ((tauphi) * (((Y1s) ** 2) * (Z0pp)))
    aux20 = (2.0 * ((tauphi) * ((Y1c) * ((Y1cp) * (Z0p))))) + (
        (2.0 * ((tauphi) * ((Y1s) * ((Y1sp) * (Z0p))))) + aux19
    )
    aux21 = (2.0 * (((Y1c) ** 2) * ((tauphip) * (Z0p)))) + (
        (2.0 * (((Y1s) ** 2) * ((tauphip) * (Z0p)))) + aux20
    )
    aux22 = (2.0 * ((X1c) * ((Y1c) * ((kphip) * (Z0p))))) + (
        (2.0 * ((X1s) * ((Y1s) * ((kphip) * (Z0p))))) + aux21
    )
    aux23 = (2.0 * ((tauR) * ((((Y1c) ** 2) + ((Y1s) ** 2)) * (Z0p)))) + aux22
    aux24 = (((X1c) ** 2) * (Z0pp)) + (
        (X1s) * ((2.0 * ((X1sp) * (Z0p))) + ((X1s) * (Z0pp)))
    )
    aux25 = ((tauphi) * ((2.0 * aux18) + aux23)) + (
        ((kphi) ** 2) * ((2.0 * ((X1c) * ((X1cp) * (Z0p)))) + aux24)
    )
    aux26 = (-2.0 * (aux3 * ((R0p) * (Z0p)))) + (
        aux10 + ((R0) * ((2.0 * ((kphi) * aux17)) + aux25))
    )
    aux27 = (-2.0 * ((kZ) * (((R0) ** 2) * ((-2.0 * ((R0) * (X20))) + aux1)))) + aux26
    Z_2_0 = 0.25 * (((R0) ** -3.0) * (aux0 + aux27))

    ################## Z_2_neg2 #################
    aux0 = 2.0 * (((R0) ** 3.0) * (((tauZ) * (Y2s)) + ((bZ) * (Z2sNAE))))
    aux1 = (2.0 * ((R0) * (X2s))) - ((tauphi) * (((Y1s) * (X1cp)) + ((Y1c) * (X1sp))))
    aux2 = ((R0) ** 2) * (aux1 - ((kphi) * (((X1s) * (X1cp)) + ((X1c) * (X1sp)))))
    aux3 = (((kphi) * (X1s)) + ((tauphi) * (Y1s))) * ((R0p) * (Z0p))
    aux4 = (tauR) * ((((X1s) * (Y1c)) + ((X1c) * (Y1s))) * (Z0p))
    aux5 = ((tauphi) * ((X1s) * ((Y1c) * (Z0pp)))) + (
        (tauphi) * ((X1c) * ((Y1s) * (Z0pp)))
    )
    aux6 = ((tauphi) * ((X1s) * ((Y1cp) * (Z0p)))) + (
        ((tauphi) * ((X1c) * ((Y1sp) * (Z0p)))) + aux5
    )
    aux7 = ((tauphi) * ((Y1s) * ((X1cp) * (Z0p)))) + (
        ((tauphi) * ((Y1c) * ((X1sp) * (Z0p)))) + aux6
    )
    aux8 = ((X1s) * ((Y1c) * ((tauphip) * (Z0p)))) + (
        ((X1c) * ((Y1s) * ((tauphip) * (Z0p)))) + aux7
    )
    aux9 = (2.0 * ((kR) * ((X1c) * ((X1s) * (Z0p))))) + (
        aux4 + ((2.0 * ((X1c) * ((X1s) * ((kphip) * (Z0p))))) + aux8)
    )
    aux10 = (kR) * ((((X1s) * (Y1c)) + ((X1c) * (Y1s))) * (Z0p))
    aux11 = ((tauphi) * ((Y1c) * ((Y1sp) * (Z0p)))) + (
        (tauphi) * ((Y1c) * ((Y1s) * (Z0pp)))
    )
    aux12 = (2.0 * ((Y1c) * ((Y1s) * ((tauphip) * (Z0p))))) + (
        ((tauphi) * ((Y1s) * ((Y1cp) * (Z0p)))) + aux11
    )
    aux13 = ((X1s) * ((Y1c) * ((kphip) * (Z0p)))) + (
        ((X1c) * ((Y1s) * ((kphip) * (Z0p)))) + aux12
    )
    aux14 = (tauphi) * ((2.0 * ((tauR) * ((Y1c) * ((Y1s) * (Z0p))))) + (aux10 + aux13))
    aux15 = ((X1c) * ((X1sp) * (Z0p))) + ((X1s) * (((X1cp) * (Z0p)) + ((X1c) * (Z0pp))))
    aux16 = (-2.0 * ((((kphi) * (X1c)) + ((tauphi) * (Y1c))) * aux3)) + (
        (R0) * (((kphi) * aux9) + (aux14 + (((kphi) ** 2) * aux15)))
    )
    aux17 = (2.0 * ((X1s) * (kZp))) + (((Y1s) * (tauZp)) + ((tauZ) * (Y1sp)))
    aux18 = ((tauZ) * ((X1s) * (Y1cp))) + (((X1c) * aux17) + (2.0 * ((X2s) * (Z0p))))
    aux19 = ((tauZ) * ((Y1s) * (Y1cp))) + (
        ((tauZ) * ((Y1c) * (Y1sp))) + (2.0 * ((Y2s) * (Z0p)))
    )
    aux20 = ((X1c) * ((Y1s) * (kZp))) + ((2.0 * ((Y1c) * ((Y1s) * (tauZp)))) + aux19)
    aux21 = ((kphi) * (((X1s) * ((Y1c) * (tauZp))) + aux18)) + (
        (tauphi) * (((X1s) * ((Y1c) * (kZp))) + aux20)
    )
    aux22 = (aux0 + (((kZ) * aux2) + aux16)) - (
        ((R0) ** 2) * ((2.0 * ((bphi) * ((Z2sNAE) * (Z0p)))) + aux21)
    )
    Z_2_neg2 = 0.5 * (((R0) ** -3.0) * aux22)

    ############### R_2_2 ###################
    aux0 = -2.0 * (((R0) ** 2) * ((tauphi) * ((X1c) * ((Y1c) * (kRp)))))
    aux1 = 2.0 * (((R0) ** 2) * ((tauphi) * ((X1s) * ((Y1s) * (kRp)))))
    aux2 = 2.0 * ((R0) * ((tauphi) * ((tauR) * (((Y1c) ** 2) * (R0p)))))
    aux3 = -2.0 * ((R0) * ((tauphi) * ((tauR) * (((Y1s) ** 2) * (R0p)))))
    aux4 = (R0) * ((tauphi) * ((X1c) * ((Y1c) * ((kphip) * (R0p)))))
    aux5 = (R0) * ((tauphi) * ((X1s) * ((Y1s) * ((kphip) * (R0p)))))
    aux6 = (R0) * ((tauphi) * (((Y1c) ** 2) * ((R0p) * (tauphip))))
    aux7 = (R0) * ((tauphi) * (((Y1s) ** 2) * ((R0p) * (tauphip))))
    aux8 = -2.0 * (((R0) ** 2) * ((tauphi) * (((Y1c) ** 2) * (tauRp))))
    aux9 = (tauphi) * ((((X1c) * (Y1c)) - ((X1s) * (Y1s))) * (R0p))
    aux10 = (R0) * ((tauphi) * (((Y1s) * (X1sp)) - ((Y1c) * (X1cp))))
    aux11 = (kR) * ((R0) * ((2.0 * (((R0) ** 2) * (X2c))) + (aux9 + aux10)))
    aux12 = ((R0) ** 2) * ((tauphi) * ((tauR) * ((Y1c) * (Y1cp))))
    aux13 = 2.0 * ((R0) * (((tauphi) ** 2) * ((Y1c) * ((R0p) * (Y1cp)))))
    aux14 = ((R0) ** 2) * ((tauphi) * ((tauR) * ((Y1s) * (Y1sp))))
    aux15 = -2.0 * ((R0) * (((tauphi) ** 2) * ((Y1s) * ((R0p) * (Y1sp)))))
    aux16 = (tauphi) * ((((X1s) * (Y1s)) - ((X1c) * (Y1c))) * ((R0p) ** 2))
    aux17 = ((kR) * ((X1s) * (X1sp))) + ((tauR) * ((X1s) * (Y1sp)))
    aux18 = (-2.0 * ((X2c) * (R0p))) + (((X1s) * ((Y1s) * (tauRp))) + aux17)
    aux19 = ((tauphi) * (((X1c) * (Y1c)) - ((X1s) * (Y1s)))) + (
        (((X1s) ** 2) * (kRp)) + aux18
    )
    aux20 = ((Y1c) * (tauRp)) + (((kR) * (X1cp)) + ((tauR) * (Y1cp)))
    aux21 = ((R0) ** 2) * ((aux19 - ((X1c) * aux20)) - (((X1c) ** 2) * (kRp)))
    aux22 = (tauR) * ((((X1c) * (Y1c)) - ((X1s) * (Y1s))) * (R0p))
    aux23 = ((tauphi) * ((X1c) * ((R0p) * (Y1cp)))) + (
        (tauphi) * ((X1c) * ((Y1c) * (R0pp)))
    )
    aux24 = ((X1c) * ((Y1c) * ((R0p) * (tauphip)))) + (
        ((tauphi) * ((Y1c) * ((R0p) * (X1cp)))) + aux23
    )
    aux25 = ((kR) * ((((X1c) ** 2) - ((X1s) ** 2)) * (R0p))) + (
        aux22 + ((((X1c) ** 2) * ((kphip) * (R0p))) + aux24)
    )
    aux26 = (aux25 - ((tauphi) * ((X1s) * ((Y1s) * (R0pp))))) - (
        (tauphi) * ((X1s) * ((R0p) * (Y1sp)))
    )
    aux27 = (aux26 - ((tauphi) * ((Y1s) * ((R0p) * (X1sp))))) - (
        (X1s) * ((Y1s) * ((R0p) * (tauphip)))
    )
    aux28 = aux21 + ((R0) * (aux27 - (((X1s) ** 2) * ((kphip) * (R0p)))))
    aux29 = (2.0 * ((X1c) * ((R0p) * (X1cp)))) + (((X1c) ** 2) * (R0pp))
    aux30 = aux29 - ((X1s) * ((2.0 * ((R0p) * (X1sp))) + ((X1s) * (R0pp))))
    aux31 = (2.0 * ((((X1s) ** 2) - ((X1c) ** 2)) * ((R0p) ** 2))) + ((R0) * aux30)
    aux32 = ((kphi) ** 2) * ((((R0) ** 2) * (((X1c) ** 2) - ((X1s) ** 2))) + aux31)
    aux33 = ((R0) * (((tauphi) ** 2) * (((Y1c) ** 2) * (R0pp)))) + (
        (2.0 * ((kphi) * ((2.0 * aux16) + aux28))) + aux32
    )
    aux34 = (2.0 * (((R0) ** 2) * ((tauphi) * (((Y1s) ** 2) * (tauRp))))) + (
        (2.0 * aux11) + ((-2.0 * aux12) + (aux13 + ((2.0 * aux14) + (aux15 + aux33))))
    )
    aux35 = (2.0 * (((tauphi) ** 2) * (((Y1s) ** 2) * ((R0p) ** 2)))) + (
        (2.0 * aux6) + ((-2.0 * aux7) + (aux8 + aux34))
    )
    aux36 = (-2.0 * (((tauphi) ** 2) * (((Y1c) ** 2) * ((R0p) ** 2)))) + aux35
    aux37 = (-4.0 * ((bphi) * (((R0) ** 2) * ((Z2cNAE) * (R0p))))) + (
        (2.0 * aux4) + ((-2.0 * aux5) + aux36)
    )
    aux38 = aux3 + ((-4.0 * (((R0) ** 2) * ((tauphi) * ((Y2c) * (R0p))))) + aux37)
    aux39 = (4.0 * ((bR) * (((R0) ** 3.0) * (Z2cNAE)))) + (
        aux0 + (aux1 + (aux2 + aux38))
    )
    aux40 = (((R0) ** 2) * (((tauphi) ** 2) * ((Y1c) ** 2))) + (
        (4.0 * (((R0) ** 3.0) * ((tauR) * (Y2c)))) + aux39
    )
    aux41 = aux40 - ((R0) * (((tauphi) ** 2) * (((Y1s) ** 2) * (R0pp))))
    aux42 = ((R0) ** -3.0) * (aux41 - (((R0) ** 2) * (((tauphi) ** 2) * ((Y1s) ** 2))))
    R_2_2 = 0.25 * aux42

    ############### R_2_neg2 ##############
    aux0 = (R0) * ((tauphi) * ((tauR) * ((Y1c) * ((Y1s) * (R0p)))))
    aux1 = (R0) * ((tauphi) * ((X1s) * ((Y1c) * ((kphip) * (R0p)))))
    aux2 = (R0) * ((tauphi) * ((X1c) * ((Y1s) * ((kphip) * (R0p)))))
    aux3 = (R0) * ((tauphi) * ((Y1c) * ((Y1s) * ((R0p) * (tauphip)))))
    aux4 = ((R0) ** 2) * ((tauphi) * ((Y1c) * ((Y1s) * (tauRp))))
    aux5 = (tauphi) * ((((X1s) * (Y1c)) + ((X1c) * (Y1s))) * (R0p))
    aux6 = (R0) * ((tauphi) * (((Y1s) * (X1cp)) + ((Y1c) * (X1sp))))
    aux7 = (tauphi) * ((((X1s) * (Y1c)) + ((X1c) * (Y1s))) * ((R0p) ** 2))
    aux8 = ((tauphi) * (((X1s) * (Y1c)) + ((X1c) * (Y1s)))) + (-2.0 * ((X2s) * (R0p)))
    aux9 = ((Y1s) * (tauRp)) + (((kR) * (X1sp)) + ((tauR) * (Y1sp)))
    aux10 = (aux8 - ((X1c) * ((2.0 * ((X1s) * (kRp))) + aux9))) - (
        (tauR) * ((X1s) * (Y1cp))
    )
    aux11 = (aux10 - ((kR) * ((X1s) * (X1cp)))) - ((X1s) * ((Y1c) * (tauRp)))
    aux12 = (tauR) * ((((X1s) * (Y1c)) + ((X1c) * (Y1s))) * (R0p))
    aux13 = ((tauphi) * ((X1s) * ((Y1c) * (R0pp)))) + (
        (tauphi) * ((X1c) * ((Y1s) * (R0pp)))
    )
    aux14 = ((tauphi) * ((X1s) * ((R0p) * (Y1cp)))) + (
        ((tauphi) * ((X1c) * ((R0p) * (Y1sp)))) + aux13
    )
    aux15 = ((tauphi) * ((Y1s) * ((R0p) * (X1cp)))) + (
        ((tauphi) * ((Y1c) * ((R0p) * (X1sp)))) + aux14
    )
    aux16 = ((X1s) * ((Y1c) * ((R0p) * (tauphip)))) + (
        ((X1c) * ((Y1s) * ((R0p) * (tauphip)))) + aux15
    )
    aux17 = (2.0 * ((kR) * ((X1c) * ((X1s) * (R0p))))) + (
        aux12 + ((2.0 * ((X1c) * ((X1s) * ((kphip) * (R0p))))) + aux16)
    )
    aux18 = ((X1c) * ((R0p) * (X1sp))) + ((X1s) * (((R0p) * (X1cp)) + ((X1c) * (R0pp))))
    aux19 = (((R0) ** 2) * ((X1c) * (X1s))) + (
        (-2.0 * ((X1c) * ((X1s) * ((R0p) ** 2)))) + ((R0) * aux18)
    )
    aux20 = ((kphi) * ((-2.0 * aux7) + ((((R0) ** 2) * aux11) + ((R0) * aux17)))) + (
        ((kphi) ** 2) * aux19
    )
    aux21 = ((R0) * (((tauphi) ** 2) * ((Y1c) * ((Y1s) * (R0pp))))) + aux20
    aux22 = ((R0) * (((tauphi) ** 2) * ((Y1c) * ((R0p) * (Y1sp))))) + aux21
    aux23 = ((R0) * (((tauphi) ** 2) * ((Y1s) * ((R0p) * (Y1cp))))) + aux22
    aux24 = ((kR) * ((R0) * (((2.0 * (((R0) ** 2) * (X2s))) + aux5) - aux6))) + aux23
    aux25 = (-2.0 * (((tauphi) ** 2) * ((Y1c) * ((Y1s) * ((R0p) ** 2))))) + (
        (2.0 * aux3) + ((-2.0 * aux4) + aux24)
    )
    aux26 = (-2.0 * ((bphi) * (((R0) ** 2) * ((Z2sNAE) * (R0p))))) + (
        aux1 + (aux2 + aux25)
    )
    aux27 = (2.0 * aux0) + (
        (-2.0 * (((R0) ** 2) * ((tauphi) * ((Y2s) * (R0p))))) + aux26
    )
    aux28 = (2.0 * (((R0) ** 3.0) * ((tauR) * (Y2s)))) + (
        (2.0 * ((bR) * (((R0) ** 3.0) * (Z2sNAE)))) + aux27
    )
    aux29 = (((R0) ** 2) * (((tauphi) ** 2) * ((Y1c) * (Y1s)))) + aux28
    aux30 = ((R0) ** 2) * ((tauphi) * ((tauR) * ((Y1c) * (Y1sp))))
    aux31 = ((R0) ** 2) * ((tauphi) * ((tauR) * ((Y1s) * (Y1cp))))
    aux32 = ((aux29 - aux30) - aux31) - (
        ((R0) ** 2) * ((tauphi) * ((X1c) * ((Y1s) * (kRp))))
    )
    aux33 = aux32 - (((R0) ** 2) * ((tauphi) * ((X1s) * ((Y1c) * (kRp)))))
    R_2_neg2 = 0.5 * (((R0) ** -3.0) * aux33)

    ############# R_2_0 ##############
    aux0 = -2.0 * (((R0) ** 2) * ((tauphi) * ((X1c) * ((Y1c) * (kRp)))))
    aux1 = -2.0 * (((R0) ** 2) * ((tauphi) * ((X1s) * ((Y1s) * (kRp)))))
    aux2 = 2.0 * ((R0) * ((tauphi) * ((tauR) * (((Y1c) ** 2) * (R0p)))))
    aux3 = 2.0 * ((R0) * ((tauphi) * ((tauR) * (((Y1s) ** 2) * (R0p)))))
    aux4 = (R0) * ((tauphi) * ((X1c) * ((Y1c) * ((kphip) * (R0p)))))
    aux5 = (R0) * ((tauphi) * ((X1s) * ((Y1s) * ((kphip) * (R0p)))))
    aux6 = (R0) * ((tauphi) * (((Y1c) ** 2) * ((R0p) * (tauphip))))
    aux7 = (R0) * ((tauphi) * (((Y1s) ** 2) * ((R0p) * (tauphip))))
    aux8 = -2.0 * (((R0) ** 2) * ((tauphi) * (((Y1c) ** 2) * (tauRp))))
    aux9 = -2.0 * (((R0) ** 2) * ((tauphi) * (((Y1s) ** 2) * (tauRp))))
    aux10 = (tauphi) * ((((X1c) * (Y1c)) + ((X1s) * (Y1s))) * (R0p))
    aux11 = (R0) * ((tauphi) * (((Y1c) * (X1cp)) + ((Y1s) * (X1sp))))
    aux12 = (kR) * ((R0) * (((2.0 * (((R0) ** 2) * (X20))) + aux10) - aux11))
    aux13 = ((R0) ** 2) * ((tauphi) * ((tauR) * ((Y1c) * (Y1cp))))
    aux14 = 2.0 * ((R0) * (((tauphi) ** 2) * ((Y1c) * ((R0p) * (Y1cp)))))
    aux15 = ((R0) ** 2) * ((tauphi) * ((tauR) * ((Y1s) * (Y1sp))))
    aux16 = 2.0 * ((R0) * (((tauphi) ** 2) * ((Y1s) * ((R0p) * (Y1sp)))))
    aux17 = (tauphi) * ((((X1c) * (Y1c)) + ((X1s) * (Y1s))) * ((R0p) ** 2))
    aux18 = ((tauphi) * (((X1c) * (Y1c)) + ((X1s) * (Y1s)))) + (-2.0 * ((X20) * (R0p)))
    aux19 = ((Y1c) * (tauRp)) + (((kR) * (X1cp)) + ((tauR) * (Y1cp)))
    aux20 = ((aux18 - ((tauR) * ((X1s) * (Y1sp)))) - ((X1c) * aux19)) - (
        (kR) * ((X1s) * (X1sp))
    )
    aux21 = (aux20 - ((X1s) * ((Y1s) * (tauRp)))) - (((X1s) ** 2) * (kRp))
    aux22 = (tauR) * ((((X1c) * (Y1c)) + ((X1s) * (Y1s))) * (R0p))
    aux23 = ((tauphi) * ((X1c) * ((Y1c) * (R0pp)))) + (
        (tauphi) * ((X1s) * ((Y1s) * (R0pp)))
    )
    aux24 = ((tauphi) * ((X1c) * ((R0p) * (Y1cp)))) + (
        ((tauphi) * ((X1s) * ((R0p) * (Y1sp)))) + aux23
    )
    aux25 = ((tauphi) * ((Y1c) * ((R0p) * (X1cp)))) + (
        ((tauphi) * ((Y1s) * ((R0p) * (X1sp)))) + aux24
    )
    aux26 = ((X1c) * ((Y1c) * ((R0p) * (tauphip)))) + (
        ((X1s) * ((Y1s) * ((R0p) * (tauphip)))) + aux25
    )
    aux27 = (((X1c) ** 2) * ((kphip) * (R0p))) + (
        (((X1s) ** 2) * ((kphip) * (R0p))) + aux26
    )
    aux28 = ((kR) * ((((X1c) ** 2) + ((X1s) ** 2)) * (R0p))) + (aux22 + aux27)
    aux29 = (((R0) ** 2) * (aux21 - (((X1c) ** 2) * (kRp)))) + ((R0) * aux28)
    aux30 = (((X1c) ** 2) * (R0pp)) + (
        (X1s) * ((2.0 * ((R0p) * (X1sp))) + ((X1s) * (R0pp)))
    )
    aux31 = (-2.0 * ((((X1c) ** 2) + ((X1s) ** 2)) * ((R0p) ** 2))) + (
        (R0) * ((2.0 * ((X1c) * ((R0p) * (X1cp)))) + aux30)
    )
    aux32 = ((kphi) ** 2) * ((((R0) ** 2) * (((X1c) ** 2) + ((X1s) ** 2))) + aux31)
    aux33 = ((R0) * (((tauphi) ** 2) * (((Y1s) ** 2) * (R0pp)))) + (
        (2.0 * ((kphi) * ((-2.0 * aux17) + aux29))) + aux32
    )
    aux34 = ((R0) * (((tauphi) ** 2) * (((Y1c) ** 2) * (R0pp)))) + aux33
    aux35 = aux8 + (
        aux9
        + (
            (2.0 * aux12)
            + ((-2.0 * aux13) + (aux14 + ((-2.0 * aux15) + (aux16 + aux34))))
        )
    )
    aux36 = (-2.0 * (((tauphi) ** 2) * (((Y1s) ** 2) * ((R0p) ** 2)))) + (
        (2.0 * aux6) + ((2.0 * aux7) + aux35)
    )
    aux37 = (-2.0 * (((tauphi) ** 2) * (((Y1c) ** 2) * ((R0p) ** 2)))) + aux36
    aux38 = (-4.0 * ((bphi) * (((R0) ** 2) * ((Z20NAE) * (R0p))))) + (
        (2.0 * aux4) + ((2.0 * aux5) + aux37)
    )
    aux39 = aux3 + ((-4.0 * (((R0) ** 2) * ((tauphi) * ((Y20) * (R0p))))) + aux38)
    aux40 = (4.0 * ((bR) * (((R0) ** 3.0) * (Z20NAE)))) + (
        aux0 + (aux1 + (aux2 + aux39))
    )
    aux41 = (((R0) ** 2) * (((tauphi) ** 2) * ((Y1s) ** 2))) + (
        (4.0 * (((R0) ** 3.0) * ((tauR) * (Y20)))) + aux40
    )
    aux42 = ((R0) ** -3.0) * ((((R0) ** 2) * (((tauphi) ** 2) * ((Y1c) ** 2))) + aux41)
    R_2_0 = 0.25 * aux42

    ## L2c i.e. r^2 * cos(2*theta)
    aux0 = (kR) * ((tauphi) * (((X1s) * (Y1s)) - ((X1c) * (Y1c))))
    aux1 = ((kR) * (((X1s) ** 2) - ((X1c) ** 2))) + (
        (2.0 * ((R0) * (X2c))) + ((tauR) * ((X1s) * (Y1s)))
    )
    aux2 = (2.0 * ((R0) * ((tauphi) * (Y2c)))) + (2.0 * ((bphi) * ((R0) * (Z2cNAE))))
    aux3 = ((tauphi) * ((tauR) * ((Y1s) ** 2))) + (
        aux0 + (((kphi) * (aux1 - ((tauR) * ((X1c) * (Y1c))))) + aux2)
    )
    aux4 = ((R0) ** -2.0) * (aux3 - ((tauphi) * ((tauR) * ((Y1c) ** 2))))
    L_2_2 = -0.5 * (qsc.iota * aux4)

    ## L20 i.e. r^2
    aux0 = (kR) * ((tauphi) * (((X1c) * (Y1c)) + ((X1s) * (Y1s))))
    aux1 = ((tauR) * ((X1c) * (Y1c))) + ((tauR) * ((X1s) * (Y1s)))
    aux2 = ((kR) * (((X1c) ** 2) + ((X1s) ** 2))) + ((-2.0 * ((R0) * (X20))) + aux1)
    aux3 = (-2.0 * ((R0) * ((tauphi) * (Y20)))) + (-2.0 * ((bphi) * ((R0) * (Z20NAE))))
    aux4 = ((tauphi) * ((tauR) * ((Y1s) ** 2))) + (aux0 + (((kphi) * aux2) + aux3))
    aux5 = ((R0) ** -2.0) * (((tauphi) * ((tauR) * ((Y1c) ** 2))) + aux4)
    L_2_0 = 0.5 * (qsc.iota * aux5)

    ## L2s i.e. r^2 * sin(2*theta)
    aux0 = (kR) * ((tauphi) * (((X1s) * (Y1c)) + ((X1c) * (Y1s))))
    aux1 = ((tauR) * ((X1s) * (Y1c))) + ((tauR) * ((X1c) * (Y1s)))
    aux2 = (2.0 * ((kR) * ((X1c) * (X1s)))) + ((-2.0 * ((R0) * (X2s))) + aux1)
    aux3 = ((R0) * ((tauphi) * (Y2s))) + ((bphi) * ((R0) * (Z2sNAE)))
    aux4 = ((kphi) * aux2) + (-2.0 * (aux3 - ((tauphi) * ((tauR) * ((Y1c) * (Y1s))))))
    L_2_neg2 = 0.5 * (qsc.iota * (((R0) ** -2.0) * (aux0 + aux4)))

    # Fourier Transform in toroidal angle phi
    coeffs = {}
    bases = {}

    nfp = qsc.nfp
    if desc_eq.sym:
        Rbasis = FourierSeries(N=N, NFP=nfp, sym="cos")
        Zbasis = FourierSeries(N=N, NFP=nfp, sym="cos")
        Rbasis_sin = FourierSeries(N=N, NFP=nfp, sym="sin")
        Zbasis_sin = FourierSeries(N=N, NFP=nfp, sym="sin")
    else:
        Rbasis = FourierSeries(N=N, NFP=nfp, sym=False)
        Zbasis = FourierSeries(N=N, NFP=nfp, sym=False)
        Rbasis_sin = FourierSeries(N=N, NFP=nfp, sym=False)
        Zbasis_sin = FourierSeries(N=N, NFP=nfp, sym=False)

    bases["Rbasis_cos"] = Rbasis
    bases["Rbasis_sin"] = Rbasis_sin
    bases["Zbasis_cos"] = Zbasis
    bases["Zbasis_sin"] = Zbasis_sin
    bases["Lbasis_cos"] = Zbasis
    bases["Lbasis_sin"] = Zbasis_sin

    grid = LinearGrid(M=0, L=0, zeta=phi, NFP=nfp)
    Rtrans = Transform(grid, Rbasis, build_pinv=True, method="auto")
    Ztrans = Transform(grid, Zbasis, build_pinv=True, method="auto")
    Rtrans_sin = Transform(grid, Rbasis_sin, build_pinv=True, method="auto")
    Ztrans_sin = Transform(grid, Zbasis_sin, build_pinv=True, method="auto")

    # if stell sym we should be able to figure out the phi sym for each term
    # R cos terms need a cos phi basis
    # R sin terms need sin phi basis
    # Z cos terms need sin phi basis
    # Z sin terms need cos phi basis

    R_2_0_n = Rtrans.fit(R_2_0)
    R_2_2_n = Rtrans.fit(R_2_2)
    R_2_neg2_n = Rtrans_sin.fit(R_2_neg2)

    coeffs["R_2_0_n"] = R_2_0_n
    coeffs["R_2_2_n"] = R_2_2_n
    coeffs["R_2_neg2_n"] = R_2_neg2_n

    Z_2_0_n = Ztrans_sin.fit(Z_2_0)
    Z_2_2_n = Ztrans_sin.fit(Z_2_2)
    Z_2_neg2_n = Ztrans.fit(Z_2_neg2)

    coeffs["Z_2_0_n"] = Z_2_0_n
    coeffs["Z_2_2_n"] = Z_2_2_n
    coeffs["Z_2_neg2_n"] = Z_2_neg2_n

    L_2_0_n = Ztrans_sin.fit(L_2_0)
    L_2_2_n = Ztrans_sin.fit(L_2_2)
    L_2_neg2_n = Ztrans.fit(L_2_neg2)

    coeffs["L_2_0_n"] = L_2_0_n
    coeffs["L_2_2_n"] = L_2_2_n
    coeffs["L_2_neg2_n"] = L_2_neg2_n

    return coeffs, bases


def _calc_2nd_order_constraints(  # noqa: C901 - FIXME - simplify
    qsc, desc_eq, coeffs, bases, fix_lambda, bounds=False
):
    """Creates 2nd order NAE constraints for a DESC eq based off given qsc eq.

    Parameters
    ----------
        qsc (Qsc): pyQsc Qsc object to use as the NAE constraints on the DESC eq
        desc_eq (Equilibrium): desc equilibrium to constrain
        coeffs: dict, dictionary of arrays with keys like 'X_L_M_n', where
                X is R or Z, L is 1 or 2, and M is 0,1, or 2, are the
                NAE Fourier (in tor. phi) coeffs of radial order L and poloidal order M
        bases: dict, dictionary of Rbasis_cos, Rbasis_sin, Zbasis_cos, Zbasis_sin,
            the FourierSeries basis objects used to obtain the coefficients, where
            _cos or _sin denotes the symmetry of the Fourier series.
            symmetry is such that the R or Z coefficients is stellarator symmetric
            i.e. R_1_1_n uses the Rbasis_cos, since cos(theta)*cos(phi) is
             stellarator symmetric for R i.e. R(-theta,-phi) = R(theta,phi)
            and Z_1_1_n uses the Zbasis_sin as the term is cos(theta)*sin(phi)
            since Z(-theta,-phi) = - Z(theta,phi) for Z stellarator symmetry
        fix_lambda : bool, default False
            whether to include 2nd  order constraints to fix the O(rho) behavior
            of lambda.
        bounds : float or False
            If not False, uses bounds on the NAE constraints instead
            of exact targets. The float is the ratio of the coefficient
            magnitude to use for the bounds, e.g. (coeff*(1-ratio),coeff*(1+ratio)

    Returns
    -------
        Rconstraints (tuple): tuple of FixSumModesR constraints corresponding
         to constraining the O(rho) DESC coefficients, to be used in
         constraining a DESC equilibrium solve
        Zconstraints (tuple): tuple of FixSumModesZ constraints corresponding
         to constraining the O(rho) DESC coefficients, to be used in
         constraining a DESC equilibrium solve
    Notes
    ----
        follows eqns 30a and 30b in NAE2DESC document
    """
    r = 2 * abs(desc_eq.Psi / qsc.Bbar) / 2 / np.pi  # this is the r over rho factor,
    # squared (bc is rho^2 and r^2 terms considering here)
    Rconstraints = ()
    Zconstraints = ()
    Lconstraints = ()

    Rbasis_cos = bases["Rbasis_cos"]
    Rbasis_sin = bases["Rbasis_sin"]
    Zbasis_cos = bases["Zbasis_cos"]
    Zbasis_sin = bases["Zbasis_sin"]
    Lbasis_cos = bases["Lbasis_cos"]
    Lbasis_sin = bases["Lbasis_sin"]

    # R_20n i.e. L=2, M=0
    for n, NAEcoeff in zip(Rbasis_cos.modes[:, 2], coeffs["R_2_0_n"]):
        sum_weights = []
        modes = []
        target = NAEcoeff * r
        for k in range(1, int(desc_eq.L / 2) + 1):
            modes.append([2 * k, 0, n])
            sum_weights.append([(-1) ** k * k * (k + 1)])
        modes = np.atleast_2d(modes)
        sum_weights = -np.atleast_1d(sum_weights)
        if not bounds:
            Rcon = FixSumModesR(
                eq=desc_eq, target=target, sum_weights=sum_weights, modes=modes
            )
        else:
            bounds_array = np.sort([target * (1 - bounds), target * (1 + bounds)])
            Rcon = FixSumModesR(
                eq=desc_eq,
                sum_weights=sum_weights,
                modes=modes,
                bounds=(bounds_array[0], bounds_array[1]),
            )
        Rconstraints += (Rcon,)
    # R_2_2n
    for n, NAEcoeff in zip(Rbasis_cos.modes[:, 2], coeffs["R_2_2_n"]):
        sum_weights = []
        modes = []
        target = NAEcoeff * r
        for k in range(1, int(desc_eq.L / 2) + 1):
            modes.append([2 * k, 2, n])
            sum_weights.append([(-1) ** k * k * (k + 1)])
        modes = np.atleast_2d(modes)
        sum_weights = -np.atleast_1d(sum_weights) / 2
        if not bounds:
            Rcon = FixSumModesR(
                eq=desc_eq, target=target, sum_weights=sum_weights, modes=modes
            )
        else:
            bounds_array = np.sort([target * (1 - bounds), target * (1 + bounds)])
            Rcon = FixSumModesR(
                eq=desc_eq,
                sum_weights=sum_weights,
                modes=modes,
                bounds=(bounds_array[0], bounds_array[1]),
            )
        Rconstraints += (Rcon,)
    # R_2_neg2n
    for n, NAEcoeff in zip(Rbasis_sin.modes[:, 2], coeffs["R_2_neg2_n"]):
        sum_weights = []
        modes = []
        target = NAEcoeff * r
        for k in range(1, int(desc_eq.L / 2) + 1):
            modes.append([2 * k, -2, n])
            sum_weights.append([(-1) ** k * k * (k + 1)])
        modes = np.atleast_2d(modes)
        sum_weights = -np.atleast_1d(sum_weights) / 2
        if not bounds:
            Rcon = FixSumModesR(
                eq=desc_eq, target=target, sum_weights=sum_weights, modes=modes
            )
        else:
            bounds_array = np.sort([target * (1 - bounds), target * (1 + bounds)])
            Rcon = FixSumModesR(
                eq=desc_eq,
                sum_weights=sum_weights,
                modes=modes,
                bounds=(bounds_array[0], bounds_array[1]),
            )
        Rconstraints += (Rcon,)
    # Z_2_0n
    for n, NAEcoeff in zip(Zbasis_sin.modes[:, 2], coeffs["Z_2_0_n"]):
        sum_weights = []
        modes = []
        target = NAEcoeff * r
        for k in range(1, int(desc_eq.L / 2) + 1):
            modes.append([2 * k, 0, n])
            sum_weights.append([(-1) ** k * k * (k + 1)])
        modes = np.atleast_2d(modes)
        sum_weights = -np.atleast_1d(sum_weights)
        if not bounds:
            Zcon = FixSumModesZ(
                eq=desc_eq, target=target, sum_weights=sum_weights, modes=modes
            )
        else:
            bounds_array = np.sort([target * (1 - bounds), target * (1 + bounds)])
            Zcon = FixSumModesZ(
                eq=desc_eq,
                sum_weights=sum_weights,
                modes=modes,
                bounds=(bounds_array[0], bounds_array[1]),
            )
        Zconstraints += (Zcon,)
    # Z_2_neg2n
    for n, NAEcoeff in zip(Zbasis_cos.modes[:, 2], coeffs["Z_2_neg2_n"]):
        sum_weights = []
        modes = []
        target = NAEcoeff * r
        for k in range(1, int(desc_eq.M / 2) + 1):
            modes.append([2 * k, -2, n])
            sum_weights.append([(-1) ** k * k * (k + 1)])
        modes = np.atleast_2d(modes)
        sum_weights = -np.atleast_1d(sum_weights) / 2
        if not bounds:
            Zcon = FixSumModesZ(
                eq=desc_eq, target=target, sum_weights=sum_weights, modes=modes
            )
        else:
            bounds_array = np.sort([target * (1 - bounds), target * (1 + bounds)])
            Zcon = FixSumModesZ(
                eq=desc_eq,
                sum_weights=sum_weights,
                modes=modes,
                bounds=(bounds_array[0], bounds_array[1]),
            )
        Zconstraints += (Zcon,)
    # Z_2_2n
    for n, NAEcoeff in zip(Zbasis_sin.modes[:, 2], coeffs["Z_2_2_n"]):
        sum_weights = []
        modes = []
        target = NAEcoeff * r
        for k in range(1, int(desc_eq.M / 2) + 1):
            modes.append([2 * k, 2, n])
            sum_weights.append([(-1) ** k * k * (k + 1)])
        modes = np.atleast_2d(modes)
        sum_weights = -np.atleast_1d(sum_weights) / 2
        if not bounds:
            Zcon = FixSumModesZ(
                eq=desc_eq, target=target, sum_weights=sum_weights, modes=modes
            )
        else:
            bounds_array = np.sort([target * (1 - bounds), target * (1 + bounds)])
            Zcon = FixSumModesZ(
                eq=desc_eq,
                sum_weights=sum_weights,
                modes=modes,
                bounds=(bounds_array[0], bounds_array[1]),
            )
        Zconstraints += (Zcon,)

    if not fix_lambda:
        return Rconstraints, Zconstraints, Lconstraints

    # L_2_0n
    for n, NAEcoeff in zip(Lbasis_sin.modes[:, 2], coeffs["L_2_0_n"]):
        sum_weights = []
        modes = []
        target = NAEcoeff * r
        for k in range(1, int(desc_eq.L / 2) + 1):
            modes.append([2 * k, 0, n])
            sum_weights.append([(-1) ** k * k * (k + 1)])
        modes = np.atleast_2d(modes)
        sum_weights = -np.atleast_1d(sum_weights)
        if not bounds:
            Lcon = FixSumModesLambda(
                eq=desc_eq, target=target, sum_weights=sum_weights, modes=modes
            )
        else:
            bounds_array = np.sort([target * (1 - bounds), target * (1 + bounds)])
            Lcon = FixSumModesLambda(
                eq=desc_eq,
                sum_weights=sum_weights,
                modes=modes,
                bounds=(bounds_array[0], bounds_array[1]),
            )
        Lconstraints += (Lcon,)
    # L_2_neg2n
    for n, NAEcoeff in zip(Lbasis_cos.modes[:, 2], coeffs["L_2_neg2_n"]):
        sum_weights = []
        modes = []
        target = NAEcoeff * r
        for k in range(1, int(desc_eq.M / 2) + 1):
            modes.append([2 * k, -2, n])
            sum_weights.append([(-1) ** k * k * (k + 1)])
        modes = np.atleast_2d(modes)
        sum_weights = -np.atleast_1d(sum_weights) / 2
        if not bounds:
            Lcon = FixSumModesLambda(
                eq=desc_eq, target=target, sum_weights=sum_weights, modes=modes
            )
        else:
            bounds_array = np.sort([target * (1 - bounds), target * (1 + bounds)])
            Lcon = FixSumModesLambda(
                eq=desc_eq,
                sum_weights=sum_weights,
                modes=modes,
                bounds=(bounds_array[0], bounds_array[1]),
            )
        Lconstraints += (Lcon,)
    # L_2_2n
    for n, NAEcoeff in zip(Lbasis_sin.modes[:, 2], coeffs["L_2_2_n"]):
        sum_weights = []
        modes = []
        target = NAEcoeff * r
        for k in range(1, int(desc_eq.M / 2) + 1):
            modes.append([2 * k, 2, n])
            sum_weights.append([(-1) ** k * k * (k + 1)])
        modes = np.atleast_2d(modes)
        sum_weights = -np.atleast_1d(sum_weights) / 2
        if not bounds:
            Lcon = FixSumModesLambda(
                eq=desc_eq, target=target, sum_weights=sum_weights, modes=modes
            )
        else:
            bounds_array = np.sort([target * (1 - bounds), target * (1 + bounds)])
            Lcon = FixSumModesLambda(
                eq=desc_eq,
                sum_weights=sum_weights,
                modes=modes,
                bounds=(bounds_array[0], bounds_array[1]),
            )
        Lconstraints += (Lcon,)

    return Rconstraints, Zconstraints, Lconstraints


def make_RZ_cons_2nd_order(qsc, desc_eq, N=None, fix_lambda=False, bounds=False):
    """Make the second order NAE constraints for a DESC equilibrium.

    Parameters
    ----------
        qsc (Qsc): pyQsc Qsc object to use as the NAE constraints on the DESC eq
        desc_eq (Equilibrium): desc equilibrium to constrain
        fix_lambda : bool, default False
            whether to include first order constraints to fix the O(rho) behavior
            of lambda. Defaults to False.
        bounds : float or False
        If not False, uses bounds on the NAE constraints instead
            of exact targets. The float is the ratio of the coefficient
            magnitude to use for the bounds, e.g. (coeff*(1-ratio),coeff*(1+ratio)

    Returns
    -------
        Rconstraints tuple: tuple of FixSumModesR constraints corresponding to
         constraining the O(rho^2) DESC coefficients,
         to be used in constraining a DESC equilibrium solve
        Zconstraints tuple: tuple of FixSumModesZ constraints corresponding to
         constraining the O(rho^2) DESC coefficients,
         to be used in constraining a DESC equilibrium solve
    """
    Rconstraints = ()
    Zconstraints = ()

    coeffs, bases = _calc_2nd_order_NAE_coeffs(qsc, desc_eq, N=N)
    Rconstraints, Zconstraints, Lconstraints = _calc_2nd_order_constraints(
        qsc, desc_eq, coeffs, bases, fix_lambda=fix_lambda, bounds=bounds
    )

    return Rconstraints + Zconstraints + Lconstraints<|MERGE_RESOLUTION|>--- conflicted
+++ resolved
@@ -179,10 +179,6 @@
         k_dot_Z - k_dot_phi * dZ0_dphi / R0
     )
 
-<<<<<<< HEAD
-    L_1_1 = qsc.iota * (X1c * (k_dot_phi) + Y1c * (tau_dot_phi)) / R0
-    L_1_neg1 = qsc.iota * (X1s * (k_dot_phi) + Y1s * (tau_dot_phi)) / R0
-=======
     # from integrating eqn A20 in
     # Constructing stellarators with quasisymmetry to high order 2019
     #  Landreman and Sengupta
@@ -190,7 +186,6 @@
     nu_0_p_plus_1 = qsc.B0 / qsc.G0 * qsc.d_l_d_phi
     L_1_1 = qsc.iota * (X1c * (k_dot_phi) + Y1c * (tau_dot_phi)) / R0 * nu_0_p_plus_1
     L_1_neg1 = qsc.iota * (X1s * (k_dot_phi) + Y1s * (tau_dot_phi)) / R0 * nu_0_p_plus_1
->>>>>>> 71a4856b
 
     nfp = qsc.nfp
     if desc_eq.sym:
