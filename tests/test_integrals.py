"""Test integration algorithms."""

from functools import partial

import numpy as np
import pytest
from jax import grad
from matplotlib import pyplot as plt
from numpy.polynomial.chebyshev import chebinterpolate, chebroots
from numpy.polynomial.legendre import leggauss
from scipy import integrate
from scipy.interpolate import CubicHermiteSpline
from scipy.special import ellipe, ellipkm1
from tests.test_interp_utils import _f_1d, _f_1d_nyquist_freq
from tests.test_plotting import tol_1d

from desc.backend import jnp, vmap
from desc.basis import FourierZernikeBasis
from desc.equilibrium import Equilibrium
from desc.equilibrium.coords import get_rtz_grid
from desc.examples import get
from desc.grid import ConcentricGrid, Grid, LinearGrid, QuadratureGrid
from desc.integrals import (
    Bounce1D,
    Bounce2D,
    DFTInterpolator,
    FFTInterpolator,
    line_integrals,
    singular_integral,
    surface_averages,
    surface_integrals,
    surface_integrals_transform,
    surface_max,
    surface_min,
    surface_variance,
    virtual_casing_biot_savart,
)
from desc.integrals._bounce_utils import (
    _get_extrema,
    bounce_points,
    interp_to_argmin,
    interp_to_argmin_hard,
)
from desc.integrals._interp_utils import fourier_pts
from desc.integrals._quad_utils import (
    automorphism_sin,
    bijection_from_disc,
    chebgauss1,
    chebgauss2,
    get_quadrature,
    grad_automorphism_sin,
    grad_bijection_from_disc,
    leggauss_lob,
    tanh_sinh,
)
<<<<<<< HEAD
from desc.integrals.singularities import (
    _get_quadrature_nodes,
    compute_dPhi_dn,
    compute_Phi_mn,
)
=======
from desc.integrals.basis import FourierChebyshevSeries
from desc.integrals.singularities import _get_quadrature_nodes
>>>>>>> 0e1fdb9c
from desc.integrals.surface_integral import _get_grid_surface
from desc.magnetic_fields import ToroidalMagneticField
from desc.transform import Transform
from desc.utils import dot, errorif, safediv


class TestSurfaceIntegral:
    """Tests for non-singular surface integrals."""

    # arbitrary choice
    L = 5
    M = 5
    N = 2
    NFP = 3

    @staticmethod
    def _surface_integrals(grid, q=np.array([1.0]), surface_label="rho"):
        """Compute a surface integral for each surface in the grid."""
        _, _, spacing, has_endpoint_dupe, _ = _get_grid_surface(
            grid, grid.get_label(surface_label)
        )
        weights = (spacing.prod(axis=1) * np.nan_to_num(q).T).T
        surfaces = {}
        nodes = grid.nodes[:, {"rho": 0, "theta": 1, "zeta": 2}[surface_label]]
        for grid_row_idx, surface_label_value in enumerate(nodes):
            surfaces.setdefault(surface_label_value, []).append(grid_row_idx)
        integrals = [weights[surfaces[key]].sum(axis=0) for key in sorted(surfaces)]
        if has_endpoint_dupe:
            integrals[0] = integrals[-1] = integrals[0] + integrals[-1]
        return np.asarray(integrals)

    @pytest.mark.unit
    def test_unknown_unique_grid_integral(self):
        """Test that averages are invariant to whether grids have unique_idx."""
        lg = LinearGrid(L=self.L, M=self.M, N=self.N, NFP=self.NFP, endpoint=False)
        q = np.arange(lg.num_nodes) ** 2
        result = surface_integrals(lg, q, surface_label="rho")
        del lg._unique_rho_idx
        np.testing.assert_allclose(
            surface_integrals(lg, q, surface_label="rho"), result
        )
        result = surface_averages(lg, q, surface_label="theta")
        del lg._unique_poloidal_idx
        np.testing.assert_allclose(
            surface_averages(lg, q, surface_label="theta"), result
        )
        result = surface_variance(lg, q, surface_label="zeta")
        del lg._unique_zeta_idx
        np.testing.assert_allclose(
            surface_variance(lg, q, surface_label="zeta"), result
        )

    @pytest.mark.unit
    def test_surface_integrals_transform(self):
        """Test surface integral of a kernel function."""

        def test(surface_label, grid):
            ints = np.arange(grid.num_nodes)
            # better to test when all elements have the same sign
            q = np.abs(np.outer(np.cos(ints), np.sin(ints)))
            # This q represents the kernel function
            # K_{u_1} = |cos(x(u_1, u_2, u_3)) * sin(x(u_4, u_5, u_6))|
            # The first dimension of q varies the domain u_1, u_2, and u_3
            # and the second dimension varies the codomain u_4, u_5, u_6.
            integrals = surface_integrals_transform(grid, surface_label)(q)
            unique_size = {
                "rho": grid.num_rho,
                "theta": grid.num_theta,
                "zeta": grid.num_zeta,
            }[surface_label]
            assert integrals.shape == (unique_size, grid.num_nodes), surface_label

            desired = self._surface_integrals(grid, q, surface_label)
            np.testing.assert_allclose(integrals, desired, err_msg=surface_label)

        cg = ConcentricGrid(L=self.L, M=self.M, N=self.N, sym=True, NFP=self.NFP)
        lg = LinearGrid(
            L=self.L, M=self.M, N=self.N, sym=True, NFP=self.NFP, endpoint=True
        )
        test("rho", cg)
        test("theta", lg)
        test("zeta", cg)

    @pytest.mark.unit
    def test_surface_averages_vector_functions(self):
        """Test surface averages of vector-valued, function-valued integrands."""

        def test(surface_label, grid):
            g_size = grid.num_nodes  # not a choice; required
            f_size = g_size // 10 + (g_size < 10)
            # arbitrary choice, but f_size != v_size != g_size is better to test
            v_size = g_size // 20 + (g_size < 20)
            g = np.cos(np.arange(g_size))
            fv = np.sin(np.arange(f_size * v_size).reshape(f_size, v_size))
            # better to test when all elements have the same sign
            q = np.abs(np.einsum("g,fv->gfv", g, fv))
            sqrt_g = np.arange(g_size).astype(float)

            averages = surface_averages(grid, q, sqrt_g, surface_label)
            assert averages.shape == q.shape == (g_size, f_size, v_size), surface_label

            desired = (
                self._surface_integrals(grid, (sqrt_g * q.T).T, surface_label).T
                / self._surface_integrals(grid, sqrt_g, surface_label)
            ).T
            np.testing.assert_allclose(
                grid.compress(averages, surface_label), desired, err_msg=surface_label
            )

        cg = ConcentricGrid(L=self.L, M=self.M, N=self.N, sym=True, NFP=self.NFP)
        lg = LinearGrid(
            L=self.L, M=self.M, N=self.N, sym=True, NFP=self.NFP, endpoint=True
        )
        test("rho", cg)
        test("theta", lg)
        test("zeta", cg)

    @pytest.mark.unit
    def test_surface_area(self):
        """Test that surface_integrals(ds) is 4π² for rho, 2pi for theta, zeta.

        This test should ensure that surfaces have the correct area on grids
        constructed by specifying L, M, N and by specifying an array of nodes.
        Each test should also be done on grids with duplicate nodes
        (e.g. endpoint=True) and grids with symmetry.
        """

        def test(surface_label, grid):
            areas = surface_integrals(
                grid, surface_label=surface_label, expand_out=False
            )
            correct_area = 4 * np.pi**2 if surface_label == "rho" else 2 * np.pi
            np.testing.assert_allclose(areas, correct_area, err_msg=surface_label)

        lg = LinearGrid(
            L=self.L, M=self.M, N=self.N, NFP=self.NFP, sym=False, endpoint=False
        )
        lg_sym = LinearGrid(
            L=self.L, M=self.M, N=self.N, NFP=self.NFP, sym=True, endpoint=False
        )
        lg_endpoint = LinearGrid(
            L=self.L, M=self.M, N=self.N, NFP=self.NFP, sym=False, endpoint=True
        )
        lg_sym_endpoint = LinearGrid(
            L=self.L, M=self.M, N=self.N, NFP=self.NFP, sym=True, endpoint=True
        )
        rho = np.linspace(1, 0, self.L)[::-1]
        theta = np.linspace(0, 2 * np.pi, self.M, endpoint=False)
        theta_endpoint = np.linspace(0, 2 * np.pi, self.M, endpoint=True)
        zeta = np.linspace(0, 2 * np.pi / self.NFP, self.N, endpoint=False)
        zeta_endpoint = np.linspace(0, 2 * np.pi / self.NFP, self.N, endpoint=True)
        lg_2 = LinearGrid(
            rho=rho, theta=theta, zeta=zeta, NFP=self.NFP, sym=False, endpoint=False
        )
        lg_2_sym = LinearGrid(
            rho=rho, theta=theta, zeta=zeta, NFP=self.NFP, sym=True, endpoint=False
        )
        lg_2_endpoint = LinearGrid(
            rho=rho,
            theta=theta_endpoint,
            zeta=zeta_endpoint,
            NFP=self.NFP,
            sym=False,
            endpoint=True,
        )
        lg_2_sym_endpoint = LinearGrid(
            rho=rho,
            theta=theta_endpoint,
            zeta=zeta_endpoint,
            NFP=self.NFP,
            sym=True,
            endpoint=True,
        )
        cg = ConcentricGrid(L=self.L, M=self.M, N=self.N, NFP=self.NFP, sym=False)
        cg_sym = ConcentricGrid(L=self.L, M=self.M, N=self.N, NFP=self.NFP, sym=True)

        for label in ("rho", "theta", "zeta"):
            test(label, lg)
            test(label, lg_sym)
            test(label, lg_endpoint)
            test(label, lg_sym_endpoint)
            test(label, lg_2)
            test(label, lg_2_sym)
            test(label, lg_2_endpoint)
            test(label, lg_2_sym_endpoint)
            if label != "theta":
                # theta integrals are poorly defined on concentric grids
                test(label, cg)
                test(label, cg_sym)

    @pytest.mark.unit
    def test_line_length(self):
        """Test that line_integrals(dl) is 1 for rho, 2π for theta, zeta.

        This test should ensure that lines have the correct length on grids
        constructed by specifying L, M, N and by specifying an array of nodes.
        """

        def test(grid):
            if not isinstance(grid, ConcentricGrid):
                for theta_val in grid.nodes[grid.unique_theta_idx, 1]:
                    result = line_integrals(
                        grid,
                        line_label="rho",
                        fix_surface=("theta", theta_val),
                        expand_out=False,
                    )
                    np.testing.assert_allclose(result, 1)
                for rho_val in grid.nodes[grid.unique_rho_idx, 0]:
                    result = line_integrals(
                        grid,
                        line_label="zeta",
                        fix_surface=("rho", rho_val),
                        expand_out=False,
                    )
                    np.testing.assert_allclose(result, 2 * np.pi)
            for zeta_val in grid.nodes[grid.unique_zeta_idx, 2]:
                result = line_integrals(
                    grid,
                    line_label="theta",
                    fix_surface=("zeta", zeta_val),
                    expand_out=False,
                )
                np.testing.assert_allclose(result, 2 * np.pi)

        lg = LinearGrid(L=self.L, M=self.M, N=self.N, NFP=self.NFP, sym=False)
        lg_sym = LinearGrid(L=self.L, M=self.M, N=self.N, NFP=self.NFP, sym=True)
        rho = np.linspace(1, 0, self.L)[::-1]
        theta = np.linspace(0, 2 * np.pi, self.M, endpoint=False)
        zeta = np.linspace(0, 2 * np.pi / self.NFP, self.N, endpoint=False)
        lg_2 = LinearGrid(rho=rho, theta=theta, zeta=zeta, NFP=self.NFP, sym=False)
        lg_2_sym = LinearGrid(rho=rho, theta=theta, zeta=zeta, NFP=self.NFP, sym=True)
        cg = ConcentricGrid(L=self.L, M=self.M, N=self.N, NFP=self.NFP, sym=False)
        cg_sym = ConcentricGrid(L=self.L, M=self.M, N=self.N, NFP=self.NFP, sym=True)

        test(lg)
        test(lg_sym)
        test(lg_2)
        test(lg_2_sym)
        test(cg)
        test(cg_sym)

    @pytest.mark.unit
    def test_surface_averages_identity_op(self):
        """Test flux surface averages of surface functions are identity operations."""
        eq = get("W7-X")
        with pytest.warns(UserWarning, match="Reducing radial"):
            eq.change_resolution(3, 3, 3, 6, 6, 6)
        grid = ConcentricGrid(L=self.L, M=self.M, N=self.N, NFP=eq.NFP, sym=eq.sym)
        data = eq.compute(["p", "sqrt(g)"], grid=grid)
        pressure_average = surface_averages(grid, data["p"], data["sqrt(g)"])
        np.testing.assert_allclose(data["p"], pressure_average)

    @pytest.mark.unit
    def test_surface_averages_homomorphism(self):
        """Test flux surface averages of surface functions are additive homomorphisms.

        Meaning average(a + b) = average(a) + average(b).
        """
        eq = get("W7-X")
        with pytest.warns(UserWarning, match="Reducing radial"):
            eq.change_resolution(3, 3, 3, 6, 6, 6)
        grid = ConcentricGrid(L=self.L, M=self.M, N=self.N, NFP=eq.NFP, sym=eq.sym)
        data = eq.compute(["|B|", "|B|_t", "sqrt(g)"], grid=grid)
        a = surface_averages(grid, data["|B|"], data["sqrt(g)"])
        b = surface_averages(grid, data["|B|_t"], data["sqrt(g)"])
        a_plus_b = surface_averages(grid, data["|B|"] + data["|B|_t"], data["sqrt(g)"])
        np.testing.assert_allclose(a_plus_b, a + b)

    @pytest.mark.unit
    def test_surface_integrals_against_shortcut(self):
        """Test integration against less general methods."""
        grid = ConcentricGrid(L=self.L, M=self.M, N=self.N, NFP=self.NFP)
        ds = grid.spacing[:, :2].prod(axis=-1)
        # something arbitrary that will give different sum across surfaces
        q = np.arange(grid.num_nodes) ** 2
        # The predefined grids sort nodes in zeta surface chunks.
        # To compute a quantity local to a surface, we can reshape it into zeta
        # surface chunks and compute across the chunks.
        result = grid.expand(
            (ds * q).reshape((grid.num_zeta, -1)).sum(axis=-1),
            surface_label="zeta",
        )
        np.testing.assert_allclose(
            surface_integrals(grid, q, surface_label="zeta"),
            desired=result,
        )

    @pytest.mark.unit
    def test_surface_averages_against_shortcut(self):
        """Test averaging against less general methods."""
        # test on zeta surfaces
        grid = LinearGrid(L=self.L, M=self.M, N=self.N, NFP=self.NFP)
        # something arbitrary that will give different average across surfaces
        q = np.arange(grid.num_nodes) ** 2
        # The predefined grids sort nodes in zeta surface chunks.
        # To compute a quantity local to a surface, we can reshape it into zeta
        # surface chunks and compute across the chunks.
        mean = grid.expand(
            q.reshape((grid.num_zeta, -1)).mean(axis=-1),
            surface_label="zeta",
        )
        # number of nodes per surface
        n = grid.num_rho * grid.num_theta
        np.testing.assert_allclose(np.bincount(grid.inverse_zeta_idx), desired=n)
        ds = grid.spacing[:, :2].prod(axis=-1)
        np.testing.assert_allclose(
            surface_integrals(grid, q / ds, surface_label="zeta") / n,
            desired=mean,
        )
        np.testing.assert_allclose(
            surface_averages(grid, q, surface_label="zeta"),
            desired=mean,
        )

        # test on grids with a single rho surface
        eq = get("W7-X")
        with pytest.warns(UserWarning, match="Reducing radial"):
            eq.change_resolution(3, 3, 3, 6, 6, 6)
        rho = np.array((1 - 1e-4) * np.random.default_rng().random() + 1e-4)
        grid = LinearGrid(rho=rho, M=eq.M_grid, N=eq.N_grid, NFP=eq.NFP, sym=eq.sym)
        data = eq.compute(["|B|", "sqrt(g)"], grid=grid)
        np.testing.assert_allclose(
            surface_averages(grid, data["|B|"], data["sqrt(g)"]),
            np.mean(data["sqrt(g)"] * data["|B|"]) / np.mean(data["sqrt(g)"]),
            err_msg="average with sqrt(g) fail",
        )
        np.testing.assert_allclose(
            surface_averages(grid, data["|B|"]),
            np.mean(data["|B|"]),
            err_msg="average without sqrt(g) fail",
        )

    @pytest.mark.unit
    def test_symmetry_surface_average_1(self):
        """Test surface average of a symmetric function."""

        def test(grid):
            r = grid.nodes[:, 0]
            t = grid.nodes[:, 1]
            z = grid.nodes[:, 2] * grid.NFP
            true_surface_avg = 5
            function_of_rho = 1 / (r + 0.35)
            f = (
                true_surface_avg
                + np.cos(t)
                - 0.5 * np.cos(z)
                + 3 * np.cos(t) * np.cos(z) ** 2
                - 2 * np.sin(z) * np.sin(t)
            ) * function_of_rho
            np.testing.assert_allclose(
                surface_averages(grid, f),
                true_surface_avg * function_of_rho,
                rtol=1e-15,
                err_msg=type(grid),
            )

        # these tests should be run on relatively low resolution grids,
        # or at least low enough so that the asymmetric spacing test fails
        L = [3, 3, 5, 3]
        M = [3, 6, 5, 7]
        N = [2, 2, 2, 2]
        NFP = [5, 3, 5, 3]
        sym = np.array([True, True, False, False])
        # to test code not tested on grids made with M=.
        even_number = 4
        n_theta = even_number - sym

        # asymmetric spacing
        with pytest.raises(AssertionError):
            theta = 2 * np.pi * np.array([t**2 for t in np.linspace(0, 1, max(M))])
            test(LinearGrid(L=max(L), theta=theta, N=max(N), sym=False))

        for i in range(len(L)):
            test(LinearGrid(L=L[i], M=M[i], N=N[i], NFP=NFP[i], sym=sym[i]))
            test(LinearGrid(L=L[i], theta=n_theta[i], N=N[i], NFP=NFP[i], sym=sym[i]))
            test(
                LinearGrid(
                    L=L[i],
                    theta=np.linspace(0, 2 * np.pi, n_theta[i]),
                    N=N[i],
                    NFP=NFP[i],
                    sym=sym[i],
                )
            )
            test(
                LinearGrid(
                    L=L[i],
                    theta=np.linspace(0, 2 * np.pi, n_theta[i] + 1),
                    N=N[i],
                    NFP=NFP[i],
                    sym=sym[i],
                )
            )
            test(QuadratureGrid(L=L[i], M=M[i], N=N[i], NFP=NFP[i]))
            test(ConcentricGrid(L=L[i], M=M[i], N=N[i], NFP=NFP[i], sym=sym[i]))
            # nonuniform spacing when sym is False, but spacing is still symmetric
            test(
                LinearGrid(
                    L=L[i],
                    theta=np.linspace(0, np.pi, n_theta[i]),
                    N=N[i],
                    NFP=NFP[i],
                    sym=sym[i],
                )
            )
            test(
                LinearGrid(
                    L=L[i],
                    theta=np.linspace(0, np.pi, n_theta[i] + 1),
                    N=N[i],
                    NFP=NFP[i],
                    sym=sym[i],
                )
            )

    @pytest.mark.unit
    def test_symmetry_surface_average_2(self):
        """Tests that surface averages are correct using specified basis."""

        def test(grid, basis, true_avg=1):
            transform = Transform(grid, basis)

            # random data with specified average on each surface
            coeffs = np.random.rand(basis.num_modes)
            coeffs[np.all(basis.modes[:, 1:] == [0, 0], axis=1)] = 0
            coeffs[np.all(basis.modes == [0, 0, 0], axis=1)] = true_avg

            # compute average for each surface in grid
            values = transform.transform(coeffs)
            numerical_avg = surface_averages(grid, values, expand_out=False)
            np.testing.assert_allclose(
                # values closest to axis are never accurate enough
                numerical_avg[isinstance(grid, ConcentricGrid) :],
                true_avg,
                err_msg=str(type(grid)) + " " + str(grid.sym),
            )

        M = 5
        M_grid = 13
        test(
            QuadratureGrid(L=M_grid, M=M_grid, N=0), FourierZernikeBasis(L=M, M=M, N=0)
        )
        test(
            LinearGrid(L=M_grid, M=M_grid, N=0, sym=True),
            FourierZernikeBasis(L=M, M=M, N=0, sym="cos"),
        )
        test(
            ConcentricGrid(L=M_grid, M=M_grid, N=0), FourierZernikeBasis(L=M, M=M, N=0)
        )
        test(
            ConcentricGrid(L=M_grid, M=M_grid, N=0, sym=True),
            FourierZernikeBasis(L=M, M=M, N=0, sym="cos"),
        )

    @pytest.mark.unit
    def test_surface_variance(self):
        """Test correctness of variance against less general methods."""
        grid = LinearGrid(L=self.L, M=self.M, N=self.N, NFP=self.NFP)
        # something arbitrary that will give different variance across surfaces
        q = np.arange(grid.num_nodes) ** 2

        # Test weighted sample variance with different weights.
        # positive weights to prevent cancellations that may hide implementation error
        weights = np.cos(q) * np.sin(q) + 5
        biased = surface_variance(
            grid, q, weights, bias=True, surface_label="zeta", expand_out=False
        )
        unbiased = surface_variance(
            grid, q, weights, surface_label="zeta", expand_out=False
        )
        # The predefined grids sort nodes in zeta surface chunks.
        # To compute a quantity local to a surface, we can reshape it into zeta
        # surface chunks and compute across the chunks.
        chunks = q.reshape((grid.num_zeta, -1))
        # The ds weights are built into the surface variance function.
        # So weights for np.cov should be ds * weights. Since ds is constant on
        # LinearGrid, we need to get the same result if we don't multiply by ds.
        weights = weights.reshape((grid.num_zeta, -1))
        for i in range(grid.num_zeta):
            np.testing.assert_allclose(
                biased[i],
                desired=np.cov(chunks[i], bias=True, aweights=weights[i]),
            )
            np.testing.assert_allclose(
                unbiased[i],
                desired=np.cov(chunks[i], aweights=weights[i]),
            )

        # Test weighted sample variance converges to unweighted sample variance
        # when all weights are equal.
        chunks = grid.expand(chunks, surface_label="zeta")
        np.testing.assert_allclose(
            surface_variance(grid, q, np.e, bias=True, surface_label="zeta"),
            desired=chunks.var(axis=-1),
        )
        np.testing.assert_allclose(
            surface_variance(grid, q, np.e, surface_label="zeta"),
            desired=chunks.var(axis=-1, ddof=1),
        )

    @pytest.mark.unit
    def test_surface_min_max(self):
        """Test the surface_min and surface_max functions."""
        for grid_type in [LinearGrid, QuadratureGrid, ConcentricGrid]:
            grid = grid_type(L=self.L, M=self.M, N=self.N, NFP=self.NFP)
            rho = grid.nodes[:, 0]
            theta = grid.nodes[:, 1]
            zeta = grid.nodes[:, 2]
            # Make up an arbitrary function of the coordinates:
            B = (
                1.7
                + 0.4 * rho * np.cos(theta)
                + 0.8 * rho * rho * np.cos(2 * theta - 3 * zeta)
            )
            Bmax_alt = np.zeros(grid.num_rho)
            Bmin_alt = np.zeros(grid.num_rho)
            for j in range(grid.num_rho):
                mask = grid.inverse_rho_idx == j
                Bmax_alt[j] = np.max(B[mask])
                Bmin_alt[j] = np.min(B[mask])
            np.testing.assert_allclose(Bmax_alt, grid.compress(surface_max(grid, B)))
            np.testing.assert_allclose(Bmin_alt, grid.compress(surface_min(grid, B)))


class TestSingularities:
    """Tests for high order singular integration.

    Hyperparams from Dhairya for greens ID test:

     M  q  Nu Nv   N=Nu*Nv    error
    13 10  15 13       195 0.246547
    13 10  30 13       390 0.0313301
    13 12  45 13       585 0.0022925
    13 12  60 13       780 0.00024359
    13 12  75 13       975 1.97686e-05
    19 16  90 19      1710 1.2541e-05
    19 16 105 19      1995 2.91152e-06
    19 18 120 19      2280 7.03463e-07
    19 18 135 19      2565 1.60672e-07
    25 20 150 25      3750 7.59613e-09
    31 22 210 31      6510 1.04357e-09
    37 24 240 37      8880 1.80728e-11
    43 28 300 43     12900 2.14129e-12

    """

    @pytest.mark.unit
    def test_singular_integral_greens_id(self):
        """Test high order singular integration using greens identity.

        Any harmonic function can be represented as the sum of a single layer and double
        layer potential:

        Φ(r) = -1/2π ∫ Φ(r) n⋅(r-r')/|r-r'|³ da + 1/2π ∫ dΦ/dn 1/|r-r'| da

        If we choose Φ(r) == 1, then we get

        1 + 1/2π ∫ n⋅(r-r')/|r-r'|³ da = 0

        So we integrate the kernel n⋅(r-r')/|r-r'|³ and can benchmark the residual.

        """
        eq = Equilibrium()
        Nv = np.array([30, 45, 60, 90, 120, 150, 240])
        Nu = np.array([13, 13, 13, 19, 19, 25, 37])
        ss = np.array([13, 13, 13, 19, 19, 25, 37])
        qs = np.array([10, 12, 12, 16, 18, 20, 24])
        es = np.array([0.4, 2e-2, 3e-3, 5e-5, 4e-6, 1e-6, 1e-9])
        eval_grid = LinearGrid(M=5, N=6, NFP=eq.NFP)

        for i, (m, n) in enumerate(zip(Nu, Nv)):
            source_grid = LinearGrid(M=m // 2, N=n // 2, NFP=eq.NFP)
            source_data = eq.compute(
                ["R", "Z", "phi", "e^rho", "|e_theta x e_zeta|"], grid=source_grid
            )
            eval_data = eq.compute(
                ["R", "Z", "phi", "e^rho", "|e_theta x e_zeta|"], grid=eval_grid
            )
            s = ss[i]
            q = qs[i]
            interpolator = FFTInterpolator(eval_grid, source_grid, s, q)

            err = singular_integral(
                eval_data,
                source_data,
                "nr_over_r3",
                interpolator,
                loop=True,
            )
            np.testing.assert_array_less(np.abs(2 * np.pi + err), es[i])

    @pytest.mark.unit
    def test_singular_integral_vac_estell(self):
        """Test calculating Bplasma for vacuum estell, which should be near 0."""
        eq = get("ESTELL")
        eval_grid = LinearGrid(M=8, N=8, NFP=eq.NFP)

        source_grid = LinearGrid(M=18, N=18, NFP=eq.NFP)

        keys = [
            "K_vc",
            "B",
            "|B|^2",
            "R",
            "phi",
            "Z",
            "e^rho",
            "n_rho",
            "|e_theta x e_zeta|",
        ]

        source_data = eq.compute(keys, grid=source_grid)
        eval_data = eq.compute(keys, grid=eval_grid)

        k = min(source_grid.num_theta, source_grid.num_zeta)
        s = k // 2 + int(np.sqrt(k))
        q = k // 2 + int(np.sqrt(k))

        interpolator = FFTInterpolator(eval_grid, source_grid, s, q)
        Bplasma = virtual_casing_biot_savart(
            eval_data,
            source_data,
            interpolator,
            loop=True,
        )
        # need extra factor of B/2 bc we're evaluating on plasma surface
        Bplasma += eval_data["B"] / 2
        Bplasma = np.linalg.norm(Bplasma, axis=-1)
        # scale by total field magnitude
        B = Bplasma / np.mean(np.linalg.norm(eval_data["B"], axis=-1))
        # this isn't a perfect vacuum equilibrium (|J| ~ 1e3 A/m^2), so increasing
        # resolution of singular integral won't really make Bplasma less.
        np.testing.assert_array_less(B, 0.05)

    @pytest.mark.unit
    def test_biest_interpolators(self):
        """Test that FFT and DFT interpolation gives same result for standard grids."""
        sgrid = LinearGrid(0, 5, 6)
        egrid = LinearGrid(0, 4, 7)
        s = 3
        q = 4
        r, w, dr, dw = _get_quadrature_nodes(q)
        interp1 = FFTInterpolator(egrid, sgrid, s, q)
        interp2 = DFTInterpolator(egrid, sgrid, s, q)

        f = lambda t, z: np.sin(4 * t) + np.cos(3 * z)

        source_dtheta = sgrid.spacing[:, 1]
        source_dzeta = sgrid.spacing[:, 2] / sgrid.NFP
        source_theta = sgrid.nodes[:, 1]
        source_zeta = sgrid.nodes[:, 2]
        eval_theta = egrid.nodes[:, 1]
        eval_zeta = egrid.nodes[:, 2]

        h_t = np.mean(source_dtheta)
        h_z = np.mean(source_dzeta)

        for i in range(len(r)):
            dt = s / 2 * h_t * r[i] * np.sin(w[i])
            dz = s / 2 * h_z * r[i] * np.cos(w[i])
            theta_i = eval_theta + dt
            zeta_i = eval_zeta + dz
            ff = f(theta_i, zeta_i)

            g1 = interp1(f(source_theta, source_zeta), i)
            g2 = interp2(f(source_theta, source_zeta), i)
            np.testing.assert_allclose(g1, g2)
            np.testing.assert_allclose(g1, ff)

    @pytest.mark.unit
    @pytest.mark.mpl_image_compare(remove_text=False, tolerance=tol_1d)
    @pytest.mark.parametrize("eq", [get("DSHAPE"), get("ESTELL")])
    def test_laplace_bdotn(self, eq):
        """Test that Laplace solution satisfies boundary condition."""
        MN = 40
        src_grid = LinearGrid(M=MN, N=MN, sym=False, NFP=eq.NFP)
        data = eq.compute(["G", "R0"], grid=src_grid)

        def test(G):
            B0 = ToroidalMagneticField(B0=G / data["R0"], R0=data["R0"])
            B0n, _ = B0.compute_Bnormal(
                eq.surface, eval_grid=src_grid, source_grid=src_grid
            )
            Phi_mn, Phi_transform = compute_Phi_mn(
                eq=eq, B0n=B0n, source_grid=src_grid, Phi_N=max(eq.N, 1)
            )
            evl_grid = Phi_transform.grid
            dPhi_dn = compute_dPhi_dn(
                eq=eq,
                eval_grid=evl_grid,
                source_grid=src_grid,
                Phi_mn=Phi_mn,
                basis=Phi_transform.basis,
            )
            B0n, _ = B0.compute_Bnormal(
                eq.surface, eval_grid=evl_grid, source_grid=src_grid
            )

            # Get data as function of theta, zeta on the only flux surface (LCFS).
            Bn = evl_grid.meshgrid_reshape(B0n + dPhi_dn, "rtz")[0]
            theta = evl_grid.meshgrid_reshape(evl_grid.nodes[:, 1], "rtz")[0]
            zeta = evl_grid.meshgrid_reshape(evl_grid.nodes[:, 2], "rtz")[0]

            fig, ax = plt.subplots()
            contour = ax.contourf(theta, zeta, Bn)
            ax.set_title(r"$(\nabla \Phi + B_0) \cdot n$ on $\partial D$")
            fig.colorbar(contour, ax=ax)
            # FIXME: Doesn't pass unless G = 0 for stellarators.
            try:
                np.testing.assert_allclose(B0n + dPhi_dn, 0, err_msg=f"G = {G}")
            except AssertionError as e:
                print(e)
            return fig, ax

        test(0)
        fig, ax = test(src_grid.compress(data["G"])[-1])
        return fig


class TestBouncePoints:
    """Test that bounce points are computed correctly."""

    @staticmethod
    def _cheb_intersect(cheb, k):
        cheb = cheb.copy()
        cheb[0] = cheb[0] - k
        roots = chebroots(cheb)
        intersect = roots[np.logical_and(np.isreal(roots), np.abs(roots.real) < 1)].real
        return intersect

    @staticmethod
    def filter(z1, z2):
        """Remove bounce points whose integrals have zero measure."""
        mask = (z1 - z2) != 0.0
        return z1[mask], z2[mask]

    @pytest.mark.unit
    def test_z1_first(self):
        """Case where straight line through first two intersects is in epigraph."""
        start = np.pi / 3
        end = 6 * np.pi
        knots = np.linspace(start, end, 5)
        B = CubicHermiteSpline(knots, np.cos(knots), -np.sin(knots))
        pitch_inv = 0.5
        intersect = B.solve(pitch_inv, extrapolate=False)
        z1, z2 = bounce_points(
            pitch_inv, knots, B.c.T, B.derivative().c.T, check=True, include_knots=True
        )
        z1, z2 = TestBouncePoints.filter(z1, z2)
        assert z1.size and z2.size
        np.testing.assert_allclose(z1, intersect[0::2])
        np.testing.assert_allclose(z2, intersect[1::2])

    @pytest.mark.unit
    def test_z2_first(self):
        """Case where straight line through first two intersects is in hypograph."""
        start = -3 * np.pi
        end = -start
        k = np.linspace(start, end, 5)
        B = CubicHermiteSpline(k, np.cos(k), -np.sin(k))
        pitch_inv = 0.5
        intersect = B.solve(pitch_inv, extrapolate=False)
        z1, z2 = bounce_points(
            pitch_inv, k, B.c.T, B.derivative().c.T, check=True, include_knots=True
        )
        z1, z2 = TestBouncePoints.filter(z1, z2)
        assert z1.size and z2.size
        np.testing.assert_allclose(z1, intersect[1:-1:2])
        np.testing.assert_allclose(z2, intersect[0::2][1:])

    @pytest.mark.unit
    def test_z1_before_extrema(self):
        """Case where local maximum is the shared intersect between two wells."""
        # To make sure both regions in epigraph left and right of extrema are
        # integrated over.
        start = -np.pi
        end = -2 * start
        k = np.linspace(start, end, 5)
        B = CubicHermiteSpline(
            k, np.cos(k) + 2 * np.sin(-2 * k), -np.sin(k) - 4 * np.cos(-2 * k)
        )
        dB_dz = B.derivative()
        pitch_inv = B(dB_dz.roots(extrapolate=False))[3] - 1e-13
        z1, z2 = bounce_points(
            pitch_inv, k, B.c.T, dB_dz.c.T, check=True, include_knots=True
        )
        z1, z2 = TestBouncePoints.filter(z1, z2)
        assert z1.size and z2.size
        intersect = B.solve(pitch_inv, extrapolate=False)
        np.testing.assert_allclose(z1[1], 1.982767, rtol=1e-6)
        np.testing.assert_allclose(z1, intersect[[1, 2]], rtol=1e-6)
        # intersect array could not resolve double root as single at index 2,3
        np.testing.assert_allclose(intersect[2], intersect[3], rtol=1e-6)
        np.testing.assert_allclose(z2, intersect[[3, 4]], rtol=1e-6)

    @pytest.mark.unit
    def test_z2_before_extrema(self):
        """Case where local minimum is the shared intersect between two wells."""
        # To make sure both regions in hypograph left and right of extrema are not
        # integrated over.
        start = -1.2 * np.pi
        end = -2 * start
        k = np.linspace(start, end, 7)
        B = CubicHermiteSpline(
            k,
            np.cos(k) + 2 * np.sin(-2 * k) + k / 4,
            -np.sin(k) - 4 * np.cos(-2 * k) + 1 / 4,
        )
        dB_dz = B.derivative()
        pitch_inv = B(dB_dz.roots(extrapolate=False))[2]
        z1, z2 = bounce_points(
            pitch_inv, k, B.c.T, dB_dz.c.T, check=True, include_knots=True
        )
        z1, z2 = TestBouncePoints.filter(z1, z2)
        assert z1.size and z2.size
        intersect = B.solve(pitch_inv, extrapolate=False)
        np.testing.assert_allclose(z1, intersect[[0, -2]])
        np.testing.assert_allclose(z2, intersect[[1, -1]])

    @pytest.mark.unit
    def test_extrema_first_and_before_z1(self):
        """Case where first intersect is extrema and second enters epigraph."""
        # To make sure we don't perform integral between first pair of intersects.
        start = -1.2 * np.pi
        end = -2 * start
        k = np.linspace(start, end, 7)
        B = CubicHermiteSpline(
            k,
            np.cos(k) + 2 * np.sin(-2 * k) + k / 20,
            -np.sin(k) - 4 * np.cos(-2 * k) + 1 / 20,
        )
        dB_dz = B.derivative()
        pitch_inv = B(dB_dz.roots(extrapolate=False))[2] + 1e-13
        z1, z2 = bounce_points(
            pitch_inv,
            k[2:],
            B.c[:, 2:].T,
            dB_dz.c[:, 2:].T,
            check=True,
            start=k[2],
            include_knots=True,
        )
        z1, z2 = TestBouncePoints.filter(z1, z2)
        assert z1.size and z2.size
        intersect = B.solve(pitch_inv, extrapolate=False)
        np.testing.assert_allclose(z1[0], 0.835319, rtol=1e-6)
        intersect = intersect[intersect >= k[2]]
        np.testing.assert_allclose(z1, intersect[[0, 2, 4]], rtol=1e-6)
        np.testing.assert_allclose(z2, intersect[[0, 3, 5]], rtol=1e-6)

    @pytest.mark.unit
    def test_extrema_first_and_before_z2(self):
        """Case where first intersect is extrema and second exits epigraph."""
        # To make sure we do perform integral between first pair of intersects.
        start = -1.2 * np.pi
        end = -2 * start + 1
        k = np.linspace(start, end, 7)
        B = CubicHermiteSpline(
            k,
            np.cos(k) + 2 * np.sin(-2 * k) + k / 10,
            -np.sin(k) - 4 * np.cos(-2 * k) + 1 / 10,
        )
        dB_dz = B.derivative()
        pitch_inv = B(dB_dz.roots(extrapolate=False))[1] - 1e-13
        z1, z2 = bounce_points(
            pitch_inv, k, B.c.T, dB_dz.c.T, check=True, include_knots=True
        )
        z1, z2 = TestBouncePoints.filter(z1, z2)
        assert z1.size and z2.size
        # Our routine correctly detects intersection, while scipy, jnp.root fails.
        intersect = B.solve(pitch_inv, extrapolate=False)
        np.testing.assert_allclose(z1[0], -0.671904, rtol=1e-6)
        np.testing.assert_allclose(z1, intersect[[0, 3, 5]], rtol=1e-5)
        # intersect array could not resolve double root as single at index 0,1
        np.testing.assert_allclose(intersect[0], intersect[1], rtol=1e-5)
        np.testing.assert_allclose(z2, intersect[[2, 4, 6]], rtol=1e-5)

    @pytest.mark.unit
    def test_get_extrema(self):
        """Test computation of extrema of |B|."""
        start = -np.pi
        end = -2 * start
        k = np.linspace(start, end, 5)
        B = CubicHermiteSpline(
            k, np.cos(k) + 2 * np.sin(-2 * k), -np.sin(k) - 4 * np.cos(-2 * k)
        )
        dB_dz = B.derivative()
        ext, B_ext = _get_extrema(k, B.c.T, dB_dz.c.T)
        mask = ~np.isnan(ext)
        ext, B_ext = ext[mask], B_ext[mask]
        idx = np.argsort(ext)

        ext_scipy = np.sort(dB_dz.roots(extrapolate=False))
        B_ext_scipy = B(ext_scipy)
        assert ext.size == ext_scipy.size
        np.testing.assert_allclose(ext[idx], ext_scipy)
        np.testing.assert_allclose(B_ext[idx], B_ext_scipy)

    @pytest.mark.unit
    def test_z1_first_chebyshev(self):
        """Test that bounce points are computed correctly."""

        def f(z):
            return -2 * np.cos(1 / (0.1 + z**2)) + 2

        M, N = 1, 10
        alpha, zeta = FourierChebyshevSeries.nodes(M, N).T
        cheb = FourierChebyshevSeries(f(zeta).reshape(M, N)).compute_cheb(
            fourier_pts(M)
        )
        pitch_inv = 3
        z1, z2 = cheb.intersect1d(pitch_inv)
        cheb.check_intersect1d(z1, z2, pitch_inv)
        z1, z2 = TestBouncePoints.filter(z1, z2)

        r = self._cheb_intersect(chebinterpolate(f, N - 1), pitch_inv)
        np.testing.assert_allclose(z1, r[np.isclose(r, -0.24, atol=1e-1)])
        np.testing.assert_allclose(z2, r[np.isclose(r, 0.24, atol=1e-1)])


auto_sin = (automorphism_sin, grad_automorphism_sin)


class TestBounceQuadrature:
    """Test bounce quadrature."""

    @pytest.mark.unit
    @pytest.mark.parametrize(
        "is_strong, quad, automorphism",
        [
            (True, tanh_sinh(30), None),
            (False, tanh_sinh(20), None),
            (True, leggauss(25), auto_sin),
            # chebgauss1 without c.o.v. is sensitive to approximation error
            (True, chebgauss1(25), auto_sin),
            (False, leggauss_lob(8, interior_only=True), auto_sin),
            (False, chebgauss2(21), None),
        ],
    )
    def test_bounce_quadrature(self, is_strong, quad, automorphism):
        """Test quadrature matches singular (strong and weak) elliptic integrals."""
        # Some prime number that doesn't appear anywhere in calculation.
        # Ensures no lucky cancellation occurs from ζ₂ − ζ₁ / π = π / (ζ₂ − ζ₁)
        # which could mask errors since π appears often in transformations.
        v = 3
        knots = np.linspace(-np.pi / 2 * v, np.pi / 2 * v, 50)
        B = np.sin(knots / v) ** 2 + 1
        dB_dz = np.sin(2 * knots / v) / v
        bounce = Bounce1D(
            Grid.create_meshgrid([1, 0, knots], coordinates="raz"),
            data={"B^zeta": B, "B^zeta_z|r,a": dB_dz, "|B|": B, "|B|_z|r,a": dB_dz},
            quad=quad,
            automorphism=automorphism,
            check=True,
        )

        m = 1 - 1e-3
        # integral(integrand) = truth iff pitch_inv = 2
        pitch_inv = 2 - 1e-12
        k = pitch_inv * m  # m = k * pitch
        if is_strong:
            integrand = lambda data, B, pitch: 1 / jnp.sqrt(1 - k * pitch * (B - 1))
            truth = v * 2 * ellipkm1(1 - m)
        else:
            integrand = lambda data, B, pitch: jnp.sqrt(1 - k * pitch * (B - 1))
            truth = v * 2 * ellipe(m)
        np.testing.assert_allclose(
            bounce.integrate(integrand, pitch_inv, check=True, plot=False).sum(),
            truth,
            rtol=1e-4,
        )

    @staticmethod
    @partial(np.vectorize, excluded={0})
    def _adaptive_elliptic(integrand, k):
        a = 0
        b = 2 * np.arcsin(k)
        return integrate.quad(
            integrand, a, b, args=(k,), points=b, epsrel=1e-10, epsabs=1e-10
        )[0]

    @staticmethod
    def _fixed_elliptic(integrand, k, deg):
        k = np.atleast_1d(k)
        a = -2 * np.arcsin(k)
        b = 2 * np.arcsin(k)
        x, w = get_quadrature(leggauss(deg), (automorphism_sin, grad_automorphism_sin))
        Z = bijection_from_disc(x, a[..., np.newaxis], b[..., np.newaxis])
        k = k[..., np.newaxis]
        quad = integrand(Z, k).dot(w) * grad_bijection_from_disc(a, b) / 2
        return quad

    @staticmethod
    def elliptic_incomplete(k2):
        """Calculate elliptic integrals for bounce averaged binormal drift.

        The test is nice because it is independent of all the bounce integrals
        and splines. One can test performance of different quadrature methods
        by using that method in the ``_fixed_elliptic`` method above.

        """
        K_integrand = lambda Z, k: 2 / np.sqrt(k**2 - np.sin(Z / 2) ** 2) * (k / 4)
        E_integrand = lambda Z, k: 2 * np.sqrt(k**2 - np.sin(Z / 2) ** 2) / (k * 4)
        # Scipy's elliptic integrals are broken.
        # https://github.com/scipy/scipy/issues/20525.
        k = np.sqrt(k2)
        K = TestBounceQuadrature._adaptive_elliptic(K_integrand, k)
        E = TestBounceQuadrature._adaptive_elliptic(E_integrand, k)
        # Make sure scipy's adaptive quadrature is not broken.
        np.testing.assert_allclose(
            K, TestBounceQuadrature._fixed_elliptic(K_integrand, k, 12)
        )
        np.testing.assert_allclose(
            E, TestBounceQuadrature._fixed_elliptic(E_integrand, k, 10)
        )

        I_0 = 4 / k * K
        I_1 = 4 * k * E
        I_2 = 16 * k * E
        I_3 = 16 * k / 9 * (2 * (-1 + 2 * k2) * E - (-1 + k2) * K)
        I_4 = 16 * k / 3 * ((-1 + 2 * k2) * E - 2 * (-1 + k2) * K)
        I_5 = 32 * k / 30 * (2 * (1 - k2 + k2**2) * E - (1 - 3 * k2 + 2 * k2**2) * K)
        I_6 = 4 / k * (2 * k2 * E + (1 - 2 * k2) * K)
        I_7 = 2 * k / 3 * ((-2 + 4 * k2) * E - 4 * (-1 + k2) * K)
        # Check for math mistakes.
        np.testing.assert_allclose(
            I_2,
            TestBounceQuadrature._adaptive_elliptic(
                lambda Z, k: 2 / np.sqrt(k**2 - np.sin(Z / 2) ** 2) * Z * np.sin(Z), k
            ),
        )
        np.testing.assert_allclose(
            I_3,
            TestBounceQuadrature._adaptive_elliptic(
                lambda Z, k: 2 * np.sqrt(k**2 - np.sin(Z / 2) ** 2) * Z * np.sin(Z), k
            ),
        )
        np.testing.assert_allclose(
            I_4,
            TestBounceQuadrature._adaptive_elliptic(
                lambda Z, k: 2 / np.sqrt(k**2 - np.sin(Z / 2) ** 2) * np.sin(Z) ** 2, k
            ),
        )
        np.testing.assert_allclose(
            I_5,
            TestBounceQuadrature._adaptive_elliptic(
                lambda Z, k: 2 * np.sqrt(k**2 - np.sin(Z / 2) ** 2) * np.sin(Z) ** 2, k
            ),
        )
        # scipy fails
        np.testing.assert_allclose(
            I_6,
            TestBounceQuadrature._fixed_elliptic(
                lambda Z, k: 2 / np.sqrt(k**2 - np.sin(Z / 2) ** 2) * np.cos(Z),
                k,
                deg=12,
            ),
        )
        np.testing.assert_allclose(
            I_7,
            TestBounceQuadrature._adaptive_elliptic(
                lambda Z, k: 2 * np.sqrt(k**2 - np.sin(Z / 2) ** 2) * np.cos(Z), k
            ),
        )
        return I_0, I_1, I_2, I_3, I_4, I_5, I_6, I_7


class TestBounce:
    """Test bounce integration with one-dimensional local spline methods."""

    @staticmethod
    def _example_numerator(data, B, pitch):
        f = (1 - 0.5 * pitch * B) * data["g_zz"]
        return safediv(f, jnp.sqrt(jnp.abs(1 - pitch * B)))

    @staticmethod
    def _example_denominator(data, B, pitch):
        return safediv(1, jnp.sqrt(jnp.abs(1 - pitch * B)))

    @pytest.mark.unit
    @pytest.mark.mpl_image_compare(remove_text=True, tolerance=tol_1d * 4)
    def test_bounce1d_checks(self):
        """Test that all the internal correctness checks pass for real example."""
        # noqa: D202
        # Suppose we want to compute a bounce average of the function
        # f(ℓ) = (1 − λ|B|/2) * g_zz, where g_zz is the squared norm of the
        # toroidal basis vector on some set of field lines specified by (ρ, α)
        # coordinates. This is defined as
        # [∫ f(ℓ) / √(1 − λ|B|) dℓ] / [∫ 1 / √(1 − λ|B|) dℓ]

        # 1. Define python functions for the integrands. We do that above.
        # 2. Pick flux surfaces, field lines, and how far to follow the field
        #    line in Clebsch coordinates ρ, α, ζ.
        rho = np.linspace(0.1, 1, 6)
        alpha = np.array([0, 0.5])
        zeta = np.linspace(-2 * np.pi, 2 * np.pi, 200)

        eq = get("HELIOTRON")

        # 3. Convert above coordinates to DESC computational coordinates.
        grid = get_rtz_grid(eq, rho, alpha, zeta, coordinates="raz")
        # 4. Compute input data.
        data = eq.compute(
            Bounce1D.required_names + ["min_tz |B|", "max_tz |B|", "g_zz"], grid=grid
        )
        # 5. Make the bounce integration operator.
        bounce = Bounce1D(grid.source_grid, data, quad=leggauss(3), check=True)
        pitch_inv, _ = bounce.get_pitch_inv_quad(
            min_B=grid.compress(data["min_tz |B|"]),
            max_B=grid.compress(data["max_tz |B|"]),
            num_pitch=10,
        )
        # 6. Compute bounce points.
        points = bounce.points(pitch_inv)
        # 7. Optionally check for correctness of bounce points.
        bounce.check_points(points, pitch_inv, plot=False)
        # 8. Integrate.
        num = bounce.integrate(
            integrand=TestBounce._example_numerator,
            pitch_inv=pitch_inv,
            data={"g_zz": Bounce1D.reshape_data(grid.source_grid, data["g_zz"])},
            points=points,
            check=True,
        )
        den = bounce.integrate(
            integrand=TestBounce._example_denominator,
            pitch_inv=pitch_inv,
            points=points,
            check=True,
            batch=False,
        )
        avg = safediv(num, den)
        errorif(not np.isfinite(avg).all())
        errorif(
            np.count_nonzero(avg) == 0,
            msg="Detected 0 wells on this cut of the field line. Make sure enough "
            "toroidal transits were followed for this test, or plot the field line "
            "to see if this is expected.",
        )

        # 9. Example manipulation of the output
        # Sum all bounce averages across a particular field line, for every field line.
        result = avg.sum(axis=-1)
        # The result stored at
        m, l, p = 0, 1, 3
        print("Result(α, ρ, λ):", result[m, l, p])
        # corresponds to the 1/λ value
        print("1/λ(α, ρ):", pitch_inv[l, p])
        # for the Clebsch-type field line coordinates
        nodes = grid.source_grid.meshgrid_reshape(grid.source_grid.nodes[:, :2], "arz")
        print("(ρ, α):", nodes[m, l, 0])

        # 10. Plotting
        fig, ax = bounce.plot(m, l, pitch_inv[l], include_legend=False, show=False)
        return fig

    @pytest.mark.unit
    @pytest.mark.parametrize("func", [interp_to_argmin, interp_to_argmin_hard])
    def test_interp_to_argmin(self, func):
        """Test interpolation of h to argmin g."""  # noqa: D202

        # Test functions chosen with purpose; don't change unless plotted and compared.
        def h(z):
            return np.cos(3 * z) * np.sin(2 * np.cos(z)) + np.cos(1.2 * z)

        def g(z):
            return np.sin(3 * z) * np.cos(1 / (1 + z)) * np.cos(z**2) * z

        def dg_dz(z):
            return (
                3 * z * np.cos(3 * z) * np.cos(z**2) * np.cos(1 / (1 + z))
                - 2 * z**2 * np.sin(3 * z) * np.sin(z**2) * np.cos(1 / (1 + z))
                + z * np.sin(3 * z) * np.sin(1 / (1 + z)) * np.cos(z**2) / (1 + z) ** 2
                + np.sin(3 * z) * np.cos(z**2) * np.cos(1 / (1 + z))
            )

        argmin_g = 5.61719
        zeta = np.linspace(0, 3 * np.pi, 175)
        data = dict.fromkeys(Bounce1D.required_names, g(zeta))
        data["|B|_z|r,a"] = dg_dz(zeta)
        bounce = Bounce1D(Grid.create_meshgrid([1, 0, zeta], coordinates="raz"), data)
        np.testing.assert_allclose(
            func(
                h=h(zeta),
                points=(np.array(0, ndmin=2), np.array(2 * np.pi, ndmin=2)),
                knots=zeta,
                g=bounce.B,
                dg_dz=bounce._dB_dz,
            ),
            h(argmin_g),
            rtol=1e-3,
        )

    @staticmethod
    def get_drift_analytic_data():
        """Get data to compute bounce averaged binormal drift analytically."""
        eq = Equilibrium.load(".//tests//inputs//low-beta-shifted-circle.h5")
        psi_boundary = eq.Psi / (2 * np.pi)
        psi = 0.25 * psi_boundary
        rho = np.sqrt(psi / psi_boundary)
        np.testing.assert_allclose(rho, 0.5)

        # Make a set of nodes along a single fieldline.
        grid_fsa = LinearGrid(rho=rho, M=eq.M_grid, N=eq.N_grid, sym=eq.sym, NFP=eq.NFP)
        data = eq.compute(["iota"], grid=grid_fsa)
        iota = grid_fsa.compress(data["iota"]).item()
        alpha = 0
        zeta = np.linspace(-np.pi / iota, np.pi / iota, (2 * eq.M_grid) * 4 + 1)
        grid = get_rtz_grid(eq, rho, alpha, zeta, coordinates="raz", iota=iota)
        data = eq.compute(
            Bounce1D.required_names
            + [
                "cvdrift",
                "gbdrift",
                "grad(psi)",
                "grad(alpha)",
                "shear",
                "iota",
                "psi",
                "a",
                "theta_PEST",
            ],
            grid=grid,
        )
        np.testing.assert_allclose(data["psi"], psi)
        np.testing.assert_allclose(data["iota"], iota)
        assert np.all(data["B^zeta"] > 0)
        data["Bref"] = 2 * np.abs(psi_boundary) / data["a"] ** 2
        data["rho"] = rho
        data["alpha"] = alpha
        data["zeta"] = zeta
        data["psi"] = grid.compress(data["psi"])
        data["iota"] = grid.compress(data["iota"])
        data["shear"] = grid.compress(data["shear"])

        things = {"grid": grid, "eq": eq}
        return data, things

    @staticmethod
    def drift_analytic(data):
        """Compute analytic approximation for bounce-averaged binormal drift.

        Returns
        -------
        drift_analytic : jnp.ndarray
            Analytic approximation for the true result that the numerical computation
            should attempt to match.
        cvdrift, gbdrift : jnp.ndarray
            Numerically computed ``data["cvdrift"]` and ``data["gbdrift"]`` normalized
            by some scale factors for this unit test. These should be fed to the bounce
            integration as input.
        pitch_inv : jnp.ndarray
            Shape (P, ).
            1/λ values used.

        """
        B = data["|B|"] / data["Bref"]
        B0 = np.mean(B)
        # epsilon should be changed to dimensionless, and computed in a way that
        # is independent of normalization length scales, like "effective r/R0".
        epsilon = data["a"] * data["rho"]  # Aspect ratio of the flux surface.
        np.testing.assert_allclose(epsilon, 0.05)
        # same as 1 / (1 + epsilon cos(theta)) assuming epsilon << 1
        B_analytic = B0 * (1 - epsilon * np.cos(data["theta_PEST"]))
        np.testing.assert_allclose(B, B_analytic, atol=3e-3)

        gradpar = data["a"] * data["B^zeta"] / data["|B|"]
        # This method of computing G0 suggests a fixed point iteration.
        G0 = data["a"]
        gradpar_analytic = G0 * (1 - epsilon * np.cos(data["theta_PEST"]))
        gradpar_theta_analytic = data["iota"] * gradpar_analytic
        G0 = np.mean(gradpar_theta_analytic)
        np.testing.assert_allclose(gradpar, gradpar_analytic, atol=5e-3)

        # Comparing coefficient calculation here with coefficients from compute/_metric
        data["normalization"] = -np.sign(data["psi"]) * data["Bref"] * data["a"] ** 2
        cvdrift = data["cvdrift"] * data["normalization"]
        gbdrift = data["gbdrift"] * data["normalization"]
        dPdrho = np.mean(-0.5 * (cvdrift - gbdrift) * data["|B|"] ** 2)
        alpha_MHD = -0.5 * dPdrho / data["iota"] ** 2
        gds21 = (
            -np.sign(data["iota"])
            * data["shear"]
            * dot(data["grad(psi)"], data["grad(alpha)"])
            / data["Bref"]
        )
        gds21_analytic = -data["shear"] * (
            data["shear"] * data["theta_PEST"]
            - alpha_MHD / B**4 * np.sin(data["theta_PEST"])
        )
        gds21_analytic_low_order = -data["shear"] * (
            data["shear"] * data["theta_PEST"]
            - alpha_MHD / B0**4 * np.sin(data["theta_PEST"])
        )
        np.testing.assert_allclose(gds21, gds21_analytic, atol=2e-2)
        np.testing.assert_allclose(gds21, gds21_analytic_low_order, atol=2.7e-2)

        fudge_1 = 0.19
        gbdrift_analytic = fudge_1 * (
            -data["shear"]
            + np.cos(data["theta_PEST"])
            - gds21_analytic / data["shear"] * np.sin(data["theta_PEST"])
        )
        gbdrift_analytic_low_order = fudge_1 * (
            -data["shear"]
            + np.cos(data["theta_PEST"])
            - gds21_analytic_low_order / data["shear"] * np.sin(data["theta_PEST"])
        )
        fudge_2 = 0.07
        cvdrift_analytic = gbdrift_analytic + fudge_2 * alpha_MHD / B**2
        cvdrift_analytic_low_order = (
            gbdrift_analytic_low_order + fudge_2 * alpha_MHD / B0**2
        )
        np.testing.assert_allclose(gbdrift, gbdrift_analytic, atol=1e-2)
        np.testing.assert_allclose(cvdrift, cvdrift_analytic, atol=2e-2)
        np.testing.assert_allclose(gbdrift, gbdrift_analytic_low_order, atol=1e-2)
        np.testing.assert_allclose(cvdrift, cvdrift_analytic_low_order, atol=2e-2)

        # Exclude singularity not captured by analytic approximation for pitch near
        # the maximum |B|. (This is captured by the numerical integration).
        pitch_inv = Bounce1D.get_pitch_inv_quad(np.min(B), np.max(B), 100)[0][:-1]
        k2 = 0.5 * ((1 - B0 / pitch_inv) / (epsilon * B0 / pitch_inv) + 1)
        I_0, I_1, I_2, I_3, I_4, I_5, I_6, I_7 = (
            TestBounceQuadrature.elliptic_incomplete(k2)
        )
        y = np.sqrt(2 * epsilon * B0 / pitch_inv)
        I_0, I_2, I_4, I_6 = map(lambda I: I / y, (I_0, I_2, I_4, I_6))
        I_1, I_3, I_5, I_7 = map(lambda I: I * y, (I_1, I_3, I_5, I_7))

        drift_analytic_num = (
            fudge_2 * alpha_MHD / B0**2 * I_1
            - 0.5
            * fudge_1
            * (
                data["shear"] * (I_0 + I_1 - I_2 - I_3)
                + alpha_MHD / B0**4 * (I_4 + I_5)
                - (I_6 + I_7)
            )
        ) / G0
        drift_analytic_den = I_0 / G0
        drift_analytic = drift_analytic_num / drift_analytic_den
        return drift_analytic, cvdrift, gbdrift, pitch_inv

    @staticmethod
    def drift_num_integrand(data, B, pitch):
        """Integrand of numerator of bounce averaged binormal drift."""
        g = jnp.sqrt(jnp.abs(1 - pitch * B))
        return (
            (data["cvdrift"] * g)
            - (0.5 * g * data["gbdrift"])
            + (0.5 * data["gbdrift"] / g)
        )

    @staticmethod
    def drift_den_integrand(data, B, pitch):
        """Integrand of denominator of bounce averaged binormal drift."""
        return 1 / jnp.sqrt(jnp.abs(1 - pitch * B))

    @pytest.mark.unit
    @pytest.mark.mpl_image_compare(remove_text=True, tolerance=tol_1d)
    def test_binormal_drift_bounce1d(self):
        """Test bounce-averaged drift with analytical expressions."""
        data, things = TestBounce.get_drift_analytic_data()
        drift_analytic, cvdrift, gbdrift, pitch_inv = TestBounce.drift_analytic(data)

        bounce = Bounce1D(
            things["grid"].source_grid,
            data,
            Bref=data["Bref"],
            Lref=data["a"],
            check=True,
        )
        points = bounce.points(pitch_inv, num_well=1)
        bounce.check_points(points, pitch_inv, plot=False)
        interp_data = {
            "cvdrift": Bounce1D.reshape_data(things["grid"].source_grid, cvdrift),
            "gbdrift": Bounce1D.reshape_data(things["grid"].source_grid, gbdrift),
        }
        drift_numerical_num = bounce.integrate(
            integrand=TestBounce.drift_num_integrand,
            pitch_inv=pitch_inv,
            data=interp_data,
            points=points,
            check=True,
        )
        drift_numerical_den = bounce.integrate(
            integrand=TestBounce.drift_den_integrand,
            pitch_inv=pitch_inv,
            points=points,
            check=True,
        )
        drift_numerical = np.squeeze(drift_numerical_num / drift_numerical_den)
        assert np.isfinite(drift_numerical).all()
        msg = "There should be one bounce integral per pitch in this example."
        assert drift_numerical.size == drift_analytic.size, msg
        np.testing.assert_allclose(
            drift_numerical, drift_analytic, atol=5e-3, rtol=5e-2
        )

        TestBounce._test_bounce_autodiff(
            bounce, TestBounce.drift_num_integrand, interp_data
        )

        fig, ax = plt.subplots()
        ax.plot(pitch_inv, drift_analytic)
        ax.plot(pitch_inv, drift_numerical)
        return fig

    @staticmethod
    def _test_bounce_autodiff(bounce, integrand, data):
        """Make sure reverse mode AD works correctly on this algorithm.

        Non-differentiable operations (e.g. ``take_mask``) are used in computation.
        See https://jax.readthedocs.io/en/latest/notebooks/Common_Gotchas_in_JAX.html
        and https://jax.readthedocs.io/en/latest/faq.html#
        why-are-gradients-zero-for-functions-based-on-sort-order.

        If the AD tool works properly, then these operations should be assigned
        zero gradients while the gradients wrt parameters of our physics computations
        accumulate correctly. Less mature AD tools may have subtle bugs that cause
        the gradients to not accumulate correctly. (There's a few
        GitHub issues that JAX has fixed related to this in the past.)

        This test first confirms the gradients computed by reverse mode AD matches
        the analytic approximation of the true gradient. Then we confirm that the
        partial gradients wrt the integrand and bounce points are correct.

        Apply the Leibniz integral rule
        https://en.wikipedia.org/wiki/Leibniz_integral_rule, with
        the label w summing over the magnetic wells:

        ∂_λ ∑_w ∫_ζ₁^ζ₂ f dζ  (λ) = ∑_w [
             ∫_ζ₁^ζ₂ (∂f/∂λ)(λ) dζ
             + f(λ,ζ₂) (∂ζ₂/∂λ)(λ)
             - f(λ,ζ₁) (∂ζ₁/∂λ)(λ)
        ]
        where (∂ζ₁/∂λ)(λ) = -λ² / (∂|B|/∂ζ|ρ,α)(ζ₁)
              (∂ζ₂/∂λ)(λ) = -λ² / (∂|B|/∂ζ|ρ,α)(ζ₂)

        All terms in these expressions are known analytically.
        If we wanted, it's simple to check explicitly that AD takes each derivative
        correctly because |w| = 1 is constant and our tokamak has symmetry
        (∂|B|/∂ζ|ρ,α)(ζ₁) = - (∂|B|/∂ζ|ρ,α)(ζ₂).

        After confirming the left hand side is correct, we just check that derivative
        wrt bounce points of the right hand side doesn't vanish due to some zero
        gradient issue mentioned above.

        """

        def integrand_grad(data, B, pitch):
            grad_fun = grad(integrand, -1)
            for _ in range(B.ndim):
                grad_fun = vmap(grad_fun)
            return grad_fun(data, B, jnp.broadcast_to(pitch, B.shape))

        def fun1(pitch):
            return bounce.integrate(
                integrand=integrand, pitch_inv=1 / pitch, data=data, check=False
            ).sum()

        def fun2(pitch):
            return bounce.integrate(
                integrand=integrand_grad, pitch_inv=1 / pitch, data=data, check=True
            ).sum()

        pitch = 1.0
        # can obtain from math or just extrapolate from analytic expression plot
        analytic_approximation_of_gradient = 650
        np.testing.assert_allclose(
            grad(fun1)(pitch), analytic_approximation_of_gradient, rtol=5e-3
        )
        # It is expected that this is much larger because the integrand is singular
        # wrt λ but the boundary derivative: f(λ,ζ₂) (∂ζ₂/∂λ)(λ) - f(λ,ζ₁) (∂ζ₁/∂λ)(λ).
        # smooths out because the bounce points ζ₁ and ζ₂ are smooth functions of λ.
        np.testing.assert_allclose(fun2(pitch), -171500, rtol=1e-1)


class TestBounce2D:
    """Test bounce integration that uses 2D pseudo-spectral methods."""

    @pytest.mark.unit
    def test_interp_to_argmin(self):
        """Test interpolation of h to argmin of g."""  # noqa: D202

        def g(z):
            return np.cos(z) ** 2 + np.sin(7 * z) - np.sin(z)

        argmin_g = np.pi / 2
        h = _f_1d
        nyquist = 2 * max(_f_1d_nyquist_freq(), 7) + 1
        grid = LinearGrid(theta=1, zeta=nyquist, sym=False)
        bounce = Bounce2D(
            grid,
            dict.fromkeys(Bounce2D.required_names, g(grid.nodes[:, 2])),
            # dummy value; h depends on ζ alone,so doesn't matter what θ(α, ζ) is
            theta=grid.meshgrid_reshape(grid.nodes[:, 1], "rtz"),
            Y_B=2 * nyquist,
            num_transit=1,
            spline=True,
        )
        np.testing.assert_allclose(
            bounce.interp_to_argmin(
                grid.meshgrid_reshape(h(grid.nodes[:, 2]), "rtz"),
                (np.array(0, ndmin=2), np.array(2 * np.pi, ndmin=2)),
            ),
            h(argmin_g),
            rtol=1e-6,
        )

    @pytest.mark.unit
    @pytest.mark.mpl_image_compare(remove_text=True, tolerance=tol_1d * 4)
    def test_bounce2d_checks(self):
        """Test that all the internal correctness checks pass for real example."""
        # noqa: D202
        # Suppose we want to compute a bounce average of the function
        # f(ℓ) = (1 − λ|B|/2) * g_zz, where g_zz is the squared norm of the
        # toroidal basis vector on some set of field lines specified by (ρ, α)
        # coordinates. This is defined as
        # [∫ f(ℓ) / √(1 − λ|B|) dℓ] / [∫ 1 / √(1 − λ|B|) dℓ]

        # 1. Define python functions for the integrands. We do that above.
        # 2. Pick flux surfaces and grid resolution.
        rho = np.linspace(0.1, 1, 6)
        eq = get("HELIOTRON")
        grid = LinearGrid(rho=rho, M=eq.M_grid, N=eq.N_grid, NFP=eq.NFP, sym=False)
        # 3. Compute input data.
        data = eq.compute(
            Bounce2D.required_names + ["min_tz |B|", "max_tz |B|", "g_zz", "1"],
            grid=grid,
        )
        # 4. Compute DESC coordinates of optimal interpolation nodes.
        theta = Bounce2D.compute_theta(eq, X=8, Y=64, rho=rho)
        # 5. Make the bounce integration operator.
        bounce = Bounce2D(
            grid, data, theta, num_transit=2, quad=leggauss(3), check=True, spline=False
        )
        pitch_inv, _ = bounce.get_pitch_inv_quad(
            min_B=grid.compress(data["min_tz |B|"]),
            max_B=grid.compress(data["max_tz |B|"]),
            num_pitch=10,
        )
        # 6. Compute bounce points.
        points = bounce.points(pitch_inv)
        # 7. Optionally check for correctness of bounce points.
        bounce.check_points(points, pitch_inv, plot=False)
        # 8. Integrate.
        num = bounce.integrate(
            integrand=TestBounce._example_numerator,
            pitch_inv=pitch_inv,
            data={"g_zz": Bounce2D.reshape_data(grid, data["g_zz"])},
            points=points,
            check=True,
        )
        den = bounce.integrate(
            integrand=TestBounce._example_denominator,
            pitch_inv=pitch_inv,
            points=points,
            check=True,
        )
        avg = safediv(num, den)
        errorif(not np.isfinite(avg).all())
        errorif(
            np.count_nonzero(avg) == 0,
            msg="Detected 0 wells on this cut of the field line. Make sure enough "
            "toroidal transits were followed for this test, or plot the field line "
            "to see if this is expected.",
        )

        # 9. Example manipulation of the output
        # Sum all bounce averages across a particular field line, for every field line.
        result = avg.sum(axis=-1)
        # The result stored at
        l, p = 1, 3
        print("Result(ρ, λ):", result[l, p])
        # corresponds to the 1/λ value
        print("1/λ(ρ):", pitch_inv[l, p])
        # for the flux surface
        print("ρ:", rho[l])

        np.testing.assert_allclose(
            bounce.compute_fieldline_length(),
            # Computed below through "fieldline length" with Simpson's rule 800 points.
            # The difference is likely due to interpolation and floating point error.
            # (On the version of JAX on which rtol was set, there is a bug with DCT
            # and FFT that limit the accuracy to something comparable to 32 bit).
            [
                384.77892007,
                361.60220181,
                345.33817065,
                333.00781712,
                352.16277188,
                440.09424799,
            ],
            rtol=3e-3,
        )

        # 10. Plotting
        fig, ax = bounce.plot(l, pitch_inv[l], include_legend=False, show=False)
        _, _ = bounce.plot_theta(l, show=False)

        # make sure tests pass when spline=True
        b = Bounce2D(grid, data, theta, num_transit=2, check=True, spline=True)
        b.check_points(b.points(pitch_inv), pitch_inv, plot=False)
        _, _ = b.plot(l, pitch_inv[l], show=False)

        return fig

    @staticmethod
    def drift_num_integrand(data, B, pitch):
        """Integrand of numerator of bounce averaged binormal drift."""
        g = jnp.sqrt(jnp.abs(1 - pitch * B))
        cvdrift = (
            data["cvdrift (periodic)"] + data["gbdrift (secular)/phi"] * data["zeta"]
        )
        gbdrift = (
            data["gbdrift (periodic)"] + data["gbdrift (secular)/phi"] * data["zeta"]
        )
        return (cvdrift * g) - (0.5 * g * gbdrift) + (0.5 * gbdrift / g)

    @pytest.mark.unit
    @pytest.mark.mpl_image_compare(remove_text=True, tolerance=tol_1d)
    def test_binormal_drift_bounce2d(self):
        """Test bounce-averaged drift with analytical expressions."""
        data, things = TestBounce.get_drift_analytic_data()
        drift_analytic, _, _, pitch_inv = TestBounce.drift_analytic(data)

        eq = things["eq"]
        grid = LinearGrid(
            rho=data["rho"], M=eq.M_grid, N=max(1, eq.N_grid), NFP=eq.NFP, sym=False
        )
        names = ["cvdrift (periodic)", "gbdrift (periodic)", "gbdrift (secular)/phi"]
        grid_data = eq.compute(names=Bounce2D.required_names + names, grid=grid)
        for name in names:
            grid_data[name] = grid_data[name] * data["normalization"]

        bounce = Bounce2D(
            grid,
            grid_data,
            Bounce2D.compute_theta(eq, X=8, Y=8, rho=data["rho"], iota=data["iota"]),
            num_transit=3,
            alpha=data["alpha"] - 2.5 * np.pi * data["iota"],
            Bref=data["Bref"],
            Lref=data["a"],
            check=True,
            spline=False,
        )
        points = bounce.points(pitch_inv, num_well=1)
        bounce.check_points(points, pitch_inv, plot=False)
        interp_data = {
            name: Bounce2D.reshape_data(grid, grid_data[name]) for name in names
        }
        drift_numerical_num = bounce.integrate(
            integrand=TestBounce2D.drift_num_integrand,
            pitch_inv=pitch_inv,
            data=interp_data,
            points=points,
            check=True,
        )
        drift_numerical_den = bounce.integrate(
            integrand=TestBounce.drift_den_integrand,
            pitch_inv=pitch_inv,
            points=points,
            check=True,
        )
        drift_numerical = np.squeeze(drift_numerical_num / drift_numerical_den)
        assert np.isfinite(drift_numerical).all()
        msg = "There should be one bounce integral per pitch in this example."
        assert drift_numerical.size == drift_analytic.size, msg
        np.testing.assert_allclose(
            drift_numerical, drift_analytic, atol=5e-3, rtol=5e-2
        )

        TestBounce._test_bounce_autodiff(
            bounce, TestBounce2D.drift_num_integrand, interp_data
        )

        fig, ax = plt.subplots()
        ax.plot(pitch_inv, drift_analytic)
        ax.plot(pitch_inv, drift_numerical)
        return fig<|MERGE_RESOLUTION|>--- conflicted
+++ resolved
@@ -53,16 +53,12 @@
     leggauss_lob,
     tanh_sinh,
 )
-<<<<<<< HEAD
+from desc.integrals.basis import FourierChebyshevSeries
 from desc.integrals.singularities import (
     _get_quadrature_nodes,
     compute_dPhi_dn,
     compute_Phi_mn,
 )
-=======
-from desc.integrals.basis import FourierChebyshevSeries
-from desc.integrals.singularities import _get_quadrature_nodes
->>>>>>> 0e1fdb9c
 from desc.integrals.surface_integral import _get_grid_surface
 from desc.magnetic_fields import ToroidalMagneticField
 from desc.transform import Transform
