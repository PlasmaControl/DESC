--- conflicted
+++ resolved
@@ -38,11 +38,7 @@
         * ``'direct2'`` uses a DFT instead of FFT that can be faster in practice.
         * ``'jitable'`` is the same as ``'direct1'`` but avoids some checks, allowing
           you to create transforms inside JIT compiled functions.
-<<<<<<< HEAD
         * ``'rpz'`` uses a fast fourier transform in the phi (second) dimension, and
-=======
-        * ``'rpz'`` uses a fast fourier transform in the phi (second) dimension, and 
->>>>>>> 6907e9ee
             direct cosine transforms in the R and Z (first and third) dimensions so
             must have a compatible grid (CylindricalGrid) and basis (DoubleChebyshev
             FourierBasis)
@@ -198,11 +194,6 @@
                     "dz": {k: {} for k in range(ndk + 1)},
                 },
             }
-<<<<<<< HEAD
-        
-=======
-
->>>>>>> 6907e9ee
 
         return matrices
 
@@ -371,12 +362,8 @@
             self.method = "direct1"
             return
         from desc.basis import DoubleChebyshevFourierBasis
-<<<<<<< HEAD
 
         if not isinstance(basis, DoubleChebyshevFourierBasis):
-=======
-        if not isinstance(basis,DoubleChebyshevFourierBasis):
->>>>>>> 6907e9ee
             warnings.warn(
                 colored(
                     "Direct RPZ method requires a basis of type"
@@ -388,10 +375,7 @@
             self.method = "direct1"
             return
         self._method = "partialrpz"
-<<<<<<< HEAD
-
-=======
->>>>>>> 6907e9ee
+
     def _check_inputs_directrpz(self, grid, basis):
         if not grid.is_meshgrid:
             warnings.warn(
@@ -404,12 +388,8 @@
             self.method = "direct1"
             return
         from desc.basis import DoubleChebyshevFourierBasis
-<<<<<<< HEAD
 
         if not isinstance(basis, DoubleChebyshevFourierBasis):
-=======
-        if not isinstance(basis,DoubleChebyshevFourierBasis):
->>>>>>> 6907e9ee
             warnings.warn(
                 colored(
                     "Direct RPZ method requires a basis of type"
@@ -420,10 +400,7 @@
             )
             self.method = "direct1"
             return
-<<<<<<< HEAD
-
-=======
->>>>>>> 6907e9ee
+
     def _check_inputs_rpz(self, grid, basis):
         from desc.grid import CylindricalGrid
         from desc.basis import DoubleChebyshevFourierBasis
@@ -503,11 +480,7 @@
                     self.dft_grid, d, modes=temp_modes
                 )
 
-<<<<<<< HEAD
         if self.method in ["rpz", "partialrpz", "directrpz"]:
-=======
-        if self.method in ["rpz", "partialrpz","directrpz"]:
->>>>>>> 6907e9ee
             # Coefficients for Fourier derivatives in spectral coordinates (phi basis)
             self.dk = self.basis.NFP * jnp.arange(-self.basis.M, self.basis.M + 1)
 
@@ -521,32 +494,21 @@
             self.unique_N_modes = self.basis.modes[self.basis.unique_N_idx, 2]
 
             for dr in np.unique(self.derivatives[:, 0]):
-<<<<<<< HEAD
                 if dr > 0 or self.method in ["partialrpz", "directrpz"]:
-=======
-                if dr > 0 or self.method in ["partialrpz","directrpz"]:
->>>>>>> 6907e9ee
                     self.matrices["rpz"]["dr"][dr] = chebyshev(
                         r[:, jnp.newaxis],
                         self.unique_L_modes,
                         dr=dr,
                     )
             for dz in np.unique(self.derivatives[:, 2]):
-<<<<<<< HEAD
                 if dz > 0 or self.method in ["partialrpz", "directrpz"]:
-=======
-                if dz > 0 or self.method in ["partialrpz","directrpz"]:
->>>>>>> 6907e9ee
                     self.matrices["rpz"]["dz"][dz] = chebyshev(
                         z[:, jnp.newaxis],
                         self.unique_N_modes,
                         dr=dz,
                     )
         from desc.basis import fourier
-<<<<<<< HEAD
-
-=======
->>>>>>> 6907e9ee
+
         if self.method == "directrpz":
             phi = self.grid.nodes[self.grid.unique_phi_idx, 1]
             self.unique_phi_modes = self.basis.modes[self.basis.unique_M_idx, 1]
@@ -565,11 +527,7 @@
         if self.built_pinv:
             return
         rcond = None if self.rcond == "auto" else self.rcond
-<<<<<<< HEAD
         if self.method in ["direct1", "jitable", "partialrpz", "directrpz"]:
-=======
-        if self.method in ["direct1", "jitable", "partialrpz","directrpz"]:
->>>>>>> 6907e9ee
             A = self.basis.evaluate(self.grid, np.array([0, 0, 0]))
             self.matrices["pinv"] = (
                 jnp.linalg.pinv(A, rtol=rcond) if A.size else np.zeros_like(A.T)
@@ -685,14 +643,9 @@
             # transform coefficients
             c_fft = jnp.real(jnp.fft.ifft(c_pad))
             return (A @ c_fft).flatten(order="F")
-<<<<<<< HEAD
         elif self.method in ["rpz", "partialrpz", "directrpz"]:
             from desc.basis import ifftfit, ichebfit
 
-=======
-        elif self.method in ["rpz", "partialrpz","directrpz"]:
-            from desc.basis import ifftfit, ichebfit
->>>>>>> 6907e9ee
             # reshape coefficients (Z,R,phi)
             c_3d = c.reshape(
                 self.basis.unique_N_idx.shape[0],
@@ -702,13 +655,9 @@
             )
             dphi = dt
             if self.method == "directrpz":
-<<<<<<< HEAD
                 y = (
                     self.matrices["rpz"]["dphi"][dphi] @ c_3d.swapaxes(2, -2)
                 ).swapaxes(2, -2)
-=======
-                y = (self.matrices["rpz"]["dphi"][dphi] @ c_3d.swapaxes(2, -2)).swapaxes(2, -2)
->>>>>>> 6907e9ee
             else:
                 # differentiate with respect to phi
                 y = (
@@ -730,11 +679,7 @@
             else:
                 y = (self.matrices["rpz"]["dz"][dz] @ y.swapaxes(0, -2)).swapaxes(0, -2)
 
-<<<<<<< HEAD
             return jnp.squeeze(y.reshape(self.grid.num_nodes, -1))
-=======
-            return jnp.squeeze(y.reshape(self.grid.num_nodes,-1))
->>>>>>> 6907e9ee
 
     def fit(self, x):
         """Transform from physical domain to spectral using weighted least squares fit.
@@ -755,15 +700,9 @@
                 "Transform must be built with transform.build_pinv() before being used"
             )
 
-<<<<<<< HEAD
         if self.method in ["direct1", "partialrpz"]:
             # Partial RPZ method just defaults to direct1 because it
             # probably won't be necessary to fit a transform to a grid that
-=======
-        if self.method in ["direct1","partialrpz"]:
-            # Partial RPZ method just defaults to direct1 because it
-            # probably won't be necessary to fit a transform to a grid that 
->>>>>>> 6907e9ee
             # doesn't have Chebyshev nodes in the R and Z directions
             Ainv = self.matrices["pinv"]
             c = jnp.matmul(Ainv, x)
@@ -787,17 +726,12 @@
 
             x_3d = x.reshape(self.grid.num_z, self.grid.num_r, self.grid.num_phi, -1)
             c = fftfit(chebfit(chebfit(x_3d, axis=0), axis=1), axis=2, n=self.basis.M)
-<<<<<<< HEAD
             c = (
                 c.reshape(self.basis.num_modes)
                 if x.ndim == 1
                 else c.reshape(self.basis.num_modes, -1)
             )
 
-=======
-            c = c.reshape(self.basis.num_modes) if x.ndim == 1 else c.reshape(self.basis.num_modes,-1)
- 
->>>>>>> 6907e9ee
         return c
 
     def project(self, y):
