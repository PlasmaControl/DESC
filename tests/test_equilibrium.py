"""Tests for Equilibrium class."""

import os
import pickle
import warnings

import numpy as np
import pytest

from desc.__main__ import main
from desc.backend import sign
from desc.equilibrium import EquilibriaFamily, Equilibrium
from desc.examples import get
from desc.grid import Grid, LinearGrid
from desc.io import InputReader
from desc.objectives import ForceBalance, ObjectiveFunction, get_equilibrium_objective
from desc.profiles import PowerSeriesProfile

from .utils import area_difference, compute_coords


@pytest.mark.unit
def test_map_PEST_coordinates():
    """Test root finding for theta(theta_PEST,lambda(theta))."""
    eq = get("DSHAPE_CURRENT")
    with pytest.warns(UserWarning, match="Reducing radial"):
        eq.change_resolution(3, 3, 0, 6, 6, 0)
    rho = np.linspace(0.01, 0.99, 200)
    theta = np.linspace(0, 2 * np.pi, 200, endpoint=False)
    zeta = np.linspace(0, 2 * np.pi, 200, endpoint=False)

    nodes = np.vstack([rho, theta, zeta]).T
    coords = eq.compute("lambda", grid=Grid(nodes, sort=False))
    flux_coords = nodes.copy()
    flux_coords[:, 1] += coords["lambda"]

    geom_coords = eq.map_coordinates(flux_coords, inbasis=("rho", "theta_PEST", "zeta"))
    geom_coords = np.array(geom_coords)

    # catch difference between 0 and 2*pi
    if geom_coords[0, 1] > np.pi:  # theta[0] = 0
        geom_coords[0, 1] = geom_coords[0, 1] - 2 * np.pi

    np.testing.assert_allclose(nodes, geom_coords, rtol=1e-5, atol=1e-5)


@pytest.mark.unit
def test_map_coordinates():
    """Test root finding for (rho,theta,zeta) for common use cases."""
    # finding coordinates along a single field line
    eq = get("NCSX")
    with pytest.warns(UserWarning, match="Reducing radial"):
        eq.change_resolution(3, 3, 3, 6, 6, 6)
    n = 100
    coords = np.array([np.ones(n), np.zeros(n), np.linspace(0, 10 * np.pi, n)]).T
    out = eq.map_coordinates(
        coords,
<<<<<<< HEAD
        ["rho", "alpha", "zeta"],
        ["rho", "theta", "zeta"],
        period=(np.inf, 2 * np.pi, 10 * np.pi),
    )
    assert not np.any(np.isnan(out))
=======
        inbasis=["rho", "alpha", "zeta"],
        period=(np.inf, 2 * np.pi, np.inf),
    )
    assert np.isfinite(out).all()
>>>>>>> fd73bdb8

    eq = get("DSHAPE")

    inbasis = ["R", "phi", "Z"]
    outbasis = ["rho", "theta_PEST", "zeta"]

    rho = np.linspace(0.01, 0.99, 20)
    theta = np.linspace(0, np.pi, 20, endpoint=False)
    zeta = np.linspace(0, np.pi, 20, endpoint=False)

    grid = Grid(np.vstack([rho, theta, zeta]).T, sort=False)
    in_data = eq.compute(inbasis, grid=grid)
    in_coords = np.column_stack([in_data[k] for k in inbasis])
    out_data = eq.compute(outbasis, grid=grid)
    out_coords = np.column_stack([out_data[k] for k in outbasis])

    out = eq.map_coordinates(
        in_coords,
        inbasis,
        outbasis,
        period=(np.inf, 2 * np.pi, np.inf),
        maxiter=40,
    )
    np.testing.assert_allclose(out, out_coords, rtol=1e-4, atol=1e-4)


@pytest.mark.unit
def test_map_coordinates_derivative():
    """Test root finding for (rho,theta,zeta) from (R,phi,Z)."""
    eq = get("DSHAPE")
    with pytest.warns(UserWarning, match="Reducing radial"):
        eq.change_resolution(3, 3, 0, 6, 6, 0)
    inbasis = ["alpha", "phi", "rho"]
    outbasis = ["rho", "theta_PEST", "zeta"]

    rho = np.linspace(0.01, 0.99, 20)
    theta = np.linspace(0, np.pi, 20, endpoint=False)
    zeta = np.linspace(0, np.pi, 20, endpoint=False)

    grid = Grid(np.vstack([rho, theta, zeta]).T, sort=False)
    in_data = eq.compute(inbasis, grid=grid)
    in_coords = np.stack([in_data[k] for k in inbasis], axis=-1)

    import jax

    @jax.jit
    def foo(params, in_coords):
        out = eq.map_coordinates(
            in_coords,
            inbasis,
            outbasis,
            np.array([rho, theta, zeta]).T,
            params,
            period=(2 * np.pi, 2 * np.pi, np.inf),
            maxiter=40,
        )
        return out

    J1 = jax.jit(jax.jacfwd(foo))(eq.params_dict, in_coords)
    J2 = jax.jit(jax.jacrev(foo))(eq.params_dict, in_coords)
    for j1, j2 in zip(J1.values(), J2.values()):
        assert ~np.any(np.isnan(j1))
        assert ~np.any(np.isnan(j2))
        np.testing.assert_allclose(j1, j2)

    rho = np.linspace(0.01, 0.99, 200)
    theta = np.linspace(0, 2 * np.pi, 200, endpoint=False)
    zeta = np.linspace(0, 2 * np.pi, 200, endpoint=False)

    nodes = np.vstack([rho, theta, zeta]).T
    coords = eq.compute("lambda", grid=Grid(nodes, sort=False))
    flux_coords = nodes.copy()
    flux_coords[:, 1] += coords["lambda"]

    @jax.jit
    def bar(L_lmn):
        geom_coords = eq.map_coordinates(
            flux_coords, inbasis=("rho", "theta_PEST", "zeta")
        )
        return geom_coords

    J1 = jax.jit(jax.jacfwd(bar))(eq.params_dict["L_lmn"])
    J2 = jax.jit(jax.jacrev(bar))(eq.params_dict["L_lmn"])

    assert ~np.any(np.isnan(J1))
    assert ~np.any(np.isnan(J2))
    np.testing.assert_allclose(J1, J2)


@pytest.mark.slow
@pytest.mark.unit
def test_to_sfl():
    """Test converting an equilibrium to straight field line coordinates."""
    eq = get("DSHAPE_CURRENT")
    with pytest.warns(UserWarning, match="Reducing radial"):
        eq.change_resolution(6, 6, 0, 12, 12, 0)
    Rr1, Zr1, Rv1, Zv1 = compute_coords(eq)
    Rr2, Zr2, Rv2, Zv2 = compute_coords(eq.to_sfl())
    rho_err, theta_err = area_difference(Rr1, Rr2, Zr1, Zr2, Rv1, Rv2, Zv1, Zv2)

    np.testing.assert_allclose(rho_err, 0, atol=1e-2)
    np.testing.assert_allclose(theta_err, 0, atol=2e-4)


@pytest.mark.slow
@pytest.mark.regression
def test_continuation_resolution(tmpdir_factory):
    """Test that stepping resolution in continuation method works correctly."""
    input_path = ".//tests//inputs//res_test"
    output_dir = tmpdir_factory.mktemp("result")
    desc_h5_path = output_dir.join("res_test_out.h5")

    cwd = os.path.dirname(__file__)
    exec_dir = os.path.join(cwd, "..")
    input_filename = os.path.join(exec_dir, input_path)

    args = ["-o", str(desc_h5_path), input_filename, "-vv"]
    with pytest.warns((UserWarning, DeprecationWarning)):
        main(args)


@pytest.mark.unit
def test_grid_resolution_warning():
    """Test that a warning is thrown if grid resolution is too low."""
    eq = Equilibrium(L=3, M=3, N=3)
    eqN = eq.copy()
    eqN.change_resolution(N=1, N_grid=0)
    # if we first raise warnings to errors then check for error we can avoid
    # actually running the full solve
    with pytest.raises(UserWarning):
        with warnings.catch_warnings():
            warnings.simplefilter("error")
            eqN.solve(ftol=1e-2, maxiter=2)
    eqM = eq.copy()
    eqM.change_resolution(M=eq.M, M_grid=eq.M - 1)
    with pytest.raises(UserWarning):
        with warnings.catch_warnings():
            warnings.simplefilter("error")
            eqM.solve(ftol=1e-2, maxiter=2)
    eqL = eq.copy()
    eqL.change_resolution(L=eq.L, L_grid=eq.L - 1)
    with pytest.raises(UserWarning):
        with warnings.catch_warnings():
            warnings.simplefilter("error")
            eqL.solve(ftol=1e-2, maxiter=2)


@pytest.mark.unit
def test_eq_change_symmetry():
    """Test changing stellarator symmetry."""
    eq = Equilibrium(L=2, M=2, N=2, NFP=2, sym=False)
    idx_sin = np.nonzero(
        sign(eq.R_basis.modes[:, 1]) * sign(eq.R_basis.modes[:, 2]) < 0
    )[0]
    idx_cos = np.nonzero(
        sign(eq.R_basis.modes[:, 1]) * sign(eq.R_basis.modes[:, 2]) > 0
    )[0]
    sin_modes = eq.R_basis.modes[idx_sin, :]
    cos_modes = eq.R_basis.modes[idx_cos, :]

    # stellarator symmetric
    eq.change_resolution(sym=True)
    assert eq.sym
    assert eq.R_basis.sym == "cos"
    assert not np.any(
        [np.any(np.all(i == eq.R_basis.modes, axis=-1)) for i in sin_modes]
    )
    assert eq.Z_basis.sym == "sin"
    assert not np.any(
        [np.any(np.all(i == eq.Z_basis.modes, axis=-1)) for i in cos_modes]
    )
    assert eq.L_basis.sym == "sin"
    assert not np.any(
        [np.any(np.all(i == eq.L_basis.modes, axis=-1)) for i in cos_modes]
    )
    assert eq.surface.sym
    assert eq.surface.R_basis.sym == "cos"
    assert eq.surface.Z_basis.sym == "sin"

    # undo symmetry
    eq.change_resolution(sym=False)
    assert not eq.sym
    assert not eq.R_basis.sym
    assert np.all([np.any(np.all(i == eq.R_basis.modes, axis=-1)) for i in sin_modes])
    assert not eq.Z_basis.sym
    assert np.all([np.any(np.all(i == eq.Z_basis.modes, axis=-1)) for i in cos_modes])
    assert not eq.L_basis.sym
    assert np.all([np.any(np.all(i == eq.L_basis.modes, axis=-1)) for i in cos_modes])
    assert not eq.surface.sym
    assert not eq.surface.R_basis.sym
    assert not eq.surface.Z_basis.sym


@pytest.mark.unit
def test_resolution():
    """Test changing equilibrium spectral resolution."""
    eq1 = Equilibrium(L=5, M=6, N=7, L_grid=8, M_grid=9, N_grid=10)
    eq2 = Equilibrium()

    assert eq1.resolution != eq2.resolution
    eq2.change_resolution(**eq1.resolution)
    assert eq1.resolution == eq2.resolution


@pytest.mark.unit
def test_equilibrium_from_near_axis():
    """Test loading a solution from pyQSC/pyQIC."""
    qsc_path = "./tests/inputs/qsc_r2section5.5.pkl"
    file = open(qsc_path, "rb")
    na = pickle.load(file)
    file.close()

    r = 1e-2
    eq = Equilibrium.from_near_axis(na, r=r, M=8, N=8)
    grid = LinearGrid(M=eq.M_grid, N=eq.N_grid, NFP=eq.NFP, sym=eq.sym)
    data = eq.compute("|B|", grid=grid)

    assert eq.is_nested()
    assert eq.NFP == na.nfp
    np.testing.assert_allclose(eq.Ra_n[:2], na.rc, atol=1e-10)
    np.testing.assert_allclose(eq.Za_n[-2:], na.zs, atol=1e-10)
    np.testing.assert_allclose(data["|B|"][0], na.B_mag(r, 0, 0), rtol=2e-2)


@pytest.mark.unit
def test_poincare_solve_not_implemented():
    """Test that solving with fixed poincare section doesn't work yet."""
    inputs = {
        "L": 4,
        "M": 2,
        "N": 2,
        "NFP": 3,
        "sym": False,
        "spectral_indexing": "ansi",
        "axis": np.array([[0, 10, 0]]),
        "pressure": np.array([[0, 10], [2, 5]]),
        "iota": np.array([[0, 1], [2, 3]]),
        "surface": np.array(
            [
                [0, 0, 0, 10, 0],
                [1, 1, 0, 1, 0.1],
                [1, -1, 0, 0.2, -1],
            ]
        ),
    }

    eq = Equilibrium(**inputs)
    assert eq.bdry_mode == "poincare"
    np.testing.assert_allclose(
        eq.Rb_lmn, [10.0, 0.2, 1.0, 0.0, 0.0, 0.0, 0.0, 0.0, 0.0, 0.0, 0.0]
    )
    np.testing.assert_allclose(
        eq.Zb_lmn, [0.0, -1.0, 0.1, 0.0, 0.0, 0.0, 0.0, 0.0, 0.0, 0.0, 0.0]
    )
    with pytest.raises(NotImplementedError):
        eq.solve()


@pytest.mark.unit
def test_equilibriafamily_constructor():
    """Test that correct errors are thrown when making EquilibriaFamily."""
    eq = Equilibrium()
    ir = InputReader(["./tests/inputs/DSHAPE"])
    eqf = EquilibriaFamily(eq, *ir.inputs)
    assert len(eqf) == 4

    with pytest.raises(TypeError):
        _ = EquilibriaFamily(4, 5, 6)


@pytest.mark.unit
def test_change_NFP():
    """Test that changing the eq NFP correctly changes everything."""
    with warnings.catch_warnings():
        warnings.simplefilter("error")
        eq = get("HELIOTRON")
        with pytest.warns(UserWarning, match="Reducing radial"):
            eq.change_resolution(3, 3, 1, 6, 6, 2)
        eq.change_resolution(NFP=4)
        obj = get_equilibrium_objective(eq=eq)
        obj.build()


@pytest.mark.unit
def test_error_when_ndarray_or_integer_passed():
    """Test that errors raise correctly when a non-Grid object is passed."""
    eq = get("DSHAPE")
    with pytest.raises(TypeError):
        eq.compute("R", grid=1)
    with pytest.raises(TypeError):
        eq.compute("R", grid=np.linspace(0, 1, 10))


@pytest.mark.unit
def test_equilibrium_unused_kwargs():
    """Test that invalid kwargs raise an error, for gh issue #850."""
    pres = PowerSeriesProfile()
    curr = PowerSeriesProfile()
    with pytest.raises(TypeError):
        _ = Equilibrium(pres=pres, curr=curr)
    _ = Equilibrium(pressure=pres, current=curr)


@pytest.mark.unit
@pytest.mark.solve
def test_backward_compatible_load_and_resolve():
    """Test backwards compatibility of load and re-solve."""
    with pytest.warns(RuntimeWarning):
        eq = EquilibriaFamily.load(load_from=".//tests//inputs//NCSX_older.h5")[-1]

    # reducing resolution since we only want to test eq.solve
    with pytest.warns(UserWarning, match="Reducing radial"):
        eq.change_resolution(4, 4, 4, 4, 4, 4)

    f_obj = ForceBalance(eq=eq)
    obj = ObjectiveFunction(f_obj, use_jit=False)
    eq.solve(maxiter=1, objective=obj)<|MERGE_RESOLUTION|>--- conflicted
+++ resolved
@@ -55,18 +55,10 @@
     coords = np.array([np.ones(n), np.zeros(n), np.linspace(0, 10 * np.pi, n)]).T
     out = eq.map_coordinates(
         coords,
-<<<<<<< HEAD
-        ["rho", "alpha", "zeta"],
-        ["rho", "theta", "zeta"],
-        period=(np.inf, 2 * np.pi, 10 * np.pi),
-    )
-    assert not np.any(np.isnan(out))
-=======
         inbasis=["rho", "alpha", "zeta"],
         period=(np.inf, 2 * np.pi, np.inf),
     )
     assert np.isfinite(out).all()
->>>>>>> fd73bdb8
 
     eq = get("DSHAPE")
 
