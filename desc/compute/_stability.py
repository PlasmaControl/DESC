--- conflicted
+++ resolved
@@ -398,13 +398,9 @@
 
     d/dζ(g dX/dζ) + c X = λ f X, g, f > 0
 
-<<<<<<< HEAD
-    h = phi[1] - phi[0]  # will break down for non-uniform spacing
-=======
     where
->>>>>>> 6392644b
-
-      λ = a² / v_A² * γ²
+
+    λ = a² / v_A² * γ²
     v_A = Bₙ / sqrt(μ₀ n₀ M) is the Alfven speed
 
     Returns
