--- conflicted
+++ resolved
@@ -15,12 +15,8 @@
     sign,
     vmap,
 )
-<<<<<<< HEAD
 from desc.basis import ChebyshevFourierSeries, DoubleFourierSeries, ZernikePolynomial
 from desc.compute import rpz2xyz_vec, xyz2rpz, xyz2rpz_vec
-=======
-from desc.basis import DoubleFourierSeries, ZernikePolynomial
->>>>>>> b138bb88
 from desc.grid import Grid, LinearGrid
 from desc.io import InputReader
 from desc.optimizable import optimizable_parameter
