import dataclasses
import numbers
import warnings
import functools

import numpy as np
from scipy.constants import mu_0
import sympy as sp

from desc.backend import (
    fori_loop,
    jnp,
    jax,
    tree_flatten,
    tree_leaves,
    tree_map,
    tree_unflatten,
)
from desc.batching import vmap_chunked
from desc.compute import get_profiles, get_transforms
from desc.compute.utils import _compute as compute_fun
from desc.grid import LinearGrid, _Grid
from desc.integrals import compute_B_plasma
from desc.utils import (
    Timer,
    broadcast_tree,
    copy_rpz_periods,
    errorif,
    rpz2xyz,
    safenorm,
    setdefault,
    warnif,
)

from .normalization import compute_scaling_factors
from .objective_funs import _Objective, collect_docs
from .utils import softmax, softmin


class _CoilObjective(_Objective):
    """Base class for calculating coil objectives.

    Parameters
    ----------
    coil : CoilSet or Coil
        Coil for which the data keys will be optimized.
    data_keys : list of str
        data keys that will be optimized when this class is inherited.
    grid : Grid, list, optional
        Collocation grid containing the nodes to evaluate at.
        If a list, must have the same structure as coil.

    """

    __doc__ = __doc__.rstrip() + collect_docs(coil=True)

    def __init__(
        self,
        coil,
        data_keys,
        target=None,
        bounds=None,
        weight=1,
        normalize=True,
        normalize_target=True,
        loss_function=None,
        deriv_mode="auto",
        grid=None,
        name=None,
        jac_chunk_size=None,
    ):
        self._grid = grid
        self._data_keys = data_keys
        self._normalize = normalize
        super().__init__(
            things=[coil],
            target=target,
            bounds=bounds,
            weight=weight,
            normalize=normalize,
            normalize_target=normalize_target,
            loss_function=loss_function,
            deriv_mode=deriv_mode,
            name=name,
            jac_chunk_size=jac_chunk_size,
        )

    def build(self, use_jit=True, verbose=1):  # noqa:C901
        """Build constant arrays.

        Parameters
        ----------
        use_jit : bool, optional
            Whether to just-in-time compile the objective and derivatives.
        verbose : int, optional
            Level of output.

        """
        # local import to avoid circular import
        from desc.coils import CoilSet, MixedCoilSet, _Coil

        def _is_single_coil(c):
            return isinstance(c, _Coil) and not isinstance(c, CoilSet)

        def _prune_coilset_tree(coilset):
            """Remove extra members from CoilSets (but not MixedCoilSets)."""
            if isinstance(coilset, list) or isinstance(coilset, MixedCoilSet):
                return [_prune_coilset_tree(c) for c in coilset]
            elif isinstance(coilset, CoilSet):
                # CoilSet only uses a single grid/transform for all coils
                return _prune_coilset_tree(coilset.coils[0])
            else:
                return coilset  # single coil

        coil = self.things[0]
        grid = self._grid

        # get individual coils from coilset
        coils, structure = tree_flatten(coil, is_leaf=_is_single_coil)
        for c in coils:
            errorif(
                not isinstance(c, _Coil),
                TypeError,
                f"Expected object of type Coil, got {type(c)}",
            )
        self._num_coils = len(coils)

        # map grid to list of length coils
        if grid is None:
            grid = []
            for c in coils:
                grid.append(LinearGrid(N=2 * c.N * getattr(c, "NFP", 1) + 5))
        if isinstance(grid, numbers.Integral):
            grid = LinearGrid(N=self._grid)
        if isinstance(grid, _Grid):
            grid = [grid] * self._num_coils
        if isinstance(grid, list):
            grid = tree_leaves(grid, is_leaf=lambda g: isinstance(g, _Grid))

        errorif(
            len(grid) != len(coils),
            ValueError,
            "grid input must be broadcastable to the coil structure.",
        )
        errorif(
            np.any([g.num_rho > 1 or g.num_theta > 1 for g in grid]),
            ValueError,
            "Only use toroidal resolution for coil grids.",
        )

        self._dim_f = np.sum([g.num_nodes for g in grid])
        quad_weights = np.concatenate([g.spacing[:, 2] for g in grid])

        # map grid to the same structure as coil and then remove unnecessary members
        grid = tree_unflatten(structure, grid)
        grid = _prune_coilset_tree(grid)
        coil = _prune_coilset_tree(coil)

        timer = Timer()
        if verbose > 0:
            print("Precomputing transforms")
        timer.start("Precomputing transforms")

        transforms = tree_map(
            lambda c, g: get_transforms(self._data_keys, obj=c, grid=g),
            coil,
            grid,
            is_leaf=lambda x: _is_single_coil(x) or isinstance(x, _Grid),
        )

        self._grid = grid
        self._constants = {"transforms": transforms, "quad_weights": quad_weights}

        timer.stop("Precomputing transforms")
        if verbose > 1:
            timer.disp("Precomputing transforms")

        if self._normalize:
            self._scales = [compute_scaling_factors(coil) for coil in coils]

    def compute(self, params, constants=None):
        """Compute data of coil for given data key.

        Parameters
        ----------
        params : dict
            Dictionary of the coil's degrees of freedom.
        constants : dict
            Dictionary of constant data, eg transforms, profiles etc. Defaults to
            self._constants.

        Returns
        -------
        f : float or array of floats
            Coil objective value(s).

        """
        if constants is None:
            constants = self._constants

        coil = self.things[0]
        data = coil.compute(
            self._data_keys,
            params=params,
            transforms=constants["transforms"],
            grid=self._grid,
        )

        return data


class CoilLength(_CoilObjective):
    """Coil length.

    Parameters
    ----------
    coil : CoilSet or Coil
        Coil(s) that are to be optimized
    grid : Grid, optional
        Collocation grid containing the nodes to evaluate at.
        Defaults to ``LinearGrid(N=2 * coil.N + 5)``

    """

    __doc__ = __doc__.rstrip() + collect_docs(
        target_default="``target=2*np.pi``.",
        bounds_default="``target=2*np.pi``.",
        coil=True,
    )

    _scalar = False  # Not always a scalar, if a coilset is passed in
    _units = "(m)"
    _print_value_fmt = "Coil length: "

    def __init__(
        self,
        coil,
        target=None,
        bounds=None,
        weight=1,
        normalize=True,
        normalize_target=True,
        loss_function=None,
        deriv_mode="auto",
        grid=None,
        name="coil length",
        jac_chunk_size=None,
    ):
        if target is None and bounds is None:
            target = 2 * np.pi

        super().__init__(
            coil,
            ["length"],
            target=target,
            bounds=bounds,
            weight=weight,
            normalize=normalize,
            normalize_target=normalize_target,
            loss_function=loss_function,
            deriv_mode=deriv_mode,
            grid=grid,
            name=name,
            jac_chunk_size=jac_chunk_size,
        )

    def build(self, use_jit=True, verbose=1):
        """Build constant arrays.

        Parameters
        ----------
        use_jit : bool, optional
            Whether to just-in-time compile the objective and derivatives.
        verbose : int, optional
            Level of output.

        """
        super().build(use_jit=use_jit, verbose=verbose)

        self._dim_f = self._num_coils
        self._constants["quad_weights"] = 1

        if self._normalize:
            self._normalization = np.mean([scale["a"] for scale in self._scales])

        _Objective.build(self, use_jit=use_jit, verbose=verbose)

    def compute(self, params, constants=None):
        """Compute coil length.

        Parameters
        ----------
        params : dict
            Dictionary of the coil's degrees of freedom.
        constants : dict
            Dictionary of constant data, eg transforms, profiles etc. Defaults to
            self._constants.

        Returns
        -------
        f : array of floats
            Coil length.

        """
        data = super().compute(params, constants=constants)
        data = tree_leaves(data, is_leaf=lambda x: isinstance(x, dict))
        out = jnp.array([dat["length"] for dat in data])
        return out


class CoilCurvature(_CoilObjective):
    """Coil curvature.

    Targets the local curvature at each grid node for each coil.
    Positive curvature corresponds to "convex" curves (a circle has positive curvature),
    while negative curvature corresponds to "concave" curves.
    Curvature values closer to 0 indicate straighter sections of coils.

    Parameters
    ----------
    coil : CoilSet or Coil
        Coil(s) that are to be optimized
    grid : Grid, optional
        Collocation grid containing the nodes to evaluate at.
        Defaults to ``LinearGrid(N=2 * coil.N + 5)``

    """

    __doc__ = __doc__.rstrip() + collect_docs(
        target_default="``bounds=(0,1).``",
        bounds_default="``bounds=(0,1).``",
        coil=True,
    )

    _scalar = False
    _units = "(m^-1)"
    _print_value_fmt = "Coil curvature: "

    def __init__(
        self,
        coil,
        target=None,
        bounds=None,
        weight=1,
        normalize=True,
        normalize_target=True,
        loss_function=None,
        deriv_mode="auto",
        grid=None,
        name="coil curvature",
        jac_chunk_size=None,
    ):
        if target is None and bounds is None:
            bounds = (0, 1)

        super().__init__(
            coil,
            ["curvature"],
            target=target,
            bounds=bounds,
            weight=weight,
            normalize=normalize,
            normalize_target=normalize_target,
            loss_function=loss_function,
            deriv_mode=deriv_mode,
            grid=grid,
            name=name,
            jac_chunk_size=jac_chunk_size,
        )

    def build(self, use_jit=True, verbose=1):
        """Build constant arrays.

        Parameters
        ----------
        use_jit : bool, optional
            Whether to just-in-time compile the objective and derivatives.
        verbose : int, optional
            Level of output.

        """
        super().build(use_jit=use_jit, verbose=verbose)

        if self._normalize:
            self._normalization = 1 / np.mean([scale["a"] for scale in self._scales])

        _Objective.build(self, use_jit=use_jit, verbose=verbose)

    def compute(self, params, constants=None):
        """Compute coil curvature.

        Parameters
        ----------
        params : dict
            Dictionary of the coil's degrees of freedom.
        constants : dict
            Dictionary of constant data, eg transforms, profiles etc. Defaults to
            self._constants.

        Returns
        -------
        f : array of floats
            1D array of coil curvature values.

        """
        data = super().compute(params, constants=constants)
        data = tree_leaves(data, is_leaf=lambda x: isinstance(x, dict))
        out = jnp.concatenate([dat["curvature"] for dat in data])
        return out


class CoilTorsion(_CoilObjective):
    """Coil torsion.

    Targets the local torsion value at each grid node for each coil. Indicative of how
    non-planar the coil is (a torsion value of 0 means the coil is perfectly planar).

    Parameters
    ----------
    coil : CoilSet or Coil
        Coil(s) that are to be optimized
    grid : Grid, optional
        Collocation grid containing the nodes to evaluate at.
        Defaults to ``LinearGrid(N=2 * coil.N + 5)``

    """

    __doc__ = __doc__.rstrip() + collect_docs(
        target_default="``target=0``.",
        bounds_default="``target=0``.",
        coil=True,
    )

    _scalar = False
    _units = "(m^-1)"
    _print_value_fmt = "Coil torsion: "

    def __init__(
        self,
        coil,
        target=None,
        bounds=None,
        weight=1,
        normalize=True,
        normalize_target=True,
        loss_function=None,
        deriv_mode="auto",
        grid=None,
        name="coil torsion",
        jac_chunk_size=None,
    ):
        if target is None and bounds is None:
            target = 0

        super().__init__(
            coil,
            ["torsion"],
            target=target,
            bounds=bounds,
            weight=weight,
            normalize=normalize,
            normalize_target=normalize_target,
            loss_function=loss_function,
            deriv_mode=deriv_mode,
            grid=grid,
            name=name,
            jac_chunk_size=jac_chunk_size,
        )

    def build(self, use_jit=True, verbose=1):
        """Build constant arrays.

        Parameters
        ----------
        use_jit : bool, optional
            Whether to just-in-time compile the objective and derivatives.
        verbose : int, optional
            Level of output.

        """
        super().build(use_jit=use_jit, verbose=verbose)

        if self._normalize:
            self._normalization = 1 / np.mean([scale["a"] for scale in self._scales])

        _Objective.build(self, use_jit=use_jit, verbose=verbose)

    def compute(self, params, constants=None):
        """Compute coil torsion.

        Parameters
        ----------
        params : dict
            Dictionary of the coil's degrees of freedom.
        constants : dict
            Dictionary of constant data, eg transforms, profiles etc. Defaults to
            self._constants.

        Returns
        -------
        f : array of floats
            Coil torsion.

        """
        data = super().compute(params, constants=constants)
        data = tree_leaves(data, is_leaf=lambda x: isinstance(x, dict))
        out = jnp.concatenate([dat["torsion"] for dat in data])
        return out


class CoilCurrentLength(CoilLength):
    """Coil current length.

    Targets the coil current length, i.e. current * length for each coil.
    Useful for approximating HTS cost.

    Parameters
    ----------
    coil : CoilSet or Coil
        Coil(s) that are to be optimized
    grid : Grid, optional
        Collocation grid containing the nodes to evaluate at.
        Defaults to ``LinearGrid(N=2 * coil.N + 5)``

    """

    __doc__ = __doc__.rstrip() + collect_docs(
        target_default="``target=0``.",
        bounds_default="``target=0``.",
        coil=True,
    )

    _scalar = False
    _units = "(A*m)"
    _print_value_fmt = "Coil current length: "

    def __init__(
        self,
        coil,
        target=None,
        bounds=None,
        weight=1,
        normalize=True,
        normalize_target=True,
        loss_function=None,
        deriv_mode="auto",
        grid=None,
        name="coil current length",
        jac_chunk_size=None,
    ):
        if target is None and bounds is None:
            target = 0

        super().__init__(
            coil,
            target=target,
            bounds=bounds,
            weight=weight,
            normalize=normalize,
            normalize_target=normalize_target,
            loss_function=loss_function,
            deriv_mode=deriv_mode,
            grid=grid,
            name=name,
            jac_chunk_size=jac_chunk_size,
        )

    def build(self, use_jit=True, verbose=1):
        """Build constant arrays.

        Parameters
        ----------
        use_jit : bool, optional
            Whether to just-in-time compile the objective and derivatives.
        verbose : int, optional
            Level of output.

        """
        super().build(use_jit=use_jit, verbose=verbose)

        self._dim_f = self._num_coils
        self._constants["quad_weights"] = 1

        if self._normalize:
            mean_length = np.mean([scale["a"] for scale in self._scales])
            params = tree_leaves(
                self.things[0].params_dict, is_leaf=lambda x: isinstance(x, dict)
            )
            mean_current = np.mean([np.abs(param["current"]) for param in params])
            mean_current = np.max((mean_current, 1))
            self._normalization = mean_current * mean_length

        _Objective.build(self, use_jit=use_jit, verbose=verbose)

    def compute(self, params, constants=None):
        """Compute coil current length (current * length).

        Parameters
        ----------
        params : dict
            Dictionary of the coil's degrees of freedom.
        constants : dict
            Dictionary of constant data, eg transforms, profiles etc. Defaults to
            self._constants.

        Returns
        -------
        f : array of floats

        """
        lengths = super().compute(params, constants=constants)
        params = tree_leaves(params, is_leaf=lambda x: isinstance(x, dict))
        currents = jnp.concatenate([param["current"] for param in params])
        out = jnp.atleast_1d(lengths * currents)
        return out


class CoilIntegratedCurvature(_CoilObjective):
    """Coil integrated curvature.

    If a curve is convex, then the following condition must be true: ∫ κ ||∂ₛx|| ds = 2π
    where κ is the scalar (unsigned) curvature, ∂ₛx is tangent to the curve,
    and s is the curve parameter.

    Parameters
    ----------
    coil : CoilSet or Coil
        Coil(s) that are to be optimized
    grid : Grid, optional
        Collocation grid containing the nodes to evaluate at.
        Defaults to ``LinearGrid(N=2 * coil.N + 5, endpoint=True)``

    """

    __doc__ = __doc__.rstrip() + collect_docs(
        target_default="``target=2*np.pi``.",
        bounds_default="``target=2*np.pi``.",
        coil=True,
    )

    _scalar = False  # not always a scalar, if a coilset is passed in
    _units = "(dimensionless)"
    _print_value_fmt = "Integrated curvature: "

    def __init__(
        self,
        coil,
        target=None,
        bounds=None,
        weight=1,
        normalize=True,
        normalize_target=True,
        loss_function=None,
        deriv_mode="auto",
        grid=None,
        name="coil integrated curvature",
        jac_chunk_size=None,
    ):
        if target is None and bounds is None:
            target = 2 * np.pi
        super().__init__(
            coil,
            ["ds", "x_s", "curvature"],
            target=target,
            bounds=bounds,
            weight=weight,
            normalize=normalize,
            normalize_target=normalize_target,
            loss_function=loss_function,
            deriv_mode=deriv_mode,
            grid=grid,
            name=name,
            jac_chunk_size=jac_chunk_size,
        )

    def build(self, use_jit=True, verbose=1):
        """Build constant arrays.

        Parameters
        ----------
        use_jit : bool, optional
            Whether to just-in-time compile the objective and derivatives.
        verbose : int, optional
            Level of output.

        """
        super().build(use_jit=use_jit, verbose=verbose)

        self._dim_f = self._num_coils
        self._constants["quad_weights"] = 1

        _Objective.build(self, use_jit=use_jit, verbose=verbose)

    def compute(self, params, constants=None):
        """Compute integrated curvature.

        Parameters
        ----------
        params : dict
            Dictionary of the coil's degrees of freedom.
        constants : dict
            Dictionary of constant data, e.g. transforms, profiles etc. Defaults to
            self._constants.

        Returns
        -------
        f : array of floats
            Integrated curvature.

        """
        data = super().compute(params, constants=constants)
        data = tree_leaves(data, is_leaf=lambda x: isinstance(x, dict))
        out = jnp.array(
            [
                jnp.sum(
                    jnp.abs(dat["curvature"]) * safenorm(dat["x_s"], axis=1) * dat["ds"]
                )
                for dat in data
            ]
        )
        return out


class CoilSetMinDistance(_Objective):
    """Target the minimum distance between coils in a coilset.

    Will yield one value per coil in the coilset, which is the minimum distance to
    another coil in that coilset.

    Parameters
    ----------
    coil : CoilSet
        Coil(s) that are to be optimized.
    grid : Grid, list, optional
        Collocation grid used to discretize each coil. Defaults to the default grid
        for the given coil-type, see ``coils.py`` and ``curve.py`` for more details.
        If a list, must have the same structure as coils.
    use_softmin: bool, optional
        Use softmin or hard min. Softmin is a smooth approximation to the actual minimum
        distance that may give smoother gradients, at the expense of being slightly more
        expensive and only an approximate minimum.
    softmin_alpha: float, optional
        Parameter used for softmin. The larger ``softmin_alpha``, the closer the
        softmin approximates the hardmin. softmin -> hardmin as
        ``softmin_alpha`` -> infinity.
    dist_chunk_size : int > 0, optional
        When computing distances, how many coils to consider at once. Default is all
        coils, which is generally the fastest but requires the most memory. If there are
        a large number of coils, or if the resolution is very high, setting this to a
        small value will reduce peak memory usage at the cost of slightly increased
        runtime.

    """

    __doc__ = __doc__.rstrip() + collect_docs(
        target_default="``bounds=(1,np.inf)``.",
        bounds_default="``bounds=(1,np.inf)``.",
        coil=True,
    )

    _static_attrs = _Objective._static_attrs + ["_dist_chunk_size", "_use_softmin"]

    _scalar = False
    _units = "(m)"
    _print_value_fmt = "Minimum coil-coil distance: "

    def __init__(
        self,
        coil,
        target=None,
        bounds=None,
        weight=1,
        normalize=True,
        normalize_target=True,
        loss_function=None,
        deriv_mode="auto",
        grid=None,
        name="coil-coil minimum distance",
        jac_chunk_size=None,
        use_softmin=False,
        softmin_alpha=1.0,
        dist_chunk_size=None,
    ):
        from desc.coils import CoilSet

        if target is None and bounds is None:
            bounds = (1, np.inf)
        self._grid = grid
        self._use_softmin = use_softmin
        self._softmin_alpha = softmin_alpha
        self._dist_chunk_size = dist_chunk_size
        errorif(
            not isinstance(coil, CoilSet),
            ValueError,
            "coil must be of type CoilSet, not an individual Coil",
        )
        super().__init__(
            things=coil,
            target=target,
            bounds=bounds,
            weight=weight,
            normalize=normalize,
            normalize_target=normalize_target,
            loss_function=loss_function,
            deriv_mode=deriv_mode,
            name=name,
            jac_chunk_size=jac_chunk_size,
        )

    def build(self, use_jit=True, verbose=1):
        """Build constant arrays.

        Parameters
        ----------
        use_jit : bool, optional
            Whether to just-in-time compile the objective and derivatives.
        verbose : int, optional
            Level of output.

        """
        coilset = self.things[0]
        grid = self._grid or None

        self._dim_f = coilset.num_coils
        self._constants = {"coilset": coilset, "grid": grid, "quad_weights": 1.0}

        if self._normalize:
            coils = tree_leaves(coilset, is_leaf=lambda x: not hasattr(x, "__len__"))
            scales = [compute_scaling_factors(coil)["a"] for coil in coils]
            self._normalization = np.mean(scales)  # mean length of coils

        super().build(use_jit=use_jit, verbose=verbose)

    def compute(self, params, constants=None):
        """Compute minimum distances between coils.

        Parameters
        ----------
        params : dict
            Dictionary of coilset degrees of freedom, eg CoilSet.params_dict
        constants : dict
            Dictionary of constant data, eg transforms, profiles etc.
            Defaults to self._constants.

        Returns
        -------
        f : array of floats
            Minimum distance to another coil for each coil in the coilset.

        """
        if constants is None:
            constants = self.constants
        pts = constants["coilset"]._compute_position(
            params=params, grid=constants["grid"], basis="xyz"
        )

        def body(k):
            # pts shape (ncoils, num_nodes, 3)
            # dist btwn all pts; shape(ncoils,num_nodes,num_nodes)
            # dist[i,j,n] is the distance from the jth point on the kth coil
            # to the nth point on the ith coil
            coil_pts = pts[k]
            other_pts = jnp.delete(pts, k, axis=0, assume_unique_indices=True)
            dist = safenorm(coil_pts[None, :, None] - other_pts[:, None], axis=-1)
            if self._use_softmin:
                return softmin(dist, self._softmin_alpha)
            return jnp.min(dist)

        k = jnp.arange(self.dim_f)
        min_dist_per_coil = vmap_chunked(body, chunk_size=self._dist_chunk_size)(k)
        return min_dist_per_coil


class PlasmaCoilSetDistanceBound(_Objective):
    """Target the distance between the plasma and coilset.

    Will yield one or two values per coil in the coilset, depending on the mode
    variable, which is the minimum and/or maximum distance from that coil to the
    plasma boundary surface. If ``max`` or ``min`` mode is selected, only one value
    is returned. If ``bound`` mode is selected, two values are returned per coil,
    which are the minimum and maximum distance from the coil to the plasma boundary
    surface. The minima for all coils are returned first, then the maxima in a
    flattened array as applicable.

    NOTE: By default, assumes the plasma boundary is not fixed and its coordinates are
    computed at every iteration, for example if the equilibrium is changing in a
    single-stage optimization.
    If the plasma boundary is fixed, set eq_fixed=True to precompute the last closed
    flux surface coordinates and improve the efficiency of the calculation.

    Parameters
    ----------
    eq : Equilibrium or FourierRZToroidalSurface
        Equilibrium (or FourierRZToroidalSurface) that will be optimized
        to satisfy the Objective.
    coil : CoilSet
        Coil(s) that are to be optimized.
    mode: string, optional
        One of ``bound``, ``min``, or ``max`` for bounding both min and max plasma-coil
        distance or targeting only min or max plasma-coil distance.
        Defaults to ``bound``.
    plasma_grid : Grid, optional
        Collocation grid containing the nodes to evaluate plasma geometry at.
        Defaults to ``LinearGrid(M=eq.M_grid, N=eq.N_grid)``.
    coil_grid : Grid, list, optional
        Collocation grid containing the nodes to evaluate coilset geometry at.
        Defaults to the default grid for the given coil-type, see ``coils.py``
        and ``curve.py`` for more details.
        If a list, must have the same structure as coils.
    eq_fixed: bool, optional
        Whether the equilibrium is fixed or not. If True, the last closed flux surface
        is fixed and its coordinates are precomputed, which saves on computation time
        during optimization, and self.things = [coil] only.
        If False, the surface coordinates are computed at every iteration.
        False by default, so that self.things = [coil, eq].
    coils_fixed: bool, optional
        Whether the coils are fixed or not. If True, the coils
        are fixed and their coordinates are precomputed, which saves on computation time
        during optimization, and self.things = [eq] only.
        If False, the coil coordinates are computed at every iteration.
        False by default, so that self.things = [coil, eq].
    use_softmin: bool, optional
        Use softmin (softmax) or hard min (max). Softmin is a smooth approximation to
        the actual minimum distance that may give smoother gradients, at the expense of
        being slightly more expensive and only an approximate extremum.
    softmin_alpha: float, optional
        Parameter used for softmin. The larger ``softmin_alpha``, the closer the
        softmin (softmax) approximates the hardmin (hardmax). softmin -> hardmin as
        ``softmin_alpha`` -> infinity.
    dist_chunk_size : int > 0, optional
        When computing distances, how many coils to consider at once. Default is all
        coils, which is generally the fastest but requires the most memory. If there are
        a large number of coils, or if the resolution is very high, setting this to a
        small value will reduce peak memory usage at the cost of slightly increased
        runtime.

    """

    __doc__ = __doc__.rstrip() + collect_docs(
        target_default="``bounds=(0,1)``.",
        bounds_default="``bounds=(0,1)``.",
        coil=True,
    )
    _static_attrs = _Objective._static_attrs + [
        "_mode",
        "_eq_fixed",
        "_coils_fixed",
        "_use_softmin",
        "_dist_chunk_size",
    ]

    _scalar = False
    _units = "(m)"
    _print_value_fmt = "Plasma-coil distance: "

    def __init__(
        self,
        eq,
        coil,
        mode="bound",
        target=None,
        bounds=None,
        weight=1,
        normalize=True,
        normalize_target=True,
        loss_function=None,
        deriv_mode="auto",
        plasma_grid=None,
        coil_grid=None,
        eq_fixed=False,
        coils_fixed=False,
        name="plasma-coil distance",
        jac_chunk_size=None,
        use_softmin=False,
        softmin_alpha=1.0,
        dist_chunk_size=None,
    ):
        if target is None and bounds is None:
            bounds = (0, 1)
        errorif(
            mode not in ["bound", "max", "min"],
            ValueError,
            "mode must be 'bound', 'max', or 'min'",
        )
        self._eq = eq
        self._coil = coil
        self._mode = mode
        self._plasma_grid = plasma_grid
        self._coil_grid = coil_grid
        self._eq_fixed = eq_fixed
        self._coils_fixed = coils_fixed
        self._use_softmin = use_softmin
        self._softmin_alpha = softmin_alpha
        self._dist_chunk_size = dist_chunk_size
        errorif(eq_fixed and coils_fixed, ValueError, "Cannot fix both eq and coil")
        things = []
        if not eq_fixed:
            things.append(eq)
        if not coils_fixed:
            things.append(coil)
        super().__init__(
            things=things,
            target=target,
            bounds=bounds,
            weight=weight,
            normalize=normalize,
            normalize_target=normalize_target,
            loss_function=loss_function,
            deriv_mode=deriv_mode,
            name=name,
            jac_chunk_size=jac_chunk_size,
        )

    def build(self, use_jit=True, verbose=1):
        """Build constant arrays.

        Parameters
        ----------
        use_jit : bool, optional
            Whether to just-in-time compile the objective and derivatives.
        verbose : int, optional
            Level of output.

        """
        if self._eq_fixed:
            eq = self._eq
            coil = self.things[0]
        elif self._coils_fixed:
            eq = self.things[0]
            coil = self._coil
        else:
            eq = self.things[0]
            coil = self.things[1]
        plasma_grid = self._plasma_grid or LinearGrid(
            M=eq.M_grid, N=eq.N_grid, NFP=eq.NFP
        )
        coil_grid = self._coil_grid or None
        warnif(
            not np.allclose(plasma_grid.nodes[:, 0], 1),
            UserWarning,
            "Plasma/Surface grid includes interior points, should be rho=1.",
        )

        if self._mode == "bound":
            self._dim_f = 2 * coil.num_coils
        else:  # min or max mode
            self._dim_f = coil.num_coils
        self._data_keys = ["R", "phi", "Z"]

        eq_profiles = get_profiles(self._data_keys, obj=eq, grid=plasma_grid)
        eq_transforms = get_transforms(self._data_keys, obj=eq, grid=plasma_grid)

        self._constants = {
            "eq": eq,
            "coil": coil,
            "coil_grid": coil_grid,
            "eq_profiles": eq_profiles,
            "eq_transforms": eq_transforms,
            "quad_weights": 1.0,
        }

        if self._eq_fixed:
            # precompute the equilibrium surface coordinates
            data = compute_fun(
                eq,
                self._data_keys,
                params=eq.params_dict,
                transforms=eq_transforms,
                profiles=eq_profiles,
            )
            rpz = jnp.array([data["R"], data["phi"], data["Z"]]).T
            rpz = copy_rpz_periods(rpz, plasma_grid.NFP)
            plasma_pts = rpz2xyz(rpz)
            self._constants["plasma_coords"] = plasma_pts
        if self._coils_fixed:
            coils_pts = coil._compute_position(params=coil.params_dict, grid=coil_grid)
            self._constants["coil_coords"] = coils_pts

        if self._normalize:
            scales = compute_scaling_factors(eq)
            self._normalization = scales["a"]

        super().build(use_jit=use_jit, verbose=verbose)

    def compute(self, params_1, params_2=None, constants=None):
        """Compute minimum/maximum distance between coils and the plasma/surface.

        Parameters
        ----------
        params_1 : dict
            Dictionary of coilset degrees of freedom, eg ``CoilSet.params_dict`` if
            self._coils_fixed is False, else is the equilibrium or surface degrees of
            freedom
        params_2 : dict
            Dictionary of equilibrium or surface degrees of freedom,
            eg ``Equilibrium.params_dict``
            Only required if ``self._eq_fixed = False``.
        constants : dict
            Dictionary of constant data, eg transforms, profiles etc.
            Defaults to self._constants.

        Returns
        -------
        f : array of floats
            Minimum/maximum distance from coil to surface for each coil in the coilset.

        """
        if constants is None:
            constants = self.constants
        if self._eq_fixed:
            coils_params = params_1
        elif self._coils_fixed:
            eq_params = params_1
        else:
            eq_params = params_1
            coils_params = params_2

        # coil pts; shape(ncoils,coils_grid.num_nodes,3)
        if self._coils_fixed:
            coils_pts = constants["coil_coords"]
        else:
            coils_pts = constants["coil"]._compute_position(
                params=coils_params, grid=constants["coil_grid"]
            )

        # plasma pts; shape(plasma_grid.num_nodes,3)
        if self._eq_fixed:
            plasma_pts = constants["plasma_coords"]
        else:
            data = compute_fun(
                constants["eq"],
                self._data_keys,
                params=eq_params,
                transforms=constants["eq_transforms"],
                profiles=constants["eq_profiles"],
            )
            rpz = jnp.array([data["R"], data["phi"], data["Z"]]).T
            rpz = copy_rpz_periods(rpz, constants["eq_transforms"]["grid"].NFP)
            plasma_pts = rpz2xyz(rpz)

        def body(k):
            # dist btwn all pts; shape(ncoils,plasma_grid.num_nodes,coil_grid.num_nodes)
            dist = safenorm(coils_pts[k][None, :, :] - plasma_pts[:, None, :], axis=-1)
            if self._use_softmin:
                # minimum over plasma points, then max over coil points
                max = softmax(
                    softmin(dist, self._softmin_alpha, axis=0), self._softmin_alpha
                )
                # minimum over all points
                min = softmin(dist, self._softmin_alpha)
            else:
                max = jnp.max(jnp.min(dist, axis=0))
                min = jnp.min(dist)

            if self._mode == "max":
                return max
            if self._mode == "min":
                return min
            return jnp.array([min, max])

        if self._mode == "bound":
            k = jnp.arange(self.dim_f // 2)
        else:
            k = jnp.arange(self.dim_f)

        extreme_dist_per_coil = vmap_chunked(body, chunk_size=self._dist_chunk_size)(k)

        # if mode is bound, flatten the output
        extreme_dist_per_coil = extreme_dist_per_coil.flatten()

        return extreme_dist_per_coil


class PlasmaCoilSetMinDistance(PlasmaCoilSetDistanceBound):
    """Target the minimum distance between the plasma and coilset.

    Will yield one value per coil in the coilset, which is the minimum distance from
    that coil to the plasma boundary surface.

    NOTE: By default, assumes the plasma boundary is not fixed and its coordinates are
    computed at every iteration, for example if the equilibrium is changing in a
    single-stage optimization.
    If the plasma boundary is fixed, set eq_fixed=True to precompute the last closed
    flux surface coordinates and improve the efficiency of the calculation.

    Parameters
    ----------
    eq : Equilibrium or FourierRZToroidalSurface
        Equilibrium (or FourierRZToroidalSurface) that will be optimized
        to satisfy the Objective.
    coil : CoilSet
        Coil(s) that are to be optimized.
    plasma_grid : Grid, optional
        Collocation grid containing the nodes to evaluate plasma geometry at.
        Defaults to ``LinearGrid(M=eq.M_grid, N=eq.N_grid)``.
    coil_grid : Grid, list, optional
        Collocation grid containing the nodes to evaluate coilset geometry at.
        Defaults to the default grid for the given coil-type, see ``coils.py``
        and ``curve.py`` for more details.
        If a list, must have the same structure as coils.
    eq_fixed: bool, optional
        Whether the equilibrium is fixed or not. If True, the last closed flux surface
        is fixed and its coordinates are precomputed, which saves on computation time
        during optimization, and self.things = [coil] only.
        If False, the surface coordinates are computed at every iteration.
        False by default, so that self.things = [coil, eq].
    coils_fixed: bool, optional
        Whether the coils are fixed or not. If True, the coils
        are fixed and their coordinates are precomputed, which saves on computation time
        during optimization, and self.things = [eq] only.
        If False, the coil coordinates are computed at every iteration.
        False by default, so that self.things = [coil, eq].
    use_softmin: bool, optional
        Use softmin or hard min. Softmin is a smooth approximation to the actual minimum
        distance that may give smoother gradients, at the expense of being slightly more
        expensive and only an approximate minimum.
    softmin_alpha: float, optional
        Parameter used for softmin. The larger ``softmin_alpha``, the closer the
        softmin approximates the hardmin. softmin -> hardmin as
        ``softmin_alpha`` -> infinity.
    dist_chunk_size : int > 0, optional
        When computing distances, how many coils to consider at once. Default is all
        coils, which is generally the fastest but requires the most memory. If there are
        a large number of coils, or if the resolution is very high, setting this to a
        small value will reduce peak memory usage at the cost of slightly increased
        runtime.

    """

    __doc__ = __doc__.rstrip() + collect_docs(
        target_default="``bounds=(1,np.inf)``.",
        bounds_default="``bounds=(1,np.inf)``.",
        coil=True,
    )

    _static_attrs = PlasmaCoilSetDistanceBound._static_attrs
    _scalar = False
    _units = "(m)"
    _print_value_fmt = "Minimum plasma-coil distance: "

    def __init__(
        self,
        eq,
        coil,
        target=None,
        bounds=None,
        weight=1,
        normalize=True,
        normalize_target=True,
        loss_function=None,
        deriv_mode="auto",
        plasma_grid=None,
        coil_grid=None,
        eq_fixed=False,
        coils_fixed=False,
        name="plasma-coil minimum distance",
        jac_chunk_size=None,
        use_softmin=False,
        softmin_alpha=1.0,
        dist_chunk_size=None,
    ):
        if target is None and bounds is None:
            bounds = (1, np.inf)
        super().__init__(
            eq=eq,
            coil=coil,
            mode="min",
            target=target,
            bounds=bounds,
            weight=weight,
            normalize=normalize,
            normalize_target=normalize_target,
            loss_function=loss_function,
            deriv_mode=deriv_mode,
            plasma_grid=plasma_grid,
            coil_grid=coil_grid,
            eq_fixed=eq_fixed,
            coils_fixed=coils_fixed,
            name=name,
            jac_chunk_size=jac_chunk_size,
            use_softmin=use_softmin,
            softmin_alpha=softmin_alpha,
            dist_chunk_size=dist_chunk_size,
        )


class CoilArclengthVariance(_CoilObjective):
    """Variance of ||dx/ds|| along the curve.

    This objective is meant to combat any issues corresponding to non-uniqueness of
    the representation of a curve, in that the same physical curve can be represented
    by different parametrizations by changing the curve parameter [1]_. Note that this
    objective has no effect for ``FourierRZCoil`` and ``FourierPlanarCoil`` which have a
    single unique parameterization (the objective will always return 0 for these types).

    References
    ----------
    .. [1] Wechsung, et al. "Precise stellarator quasi-symmetry can be achieved
       with electromagnetic coils." PNAS (2022)

    Parameters
    ----------
    coil : CoilSet or Coil
        Coil(s) that are to be optimized
    grid : Grid, optional
        Collocation grid containing the nodes to evaluate at.
        Defaults to ``LinearGrid(N=2 * coil.N + 5)``

    """

    __doc__ = __doc__.rstrip() + collect_docs(
        target_default="``target=0``.", bounds_default="``target=0``.", coil=True
    )

    _scalar = False  # Not always a scalar, if a coilset is passed in
    _units = "(m^2)"
    _print_value_fmt = "Coil Arclength Variance: "

    def __init__(
        self,
        coils,
        target=None,
        bounds=None,
        weight=1,
        normalize=True,
        normalize_target=True,
        loss_function=None,
        deriv_mode="auto",
        grid=None,
        name="coil arclength variance",
    ):
        if target is None and bounds is None:
            target = 0

        super().__init__(
            coils,
            ["x_s"],
            target=target,
            bounds=bounds,
            weight=weight,
            normalize=normalize,
            normalize_target=normalize_target,
            loss_function=loss_function,
            deriv_mode=deriv_mode,
            grid=grid,
            name=name,
        )

    def build(self, use_jit=True, verbose=1):
        """Build constant arrays.

        Parameters
        ----------
        use_jit : bool, optional
            Whether to just-in-time compile the objective and derivatives.
        verbose : int, optional
            Level of output.

        """
        super().build(use_jit=use_jit, verbose=verbose)

        self._dim_f = self._num_coils
        self._constants["quad_weights"] = 1

        coilset = self.things[0]
        # local import to avoid circular import
        from desc.coils import (
            CoilSet,
            FourierXYCoil,
            FourierXYZCoil,
            SplineXYZCoil,
            _Coil,
        )

        def _is_single_coil(c):
            return isinstance(c, _Coil) and not isinstance(c, CoilSet)

        coils = tree_leaves(coilset, is_leaf=_is_single_coil)
        self._constants["mask"] = np.array(
            [
                int(isinstance(coil, (FourierXYZCoil, SplineXYZCoil, FourierXYCoil)))
                for coil in coils
            ]
        )

        if self._normalize:
            self._normalization = np.mean([scale["a"] ** 2 for scale in self._scales])

        _Objective.build(self, use_jit=use_jit, verbose=verbose)

    def compute(self, params, constants=None):
        """Compute coil arclength variance.

        Parameters
        ----------
        params : dict
            Dictionary of the coil's degrees of freedom.
        constants : dict
            Dictionary of constant data, eg transforms, profiles etc. Defaults to
            self._constants.

        Returns
        -------
        f : float or array of floats
            Coil arclength variance.
        """
        if constants is None:
            constants = self.constants
        data = super().compute(params, constants=constants)
        data = tree_leaves(data, is_leaf=lambda x: isinstance(x, dict))
        out = jnp.array([jnp.var(jnp.linalg.norm(dat["x_s"], axis=1)) for dat in data])
        return out * constants["mask"]


@dataclasses.dataclass
class StochasticOptimizationSettings:
    """See https://doi.org/10.1088/1741-4326/ac45f3 for implementation details
    of the stochastic coil optimization.

    For the covariance function, a squared exponential function is used:

    k(d) = sigma^2 * exp(-(d)^2 / (2 * l^2))
    cov_function(d) = SUM(i=-inf to inf) k(d + 2*pi*i)

    where d is (theta_1-theta_2), sigma is the standard deviation and l is the
    length_scale. Note that k isn't used directly as the covarince function
    (kernel), but an infinite sum is used to make it peroiodic on [0, 2*pi).

    It's later used to construct the covariance matrix K. It will allow us to
    draw random samples from a multivariate normal distribution with mean 0 and
    covariance K. It's a (n*2) x (n*2) matrix, where n is the number of points
    to perturb. For each point, we will draw 2 random numbers, one for the
    position perturbation and one for the tangent perturbation. For each point,
    we will do this drawing 3 times, so we have the perturnations for 3 spatial
    dimensions.

    Parameters
    ----------
    number_of_samples : int
        Number of "perturbed" coils to include in the objective.
    standard_deviation : float
        The standart deviation (sigma) and the characteristic length (l) used in
        the covariance function. It controls the overall amplitude of the random coil
        perturbations.
    length_scale : float
        The standart deviation (sigma) and the characteristic length (l) used in
        the covariance function. It controls how quickly the random displacements vary
        as you move along the coil.
    seed : int, optional
        Seed for the pseudo-random number generator. Defaults to 0.
    """

    number_of_samples: int
    standard_deviation: float
    length_scale: float
    seed: int = 0
    # The fields below are not supposed to be set by the user, they will be derived
    # in the `build` method. They need to be static for the JIT.
    number_of_discretization_points: int = 0
    zero_mean_array: jnp.ndarray = dataclasses.field(
        default_factory=lambda: jnp.array([])
    )
    index_array_for_samples: jnp.ndarray = dataclasses.field(
        default_factory=lambda: jnp.array([])
    )
    covariance_matrix: jnp.ndarray = dataclasses.field(
        default_factory=lambda: jnp.array([])
    )

    def compute_covariance_matrix(self) -> jnp.ndarray:
        # Sympy is used here because we need a derivative. This is a one time
        # computation and then it's cached with `functools.cached_property`. So
        # I don't think it's worth to optimize this part.
        theta_1, theta_2, d, i = sp.symbols("theta_1 theta_2 d i")
        covariance_function = sp.Sum(
            (
                self.standard_deviation**2
                * sp.exp(-((d + i * 2 * sp.pi) ** 2) / (2 * self.length_scale**2))
            ),
            (i, -6, 6),
        )

        # Covariance function between two different position perturbations:
        cof_f_pp = sp.lambdify(
            (theta_1, theta_2),
            covariance_function.subs(d, theta_1 - theta_2),
            "numpy",
        )
        # Covariance function between a position perturbation derivartive and a position
        # perturbation:
        cov_f_dp = sp.lambdify(
            (theta_1, theta_2),
            sp.diff(covariance_function, d).subs(d, theta_1 - theta_2),
            "numpy",
        )
        # Covariance function between a position perturbation derivartive and a position
        # perturbation derivartive:
        cov_f_dd = sp.lambdify(
            (theta_1, theta_2),
            sp.diff(covariance_function, d, 2).subs(d, theta_1 - theta_2),
            "numpy",
        )

        # Construct 2n x 2n covariance matrix:
        # K = [[cov_f_pp, cov_f_pd], [cov_f_dp, cov_f_dd]]
        thetas = jnp.linspace(
            0, 2 * jnp.pi, self.number_of_discretization_points, endpoint=False
        )
        XX, YY = jnp.meshgrid(thetas, thetas, indexing="ij")

        original_covariance_matrix = jnp.block([
            [cof_f_pp(XX, YY), -cov_f_dp(XX, YY)],
            [cov_f_dp(XX, YY), -cov_f_dd(XX, YY)],
        ])

        # To guarantee that the covariance matrix is positive definite, we add a small
        # diagonal matrix to the original covariance matrix. This small diagonal matrix
        # is called "jitter" or "nugget" in the literature.
        # See https://doi.org/10.1016/j.csda.2012.04.020

        # If not, the Cholesky decomposition may fail, and NaNs may appear in the
        # perturbations.
        small_diagonal_matrix = (
            jnp.eye(self.number_of_discretization_points * 2) * 1e-10
        )
        return original_covariance_matrix + small_diagonal_matrix

    @functools.cached_property
    def perturbations(self) -> jnp.ndarray:
        # Draw a random matrix shaped (2n, 3) from a multivariate normal
        # distribution, where the top half is for the position perturbations and
        # the bottom half is for the tangent perturbations, using the covariance
        # matrix and zero mean.

        mean_1d = self.zero_mean_array

        keyx, keyy, keyz = jax.random.split(jax.random.PRNGKey(self.seed), 3)

        # Each draw is shape (2n,)
        xdraw = jax.random.multivariate_normal(keyx, mean_1d, self.covariance_matrix)
        ydraw = jax.random.multivariate_normal(keyy, mean_1d, self.covariance_matrix)
        zdraw = jax.random.multivariate_normal(keyz, mean_1d, self.covariance_matrix)

        # Create a (2n,3) array for the position and tangent perturbations. The first
        # n rows are for the position perturbations and the second n rows are for the
        # tangent perturbations.
        perturbations = jnp.stack(
            [
                xdraw,
                ydraw,
                zdraw,
            ],
            axis=1,
        )

        return perturbations


class QuadraticFlux(_Objective):
    """Target B*n = 0 on LCFS.

    Uses virtual casing to find plasma component of B and penalizes
    (B_coil + B_plasma)*n. The equilibrium is kept fixed while the
    field is unfixed.

    Note: This objective is intended for coil optimization. For finding the surface
    that minimizes the normal field error, use the SurfaceQuadraticFlux objective.

    Parameters
    ----------
    eq : Equilibrium
        Equilibrium upon whose surface the normal field error
        will be minimized. The equilibrium is kept fixed during the optimization
        with this objective.
    field : MagneticField
        External field produced by coils or other source, which will be optimized to
        minimize the normal field error on the provided equilibrium's surface.
    source_grid : Grid, optional
        Collocation grid containing the nodes for plasma source terms.
        Default grid is detailed in the docs for ``compute_B_plasma``
    eval_grid : Grid, optional
        Collocation grid containing the nodes on the surface at which the
        magnetic field is being calculated and where to evaluate Bn errors.
        Default grid is: ``LinearGrid(rho=np.array([1.0]), M=eq.M_grid, N=eq.N_grid,
        NFP=eq.NFP, sym=False)``
    field_grid : Grid, optional
        Grid used to discretize field (e.g. grid for the magnetic field source from
        coils). Default grid is determined by the specific MagneticField object, see
        the docs of that object's ``compute_magnetic_field`` method for more detail.
    vacuum : bool
        If true, B_plasma (the contribution to the normal field on the boundary from the
        plasma currents) is set to zero.
    bs_chunk_size : int or None
        Size to split Biot-Savart computation into chunks of evaluation points.
        If no chunking should be done or the chunk size is the full input
        then supply ``None``.
    B_plasma_chunk_size : int or None
        Size to split singular integral computation for B_plasma into chunks.
        If no chunking should be done or the chunk size is the full input
        then supply ``None``. Default is ``bs_chunk_size``.

    """

    __doc__ = __doc__.rstrip() + collect_docs(
        target_default="``target=0``.",
        bounds_default="``target=0``.",
    )

    _static_attrs = _Objective._static_attrs + [
        "_B_plasma_chunk_size",
        "_bs_chunk_size",
        "_vacuum",
    ]

    _scalar = False
    _linear = False
    _print_value_fmt = "Boundary normal field error: "
    _units = "(T m^2)"
    _coordinates = "rtz"

    def __init__(
        self,
        eq,
        field,
        target=None,
        bounds=None,
        weight=1,
        normalize=True,
        normalize_target=True,
        source_grid=None,
        eval_grid=None,
        field_grid=None,
        vacuum=False,
        name="Quadratic flux",
        jac_chunk_size=None,
<<<<<<< HEAD
        stochastic_optimization_settings=None,
=======
        *,
        bs_chunk_size=None,
        B_plasma_chunk_size=None,
        **kwargs,
>>>>>>> 771b03c5
    ):
        from desc.geometry import FourierRZToroidalSurface

        if target is None and bounds is None:
            target = 0
        self._source_grid = source_grid
        self._eval_grid = eval_grid
        self._eq = eq
        self._field = [field] if not isinstance(field, list) else field
        self._field_grid = field_grid
        self._vacuum = vacuum
        self._bs_chunk_size = bs_chunk_size
        self._B_plasma_chunk_size = setdefault(B_plasma_chunk_size, bs_chunk_size)
        errorif(
            isinstance(eq, FourierRZToroidalSurface),
            TypeError,
            "Detected FourierRZToroidalSurface object "
            "if attempting to find a QFM surface, please use "
            "SurfaceQuadraticFlux objective instead.",
        )
        super().__init__(
            things=self._field,
            target=target,
            bounds=bounds,
            weight=weight,
            normalize=normalize,
            normalize_target=normalize_target,
            name=name,
            jac_chunk_size=jac_chunk_size,
        )

        if stochastic_optimization_settings:
            # Validate the settings
            StochasticOptimizationSettings(**stochastic_optimization_settings)
            self._stochastic_settings = stochastic_optimization_settings
        else:
            self._stochastic_settings = None

    def build(self, use_jit=True, verbose=1):
        """Build constant arrays.

        Parameters
        ----------
        use_jit : bool, optional
            Whether to just-in-time compile the objective and derivatives.
        verbose : int, optional
            Level of output.

        """
        from desc.magnetic_fields import SumMagneticField

        eq = self._eq

        if self._eval_grid is None:
            eval_grid = LinearGrid(
                rho=np.array([1.0]),
                M=eq.M_grid,
                N=eq.N_grid,
                NFP=eq.NFP,
                sym=False,
            )
            self._eval_grid = eval_grid
        else:
            eval_grid = self._eval_grid

        self._data_keys = ["R", "Z", "n_rho", "phi", "|e_theta x e_zeta|"]

        timer = Timer()
        if verbose > 0:
            print("Precomputing transforms")
        timer.start("Precomputing transforms")

        self._dim_f = eval_grid.num_nodes

        w = eval_grid.weights
        w *= jnp.sqrt(eval_grid.num_nodes)

        eval_profiles = get_profiles(self._data_keys, obj=eq, grid=eval_grid)
        eval_transforms = get_transforms(self._data_keys, obj=eq, grid=eval_grid)
        eval_data = compute_fun(
            eq,
            self._data_keys,
            params=eq.params_dict,
            transforms=eval_transforms,
            profiles=eval_profiles,
        )

        # pre-compute B_plasma because we are assuming eq is fixed
        Bplasma = (
            jnp.zeros(eval_grid.num_nodes)
            if self._vacuum
            else compute_B_plasma(
                eq,
                eval_grid,
                self._source_grid,
                normal_only=True,
                chunk_size=self._B_plasma_chunk_size,
            )
        )

        if self._stochastic_settings:
            self._stochastic_settings["number_of_discretization_points"] = int(
                self._field_grid.num_zeta
            )
            self._stochastic_settings["index_array_for_samples"] = jnp.arange(
                self._stochastic_settings["number_of_samples"]
            )
            self._stochastic_settings["zero_mean_array"] = jnp.zeros(
                2 * self._stochastic_settings["number_of_discretization_points"]
            )
            stochastic = StochasticOptimizationSettings(**self._stochastic_settings)
            self._stochastic_settings["covariance_matrix"] = (
                stochastic.compute_covariance_matrix()
            )

        self._constants = {
            "field": SumMagneticField(self._field),
            "field_grid": self._field_grid,
            "quad_weights": w,
            "eval_data": eval_data,
            "eval_transforms": eval_transforms,
            "eval_profiles": eval_profiles,
            "B_plasma": Bplasma,
            "stochastic_settings": self._stochastic_settings,
        }

        timer.stop("Precomputing transforms")
        if verbose > 1:
            timer.disp("Precomputing transforms")

        if self._normalize:
            scales = compute_scaling_factors(eq)
            self._normalization = scales["B"] * scales["R0"] * scales["a"]

        super().build(use_jit=use_jit, verbose=verbose)

    def compute(self, *field_params, constants=None):
        """Compute normal field error on boundary.

        Parameters
        ----------
        field_params : dict
            Dictionary of the external field's degrees of freedom.
        constants : dict
            Dictionary of constant data, eg transforms, profiles etc. Defaults to
            self.constants

        Returns
        -------
        f : ndarray
            Bnorm from B_ext and B_plasma

        """
        if constants is None:
            constants = self.constants

        # B_plasma from equilibrium precomputed
        eval_data = constants["eval_data"]
        B_plasma = constants["B_plasma"]

        x = jnp.array([eval_data["R"], eval_data["phi"], eval_data["Z"]]).T

<<<<<<< HEAD
        def compute_f(perturbations=None):
            # B_ext is not pre-computed because field is not fixed
            B_ext = constants["field"].compute_magnetic_field(
                x,
                source_grid=constants["field_grid"],
                basis="rpz",
                params=field_params,
                perturbations=perturbations,
            )
            B_ext = jnp.sum(B_ext * eval_data["n_rho"], axis=-1)
            f = (B_ext + B_plasma) * jnp.sqrt(eval_data["|e_theta x e_zeta|"])
            return f

        if self._stochastic_settings:
            stochastic_settings = StochasticOptimizationSettings(
                **constants["stochastic_settings"]
            )
            # samples_of_perturbations is a list of tuples, where each tuple contains
            # two arrays: the first array is the position perturbations and the second
            # array is the tangent perturbations. We will loop over the list, compute
            # f for each tuple and then average the results.
            fs = []
            for _ in constants["stochastic_settings"]["index_array_for_samples"]:
                fs.append(compute_f(stochastic_settings.perturbations))

            return jnp.mean(jnp.array(fs), axis=0)

        return compute_f()
=======
        # B_ext is not pre-computed because field is not fixed
        B_ext = constants["field"].compute_magnetic_field(
            x,
            source_grid=constants["field_grid"],
            basis="rpz",
            params=field_params,
            chunk_size=self._bs_chunk_size,
        )
        B_ext = jnp.sum(B_ext * eval_data["n_rho"], axis=-1)
        f = (B_ext + B_plasma) * jnp.sqrt(eval_data["|e_theta x e_zeta|"])
        return f
>>>>>>> 771b03c5


class SurfaceQuadraticFlux(_Objective):
    """Target B*n = 0 on a surface.

    Used to find a quadratic-flux-minimizing (QFM) surface, so a
    `FourierRZToroidalSurface` should be passed to the objective.
    Should always be used along with a ``ToroidalFlux`` or ``Volume`` objective to
    ensure that the resulting QFM surface has the desired amount of
    flux enclosed and avoid trivial solutions.

    Note: This objective can be used with ``field_fixed=True`` to find the QFM surface
    by fixing the coils, however the surface is always free to change. For coil
    optimization, use the ``QuadraticFlux`` objective.

    Parameters
    ----------
    surface : FourierRZToroidalSurface
        QFM surface upon which the normal field error will be minimized.
    field : MagneticField
        External field produced by coils or other source, which will be optimized to
        minimize the normal field error on the provided QFM surface. May be fixed
        by passing in ``field_fixed=True``
    eval_grid : Grid, optional
        Collocation grid containing the nodes on the surface at which the
        magnetic field is being calculated and where to evaluate Bn errors.
        Default grid is: ``LinearGrid(rho=np.array([1.0]), M=surface.M_grid,``
        ``N=surface.N_grid, NFP=surface.NFP, sym=False)``
    field_grid : Grid, optional
        Grid used to discretize field (e.g. grid for the magnetic field source from
        coils). Default grid is determined by the specific MagneticField object, see
        the docs of that object's ``compute_magnetic_field`` method for more detail.
    field_fixed : bool
        Whether or not to fix the magnetic field's DOFs during the optimization.
    bs_chunk_size : int or None
        Size to split Biot-Savart computation into chunks of evaluation points.
        If no chunking should be done or the chunk size is the full input
        then supply ``None``.

    """

    __doc__ = __doc__.rstrip() + collect_docs(
        target_default="``target=0``.",
        bounds_default="``target=0``.",
    )

    _static_attrs = _Objective._static_attrs + ["_bs_chunk_size", "_field_fixed"]

    _scalar = False
    _linear = False
    _print_value_fmt = "QFM surface normal field error: "
    _units = "(T m^2)"
    _coordinates = "rtz"

    def __init__(
        self,
        surface,
        field,
        target=None,
        bounds=None,
        weight=1,
        normalize=True,
        normalize_target=True,
        eval_grid=None,
        field_grid=None,
        name="Surface Quadratic Flux",
        field_fixed=False,
        jac_chunk_size=None,
        *,
        bs_chunk_size=None,
        **kwargs,
    ):
        if target is None and bounds is None:
            target = 0
        self._eval_grid = eval_grid
        self._surface = surface
        self._field = field
        self._field_grid = field_grid
        self._field_fixed = field_fixed
        self._bs_chunk_size = bs_chunk_size

        things = [surface]
        if not field_fixed:
            things += [field]
        super().__init__(
            things=things,
            target=target,
            bounds=bounds,
            weight=weight,
            normalize=normalize,
            normalize_target=normalize_target,
            name=name,
            jac_chunk_size=jac_chunk_size,
        )

    def build(self, use_jit=True, verbose=1):
        """Build constant arrays.

        Parameters
        ----------
        use_jit : bool, optional
            Whether to just-in-time compile the objective and derivatives.
        verbose : int, optional
            Level of output.

        """
        surface = self._surface

        if self._eval_grid is None:
            eval_grid = LinearGrid(
                rho=np.array([1.0]),
                M=2 * surface.M,
                N=2 * surface.N,
                NFP=surface.NFP,
                sym=False,
            )
            self._eval_grid = eval_grid
        else:
            eval_grid = self._eval_grid

        self._data_keys = ["R", "Z", "n_rho", "phi", "|e_theta x e_zeta|"]

        timer = Timer()
        if verbose > 0:
            print("Precomputing transforms")
        timer.start("Precomputing transforms")

        self._dim_f = eval_grid.num_nodes

        w = eval_grid.weights
        w *= jnp.sqrt(eval_grid.num_nodes)

        eval_profiles = get_profiles(self._data_keys, obj=surface, grid=eval_grid)
        eval_transforms = get_transforms(self._data_keys, obj=surface, grid=eval_grid)
        eval_data = compute_fun(
            surface,
            self._data_keys,
            params=surface.params_dict,
            transforms=eval_transforms,
            profiles=eval_profiles,
        )

        self._constants = {
            "field": self._field,
            "field_grid": self._field_grid,
            "quad_weights": w,
            "eval_data": eval_data,
            "eval_transforms": eval_transforms,
            "eval_profiles": eval_profiles,
        }

        timer.stop("Precomputing transforms")
        if verbose > 1:
            timer.disp("Precomputing transforms")

        if self._normalize:
            scales = compute_scaling_factors(surface)
            Bscale = 1.0  # surface has no inherent B scale
            self._normalization = Bscale * scales["R0"] * scales["a"]

        super().build(use_jit=use_jit, verbose=verbose)

    def compute(self, params_1, params_2=None, constants=None):
        """Compute normal field on surface.

        Parameters
        ----------
        params_1 : dict
            Dictionary of the surface's degrees of freedom.
        params_2 : dict
            Dictionary of the external field's degrees of freedom, only provided if
            if field_fixed=False.
        constants : dict
            Dictionary of constant data, eg transforms, profiles etc. Defaults to
            self.constants

        Returns
        -------
        f : ndarray
            Bnorm on the QFM surface from the external field

        """
        if constants is None:
            constants = self.constants
        field_params = params_2 if not self._field_fixed else None
        surf_params = params_1

        eval_data = compute_fun(
            self._surface,
            self._data_keys,
            surf_params,
            constants["eval_transforms"],
            constants["eval_profiles"],
        )
        x = jnp.array([eval_data["R"], eval_data["phi"], eval_data["Z"]]).T
        if field_params is None:
            field_params = constants["field"].params_dict
        B_ext = constants["field"].compute_magnetic_field(
            x,
            source_grid=constants["field_grid"],
            basis="rpz",
            params=field_params,
            chunk_size=self._bs_chunk_size,
        )
        B_ext = jnp.sum(B_ext * eval_data["n_rho"], axis=-1)
        f = B_ext * jnp.sqrt(eval_data["|e_theta x e_zeta|"])
        return f


class ToroidalFlux(_Objective):
    """Target the toroidal flux in an equilibrium from a magnetic field.

    This objective is needed when performing stage-two coil optimization on
    a vacuum equilibrium, to avoid the trivial solution of minimizing Bn
    by making the coil currents zero. Instead, this objective ensures
    the coils create the necessary toroidal flux for the equilibrium field.

    Will try to use the vector potential method to calculate the toroidal flux
    (Φ = ∮ 𝐀 ⋅ 𝐝𝐥 over the perimeter of a constant zeta plane)
    instead of the brute force method using the magnetic field
    (Φ = ∯ 𝐁 ⋅ 𝐝𝐒 over a constant zeta XS). The vector potential method
    is much more efficient, however not every ``MagneticField`` object
    has a vector potential available to compute, so in those cases
    the magnetic field method is used.

    Parameters
    ----------
    eq : Equilibrium or FourierRZToroidalSurface
        Equilibrium (or QFM surface) for which the toroidal flux will be calculated.
    field : MagneticField
        MagneticField object, the parameters of this will be optimized
        to minimize the objective.
    field_grid : Grid, optional
        Grid containing the nodes to evaluate field source at on
        the winding surface. (used if e.g. field is a CoilSet or
        FourierCurrentPotentialField). Defaults to the default for the
        given field, see the docstring of the field object for the specific default.
    eval_grid : Grid, optional
        Collocation grid containing the nodes to evaluate the normal magnetic field at
        plasma geometry at. Defaults to a LinearGrid(L=eq.L_grid, M=eq.M_grid,
        zeta=jnp.array(0.0), NFP=eq.NFP).
    field_fixed : bool
        Whether to fix the field's DOFs during the optimization.
    eq_fixed : bool
        Whether to fix the equilibrium (or QFM surface) DOFs
        during the optimization.
    bs_chunk_size : int or None
        Size to split Biot-Savart computation into chunks of evaluation points.
        If no chunking should be done or the chunk size is the full input
        then supply ``None``.

    """

    __doc__ = __doc__.rstrip() + collect_docs(
        target_default=(
            "``target=eq.Psi`` if an Equilibrium is passed,"
            + " or ``target=1.0`` if a surface."
        ),
        bounds_default=(
            "``target=eq.Psi`` if an Equilibrium is passed,"
            + " or ``target=1.0`` if a surface."
        ),
        loss_detail=" Note: has no effect for this objective.",
    )

    _static_attrs = _Objective._static_attrs + [
        "_eq_fixed",
        "_field_fixed",
        "_use_vector_potential",
    ]

    _coordinates = "rtz"
    _units = "(Wb)"
    _print_value_fmt = "Toroidal Flux: "

    def __init__(
        self,
        eq,
        field,
        target=None,
        bounds=None,
        weight=1,
        normalize=True,
        normalize_target=True,
        loss_function=None,
        deriv_mode="auto",
        field_grid=None,
        eval_grid=None,
        name="toroidal-flux",
        field_fixed=False,
        eq_fixed=False,
        jac_chunk_size=None,
        *,
        bs_chunk_size=None,
        **kwargs,
    ):
        if target is None and bounds is None:
            target = 1.0 if not hasattr(eq, "Psi") else eq.Psi
        self._field = field
        self._field_grid = field_grid
        self._eval_grid = eval_grid
        self._eq = eq
        self._field_fixed = field_fixed
        self._eq_fixed = eq_fixed
        self._bs_chunk_size = bs_chunk_size
        errorif(
            eq_fixed and field_fixed,
            ValueError,
            "Cannot have both `field_fixed=True` and `eq_fixed=True`",
        )
        things = []
        if not eq_fixed:
            things += [eq]
        if not field_fixed:
            things += [field]
        super().__init__(
            things=things,
            target=target,
            bounds=bounds,
            weight=weight,
            normalize=normalize,
            normalize_target=normalize_target,
            loss_function=loss_function,
            deriv_mode=deriv_mode,
            name=name,
            jac_chunk_size=jac_chunk_size,
        )

    def build(self, use_jit=True, verbose=1):
        """Build constant arrays.

        Parameters
        ----------
        use_jit : bool, optional
            Whether to just-in-time compile the objective and derivatives.
        verbose : int, optional
            Level of output.

        """
        from desc.geometry import FourierRZToroidalSurface

        eq = self._eq
        self._use_vector_potential = True
        try:
            self._field.compute_magnetic_vector_potential(
                [0, 0, 0], chunk_size=self._bs_chunk_size
            )
        except (NotImplementedError, ValueError) as e:
            self._use_vector_potential = False
            errorif(
                isinstance(eq, FourierRZToroidalSurface)
                and not self._use_vector_potential,
                ValueError,
                "Targeting a QFM surface requires the vector potential to be "
                "calculated from the field, however the field cannot calculate "
                f"the vector potential, encountered error {e}",
            )
        if self._eval_grid is None:
            eval_grid = LinearGrid(
                L=eq.L_grid if not self._use_vector_potential else 0,
                M=eq.M_grid if hasattr(eq, "M_grid") else 3 * eq.M,
                zeta=jnp.array(0.0),
                NFP=eq.NFP,
            )
            self._eval_grid = eval_grid
        eval_grid = self._eval_grid

        errorif(
            not np.allclose(eval_grid.nodes[:, 2], eval_grid.nodes[0, 2]),
            ValueError,
            "Evaluation grid should be at constant zeta",
        )
        if self._normalize:
            self._normalization = 1.0 if not hasattr(eq, "Psi") else eq.Psi
        if not isinstance(eq, FourierRZToroidalSurface):
            # ensure vacuum eq, as is unneeded for finite beta
            pres = np.max(np.abs(eq.compute("p")["p"]))
            curr = np.max(np.abs(eq.compute("current")["current"]))
            warnif(
                pres > 1e-8,
                UserWarning,
                f"Pressure appears to be non-zero (max {pres} Pa), "
                + "this objective is unneeded at finite beta.",
            )
            warnif(
                curr > 1e-8,
                UserWarning,
                f"Current appears to be non-zero (max {curr} A), "
                + "this objective is unneeded at finite beta.",
            )

        # eval_grid.num_nodes for quad flux cost
        self._dim_f = 1
        timer = Timer()
        if verbose > 0:
            print("Precomputing transforms")
        timer.start("Precomputing transforms")
        data_keys = ["R", "phi", "Z"]
        if self._use_vector_potential:
            data_keys += ["e_theta"]
        else:
            data_keys += ["|e_rho x e_theta|", "n_zeta"]
        self._data_keys = data_keys
        eval_profiles = get_profiles(self._data_keys, obj=eq, grid=eval_grid)
        eval_transforms = get_transforms(self._data_keys, obj=eq, grid=eval_grid)
        data = compute_fun(
            eq,
            self._data_keys,
            params=eq.params_dict,
            transforms=eval_transforms,
            profiles=eval_profiles,
        )

        plasma_coords = jnp.array([data["R"], data["phi"], data["Z"]]).T

        self._constants = {
            "plasma_coords": plasma_coords,
            "equil_data": data,
            "quad_weights": 1.0,
            "field": self._field,
            "field_grid": self._field_grid,
            "eval_transforms": eval_transforms,
            "eval_profiles": eval_profiles,
            "eval_grid": eval_grid,
        }

        timer.stop("Precomputing transforms")
        if verbose > 1:
            timer.disp("Precomputing transforms")

        super().build(use_jit=use_jit, verbose=verbose)

    def compute(self, params_1, params_2=None, constants=None):
        """Compute toroidal flux.

        Parameters
        ----------
        params_1 : dict
            Dictionary of the external field's degrees of freedom, or the surface's
            degrees of freedom if qfm_surface=True.
        params_2 : dict
            Dictionary of the external field's degrees of freedom, if qfm_surface=True.
        constants : dict
            Dictionary of constant data, eg transforms, profiles etc. Defaults to
            self.constants

        Returns
        -------
        f : float
            Toroidal flux from coils and external field

        """
        if constants is None:
            constants = self.constants
        field_params = params_2 if not self._eq_fixed else params_1
        field_params = (
            constants["field"].params_dict if self._field_fixed else field_params
        )
        surf_params = params_1 if not self._eq_fixed else None

        if not self._eq_fixed:
            data = compute_fun(
                self._eq,
                self._data_keys,
                surf_params,
                constants["eval_transforms"],
                constants["eval_profiles"],
            )
            plasma_coords = jnp.array([data["R"], data["phi"], data["Z"]]).T
        else:
            data = constants["equil_data"]
            plasma_coords = constants["plasma_coords"]

        grid = constants["eval_grid"]

        if self._use_vector_potential:
            A = constants["field"].compute_magnetic_vector_potential(
                plasma_coords,
                basis="rpz",
                source_grid=constants["field_grid"],
                params=field_params,
                chunk_size=self._bs_chunk_size,
            )

            A_dot_e_theta = jnp.sum(A * data["e_theta"], axis=1)
            Psi = jnp.sum(grid.spacing[:, 1] * A_dot_e_theta)
        else:
            B = constants["field"].compute_magnetic_field(
                plasma_coords,
                basis="rpz",
                source_grid=constants["field_grid"],
                params=field_params,
                chunk_size=self._bs_chunk_size,
            )

            B_dot_n_zeta = jnp.sum(B * data["n_zeta"], axis=1)
            Psi = jnp.sum(
                grid.spacing[:, 0]
                * grid.spacing[:, 1]
                * data["|e_rho x e_theta|"]
                * B_dot_n_zeta
            )

        return Psi


class LinkingCurrentConsistency(_Objective):
    """Target the self-consistent poloidal linking current between the plasma and coils.

    A self-consistent coil + plasma configuration must have the sum of the signed
    currents in the coils that poloidally link the plasma equal to the total poloidal
    current required to be linked by the plasma according to the loop integral of its
    toroidal magnetic field, given by `G(rho=1)`. This objective computes the difference
    between these two quantities, such that a value of zero means the coils create the
    correct net poloidal current.

    Assumes the coil topology does not change (ie the linking number with the plasma
    is fixed).

    Parameters
    ----------
    eq : Equilibrium
        Equilibrium that will be optimized to satisfy the Objective.
    coil : CoilSet
        Coil(s) that are to be optimized.
    grid : Grid, optional
        Collocation grid containing the nodes to evaluate plasma current at.
        Defaults to ``LinearGrid(M=eq.M_grid, N=eq.N_grid, NFP=eq.NFP, sym=eq.sym)``.
    eq_fixed : bool
        Whether the equilibrium is assumed fixed (should be true for stage 2, false
        for single stage).
    """

    __doc__ = __doc__.rstrip() + collect_docs(
        target_default="``target=0``.",
        bounds_default="``target=0``.",
    )

    _static_attrs = _Objective._static_attrs + ["_eq_fixed"]

    _scalar = True
    _units = "(A)"
    _print_value_fmt = "Linking current error: "

    def __init__(
        self,
        eq,
        coil,
        *,
        grid=None,
        eq_fixed=False,
        target=None,
        bounds=None,
        weight=1,
        normalize=True,
        normalize_target=True,
        loss_function=None,
        deriv_mode="auto",
        jac_chunk_size=None,
        name="linking current",
    ):
        if target is None and bounds is None:
            target = 0
        self._grid = grid
        self._eq_fixed = eq_fixed
        self._linear = eq_fixed
        self._eq = eq
        self._coil = coil

        super().__init__(
            things=[coil] if eq_fixed else [coil, eq],
            target=target,
            bounds=bounds,
            weight=weight,
            normalize=normalize,
            normalize_target=normalize_target,
            loss_function=loss_function,
            deriv_mode=deriv_mode,
            jac_chunk_size=jac_chunk_size,
            name=name,
        )

    def build(self, use_jit=True, verbose=1):
        """Build constant arrays.

        Parameters
        ----------
        use_jit : bool, optional
            Whether to just-in-time compile the objective and derivatives.
        verbose : int, optional
            Level of output.

        """
        eq = self._eq
        coil = self._coil
        grid = self._grid or LinearGrid(
            M=eq.M_grid, N=eq.N_grid, NFP=eq.NFP, sym=eq.sym
        )
        warnif(
            not np.allclose(grid.nodes[:, 0], 1),
            UserWarning,
            "grid includes interior points, should be rho=1.",
        )

        self._dim_f = 1
        self._data_keys = ["G"]

        all_params = tree_map(lambda dim: np.arange(dim), coil.dimensions)
        current_params = tree_map(lambda idx: {"current": idx}, True)
        # indices of coil currents
        self._indices = tree_leaves(broadcast_tree(current_params, all_params))
        self._num_coils = coil.num_coils

        profiles = get_profiles(self._data_keys, obj=eq, grid=grid)
        transforms = get_transforms(self._data_keys, obj=eq, grid=grid)

        # compute linking number of coils with plasma. To do this we add a fake "coil"
        # along the magnetic axis and compute the linking number of that coilset
        from desc.coils import FourierRZCoil, MixedCoilSet

        axis_coil = FourierRZCoil(
            1.0,
            eq.axis.R_n,
            eq.axis.Z_n,
            eq.axis.R_basis.modes[:, 2],
            eq.axis.Z_basis.modes[:, 2],
            eq.axis.NFP,
        )
        dummy_coilset = MixedCoilSet(axis_coil, coil, check_intersection=False)
        # linking number for coils with axis
        link = np.round(dummy_coilset._compute_linking_number())[0, 1:]

        self._constants = {
            "quad_weights": 1.0,
            "link": link,
        }

        if self._eq_fixed:
            data = compute_fun(
                "desc.equilibrium.equilibrium.Equilibrium",
                self._data_keys,
                params=eq.params_dict,
                transforms=transforms,
                profiles=profiles,
            )
            eq_linking_current = 2 * jnp.pi * data["G"][0] / mu_0
            self._constants["eq_linking_current"] = eq_linking_current
        else:
            self._constants["profiles"] = profiles
            self._constants["transforms"] = transforms

        if self._normalize:
            params = tree_leaves(
                coil.params_dict, is_leaf=lambda x: isinstance(x, dict)
            )
            self._normalization = np.sum([np.abs(param["current"]) for param in params])

        super().build(use_jit=use_jit, verbose=verbose)

    def compute(self, coil_params, eq_params=None, constants=None):
        """Compute linking current error.

        Parameters
        ----------
        coil_params : dict
            Dictionary of coilset degrees of freedom, eg ``CoilSet.params_dict``
        eq_params : dict
            Dictionary of equilibrium degrees of freedom, eg ``Equilibrium.params_dict``
            Only required if eq_fixed=False.
        constants : dict
            Dictionary of constant data, eg transforms, profiles etc.
            Defaults to self._constants.

        Returns
        -------
        f : array of floats
            Linking current error.

        """
        if constants is None:
            constants = self.constants
        if self._eq_fixed:
            eq_linking_current = constants["eq_linking_current"]
        else:
            data = compute_fun(
                "desc.equilibrium.equilibrium.Equilibrium",
                self._data_keys,
                params=eq_params,
                transforms=constants["transforms"],
                profiles=constants["profiles"],
            )
            eq_linking_current = 2 * jnp.pi * data["G"][0] / mu_0

        coil_currents = jnp.concatenate([
            jnp.atleast_1d(param[idx])
            for param, idx in zip(tree_leaves(coil_params), self._indices)
        ])
        coil_currents = self.things[0]._all_currents(coil_currents)
        coil_linking_current = jnp.sum(constants["link"] * coil_currents)
        return eq_linking_current - coil_linking_current


class CoilSetLinkingNumber(_Objective):
    """Prevents coils from becoming interlinked.

    The linking number of 2 curves is (approximately) 0 if they are not linked, and
    (approximately) +/-1 if they are (with the sign indicating the helicity of the
    linking).

    This objective returns a single value for each coil in the coilset, with that number
    being the sum of the absolute value of the linking numbers of that coil with every
    other coil in the coilset, approximating the number of other coils that are linked

    Parameters
    ----------
    coil : CoilSet
        Coil(s) that are to be optimized.
    grid : Grid, list, optional
        Collocation grid used to discretize each coil. Defaults to
        ``LinearGrid(N=50)``

    """

    __doc__ = __doc__.rstrip() + collect_docs(
        target_default="``target=0``.",
        bounds_default="``target=0``.",
        coil=True,
    )

    _scalar = False
    _units = "(dimensionless)"
    _print_value_fmt = "Coil linking number: "

    def __init__(
        self,
        coil,
        grid=None,
        target=None,
        bounds=None,
        weight=1,
        normalize=True,
        normalize_target=True,
        loss_function=None,
        deriv_mode="auto",
        jac_chunk_size=None,
        name="coil-coil linking number",
    ):
        from desc.coils import CoilSet

        if target is None and bounds is None:
            target = 0
        self._grid = grid
        errorif(
            not isinstance(coil, CoilSet),
            ValueError,
            "coil must be of type CoilSet, not an individual Coil",
        )
        super().__init__(
            things=coil,
            target=target,
            bounds=bounds,
            weight=weight,
            normalize=normalize,
            normalize_target=normalize_target,
            loss_function=loss_function,
            deriv_mode=deriv_mode,
            jac_chunk_size=jac_chunk_size,
            name=name,
        )

    def build(self, use_jit=True, verbose=1):
        """Build constant arrays.

        Parameters
        ----------
        use_jit : bool, optional
            Whether to just-in-time compile the objective and derivatives.
        verbose : int, optional
            Level of output.

        """
        coilset = self.things[0]
        grid = self._grid or LinearGrid(N=50)

        self._dim_f = coilset.num_coils
        self._constants = {"coilset": coilset, "grid": grid, "quad_weights": 1.0}

        super().build(use_jit=use_jit, verbose=verbose)

    def compute(self, params, constants=None):
        """Compute linking numbers between coils.

        Parameters
        ----------
        params : dict
            Dictionary of coilset degrees of freedom, eg CoilSet.params_dict
        constants : dict
            Dictionary of constant data, eg transforms, profiles etc.
            Defaults to self._constants.

        Returns
        -------
        f : array of floats
            For each coil, the sum of the absolute value of the linking numbers between
            that coil and every other coil in the coilset, which approximates the
            number of coils linked with that coil.

        """
        if constants is None:
            constants = self.constants
        link = constants["coilset"]._compute_linking_number(
            params=params, grid=constants["grid"]
        )

        return jnp.abs(link).sum(axis=0)


class SurfaceCurrentRegularization(_Objective):
    """Target the surface current magnitude.

    If ``regularization="K"``:

    compute::

        w * ||K|| * sqrt(||e_theta x e_zeta||)

    where K is the winding surface current density, w is the
    regularization parameter (the weight on this objective),
    and ||e_theta x e_zeta|| is the magnitude of the surface normal i.e. the
    surface jacobian ||e_theta x e_zeta||

    This is intended to be used with a surface current::

        K = n x ∇ Φ

    i.e. a CurrentPotentialField

    If ``regularization="Phi"``:

    compute::

        w * |Φ| * sqrt(||e_theta x e_zeta||)

    If ``regularization="sqrt(Phi)"``:

    compute::

        w * sqrt(|Φ|) * sqrt(||e_theta x e_zeta||)

    Intended to be used with a QuadraticFlux objective, to form
    a problem similar to the REGCOIL algorithm described in [1]_ (if used with a
    ``FourierCurrentPotentialField``, is equivalent to the ``simple``
    regularization of the ``solve_regularized_surface_current`` method).

    References
    ----------
    .. [1] Landreman, Matt. "An improved current potential method for fast computation
      of stellarator coil shapes." Nuclear Fusion (2017).

    Parameters
    ----------
    surface_current_field : CurrentPotentialField
        Surface current which is producing the magnetic field, the parameters
        of this will be optimized to minimize the objective.
    regularization : str, optional
        Regularization method. One of {'K', 'Phi', 'sqrt(Phi)'}. Default = 'K'.
    source_grid : Grid, optional
        Collocation grid containing the nodes to evaluate current source at on
        the winding surface. If used in conjunction with the QuadraticFlux objective,
        with its ``field_grid`` matching this ``source_grid``, this replicates the
        REGCOIL algorithm described in [1]_ .

    """

    weight_str = (
        "weight : {float, ndarray}, optional"
        "\n\tWeighting to apply to the Objective, relative to other Objectives."
        "\n\tMust be broadcastable to to ``Objective.dim_f``"
        "\n\tWhen used with QuadraticFlux objective, this acts as the regularization"
        "\n\tparameter (with w^2 = lambda), with 0 corresponding to no regularization."
        "\n\tThe larger this parameter is, the less complex the surface current will "
        "be,\n\tbut the worse the normal field."
    )
    __doc__ = __doc__.rstrip() + collect_docs(
        target_default="``target=0``.",
        bounds_default="``target=0``.",
        overwrite={"weight": weight_str},
    )
    _static_attrs = _Objective._static_attrs + ["_regularization"]
    _coordinates = "tz"
    _print_value_fmt = "Surface Current Regularization: "

    def __init__(
        self,
        surface_current_field,
        target=None,
        bounds=None,
        weight=1,
        normalize=True,
        normalize_target=True,
        loss_function=None,
        deriv_mode="auto",
        jac_chunk_size=None,
        regularization="K",
        source_grid=None,
        name="surface-current-regularization",
    ):
        from desc.magnetic_fields import (
            CurrentPotentialField,
            FourierCurrentPotentialField,
        )

        errorif(
            regularization not in ["K", "Phi", "sqrt(Phi)"],
            ValueError,
            "regularization must be one of ['K', 'Phi', 'sqrt(Phi)'], "
            + f"got {regularization}.",
        )
        if target is None and bounds is None:
            target = 0
        assert isinstance(
            surface_current_field, (CurrentPotentialField, FourierCurrentPotentialField)
        ), (
            "surface_current_field must be a CurrentPotentialField or "
            + f"FourierCurrentPotentialField, instead got {type(surface_current_field)}"
        )
        self._regularization = regularization
        self._surface_current_field = surface_current_field
        self._source_grid = source_grid
        self._units = (
            "(A)"
            if self._regularization == "K"
            else "(A*m)" if self._regularization == "Phi" else "(sqrt(A)*m)"
        )

        super().__init__(
            things=[surface_current_field],
            target=target,
            bounds=bounds,
            weight=weight,
            normalize=normalize,
            normalize_target=normalize_target,
            loss_function=loss_function,
            deriv_mode=deriv_mode,
            jac_chunk_size=jac_chunk_size,
            name=name,
        )

    def build(self, use_jit=True, verbose=1):
        """Build constant arrays.

        Parameters
        ----------
        use_jit : bool, optional
            Whether to just-in-time compile the objective and derivatives.
        verbose : int, optional
            Level of output.

        """
        from desc.magnetic_fields import FourierCurrentPotentialField

        surface_current_field = self.things[0]
        if isinstance(surface_current_field, FourierCurrentPotentialField):
            M_Phi = surface_current_field._M_Phi
            N_Phi = surface_current_field._N_Phi
        else:
            M_Phi = surface_current_field.M
            N_Phi = surface_current_field.N

        if self._source_grid is None:
            source_grid = LinearGrid(
                M=3 * M_Phi + 1,
                N=3 * N_Phi + 1,
                NFP=surface_current_field.NFP,
            )
        else:
            source_grid = self._source_grid

        if not np.allclose(source_grid.nodes[:, 0], 1):
            warnings.warn("Source grid includes off-surface pts, should be rho=1")

        # source_grid.num_nodes for the regularization cost
        self._dim_f = source_grid.num_nodes
        self._data_keys = ["Phi", "K", "|e_theta x e_zeta|"]

        timer = Timer()
        if verbose > 0:
            print("Precomputing transforms")
        timer.start("Precomputing transforms")

        surface_transforms = get_transforms(
            self._data_keys,
            obj=surface_current_field,
            grid=source_grid,
            has_axis=source_grid.axis.size,
        )
        if self._normalize:
            if isinstance(surface_current_field, FourierCurrentPotentialField):
                self._normalization = np.max(
                    [abs(surface_current_field.I) + abs(surface_current_field.G), 1]
                )
            else:  # it does not have I,G bc is CurrentPotentialField
                Phi = surface_current_field.compute("Phi", grid=source_grid)["Phi"]
<<<<<<< HEAD
                self._normalization = np.max([
                    np.mean(np.abs(Phi)),
                    1,
                ])
=======
                self._normalization = np.max([np.mean(np.abs(Phi)), 1])
>>>>>>> 771b03c5

        self._constants = {
            "surface_transforms": surface_transforms,
            "quad_weights": source_grid.weights * jnp.sqrt(source_grid.num_nodes),
        }

        timer.stop("Precomputing transforms")
        if verbose > 1:
            timer.disp("Precomputing transforms")

        super().build(use_jit=use_jit, verbose=verbose)

    def compute(self, surface_params=None, constants=None):
        """Compute surface current regularization.

        Parameters
        ----------
        surface_params : dict
            Dictionary of surface degrees of freedom,
            eg FourierCurrentPotential.params_dict
        constants : dict
            Dictionary of constant data, eg transforms, profiles etc. Defaults to
            self.constants

        Returns
        -------
        f : ndarray
            The surface current density magnitude on the source surface.

        """
        if constants is None:
            constants = self.constants

        surface_data = compute_fun(
            self._surface_current_field,
            self._data_keys,
            params=surface_params,
            transforms=constants["surface_transforms"],
            profiles={},
        )

        if self._regularization == "K":
            K = safenorm(surface_data["K"], axis=-1)
        elif self._regularization == "Phi":
            K = jnp.abs(surface_data["Phi"])
        elif self._regularization == "sqrt(Phi)":
            K = jnp.sqrt(jnp.abs(surface_data["Phi"]))
        return K * jnp.sqrt(surface_data["|e_theta x e_zeta|"])<|MERGE_RESOLUTION|>--- conflicted
+++ resolved
@@ -1,21 +1,13 @@
 import dataclasses
+import functools
 import numbers
 import warnings
-import functools
 
 import numpy as np
+import sympy as sp
 from scipy.constants import mu_0
-import sympy as sp
-
-from desc.backend import (
-    fori_loop,
-    jnp,
-    jax,
-    tree_flatten,
-    tree_leaves,
-    tree_map,
-    tree_unflatten,
-)
+
+from desc.backend import jax, jnp, tree_flatten, tree_leaves, tree_map, tree_unflatten
 from desc.batching import vmap_chunked
 from desc.compute import get_profiles, get_transforms
 from desc.compute.utils import _compute as compute_fun
@@ -1414,8 +1406,7 @@
 
 @dataclasses.dataclass
 class StochasticOptimizationSettings:
-    """See https://doi.org/10.1088/1741-4326/ac45f3 for implementation details
-    of the stochastic coil optimization.
+    """See https://doi.org/10.1088/1741-4326/ac45f3 for implementation details.
 
     For the covariance function, a squared exponential function is used:
 
@@ -1467,7 +1458,7 @@
         default_factory=lambda: jnp.array([])
     )
 
-    def compute_covariance_matrix(self) -> jnp.ndarray:
+    def _compute_covariance_matrix(self) -> jnp.ndarray:
         # Sympy is used here because we need a derivative. This is a one time
         # computation and then it's cached with `functools.cached_property`. So
         # I don't think it's worth to optimize this part.
@@ -1502,16 +1493,18 @@
         )
 
         # Construct 2n x 2n covariance matrix:
-        # K = [[cov_f_pp, cov_f_pd], [cov_f_dp, cov_f_dd]]
+        # here K = [[cov_f_pp, cov_f_pd], [cov_f_dp, cov_f_dd]]
         thetas = jnp.linspace(
             0, 2 * jnp.pi, self.number_of_discretization_points, endpoint=False
         )
         XX, YY = jnp.meshgrid(thetas, thetas, indexing="ij")
 
-        original_covariance_matrix = jnp.block([
-            [cof_f_pp(XX, YY), -cov_f_dp(XX, YY)],
-            [cov_f_dp(XX, YY), -cov_f_dd(XX, YY)],
-        ])
+        original_covariance_matrix = jnp.block(
+            [
+                [cof_f_pp(XX, YY), -cov_f_dp(XX, YY)],
+                [cov_f_dp(XX, YY), -cov_f_dd(XX, YY)],
+            ]
+        )
 
         # To guarantee that the covariance matrix is positive definite, we add a small
         # diagonal matrix to the original covariance matrix. This small diagonal matrix
@@ -1527,6 +1520,7 @@
 
     @functools.cached_property
     def perturbations(self) -> jnp.ndarray:
+        """Draw perturbations for coil `x` and `x_s`."""
         # Draw a random matrix shaped (2n, 3) from a multivariate normal
         # distribution, where the top half is for the position perturbations and
         # the bottom half is for the tangent perturbations, using the covariance
@@ -1633,14 +1627,11 @@
         vacuum=False,
         name="Quadratic flux",
         jac_chunk_size=None,
-<<<<<<< HEAD
-        stochastic_optimization_settings=None,
-=======
         *,
         bs_chunk_size=None,
         B_plasma_chunk_size=None,
+        stochastic_optimization_settings=None,
         **kwargs,
->>>>>>> 771b03c5
     ):
         from desc.geometry import FourierRZToroidalSurface
 
@@ -1753,7 +1744,7 @@
             )
             stochastic = StochasticOptimizationSettings(**self._stochastic_settings)
             self._stochastic_settings["covariance_matrix"] = (
-                stochastic.compute_covariance_matrix()
+                stochastic._compute_covariance_matrix()
             )
 
         self._constants = {
@@ -1803,7 +1794,6 @@
 
         x = jnp.array([eval_data["R"], eval_data["phi"], eval_data["Z"]]).T
 
-<<<<<<< HEAD
         def compute_f(perturbations=None):
             # B_ext is not pre-computed because field is not fixed
             B_ext = constants["field"].compute_magnetic_field(
@@ -1812,6 +1802,7 @@
                 basis="rpz",
                 params=field_params,
                 perturbations=perturbations,
+                chunk_size=self._bs_chunk_size,
             )
             B_ext = jnp.sum(B_ext * eval_data["n_rho"], axis=-1)
             f = (B_ext + B_plasma) * jnp.sqrt(eval_data["|e_theta x e_zeta|"])
@@ -1832,19 +1823,6 @@
             return jnp.mean(jnp.array(fs), axis=0)
 
         return compute_f()
-=======
-        # B_ext is not pre-computed because field is not fixed
-        B_ext = constants["field"].compute_magnetic_field(
-            x,
-            source_grid=constants["field_grid"],
-            basis="rpz",
-            params=field_params,
-            chunk_size=self._bs_chunk_size,
-        )
-        B_ext = jnp.sum(B_ext * eval_data["n_rho"], axis=-1)
-        f = (B_ext + B_plasma) * jnp.sqrt(eval_data["|e_theta x e_zeta|"])
-        return f
->>>>>>> 771b03c5
 
 
 class SurfaceQuadraticFlux(_Objective):
@@ -2538,10 +2516,12 @@
             )
             eq_linking_current = 2 * jnp.pi * data["G"][0] / mu_0
 
-        coil_currents = jnp.concatenate([
-            jnp.atleast_1d(param[idx])
-            for param, idx in zip(tree_leaves(coil_params), self._indices)
-        ])
+        coil_currents = jnp.concatenate(
+            [
+                jnp.atleast_1d(param[idx])
+                for param, idx in zip(tree_leaves(coil_params), self._indices)
+            ]
+        )
         coil_currents = self.things[0]._all_currents(coil_currents)
         coil_linking_current = jnp.sum(constants["link"] * coil_currents)
         return eq_linking_current - coil_linking_current
@@ -2848,14 +2828,7 @@
                 )
             else:  # it does not have I,G bc is CurrentPotentialField
                 Phi = surface_current_field.compute("Phi", grid=source_grid)["Phi"]
-<<<<<<< HEAD
-                self._normalization = np.max([
-                    np.mean(np.abs(Phi)),
-                    1,
-                ])
-=======
                 self._normalization = np.max([np.mean(np.abs(Phi)), 1])
->>>>>>> 771b03c5
 
         self._constants = {
             "surface_transforms": surface_transforms,
