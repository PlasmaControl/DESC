--- conflicted
+++ resolved
@@ -1,10 +1,5 @@
 """Utilities for getting standard groups of objectives and constraints."""
 
-<<<<<<< HEAD
-import numpy as np
-
-=======
->>>>>>> 259a16db
 from desc.utils import flatten_list, is_any_instance, unique_list
 
 from ._equilibrium import Energy, ForceBalance, HelicalForceBalance, RadialForceBalance
@@ -235,12 +230,7 @@
             constraints += (AxisZSelfConsistency(eq=thing),)
 
     # Curve
-<<<<<<< HEAD
-    # FIXME: make this work for CoilSet
-    elif not hasattr(thing, "__len__") and {"shift", "rotmat"} <= set(
-=======
     elif {"shift", "rotmat"} <= set(
->>>>>>> 259a16db
         unique_list(flatten_list(thing.optimizable_params))[0]
     ):
         if not is_any_instance(constraints, FixCurveShift):
