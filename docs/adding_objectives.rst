--- conflicted
+++ resolved
@@ -205,10 +205,7 @@
             # and to make the objective value independent of grid resolution.
             return f
 
-<<<<<<< HEAD
-Adapting Existing Objectives with Different Loss Functions
-----------------------------------------------------------
-=======
+
 Converting to Cartesian coordinates
 -----------------------------------
 
@@ -220,9 +217,8 @@
 ``rpz2xyz`` and/or ``rpz2xyz_vec``. See the ``PlasmaVesselDistance`` objective for an
 example of this.
 
-Adapting Existing Objectives with Different Loss Funtions
----------------------------------------------------------
->>>>>>> b00ddc58
+Adapting Existing Objectives with Different Loss Functions
+----------------------------------------------------------
 
 If your desired objective is already implemented in DESC, but not in the correct form,
 a few different loss functions are available through the the ``loss_function`` kwarg
