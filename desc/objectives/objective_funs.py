"""Base classes for objectives."""

from abc import ABC, abstractmethod
from inspect import getfullargspec

import numpy as np

from desc.backend import block_diag, jit, jnp, use_jax
from desc.compute import arg_order
from desc.derivatives import Derivative
from desc.io import IOAble
from desc.utils import Timer, is_broadcastable

# XXX: could use `indices` instead of `arg_order` in ObjectiveFunction loops


class ObjectiveFunction(IOAble):
    """Objective function comprised of one or more Objectives.

    Parameters
    ----------
    objectives : tuple of Objective
        List of objectives to be minimized.
    eq : Equilibrium, optional
        Equilibrium that will be optimized to satisfy the objectives.
    use_jit : bool, optional
        Whether to just-in-time compile the objectives and derivatives.
    deriv_mode : {"batched", "blocked"}
        method for computing derivatives. "batched" is generally faster, "blocked" may
        use less memory. Note that the "blocked" Hessian will only be block diagonal.
    verbose : int, optional
        Level of output.

    """

    _io_attrs_ = ["_objectives"]

    def __init__(
        self, objectives, eq=None, use_jit=True, deriv_mode="batched", verbose=1
    ):

        if not isinstance(objectives, tuple):
            objectives = (objectives,)

        assert use_jit in {True, False}
        assert deriv_mode in {"batched", "blocked"}

        self._objectives = objectives
        self._use_jit = use_jit
        self._deriv_mode = deriv_mode
        self._built = False
        self._compiled = False

        if eq is not None:
            self.build(eq, use_jit=self._use_jit, verbose=verbose)

    def _set_state_vector(self):
        """Set state vector components, dimensions, and indices."""
        self._args = np.concatenate([obj.args for obj in self.objectives])
        self._args = [arg for arg in arg_order if arg in self._args]

        self._dimensions = self.objectives[0].dimensions

        self._dim_x = 0
        self._x_idx = {}
        for arg in self.args:
            self.x_idx[arg] = np.arange(self._dim_x, self._dim_x + self.dimensions[arg])
            self._dim_x += self.dimensions[arg]

    def _set_derivatives(self):
        """Set up derivatives of the objective functions."""
        self._derivatives = {"jac": {}, "grad": {}, "hess": {}}
        for arg in self.args:
            self._derivatives["jac"][arg] = lambda x, arg=arg: jnp.vstack(
                [
                    obj.derivatives["jac"][arg](
                        *self._kwargs_to_args(self.unpack_state(x), obj.args)
                    )
                    for obj in self.objectives
                ]
            )
            self._derivatives["grad"][arg] = lambda x, arg=arg: jnp.sum(
                jnp.array(
                    [
                        obj.derivatives["grad"][arg](
                            *self._kwargs_to_args(self.unpack_state(x), obj.args)
                        )
                        for obj in self.objectives
                    ]
                ),
                axis=0,
            )
            self._derivatives["hess"][arg] = lambda x, arg=arg: jnp.sum(
                jnp.array(
                    [
                        obj.derivatives["hess"][arg](
                            *self._kwargs_to_args(self.unpack_state(x), obj.args)
                        )
                        for obj in self.objectives
                    ]
                ),
                axis=0,
            )

        if self._deriv_mode == "blocked":
            self._grad = lambda x: jnp.concatenate(
                [jnp.atleast_1d(self._derivatives["grad"][arg](x)) for arg in self.args]
            )
            self._jac = lambda x: jnp.hstack(
                [self._derivatives["jac"][arg](x) for arg in self.args]
            )
            self._hess = lambda x: block_diag(
                *[self._derivatives["hess"][arg](x) for arg in self.args]
            )
        if self._deriv_mode == "batched":
            self._grad = Derivative(self.compute_scalar, mode="grad")
            self._hess = Derivative(self.compute_scalar, mode="hess")
            self._jac = Derivative(self.compute, mode="fwd")

    def jit(self):
        """Apply JIT to compute methods, or re-apply after updating self."""
        # can't loop here because del doesn't work on getattr
        # main idea is that when jitting a method, jax replaces that method
        # with a CompiledFunction object, with self compiled in. To re-jit
        # (ie, after updating attributes of self), we just need to delete the jax
        # CompiledFunction object, which will then leave the raw method in its place,
        # and then jit the raw method with the new self

        # doing str name type checking to avoid importing weird jax private stuff
        # for proper isinstance check
        if "CompiledFunction" in str(type(self.compute)):
            del self.compute
        self.compute = jit(self.compute)
        if "CompiledFunction" in str(type(self.compute_scalar)):
            del self.compute_scalar
        self.compute_scalar = jit(self.compute_scalar)
        if "CompiledFunction" in str(type(self.jac)):
            del self.jac
        self.jac = jit(self.jac)
        if "CompiledFunction" in str(type(self.hess)):
            del self.hess
        self.hess = jit(self.hess)
        if "CompiledFunction" in str(type(self.grad)):
            del self.grad
        self.grad = jit(self.grad)
        if "CompiledFunction" in str(type(self.jvp)):
            del self.jvp
        self.jvp = jit(self.jvp)

    def build(self, eq, use_jit=None, verbose=1):
        """Build the objective.

        Parameters
        ----------
        eq : Equilibrium, optional
            Equilibrium that will be optimized to satisfy the Objective.
        use_jit : bool, optional
            Whether to just-in-time compile the objective and derivatives.
        verbose : int, optional
            Level of output.

        """
        if use_jit is not None:
            self._use_jit = use_jit
        timer = Timer()
        timer.start("Objective build")

        # build objectives
        self._dim_f = 0
        for objective in self.objectives:
            if verbose > 0:
                print("Building objective: " + objective.name)
            objective.build(eq, use_jit=self.use_jit, verbose=verbose)
            self._dim_f += objective.dim_f
        if self._dim_f == 1:
            self._scalar = True
        else:
            self._scalar = False

        self._set_state_vector()
        self._set_derivatives()
        if self.use_jit:
            self.jit()

        self._built = True
        timer.stop("Objective build")
        if verbose > 1:
            timer.disp("Objective build")

    def compute(self, x):
        """Compute the objective function.

        Parameters
        ----------
        x : ndarray
            State vector.

        Returns
        -------
        f : ndarray
            Objective function value(s).

        """
        kwargs = self.unpack_state(x)
        f = jnp.concatenate(
            [
                obj.compute_scaled(*self._kwargs_to_args(kwargs, obj.args))
                for obj in self.objectives
            ]
        )
        return f

    def compute_scalar(self, x):
        """Compute the scalar form of the objective function.

        Parameters
        ----------
        x : ndarray
            State vector.

        Returns
        -------
        f : float
            Objective function scalar value.

        """
        f = jnp.sum(self.compute(x) ** 2) / 2
        return f

    def print_value(self, x):
        """Print the value(s) of the objective.

        Parameters
        ----------
        x : ndarray
            State vector.

        """
        if self.compiled and self._compile_mode in {"scalar", "all"}:
            f = self.compute_scalar(x)
        else:
            f = jnp.sum(self.compute(x) ** 2) / 2
        print("Total (sum of squares): {:10.3e}, ".format(f))
        kwargs = self.unpack_state(x)
        for obj in self.objectives:
            obj.print_value(**kwargs)
        return None

    def unpack_state(self, x):
        """Unpack the state vector into its components.

        Parameters
        ----------
        x : ndarray
            State vector.

        Returns
        -------
        kwargs : dict
            Dictionary of the state components with argument names as keys.

        """
        if not self.built:
            raise RuntimeError("ObjectiveFunction must be built first.")

        x = jnp.atleast_1d(x)
        if x.size != self.dim_x:
            raise ValueError("Input vector dimension is invalid.")

        kwargs = {}
        for arg in self.args:
            kwargs[arg] = jnp.atleast_1d(x[self.x_idx[arg]])
        return kwargs

    def _kwargs_to_args(self, kwargs, args):
        tuple_args = (kwargs[arg] for arg in args)
        return tuple_args

    def x(self, eq):
        """Return the full state vector from the Equilibrium eq."""
        x = np.zeros((self.dim_x,))
        for arg in self.args:
            x[self.x_idx[arg]] = getattr(eq, arg)
        return x

    def grad(self, x):
        """Compute gradient vector of scalar form of the objective wrt x."""
        return jnp.atleast_1d(self._grad(x).squeeze())

    def hess(self, x):
        """Compute Hessian matrix of scalar form of the objective wrt x."""
        return jnp.atleast_2d(self._hess(x).squeeze())

    def jac(self, x):
        """Compute Jacobian matrx of vector form of the objective wrt x."""
        return jnp.atleast_2d(self._jac(x).squeeze())

    def jvp(self, v, x):
        """Compute Jacobian-vector product of the objective function.

        Parameters
        ----------
        v : tuple of ndarray
            Vectors to right-multiply the Jacobian by.
            The number of vectors given determines the order of derivative taken.
        x : ndarray
            Optimization variables.

        """
        if not isinstance(v, tuple):
            v = (v,)
        if len(v) == 1:
            return Derivative.compute_jvp(self.compute, 0, v[0], x)
        elif len(v) == 2:
            return Derivative.compute_jvp2(self.compute, 0, 0, v[0], v[1], x)
        elif len(v) == 3:
            return Derivative.compute_jvp3(self.compute, 0, 0, 0, v[0], v[1], v[2], x)
        else:
            raise NotImplementedError("Cannot compute JVP higher than 3rd order.")

    def compile(self, mode="auto", verbose=1):
        """Call the necessary functions to ensure the function is compiled.

        Parameters
        ----------
        mode : {"auto", "lsq", "scalar", "all"}
            Whether to compile for least squares optimization or scalar optimization.
            "auto" compiles based on the type of objective,
            "all" compiles all derivatives.
        verbose : int, optional
            Level of output.

        """
        if not self.built:
            raise RuntimeError("ObjectiveFunction must be built first.")
        if not use_jax:
            self._compiled = True
            return

        timer = Timer()
        if mode == "auto" and self.scalar:
            mode = "scalar"
        elif mode == "auto":
            mode = "lsq"
        self._compile_mode = mode
        # variable values are irrelevant for compilation
        x = np.zeros((self.dim_x,))

        if verbose > 0:
            print("Compiling objective function and derivatives")
        timer.start("Total compilation time")

        if mode in ["scalar", "all"]:
            timer.start("Objective compilation time")
            _ = self.compute_scalar(x).block_until_ready()
            timer.stop("Objective compilation time")
            if verbose > 1:
                timer.disp("Objective compilation time")
            timer.start("Gradient compilation time")
            _ = self.grad(x).block_until_ready()
            timer.stop("Gradient compilation time")
            if verbose > 1:
                timer.disp("Gradient compilation time")
            timer.start("Hessian compilation time")
            _ = self.hess(x).block_until_ready()
            timer.stop("Hessian compilation time")
            if verbose > 1:
                timer.disp("Hessian compilation time")
        if mode in ["lsq", "all"]:
            timer.start("Objective compilation time")
            _ = self.compute(x).block_until_ready()
            timer.stop("Objective compilation time")
            if verbose > 1:
                timer.disp("Objective compilation time")
            timer.start("Jacobian compilation time")
            _ = self.jac(x).block_until_ready()
            timer.stop("Jacobian compilation time")
            if verbose > 1:
                timer.disp("Jacobian compilation time")

        timer.stop("Total compilation time")
        if verbose > 1:
            timer.disp("Total compilation time")
        self._compiled = True

    @property
    def objectives(self):
        """list: List of objectives."""
        return self._objectives

    @property
    def use_jit(self):
        """bool: Whether to just-in-time compile the objective and derivatives."""
        return self._use_jit

    @property
    def scalar(self):
        """bool: Whether default "compute" method is a scalar or vector."""
        if not self._built:
            raise RuntimeError("ObjectiveFunction must be built first.")
        return self._scalar

    @property
    def built(self):
        """bool: Whether the objectives have been built or not."""
        return self._built

    @property
    def compiled(self):
        """bool: Whether the functions have been compiled or not."""
        return self._compiled

    @property
    def args(self):
        """list: Names (str) of arguments to the compute functions."""
        return self._args

    @property
    def dimensions(self):
        """dict: Dimensions of the argument given by the dict keys."""
        return self._dimensions

    @property
    def x_idx(self):
        """dict: Indices of the components of the state vector."""
        return self._x_idx

    @property
    def dim_x(self):
        """int: Dimensional of the state vector."""
        if not self.built:
            raise RuntimeError("ObjectiveFunction must be built first.")
        return self._dim_x

    @property
    def dim_f(self):
        """int: Number of objective equations."""
        if not self.built:
            raise RuntimeError("ObjectiveFunction must be built first.")
        return self._dim_f


class _Objective(IOAble, ABC):
    """Objective (or constraint) used in the optimization of an Equilibrium.

    Parameters
    ----------
    eq : Equilibrium, optional
        Equilibrium that will be optimized to satisfy the Objective.
    target : float, ndarray, optional
        Target value(s) of the objective. Only used if bounds is None.
        len(target) must be equal to Objective.dim_f
    bounds : tuple, optional
        Lower and upper bounds on the objective. Overrides target.
        len(bounds[0]) and len(bounds[1]) must be equal to Objective.dim_f
    weight : float, ndarray, optional
        Weighting to apply to the Objective, relative to other Objectives.
        len(weight) must be equal to Objective.dim_f
    normalize : bool
        Whether to compute the error in physical units or non-dimensionalize.
    normalize_target : bool
        Whether target and bounds should be normalized before comparing to computed
        values. If `normalize` is `True` and the target is in physical units,
        this should also be set to True.
    name : str
        Name of the objective function.

    """

    _io_attrs_ = [
        "_target",
        "_weight",
        "_name",
        "_args",
        "_normalize",
        "_normalize_target",
        "_normalization",
    ]

    def __init__(
        self,
        eq=None,
        target=0,
        bounds=None,
        weight=1,
        normalize=True,
        normalize_target=True,
        name=None,
    ):

        assert np.all(np.asarray(weight) > 0)
        assert normalize in {True, False}
        assert normalize_target in {True, False}
        assert (bounds is None) or (isinstance(bounds, tuple) and len(bounds) == 2)
        self._target = target
        self._bounds = bounds
        self._weight = weight
        self._normalize = normalize
        self._normalize_target = normalize_target
        self._normalization = 1
        self._name = name
        self._use_jit = None
        self._built = False
        # if args is already set don't overwrite it
        self._args = getattr(
            self,
            "_args",
            [arg for arg in getfullargspec(self.compute)[0] if arg != "self"],
        )
        if eq is not None:
            self.build(eq)

    def _set_dimensions(self, eq):
        """Set state vector component dimensions."""
        self._dimensions = {}
<<<<<<< HEAD
        self._dimensions["R_lmn"] = eq.R_basis.num_modes
        self._dimensions["Z_lmn"] = eq.Z_basis.num_modes
        self._dimensions["L_lmn"] = eq.L_basis.num_modes
        self._dimensions["p_l"] = eq.pressure.params.size
        try:
            self._dimensions["i_l"] = eq.iota.params.size
            self._dimensions["c_l"] = 0
        except AttributeError:
            self._dimensions["i_l"] = 0
            self._dimensions["c_l"] = eq.current.params.size
        self._dimensions["Psi"] = 1
        self._dimensions["Rb_lmn"] = eq.surface.R_basis.num_modes
        self._dimensions["Zb_lmn"] = eq.surface.Z_basis.num_modes
        self._dimensions["B_mag"] = 2
        self._dimensions["shape_i"] = eq.shape_i.size
        self._dimensions["shift_mn"] = eq.shift_mn.size
=======
        for arg in arg_order:
            self._dimensions[arg] = np.atleast_1d(getattr(eq, arg)).size
>>>>>>> 796de3cd

    def _set_derivatives(self):
        """Set up derivatives of the objective wrt each argument."""
        self._derivatives = {"jac": {}, "grad": {}, "hess": {}}

        for arg in arg_order:
            if arg in self.args:  # derivative wrt arg
                self._derivatives["jac"][arg] = Derivative(
                    self.compute_scaled,
                    argnum=self.args.index(arg),
                    mode="fwd",
                )
                self._derivatives["grad"][arg] = Derivative(
                    self.compute_scalar,
                    argnum=self.args.index(arg),
                    mode="grad",
                )
                self._derivatives["hess"][arg] = Derivative(
                    self.compute_scalar,
                    argnum=self.args.index(arg),
                    mode="hess",
                )
            else:  # these derivatives are always zero
                self._derivatives["jac"][arg] = lambda *args, **kwargs: jnp.zeros(
                    (self.dim_f, self.dimensions[arg])
                )
                self._derivatives["grad"][arg] = lambda *args, **kwargs: jnp.zeros(
                    (1, self.dimensions[arg])
                )
                self._derivatives["hess"][arg] = lambda *args, **kwargs: jnp.zeros(
                    (self.dimensions[arg], self.dimensions[arg])
                )

    def jit(self):
        """Apply JIT to compute methods, or re-apply after updating self."""
        # doing str name type checking to avoid importing weird jax private stuff
        # for proper isinstance check
        if "CompiledFunction" in str(type(self.compute_scaled)):
            del self.compute_scaled
        self.compute_scaled = jit(self.compute_scaled)
        if "CompiledFunction" in str(type(self.compute_scalar)):
            del self.compute_scalar
        self.compute_scalar = jit(self.compute_scalar)
        del self._derivatives
        self._set_derivatives()
        for mode, val in self._derivatives.items():
            for arg, deriv in val.items():
                self._derivatives[mode][arg] = jit(self._derivatives[mode][arg])

    def _check_dimensions(self):
        """Check that len(target) = len(bounds) = len(weight) = dim_f."""
        if self.bounds is not None:  # must be a tuple of length 2
            self._bounds = tuple([np.asarray(bound) for bound in self._bounds])
            for bound in self.bounds:
                if not is_broadcastable((self.dim_f,), bound.shape):
                    raise ValueError("len(bounds) != dim_f")
            if np.any(self.bounds[1] - self.bounds[0] < 0):
                raise ValueError("bounds must be: (lower bound, upper bound)")
        else:  # target only gets used if bounds is None
            self._target = np.asarray(self._target)
            if not is_broadcastable((self.dim_f,), self.target.shape):
                raise ValueError("len(target) != dim_f")

        self._weight = np.asarray(self._weight)
        if not is_broadcastable((self.dim_f,), self.weight.shape):
            raise ValueError("len(weight) != dim_f")

    def update_target(self, eq):
        """Update target values using an Equilibrium.

        Parameters
        ----------
        eq : Equilibrium
            Equilibrium that will be optimized to satisfy the Objective.

        """
        self.target = np.atleast_1d(getattr(eq, self.target_arg, self.target))
        if self._use_jit:
            self.jit()

    @abstractmethod
    def build(self, eq, use_jit=True, verbose=1):
        """Build constant arrays."""
        self._check_dimensions()
        self._set_dimensions(eq)
        self._set_derivatives()
        if use_jit is not None:
            self._use_jit = use_jit
        if self._use_jit:
            self.jit()
        self._built = True

    @abstractmethod
    def compute(self, *args, **kwargs):
        """Compute the objective function."""

    def compute_scaled(self, *args, **kwargs):
        """Compute and apply the target/bounds, weighting, and normalization."""
        f = self.compute(*args, **kwargs)
        f_norm = jnp.atleast_1d(f) / self.normalization  # normalization

        if self.bounds is not None:  # using lower/upper bounds instead of target
            if self._normalize_target:
                bounds = tuple([bound / self.normalization for bound in self.bounds])
            else:
                bounds = self.bounds
            f_target = jnp.where(  # where f is within target bounds, return 0 error
                jnp.logical_and(f_norm >= bounds[0], f_norm <= bounds[1]),
                jnp.zeros_like(f_norm),
                jnp.where(  # otherwise return error = f - bound
                    jnp.abs(f_norm - bounds[0]) < jnp.abs(f_norm - bounds[1]),
                    f_norm - bounds[0],  # errors below lower bound are negative
                    f_norm - bounds[1],  # errors above upper bound are positive
                ),
            )
        else:  # using target instead of lower/upper bounds
            if self._normalize_target:
                target = self.target / self.normalization
            else:
                target = self.target
            f_target = f_norm - target

        return f_target * self.weight  # weighting

    def compute_scalar(self, *args, **kwargs):
        """Compute the scalar form of the objective."""
        if self.scalar:
            f = self.compute_scaled(*args, **kwargs)
        else:
            f = jnp.sum(self.compute_scaled(*args, **kwargs) ** 2) / 2
        return f.squeeze()

    def print_value(self, *args, **kwargs):
        """Print the value of the objective."""
        f = self.compute(*args, **kwargs)
        print(self._print_value_fmt.format(jnp.linalg.norm(f)) + self._units)
        if self._normalize:
            print(
                self._print_value_fmt.format(jnp.linalg.norm(f / self.normalization))
                + "(normalized)"
            )

    def xs(self, eq):
        """Return a tuple of args required by this objective from the Equilibrium eq."""
        return tuple(getattr(eq, arg) for arg in self.args)

    def _parse_args(self, *args, **kwargs):
        assert (len(args) == 0) or (len(kwargs) == 0), (
            "compute should be called with either positional or keyword arguments,"
            + " not both"
        )
        if len(args):
            assert len(args) == len(
                self.args
            ), f"compute expected {len(self.args)} arguments, got {len(args)}"
            params = {key: val for key, val in zip(self.args, args)}
        else:
            assert all([arg in kwargs for arg in self.args]), (
                "compute missing required keyword arguments "
                + f"{set(self.args).difference(kwargs.keys())}"
            )
            params = kwargs
        return params

    @property
    def target(self):
        """float: Target value(s) of the objective."""
        return self._target

    @target.setter
    def target(self, target):
        self._target = np.atleast_1d(target)
        self._check_dimensions()

    @property
    def bounds(self):
        """tuple: Lower and upper bounds of the objective."""
        return self._bounds

    @bounds.setter
    def bounds(self, bounds):
        assert (bounds is None) or (isinstance(bounds, tuple) and len(bounds) == 2)
        self._bounds = bounds
        self._check_dimensions()

    @property
    def weight(self):
        """float: Weighting to apply to the Objective, relative to other Objectives."""
        return self._weight

    @weight.setter
    def weight(self, weight):
        assert np.all(np.asarray(weight) > 0)
        self._weight = np.atleast_1d(weight)
        self._check_dimensions()

    @property
    def normalization(self):
        """float: normalizing scale factor."""
        if self._normalize and not self.built:
            raise ValueError("Objective must be built first")
        return self._normalization

    @property
    def built(self):
        """bool: Whether the transforms have been precomputed (or not)."""
        return self._built

    @property
    def args(self):
        """list: Names (str) of arguments to the compute functions."""
        return self._args

    @property
    def target_arg(self):
        """str: Name of argument corresponding to the target."""
        return ""

    @property
    def dimensions(self):
        """dict: Dimensions of the argument given by the dict keys."""
        return self._dimensions

    @property
    def derivatives(self):
        """dict: Derivatives of the function wrt the argument given by the dict keys."""
        return self._derivatives

    @property
    def dim_f(self):
        """int: Number of objective equations."""
        return self._dim_f

    @property
    def scalar(self):
        """bool: Whether default "compute" method is a scalar or vector."""
        return self._scalar

    @property
    def linear(self):
        """bool: Whether the objective is a linear function (or nonlinear)."""
        return self._linear

    @property
    def fixed(self):
        """bool: Whether the objective fixes individual parameters (or linear combo)."""
        if self.linear:
            return self._fixed
        else:
            return False

    @property
    def name(self):
        """Name of objective function (str)."""
        return self._name<|MERGE_RESOLUTION|>--- conflicted
+++ resolved
@@ -513,27 +513,8 @@
     def _set_dimensions(self, eq):
         """Set state vector component dimensions."""
         self._dimensions = {}
-<<<<<<< HEAD
-        self._dimensions["R_lmn"] = eq.R_basis.num_modes
-        self._dimensions["Z_lmn"] = eq.Z_basis.num_modes
-        self._dimensions["L_lmn"] = eq.L_basis.num_modes
-        self._dimensions["p_l"] = eq.pressure.params.size
-        try:
-            self._dimensions["i_l"] = eq.iota.params.size
-            self._dimensions["c_l"] = 0
-        except AttributeError:
-            self._dimensions["i_l"] = 0
-            self._dimensions["c_l"] = eq.current.params.size
-        self._dimensions["Psi"] = 1
-        self._dimensions["Rb_lmn"] = eq.surface.R_basis.num_modes
-        self._dimensions["Zb_lmn"] = eq.surface.Z_basis.num_modes
-        self._dimensions["B_mag"] = 2
-        self._dimensions["shape_i"] = eq.shape_i.size
-        self._dimensions["shift_mn"] = eq.shift_mn.size
-=======
         for arg in arg_order:
             self._dimensions[arg] = np.atleast_1d(getattr(eq, arg)).size
->>>>>>> 796de3cd
 
     def _set_derivatives(self):
         """Set up derivatives of the objective wrt each argument."""
