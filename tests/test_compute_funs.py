--- conflicted
+++ resolved
@@ -1280,175 +1280,14 @@
 
 
 @pytest.mark.unit
-<<<<<<< HEAD
-def test_covariant_basis_vectors_PEST():
-=======
 @pytest.mark.parametrize("eq", [get("W7-X"), get("NCSX")])
 def test_covariant_basis_vectors_PEST(eq):
->>>>>>> 65f8c354
     """
     Test calculation of covariant basis vectors in PEST.
 
     We compare the basis vectors by comparing with finite diff of the position vector
     x and lower-order covariant basis vectors.
     """
-<<<<<<< HEAD
-    eq0 = get("W7-X")
-    eq1 = get("NCSX")
-    eq_list = [eq0, eq1]
-
-    for eq in eq_list:
-
-        keys_PEST = [
-            "e_rho|v,p",
-            "e_vartheta|r,p",
-            "e_phi|r,v",
-            "e_vartheta_v|PEST",
-            "e_vartheta_p|PEST",
-            "e_vartheta_r|PEST",
-            "e_phi_r|PEST",
-            "e_phi_p|PEST",
-            "e_rho_r|PEST",
-        ]
-
-        N = 4000
-
-        # spacing grids in each native direction
-        grids_PEST = {
-            "r": LinearGrid(L=N, M=0, N=0, NFP=eq.NFP),
-            "v": LinearGrid(rho=1, M=N, N=0, NFP=eq.NFP, sym=True),
-            "z": LinearGrid(rho=1, M=0, N=N, NFP=eq.NFP, sym=True),
-        }
-
-        # find native (ρ,θ,ζ) nodes that correspond to the uniform θ_PEST grid
-        rtz_nodes = map_coordinates(
-            eq,
-            grids_PEST["v"].nodes,  # (ρ,θ_PEST,ζ)
-            inbasis=("rho", "theta_PEST", "zeta"),
-            outbasis=("rho", "theta", "zeta"),
-            period=(np.inf, 2 * np.pi, np.inf),
-        )
-
-        # find native (ρ,θ,ζ) nodes that correspond to the uniform ζ grid
-        rtz_nodes1 = map_coordinates(
-            eq,
-            grids_PEST["z"].nodes,  # (ρ,θ_PEST,ζ)
-            inbasis=("rho", "theta_PEST", "zeta"),
-            outbasis=("rho", "theta", "zeta"),
-            period=(np.inf, 2 * np.pi, np.inf),
-        )
-
-        def _get_deriv(deriv_tokn):
-            d0 = deriv_tokn.lower()
-            if d0.startswith(("r", "rho")):
-                deriv = "r"
-            elif d0.startswith(("v", "vartheta", "theta")):
-                deriv = "v"
-            elif d0.startswith(("z", "phi", "p")):  # ζ or φ share spacing
-                deriv = "z"
-            else:
-                raise ValueError(f"Cannot parse derivative direction from '{key}'")
-            return deriv
-
-        for key in keys_PEST:
-            lhs, rhs = key.split("|")
-            # rhs can be PEST or r,v or p,v or r,p etc.
-            # So it's not really needed for the FD calculation
-            parts = lhs.split("_")
-            if len(parts) == 2:  # like "e_rho"
-                deriv_tokn = parts[-1]
-                base_bits = [parts[-1]]
-                base = ["X", "Y", "Z"]
-            else:  # like "e_rho_v"
-
-                deriv_tokn = parts[-1]
-                base_bits = parts[:-1]
-                base = []
-
-            deriv = _get_deriv(deriv_tokn)
-
-            # Grid will have to be custom for vartheta
-            grid_used = (
-                Grid(rtz_nodes)
-                if deriv == "v"
-                else (grids_PEST[deriv] if deriv == "r" else Grid(rtz_nodes1))
-            )
-
-            # Decide base vector
-            if len(base_bits) == 1:  # only happens for X,Y,Z
-                base_key = None  # triggers Cartesian path
-            else:
-                base_key = "_".join(base_bits)  # e_rho, e_vartheta,
-                deriv0 = _get_deriv(
-                    base_bits[-1]
-                )  # get the first derivative, like rho from e_rho_vartheta
-                base_key = base_key + (
-                    "|r,p" if deriv0 == "v" else ("|p,v" if deriv0 == "r" else "|r,v")
-                )
-                # adding parenthesis to the higher-order vectors
-                list0 = key.split("|")
-                key = "(" + list0[0] + ")" + "|" + list0[1]
-
-            req_keys = [key, "phi"] + base + ([] if base_key is None else [base_key])
-            data = eq.compute(req_keys, grid=grid_used)
-
-            # Determine reshape dimensions based on deriv
-            reshape_dims = (
-                (1, 1, grid_used.num_zeta, -1)
-                if deriv == "z"
-                else (grid_used.num_rho, grid_used.num_theta, grid_used.num_zeta, -1)
-            )
-
-            # reshape everything to (θ,ρ,ζ,3) and convert to xyz
-            data[key] = rpz2xyz_vec(data[key], phi=data["phi"]).reshape(reshape_dims)
-
-            if base_key is None:  # take derivatives of X,Y,Z
-                base = np.array([data["X"], data["Y"], data["Z"]]).T
-                base = base.reshape(reshape_dims)
-            else:  # derivatives of e_rho, etc.
-                base = rpz2xyz_vec(data[base_key], phi=data["phi"]).reshape(
-                    reshape_dims
-                )
-
-            # First-order, 4-point stencil finite-difference
-            spacing = {
-                "r": grids_PEST[deriv].spacing[0, 0],
-                "v": grids_PEST[deriv].spacing[0, 1] / 2,
-                "z": grids_PEST[deriv].spacing[0, 2] / eq.NFP,
-            }
-
-            if deriv == "r":
-                fd = (
-                    np.apply_along_axis(my_convolve, 0, base, FD_COEF_1_4)
-                    / spacing[deriv]
-                )
-            elif deriv == "v":
-                fd = (
-                    np.apply_along_axis(my_convolve, 1, base, FD_COEF_1_4)
-                    / spacing[deriv]
-                )
-                fd = fd[0]
-                data[key] = data[key][0]
-            else:
-                fd = (
-                    np.apply_along_axis(my_convolve, 2, base, FD_COEF_1_4)
-                    / spacing[deriv]
-                )
-                fd = fd[0][0]
-                data[key] = data[key][0][0]
-
-            np.testing.assert_allclose(
-                data[key][4:-4],
-                fd[4:-4],
-                rtol=3e-3,
-                atol=3e-3,
-                err_msg=key,
-            )
-
-
-@pytest.mark.unit
-def test_contravariant_basis_vectors_PEST():
-=======
     keys_PEST = [
         "e_rho|v,p",
         "e_vartheta|r,p",
@@ -1588,143 +1427,12 @@
 @pytest.mark.unit
 @pytest.mark.parametrize("eq", [get("W7-X"), get("NCSX")])
 def test_contravariant_basis_vectors_PEST(eq):
->>>>>>> 65f8c354
     """
     Test only the derivatives of contravariant basis vectors in PEST.
 
     We compare higher order derivatives by taking the finite-difference derivative
     of the lower-order contravariant basis vectors.
     """
-<<<<<<< HEAD
-    eq0 = get("W7-X")
-    eq1 = get("NCSX")
-    eq_list = [eq0, eq1]
-
-    for eq in eq_list:
-
-        keys_PEST = [
-            "e^vartheta_v|PEST",
-            "e^vartheta_p|PEST",
-            "e^zeta_v|PEST",
-            "e^zeta_p|PEST",
-            "e^rho_v|PEST",
-            "e^rho_p|PEST",
-        ]
-
-        N = 4000
-
-        # spacing grids in each native direction
-        grids_PEST = {
-            "r": LinearGrid(N, 0, 0, NFP=eq.NFP),
-            "v": LinearGrid(0, N, 0, NFP=eq.NFP, sym=True),
-            "p": LinearGrid(0, 0, N, NFP=eq.NFP, sym=True),
-        }
-
-        # find native (ρ,θ,ζ) nodes that correspond to the uniform θ_PEST grid
-        rtz_nodes = map_coordinates(
-            eq,
-            grids_PEST["v"].nodes,  # (ρ,θ_PEST,ζ)
-            inbasis=("rho", "theta_PEST", "zeta"),
-            outbasis=("rho", "theta", "zeta"),
-            period=(np.inf, 2 * np.pi, np.inf),
-        )
-
-        # find native (ρ,θ,ζ) nodes that correspond to the uniform ζ grid
-        rtz_nodes1 = map_coordinates(
-            eq,
-            grids_PEST["p"].nodes,  # (ρ,θ_PEST,ζ)
-            inbasis=("rho", "theta_PEST", "zeta"),
-            outbasis=("rho", "theta", "zeta"),
-            period=(np.inf, 2 * np.pi, np.inf),
-        )
-
-        for key in keys_PEST:
-            lhs, rhs = key.split("|")
-            # rhs can be PEST or r,v or p,v or r,p etc.
-            # So it's not really needed for the FD calculation
-            parts = lhs.split("^")
-            parts2 = parts[-1].split("_")
-
-            deriv_tokn = parts[-1]
-            base_bits = parts[:-1] + ["^"] + [parts2[0]]
-            base = []
-
-            deriv = deriv_tokn.split("_")[-1]
-
-            # Grid will have to be custom for vartheta
-            grid_used = (
-                Grid(rtz_nodes)
-                if deriv == "v"
-                else (grids_PEST[deriv] if deriv == "r" else Grid(rtz_nodes1))
-            )
-
-            # Decide base vector
-            if (
-                len(base_bits) == 1
-            ):  # only happens for X,Y,Z which is not applicable here
-                base_key = None  # triggers Cartesian path
-            else:
-                base_key = "".join(base_bits)  # e_rho, e_vartheta,
-
-            # adding parenthesis to the higher-order vectors
-            list0 = key.split("|")
-            key = "(" + list0[0] + ")" + "|" + list0[1]
-
-            req_keys = [key, "phi"] + base + ([] if base_key is None else [base_key])
-            data = eq.compute(req_keys, grid=grid_used)
-
-            # Determine reshape dimensions based on deriv
-            reshape_dims = (
-                (1, 1, grid_used.num_zeta, -1)
-                if deriv == "p"
-                else (grid_used.num_rho, grid_used.num_theta, grid_used.num_zeta, -1)
-            )
-
-            # reshape everything to (θ,ρ,ζ,3) and convert to xyz
-            data[key] = rpz2xyz_vec(data[key], phi=data["phi"]).reshape(reshape_dims)
-
-            if base_key is None:
-                pass
-            else:  # derivatives of e^rho, etc.
-                base = rpz2xyz_vec(data[base_key], phi=data["phi"]).reshape(
-                    reshape_dims
-                )
-
-            # First-order, 4-point stencil finite-difference
-            spacing = {
-                "r": grids_PEST[deriv].spacing[0, 0],
-                "v": grids_PEST[deriv].spacing[0, 1] / 2,
-                "p": grids_PEST[deriv].spacing[0, 2] / eq.NFP,
-            }
-
-            if deriv == "r":
-                fd = (
-                    np.apply_along_axis(my_convolve, 0, base, FD_COEF_1_4)
-                    / spacing[deriv]
-                )
-            elif deriv == "v":
-                fd = (
-                    np.apply_along_axis(my_convolve, 1, base, FD_COEF_1_4)
-                    / spacing[deriv]
-                )
-                fd = fd[0]
-                data[key] = data[key][0]
-            else:
-                fd = (
-                    np.apply_along_axis(my_convolve, 2, base, FD_COEF_1_4)
-                    / spacing[deriv]
-                )
-                fd = fd[0][0]
-                data[key] = data[key][0][0]
-
-            np.testing.assert_allclose(
-                data[key][4:-4],
-                fd[4:-4],
-                rtol=7e-3,
-                atol=6e-3,
-                err_msg=key,
-            )
-=======
     keys_PEST = [
         "e^vartheta_v|PEST",
         "e^vartheta_p|PEST",
@@ -1834,7 +1542,6 @@
             atol=6e-3,
             err_msg=key,
         )
->>>>>>> 65f8c354
 
 
 @pytest.mark.unit
@@ -1844,13 +1551,6 @@
     """Verify math to write PEST derivative quantities by redefining θ to θ_PEST."""
     from desc.compute import data_index
 
-<<<<<<< HEAD
-    tol = 1e-7
-
-    eq_PEST = eq.to_sfl(copy=True, tol=tol)
-
-    keys_DESC = [
-=======
     tol = 1e-10
     eq_PEST = eq.to_sfl(4 * eq.L, 5 * eq.M, 4 * eq.N, copy=True, tol=tol)
 
@@ -1863,7 +1563,6 @@
         "e_zeta_t",
         "e_zeta_z",
         "e_rho_r",
->>>>>>> 65f8c354
         "e^rho_t",
         "e^rho_z",
         "e^theta",
@@ -1871,49 +1570,18 @@
         "e^theta_z",
         "e^zeta_t",
         "e^zeta_z",
-<<<<<<< HEAD
-        "e_theta_t",
-        "e_theta_z",
-        "e_zeta_z",
-        "e_theta_r",
-        "e_zeta_r",
-        "e_rho_r",
-        "J^theta",
-        "J^theta_t",
-        "J^theta_z",
-        "J^zeta_t",
-        "J^zeta_z",
-=======
->>>>>>> 65f8c354
         "g_rr",
         "g_rt",
         "g_rz",
         "g_tt",
         "g_tz",
         "g_zz",
-<<<<<<< HEAD
-        "g^rt",
-=======
->>>>>>> 65f8c354
         "g_rr_t",
         "g_rr_z",
         "g_tt_r",
         "g_tt_z",
         "g_zz_t",
         "g_rt_z",
-<<<<<<< HEAD
-        "g^rr_z",
-        "g^rr_t",
-        "g^rt_z",
-        "g^rt_t",
-        "g^rz_z",
-        "g^rz_t",
-        "sqrt(g)_r",
-        "sqrt(g)_t",
-        "sqrt(g)_z",
-    ]
-    keys_PEST = [
-=======
         "g^rt",
         "g^rr_t",
         "g^rr_z",
@@ -1939,7 +1607,6 @@
         "(e_phi_v)|PEST",
         "(e_phi_p)|PEST",
         "(e_rho_r)|PEST",
->>>>>>> 65f8c354
         "(e^rho_v)|PEST",
         "(e^rho_p)|PEST",
         "e^vartheta",
@@ -1947,47 +1614,18 @@
         "(e^vartheta_p)|PEST",
         "(e^zeta_v)|PEST",
         "(e^zeta_p)|PEST",
-<<<<<<< HEAD
-        "(e_theta_PEST_v)|PEST",
-        "(e_theta_PEST_p)|PEST",
-        "(e_phi_p)|PEST",
-        "(e_theta_PEST_r)|PEST",
-        "(e_phi_r)|PEST",
-        "(e_rho_r)|PEST",
-        "J^theta_PEST",
-        "(J^theta_PEST_v)|PEST",
-        "(J^theta_PEST_p)|PEST",
-        "(J^zeta_v)|PEST",
-        "(J^zeta_p)|PEST",
-=======
->>>>>>> 65f8c354
         "g_rr|PEST",
         "g_rv|PEST",
         "g_rp|PEST",
         "g_vv|PEST",
         "g_vp|PEST",
         "g_pp|PEST",
-<<<<<<< HEAD
-        "g^rv",
-=======
->>>>>>> 65f8c354
         "(g_rr_v)|PEST",
         "(g_rr_p)|PEST",
         "(g_vv_r)|PEST",
         "(g_vv_z)|PEST",
         "(g_pp_v)|PEST",
         "(g_rv_p)|PEST",
-<<<<<<< HEAD
-        "(g^rr_p)|PEST",
-        "(g^rr_v)|PEST",
-        "(g^rv_p)|PEST",
-        "(g^rv_v)|PEST",
-        "(g^rz_p)|PEST",
-        "(g^rz_v)|PEST",
-        "(sqrt(g)_PEST_r)|PEST",
-        "(sqrt(g)_PEST_v)|PEST",
-        "(sqrt(g)_PEST_p)|PEST",
-=======
         "g^rv",
         "(g^rr_v)|PEST",
         "(g^rr_p)|PEST",
@@ -2003,7 +1641,6 @@
         "(J^theta_PEST_p)|PEST",
         "(J^zeta_v)|PEST",
         "(J^zeta_p)|PEST",
->>>>>>> 65f8c354
     ]
     index = data_index["desc.equilibrium.equilibrium.Equilibrium"].keys()
     keys_DESC, keys_PEST = zip(
@@ -2016,10 +1653,6 @@
         rho=np.linspace(0.2, 1, 10), M=eq.M_grid, N=eq.N_grid, NFP=eq.NFP, sym=eq.sym
     )
     data = eq_PEST.compute(keys_DESC + keys_PEST, grid_PEST)
-<<<<<<< HEAD
-    np.testing.assert_allclose(data["theta_PEST_t"], 1)
-=======
->>>>>>> 65f8c354
 
     data_to_verify = eq.compute(
         keys_PEST,
@@ -2029,26 +1662,6 @@
     )
 
     for key_DESC, key_PEST in zip(keys_DESC, keys_PEST):
-<<<<<<< HEAD
-        # This must pass with zero error tolerance.
-        np.testing.assert_allclose(
-            data[key_PEST], data[key_DESC], err_msg=f"{key_PEST} vs {key_DESC}"
-        )
-
-        # FIXME: Even though https://github.com/PlasmaControl/DESC/pull/1880 fixed
-        # bugs due to ill-conditioned fitting from Runge/Gibbs effects etc., eq.to_sfl()
-        # still does not work to even single digit accuracy.
-        with pytest.raises(AssertionError):
-            # This must pass with spectrally accurate error tolerance and tests
-            # correctness of PEST quantities beyond ensuring there are no missing
-            # or additional factors of lambda.
-            np.testing.assert_allclose(
-                data_to_verify[key_PEST],
-                data[key_DESC],
-                atol=1e-7,
-                err_msg=f"{key_PEST} vs {key_DESC}",
-            )
-=======
         np.testing.assert_allclose(
             data[key_PEST], data[key_DESC], err_msg=f"{key_PEST} vs {key_DESC}"
         )
@@ -2072,7 +1685,6 @@
             )
         except AssertionError as e:
             print(e)
->>>>>>> 65f8c354
 
 
 @pytest.mark.unit
