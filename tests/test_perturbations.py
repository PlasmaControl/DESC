--- conflicted
+++ resolved
@@ -32,13 +32,8 @@
         if self.BC_constraint is not None:
             x = self.BC_constraint.recover_from_bdry(y, Rb_mn, Zb_mn)
 
-<<<<<<< HEAD
         R_lmn, Z_lmn, L_mn = unpack_state(
             x, self.R_transform.basis.num_modes, self.Z_transform.basis.num_modes
-=======
-        R_lmn, Z_lmn, L_lmn = unpack_state(
-            x, self.R_transform.basis.num_modes, self.Z_transform.basis.num_modes,
->>>>>>> fa2b96a8
         )
 
         toroidal_coords = compute_toroidal_coords(
