"""Core class representing MHD equilibrium."""

import copy
import numbers
import os
import warnings
from collections.abc import MutableSequence

import numpy as np
from scipy import special
from scipy.constants import mu_0

from desc.backend import execute_on_cpu, fori_loop, jnp
from desc.basis import (
    DoubleChebyshevFourierBasis,
    FourierZernikeBasis,
    fourier,
    zernike_radial,
)
from desc.compat import ensure_positive_jacobian
from desc.compute import compute as compute_fun
from desc.compute import data_index
from desc.compute.nabla import curl_cylindrical
from desc.compute.utils import (
    _grow_seeds,
    get_data_deps,
    get_params,
    get_profiles,
    get_transforms,
)
from desc.geometry import (
    FourierRZCurve,
    FourierRZToroidalSurface,
    ZernikeRZToroidalSection,
)
from desc.grid import CylindricalGrid, Grid, LinearGrid, QuadratureGrid, _Grid
from desc.input_reader import InputReader
<<<<<<< HEAD
from desc.io import IOAble, save_bmw_format, save_fieldlines_format
=======
>>>>>>> b15484e1
from desc.integrals.singularities import _kernel_biot_savart
from desc.integrals.virtual_casing import integrate_surface
from desc.io import IOAble
from desc.magnetic_fields import (
    _MagneticField,
    biot_savart_general,
    biot_savart_general_vector_potential,
)
from desc.objectives import (
    ObjectiveFunction,
    get_equilibrium_objective,
    get_fixed_axis_constraints,
    get_fixed_boundary_constraints,
)
from desc.optimizable import Optimizable, optimizable_parameter
from desc.optimize import LinearConstraintProjection, Optimizer
from desc.perturbations import perturb
from desc.profiles import HermiteSplineProfile, PowerSeriesProfile, SplineProfile
from desc.transform import Transform
from desc.utils import (
    ResolutionWarning,
    check_nonnegint,
    check_posint,
    copy_coeffs,
    errorif,
    only1,
    rpz2xyz,
    rpz2xyz_vec,
<<<<<<< HEAD
=======
    setdefault,
    warnif,
>>>>>>> b15484e1
    xyz2rpz_vec,
)

from ..compute.data_index import is_0d_vol_grid, is_1dr_rad_grid, is_1dz_tor_grid
from .coords import get_rtz_grid, is_nested, map_coordinates, to_sfl, in_plasma
from .initial_guess import set_initial_guess
from .utils import parse_axis, parse_profile, parse_surface


class Equilibrium(Optimizable, _MagneticField):
    """Equilibrium is an object that represents a plasma equilibrium.

    It contains information about a plasma state, including the shapes of flux surfaces
    and profile inputs. It can compute additional information, such as the magnetic
    field and plasma currents, as well as "solving" itself by finding the equilibrium
    fields, and perturbing those fields to find nearby equilibria.

    Parameters
    ----------
    Psi : float (optional)
        total toroidal flux (in Webers) within LCFS. Default 1.0
    NFP : int (optional)
        number of field periods Default ``surface.NFP`` or 1
    L : int (optional)
        Radial resolution. Default 2*M for ``spectral_indexing=='fringe'``, else M
    M : int (optional)
        Poloidal resolution. Default surface.M or 1
    N : int (optional)
        Toroidal resolution. Default surface.N or 0
    L_grid : int (optional)
        resolution of real space nodes in radial direction
    M_grid : int (optional)
        resolution of real space nodes in poloidal direction
    N_grid : int (optional)
        resolution of real space nodes in toroidal direction
    pressure : Profile or ndarray shape(k,2) (optional)
        Pressure profile or array of mode numbers and spectral coefficients.
        Default is a PowerSeriesProfile with zero pressure
    iota : Profile or ndarray shape(k,2) (optional)
        Rotational transform profile or array of mode numbers and spectral coefficients
    current : Profile or ndarray shape(k,2) (optional)
        Toroidal current profile or array of mode numbers and spectral coefficients
        Default is a PowerSeriesProfile with zero toroidal current
    electron_temperature : Profile or ndarray shape(k,2) (optional)
        Electron temperature (eV) profile or array of mode numbers and spectral
        coefficients. Must be supplied with corresponding density.
        Cannot specify both kinetic profiles and pressure.
    electron_density : Profile or ndarray shape(k,2) (optional)
        Electron density (m^-3) profile or array of mode numbers and spectral
        coefficients. Must be supplied with corresponding temperature.
        Cannot specify both kinetic profiles and pressure.
    ion_temperature : Profile or ndarray shape(k,2) (optional)
        Ion temperature (eV) profile or array of mode numbers and spectral coefficients.
        Default is to assume electrons and ions have the same temperature.
    atomic_number : Profile or ndarray shape(k,2) (optional)
        Effective atomic number (Z_eff) profile or ndarray of mode numbers and spectral
        coefficients. Default is 1
    anisotropy : Profile or ndarray
        Anisotropic pressure profile or array of mode numbers and spectral coefficients.
        Default is a PowerSeriesProfile with zero anisotropic pressure.
    surface: Surface or ndarray shape(k,5) (optional)
        Fixed boundary surface shape, as a Surface object or array of
        spectral mode numbers and coefficients of the form [l, m, n, R, Z].
        Default is a FourierRZToroidalSurface with major radius 10 and minor radius 1
    axis : Curve or ndarray shape(k,3) (optional)
        Initial guess for the magnetic axis as a Curve object or ndarray
        of mode numbers and spectral coefficients of the form [n, R, Z].
        Default is the centroid of the surface.
    sym : bool (optional)
        Whether to enforce stellarator symmetry. Default surface.sym or False.
    spectral_indexing : str (optional)
        Type of Zernike indexing scheme to use. Default ``'ansi'``
    check_orientation : bool
        ensure that this equilibrium has a right handed orientation. Do not set to False
        unless you are sure the parameterization you have given is right handed
        (ie, e_theta x e_zeta points outward from the surface).
    ensure_nested : bool
        If True, and the default initial guess does not produce nested surfaces,
        run a small optimization problem to attempt to refine initial guess to improve
        coordinate mapping.

    """

    _io_attrs_ = [
        "_sym",
        "_R_sym",
        "_Z_sym",
        "_Psi",
        "_NFP",
        "_L",
        "_M",
        "_N",
        "_R_lmn",
        "_Z_lmn",
        "_L_lmn",
        "_R_basis",
        "_Z_basis",
        "_L_basis",
        "_surface",
        "_axis",
        "_pressure",
        "_iota",
        "_current",
        "_electron_temperature",
        "_electron_density",
        "_ion_temperature",
        "_atomic_number",
        "_anisotropy",
        "_spectral_indexing",
        "_bdry_mode",
        "_L_grid",
        "_M_grid",
        "_N_grid",
    ]
    _static_attrs = Optimizable._static_attrs + [
        "_sym",
        "_R_sym",
        "_Z_sym",
        "_NFP",
        "_L",
        "_M",
        "_N",
        "_L_grid",
        "_M_grid",
        "_N_grid",
        "_spectral_indexing",
        "_bdry_mode",
        "_R_basis",
        "_Z_basis",
        "_L_basis",
    ]

    @execute_on_cpu
    def __init__(
        self,
        Psi=1.0,
        NFP=None,
        L=None,
        M=None,
        N=None,
        L_grid=None,
        M_grid=None,
        N_grid=None,
        pressure=None,
        iota=None,
        current=None,
        electron_temperature=None,
        electron_density=None,
        ion_temperature=None,
        atomic_number=None,
        anisotropy=None,
        surface=None,
        axis=None,
        sym=None,
        spectral_indexing=None,
        check_orientation=True,
        ensure_nested=True,
        **kwargs,
    ):
        errorif(
            not isinstance(Psi, numbers.Real),
            ValueError,
            f"Psi should be a real integer or float, got {type(Psi)}",
        )
        self._Psi = float(Psi)

        errorif(
            spectral_indexing
            not in [
                None,
                "ansi",
                "fringe",
            ],
            ValueError,
            "spectral_indexing should be one of 'ansi', 'fringe', None, got "
            + f"{spectral_indexing}",
        )
        self._spectral_indexing = setdefault(
            spectral_indexing, getattr(surface, "spectral_indexing", "ansi")
        )

        NFP = check_posint(NFP, "NFP")
        self._NFP = int(
            setdefault(NFP, getattr(surface, "NFP", getattr(axis, "NFP", 1)))
        )

        # stellarator symmetry for bases
        errorif(
            sym
            not in [
                None,
                True,
                False,
            ],
            ValueError,
            f"sym should be one of True, False, None, got {sym}",
        )
        self._sym = bool(setdefault(sym, getattr(surface, "sym", False)))
        self._R_sym = "cos" if self.sym else False
        self._Z_sym = "sin" if self.sym else False

        # surface
        self._surface, self._bdry_mode = parse_surface(
            surface, self.NFP, self.sym, self.spectral_indexing
        )

        # magnetic axis
        self._axis = parse_axis(axis, self.NFP, self.sym, self.surface)

        # resolution
        L = check_nonnegint(L, "L")
        M = check_nonnegint(M, "M")
        N = check_nonnegint(N, "N")
        L_grid = check_nonnegint(L_grid, "L_grid")
        M_grid = check_nonnegint(M_grid, "M_grid")
        N_grid = check_nonnegint(N_grid, "N_grid")

        self._N = int(setdefault(N, self.surface.N))
        self._M = int(setdefault(M, self.surface.M))
        self._L = int(
            setdefault(
                L,
                max(
                    self.surface.L,
                    self.M if (self.spectral_indexing == "ansi") else 2 * self.M,
                ),
            )
        )
        self._L_grid = setdefault(L_grid, 2 * self.L)
        self._M_grid = setdefault(M_grid, 2 * self.M)
        self._N_grid = setdefault(N_grid, 2 * self.N)

        self._surface.change_resolution(self.L, self.M, self.N, sym=self.sym)
        self._axis.change_resolution(self.N, sym=self.sym)

        # bases
        self._R_basis = FourierZernikeBasis(
            L=self.L,
            M=self.M,
            N=self.N,
            NFP=self.NFP,
            sym=self._R_sym,
            spectral_indexing=self.spectral_indexing,
        )
        self._Z_basis = FourierZernikeBasis(
            L=self.L,
            M=self.M,
            N=self.N,
            NFP=self.NFP,
            sym=self._Z_sym,
            spectral_indexing=self.spectral_indexing,
        )
        self._L_basis = FourierZernikeBasis(
            L=self.L,
            M=self.M,
            N=self.N,
            NFP=self.NFP,
            sym=self._Z_sym,
            spectral_indexing=self.spectral_indexing,
        )

        # profiles
        self._pressure = None
        self._iota = None
        self._current = None
        self._electron_temperature = None
        self._electron_density = None
        self._ion_temperature = None
        self._atomic_number = None

        if current is None and iota is None:
            current = 0
        use_kinetic = any(
            [electron_temperature is not None, electron_density is not None]
        )
        errorif(
            current is not None and iota is not None,
            ValueError,
            "Cannot specify both iota and current profiles.",
        )
        errorif(
            ((pressure is not None) or (anisotropy is not None)) and use_kinetic,
            ValueError,
            "Cannot specify both pressure and kinetic profiles.",
        )
        errorif(
            use_kinetic and (electron_temperature is None or electron_density is None),
            ValueError,
            "Must give at least electron temperature and density to use "
            + "kinetic profiles.",
        )
        if use_kinetic and atomic_number is None:
            atomic_number = 1
        if use_kinetic and ion_temperature is None:
            ion_temperature = electron_temperature
        if not use_kinetic and pressure is None:
            pressure = 0

        self.electron_temperature = parse_profile(
            electron_temperature, "electron temperature"
        )
        self.electron_density = parse_profile(electron_density, "electron density")
        self.ion_temperature = parse_profile(ion_temperature, "ion temperature")
        self.atomic_number = parse_profile(atomic_number, "atomic number")
        self.pressure = parse_profile(pressure, "pressure")
        self.anisotropy = parse_profile(anisotropy, "anisotropy")
        self._iota = self._current = None
        self.iota = parse_profile(iota, "iota")
        self.current = parse_profile(current, "current")

        # ensure profiles have the right resolution
        for profile in [
            "pressure",
            "iota",
            "current",
            "electron_temperature",
            "electron_density",
            "ion_temperature",
            "atomic_number",
            "anisotropy",
        ]:
            p = getattr(self, profile)
            if hasattr(p, "change_resolution"):
                p.change_resolution(max(p.basis.L, self.L))
            warnif(
                isinstance(p, PowerSeriesProfile) and p.sym != "even",
                msg=f"{profile} profile is not an even power series.",
            )

        # ensure number of field periods agree before setting guesses
        eq_NFP = self.NFP
        surf_NFP = self.surface.NFP if hasattr(self.surface, "NFP") else self.NFP
        axis_NFP = self._axis.NFP
        errorif(
            not (eq_NFP == surf_NFP == axis_NFP),
            ValueError,
            "Unequal number of field periods for equilibrium "
            + f"{eq_NFP}, surface {surf_NFP}, and axis {axis_NFP}",
        )

        # make sure symmetry agrees
        errorif(
            self.sym != self.surface.sym,
            ValueError,
            "Surface and Equilibrium must have the same symmetry",
        )
        self._R_lmn = np.zeros(self.R_basis.num_modes)
        self._Z_lmn = np.zeros(self.Z_basis.num_modes)
        self._L_lmn = np.zeros(self.L_basis.num_modes)

        if ("R_lmn" in kwargs) or ("Z_lmn" in kwargs):
            assert ("R_lmn" in kwargs) and ("Z_lmn" in kwargs), "Must give both R and Z"
            self.R_lmn = kwargs.pop("R_lmn")
            self.Z_lmn = kwargs.pop("Z_lmn")
            self.L_lmn = kwargs.pop("L_lmn", jnp.zeros(self.L_basis.num_modes))
        else:
            self.set_initial_guess(ensure_nested=ensure_nested)
        if check_orientation:
            ensure_positive_jacobian(self)
        if kwargs.get("check_kwargs", True):
            errorif(
                len(kwargs),
                TypeError,
                f"Equilibrium got unexpected kwargs: {kwargs.keys()}",
            )

    def _set_up(self):
        """Set unset attributes after loading.

        To ensure object has all properties needed for current DESC version.
        Allows for backwards-compatibility with equilibria saved/ran with older
        DESC versions.
        """
        for attribute in self._io_attrs_:
            if not hasattr(self, attribute):
                setattr(self, attribute, None)

        if self.current is not None and hasattr(self.current, "_get_transform"):
            # Need to rebuild derivative matrices to get higher order derivatives
            # on equilibrium's saved before GitHub pull request #586.
            self.current._transform = self.current._get_transform(self.current.grid)

        # ensure things that should be ints are ints
        self._L = int(self._L)
        self._M = int(self._M)
        self._N = int(self._N)
        self._NFP = int(self._NFP)
        self._L_grid = int(self._L_grid)
        self._M_grid = int(self._M_grid)
        self._N_grid = int(self._N_grid)

    def _sort_args(self, args):
        """Put arguments in a canonical order. Returns unique sorted elements.

        For Equilibrium, alphabetical order seems to lead to some numerical instability
        so we enforce a particular order that has worked well.
        """
        arg_order = (
            "R_lmn",
            "Z_lmn",
            "L_lmn",
            "p_l",
            "i_l",
            "c_l",
            "Psi",
            "Te_l",
            "ne_l",
            "Ti_l",
            "Zeff_l",
            "a_lmn",
            "Ra_n",
            "Za_n",
            "Rb_lmn",
            "Zb_lmn",
            "I",
            "G",
            "Phi_mn",
        )
        assert sorted(args) == sorted(arg_order)
        return [arg for arg in arg_order if arg in args]

    def __repr__(self):
        """String form of the object."""
        return (
            type(self).__name__
            + " at "
            + str(hex(id(self)))
            + " (L={}, M={}, N={}, NFP={}, sym={}, spectral_indexing={})".format(
                self.L, self.M, self.N, self.NFP, self.sym, self.spectral_indexing
            )
        )

    def set_initial_guess(self, *args, ensure_nested=True):
        """Set the initial guess for the flux surfaces, eg R_lmn, Z_lmn, L_lmn.

        Parameters
        ----------
        eq : Equilibrium
            Equilibrium to initialize
        args :
            either:
              - No arguments, in which case eq.surface will be scaled for the guess.
              - Another Surface object, which will be scaled to generate the guess.
                Optionally a Curve object may also be supplied for the magnetic axis.
              - Another Equilibrium, whose flux surfaces will be used.
              - File path to a VMEC or DESC equilibrium, which will be loaded and used.
              - Grid and 2-3 ndarrays, specifying the flux surface locations (R, Z, and
                optionally lambda) at fixed flux coordinates. All arrays should have the
                same length. Optionally, an ndarray of shape(k,3) may be passed instead
                of a grid.
        ensure_nested : bool
            If True, and the default initial guess does not produce nested surfaces,
            run a small optimization problem to attempt to refine initial guess to
            improve coordinate mapping.

        Examples
        --------
        Use existing equil.surface and scales down for guess:

        >>> equil.set_initial_guess()

        Use supplied Surface and scales down for guess. Assumes axis is centroid
        of user supplied surface:

        >>> equil.set_initial_guess(surface)

        Optionally, an interior surface may be scaled by giving the surface a
        flux label:

        >>> surf = FourierRZToroidalSurface(rho=0.7)
        >>> equil.set_initial_guess(surf)

        Use supplied Surface and a supplied Curve for axis and scales between
        them for guess:

        >>> equil.set_initial_guess(surface, curve)

        Use the flux surfaces from an existing Equilibrium:

        >>> equil.set_initial_guess(equil2)

        Use flux surfaces from existing Equilibrium or VMEC output stored on disk:

        >>> equil.set_initial_guess(path_to_saved_DESC_or_VMEC_output)

        Use flux surfaces specified by points:
        nodes should either be a Grid or an ndarray, shape(k,3) giving the locations
        in rho, theta, zeta coordinates. R, Z, and optionally lambda should be
        array-like, shape(k,) giving the corresponding real space coordinates

        >>> equil.set_initial_guess(nodes, R, Z, lambda)

        """
        set_initial_guess(self, *args, ensure_nested=ensure_nested)

    def copy(self, deepcopy=True):
        """Return a (deep)copy of this equilibrium."""
        if deepcopy:
            new = copy.deepcopy(self)
        else:
            new = copy.copy(self)
        return new

    @execute_on_cpu
    def change_resolution(
        self,
        L=None,
        M=None,
        N=None,
        L_grid=None,
        M_grid=None,
        N_grid=None,
        NFP=None,
        sym=None,
    ):
        """Set the spectral resolution and real space grid resolution.

        Parameters
        ----------
        L : int
            Maximum radial Zernike mode number.
        M : int
            Maximum poloidal Fourier mode number.
        N : int
            Maximum toroidal Fourier mode number.
        L_grid : int
            Radial real space grid resolution.
        M_grid : int
            Poloidal real space grid resolution.
        N_grid : int
            Toroidal real space grid resolution.
        NFP : int
            Number of field periods.
        sym : bool
            Whether to enforce stellarator symmetry.

        """
        warnif(
            L is not None and L < self.L,
            UserWarning,
            "Reducing radial (L) resolution can make plasma boundary inconsistent. "
            + "Recommend calling `eq.surface = eq.get_surface_at(rho=1.0)`",
        )
        self._L = int(setdefault(L, self.L))
        self._M = int(setdefault(M, self.M))
        self._N = int(setdefault(N, self.N))
        self._L_grid = int(setdefault(L_grid, self.L_grid))
        self._M_grid = int(setdefault(M_grid, self.M_grid))
        self._N_grid = int(setdefault(N_grid, self.N_grid))
        self._NFP = int(setdefault(NFP, self.NFP))
        self._sym = bool(setdefault(sym, self.sym))

        old_modes_R = self.R_basis.modes
        old_modes_Z = self.Z_basis.modes
        old_modes_L = self.L_basis.modes

        self.R_basis.change_resolution(
            self.L, self.M, self.N, NFP=self.NFP, sym="cos" if self.sym else self.sym
        )
        self.Z_basis.change_resolution(
            self.L, self.M, self.N, NFP=self.NFP, sym="sin" if self.sym else self.sym
        )
        self.L_basis.change_resolution(
            self.L, self.M, self.N, NFP=self.NFP, sym="sin" if self.sym else self.sym
        )

        for profile in [
            "pressure",
            "iota",
            "current",
            "electron_temperature",
            "electron_density",
            "ion_temperature",
            "atomic_number",
            "anisotropy",
        ]:
            p = getattr(self, profile)
            if hasattr(p, "change_resolution"):
                p.change_resolution(max(p.basis.L, self.L))

        self.surface.change_resolution(
            self.L, self.M, self.N, NFP=self.NFP, sym=self.sym
        )
        self.axis.change_resolution(self.N, NFP=self.NFP, sym=self.sym)

        self._R_lmn = copy_coeffs(self.R_lmn, old_modes_R, self.R_basis.modes)
        self._Z_lmn = copy_coeffs(self.Z_lmn, old_modes_Z, self.Z_basis.modes)
        self._L_lmn = copy_coeffs(self.L_lmn, old_modes_L, self.L_basis.modes)

    @execute_on_cpu
    def get_surface_at(self, rho=None, theta=None, zeta=None):
        """Return a representation for a given coordinate surface.

        Parameters
        ----------
        rho, theta, zeta : float or None
            radial, poloidal, or toroidal coordinate for the surface. Only
            one may be specified.

        Returns
        -------
        surf : Surface
            object representing the given surface, either a FourierRZToroidalSurface
            for surfaces of constant rho, or a ZernikeRZToroidalSection for
            surfaces of constant zeta.

        """
        errorif(
            not only1(rho is not None, theta is not None, zeta is not None),
            ValueError,
            f"Only one coordinate can be specified, got {rho}, {theta}, {zeta}",
        )
        errorif(
            theta is not None,
            NotImplementedError,
            "Constant theta surfaces have not been implemented yet",
        )
        if rho is not None:
            assert (rho >= 0) and (rho <= 1)
            surface = FourierRZToroidalSurface(sym=self.sym, NFP=self.NFP, rho=rho)
            surface.change_resolution(self.M, self.N)

            AR = np.zeros((surface.R_basis.num_modes, self.R_basis.num_modes))
            AZ = np.zeros((surface.Z_basis.num_modes, self.Z_basis.num_modes))

            Js = []
            zernikeR = zernike_radial(
                rho, self.R_basis.modes[:, 0], self.R_basis.modes[:, 1]
            )
            for i, (l, m, n) in enumerate(self.R_basis.modes):
                j = np.argwhere(
                    np.logical_and(
                        surface.R_basis.modes[:, 1] == m,
                        surface.R_basis.modes[:, 2] == n,
                    )
                )
                Js.append(j.flatten())
            Js = np.array(Js)
            # Broadcasting at once is faster. We need to use np.arange to avoid
            # setting the value to the whole row.
            AR[Js[:, 0], np.arange(self.R_basis.num_modes)] = zernikeR

            Js = []
            zernikeZ = zernike_radial(
                rho, self.Z_basis.modes[:, 0], self.Z_basis.modes[:, 1]
            )
            for i, (l, m, n) in enumerate(self.Z_basis.modes):
                j = np.argwhere(
                    np.logical_and(
                        surface.Z_basis.modes[:, 1] == m,
                        surface.Z_basis.modes[:, 2] == n,
                    )
                )
                Js.append(j.flatten())
            Js = np.array(Js)
            # Broadcasting at once is faster. We need to use np.arange to avoid
            # setting the value to the whole row.
            AZ[Js[:, 0], np.arange(self.Z_basis.num_modes)] = zernikeZ

            Rb = AR @ self.R_lmn
            Zb = AZ @ self.Z_lmn
            surface.R_lmn = Rb
            surface.Z_lmn = Zb
            return surface

        if zeta is not None:
            assert (zeta >= 0) and (zeta <= 2 * np.pi)
            surface = ZernikeRZToroidalSection(sym=self.sym, zeta=zeta)
            surface.change_resolution(self.L, self.M)

            AR = np.zeros((surface.R_basis.num_modes, self.R_basis.num_modes))
            AZ = np.zeros((surface.Z_basis.num_modes, self.Z_basis.num_modes))

            for i, (l, m, n) in enumerate(self.R_basis.modes):
                j = np.argwhere(
                    np.logical_and(
                        surface.R_basis.modes[:, 0] == l,
                        surface.R_basis.modes[:, 1] == m,
                    )
                )
                AR[j, i] = fourier(zeta, n, self.NFP)

            for i, (l, m, n) in enumerate(self.Z_basis.modes):
                j = np.argwhere(
                    np.logical_and(
                        surface.Z_basis.modes[:, 0] == l,
                        surface.Z_basis.modes[:, 1] == m,
                    )
                )
                AZ[j, i] = fourier(zeta, n, self.NFP)
            Rb = AR @ self.R_lmn
            Zb = AZ @ self.Z_lmn
            surface.R_lmn = Rb
            surface.Z_lmn = Zb
            return surface

    def get_profile(self, name, grid=None, kind="spline", **kwargs):
        """Return a SplineProfile of the desired quantity.

        Parameters
        ----------
        name : str
            Name of the quantity to compute.
            If list is given, then two names are expected: the quantity to spline
            and its radial derivative.
        grid : Grid, optional
            Grid of coordinates to evaluate at. Defaults to the quadrature grid.
            Note profile will only be a function of the radial coordinate.
        kind : {"power_series", "spline", "fourier_zernike"}
            Type of returned profile.

        Returns
        -------
        profile : SplineProfile
            Radial profile of the desired quantity.

        """
        assert kind in {"power_series", "spline", "fourier_zernike"}
        if grid is None:
            grid = QuadratureGrid(self.L_grid, self.M_grid, self.N_grid, self.NFP)
        data = self.compute(name, grid=grid, **kwargs)
        knots = grid.compress(grid.nodes[:, 0])
        if isinstance(name, str):
            f = grid.compress(data[name])
            p = SplineProfile(f, knots, name=name)
        else:
            f, df = map(grid.compress, (data[name[0]], data[name[1]]))
            p = HermiteSplineProfile(f, df, knots, name=name)
        if kind == "power_series":
            p = p.to_powerseries(order=min(self.L, grid.num_rho), xs=knots, sym=True)
        if kind == "fourier_zernike":
            p = p.to_fourierzernike(L=min(self.L, grid.num_rho), xs=knots)
        return p

    def get_axis(self):
        """Return a representation for the magnetic axis.

        Returns
        -------
        axis : FourierRZCurve
            object representing the magnetic axis.
        """
        # value of Zernike polynomials at rho=0 for unique radial modes (+/-1)
        sign_l = np.atleast_2d(((np.arange(0, self.L + 1, 2) / 2) % 2) * -2 + 1).T
        # indices where m=0
        idx0_R = np.where(self.R_basis.modes[:, 1] == 0)[0]
        idx0_Z = np.where(self.Z_basis.modes[:, 1] == 0)[0]
        # indices where l=0 & m=0
        idx00_R = np.where((self.R_basis.modes[:, :2] == [0, 0]).all(axis=1))[0]
        idx00_Z = np.where((self.Z_basis.modes[:, :2] == [0, 0]).all(axis=1))[0]
        # this reshaping assumes the FourierZernike bases are sorted
        R_n = np.sum(
            sign_l * np.reshape(self.R_lmn[idx0_R], (-1, idx00_R.size), order="F"),
            axis=0,
        )
        modes_R = self.R_basis.modes[idx00_R, 2]
        if len(idx00_Z):
            Z_n = np.sum(
                sign_l * np.reshape(self.Z_lmn[idx0_Z], (-1, idx00_Z.size), order="F"),
                axis=0,
            )
            modes_Z = self.Z_basis.modes[idx00_Z, 2]
        else:  # catch cases such as axisymmetry with stellarator symmetry
            Z_n = 0
            modes_Z = 0
        axis = FourierRZCurve(R_n, Z_n, modes_R, modes_Z, NFP=self.NFP, sym=self.sym)
        return axis

    def compute(  # noqa: C901
        self,
        names,
        grid=None,
        params=None,
        transforms=None,
        profiles=None,
        data=None,
        override_grid=True,
        **kwargs,
    ):
        """Compute the quantity given by name on grid.

        If ``grid.coordinates!="rtz"`` then this method may take longer to run
        than usual as a coordinate mapping subproblem will need to be solved.

        Parameters
        ----------
        names : str or array-like of str
            Name(s) of the quantity(s) to compute.
        grid : Grid, optional
            Grid of coordinates to evaluate at. Defaults to the quadrature grid.
        params : dict of ndarray
            Parameters from the equilibrium, such as R_lmn, Z_lmn, i_l, p_l, etc
            Defaults to attributes of self.
        transforms : dict of Transform
            Transforms for R, Z, lambda, etc. Default is to build from grid
        profiles : dict of Profile
            Profile objects for pressure, iota, current, etc. Defaults to attributes
            of self
        data : dict[str, jnp.ndarray]
            Data computed so far, generally output from other compute functions.
            Any vector v = v¹ R̂ + v² ϕ̂ + v³ Ẑ should be given in components
            v = [v¹, v², v³] where R̂, ϕ̂, Ẑ are the normalized basis vectors
            of the cylindrical coordinates R, ϕ, Z.
        override_grid : bool
            If True, override the user supplied grid if necessary and use a full
            resolution grid to compute quantities and then downsample to user requested
            grid. If False, uses only the user specified grid, which may lead to
            inaccurate values for surface or volume averages.

        Returns
        -------
        data : dict of ndarray
            Computed quantity and intermediate variables.

        """
        if isinstance(names, str):
            names = [names]
        if grid is None:
            grid = QuadratureGrid(self.L_grid, self.M_grid, self.N_grid, self.NFP)
        errorif(
            not isinstance(grid, _Grid),
            TypeError,
            msg="must pass in a Grid object for argument grid!"
            f" instead got type {type(grid)}",
        )
        # a check for Redl to prevent computing on-axis or
        # at a rho=1.0 point where profiles vanish
        if (
            any(["Redl" in name for name in names])
            and self.electron_density is not None
        ):
            warnif(
                grid.axis.size,
                UserWarning,
                "Redl formula is undefined at rho=0, "
                "but grid has grid points at rho=0, note that on-axis"
                "current will be NaN.",
            )
            rho = grid.compress(grid.nodes[:, 0], "rho")

            # check if profiles may go to zero
            # if they are exactly zero this would cause NaNs since the profiles
            # vanish.
            warnif(
                np.any(np.isclose(self.electron_density(rho), 0.0, atol=1e-8)),
                UserWarning,
                "Redl formula is undefined where kinetic profiles vanish, "
                "but given electron density vanishes at at least one provided"
                "rho grid point.",
            )
            warnif(
                np.any(np.isclose(self.electron_temperature(rho), 0.0, atol=1e-8)),
                UserWarning,
                "Redl formula is undefined where kinetic profiles vanish, "
                "but given electron temperature vanishes at at least one provided"
                "rho grid point.",
            )
            warnif(
                np.any(np.isclose(self.ion_temperature(rho), 0.0, atol=1e-8)),
                UserWarning,
                "Redl formula is undefined where kinetic profiles vanish, "
                "but given ion temperature vanishes at at least one provided"
                "rho grid point.",
            )

        if grid.coordinates != "rtz":
            inbasis = {
                "r": "rho",
                "t": "theta",
                "v": "theta_PEST",
                "a": "alpha",
                "z": "zeta",
                "p": "phi",
            }
            rtz_nodes = self.map_coordinates(
                grid.nodes,
                inbasis=[inbasis[char] for char in grid.coordinates],
                outbasis=("rho", "theta", "zeta"),
                period=grid.period,
            )
            grid = Grid(
                nodes=rtz_nodes,
                coordinates="rtz",
                source_grid=grid,
                sort=False,
                jitable=False,
            )

        method = kwargs.pop("method", "auto")
        if params is None:
            params = get_params(
                names,
                obj=self,
                has_axis=grid.axis.size,
                basis=kwargs.get("basis", "rpz"),
            )
        if profiles is None:
            profiles = get_profiles(
                names, obj=self, grid=grid, basis=kwargs.get("basis", "rpz")
            )
        if transforms is None:
            transforms = get_transforms(
                names,
                obj=self,
                grid=grid,
                method=method,
                **kwargs,
            )
        if data is None:
            data = {}

        p = "desc.equilibrium.equilibrium.Equilibrium"
        deps = set(
            get_data_deps(names, obj=p, has_axis=grid.axis.size, data=data) + names
        )

        def need_src(name):
            # Need to compute these on grid that is paired to the source grid, since
            # the compute logic assume input data is evaluated on those coordinates.
            # We exclude these from the depXdx sets below since the grids we will
            # use to compute those dependencies are coordinate-blind.
            # Example, "fieldline length" has coordinates="r", but requires computing
            # on field line following source grid.
            return bool(data_index[p][name]["source_grid_requirement"])

        # Need to call _grow_seeds so that e.g. "max(fieldline length)" which does not
        # need a source grid to evaluate, still computes "fieldline length"
        # on a grid whose source grid follows field lines.
        # Maybe this can help explain:
        # https://github.com/PlasmaControl/DESC/pull/1024#discussion_r1664918897.
        need_src_deps = _grow_seeds(p, set(filter(need_src, deps)), deps)

        dep0d = {
            dep for dep in deps if is_0d_vol_grid(dep) and dep not in need_src_deps
        }
        deps_after_0d = set(
            get_data_deps(
                names, obj=p, has_axis=grid.axis.size, data=data.keys() | dep0d
            )
            + names
        )
        dep1dr = {
            dep
            for dep in deps_after_0d
            if is_1dr_rad_grid(dep) and dep not in need_src_deps
        }
        deps_after_0d_1dr = set(
            get_data_deps(
                names, obj=p, has_axis=grid.axis.size, data=data.keys() | dep0d | dep1dr
            )
            + names
        )
        dep1dz = {
            dep
            for dep in deps_after_0d_1dr
            if is_1dz_tor_grid(dep) and dep not in need_src_deps
            # These don't need a special grid, since the transforms are always
            # built on the (rho, theta, zeta) coordinate grid.
            and dep not in ["phi", "zeta"]
        }

        # Whether we need to calculate any dependencies on a special grid.
        calc0d = bool(dep0d)
        calc1dr = bool(dep1dr)
        calc1dz = bool(dep1dz)
        # If the grid samples the full volume, then it is sufficient.
        if grid.L >= self.L_grid and grid.M >= self.M_grid and grid.N >= self.N_grid:
            if isinstance(grid, QuadratureGrid):
                calc0d = calc1dr = grid.N * grid.NFP < self.N_grid * self.NFP
                calc1dz = False
            if isinstance(grid, LinearGrid):
                calc1dr = grid.N * grid.NFP < self.N_grid * self.NFP
                calc1dz = False
        else:
            # Warn if best way to compute accurately is increasing resolution.
            for dep in deps:
                req = data_index[p][dep]["resolution_requirement"]
                msg = lambda direction: (
                    f"Dependency {dep} may require more {direction}"
                    " resolution to compute accurately."
                )
                warnif(
                    # if need more radial resolution
                    "r" in req and grid.L < self.L_grid
                    # and won't override grid to one with more radial resolution
                    and not (
                        override_grid and (is_1dz_tor_grid(dep) or is_0d_vol_grid(dep))
                    ),
                    ResolutionWarning,
                    msg("radial") + f" got L_grid={grid.L} < {self._L_grid}.",
                )
                warnif(
                    # if need more poloidal resolution
                    "t" in req and grid.M < self.M_grid
                    # and won't override grid to one with more poloidal resolution
                    and not (
                        override_grid
                        and (
                            is_1dr_rad_grid(dep)
                            or is_1dz_tor_grid(dep)
                            or is_0d_vol_grid(dep)
                        )
                    ),
                    ResolutionWarning,
                    msg("poloidal") + f" got M_grid={grid.M} < {self._M_grid}.",
                )
                warnif(
                    # if need more toroidal resolution
                    "z" in req and (grid.N * grid.NFP < self.N_grid * self.NFP)
                    # and won't override grid to one with more toroidal resolution
                    and not (
                        override_grid and (is_1dr_rad_grid(dep) or is_0d_vol_grid(dep))
                    ),
                    ResolutionWarning,
                    msg("toroidal") + f" got N_grid*grid.NFP={grid.N}*{grid.NFP} "
                    f"< {self._N_grid}*{self.NFP}.",
                )

        # Now compute dependencies on the proper grids, passing in any available
        # seed data which is already computed and interpolatable.
        # There isn't a single non-repeating order for computing that ensures the
        # dependencies of the dependencies are computed on the proper grid. However,
        # 0d -> 1dr -> 1dz -> rest covers most cases. In cases where it
        # doesn't, the expectation is that developer registers the compute function
        # with a resolution requirement or the user precomputes it.

        if calc0d and override_grid:
            grid0d = QuadratureGrid(self.L_grid, self.M_grid, self.N_grid, self.NFP)
            data0d_seed = {key: data[key] for key in data if is_0d_vol_grid(key)}
            data0d = compute_fun(
                self,
                list(dep0d),
                params=params,
                transforms=get_transforms(
                    dep0d,
                    obj=self,
                    grid=grid0d,
                    method=method,
                    **kwargs,
                ),
                profiles=get_profiles(
                    dep0d, obj=self, grid=grid0d, basis=kwargs.get("basis", "rpz")
                ),
                # If a dependency of something is already computed, use it
                # instead of recomputing it on a potentially bad grid.
                data=data0d_seed,
                **kwargs,
            )
            # These should all be 0d quantities so don't need to compress/expand.
            data0d = {
                key: data0d[key] for key in data0d if key in dep0d and key not in data
            }
            data.update(data0d)

        if (calc1dr or calc1dz) and override_grid:
            data0d_seed = {key: data[key] for key in data if is_0d_vol_grid(key)}
        else:
            data0d_seed = {}
        if calc1dr and override_grid:
            grid1dr = LinearGrid(
                rho=grid.compress(grid.nodes[:, 0], surface_label="rho"),
                M=self.M_grid,
                N=self.N_grid,
                NFP=self.NFP,
                sym=self.sym
                and all(
                    data_index[p][dep]["grid_requirement"].get("sym", True)
                    # TODO (#1206)
                    and not data_index[p][dep]["grid_requirement"].get(
                        "can_fft2", False
                    )
                    for dep in dep1dr
                ),
            )
            data1dr_seed = {
                key: grid1dr.copy_data_from_other(data[key], grid, surface_label="rho")
                for key in data
                if is_1dr_rad_grid(key)
            }
            data1dr = compute_fun(
                self,
                list(dep1dr),
                params=params,
                transforms=get_transforms(
                    dep1dr,
                    obj=self,
                    grid=grid1dr,
                    method=method,
                    **kwargs,
                ),
                profiles=get_profiles(
                    dep1dr, obj=self, grid=grid1dr, basis=kwargs.get("basis", "rpz")
                ),
                # If a dependency of something is already computed, use it
                # instead of recomputing it on a potentially bad grid.
                data=data1dr_seed | data0d_seed,
                **kwargs,
            )
            # Need to make this data broadcast with the data on the original grid.
            data1dr = {
                key: grid.copy_data_from_other(
                    data1dr[key], grid1dr, surface_label="rho"
                )
                for key in data1dr
                if key in dep1dr and key not in data
            }
            data.update(data1dr)

        if calc1dz and override_grid:
            grid1dz = LinearGrid(
                zeta=grid.compress(grid.nodes[:, 2], surface_label="zeta"),
                L=self.L_grid,
                M=self.M_grid,
                NFP=grid.NFP,  # ex: self.NFP>1 but grid.NFP=1 for plot_3d
                sym=self.sym
                and all(
                    data_index[p][dep]["grid_requirement"].get("sym", True)
                    # TODO (#1206)
                    and not data_index[p][dep]["grid_requirement"].get(
                        "can_fft2", False
                    )
                    for dep in dep1dz
                ),
            )
            data1dz_seed = {
                key: grid1dz.copy_data_from_other(data[key], grid, surface_label="zeta")
                for key in data
                if is_1dz_tor_grid(key)
            }
            data1dz = compute_fun(
                self,
                list(dep1dz),
                params=params,
                transforms=get_transforms(
                    dep1dz,
                    obj=self,
                    grid=grid1dz,
                    method=method,
                    **kwargs,
                ),
                profiles=get_profiles(
                    dep1dz, obj=self, grid=grid1dz, basis=kwargs.get("basis", "rpz")
                ),
                # If a dependency of something is already computed, use it
                # instead of recomputing it on a potentially bad grid.
                data=data1dz_seed | data0d_seed,
                **kwargs,
            )
            # Need to make this data broadcast with the data on the original grid.
            data1dz = {
                key: grid.copy_data_from_other(
                    data1dz[key], grid1dz, surface_label="zeta"
                )
                for key in data1dz
                if key in dep1dz and key not in data
            }
            data.update(data1dz)

        data = compute_fun(
            self,
            names,
            params=params,
            transforms=transforms,
            profiles=profiles,
            data=data,
            **kwargs,
        )
        return data

    def compute_magnetic_field(  # noqa: C901
        self,
        coords=None,
        params=None,
        basis="rpz",
        source_grid=None,
        transforms=None,
        chunk_size=50,
        method="biot-savart",
        out_grid=None,
        A_grid=None,
        R_bounds=[5, 11],
        phi_bounds=None,
        Z_bounds=[-5, 5],
        return_A=False,
<<<<<<< HEAD
        return_data=False,
        return_rtz=False,
=======
>>>>>>> b15484e1
    ):
        """Compute magnetic field at a set of points.

        Parameters
        ----------
        coords : array-like shape(n,3)
            Nodes to evaluate field at in [R,phi,Z] or [X,Y,Z] coordinates.
        params : dict or array-like of dict, optional
            Dictionary of optimizable parameters, eg field.params_dict.
        method: string
            "biot-savart", "virtual casing" or "vector potential". "biot-savart"
            and "virtual casing" calculates  the magnetic field directly from the
            current density, whereas "vector potential" first calculates A, and then
            takes curl(A) to ensure a divergence-free field. 'virtual casing' is the
            fastest method and accurate at high resolution, but doesn't work inside the
            plasma.
        basis : {"rpz", "xyz"}
            Basis for input coordinates and returned magnetic field.
        source_grid : Grid, int or None or array-like, optional
            Grid used to discretize MagneticField object. Should NOT include
            endpoint at 2pi.
        transforms : dict of Transform
            Transforms for R, Z, lambda, etc. Default is to build from source_grid
        chunk_size : int or None
            Size to split computation into chunks of evaluation points.
            If no chunking should be done or the chunk size is the full input
            then supply ``None``. Default is ``None``.
        A_grid: Grid
            Only used if method == "vector potential".
            The grid with the (R,phi,Z) coordinates at which to evaluate the vector
            potential, normalized so that R and Z are between 0 and 1.
            This normalization will be rescaled by R_bounds and Z_bounds.
        R_bounds: array-like, shape (2,)
            Only used if method == "vector potential".
            The minimum and maximum major radius to evaluate A, in meters.
        phi_bounds: array-like, shape (2,)
            Only used if method == "vector potential".
            The minimum and maximum major radius to evaluate A, in the same units as
            coords. By default, the vector potential will be evaluated at all phi
            between 0 and 2pi/NFP.
        Z_bounds: array-like, shape (2,)
            Only used if method == "vector potential".
            The minimum and maximum height to evaluate A, in meters.
        return_A: bool
            Only used if method == "vector potential".
            If True, the vector potential used to evaluate B will also be returned.

        Returns
        -------
        field : ndarray, shape(n,3)
            Magnetic field at specified points
        vector potential : ndarray, shape (m,3), optional
            Vector potential at the coordinates specified by A_grid, R_bounds, and
            Z_bounds. Only returned if return_A = True.

        """
        return_data = return_data or return_rtz or return_A
        methods = ["biot-savart", "virtual casing", "vector potential"]
        coords = jnp.atleast_2d(coords)
        eval_xyz = rpz2xyz(coords) if basis.lower() == "rpz" else coords
        assert (
            method in methods
        ), f"""Method {method} unknown. Please choose one of the following methods:
            {', '.join(methods)}"""
        method = method.lower().strip()
        if method == methods[0]:
            if source_grid is None:
                source_grid = QuadratureGrid(L=64, M=64, N=64, NFP=self.NFP)
            data = self.compute(
                ["J", "phi", "sqrt(g)", "x"],
                grid=source_grid,
                params=params,
                transforms=transforms,
            )
            # surface element, must divide by NFP to remove the NFP multiple on the
            # surface grid weights, as we account for it during the for loop over NFP
            dV = data["sqrt(g)"] * source_grid.weights / source_grid.NFP

            def nfp_loop(j, f):
                # calculate (by rotating) rs, rs_t, rz_t
                phi = (source_grid.nodes[:, 2] + j * 2 * jnp.pi / source_grid.NFP) % (
                    2 * jnp.pi
                )
                # new coords are just old R,Z at a new phi (bc of discrete NFP symmetry)
                source_rpz = jnp.vstack((data["x"][:, 0], phi, data["x"][:, 2])).T
                source_xyz = rpz2xyz(source_rpz)

                J = rpz2xyz_vec(data["J"], phi=phi)
                fj = biot_savart_general(
                    eval_xyz,
                    source_xyz,
                    J=J,
                    dV=dV,
<<<<<<< HEAD
                    chunk_size=50,
                    return_rtz=return_rtz,
=======
                    chunk_size=chunk_size,
>>>>>>> b15484e1
                )
                if return_rtz:
                    B, idx, dist = f
                    Bj, idxj, distj = fj
                    B += Bj
                    # If return_rtz, biot_savart_general returns the argmin and the min distance
                    mask = distj < dist
                    idx = jnp.where(mask, idxj, idx)
                    dist = jnp.where(mask, distj, dist)
                    return B, idx, dist
                else:
                    f += fj
                    return f

            if return_rtz:
                f0 = (
                    jnp.zeros_like(coords),
                    jnp.zeros(coords.shape[0], dtype=jnp.int32),
                    jnp.full(coords.shape[0], jnp.inf),
                )
            else:
                f0 = jnp.zeros_like(coords)
            B = fori_loop(0, source_grid.NFP, nfp_loop, f0)
            if return_rtz:
                B, idx, dist = B
                data["src_rtz"] = source_grid.nodes[idx, :]
                data["src_dist"] = dist
            if basis.lower() == "rpz":
                B = xyz2rpz_vec(B, phi=coords[:, 1])
        elif method == methods[1]:
            if source_grid is None:
                source_grid = LinearGrid(
                    rho=jnp.array([1.0]),
                    M=256,
                    N=256,
                    NFP=self.NFP if self.N > 0 else 64,
                    sym=False,
                )
            kernel = _kernel_biot_savart

<<<<<<< HEAD
            data = self.compute(
=======
            source_data = self.compute(
>>>>>>> b15484e1
                kernel.keys,
                grid=source_grid,
                params=params,
                transforms=transforms,
                override_grid=False,
            )
            B = integrate_surface(
                coords, data, source_grid, kernel, chunk_size=chunk_size
            )
            if basis.lower == "xyz":
                B = rpz2xyz_vec(B, phi=coords[:, 1])
        elif method == methods[2]:
            shifts = np.array([R_bounds[0], 0, Z_bounds[0]])
            scales = np.array([R_bounds[1] - R_bounds[0], 1, Z_bounds[1] - Z_bounds[0]])
            if A_grid is None:
                if phi_bounds is None:
                    A_grid = CylindricalGrid(L=128, M=128, N=128, NFP=self.NFP)
                else:
                    phi = np.linspace(phi_bounds[0], phi_bounds[1], 64)
                    A_grid = CylindricalGrid(L=128, phi=phi, N=128, NFP=self.NFP)
            A_coords = A_grid.nodes * scales + shifts
            # reuse the vector potential at these same coordinates, if possible
            if (
                (not hasattr(self, "A_coords")) or A_coords != self.A_coords
            ) or source_grid is not None:
                A = self.compute_magnetic_vector_potential(
                    A_coords,
                    chunk_size=chunk_size,
                    source_grid=source_grid,
                    params=params,
                    basis=basis,
                    transforms=transforms,
                )

                if source_grid is None:
                    self.A_grid = A_grid
                    self.A_coords = A_coords
                    self.vector_potential = A
            else:
                A = self.vector_potential

            # Spectral resolution parameters
            L = A_grid.L
            M = A_grid.M
            N = A_grid.N

            # Build spectral transforms
            basis_obj = DoubleChebyshevFourierBasis(L, M, N, self.NFP)
            in_transform = Transform(
                A_grid, basis_obj, build_pinv=True, build=False, method="rpz"
            )
            if out_grid is None:
                out_grid = Grid((coords - shifts) / scales)
                method = "direct1"
            if coords is None and out_grid.is_meshgrid:
                coords = out_grid.nodes * scales + shifts
                method = "directrpz"
            out_transform = Transform(
                out_grid,
                basis_obj,
                build_pinv=False,
                build=True,
                derivs=1,
                method=method,
            )

            A = self.compute_magnetic_vector_potential(
                A_coords,
                chunk_size=chunk_size,
                source_grid=source_grid,
                params=params,
                basis=basis,
                transforms=transforms,
                return_data=return_data,
            )
            if return_data:
                A, data = A
            if basis.lower == "xyz":
                A_rpz = xyz2rpz_vec(A, phi=coords[:, 1])
            else:
                A_rpz = A

            B = curl_cylindrical(
                A_rpz, A_coords[:, 0], coords[:, 0], in_transform, out_transform, scales
            )
            if basis.lower == "xyz":
                B = rpz2xyz_vec(B, phi=coords[:, 1])
            if return_A:
                data["A_coords_rpz"] = A_coords
                data["A"] = A
        if return_data:
            return B, data
        else:
            return B

    def compute_magnetic_vector_potential(
        self,
        coords,
        params=None,
        basis="rpz",
        source_grid=None,
        transforms=None,
        chunk_size=None,
        return_data=False,
    ):
        """Compute magnetic vector potential at a set of points.

        Parameters
        ----------
        coords : array-like shape(n,3)
            Nodes to evaluate vector potential at in [R,phi,Z] or [X,Y,Z] coordinates.
        params : dict or array-like of dict, optional
            Dictionary of optimizable parameters, eg field.params_dict.
        basis : {"rpz", "xyz"}
            Basis for input coordinates and returned magnetic vector potential.
        source_grid : Grid, int or None or array-like, optional
            Grid used to discretize MagneticField object. Should NOT include endpoint at 2pi.
        transforms : dict of Transform
            Transforms for R, Z, lambda, etc. Default is to build from source_grid
        chunk_size : int or None
            Size to split computation into chunks of evaluation points.
            If no chunking should be done or the chunk size is the full input
            then supply ``None``. Default is ``None``.

        Returns
        -------
        A : ndarray, shape(n,3)
            magnetic vector potential at specified points

        """
        coords = jnp.atleast_2d(coords)
        eval_xyz = rpz2xyz(coords) if basis.lower() == "rpz" else coords
        if source_grid is None:
            source_grid = QuadratureGrid(
                L=self.L_grid, M=self.M_grid, N=self.N_grid, NFP=self.NFP
            )

        data = self.compute(
            ["J", "phi", "sqrt(g)", "x"],
            grid=source_grid,
            params=params,
            transforms=transforms,
        )
        # surface element, must divide by NFP to remove the NFP multiple on the surface
        # grid weights, as we account for that when doing the for loop over NFP
        dV = data["sqrt(g)"] * source_grid.weights / source_grid.NFP

        def nfp_loop(j, f):
            # calculate (by rotating) rs, rs_t, rz_t
            phi = (source_grid.nodes[:, 2] + j * 2 * jnp.pi / source_grid.NFP) % (
                2 * jnp.pi
            )
            # new coords are just old R,Z at a new phi (bc of discrete NFP symmetry)
            source_rpz = jnp.vstack((data["x"][:, 0], phi, data["x"][:, 2])).T
            source_xyz = rpz2xyz(source_rpz)
            if return_data:
                data["xyz"] = source_xyz
            J = rpz2xyz_vec(data["J"], phi=phi)
            fj = biot_savart_general_vector_potential(
                eval_xyz,
                source_xyz,
                J=J,
                dV=dV,
                chunk_size=chunk_size,
            )
            f += fj
            return f

        A = fori_loop(0, source_grid.NFP, nfp_loop, jnp.zeros_like(coords))
        if basis.lower() == "rpz":
            A = xyz2rpz_vec(A, phi=coords[:, 1])
        if return_data:
            return A, data
        else:
            return A

    def _get_rtz_grid(
        self,
        radial,
        poloidal,
        toroidal,
        coordinates,
        period=(np.inf, np.inf, np.inf),
        jitable=True,
        **kwargs,
    ):
        """Return DESC grid in (rho, theta, zeta) coordinates from given coordinates.

        Create a tensor-product grid from the given coordinates, and return the same
        grid in DESC coordinates.

        Parameters
        ----------
        radial : ndarray
            Sorted unique radial coordinates.
        poloidal : ndarray
            Sorted unique poloidal coordinates.
        toroidal : ndarray
            Sorted unique toroidal coordinates.
        coordinates : str
            Input coordinates that are specified by the arguments, respectively.
            raz : rho, alpha, zeta
            rvp : rho, theta_PEST, phi
            rtz : rho, theta, zeta
        period : tuple of float
            Assumed periodicity of the given coordinates.
            Use ``np.inf`` to denote no periodicity.
        jitable : bool, optional
            If false the returned grid has additional attributes.
            Required to be false to retain nodes at magnetic axis.

        Returns
        -------
        desc_grid : Grid
            DESC coordinate grid for the given coordinates.
        """
        return get_rtz_grid(
            self, radial, poloidal, toroidal, coordinates, period, jitable, **kwargs
        )

    def compute_theta_coords(
        self, flux_coords, L_lmn=None, tol=1e-6, maxiter=20, full_output=False, **kwargs
    ):
        """Find θ (theta_DESC) for given straight field line ϑ (theta_PEST).

        Parameters
        ----------
        flux_coords : ndarray
            Shape (k, 3).
            Straight field line PEST coordinates [ρ, ϑ, ϕ]. Assumes ζ = ϕ.
            Each row is a different point in space.
        L_lmn : ndarray
            Spectral coefficients for lambda. Defaults to ``eq.L_lmn``.
        tol : float
            Stopping tolerance.
        maxiter : int
            Maximum number of Newton iterations.
        full_output : bool, optional
            If True, also return a tuple where the first element is the residual from
            the root finding and the second is the number of iterations.
        kwargs : dict, optional
            Additional keyword arguments to pass to ``root_scalar`` such as
            ``maxiter_ls``, ``alpha``.

        Returns
        -------
        coords : ndarray
            Shape (k, 3).
            DESC computational coordinates [ρ, θ, ζ].
        info : tuple
            2 element tuple containing residuals and number of iterations for each
            point. Only returned if ``full_output`` is True.

        """
        warnif(
            True,
            DeprecationWarning,
            "Use map_coordinates instead of compute_theta_coords.",
        )
        return map_coordinates(
            self,
            coords=flux_coords,
            inbasis=("rho", "theta_PEST", "zeta"),
            outbasis=("rho", "theta", "zeta"),
            params=self.params_dict if L_lmn is None else {"L_lmn": L_lmn},
            tol=tol,
            maxiter=maxiter,
            full_output=full_output,
            **kwargs,
        )

    @execute_on_cpu
    def is_nested(self, grid=None, R_lmn=None, Z_lmn=None, L_lmn=None, msg=None):
        """Check that an equilibrium has properly nested flux surfaces in a plane.

        Does so by checking coordinate Jacobian (sqrt(g)) sign.
        If coordinate Jacobian switches sign somewhere in the volume, this
        indicates that it is zero at some point, meaning surfaces are touching and
        the equilibrium is not nested.

        NOTE: If grid resolution used is too low, or the solution is just barely
        unnested, this function may fail to return the correct answer.

        Parameters
        ----------
        grid  :  Grid, optional
            Grid on which to evaluate the coordinate Jacobian and check for the sign.
            (Default to QuadratureGrid with eq's current grid resolutions)
        R_lmn, Z_lmn, L_lmn : ndarray, optional
            spectral coefficients for R, Z, lambda. Defaults to eq.R_lmn, eq.Z_lmn
        msg : {None, "auto", "manual"}
            Warning to throw if unnested.

        Returns
        -------
        is_nested : bool
            whether the surfaces are nested

        """
        return is_nested(self, grid, R_lmn, Z_lmn, L_lmn, msg)

    def to_sfl(
        self,
        L=None,
        M=None,
        N=None,
        L_grid=None,
        M_grid=None,
        N_grid=None,
        rcond=None,
        copy=False,
    ):
        """Transform this equilibrium to use straight field line coordinates.

        Uses a least squares fit to find FourierZernike coefficients of R, Z, Rb, Zb
        with respect to the straight field line coordinates, rather than the boundary
        coordinates. The new lambda value will be zero.

        NOTE: Though the converted equilibrium will have the same flux surfaces,
        the force balance error will likely be higher than the original equilibrium.

        Parameters
        ----------
        L : int, optional
            radial resolution to use for SFL equilibrium. Default = 1.5*eq.L
        M : int, optional
            poloidal resolution to use for SFL equilibrium. Default = 1.5*eq.M
        N : int, optional
            toroidal resolution to use for SFL equilibrium. Default = 1.5*eq.N
        L_grid : int, optional
            radial spatial resolution to use for fit to new basis. Default = 2*L
        M_grid : int, optional
            poloidal spatial resolution to use for fit to new basis. Default = 2*M
        N_grid : int, optional
            toroidal spatial resolution to use for fit to new basis. Default = 2*N
        rcond : float, optional
            cutoff for small singular values in least squares fit.
        copy : bool, optional
            Whether to update the existing equilibrium or make a copy (Default).

        Returns
        -------
        eq_sfl : Equilibrium
            Equilibrium transformed to a straight field line coordinate representation.

        """
        return to_sfl(self, L, M, N, L_grid, M_grid, N_grid, rcond, copy)

    def save_bmw_format(
        self,
        path,
        Rmin=5,
        Rmax=11,
        Zmin=-5,
        Zmax=5,
        nR=101,
        nZ=101,
        nphi=90,
        save_vector_potential=True,
        chunk_size=50,
        source_grid=None,
        A_source_grid=None,
        method="biot-savart",
        curl_A_grid=None,
        series=3,
    ):
        """
        Save the magnetic field produced by the plasma current in the same file format as BMW.

        Parameters
        ----------
        Rmin, Rmax, Zmin, Zmax : float, optional
            Bounds for the R and Z coordinates of the desired evaluation points
        nR, nZ, nphi : int, optional
            Desired number of evaluation points in the radial, vertical, and toroidal
            directions.
        save_vector_potential : bool, optional
            Whether to also calculate the vector potential and save it as well
        chunk_size : int or None
            Size to split computation into chunks of evaluation points.
            If no chunking should be done or the chunk size is the full input
            then supply ``None``.
        source_grid : Grid, int or None or array-like, optional
            Grid used to discretize MagneticField object. Should NOT include
            endpoint at 2pi.
        A_source_grid : Grid, int or None or array-like, optional
            Grid used to discretize MagneticField object for calculating A.
            Defaults to the source_grid unless method == 'virtual casing'.
            Should NOT include endpoint at 2pi.
        method: string
            "biot-savart", "virtual casing" or "vector potential". "biot-savart"
            and "virtual casing" calculates the magnetic field directly from the
            current density, whereas "vector potential" first calculates A, and then
            takes curl(A) to ensure a divergence-free field. 'virtual casing' is the
            fastest method and accurate at high resolution, but doesn't work inside the
            plasma.
            if passing method='virtual casing' and save_vector_potential=False, the
            final dataset will not contain the source current density values (which BMW
            normally contains) since the current density is not directly computed in the
            virtual casing method.
        curl_A_grid : Grid
            If using method='vector potential', the grid that A will be evaluated on in
            order to take B=curl(A). Does not affect the grid on which the vector potential
            is evaluated to be saved.
        """
        R = np.linspace(Rmin, Rmax, nR)
        Z = np.linspace(Zmin, Zmax, nZ)
        phi = np.linspace(0, 2 * np.pi / self.NFP, nphi, endpoint=False)
        [RR, PHI, ZZ] = np.meshgrid(R, phi, Z, indexing="ij")
        coords = np.array([RR.flatten(), PHI.flatten(), ZZ.flatten()]).T

        B, data = self.compute_magnetic_field(
            coords,
            source_grid=source_grid,
            chunk_size=chunk_size,
            method=method,
            A_grid=curl_A_grid,
            return_data=True,
        )

        if source_grid is None:
            if method == "virtual casing":
                source_grid = LinearGrid(
                    rho=jnp.array([1.0]),
                    M=256,
                    N=256,
                    NFP=self.NFP if self.N > 0 else 64,
                    sym=False,
                )
            else:
                source_grid = QuadratureGrid(L=64, M=64, N=64, NFP=self.NFP)
        if save_vector_potential:
            if method != "virtual casing" and A_source_grid is None:
                A_source_grid = source_grid
            A, data = self.compute_magnetic_vector_potential(
                coords,
                chunk_size=chunk_size,
                source_grid=A_source_grid,
                return_data=True,
            )
        else:
            A = None
        save_bmw_format(
            path,
            B=B,
            Rmin=Rmin,
            Rmax=Rmax,
            Zmin=Zmin,
            Zmax=Zmax,
            source_data=data,
            source_grid=source_grid,
            nR=nR,
            nZ=nZ,
            nphi=nphi,
            NFP=self.NFP,
            A=A,
            series=series,
        )

    def save_fieldlines_format(
        self,
        path,
        coils,
        Rmin=5,
        Rmax=11,
        Zmin=-5,
        Zmax=5,
        nR=101,
        nZ=101,
        nphi=90,
        coil_grid=None,
        save_pressure=True,
        chunk_size=50,
        source_grid=None,
        method="biot-savart",
        curl_A_grid=None,
        NFP=None,
        replace_in_plasma=True,
    ):
        if NFP is None:
            NFP = self.NFP
        R = np.linspace(Rmin, Rmax, nR)
        Z = np.linspace(Zmin, Zmax, nZ)
        phi = np.linspace(0, 2 * np.pi / NFP, nphi, endpoint=True)
        [RR, PHI, ZZ] = np.meshgrid(R, phi, Z, indexing="ij")
        coords = np.array([RR.flatten(), PHI.flatten(), ZZ.flatten()]).T
        if source_grid is None:
            if method == "virtual casing":
                source_grid = LinearGrid(
                    rho=jnp.array([1.0]),
                    M=256,
                    N=256,
                    NFP=self.NFP if self.N > 0 else 64,
                    sym=False,
                )
            else:
                source_grid = QuadratureGrid(L=64, M=64, N=64, NFP=self.NFP)
        B, data = self.compute_magnetic_field(
            coords,
            source_grid=source_grid,
            chunk_size=chunk_size,
            method=method,
            A_grid=curl_A_grid,
            return_data=True,
            return_rtz=save_pressure,
        )
        # Add magnetic field from coils
        from desc.magnetic_fields import SumMagneticField

        coils = SumMagneticField(coils) if isinstance(coils, list) else coils
        B += coils.compute_magnetic_field(
            coords, source_grid=coil_grid, basis="rpz", chunk_size=chunk_size
        )

        if save_pressure or replace_in_plasma:
            # For points inside the plasma, map R,phi,Z --> rho, theta, zeta
            plasma_mask = self.in_plasma(coords.reshape(nR, nphi, nZ, 3)).flatten()
            guess = data["src_rtz"][plasma_mask]
            plasma_grid = coords[plasma_mask]
            guess[:, 2] = plasma_grid[:, 1]  # zeta = phi
            rtz = Grid(
                map_coordinates(
                    self,
                    plasma_grid,
                    ("R", "phi", "Z"),
                    ("rho", "theta", "zeta"),
                    guess=guess,
                ),
                NFP=self.NFP,
            )
            if save_pressure:
                # Calculate the pressure for points inside the plasma
                p_plasma = self.compute("p", grid=rtz)["p"]

                # Set points outside the plasma to have p=0
                pressure = np.zeros_like(plasma_mask, dtype=p_plasma.dtype)
                pressure[plasma_mask] = p_plasma
            else:
                pressure = None
            if replace_in_plasma:
                B[plasma_mask, :] = self.compute("B", grid=rtz, basis="rpz")["B"]

        save_fieldlines_format(
            path=path,
            B=B,
            Rmin=Rmin,
            Rmax=Rmax,
            Zmin=Zmin,
            Zmax=Zmax,
            phi_min=phi.min(),
            phi_max=phi.max(),
            nR=nR,
            nZ=nZ,
            nphi=nphi,
            pressure=pressure,
        )

    def in_plasma(self, points, M=24):
        """
        Determine if an array of points in cylindrical coordinates is inside the plasma boundary.
        Will probably return False if the point is directly on the boundary, but will be most sensitive
        to resolution at and near the boundary.

        Parameters
        ----------
        points : array-like shape(n_r,n_phi,n_z,3)
            R,phi,Z coordinates of points to be evaluated. points[:,idx,:,1] should be constant.
        M : int
            Poloidal resolution of equilibrium grid on which the winding number is evaluated.
        Returns
        -------
        out : array-like shape(n_r,n_phi,n_z)
            Boolean array indicating whether each point is inside the plasma boundary.
        """
        return in_plasma(points, self, M)

    @property
    def surface(self):
        """Surface: Geometric surface defining boundary conditions."""
        return self._surface

    @surface.setter
    def surface(self, new):
        assert isinstance(
            new, FourierRZToroidalSurface
        ), f"surface should be of type FourierRZToroidalSurface or subclass, got {new}"
        assert (
            self.sym == new.sym
        ), "Surface and Equilibrium must have the same symmetry"
        assert self.NFP == new.NFP, "Surface and Equilibrium must have the same NFP"
        new.change_resolution(self.L, self.M, self.N)
        self._surface = new

    @property
    def axis(self):
        """Curve: object representing the magnetic axis."""
        return self._axis

    @axis.setter
    def axis(self, new):
        assert isinstance(
            new, FourierRZCurve
        ), f"axis should be of type FourierRZCurve or a subclass, got {new}"
        assert self.sym == new.sym, "Axis and Equilibrium must have the same symmetry"
        assert self.NFP == new.NFP, "Axis and Equilibrium must have the same NFP"
        new.change_resolution(self.N)
        self._axis = new

    @property
    def spectral_indexing(self):
        """str: Type of indexing used for the spectral basis."""
        return self._spectral_indexing

    @property
    def sym(self):
        """bool: Whether this equilibrium is stellarator symmetric."""
        return self._sym

    @property
    def bdry_mode(self):
        """str: Method for specifying boundary condition."""
        return self._bdry_mode

    @optimizable_parameter
    @property
    def Psi(self):
        """float: Total toroidal flux within the last closed flux surface in Webers."""
        return self._Psi

    @Psi.setter
    def Psi(self, Psi):
        self._Psi = float(np.squeeze(Psi))

    @property
    def NFP(self):
        """int: Number of (toroidal) field periods."""
        return self._NFP

    @property
    def L(self):
        """int: Maximum radial mode number."""
        return self._L

    @property
    def M(self):
        """int: Maximum poloidal fourier mode number."""
        return self._M

    @property
    def N(self):
        """int: Maximum toroidal fourier mode number."""
        return self._N

    @optimizable_parameter
    @property
    def R_lmn(self):
        """ndarray: Spectral coefficients of R."""
        return self._R_lmn

    @R_lmn.setter
    def R_lmn(self, R_lmn):
        R_lmn = jnp.atleast_1d(jnp.asarray(R_lmn))
        errorif(
            R_lmn.size != self._R_lmn.size,
            ValueError,
            "R_lmn should have the same size as R_basis, "
            + f"got {len(R_lmn)} for basis with {self.R_basis.num_modes} modes",
        )
        self._R_lmn = R_lmn

    @optimizable_parameter
    @property
    def Z_lmn(self):
        """ndarray: Spectral coefficients of Z."""
        return self._Z_lmn

    @Z_lmn.setter
    def Z_lmn(self, Z_lmn):
        Z_lmn = jnp.atleast_1d(jnp.asarray(Z_lmn))
        errorif(
            Z_lmn.size != self._Z_lmn.size,
            ValueError,
            "Z_lmn should have the same size as Z_basis, "
            + f"got {len(Z_lmn)} for basis with {self.Z_basis.num_modes} modes",
        )
        self._Z_lmn = Z_lmn

    @optimizable_parameter
    @property
    def L_lmn(self):
        """ndarray: Spectral coefficients of lambda."""
        return self._L_lmn

    @L_lmn.setter
    def L_lmn(self, L_lmn):
        L_lmn = jnp.atleast_1d(jnp.asarray(L_lmn))
        errorif(
            L_lmn.size != self._L_lmn.size,
            ValueError,
            "L_lmn should have the same size as L_basis, "
            + f"got {len(L_lmn)} for basis with {self.L_basis.num_modes} modes",
        )
        self._L_lmn = L_lmn

    @optimizable_parameter
    @property
    def Rb_lmn(self):
        """ndarray: Spectral coefficients of R at the boundary."""
        return self.surface.R_lmn

    @Rb_lmn.setter
    def Rb_lmn(self, Rb_lmn):
        self.surface.R_lmn = Rb_lmn

    @optimizable_parameter
    @property
    def Zb_lmn(self):
        """ndarray: Spectral coefficients of Z at the boundary."""
        return self.surface.Z_lmn

    @Zb_lmn.setter
    def Zb_lmn(self, Zb_lmn):
        self.surface.Z_lmn = Zb_lmn

    @optimizable_parameter
    @property
    def I(self):  # noqa: E743
        """float: Net toroidal current on the sheet current at the LCFS."""
        return self.surface.I if hasattr(self.surface, "I") else np.empty(0)

    @I.setter
    def I(self, new):  # noqa: E743
        errorif(
            not hasattr(self.surface, "I"),
            ValueError,
            "Attempt to set I on an equilibrium without sheet current",
        )
        self.surface.I = new

    @optimizable_parameter
    @property
    def G(self):
        """float: Net poloidal current on the sheet current at the LCFS."""
        return self.surface.G if hasattr(self.surface, "G") else np.empty(0)

    @G.setter
    def G(self, new):
        errorif(
            not hasattr(self.surface, "G"),
            ValueError,
            "Attempt to set G on an equilibrium without sheet current",
        )
        self.surface.G = new

    @optimizable_parameter
    @property
    def Phi_mn(self):
        """ndarray: coeffs of single-valued part of surface current potential."""
        return self.surface.Phi_mn if hasattr(self.surface, "Phi_mn") else np.empty(0)

    @Phi_mn.setter
    def Phi_mn(self, new):
        errorif(
            not hasattr(self.surface, "Phi_mn"),
            ValueError,
            "Attempt to set Phi_mn on an equilibrium without sheet current",
        )
        self.surface.Phi_mn = new

    @optimizable_parameter
    @property
    def Ra_n(self):
        """ndarray: R coefficients for axis Fourier series."""
        return self.axis.R_n

    @Ra_n.setter
    def Ra_n(self, Ra_n):
        self.axis.R_n = Ra_n

    @optimizable_parameter
    @property
    def Za_n(self):
        """ndarray: Z coefficients for axis Fourier series."""
        return self.axis.Z_n

    @Za_n.setter
    def Za_n(self, Za_n):
        self.axis.Z_n = Za_n

    @property
    def pressure(self):
        """Profile: Pressure (Pa) profile."""
        return self._pressure

    @pressure.setter
    def pressure(self, new):
        self._pressure = parse_profile(new, "pressure")

    @optimizable_parameter
    @property
    def p_l(self):
        """ndarray: Coefficients of pressure profile."""
        return np.empty(0) if self.pressure is None else self.pressure.params

    @p_l.setter
    def p_l(self, p_l):
        errorif(
            self.pressure is None,
            ValueError,
            "Attempt to set pressure on an equilibrium with fixed kinetic profiles",
        )
        self.pressure.params = p_l

    @property
    def anisotropy(self):
        """Profile: Anisotropy profile."""
        return self._anisotropy

    @anisotropy.setter
    def anisotropy(self, new):
        self._anisotropy = parse_profile(new, "anisotropy")

    @optimizable_parameter
    @property
    def a_lmn(self):
        """ndarray: Coefficients of anisotropy profile."""
        return np.empty(0) if self.anisotropy is None else self.anisotropy.params

    @a_lmn.setter
    def a_lmn(self, a_lmn):
        errorif(
            self.anisotropy is None,
            ValueError,
            "Attempt to set anisotropy on an equilibrium without anisotropy profile",
        )
        self.anisotropy.params = a_lmn

    @property
    def electron_temperature(self):
        """Profile: Electron temperature (eV) profile."""
        return self._electron_temperature

    @electron_temperature.setter
    def electron_temperature(self, new):
        self._electron_temperature = parse_profile(new, "electron temperature")

    @optimizable_parameter
    @property
    def Te_l(self):
        """ndarray: Coefficients of electron temperature profile."""
        return (
            np.empty(0)
            if self.electron_temperature is None
            else self.electron_temperature.params
        )

    @Te_l.setter
    def Te_l(self, Te_l):
        errorif(
            self.electron_temperature is None,
            ValueError,
            "Attempt to set electron temperature on an equilibrium with fixed pressure",
        )
        self.electron_temperature.params = Te_l

    @property
    def electron_density(self):
        """Profile: Electron density (m^-3) profile."""
        return self._electron_density

    @electron_density.setter
    def electron_density(self, new):
        self._electron_density = parse_profile(new, "electron density")

    @optimizable_parameter
    @property
    def ne_l(self):
        """ndarray: Coefficients of electron density profile."""
        return (
            np.empty(0)
            if self.electron_density is None
            else self.electron_density.params
        )

    @ne_l.setter
    def ne_l(self, ne_l):
        errorif(
            self.electron_density is None,
            ValueError,
            "Attempt to set electron density on an equilibrium with fixed pressure",
        )
        self.electron_density.params = ne_l

    @property
    def ion_temperature(self):
        """Profile: ion temperature (eV) profile."""
        return self._ion_temperature

    @ion_temperature.setter
    def ion_temperature(self, new):
        self._ion_temperature = parse_profile(new, "ion temperature")

    @optimizable_parameter
    @property
    def Ti_l(self):
        """ndarray: Coefficients of ion temperature profile."""
        return (
            np.empty(0) if self.ion_temperature is None else self.ion_temperature.params
        )

    @Ti_l.setter
    def Ti_l(self, Ti_l):
        errorif(
            self.ion_temperature is None,
            ValueError,
            "Attempt to set ion temperature on an equilibrium with fixed pressure",
        )
        self.ion_temperature.params = Ti_l

    @property
    def atomic_number(self):
        """Profile: Effective atomic number (Z_eff) profile."""
        return self._atomic_number

    @atomic_number.setter
    def atomic_number(self, new):
        self._atomic_number = parse_profile(new, "atomic number")

    @optimizable_parameter
    @property
    def Zeff_l(self):
        """ndarray: Coefficients of effective atomic number profile."""
        return np.empty(0) if self.atomic_number is None else self.atomic_number.params

    @Zeff_l.setter
    def Zeff_l(self, Zeff_l):
        errorif(
            self.atomic_number is None,
            ValueError,
            "Attempt to set atomic number on an equilibrium with fixed pressure",
        )
        self.atomic_number.params = Zeff_l

    @property
    def iota(self):
        """Profile: Rotational transform (iota) profile."""
        return self._iota

    @iota.setter
    def iota(self, new):
        self._iota = parse_profile(new, "iota")
        if self.iota is None:
            return
        warnif(
            self.current is not None,
            UserWarning,
            "Setting rotational transform profile on an equilibrium "
            + "with fixed toroidal current, removing existing toroidal"
            " current profile.",
        )
        self._current = None

    @optimizable_parameter
    @property
    def i_l(self):
        """ndarray: Coefficients of iota profile."""
        return np.empty(0) if self.iota is None else self.iota.params

    @i_l.setter
    def i_l(self, i_l):
        errorif(
            self.iota is None,
            ValueError,
            "Attempt to set parameters of rotational transform on an equilibrium"
            + "with fixed toroidal current",
        )
        self.iota.params = i_l

    @property
    def current(self):
        """Profile: Toroidal current profile (I)."""
        return self._current

    @current.setter
    def current(self, new):
        self._current = parse_profile(new, "current")
        if self.current is None:
            return
        warnif(
            self.iota is not None,
            UserWarning,
            "Setting toroidal current profile on an equilibrium "
            + "with fixed rotational transform, removing existing rotational"
            " transform profile.",
        )
        self._iota = None
        axis_current = np.squeeze(self.current(0.0))
        warnif(
            np.abs(axis_current) > 1e-8,
            UserWarning,
            f"Current on axis is nonzero, got {axis_current:.3e} Amps",
        )

    @optimizable_parameter
    @property
    def c_l(self):
        """ndarray: Coefficients of current profile."""
        return np.empty(0) if self.current is None else self.current.params

    @c_l.setter
    def c_l(self, c_l):
        errorif(
            self.current is None,
            ValueError,
            "Attempt to set parameters of toroidal current on an equilibrium with "
            + "fixed rotational transform",
        )
        self.current.params = c_l
        axis_current = np.squeeze(self.current(0.0))
        warnif(
            np.abs(axis_current) > 1e-8,
            UserWarning,
            f"Current on axis is nonzero, got {axis_current:.3e} Amps",
        )

    @property
    def R_basis(self):
        """FourierZernikeBasis: Spectral basis for R."""
        return self._R_basis

    @property
    def Z_basis(self):
        """FourierZernikeBasis: Spectral basis for Z."""
        return self._Z_basis

    @property
    def L_basis(self):
        """FourierZernikeBasis: Spectral basis for lambda."""
        return self._L_basis

    @property
    def L_grid(self):
        """int: Radial resolution of grid in real space."""
        return self._L_grid

    @L_grid.setter
    def L_grid(self, L_grid):
        if self.L_grid != L_grid:
            self._L_grid = L_grid

    @property
    def M_grid(self):
        """int: Poloidal resolution of grid in real space."""
        return self._M_grid

    @M_grid.setter
    def M_grid(self, M_grid):
        if self.M_grid != M_grid:
            self._M_grid = M_grid

    @property
    def N_grid(self):
        """int: Toroidal resolution of grid in real space."""
        return self._N_grid

    @N_grid.setter
    def N_grid(self, N_grid):
        if self.N_grid != N_grid:
            self._N_grid = N_grid

    @property
    def resolution(self):
        """dict: Spectral and real space resolution parameters of the Equilibrium."""
        return {
            "L": self.L,
            "M": self.M,
            "N": self.N,
            "L_grid": self.L_grid,
            "M_grid": self.M_grid,
            "N_grid": self.N_grid,
        }

    def resolution_summary(self):
        """Print a summary of the spectral and real space resolution."""
        print("Spectral indexing: {}".format(self.spectral_indexing))
        print("Spectral resolution (L,M,N)=({},{},{})".format(self.L, self.M, self.N))
        print(
            "Node resolution (L,M,N)=({},{},{})".format(
                self.L_grid, self.M_grid, self.N_grid
            )
        )

    @classmethod
    def from_near_axis(
        cls,
        na_eq,
        r=0.1,
        L=None,
        M=8,
        N=None,
        ntheta=None,
        spectral_indexing="ansi",
        w=2,
    ):
        """Initialize an Equilibrium from a near-axis solution.

        Parameters
        ----------
        na_eq : Qsc or Qic
            Near-axis solution generated by pyQSC or pyQIC.
        r : float
            Radius of the desired boundary surface (in meters).
        L : int (optional)
            Radial resolution. Default 2*M for ``spectral_indexing=='fringe'``, else M
        M : int (optional)
            Poloidal resolution. Default is 8
        N : int (optional)
            Toroidal resolution. Default is M.
            If N=np.inf, the max resolution provided by na_eq.nphi is used.
        ntheta : int, optional
            Number of poloidal grid points used in the conversion. Default 2*M+1
        spectral_indexing : str (optional)
            Type of Zernike indexing scheme to use. Default ``'ansi'``
        w : float
            Weight exponent for fit. Surfaces are fit using a weighted least squares
            using weight = 1/rho**w, so that points near axis are captured more
            accurately.

        Returns
        -------
        eq : Equilibrium
            Equilibrium approximation of the near-axis solution.

        """
        try:
            # default resolution parameters
            if L is None:
                if spectral_indexing == "ansi":
                    L = M
                elif spectral_indexing == "fringe":
                    L = 2 * M
            if N is None:
                N = M
            if N == np.inf:
                N = int((na_eq.nphi - 1) / 2)

            if ntheta is None:
                ntheta = 2 * M + 1

            inputs = {
                "Psi": np.pi * r**2 * na_eq.Bbar,
                "NFP": na_eq.nfp,
                "L": L,
                "M": M,
                "N": N,
                "sym": not na_eq.lasym,
                "spectral_indexing": spectral_indexing,
                "pressure": np.array([[0, -na_eq.p2 * r**2], [2, na_eq.p2 * r**2]]),
                "iota": None,
                "current": np.array([[2, 2 * np.pi / mu_0 * na_eq.I2 * r**2]]),
                "axis": FourierRZCurve(
                    R_n=np.concatenate((np.flipud(na_eq.rs[1:]), na_eq.rc)),
                    Z_n=np.concatenate((np.flipud(na_eq.zs[1:]), na_eq.zc)),
                    NFP=na_eq.nfp,
                ),
                "surface": None,
            }
        except AttributeError as e:
            raise ValueError("Input must be a pyQSC or pyQIC solution.") from e

        rho, _ = special.js_roots(L, 2, 2)
        grid = LinearGrid(rho=rho, theta=ntheta, zeta=na_eq.phi, NFP=na_eq.nfp)
        basis_R = FourierZernikeBasis(
            L=L,
            M=M,
            N=N,
            NFP=na_eq.nfp,
            sym="cos" if not na_eq.lasym else False,
            spectral_indexing=spectral_indexing,
        )
        basis_Z = FourierZernikeBasis(
            L=L,
            M=M,
            N=N,
            NFP=na_eq.nfp,
            sym="sin" if not na_eq.lasym else False,
            spectral_indexing=spectral_indexing,
        )

        transform_R = Transform(grid, basis_R, method="direct1")
        transform_Z = Transform(grid, basis_Z, method="direct1")
        A_R = transform_R.matrices["direct1"][0][0][0]
        A_Z = transform_Z.matrices["direct1"][0][0][0]

        W = 1 / grid.nodes[:, 0].flatten() ** w
        A_R = A_R * W[:, None]
        A_Z = A_Z * W[:, None]
        A_L = A_Z  # can just reuse Z for L, works for both sym and asym cases

        rho = grid.nodes[grid.unique_rho_idx, 0]
        R_1D = np.zeros((grid.num_nodes,))
        Z_1D = np.zeros((grid.num_nodes,))
        L_1D = np.zeros((grid.num_nodes,))
        phi_cyl_ax = np.linspace(0, 2 * np.pi / na_eq.nfp, na_eq.nphi, endpoint=False)
        nu_B_ax = na_eq.nu_spline(phi_cyl_ax)
        phi_B = phi_cyl_ax + nu_B_ax
        for rho_i in rho:
            R_2D, Z_2D, phi0_2D = na_eq.Frenet_to_cylindrical(r * rho_i, ntheta)
            nu_B = phi_B - phi0_2D
            idx = np.nonzero(grid.nodes[:, 0] == rho_i)[0]
            R_1D[idx] = R_2D.flatten(order="F")
            Z_1D[idx] = Z_2D.flatten(order="F")
            L_1D[idx] = -nu_B.flatten(order="F") * na_eq.iota

        inputs["R_lmn"] = np.linalg.lstsq(A_R, R_1D * W, rcond=None)[0]
        inputs["Z_lmn"] = np.linalg.lstsq(A_Z, Z_1D * W, rcond=None)[0]
        inputs["L_lmn"] = np.linalg.lstsq(A_L, L_1D * W, rcond=None)[0]

        eq = Equilibrium(**inputs)
        eq.surface = eq.get_surface_at(rho=1)

        return eq

    @classmethod
    def from_input_file(cls, path, **kwargs):
        """Create an Equilibrium from information in a DESC or VMEC input file.

        Parameters
        ----------
        path : Path-like or str
            Path to DESC or VMEC input file.
        **kwargs : dict, optional
            keyword arguments to pass to the constructor of the
            Equilibrium being created.

        Returns
        -------
        Equilibrium : Equilibrium
            Equilibrium generated from the given input file.

        """
        path = os.path.expanduser(path)
        inputs = InputReader().parse_inputs(path)[-1]
        if (inputs["bdry_ratio"] is not None) and (inputs["bdry_ratio"] != 1):
            warnings.warn(
                "`bdry_ratio` is intended as an input for the continuation method."
                "`bdry_ratio`=1 uses the given surface modes as is, any other scalar "
                "value will scale the non-axisymmetric  modes by that value. The "
                "final value of `bdry_ratio` in the input file is "
                f"{inputs['bdry_ratio']}, this means the created Equilibrium won't "
                "have the given surface but a scaled version instead."
            )
        inputs["surface"][:, 1:3] = inputs["surface"][:, 1:3].astype(int)
        # remove the keys (pertaining to continuation and solver tols)
        # that an Equilibrium does not need
        unused_keys = [
            "pres_ratio",
            "bdry_ratio",
            "pert_order",
            "ftol",
            "xtol",
            "gtol",
            "maxiter",
            "objective",
            "optimizer",
            "bdry_mode",
            "output_path",
            "verbose",
        ]
        [inputs.pop(key) for key in unused_keys]
        inputs.update(kwargs)
        return cls(**inputs)

    def solve(
        self,
        objective="force",
        constraints=None,
        optimizer="lsq-exact",
        ftol=None,
        xtol=None,
        gtol=None,
        maxiter=None,
        x_scale="auto",
        options=None,
        verbose=1,
        copy=False,
    ):
        """Solve to find the equilibrium configuration.

        Parameters
        ----------
        objective : {"force", "forces", "energy"}
            Objective function to solve. Default = force balance on unified grid.
            ObjectiveFunction can also be passed.
        constraints : Tuple
            set of constraints to enforce. Default = fixed boundary/profiles
        optimizer : str or Optimizer (optional)
            optimizer to use
        ftol, xtol, gtol : float
            stopping tolerances. `None` will use defaults for given optimizer.
        maxiter : int
            Maximum number of solver steps.
        x_scale : array_like or ``'auto'``, optional
            Characteristic scale of each variable. Setting ``x_scale`` is equivalent
            to reformulating the problem in scaled variables ``xs = x / x_scale``.
            An alternative view is that the size of a trust region along jth
            dimension is proportional to ``x_scale[j]``. Improved convergence may
            be achieved by setting ``x_scale`` such that a step of a given size
            along any of the scaled variables has a similar effect on the cost
            function. If set to ``'auto'``, the scale is iteratively updated using the
            inverse norms of the columns of the Jacobian or Hessian matrix.
        options : dict
            Dictionary of additional options to pass to optimizer.
        verbose : int
            Level of output.
        copy : bool
            Whether to return the current equilibrium or a copy (leaving the original
            unchanged).

        Returns
        -------
        eq : Equilibrium
            Either this equilibrium or a copy, depending on "copy" argument.
        result : OptimizeResult
            The optimization result represented as a ``OptimizeResult`` object.
            Important attributes are: ``x`` the solution array, ``success`` a
            Boolean flag indicating if the optimizer exited successfully and
            ``message`` which describes the cause of the termination. See
            `OptimizeResult` for a description of other attributes.
            Additionally, stores the before and after values of the objectives
            and constraints in the ``Objective values`` key.

        """
        is_linear_proj = isinstance(objective, LinearConstraintProjection)
        if is_linear_proj and constraints is not None:
            raise ValueError(
                "If a LinearConstraintProjection is passed, "
                "no constraints should be passed."
            )
        if constraints is None and not is_linear_proj:
            constraints = get_fixed_boundary_constraints(eq=self)
        if not isinstance(objective, ObjectiveFunction):
            objective = get_equilibrium_objective(eq=self, mode=objective)
        if not isinstance(optimizer, Optimizer):
            optimizer = Optimizer(optimizer)
        if not isinstance(constraints, (list, tuple)) and not is_linear_proj:
            constraints = tuple([constraints])

        warnif(
            self.N > self.N_grid or self.M > self.M_grid or self.L > self.L_grid,
            msg="Equilibrium has one or more spectral resolutions "
            + "greater than the corresponding collocation grid resolution! "
            + "This is not recommended and may result in poor convergence. "
            + "Set grid resolutions to be higher, (i.e. eq.N_grid=2*eq.N) "
            + "to avoid this warning.",
        )
        errorif(
            self.bdry_mode == "poincare",
            NotImplementedError,
            "Solving equilibrium with poincare XS as BC is not supported yet "
            + "on master branch.",
        )

        things, result = optimizer.optimize(
            self,
            objective,
            constraints,
            ftol=ftol,
            xtol=xtol,
            gtol=gtol,
            x_scale=x_scale,
            verbose=verbose,
            maxiter=maxiter,
            options=options,
            copy=copy,
        )

        return things[0], result

    def optimize(
        self,
        objective,
        constraints,
        optimizer="proximal-lsq-exact",
        ftol=None,
        xtol=None,
        gtol=None,
        ctol=None,
        maxiter=None,
        x_scale="auto",
        options=None,
        verbose=1,
        copy=False,
    ):
        """Optimize an equilibrium for an objective.

        Parameters
        ----------
        objective : ObjectiveFunction
            Objective function to optimize.
        constraints : Objective or tuple of Objective
            Objective function representing the constraints to satisfy.
        optimizer : str or Optimizer (optional)
            optimizer to use
        ftol, xtol, gtol, ctol : float
            stopping tolerances. `None` will use defaults for given optimizer.
        maxiter : int
            Maximum number of solver steps.
        x_scale : array_like or ``'auto'``, optional
            Characteristic scale of each variable. Setting ``x_scale`` is equivalent
            to reformulating the problem in scaled variables ``xs = x / x_scale``.
            An alternative view is that the size of a trust region along jth
            dimension is proportional to ``x_scale[j]``. Improved convergence may
            be achieved by setting ``x_scale`` such that a step of a given size
            along any of the scaled variables has a similar effect on the cost
            function. If set to ``'auto'``, the scale is iteratively updated using the
            inverse norms of the columns of the Jacobian or Hessian matrix.
        options : dict
            Dictionary of additional options to pass to optimizer.
        verbose : int
            Level of output.
        copy : bool
            Whether to return the current equilibrium or a copy (leaving the original
            unchanged).

        Returns
        -------
        eq : Equilibrium
            Either this equilibrium or a copy, depending on "copy" argument.
        result : OptimizeResult
            The optimization result represented as a ``OptimizeResult`` object.
            Important attributes are: ``x`` the solution array, ``success`` a
            Boolean flag indicating if the optimizer exited successfully and
            ``message`` which describes the cause of the termination. See
            `OptimizeResult` for a description of other attributes.
            Additionally, stores the before and after values of the objectives
            and constraints in the ``Objective values`` key.

        """
        if not isinstance(optimizer, Optimizer):
            optimizer = Optimizer(optimizer)
        if not isinstance(constraints, (list, tuple)):
            constraints = tuple([constraints])
        warnif(
            not any([con._equilibrium for con in constraints]),
            UserWarning,
            "Detected no equilibrium constraints passed, equilibrium optimization "
            "problems usually require equilibrium constraints in order to produce "
            "meaningful, physical results. Consider adding `ForceBalance` as a "
            "constraint.",
        )

        things, result = optimizer.optimize(
            self,
            objective,
            constraints,
            ftol=ftol,
            xtol=xtol,
            gtol=gtol,
            ctol=ctol,
            x_scale=x_scale,
            verbose=verbose,
            maxiter=maxiter,
            options=options,
            copy=copy,
        )

        return things[0], result

    def perturb(
        self,
        deltas,
        objective=None,
        constraints=None,
        order=2,
        tr_ratio=0.1,
        weight="auto",
        include_f=True,
        verbose=1,
        copy=False,
    ):
        """Perturb an equilibrium.

        Parameters
        ----------
        objective : ObjectiveFunction
            Objective function to satisfy. Default = force balance.
        constraints : Objective or tuple of Objective
            Constraint function to satisfy. Default = fixed-boundary.
        deltas : dict of ndarray
            Deltas for perturbations. Keys should names of Equilibrium attributes
            ("p_l",  "Rb_lmn", "L_lmn" etc.) and values of arrays of desired change in
            the attribute.
        order : {0,1,2,3}
            Order of perturbation (0=none, 1=linear, 2=quadratic, etc.)
        tr_ratio : float or array of float
            Radius of the trust region, as a fraction of ||x||.
            Enforces ||dx1|| <= tr_ratio*||x|| and ||dx2|| <= tr_ratio*||dx1||.
            If a scalar, uses the same ratio for all steps. If an array, uses the first
            element for the first step and so on.
        weight : ndarray, "auto", or None, optional
            1d or 2d array for weighted least squares. 1d arrays are turned into
            diagonal matrices. Default is to weight by (mode number)**2. None applies
            no weighting.
        include_f : bool, optional
            Whether to include the 0th order objective residual in the perturbation
            equation. Including this term can improve force balance if the perturbation
            step is large, but can result in too large a step if the perturbation
            is small.
        verbose : int
            Level of output.
        copy : bool, optional
            Whether to update the existing equilibrium or make a copy (Default).

        Returns
        -------
        eq_new : Equilibrium
            Perturbed equilibrium.

        """
        is_linear_proj = isinstance(objective, LinearConstraintProjection)
        if is_linear_proj and constraints is not None:
            raise ValueError(
                "If a LinearConstraintProjection is passed, "
                "no constraints should be passed. Passed constraints:"
                f"{constraints}."
            )
        if objective is None:
            objective = get_equilibrium_objective(eq=self)
        if constraints is None and not is_linear_proj:
            if "Ra_n" in deltas or "Za_n" in deltas:
                constraints = get_fixed_axis_constraints(eq=self)
            else:
                constraints = get_fixed_boundary_constraints(eq=self)

        eq = perturb(
            self,
            objective=objective,
            constraints=constraints,
            deltas=deltas,
            order=order,
            tr_ratio=tr_ratio,
            weight=weight,
            include_f=include_f,
            verbose=verbose,
            copy=copy,
        )

        return eq


class EquilibriaFamily(IOAble, MutableSequence):
    """EquilibriaFamily stores a list of Equilibria.

    Has methods for solving complex equilibria using a multi-grid continuation method.

    Parameters
    ----------
    args : Equilibrium, dict or list of dict
        Should be either:

        * An Equilibrium (or several)
        * A dictionary of inputs (or several) to create a equilibria
        * A single list of dictionaries, one for each equilibrium in a continuation.
        * Nothing, to create an empty family.

        For more information see inputs required by ``'Equilibrium'``.
    """

    _io_attrs_ = ["_equilibria"]

    def __init__(self, *args):
        # we use ensure_nested=False here for all but the first iteration
        # because it is assumed the family
        # will be solved with a continuation method, so there's no need for the
        # fancy coordinate mapping stuff since it will just be overwritten during
        # solve_continuation
        self.equilibria = []
        if len(args) == 1 and isinstance(args[0], list):
            for i, inp in enumerate(args[0]):
                # ensure that first step is nested
                ensure_nested_bool = True if i == 0 else False
                self.equilibria.append(
                    Equilibrium(
                        **inp, ensure_nested=ensure_nested_bool, check_kwargs=False
                    )
                )
        else:
            for i, arg in enumerate(args):
                if isinstance(arg, Equilibrium):
                    self.equilibria.append(arg)
                elif isinstance(arg, dict):
                    ensure_nested_bool = True if i == 0 else False
                    self.equilibria.append(
                        Equilibrium(
                            **arg, ensure_nested=ensure_nested_bool, check_kwargs=False
                        )
                    )
                else:
                    raise TypeError(
                        "Args to create EquilibriaFamily should either be "
                        + "Equilibrium or dictionary"
                    )

    def solve_continuation(
        self,
        objective="force",
        optimizer="lsq-exact",
        pert_order=2,
        ftol=None,
        xtol=None,
        gtol=None,
        maxiter=100,
        verbose=1,
        checkpoint_path=None,
    ):
        """Solve for an equilibrium by continuation method.

        Steps through an EquilibriaFamily, solving each equilibrium, and uses
        perturbations to step between different profiles/boundaries.

        Uses the previous step as an initial guess for each solution.

        Parameters
        ----------
        eqfam : EquilibriaFamily or list of Equilibria
            Equilibria to solve for at each step.
        objective : str or ObjectiveFunction (optional)
            function to solve for equilibrium solution
        optimizer : str or Optimizer (optional)
            optimizer to use
        pert_order : int or array of int
            order of perturbations to use. If array-like, should be same length as
            family to specify different values for each step.
        ftol, xtol, gtol : float or array-like of float
            stopping tolerances for subproblem at each step. `None` will use defaults
            for given optimizer.
        maxiter : int or array-like of int
            maximum number of iterations in each equilibrium subproblem.
        verbose : integer
            * 0: no output
            * 1: summary of each iteration
            * 2: as above plus timing information
            * 3: as above plus detailed solver output
        checkpoint_path : str or path-like
            file to save checkpoint data (Default value = None)

        Returns
        -------
        eqfam : EquilibriaFamily
            family of equilibria for the intermediate steps, where the last member is
            the final desired configuration,

        """
        from desc.continuation import solve_continuation

        return solve_continuation(
            self,
            objective,
            optimizer,
            pert_order,
            ftol,
            xtol,
            gtol,
            maxiter,
            verbose,
            checkpoint_path,
        )

    @classmethod
    def solve_continuation_automatic(
        cls,
        eq,
        objective="force",
        optimizer="lsq-exact",
        pert_order=2,
        ftol=None,
        xtol=None,
        gtol=None,
        maxiter=100,
        verbose=1,
        checkpoint_path=None,
        **kwargs,
    ):
        """Solve for an equilibrium using an automatic continuation method.

        By default, the method first solves for a no pressure tokamak, then a finite
        beta tokamak, then a finite beta stellarator. Currently hard coded to take a
        fixed number of perturbation steps based on conservative estimates and testing.
        In the future, continuation stepping will be done adaptively.

        Parameters
        ----------
        eq : Equilibrium
            Unsolved Equilibrium with the final desired boundary, profiles, resolution.
        objective : str or ObjectiveFunction (optional)
            function to solve for equilibrium solution
        optimizer : str or Optimizer (optional)
            optimizer to use
        pert_order : int
            order of perturbations to use.
        ftol, xtol, gtol : float
            stopping tolerances for subproblem at each step. `None` will use defaults
            for given optimizer.
        maxiter : int
            maximum number of iterations in each equilibrium subproblem.
        verbose : integer
            * 0: no output
            * 1: summary of each iteration
            * 2: as above plus timing information
            * 3: as above plus detailed solver output
        checkpoint_path : str or path-like
            file to save checkpoint data (Default value = None)
        **kwargs : dict, optional
            * ``mres_step``: int, default 6. The amount to increase Mpol by at each
              continuation step
            * ``pres_step``: float, ``0<=pres_step<=1``, default 0.5. The amount to
              increase pres_ratio by at each continuation step
            * ``bdry_step``: float, ``0<=bdry_step<=1``, default 0.25. The amount to
              increase bdry_ratio by at each continuation step

        Returns
        -------
        eqfam : EquilibriaFamily
            family of equilibria for the intermediate steps, where the last member is
            the final desired configuration,

        """
        from desc.continuation import solve_continuation_automatic

        return solve_continuation_automatic(
            eq,
            objective,
            optimizer,
            pert_order,
            ftol,
            xtol,
            gtol,
            maxiter,
            verbose,
            checkpoint_path,
            **kwargs,
        )

    @property
    def equilibria(self):
        """list: Equilibria contained in the family."""
        return self._equilibria

    @equilibria.setter
    def equilibria(self, equil):
        if isinstance(equil, tuple):
            equil = list(equil)
        elif isinstance(equil, np.ndarray):
            equil = equil.tolist()
        elif not isinstance(equil, list):
            equil = [equil]
        if len(equil) and not all([isinstance(eq, Equilibrium) for eq in equil]):
            raise ValueError(
                "Members of EquilibriaFamily should be of type Equilibrium or subclass."
            )
        self._equilibria = list(equil)

    def __getitem__(self, i):
        return self._equilibria[i]

    def __setitem__(self, i, new_item):
        if not isinstance(new_item, Equilibrium):
            raise ValueError(
                "Members of EquilibriaFamily should be of type Equilibrium or subclass."
            )
        self._equilibria[i] = new_item

    def __delitem__(self, i):
        del self._equilibria[i]

    def __len__(self):
        return len(self._equilibria)

    def insert(self, i, new_item):
        """Insert a new Equilibrium into the family at position i."""
        if not isinstance(new_item, Equilibrium):
            raise ValueError(
                "Members of EquilibriaFamily should be of type Equilibrium or subclass."
            )
        self._equilibria.insert(i, new_item)<|MERGE_RESOLUTION|>--- conflicted
+++ resolved
@@ -35,13 +35,9 @@
 )
 from desc.grid import CylindricalGrid, Grid, LinearGrid, QuadratureGrid, _Grid
 from desc.input_reader import InputReader
-<<<<<<< HEAD
-from desc.io import IOAble, save_bmw_format, save_fieldlines_format
-=======
->>>>>>> b15484e1
 from desc.integrals.singularities import _kernel_biot_savart
 from desc.integrals.virtual_casing import integrate_surface
-from desc.io import IOAble
+from desc.io import IOAble, save_bmw_format, save_fieldlines_format
 from desc.magnetic_fields import (
     _MagneticField,
     biot_savart_general,
@@ -67,16 +63,13 @@
     only1,
     rpz2xyz,
     rpz2xyz_vec,
-<<<<<<< HEAD
-=======
     setdefault,
     warnif,
->>>>>>> b15484e1
     xyz2rpz_vec,
 )
 
 from ..compute.data_index import is_0d_vol_grid, is_1dr_rad_grid, is_1dz_tor_grid
-from .coords import get_rtz_grid, is_nested, map_coordinates, to_sfl, in_plasma
+from .coords import get_rtz_grid, in_plasma, is_nested, map_coordinates, to_sfl
 from .initial_guess import set_initial_guess
 from .utils import parse_axis, parse_profile, parse_surface
 
@@ -1256,11 +1249,8 @@
         phi_bounds=None,
         Z_bounds=[-5, 5],
         return_A=False,
-<<<<<<< HEAD
         return_data=False,
         return_rtz=False,
-=======
->>>>>>> b15484e1
     ):
         """Compute magnetic field at a set of points.
 
@@ -1354,18 +1344,15 @@
                     source_xyz,
                     J=J,
                     dV=dV,
-<<<<<<< HEAD
                     chunk_size=50,
                     return_rtz=return_rtz,
-=======
-                    chunk_size=chunk_size,
->>>>>>> b15484e1
                 )
                 if return_rtz:
                     B, idx, dist = f
                     Bj, idxj, distj = fj
                     B += Bj
-                    # If return_rtz, biot_savart_general returns the argmin and the min distance
+                    # If return_rtz, biot_savart_general returns
+                    # the argmin and the min distance
                     mask = distj < dist
                     idx = jnp.where(mask, idxj, idx)
                     dist = jnp.where(mask, distj, dist)
@@ -1400,11 +1387,7 @@
                 )
             kernel = _kernel_biot_savart
 
-<<<<<<< HEAD
             data = self.compute(
-=======
-            source_data = self.compute(
->>>>>>> b15484e1
                 kernel.keys,
                 grid=source_grid,
                 params=params,
@@ -1521,7 +1504,8 @@
         basis : {"rpz", "xyz"}
             Basis for input coordinates and returned magnetic vector potential.
         source_grid : Grid, int or None or array-like, optional
-            Grid used to discretize MagneticField object. Should NOT include endpoint at 2pi.
+            Grid used to discretize MagneticField object. Should NOT include
+            endpoint at 2pi.
         transforms : dict of Transform
             Transforms for R, Z, lambda, etc. Default is to build from source_grid
         chunk_size : int or None
@@ -1772,10 +1756,12 @@
         series=3,
     ):
         """
-        Save the magnetic field produced by the plasma current in the same file format as BMW.
+        Save the plasma magnetic field in the same  format as BMW.
 
         Parameters
         ----------
+        path : str
+            The filepath to save the magnetic field. Ends with .nc.
         Rmin, Rmax, Zmin, Zmax : float, optional
             Bounds for the R and Z coordinates of the desired evaluation points
         nR, nZ, nphi : int, optional
@@ -1794,7 +1780,7 @@
             Grid used to discretize MagneticField object for calculating A.
             Defaults to the source_grid unless method == 'virtual casing'.
             Should NOT include endpoint at 2pi.
-        method: string
+        method: string, optional
             "biot-savart", "virtual casing" or "vector potential". "biot-savart"
             and "virtual casing" calculates the magnetic field directly from the
             current density, whereas "vector potential" first calculates A, and then
@@ -1805,10 +1791,10 @@
             final dataset will not contain the source current density values (which BMW
             normally contains) since the current density is not directly computed in the
             virtual casing method.
-        curl_A_grid : Grid
+        curl_A_grid : Grid, optional
             If using method='vector potential', the grid that A will be evaluated on in
-            order to take B=curl(A). Does not affect the grid on which the vector potential
-            is evaluated to be saved.
+            order to take B=curl(A). Does not affect the grid on which the vector
+            potential is evaluated to be saved.
         """
         R = np.linspace(Rmin, Rmax, nR)
         Z = np.linspace(Zmin, Zmax, nZ)
@@ -1875,15 +1861,66 @@
         nR=101,
         nZ=101,
         nphi=90,
-        coil_grid=None,
         save_pressure=True,
         chunk_size=50,
+        coil_grid=None,
         source_grid=None,
         method="biot-savart",
         curl_A_grid=None,
         NFP=None,
         replace_in_plasma=True,
     ):
+        """
+        Save the total magnetic field in the FIELDLINES format.
+
+        Parameters
+        ----------
+        path : str
+            The filepath to save the magnetic field. Ends with .h5.
+        coils : _MagneticField or list of _MagneticField
+            The coils, which will create the magnetic field in addition to
+            the Equilibrium.
+        Rmin, Rmax, Zmin, Zmax : float, optional
+            Bounds for the R and Z coordinates of the desired evaluation points
+        nR, nZ, nphi : int, optional
+            Desired number of evaluation points in the radial, vertical, and toroidal
+            directions.
+        save_pressure : bool, optional
+            Whether to also calculate the pressure and save it as well
+        chunk_size : int or None, optional
+            Size to split computation into chunks of evaluation points.
+            If no chunking should be done or the chunk size is the full input
+            then supply ``None``.
+        coil_grid : Grid, int or None or array-like, optional
+            Grid used to discretize _Magneticfield object. Should NOT include
+            endpoint at 2pi.
+        source_grid : Grid, int or None or array-like, optional
+            Grid used to discretize Equilibrium object. Should NOT include
+            endpoint at 2pi.
+        A_source_grid : Grid, int or None or array-like, optional
+            Grid used to discretize MagneticField object for calculating A.
+            Defaults to the source_grid unless method == 'virtual casing'.
+            Should NOT include endpoint at 2pi.
+        method: string, optional
+            "biot-savart", "virtual casing" or "vector potential". "biot-savart"
+            and "virtual casing" calculates the magnetic field directly from the
+            current density, whereas "vector potential" first calculates A, and then
+            takes curl(A) to ensure a divergence-free field. 'virtual casing' is the
+            fastest method and accurate at high resolution, but doesn't work inside the
+            plasma.
+            if passing method='virtual casing', replace_in_plasma is highly recommended.
+        curl_A_grid : Grid, optional
+            If using method='vector potential', the grid that A will be evaluated on in
+            order to take B=curl(A). Does not affect the grid on which the vector
+            potential is evaluated to be saved.
+        NFP : int, optional
+            The NFP input only defines the maximum phi of the evaluation grid, i.e.
+            phimax = 2pi/NFP. Defaults to self.NFP
+        replace_in_plasma: bool, optional
+            If True, the magnetic field computations as given by compute_magnetic_field
+            will be replaced by the equilibrium's internal magnetic field, as given by
+            the equilibrium solve and assuming nested flux surfaces.
+        """
         if NFP is None:
             NFP = self.NFP
         R = np.linspace(Rmin, Rmax, nR)
@@ -1964,16 +2001,18 @@
 
     def in_plasma(self, points, M=24):
         """
-        Determine if an array of points in cylindrical coordinates is inside the plasma boundary.
-        Will probably return False if the point is directly on the boundary, but will be most sensitive
-        to resolution at and near the boundary.
+        Determine if an array of points in cylindrical coordinates is inside the plasma.
+
+        Will probably return False if the point is directly on the boundary, but will be
+        most sensitive to resolution at and near the boundary.
 
         Parameters
         ----------
         points : array-like shape(n_r,n_phi,n_z,3)
-            R,phi,Z coordinates of points to be evaluated. points[:,idx,:,1] should be constant.
+            R,phi,Z coords of evaluation points. points[:,idx,:,1] should be constant.
         M : int
-            Poloidal resolution of equilibrium grid on which the winding number is evaluated.
+            Poloidal resolution of eq grid on which the winding number is evaluated.
+
         Returns
         -------
         out : array-like shape(n_r,n_phi,n_z)
