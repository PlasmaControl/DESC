--- conflicted
+++ resolved
@@ -270,16 +270,7 @@
         data = compute_fun(
             eq, "iota", params, constants["transforms"], constants["profiles"]
         )
-<<<<<<< HEAD
-
-        # TODO (#1034): Use old theta values as initial guess.
-        theta = Bounce2D.compute_theta(
-            eq,
-            self._X,
-            self._Y,
-=======
         theta = eq._map_clebsch_coordinates(
->>>>>>> c48d439c
             iota=constants["transforms"]["grid"].compress(data["iota"]),
             alpha=constants["X"],
             zeta=constants["Y"],
@@ -355,12 +346,8 @@
             constants["transforms_1dr"],
             constants["profiles"],
         )
-<<<<<<< HEAD
-
-=======
         # TODO(#1243): Upgrade this to use _map_clebsch_coordinates once
         #  the note in _L_partial_sum method is resolved.
->>>>>>> c48d439c
         grid = eq._get_rtz_grid(
             constants["rho"],
             constants["alpha"],
