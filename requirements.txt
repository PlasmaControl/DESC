jax >= 0.4.24, != 0.4.36, <= 0.6.2
colorama <= 0.4.6
diffrax >= 0.4.1, <= 0.7.0
h5py >= 3.0.0, <= 3.14.0
<<<<<<< HEAD
interpax >= 0.3.3, <= 0.3.9
jax-finufft
=======
interpax >= 0.3.3, <= 0.3.10
>>>>>>> 74f2b12a
matplotlib >= 3.7.3, <= 3.10.5
mpmath >= 1.0.0, <= 1.3.0
netcdf4 >= 1.5.4, <= 1.7.2
numpy >= 1.20.0, <= 2.2.6
nvgpu <= 0.10.0
orthax <= 0.2.5
plotly >= 5.16, <= 6.2.0
psutil <= 7.0.0
pylatexenc >= 2.0, <= 2.10
quadax >= 0.2.2, <= 0.2.9
scikit-image <= 0.25.2
scipy >= 1.7.0, <= 1.15.3
sympy
termcolor <= 3.1.0<|MERGE_RESOLUTION|>--- conflicted
+++ resolved
@@ -2,12 +2,8 @@
 colorama <= 0.4.6
 diffrax >= 0.4.1, <= 0.7.0
 h5py >= 3.0.0, <= 3.14.0
-<<<<<<< HEAD
-interpax >= 0.3.3, <= 0.3.9
+interpax >= 0.3.3, <= 0.3.10
 jax-finufft
-=======
-interpax >= 0.3.3, <= 0.3.10
->>>>>>> 74f2b12a
 matplotlib >= 3.7.3, <= 3.10.5
 mpmath >= 1.0.0, <= 1.3.0
 netcdf4 >= 1.5.4, <= 1.7.2
