--- conflicted
+++ resolved
@@ -865,40 +865,22 @@
         if self.bounds is not None:  # must be a tuple of length 2
             self._bounds = tuple([np.asarray(bound) for bound in self._bounds])
             for bound in self.bounds:
-<<<<<<< HEAD
-                if (
-                    not is_broadcastable((self.dim_f,), bound.shape)
-                    or bound.size > self.dim_f
-=======
                 if not is_broadcastable((self.dim_f,), bound.shape) or (
                     self.dim_f == 1 and bound.size != 1
->>>>>>> 8f9acfca
                 ):
                     raise ValueError("len(bounds) != dim_f")
             if np.any(self.bounds[1] < self.bounds[0]):
                 raise ValueError("bounds must be: (lower bound, upper bound)")
         else:  # target only gets used if bounds is None
             self._target = np.asarray(self._target)
-<<<<<<< HEAD
-            if (
-                not is_broadcastable((self.dim_f,), self.target.shape)
-                or self.target.size > self.dim_f
-=======
             if not is_broadcastable((self.dim_f,), self.target.shape) or (
                 self.dim_f == 1 and self.target.size != 1
->>>>>>> 8f9acfca
             ):
                 raise ValueError("len(target) != dim_f")
 
         self._weight = np.asarray(self._weight)
-<<<<<<< HEAD
-        if (
-            not is_broadcastable((self.dim_f,), self.weight.shape)
-            or self.weight.size > self.dim_f
-=======
         if not is_broadcastable((self.dim_f,), self.weight.shape) or (
             self.dim_f == 1 and self.weight.size != 1
->>>>>>> 8f9acfca
         ):
             raise ValueError("len(weight) != dim_f")
 
