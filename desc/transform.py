--- conflicted
+++ resolved
@@ -160,7 +160,6 @@
 
     def _get_matrices(self):
         """Get matrices to compute all derivatives."""
-        n = 4  # hardcode max derivative order for now
         ndi = self.derivatives[:, 0].max()
         ndj = self.derivatives[:, 1].max()
         ndk = self.derivatives[:, 2].max()
@@ -178,7 +177,7 @@
         elif self.method == "direct2":
             matrices = {
                 "fft": {i: {j: {} for j in range(ndj + 1)} for i in range(ndi + 1)},
-                "direct2": {k: {} for k in range(ndk + 1)}
+                "direct2": {k: {} for k in range(ndk + 1)},
             }
         elif self.method == "direct1":
             matrices = {
@@ -349,39 +348,9 @@
         if grid.NFP != basis.NFP:
             warnings.warn(
                 colored(
-<<<<<<< HEAD
-                    "Partial sum RPZ method requires the basis and grid to have the same NFP."
-                    + "got {} grid resolution".format(grid.M)
-                    + " and basis resolution {}".format(basis.M)
-                    + "falling back to direct1 method",
-                    "yellow",
-                )
-            )
-            self.method = "direct1"
-            return
-        if not grid.fft_poloidal or not basis.fft_poloidal:
-            warnings.warn(
-                colored(
-                    "RPZ method requires both the grid and basis to be able"
-                    + " to fft in the second dimension (assumed phi)."
-                    + " falling back to direct1 method."
-                    "yellow",
-                )
-            )
-            self.method = "direct1"
-            return
-        from desc.basis import DoubleChebyshevFourierBasis
-
-        if not isinstance(basis, DoubleChebyshevFourierBasis):
-            warnings.warn(
-                colored(
-                    "Direct RPZ method requires a basis of type"
-                    + " DoubleChebyshevFourierBasis."
-=======
                     "partialrpz method requires basis and grid to have the same NFP."
                     + "got {} grid NFP".format(grid.NFP)
                     + " and basis NFP {}".format(basis.NFP)
->>>>>>> 641487db
                     + "falling back to direct1 method",
                     "yellow",
                 )
@@ -508,43 +477,13 @@
                     self.dft_grid, d, modes=temp_modes
                 )
 
-<<<<<<< HEAD
-        if self.method in ["rpz", "partialrpz", "directrpz"]:
-            # Coefficients for Fourier derivatives in spectral coordinates (phi basis)
-            self.dk = self.basis.NFP * jnp.arange(-self.basis.M, self.basis.M + 1)
-
-            # Differentiation matrices (only on unique R and Z coordinates)
-            from desc.basis import chebyshev
-=======
     def _build_rpz(self):
         """Build matrices for each derivative order, for cylindrical coordinates."""
         from desc.basis import chebyshev, fourier
->>>>>>> 641487db
 
         r = self.grid.nodes[self.grid.unique_r_idx, 0]
         z = self.grid.nodes[self.grid.unique_z_idx, 2]
 
-<<<<<<< HEAD
-            self.unique_L_modes = self.basis.modes[self.basis.unique_L_idx, 0]
-            self.unique_N_modes = self.basis.modes[self.basis.unique_N_idx, 2]
-
-            for dr in np.unique(self.derivatives[:, 0]):
-                if dr > 0 or self.method in ["partialrpz", "directrpz"]:
-                    self.matrices["rpz"]["dr"][dr] = chebyshev(
-                        r[:, jnp.newaxis],
-                        self.unique_L_modes,
-                        dr=dr,
-                    )
-            for dz in np.unique(self.derivatives[:, 2]):
-                if dz > 0 or self.method in ["partialrpz", "directrpz"]:
-                    self.matrices["rpz"]["dz"][dz] = chebyshev(
-                        z[:, jnp.newaxis],
-                        self.unique_N_modes,
-                        dr=dz,
-                    )
-        from desc.basis import fourier
-
-=======
         # Differentiation matrices (only on unique R and Z coordinates)
         for dr in np.unique(self.derivatives[:, 0]):
             if dr > 0 or self.method in ["partialrpz", "directrpz"]:
@@ -561,7 +500,6 @@
                     dr=dz,
                 )
         # Differentiation matices for unique phi coordinates
->>>>>>> 641487db
         if self.method == "directrpz":
             phi = self.grid.nodes[self.grid.unique_phi_idx, 1]
             for dphi in np.unique(self.derivatives[:, 1]):
@@ -694,11 +632,7 @@
             c_fft = jnp.real(jnp.fft.ifft(c_pad))
             return (A @ c_fft).flatten(order="F")
         elif self.method in ["rpz", "partialrpz", "directrpz"]:
-<<<<<<< HEAD
-            from desc.basis import ifftfit, ichebfit
-=======
             from desc.basis import ichebfit, ifftfit
->>>>>>> 641487db
 
             # reshape coefficients (Z,R,phi)
             c_3d = c.reshape(
