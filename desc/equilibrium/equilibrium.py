"""Core class representing MHD equilibrium."""

import copy
import numbers
from collections.abc import MutableSequence

import numpy as np
from scipy import special
from scipy.constants import mu_0

from desc.backend import execute_on_cpu, jnp
from desc.basis import FourierZernikeBasis, fourier, zernike_radial
from desc.compat import ensure_positive_jacobian
from desc.compute import compute as compute_fun
from desc.compute import data_index
from desc.compute.utils import (
    _grow_seeds,
    get_data_deps,
    get_params,
    get_profiles,
    get_transforms,
)
from desc.geometry import (
    FourierRZCurve,
    FourierRZToroidalSurface,
    ZernikeRZToroidalSection,
)
from desc.grid import Grid, LinearGrid, QuadratureGrid, _Grid
from desc.io import IOAble
from desc.objectives import (
    ForceBalance,
    ObjectiveFunction,
    get_equilibrium_objective,
    get_fixed_axis_constraints,
    get_fixed_boundary_constraints,
)
from desc.optimizable import Optimizable, optimizable_parameter
from desc.optimize import Optimizer
from desc.perturbations import perturb
from desc.profiles import PowerSeriesProfile, SplineProfile
from desc.transform import Transform
from desc.utils import (
    ResolutionWarning,
    check_nonnegint,
    check_posint,
    copy_coeffs,
    errorif,
    only1,
    setdefault,
    warnif,
)

from ..compute.data_index import is_0d_vol_grid, is_1dr_rad_grid, is_1dz_tor_grid
<<<<<<< HEAD
from .coords import (
    compute_theta_coords,
    is_nested,
    map_clebsch_coords,
    map_coordinates,
    to_sfl,
)
=======
from .coords import is_nested, map_coordinates, to_sfl
>>>>>>> 16f5791f
from .initial_guess import set_initial_guess
from .utils import parse_axis, parse_profile, parse_surface


class Equilibrium(IOAble, Optimizable):
    """Equilibrium is an object that represents a plasma equilibrium.

    It contains information about a plasma state, including the shapes of flux surfaces
    and profile inputs. It can compute additional information, such as the magnetic
    field and plasma currents, as well as "solving" itself by finding the equilibrium
    fields, and perturbing those fields to find nearby equilibria.

    Parameters
    ----------
    Psi : float (optional)
        total toroidal flux (in Webers) within LCFS. Default 1.0
    NFP : int (optional)
        number of field periods Default ``surface.NFP`` or 1
    L : int (optional)
        Radial resolution. Default 2*M for ``spectral_indexing=='fringe'``, else M
    M : int (optional)
        Poloidal resolution. Default surface.M or 1
    N : int (optional)
        Toroidal resolution. Default surface.N or 0
    L_grid : int (optional)
        resolution of real space nodes in radial direction
    M_grid : int (optional)
        resolution of real space nodes in poloidal direction
    N_grid : int (optional)
        resolution of real space nodes in toroidal direction
    pressure : Profile or ndarray shape(k,2) (optional)
        Pressure profile or array of mode numbers and spectral coefficients.
        Default is a PowerSeriesProfile with zero pressure
    iota : Profile or ndarray shape(k,2) (optional)
        Rotational transform profile or array of mode numbers and spectral coefficients
    current : Profile or ndarray shape(k,2) (optional)
        Toroidal current profile or array of mode numbers and spectral coefficients
        Default is a PowerSeriesProfile with zero toroidal current
    electron_temperature : Profile or ndarray shape(k,2) (optional)
        Electron temperature (eV) profile or array of mode numbers and spectral
        coefficients. Must be supplied with corresponding density.
        Cannot specify both kinetic profiles and pressure.
    electron_density : Profile or ndarray shape(k,2) (optional)
        Electron density (m^-3) profile or array of mode numbers and spectral
        coefficients. Must be supplied with corresponding temperature.
        Cannot specify both kinetic profiles and pressure.
    ion_temperature : Profile or ndarray shape(k,2) (optional)
        Ion temperature (eV) profile or array of mode numbers and spectral coefficients.
        Default is to assume electrons and ions have the same temperature.
    atomic_number : Profile or ndarray shape(k,2) (optional)
        Effective atomic number (Z_eff) profile or ndarray of mode numbers and spectral
        coefficients. Default is 1
    anisotropy : Profile or ndarray
        Anisotropic pressure profile or array of mode numbers and spectral coefficients.
        Default is a PowerSeriesProfile with zero anisotropic pressure.
    surface: Surface or ndarray shape(k,5) (optional)
        Fixed boundary surface shape, as a Surface object or array of
        spectral mode numbers and coefficients of the form [l, m, n, R, Z].
        Default is a FourierRZToroidalSurface with major radius 10 and minor radius 1
    axis : Curve or ndarray shape(k,3) (optional)
        Initial guess for the magnetic axis as a Curve object or ndarray
        of mode numbers and spectral coefficients of the form [n, R, Z].
        Default is the centroid of the surface.
    sym : bool (optional)
        Whether to enforce stellarator symmetry. Default surface.sym or False.
    spectral_indexing : str (optional)
        Type of Zernike indexing scheme to use. Default ``'ansi'``
    check_orientation : bool
        ensure that this equilibrium has a right handed orientation. Do not set to False
        unless you are sure the parameterization you have given is right handed
        (ie, e_theta x e_zeta points outward from the surface).
    ensure_nested : bool
        If True, and the default initial guess does not produce nested surfaces,
        run a small optimization problem to attempt to refine initial guess to improve
        coordinate mapping.

    """

    _io_attrs_ = [
        "_sym",
        "_R_sym",
        "_Z_sym",
        "_Psi",
        "_NFP",
        "_L",
        "_M",
        "_N",
        "_R_lmn",
        "_Z_lmn",
        "_L_lmn",
        "_R_basis",
        "_Z_basis",
        "_L_basis",
        "_surface",
        "_axis",
        "_pressure",
        "_iota",
        "_current",
        "_electron_temperature",
        "_electron_density",
        "_ion_temperature",
        "_atomic_number",
        "_anisotropy",
        "_spectral_indexing",
        "_bdry_mode",
        "_L_grid",
        "_M_grid",
        "_N_grid",
    ]

    @execute_on_cpu
    def __init__(
        self,
        Psi=1.0,
        NFP=None,
        L=None,
        M=None,
        N=None,
        L_grid=None,
        M_grid=None,
        N_grid=None,
        pressure=None,
        iota=None,
        current=None,
        electron_temperature=None,
        electron_density=None,
        ion_temperature=None,
        atomic_number=None,
        anisotropy=None,
        surface=None,
        axis=None,
        sym=None,
        spectral_indexing=None,
        check_orientation=True,
        ensure_nested=True,
        **kwargs,
    ):
        errorif(
            not isinstance(Psi, numbers.Real),
            ValueError,
            f"Psi should be a real integer or float, got {type(Psi)}",
        )
        self._Psi = float(Psi)

        errorif(
            spectral_indexing
            not in [
                None,
                "ansi",
                "fringe",
            ],
            ValueError,
            "spectral_indexing should be one of 'ansi', 'fringe', None, got "
            + f"{spectral_indexing}",
        )
        self._spectral_indexing = setdefault(
            spectral_indexing, getattr(surface, "spectral_indexing", "ansi")
        )

        NFP = check_posint(NFP, "NFP")
        self._NFP = int(
            setdefault(NFP, getattr(surface, "NFP", getattr(axis, "NFP", 1)))
        )

        # stellarator symmetry for bases
        errorif(
            sym
            not in [
                None,
                True,
                False,
            ],
            ValueError,
            f"sym should be one of True, False, None, got {sym}",
        )
        self._sym = bool(setdefault(sym, getattr(surface, "sym", False)))
        self._R_sym = "cos" if self.sym else False
        self._Z_sym = "sin" if self.sym else False

        # surface
        self._surface, self._bdry_mode = parse_surface(
            surface, self.NFP, self.sym, self.spectral_indexing
        )

        # magnetic axis
        self._axis = parse_axis(axis, self.NFP, self.sym, self.surface)

        # resolution
        L = check_nonnegint(L, "L")
        M = check_nonnegint(M, "M")
        N = check_nonnegint(N, "N")
        L_grid = check_nonnegint(L_grid, "L_grid")
        M_grid = check_nonnegint(M_grid, "M_grid")
        N_grid = check_nonnegint(N_grid, "N_grid")

        self._N = int(setdefault(N, self.surface.N))
        self._M = int(setdefault(M, self.surface.M))
        self._L = int(
            setdefault(
                L,
                max(
                    self.surface.L,
                    self.M if (self.spectral_indexing == "ansi") else 2 * self.M,
                ),
            )
        )
        self._L_grid = setdefault(L_grid, 2 * self.L)
        self._M_grid = setdefault(M_grid, 2 * self.M)
        self._N_grid = setdefault(N_grid, 2 * self.N)

        self._surface.change_resolution(self.L, self.M, self.N)
        self._axis.change_resolution(self.N)

        # bases
        self._R_basis = FourierZernikeBasis(
            L=self.L,
            M=self.M,
            N=self.N,
            NFP=self.NFP,
            sym=self._R_sym,
            spectral_indexing=self.spectral_indexing,
        )
        self._Z_basis = FourierZernikeBasis(
            L=self.L,
            M=self.M,
            N=self.N,
            NFP=self.NFP,
            sym=self._Z_sym,
            spectral_indexing=self.spectral_indexing,
        )
        self._L_basis = FourierZernikeBasis(
            L=self.L,
            M=self.M,
            N=self.N,
            NFP=self.NFP,
            sym=self._Z_sym,
            spectral_indexing=self.spectral_indexing,
        )

        # profiles
        self._pressure = None
        self._iota = None
        self._current = None
        self._electron_temperature = None
        self._electron_density = None
        self._ion_temperature = None
        self._atomic_number = None

        if current is None and iota is None:
            current = 0
        use_kinetic = any(
            [electron_temperature is not None, electron_density is not None]
        )
        errorif(
            current is not None and iota is not None,
            ValueError,
            "Cannot specify both iota and current profiles.",
        )
        errorif(
            ((pressure is not None) or (anisotropy is not None)) and use_kinetic,
            ValueError,
            "Cannot specify both pressure and kinetic profiles.",
        )
        errorif(
            use_kinetic and (electron_temperature is None or electron_density is None),
            ValueError,
            "Must give at least electron temperature and density to use "
            + "kinetic profiles.",
        )
        if use_kinetic and atomic_number is None:
            atomic_number = 1
        if use_kinetic and ion_temperature is None:
            ion_temperature = electron_temperature
        if not use_kinetic and pressure is None:
            pressure = 0

        self._electron_temperature = parse_profile(
            electron_temperature, "electron temperature"
        )
        self._electron_density = parse_profile(electron_density, "electron density")
        self._ion_temperature = parse_profile(ion_temperature, "ion temperature")
        self._atomic_number = parse_profile(atomic_number, "atomic number")
        self._pressure = parse_profile(pressure, "pressure")
        self._anisotropy = parse_profile(anisotropy, "anisotropy")
        self._iota = parse_profile(iota, "iota")
        self._current = parse_profile(current, "current")

        # ensure profiles have the right resolution
        for profile in [
            "pressure",
            "iota",
            "current",
            "electron_temperature",
            "electron_density",
            "ion_temperature",
            "atomic_number",
            "anisotropy",
        ]:
            p = getattr(self, profile)
            if hasattr(p, "change_resolution"):
                p.change_resolution(max(p.basis.L, self.L))
            warnif(
                isinstance(p, PowerSeriesProfile) and p.sym != "even",
                msg=f"{profile} profile is not an even power series.",
            )

        # ensure number of field periods agree before setting guesses
        eq_NFP = self.NFP
        surf_NFP = self.surface.NFP if hasattr(self.surface, "NFP") else self.NFP
        axis_NFP = self._axis.NFP
        errorif(
            not (eq_NFP == surf_NFP == axis_NFP),
            ValueError,
            "Unequal number of field periods for equilibrium "
            + f"{eq_NFP}, surface {surf_NFP}, and axis {axis_NFP}",
        )

        # make sure symmetry agrees
        errorif(
            self.sym != self.surface.sym,
            ValueError,
            "Surface and Equilibrium must have the same symmetry",
        )
        self._R_lmn = np.zeros(self.R_basis.num_modes)
        self._Z_lmn = np.zeros(self.Z_basis.num_modes)
        self._L_lmn = np.zeros(self.L_basis.num_modes)

        if ("R_lmn" in kwargs) or ("Z_lmn" in kwargs):
            assert ("R_lmn" in kwargs) and ("Z_lmn" in kwargs), "Must give both R and Z"
            self.R_lmn = kwargs.pop("R_lmn")
            self.Z_lmn = kwargs.pop("Z_lmn")
            self.L_lmn = kwargs.pop("L_lmn", jnp.zeros(self.L_basis.num_modes))
        else:
            self.set_initial_guess(ensure_nested=ensure_nested)
        if check_orientation:
            ensure_positive_jacobian(self)
        if kwargs.get("check_kwargs", True):
            errorif(
                len(kwargs),
                TypeError,
                f"Equilibrium got unexpected kwargs: {kwargs.keys()}",
            )

    def _set_up(self):
        """Set unset attributes after loading.

        To ensure object has all properties needed for current DESC version.
        Allows for backwards-compatibility with equilibria saved/ran with older
        DESC versions.
        """
        for attribute in self._io_attrs_:
            if not hasattr(self, attribute):
                setattr(self, attribute, None)

        if self.current is not None and hasattr(self.current, "_get_transform"):
            # Need to rebuild derivative matrices to get higher order derivatives
            # on equilibrium's saved before GitHub pull request #586.
            self.current._transform = self.current._get_transform(self.current.grid)

        # ensure things that should be ints are ints
        self._L = int(self._L)
        self._M = int(self._M)
        self._N = int(self._N)
        self._NFP = int(self._NFP)
        self._L_grid = int(self._L_grid)
        self._M_grid = int(self._M_grid)
        self._N_grid = int(self._N_grid)

    def _sort_args(self, args):
        """Put arguments in a canonical order. Returns unique sorted elements.

        For Equilibrium, alphabetical order seems to lead to some numerical instability
        so we enforce a particular order that has worked well.
        """
        arg_order = (
            "R_lmn",
            "Z_lmn",
            "L_lmn",
            "p_l",
            "i_l",
            "c_l",
            "Psi",
            "Te_l",
            "ne_l",
            "Ti_l",
            "Zeff_l",
            "a_lmn",
            "Ra_n",
            "Za_n",
            "Rb_lmn",
            "Zb_lmn",
            "I",
            "G",
            "Phi_mn",
        )
        assert sorted(args) == sorted(arg_order)
        return [arg for arg in arg_order if arg in args]

    def __repr__(self):
        """String form of the object."""
        return (
            type(self).__name__
            + " at "
            + str(hex(id(self)))
            + " (L={}, M={}, N={}, NFP={}, sym={}, spectral_indexing={})".format(
                self.L, self.M, self.N, self.NFP, self.sym, self.spectral_indexing
            )
        )

    def set_initial_guess(self, *args, ensure_nested=True):
        """Set the initial guess for the flux surfaces, eg R_lmn, Z_lmn, L_lmn.

        Parameters
        ----------
        eq : Equilibrium
            Equilibrium to initialize
        args :
            either:
              - No arguments, in which case eq.surface will be scaled for the guess.
              - Another Surface object, which will be scaled to generate the guess.
                Optionally a Curve object may also be supplied for the magnetic axis.
              - Another Equilibrium, whose flux surfaces will be used.
              - File path to a VMEC or DESC equilibrium, which will be loaded and used.
              - Grid and 2-3 ndarrays, specifying the flux surface locations (R, Z, and
                optionally lambda) at fixed flux coordinates. All arrays should have the
                same length. Optionally, an ndarray of shape(k,3) may be passed instead
                of a grid.
        ensure_nested : bool
            If True, and the default initial guess does not produce nested surfaces,
            run a small optimization problem to attempt to refine initial guess to
            improve coordinate mapping.

        Examples
        --------
        Use existing equil.surface and scales down for guess:

        >>> equil.set_initial_guess()

        Use supplied Surface and scales down for guess. Assumes axis is centroid
        of user supplied surface:

        >>> equil.set_initial_guess(surface)

        Optionally, an interior surface may be scaled by giving the surface a
        flux label:

        >>> surf = FourierRZToroidalSurface(rho=0.7)
        >>> equil.set_initial_guess(surf)

        Use supplied Surface and a supplied Curve for axis and scales between
        them for guess:

        >>> equil.set_initial_guess(surface, curve)

        Use the flux surfaces from an existing Equilibrium:

        >>> equil.set_initial_guess(equil2)

        Use flux surfaces from existing Equilibrium or VMEC output stored on disk:

        >>> equil.set_initial_guess(path_to_saved_DESC_or_VMEC_output)

        Use flux surfaces specified by points:
        nodes should either be a Grid or an ndarray, shape(k,3) giving the locations
        in rho, theta, zeta coordinates. R, Z, and optionally lambda should be
        array-like, shape(k,) giving the corresponding real space coordinates

        >>> equil.set_initial_guess(nodes, R, Z, lambda)

        """
        set_initial_guess(self, *args, ensure_nested=ensure_nested)

    def copy(self, deepcopy=True):
        """Return a (deep)copy of this equilibrium."""
        if deepcopy:
            new = copy.deepcopy(self)
        else:
            new = copy.copy(self)
        return new

    @execute_on_cpu
    def change_resolution(
        self,
        L=None,
        M=None,
        N=None,
        L_grid=None,
        M_grid=None,
        N_grid=None,
        NFP=None,
        sym=None,
    ):
        """Set the spectral resolution and real space grid resolution.

        Parameters
        ----------
        L : int
            Maximum radial Zernike mode number.
        M : int
            Maximum poloidal Fourier mode number.
        N : int
            Maximum toroidal Fourier mode number.
        L_grid : int
            Radial real space grid resolution.
        M_grid : int
            Poloidal real space grid resolution.
        N_grid : int
            Toroidal real space grid resolution.
        NFP : int
            Number of field periods.
        sym : bool
            Whether to enforce stellarator symmetry.

        """
        warnif(
            L is not None and L < self.L,
            UserWarning,
            "Reducing radial (L) resolution can make plasma boundary inconsistent. "
            + "Recommend calling `eq.surface = eq.get_surface_at(rho=1.0)`",
        )
        self._L = int(setdefault(L, self.L))
        self._M = int(setdefault(M, self.M))
        self._N = int(setdefault(N, self.N))
        self._L_grid = int(setdefault(L_grid, self.L_grid))
        self._M_grid = int(setdefault(M_grid, self.M_grid))
        self._N_grid = int(setdefault(N_grid, self.N_grid))
        self._NFP = int(setdefault(NFP, self.NFP))
        self._sym = bool(setdefault(sym, self.sym))

        old_modes_R = self.R_basis.modes
        old_modes_Z = self.Z_basis.modes
        old_modes_L = self.L_basis.modes

        self.R_basis.change_resolution(
            self.L, self.M, self.N, NFP=self.NFP, sym="cos" if self.sym else self.sym
        )
        self.Z_basis.change_resolution(
            self.L, self.M, self.N, NFP=self.NFP, sym="sin" if self.sym else self.sym
        )
        self.L_basis.change_resolution(
            self.L, self.M, self.N, NFP=self.NFP, sym="sin" if self.sym else self.sym
        )

        for profile in [
            "pressure",
            "iota",
            "current",
            "electron_temperature",
            "electron_density",
            "ion_temperature",
            "atomic_number",
            "anisotropy",
        ]:
            p = getattr(self, profile)
            if hasattr(p, "change_resolution"):
                p.change_resolution(max(p.basis.L, self.L))

        self.surface.change_resolution(
            self.L, self.M, self.N, NFP=self.NFP, sym=self.sym
        )
        self.axis.change_resolution(self.N, NFP=self.NFP, sym=self.sym)

        self._R_lmn = copy_coeffs(self.R_lmn, old_modes_R, self.R_basis.modes)
        self._Z_lmn = copy_coeffs(self.Z_lmn, old_modes_Z, self.Z_basis.modes)
        self._L_lmn = copy_coeffs(self.L_lmn, old_modes_L, self.L_basis.modes)

    @execute_on_cpu
    def get_surface_at(self, rho=None, theta=None, zeta=None):
        """Return a representation for a given coordinate surface.

        Parameters
        ----------
        rho, theta, zeta : float or None
            radial, poloidal, or toroidal coordinate for the surface. Only
            one may be specified.

        Returns
        -------
        surf : Surface
            object representing the given surface, either a FourierRZToroidalSurface
            for surfaces of constant rho, or a ZernikeRZToroidalSection for
            surfaces of constant zeta.

        """
        errorif(
            not only1(rho is not None, theta is not None, zeta is not None),
            ValueError,
            f"Only one coordinate can be specified, got {rho}, {theta}, {zeta}",
        )
        errorif(
            theta is not None,
            NotImplementedError,
            "Constant theta surfaces have not been implemented yet",
        )
        if rho is not None:
            assert (rho >= 0) and (rho <= 1)
            surface = FourierRZToroidalSurface(sym=self.sym, NFP=self.NFP, rho=rho)
            surface.change_resolution(self.M, self.N)

            AR = np.zeros((surface.R_basis.num_modes, self.R_basis.num_modes))
            AZ = np.zeros((surface.Z_basis.num_modes, self.Z_basis.num_modes))

            Js = []
            zernikeR = zernike_radial(
                rho, self.R_basis.modes[:, 0], self.R_basis.modes[:, 1]
            )
            for i, (l, m, n) in enumerate(self.R_basis.modes):
                j = np.argwhere(
                    np.logical_and(
                        surface.R_basis.modes[:, 1] == m,
                        surface.R_basis.modes[:, 2] == n,
                    )
                )
                Js.append(j.flatten())
            Js = np.array(Js)
            # Broadcasting at once is faster. We need to use np.arange to avoid
            # setting the value to the whole row.
            AR[Js[:, 0], np.arange(self.R_basis.num_modes)] = zernikeR

            Js = []
            zernikeZ = zernike_radial(
                rho, self.Z_basis.modes[:, 0], self.Z_basis.modes[:, 1]
            )
            for i, (l, m, n) in enumerate(self.Z_basis.modes):
                j = np.argwhere(
                    np.logical_and(
                        surface.Z_basis.modes[:, 1] == m,
                        surface.Z_basis.modes[:, 2] == n,
                    )
                )
                Js.append(j.flatten())
            Js = np.array(Js)
            # Broadcasting at once is faster. We need to use np.arange to avoid
            # setting the value to the whole row.
            AZ[Js[:, 0], np.arange(self.Z_basis.num_modes)] = zernikeZ

            Rb = AR @ self.R_lmn
            Zb = AZ @ self.Z_lmn
            surface.R_lmn = Rb
            surface.Z_lmn = Zb
            return surface

        if zeta is not None:
            assert (zeta >= 0) and (zeta <= 2 * np.pi)
            surface = ZernikeRZToroidalSection(sym=self.sym, zeta=zeta)
            surface.change_resolution(self.L, self.M)

            AR = np.zeros((surface.R_basis.num_modes, self.R_basis.num_modes))
            AZ = np.zeros((surface.Z_basis.num_modes, self.Z_basis.num_modes))

            for i, (l, m, n) in enumerate(self.R_basis.modes):
                j = np.argwhere(
                    np.logical_and(
                        surface.R_basis.modes[:, 0] == l,
                        surface.R_basis.modes[:, 1] == m,
                    )
                )
                AR[j, i] = fourier(zeta, n, self.NFP)

            for i, (l, m, n) in enumerate(self.Z_basis.modes):
                j = np.argwhere(
                    np.logical_and(
                        surface.Z_basis.modes[:, 0] == l,
                        surface.Z_basis.modes[:, 1] == m,
                    )
                )
                AZ[j, i] = fourier(zeta, n, self.NFP)
            Rb = AR @ self.R_lmn
            Zb = AZ @ self.Z_lmn
            surface.R_lmn = Rb
            surface.Z_lmn = Zb
            return surface

    def get_profile(self, name, grid=None, kind="spline", **kwargs):
        """Return a SplineProfile of the desired quantity.

        Parameters
        ----------
        name : str
            Name of the quantity to compute.
        grid : Grid, optional
            Grid of coordinates to evaluate at. Defaults to the quadrature grid.
            Note profile will only be a function of the radial coordinate.
        kind : {"power_series", "spline", "fourier_zernike"}
            Type of returned profile.

        Returns
        -------
        profile : SplineProfile
            Radial profile of the desired quantity.

        """
        assert kind in {"power_series", "spline", "fourier_zernike"}
        if grid is None:
            grid = QuadratureGrid(self.L_grid, self.M_grid, self.N_grid, self.NFP)
        data = self.compute(name, grid=grid, **kwargs)
        f = data[name]
        f = grid.compress(f, surface_label="rho")
        x = grid.nodes[grid.unique_rho_idx, 0]
        p = SplineProfile(f, x, name=name)
        if kind == "power_series":
            p = p.to_powerseries(order=min(self.L, len(x)), xs=x, sym=True)
        if kind == "fourier_zernike":
            p = p.to_fourierzernike(L=min(self.L, len(x)), xs=x)
        return p

    def get_axis(self):
        """Return a representation for the magnetic axis.

        Returns
        -------
        axis : FourierRZCurve
            object representing the magnetic axis.
        """
        # value of Zernike polynomials at rho=0 for unique radial modes (+/-1)
        sign_l = np.atleast_2d(((np.arange(0, self.L + 1, 2) / 2) % 2) * -2 + 1).T
        # indices where m=0
        idx0_R = np.where(self.R_basis.modes[:, 1] == 0)[0]
        idx0_Z = np.where(self.Z_basis.modes[:, 1] == 0)[0]
        # indices where l=0 & m=0
        idx00_R = np.where((self.R_basis.modes[:, :2] == [0, 0]).all(axis=1))[0]
        idx00_Z = np.where((self.Z_basis.modes[:, :2] == [0, 0]).all(axis=1))[0]
        # this reshaping assumes the FourierZernike bases are sorted
        R_n = np.sum(
            sign_l * np.reshape(self.R_lmn[idx0_R], (-1, idx00_R.size), order="F"),
            axis=0,
        )
        modes_R = self.R_basis.modes[idx00_R, 2]
        if len(idx00_Z):
            Z_n = np.sum(
                sign_l * np.reshape(self.Z_lmn[idx0_Z], (-1, idx00_Z.size), order="F"),
                axis=0,
            )
            modes_Z = self.Z_basis.modes[idx00_Z, 2]
        else:  # catch cases such as axisymmetry with stellarator symmetry
            Z_n = 0
            modes_Z = 0
        axis = FourierRZCurve(R_n, Z_n, modes_R, modes_Z, NFP=self.NFP, sym=self.sym)
        return axis

    def compute(  # noqa: C901
        self,
        names,
        grid=None,
        params=None,
        transforms=None,
        profiles=None,
        data=None,
        override_grid=True,
        **kwargs,
    ):
        """Compute the quantity given by name on grid.

        If ``grid.coordinates!="rtz"`` then this method may take longer to run
        than usual as a coordinate mapping subproblem will need to be solved.

        Parameters
        ----------
        names : str or array-like of str
            Name(s) of the quantity(s) to compute.
        grid : Grid, optional
            Grid of coordinates to evaluate at. Defaults to the quadrature grid.
        params : dict of ndarray
            Parameters from the equilibrium, such as R_lmn, Z_lmn, i_l, p_l, etc
            Defaults to attributes of self.
        transforms : dict of Transform
            Transforms for R, Z, lambda, etc. Default is to build from grid
        profiles : dict of Profile
            Profile objects for pressure, iota, current, etc. Defaults to attributes
            of self
        data : dict[str, jnp.ndarray]
            Data computed so far, generally output from other compute functions.
            Any vector v = v¹ R̂ + v² ϕ̂ + v³ Ẑ should be given in components
            v = [v¹, v², v³] where R̂, ϕ̂, Ẑ are the normalized basis vectors
            of the cylindrical coordinates R, ϕ, Z.
        override_grid : bool
            If True, override the user supplied grid if necessary and use a full
            resolution grid to compute quantities and then downsample to user requested
            grid. If False, uses only the user specified grid, which may lead to
            inaccurate values for surface or volume averages.

        Returns
        -------
        data : dict of ndarray
            Computed quantity and intermediate variables.

        """
        if isinstance(names, str):
            names = [names]
        if grid is None:
            grid = QuadratureGrid(self.L_grid, self.M_grid, self.N_grid, self.NFP)
        errorif(
            not isinstance(grid, _Grid),
            TypeError,
            msg="must pass in a Grid object for argument grid!"
            f" instead got type {type(grid)}",
        )
        if grid.coordinates != "rtz":
            inbasis = {
                "r": "rho",
                "t": "theta",
                "v": "theta_PEST",
                "a": "alpha",
                "z": "zeta",
            }
            rtz_nodes = self.map_coordinates(
                grid.nodes,
                inbasis=[inbasis[char] for char in grid.coordinates],
                outbasis=("rho", "theta", "zeta"),
                period=grid.period,
            )
            grid = Grid(
                nodes=rtz_nodes,
                coordinates="rtz",
                source_grid=grid,
                sort=False,
                jitable=False,
            )

        method = kwargs.pop("method", "auto")
        if params is None:
            params = get_params(
                names,
                obj=self,
                has_axis=grid.axis.size,
                basis=kwargs.get("basis", "rpz"),
            )
        if profiles is None:
            profiles = get_profiles(
                names, obj=self, grid=grid, basis=kwargs.get("basis", "rpz")
            )
        if transforms is None:
            transforms = get_transforms(
                names,
                obj=self,
                grid=grid,
                method=method,
                **kwargs,
            )
        if data is None:
            data = {}

        p = "desc.equilibrium.equilibrium.Equilibrium"
        deps = set(
            get_data_deps(names, obj=p, has_axis=grid.axis.size, data=data) + names
        )

        def need_src(name):
            # Need to compute these on grid that is paired to the source grid, since
            # the compute logic assume input data is evaluated on those coordinates.
            # We exclude these from the depXdx sets below since the grids we will
            # use to compute those dependencies are coordinate-blind.
            # Example, "<L|r,a>" has coordinates="r", but requires computing on
            # field line following source grid.
            return bool(data_index[p][name]["source_grid_requirement"])

        # Need to call _grow_seeds so that some other quantity like K = 2 * <L|r,a>,
        # which does not need a source grid to evaluate, does not compute <L|r,a> on a
        # grid that does not follow field lines.
        # Maybe this can help explain:
        # https://github.com/PlasmaControl/DESC/pull/1024#discussion_r1664918897.
        need_src_deps = _grow_seeds(p, set(filter(need_src, deps)), deps)

        dep0d = {
            dep for dep in deps if is_0d_vol_grid(dep) and dep not in need_src_deps
        }
        # Unless user asks, don't try to recompute stuff which are only dependencies
        # of dep0d. Example, suppose the user supplied grid is a field-line following
        # grid, and the user would like to compute the effective ripple, which requires
        # the scalar R0 as a dependency. The scalar R0 has the following dependencies:
        # R0 <- A <- A(z). Each of these are computable on the quadrature grid, and
        # since R0 is a scalar we can trivially interpolate it back to the user-supplied
        # grid. We don't need to additionally compute A(z) and interpolate it back;
        # it was only needed to compute R0, so we should remove it from the dep1dz list.
        # If we don't remove it from the dep1dz list, then the code would try to create
        # a linear grid with cross-sections at all the unique zeta values in the
        # user-supplied grids. Typically, the user-supplied grid lacks unique_zeta_idx
        # attribute, so this would cause an error.
        dep0d_deps = set(
            get_data_deps(dep0d, obj=p, has_axis=grid.axis.size, data=data)
        )
        # This filter is stronger than the name implies, but the false positives
        # that are filtered out will still get computed with the logic in
        # compute.utils.compute
        # https://github.com/PlasmaControl/DESC/pull/1024#discussion_r1663080423.
        just_dep0d_dep = lambda name: name in dep0d_deps and name not in names
        dep1dr = {
            dep
            for dep in deps
            if is_1dr_rad_grid(dep)
            and not just_dep0d_dep(dep)
            and dep not in need_src_deps
        }
        dep1dz = {
            dep
            for dep in deps
            # By including the additional requirement that dep is not just a dependency
            # of some scalar (0d) quantity, we are ensuring that we do not unnecessarily
            # compute things like A(z) when it was only needed to compute R0, as in the
            # example above.
            if is_1dz_tor_grid(dep)
            and not just_dep0d_dep(dep)
            and dep not in need_src_deps
            # These don't need a special grid, since the transforms are always
            # built on the (rho, theta, zeta) coordinate grid.
            and dep not in ["phi", "zeta"]
        }

        # Whether we need to calculate any dependencies on a special grid.
        calc0d = bool(dep0d)
        calc1dr = bool(dep1dr)
        calc1dz = bool(dep1dz)
        # If the grid samples the full volume, then it is sufficient.
        if grid.L >= self.L_grid and grid.M >= self.M_grid and grid.N >= self.N_grid:
            if isinstance(grid, QuadratureGrid):
                calc0d = calc1dr = calc1dz = False
            if isinstance(grid, LinearGrid):
                calc1dr = calc1dz = False
        else:
            # Warn if best way to compute accurately is increasing resolution.
            for dep in deps:
                req = data_index[p][dep]["resolution_requirement"]
                coords = data_index[p][dep]["coordinates"]
                msg = lambda direction: (
                    f"Dependency {dep} may require more {direction}"
                    " resolution to compute accurately."
                )
                warnif(
                    # if need more radial resolution
                    "r" in req and grid.L < self.L_grid
                    # and won't override grid to one with more radial resolution
                    and not (override_grid and coords in {"z", ""}),
                    ResolutionWarning,
                    msg("radial"),
                )
                warnif(
                    # if need more poloidal resolution
                    "t" in req and grid.M < self.M_grid
                    # and won't override grid to one with more poloidal resolution
                    and not (override_grid and coords in {"r", "z", ""}),
                    ResolutionWarning,
                    msg("poloidal"),
                )
                warnif(
                    # if need more toroidal resolution
                    "z" in req and grid.N < self.N_grid
                    # and won't override grid to one with more toroidal resolution
                    and not (override_grid and coords in {"r", ""}),
                    ResolutionWarning,
                    msg("toroidal"),
                )

        # Now compute dependencies on the proper grids, passing in any available
        # seed data which is already computed and interpolatable.
        # There isn't a single non-repeating order for computing that ensures the
        # dependencies of the dependencies are computed on the proper grid. However,
        # 0d -> 1dr -> 1dz -> rest covers most cases. In cases where it
        # doesn't, the expectation is that developer registers the compute function
        # with a resolution requirement or the user precomputes it.

        if calc0d and override_grid:
            grid0d = QuadratureGrid(self.L_grid, self.M_grid, self.N_grid, self.NFP)
            data0d_seed = {key: data[key] for key in data if is_0d_vol_grid(key)}
            data0d = compute_fun(
                self,
                list(dep0d),
                params=params,
                transforms=get_transforms(
                    dep0d,
                    obj=self,
                    grid=grid0d,
                    method=method,
                    **kwargs,
                ),
                profiles=get_profiles(
                    dep0d, obj=self, grid=grid0d, basis=kwargs.get("basis", "rpz")
                ),
                # If a dependency of something is already computed, use it
                # instead of recomputing it on a potentially bad grid.
                data=data0d_seed,
                **kwargs,
            )
            # These should all be 0d quantities so don't need to compress/expand.
            data0d = {
                key: data0d[key] for key in data0d if key in dep0d and key not in data
            }
            data.update(data0d)

        if (calc1dr or calc1dz) and override_grid:
            data0d_seed = {key: data[key] for key in data if is_0d_vol_grid(key)}
        else:
            data0d_seed = {}
        if calc1dr and override_grid:
            grid1dr = LinearGrid(
                rho=grid.compress(grid.nodes[:, 0], surface_label="rho"),
                M=self.M_grid,
                N=self.N_grid,
                NFP=self.NFP,
                sym=self.sym,
            )
            data1dr_seed = {
                key: grid1dr.copy_data_from_other(data[key], grid, surface_label="rho")
                for key in data
                if is_1dr_rad_grid(key)
            }
            data1dr = compute_fun(
                self,
                list(dep1dr),
                params=params,
                transforms=get_transforms(
                    dep1dr,
                    obj=self,
                    grid=grid1dr,
                    method=method,
                    **kwargs,
                ),
                profiles=get_profiles(
                    dep1dr, obj=self, grid=grid1dr, basis=kwargs.get("basis", "rpz")
                ),
                # If a dependency of something is already computed, use it
                # instead of recomputing it on a potentially bad grid.
                data=data1dr_seed | data0d_seed,
                **kwargs,
            )
            # Need to make this data broadcast with the data on the original grid.
            data1dr = {
                key: grid.copy_data_from_other(
                    data1dr[key], grid1dr, surface_label="rho"
                )
                for key in data1dr
                if key in dep1dr and key not in data
            }
            data.update(data1dr)

        if calc1dz and override_grid:
            grid1dz = LinearGrid(
                zeta=grid.compress(grid.nodes[:, 2], surface_label="zeta"),
                L=self.L_grid,
                M=self.M_grid,
                NFP=grid.NFP,  # ex: self.NFP>1 but grid.NFP=1 for plot_3d
                sym=self.sym,
            )
            data1dz_seed = {
                key: grid1dz.copy_data_from_other(data[key], grid, surface_label="zeta")
                for key in data
                if is_1dz_tor_grid(key)
            }
            data1dz = compute_fun(
                self,
                list(dep1dz),
                params=params,
                transforms=get_transforms(
                    dep1dz,
                    obj=self,
                    grid=grid1dz,
                    method=method,
                    **kwargs,
                ),
                profiles=get_profiles(
                    dep1dz, obj=self, grid=grid1dz, basis=kwargs.get("basis", "rpz")
                ),
                # If a dependency of something is already computed, use it
                # instead of recomputing it on a potentially bad grid.
                data=data1dz_seed | data0d_seed,
                **kwargs,
            )
            # Need to make this data broadcast with the data on the original grid.
            data1dz = {
                key: grid.copy_data_from_other(
                    data1dz[key], grid1dz, surface_label="zeta"
                )
                for key in data1dz
                if key in dep1dz and key not in data
            }
            data.update(data1dz)

        data = compute_fun(
            self,
            names,
            params=params,
            transforms=transforms,
            profiles=profiles,
            data=data,
            **kwargs,
        )
        return data

    def map_coordinates(
        self,
        coords,
        inbasis,
        outbasis=("rho", "theta", "zeta"),
        guess=None,
        params=None,
        period=None,
        tol=1e-6,
        maxiter=30,
        full_output=False,
        **kwargs,
    ):
        """Transform coordinates given in ``inbasis`` to ``outbasis``.

        Solves for the computational coordinates that correspond to ``inbasis``,
        then evaluates ``outbasis`` at those locations.

        Performance can often improve significantly given a reasonable initial guess.

        Parameters
        ----------
        eq : Equilibrium
            Equilibrium to use.
        coords : ndarray
            Shape (k, 3).
            2D array of input coordinates. Each row is a different point in space.
        inbasis, outbasis : tuple of str
            Labels for input and output coordinates, e.g. ("R", "phi", "Z") or
            ("rho", "alpha", "zeta") or any combination thereof. Labels should be the
            same as the compute function data key.
        guess : jnp.ndarray
            Shape (k, 3).
            Initial guess for the computational coordinates ['rho', 'theta', 'zeta']
            corresponding to ``coords`` in ``inbasis``. If not given, then heuristics
            based on ``inbasis`` or a nearest neighbor search on a grid may be used.
            In general, this must be given to be compatible with JIT.
        params : dict
            Values of equilibrium parameters to use, e.g. ``eq.params_dict``.
        period : tuple of float
            Assumed periodicity for each quantity in ``inbasis``.
            Use ``np.inf`` to denote no periodicity.
        tol : float
            Stopping tolerance.
        maxiter : int
            Maximum number of Newton iterations.
        full_output : bool, optional
            If True, also return a tuple where the first element is the residual from
            the root finding and the second is the number of iterations.
        kwargs : dict, optional
            Additional keyword arguments to pass to ``root`` such as ``maxiter_ls``,
            ``alpha``.

        Returns
        -------
        out : jnp.ndarray
            Shape (k, 3).
            Coordinates mapped from ``inbasis`` to ``outbasis``. Values of NaN will be
            returned for coordinates where root finding did not succeed, possibly
            because the coordinate is not in the plasma volume.
        info : tuple
            2 element tuple containing residuals and number of iterations
            for each point. Only returned if ``full_output`` is True.

        """
        return map_coordinates(
            self,
            coords,
            inbasis,
            outbasis,
            guess,
            params,
            period,
            tol,
            maxiter,
            full_output,
            **kwargs,
        )

    def compute_theta_coords(
        self, flux_coords, L_lmn=None, tol=1e-6, maxiter=20, full_output=False, **kwargs
    ):
        """Find θ (theta_DESC) for given straight field line ϑ (theta_PEST).

        Parameters
        ----------
        flux_coords : ndarray
            Shape (k, 3).
            Straight field line PEST coordinates [ρ, ϑ, ϕ]. Assumes ζ = ϕ.
            Each row is a different point in space.
        L_lmn : ndarray
            Spectral coefficients for lambda. Defaults to ``eq.L_lmn``.
        tol : float
            Stopping tolerance.
<<<<<<< HEAD
        maxiter : int > 0
=======
        maxiter : int
>>>>>>> 16f5791f
            Maximum number of Newton iterations.
        full_output : bool, optional
            If True, also return a tuple where the first element is the residual from
            the root finding and the second is the number of iterations.
        kwargs : dict, optional
            Additional keyword arguments to pass to ``root_scalar`` such as
            ``maxiter_ls``, ``alpha``.

        Returns
        -------
        coords : ndarray
            Shape (k, 3).
            DESC computational coordinates [ρ, θ, ζ].
        info : tuple
            2 element tuple containing residuals and number of iterations for each
            point. Only returned if ``full_output`` is True.

        """
        warnif(True, DeprecationWarning, msg="Use map_coordinates instead.")
        return map_coordinates(
            self,
            flux_coords,
<<<<<<< HEAD
            L_lmn=L_lmn,
            tol=tol,
            maxiter=maxiter,
            full_output=full_output,
            **kwargs,
        )

    def map_clebsch_coords(
        self,
        clebsch_coords,
        iota,
        L_lmn=None,
        L_basis=None,
        tol=1e-6,
        maxiter=20,
        full_output=False,
        **kwargs,
    ):
        """Find θ for given Clebsch field line poloidal label α.

        Parameters
        ----------
        eq : Equilibrium
            Equilibrium to use.
        clebsch_coords : ndarray
            Shape (k, 3).
            Clebsch field line coordinates [ρ, α, ζ]. Assumes ζ = ϕ.
            Each row is a different point in space.
        iota : ndarray
            Shape (k, )
            Rotational transform on each node.
        L_lmn : ndarray
            Spectral coefficients for lambda. Defaults to ``eq.L_lmn``.
        L_basis : Basis
            Spectral basis for lambda. Defaults to ``eq.L_basis``.
        tol : float
            Stopping tolerance.
        maxiter : int > 0
            Maximum number of Newton iterations.
        full_output : bool, optional
            If True, also return a tuple where the first element is the residual from
            the root finding and the second is the number of iterations.
        kwargs : dict, optional
            Additional keyword arguments to pass to ``root_scalar`` such as
            ``maxiter_ls``, ``alpha``.

        Returns
        -------
        coords : ndarray
            Shape (k, 3).
            DESC computational coordinates [ρ, θ, ζ].
        info : tuple
            2 element tuple containing residuals and number of iterations for each
            point. Only returned if ``full_output`` is True.

        """
        return map_clebsch_coords(
            clebsch_coords,
            iota,
            L_lmn=setdefault(L_lmn, self.L_lmn),
            L_basis=setdefault(L_basis, self.L_basis),
=======
            inbasis=("rho", "theta_PEST", "zeta"),
            outbasis=("rho", "theta", "zeta"),
            params=self.params_dict if L_lmn is None else {"L_lmn": L_lmn},
>>>>>>> 16f5791f
            tol=tol,
            maxiter=maxiter,
            full_output=full_output,
            **kwargs,
        )

    @execute_on_cpu
    def is_nested(self, grid=None, R_lmn=None, Z_lmn=None, L_lmn=None, msg=None):
        """Check that an equilibrium has properly nested flux surfaces in a plane.

        Does so by checking coordinate Jacobian (sqrt(g)) sign.
        If coordinate Jacobian switches sign somewhere in the volume, this
        indicates that it is zero at some point, meaning surfaces are touching and
        the equilibrium is not nested.

        NOTE: If grid resolution used is too low, or the solution is just barely
        unnested, this function may fail to return the correct answer.

        Parameters
        ----------
        grid  :  Grid, optional
            Grid on which to evaluate the coordinate Jacobian and check for the sign.
            (Default to QuadratureGrid with eq's current grid resolutions)
        R_lmn, Z_lmn, L_lmn : ndarray, optional
            spectral coefficients for R, Z, lambda. Defaults to eq.R_lmn, eq.Z_lmn
        msg : {None, "auto", "manual"}
            Warning to throw if unnested.

        Returns
        -------
        is_nested : bool
            whether the surfaces are nested

        """
        return is_nested(self, grid, R_lmn, Z_lmn, L_lmn, msg)

    def to_sfl(
        self,
        L=None,
        M=None,
        N=None,
        L_grid=None,
        M_grid=None,
        N_grid=None,
        rcond=None,
        copy=False,
    ):
        """Transform this equilibrium to use straight field line coordinates.

        Uses a least squares fit to find FourierZernike coefficients of R, Z, Rb, Zb
        with respect to the straight field line coordinates, rather than the boundary
        coordinates. The new lambda value will be zero.

        NOTE: Though the converted equilibrium will have the same flux surfaces,
        the force balance error will likely be higher than the original equilibrium.

        Parameters
        ----------
        L : int, optional
            radial resolution to use for SFL equilibrium. Default = 1.5*eq.L
        M : int, optional
            poloidal resolution to use for SFL equilibrium. Default = 1.5*eq.M
        N : int, optional
            toroidal resolution to use for SFL equilibrium. Default = 1.5*eq.N
        L_grid : int, optional
            radial spatial resolution to use for fit to new basis. Default = 2*L
        M_grid : int, optional
            poloidal spatial resolution to use for fit to new basis. Default = 2*M
        N_grid : int, optional
            toroidal spatial resolution to use for fit to new basis. Default = 2*N
        rcond : float, optional
            cutoff for small singular values in least squares fit.
        copy : bool, optional
            Whether to update the existing equilibrium or make a copy (Default).

        Returns
        -------
        eq_sfl : Equilibrium
            Equilibrium transformed to a straight field line coordinate representation.

        """
        return to_sfl(self, L, M, N, L_grid, M_grid, N_grid, rcond, copy)

    @property
    def surface(self):
        """Surface: Geometric surface defining boundary conditions."""
        return self._surface

    @surface.setter
    def surface(self, new):
        assert isinstance(
            new, FourierRZToroidalSurface
        ), f"surface should be of type FourierRZToroidalSurface or subclass, got {new}"
        assert (
            self.sym == new.sym
        ), "Surface and Equilibrium must have the same symmetry"
        assert self.NFP == new.NFP, "Surface and Equilibrium must have the same NFP"
        new.change_resolution(self.L, self.M, self.N)
        self._surface = new

    @property
    def axis(self):
        """Curve: object representing the magnetic axis."""
        return self._axis

    @axis.setter
    def axis(self, new):
        assert isinstance(
            new, FourierRZCurve
        ), f"axis should be of type FourierRZCurve or a subclass, got {new}"
        assert self.sym == new.sym, "Axis and Equilibrium must have the same symmetry"
        assert self.NFP == new.NFP, "Axis and Equilibrium must have the same NFP"
        new.change_resolution(self.N)
        self._axis = new

    @property
    def spectral_indexing(self):
        """str: Type of indexing used for the spectral basis."""
        # TODO: allow this to change?
        return self._spectral_indexing

    @property
    def sym(self):
        """bool: Whether this equilibrium is stellarator symmetric."""
        return self._sym

    @property
    def bdry_mode(self):
        """str: Method for specifying boundary condition."""
        return self._bdry_mode

    @optimizable_parameter
    @property
    def Psi(self):
        """float: Total toroidal flux within the last closed flux surface in Webers."""
        return self._Psi

    @Psi.setter
    def Psi(self, Psi):
        self._Psi = float(np.squeeze(Psi))

    @property
    def NFP(self):
        """int: Number of (toroidal) field periods."""
        return self._NFP

    @property
    def L(self):
        """int: Maximum radial mode number."""
        return self._L

    @property
    def M(self):
        """int: Maximum poloidal fourier mode number."""
        return self._M

    @property
    def N(self):
        """int: Maximum toroidal fourier mode number."""
        return self._N

    @optimizable_parameter
    @property
    def R_lmn(self):
        """ndarray: Spectral coefficients of R."""
        return self._R_lmn

    @R_lmn.setter
    def R_lmn(self, R_lmn):
        R_lmn = jnp.atleast_1d(jnp.asarray(R_lmn))
        errorif(
            R_lmn.size != self._R_lmn.size,
            ValueError,
            "R_lmn should have the same size as R_basis, "
            + f"got {len(R_lmn)} for basis with {self.R_basis.num_modes} modes",
        )
        self._R_lmn = R_lmn

    @optimizable_parameter
    @property
    def Z_lmn(self):
        """ndarray: Spectral coefficients of Z."""
        return self._Z_lmn

    @Z_lmn.setter
    def Z_lmn(self, Z_lmn):
        Z_lmn = jnp.atleast_1d(jnp.asarray(Z_lmn))
        errorif(
            Z_lmn.size != self._Z_lmn.size,
            ValueError,
            "Z_lmn should have the same size as Z_basis, "
            + f"got {len(Z_lmn)} for basis with {self.Z_basis.num_modes} modes",
        )
        self._Z_lmn = Z_lmn

    @optimizable_parameter
    @property
    def L_lmn(self):
        """ndarray: Spectral coefficients of lambda."""
        return self._L_lmn

    @L_lmn.setter
    def L_lmn(self, L_lmn):
        L_lmn = jnp.atleast_1d(jnp.asarray(L_lmn))
        errorif(
            L_lmn.size != self._L_lmn.size,
            ValueError,
            "L_lmn should have the same size as L_basis, "
            + f"got {len(L_lmn)} for basis with {self.L_basis.num_modes} modes",
        )
        self._L_lmn = L_lmn

    @optimizable_parameter
    @property
    def Rb_lmn(self):
        """ndarray: Spectral coefficients of R at the boundary."""
        return self.surface.R_lmn

    @Rb_lmn.setter
    def Rb_lmn(self, Rb_lmn):
        self.surface.R_lmn = Rb_lmn

    @optimizable_parameter
    @property
    def Zb_lmn(self):
        """ndarray: Spectral coefficients of Z at the boundary."""
        return self.surface.Z_lmn

    @Zb_lmn.setter
    def Zb_lmn(self, Zb_lmn):
        self.surface.Z_lmn = Zb_lmn

    @optimizable_parameter
    @property
    def I(self):  # noqa: E743
        """float: Net toroidal current on the sheet current at the LCFS."""
        return self.surface.I if hasattr(self.surface, "I") else np.empty(0)

    @I.setter
    def I(self, new):  # noqa: E743
        errorif(
            not hasattr(self.surface, "I"),
            ValueError,
            "Attempt to set I on an equilibrium without sheet current",
        )
        self.surface.I = new

    @optimizable_parameter
    @property
    def G(self):
        """float: Net poloidal current on the sheet current at the LCFS."""
        return self.surface.G if hasattr(self.surface, "G") else np.empty(0)

    @G.setter
    def G(self, new):
        errorif(
            not hasattr(self.surface, "G"),
            ValueError,
            "Attempt to set G on an equilibrium without sheet current",
        )
        self.surface.G = new

    @optimizable_parameter
    @property
    def Phi_mn(self):
        """ndarray: coeffs of single-valued part of surface current potential."""
        return self.surface.Phi_mn if hasattr(self.surface, "Phi_mn") else np.empty(0)

    @Phi_mn.setter
    def Phi_mn(self, new):
        errorif(
            not hasattr(self.surface, "Phi_mn"),
            ValueError,
            "Attempt to set Phi_mn on an equilibrium without sheet current",
        )
        self.surface.Phi_mn = new

    @optimizable_parameter
    @property
    def Ra_n(self):
        """ndarray: R coefficients for axis Fourier series."""
        return self.axis.R_n

    @Ra_n.setter
    def Ra_n(self, Ra_n):
        self.axis.R_n = Ra_n

    @optimizable_parameter
    @property
    def Za_n(self):
        """ndarray: Z coefficients for axis Fourier series."""
        return self.axis.Z_n

    @Za_n.setter
    def Za_n(self, Za_n):
        self.axis.Z_n = Za_n

    @property
    def pressure(self):
        """Profile: Pressure (Pa) profile."""
        return self._pressure

    @pressure.setter
    def pressure(self, new):
        self._pressure = parse_profile(new, "pressure")

    @optimizable_parameter
    @property
    def p_l(self):
        """ndarray: Coefficients of pressure profile."""
        return np.empty(0) if self.pressure is None else self.pressure.params

    @p_l.setter
    def p_l(self, p_l):
        errorif(
            self.pressure is None,
            ValueError,
            "Attempt to set pressure on an equilibrium with fixed kinetic profiles",
        )
        self.pressure.params = p_l

    @property
    def anisotropy(self):
        """Profile: Anisotropy profile."""
        return self._anisotropy

    @anisotropy.setter
    def anisotropy(self, new):
        self._anisotropy = parse_profile(new, "anisotropy")

    @optimizable_parameter
    @property
    def a_lmn(self):
        """ndarray: Coefficients of anisotropy profile."""
        return np.empty(0) if self.anisotropy is None else self.anisotropy.params

    @a_lmn.setter
    def a_lmn(self, a_lmn):
        errorif(
            self.anisotropy is None,
            ValueError,
            "Attempt to set anisotropy on an equilibrium without anisotropy profile",
        )
        self.anisotropy.params = a_lmn

    @property
    def electron_temperature(self):
        """Profile: Electron temperature (eV) profile."""
        return self._electron_temperature

    @electron_temperature.setter
    def electron_temperature(self, new):
        self._electron_temperature = parse_profile(new, "electron temperature")

    @optimizable_parameter
    @property
    def Te_l(self):
        """ndarray: Coefficients of electron temperature profile."""
        return (
            np.empty(0)
            if self.electron_temperature is None
            else self.electron_temperature.params
        )

    @Te_l.setter
    def Te_l(self, Te_l):
        errorif(
            self.electron_temperature is None,
            ValueError,
            "Attempt to set electron temperature on an equilibrium with fixed pressure",
        )
        self.electron_temperature.params = Te_l

    @property
    def electron_density(self):
        """Profile: Electron density (m^-3) profile."""
        return self._electron_density

    @electron_density.setter
    def electron_density(self, new):
        self._electron_density = parse_profile(new, "electron density")

    @optimizable_parameter
    @property
    def ne_l(self):
        """ndarray: Coefficients of electron density profile."""
        return (
            np.empty(0)
            if self.electron_density is None
            else self.electron_density.params
        )

    @ne_l.setter
    def ne_l(self, ne_l):
        errorif(
            self.electron_density is None,
            ValueError,
            "Attempt to set electron density on an equilibrium with fixed pressure",
        )
        self.electron_density.params = ne_l

    @property
    def ion_temperature(self):
        """Profile: ion temperature (eV) profile."""
        return self._ion_temperature

    @ion_temperature.setter
    def ion_temperature(self, new):
        self._ion_temperature = parse_profile(new, "ion temperature")

    @optimizable_parameter
    @property
    def Ti_l(self):
        """ndarray: Coefficients of ion temperature profile."""
        return (
            np.empty(0) if self.ion_temperature is None else self.ion_temperature.params
        )

    @Ti_l.setter
    def Ti_l(self, Ti_l):
        errorif(
            self.ion_temperature is None,
            ValueError,
            "Attempt to set ion temperature on an equilibrium with fixed pressure",
        )
        self.ion_temperature.params = Ti_l

    @property
    def atomic_number(self):
        """Profile: Effective atomic number (Z_eff) profile."""
        return self._atomic_number

    @atomic_number.setter
    def atomic_number(self, new):
        self._atomic_number = parse_profile(new, "atomic number")

    @optimizable_parameter
    @property
    def Zeff_l(self):
        """ndarray: Coefficients of effective atomic number profile."""
        return np.empty(0) if self.atomic_number is None else self.atomic_number.params

    @Zeff_l.setter
    def Zeff_l(self, Zeff_l):
        errorif(
            self.atomic_number is None,
            ValueError,
            "Attempt to set atomic number on an equilibrium with fixed pressure",
        )
        self.atomic_number.params = Zeff_l

    @property
    def iota(self):
        """Profile: Rotational transform (iota) profile."""
        return self._iota

    @iota.setter
    def iota(self, new):
        self._iota = parse_profile(new, "iota")

    @optimizable_parameter
    @property
    def i_l(self):
        """ndarray: Coefficients of iota profile."""
        return np.empty(0) if self.iota is None else self.iota.params

    @i_l.setter
    def i_l(self, i_l):
        errorif(
            self.iota is None,
            ValueError,
            "Attempt to set rotational transform on an equilibrium"
            + "with fixed toroidal current",
        )
        self.iota.params = i_l

    @property
    def current(self):
        """Profile: Toroidal current profile (I)."""
        return self._current

    @current.setter
    def current(self, new):
        self._current = parse_profile(new, "current")

    @optimizable_parameter
    @property
    def c_l(self):
        """ndarray: Coefficients of current profile."""
        return np.empty(0) if self.current is None else self.current.params

    @c_l.setter
    def c_l(self, c_l):
        errorif(
            self.current is None,
            ValueError,
            "Attempt to set toroidal current on an equilibrium with "
            + "fixed rotational transform",
        )
        self.current.params = c_l

    @property
    def R_basis(self):
        """FourierZernikeBasis: Spectral basis for R."""
        return self._R_basis

    @property
    def Z_basis(self):
        """FourierZernikeBasis: Spectral basis for Z."""
        return self._Z_basis

    @property
    def L_basis(self):
        """FourierZernikeBasis: Spectral basis for lambda."""
        return self._L_basis

    @property
    def L_grid(self):
        """int: Radial resolution of grid in real space."""
        return self._L_grid

    @L_grid.setter
    def L_grid(self, L_grid):
        if self.L_grid != L_grid:
            self._L_grid = L_grid

    @property
    def M_grid(self):
        """int: Poloidal resolution of grid in real space."""
        return self._M_grid

    @M_grid.setter
    def M_grid(self, M_grid):
        if self.M_grid != M_grid:
            self._M_grid = M_grid

    @property
    def N_grid(self):
        """int: Toroidal resolution of grid in real space."""
        return self._N_grid

    @N_grid.setter
    def N_grid(self, N_grid):
        if self.N_grid != N_grid:
            self._N_grid = N_grid

    @property
    def resolution(self):
        """dict: Spectral and real space resolution parameters of the Equilibrium."""
        return {
            "L": self.L,
            "M": self.M,
            "N": self.N,
            "L_grid": self.L_grid,
            "M_grid": self.M_grid,
            "N_grid": self.N_grid,
        }

    def resolution_summary(self):
        """Print a summary of the spectral and real space resolution."""
        print("Spectral indexing: {}".format(self.spectral_indexing))
        print("Spectral resolution (L,M,N)=({},{},{})".format(self.L, self.M, self.N))
        print(
            "Node resolution (L,M,N)=({},{},{})".format(
                self.L_grid, self.M_grid, self.N_grid
            )
        )

    @classmethod
    def from_near_axis(
        cls,
        na_eq,
        r=0.1,
        L=None,
        M=8,
        N=None,
        ntheta=None,
        spectral_indexing="ansi",
        w=2,
    ):
        """Initialize an Equilibrium from a near-axis solution.

        Parameters
        ----------
        na_eq : Qsc or Qic
            Near-axis solution generated by pyQSC or pyQIC.
        r : float
            Radius of the desired boundary surface (in meters).
        L : int (optional)
            Radial resolution. Default 2*M for ``spectral_indexing=='fringe'``, else M
        M : int (optional)
            Poloidal resolution. Default is 8
        N : int (optional)
            Toroidal resolution. Default is M.
            If N=np.inf, the max resolution provided by na_eq.nphi is used.
        ntheta : int, optional
            Number of poloidal grid points used in the conversion. Default 2*M+1
        spectral_indexing : str (optional)
            Type of Zernike indexing scheme to use. Default ``'ansi'``
        w : float
            Weight exponent for fit. Surfaces are fit using a weighted least squares
            using weight = 1/rho**w, so that points near axis are captured more
            accurately.

        Returns
        -------
        eq : Equilibrium
            Equilibrium approximation of the near-axis solution.

        """
        try:
            # default resolution parameters
            if L is None:
                if spectral_indexing == "ansi":
                    L = M
                elif spectral_indexing == "fringe":
                    L = 2 * M
            if N is None:
                N = M
            if N == np.inf:
                N = int((na_eq.nphi - 1) / 2)

            if ntheta is None:
                ntheta = 2 * M + 1

            inputs = {
                "Psi": np.pi * r**2 * na_eq.Bbar,
                "NFP": na_eq.nfp,
                "L": L,
                "M": M,
                "N": N,
                "sym": not na_eq.lasym,
                "spectral_indexing": spectral_indexing,
                "pressure": np.array([[0, -na_eq.p2 * r**2], [2, na_eq.p2 * r**2]]),
                "iota": None,
                "current": np.array([[2, 2 * np.pi / mu_0 * na_eq.I2 * r**2]]),
                "axis": FourierRZCurve(
                    R_n=np.concatenate((np.flipud(na_eq.rs[1:]), na_eq.rc)),
                    Z_n=np.concatenate((np.flipud(na_eq.zs[1:]), na_eq.zc)),
                    NFP=na_eq.nfp,
                ),
                "surface": None,
            }
        except AttributeError as e:
            raise ValueError("Input must be a pyQSC or pyQIC solution.") from e

        rho, _ = special.js_roots(L, 2, 2)
        # TODO: could make this an OCS grid to improve fitting, need to figure out
        # how concentric grids work with QSC
        grid = LinearGrid(rho=rho, theta=ntheta, zeta=na_eq.phi, NFP=na_eq.nfp)
        basis_R = FourierZernikeBasis(
            L=L,
            M=M,
            N=N,
            NFP=na_eq.nfp,
            sym="cos" if not na_eq.lasym else False,
            spectral_indexing=spectral_indexing,
        )
        basis_Z = FourierZernikeBasis(
            L=L,
            M=M,
            N=N,
            NFP=na_eq.nfp,
            sym="sin" if not na_eq.lasym else False,
            spectral_indexing=spectral_indexing,
        )
        basis_L = FourierZernikeBasis(
            L=L,
            M=M,
            N=N,
            NFP=na_eq.nfp,
            sym="sin" if not na_eq.lasym else False,
            spectral_indexing=spectral_indexing,
        )

        transform_R = Transform(grid, basis_R, method="direct1")
        transform_Z = Transform(grid, basis_Z, method="direct1")
        transform_L = Transform(grid, basis_L, method="direct1")
        A_R = transform_R.matrices["direct1"][0][0][0]
        A_Z = transform_Z.matrices["direct1"][0][0][0]
        A_L = transform_L.matrices["direct1"][0][0][0]

        W = 1 / grid.nodes[:, 0].flatten() ** w
        A_Rw = A_R * W[:, None]
        A_Zw = A_Z * W[:, None]
        A_Lw = A_L * W[:, None]

        R_1D = np.zeros((grid.num_nodes,))
        Z_1D = np.zeros((grid.num_nodes,))
        L_1D = np.zeros((grid.num_nodes,))
        for rho_i in rho:
            R_2D, Z_2D, phi0_2D = na_eq.Frenet_to_cylindrical(r * rho_i, ntheta)
            phi_cyl_ax = np.linspace(
                0, 2 * np.pi / na_eq.nfp, na_eq.nphi, endpoint=False
            )
            nu_B_ax = na_eq.nu_spline(phi_cyl_ax)
            phi_B = phi_cyl_ax + nu_B_ax
            nu_B = phi_B - phi0_2D
            idx = np.nonzero(grid.nodes[:, 0] == rho_i)[0]
            R_1D[idx] = R_2D.flatten(order="F")
            Z_1D[idx] = Z_2D.flatten(order="F")
            L_1D[idx] = -nu_B.flatten(order="F") * na_eq.iota

        inputs["R_lmn"] = np.linalg.lstsq(A_Rw, R_1D * W, rcond=None)[0]
        inputs["Z_lmn"] = np.linalg.lstsq(A_Zw, Z_1D * W, rcond=None)[0]
        inputs["L_lmn"] = np.linalg.lstsq(A_Lw, L_1D * W, rcond=None)[0]

        eq = Equilibrium(**inputs)
        eq.surface = eq.get_surface_at(rho=1)

        return eq

    def solve(
        self,
        objective="force",
        constraints=None,
        optimizer="lsq-exact",
        ftol=None,
        xtol=None,
        gtol=None,
        maxiter=None,
        x_scale="auto",
        options=None,
        verbose=1,
        copy=False,
    ):
        """Solve to find the equilibrium configuration.

        Parameters
        ----------
        objective : {"force", "forces", "energy"}
            Objective function to solve. Default = force balance on unified grid.
        constraints : Tuple
            set of constraints to enforce. Default = fixed boundary/profiles
        optimizer : str or Optimizer (optional)
            optimizer to use
        ftol, xtol, gtol : float
            stopping tolerances. `None` will use defaults for given optimizer.
        maxiter : int
            Maximum number of solver steps.
        x_scale : array_like or ``'auto'``, optional
            Characteristic scale of each variable. Setting ``x_scale`` is equivalent
            to reformulating the problem in scaled variables ``xs = x / x_scale``.
            An alternative view is that the size of a trust region along jth
            dimension is proportional to ``x_scale[j]``. Improved convergence may
            be achieved by setting ``x_scale`` such that a step of a given size
            along any of the scaled variables has a similar effect on the cost
            function. If set to ``'auto'``, the scale is iteratively updated using the
            inverse norms of the columns of the Jacobian or Hessian matrix.
        options : dict
            Dictionary of additional options to pass to optimizer.
        verbose : int
            Level of output.
        copy : bool
            Whether to return the current equilibrium or a copy (leaving the original
            unchanged).

        Returns
        -------
        eq : Equilibrium
            Either this equilibrium or a copy, depending on "copy" argument.
        result : OptimizeResult
            The optimization result represented as a ``OptimizeResult`` object.
            Important attributes are: ``x`` the solution array, ``success`` a
            Boolean flag indicating if the optimizer exited successfully and
            ``message`` which describes the cause of the termination. See
            `OptimizeResult` for a description of other attributes.

        """
        if constraints is None:
            constraints = get_fixed_boundary_constraints(eq=self)
        if not isinstance(objective, ObjectiveFunction):
            objective = get_equilibrium_objective(eq=self, mode=objective)
        if not isinstance(optimizer, Optimizer):
            optimizer = Optimizer(optimizer)
        if not isinstance(constraints, (list, tuple)):
            constraints = tuple([constraints])

        warnif(
            self.N > self.N_grid or self.M > self.M_grid or self.L > self.L_grid,
            msg="Equilibrium has one or more spectral resolutions "
            + "greater than the corresponding collocation grid resolution! "
            + "This is not recommended and may result in poor convergence. "
            + "Set grid resolutions to be higher, (i.e. eq.N_grid=2*eq.N) "
            + "to avoid this warning.",
        )
        errorif(
            self.bdry_mode == "poincare",
            NotImplementedError,
            "Solving equilibrium with poincare XS as BC is not supported yet "
            + "on master branch.",
        )

        things, result = optimizer.optimize(
            self,
            objective,
            constraints,
            ftol=ftol,
            xtol=xtol,
            gtol=gtol,
            x_scale=x_scale,
            verbose=verbose,
            maxiter=maxiter,
            options=options,
            copy=copy,
        )

        return things[0], result

    def optimize(
        self,
        objective=None,
        constraints=None,
        optimizer="proximal-lsq-exact",
        ftol=None,
        xtol=None,
        gtol=None,
        ctol=None,
        maxiter=None,
        x_scale="auto",
        options=None,
        verbose=1,
        copy=False,
    ):
        """Optimize an equilibrium for an objective.

        Parameters
        ----------
        objective : ObjectiveFunction
            Objective function to optimize.
        constraints : Objective or tuple of Objective
            Objective function to satisfy. Default = fixed-boundary force balance.
        optimizer : str or Optimizer (optional)
            optimizer to use
        ftol, xtol, gtol, ctol : float
            stopping tolerances. `None` will use defaults for given optimizer.
        maxiter : int
            Maximum number of solver steps.
        x_scale : array_like or ``'auto'``, optional
            Characteristic scale of each variable. Setting ``x_scale`` is equivalent
            to reformulating the problem in scaled variables ``xs = x / x_scale``.
            An alternative view is that the size of a trust region along jth
            dimension is proportional to ``x_scale[j]``. Improved convergence may
            be achieved by setting ``x_scale`` such that a step of a given size
            along any of the scaled variables has a similar effect on the cost
            function. If set to ``'auto'``, the scale is iteratively updated using the
            inverse norms of the columns of the Jacobian or Hessian matrix.
        options : dict
            Dictionary of additional options to pass to optimizer.
        verbose : int
            Level of output.
        copy : bool
            Whether to return the current equilibrium or a copy (leaving the original
            unchanged).

        Returns
        -------
        eq : Equilibrium
            Either this equilibrium or a copy, depending on "copy" argument.
        result : OptimizeResult
            The optimization result represented as a ``OptimizeResult`` object.
            Important attributes are: ``x`` the solution array, ``success`` a
            Boolean flag indicating if the optimizer exited successfully and
            ``message`` which describes the cause of the termination. See
            `OptimizeResult` for a description of other attributes.

        """
        if not isinstance(optimizer, Optimizer):
            optimizer = Optimizer(optimizer)
        if constraints is None:
            constraints = get_fixed_boundary_constraints(eq=self)
            constraints = (ForceBalance(eq=self), *constraints)
        if not isinstance(constraints, (list, tuple)):
            constraints = tuple([constraints])

        things, result = optimizer.optimize(
            self,
            objective,
            constraints,
            ftol=ftol,
            xtol=xtol,
            gtol=gtol,
            ctol=ctol,
            x_scale=x_scale,
            verbose=verbose,
            maxiter=maxiter,
            options=options,
            copy=copy,
        )

        return things[0], result

    def perturb(
        self,
        deltas,
        objective=None,
        constraints=None,
        order=2,
        tr_ratio=0.1,
        weight="auto",
        include_f=True,
        verbose=1,
        copy=False,
    ):
        """Perturb an equilibrium.

        Parameters
        ----------
        objective : ObjectiveFunction
            Objective function to satisfy. Default = force balance.
        constraints : Objective or tuple of Objective
            Constraint function to satisfy. Default = fixed-boundary.
        deltas : dict of ndarray
            Deltas for perturbations. Keys should names of Equilibrium attributes
            ("p_l",  "Rb_lmn", "L_lmn" etc.) and values of arrays of desired change in
            the attribute.
        order : {0,1,2,3}
            Order of perturbation (0=none, 1=linear, 2=quadratic, etc.)
        tr_ratio : float or array of float
            Radius of the trust region, as a fraction of ||x||.
            Enforces ||dx1|| <= tr_ratio*||x|| and ||dx2|| <= tr_ratio*||dx1||.
            If a scalar, uses the same ratio for all steps. If an array, uses the first
            element for the first step and so on.
        weight : ndarray, "auto", or None, optional
            1d or 2d array for weighted least squares. 1d arrays are turned into
            diagonal matrices. Default is to weight by (mode number)**2. None applies
            no weighting.
        include_f : bool, optional
            Whether to include the 0th order objective residual in the perturbation
            equation. Including this term can improve force balance if the perturbation
            step is large, but can result in too large a step if the perturbation
            is small.
        verbose : int
            Level of output.
        copy : bool, optional
            Whether to update the existing equilibrium or make a copy (Default).

        Returns
        -------
        eq_new : Equilibrium
            Perturbed equilibrium.

        """
        if objective is None:
            objective = get_equilibrium_objective(eq=self)
        if constraints is None:
            if "Ra_n" in deltas or "Za_n" in deltas:
                constraints = get_fixed_axis_constraints(eq=self)
            else:
                constraints = get_fixed_boundary_constraints(eq=self)

        eq = perturb(
            self,
            objective,
            constraints,
            deltas,
            order=order,
            tr_ratio=tr_ratio,
            weight=weight,
            include_f=include_f,
            verbose=verbose,
            copy=copy,
        )

        return eq


class EquilibriaFamily(IOAble, MutableSequence):
    """EquilibriaFamily stores a list of Equilibria.

    Has methods for solving complex equilibria using a multi-grid continuation method.

    Parameters
    ----------
    args : Equilibrium, dict or list of dict
        Should be either:

        * An Equilibrium (or several)
        * A dictionary of inputs (or several) to create a equilibria
        * A single list of dictionaries, one for each equilibrium in a continuation.
        * Nothing, to create an empty family.

        For more information see inputs required by ``'Equilibrium'``.
    """

    _io_attrs_ = ["_equilibria"]

    def __init__(self, *args):
        # we use ensure_nested=False here for all but the first iteration
        # because it is assumed the family
        # will be solved with a continuation method, so there's no need for the
        # fancy coordinate mapping stuff since it will just be overwritten during
        # solve_continuation
        self.equilibria = []
        if len(args) == 1 and isinstance(args[0], list):
            for i, inp in enumerate(args[0]):
                # ensure that first step is nested
                ensure_nested_bool = True if i == 0 else False
                self.equilibria.append(
                    Equilibrium(
                        **inp, ensure_nested=ensure_nested_bool, check_kwargs=False
                    )
                )
        else:
            for i, arg in enumerate(args):
                if isinstance(arg, Equilibrium):
                    self.equilibria.append(arg)
                elif isinstance(arg, dict):
                    ensure_nested_bool = True if i == 0 else False
                    self.equilibria.append(
                        Equilibrium(
                            **arg, ensure_nested=ensure_nested_bool, check_kwargs=False
                        )
                    )
                else:
                    raise TypeError(
                        "Args to create EquilibriaFamily should either be "
                        + "Equilibrium or dictionary"
                    )

    def solve_continuation(
        self,
        objective="force",
        optimizer="lsq-exact",
        pert_order=2,
        ftol=None,
        xtol=None,
        gtol=None,
        maxiter=100,
        verbose=1,
        checkpoint_path=None,
    ):
        """Solve for an equilibrium by continuation method.

        Steps through an EquilibriaFamily, solving each equilibrium, and uses
        perturbations to step between different profiles/boundaries.

        Uses the previous step as an initial guess for each solution.

        Parameters
        ----------
        eqfam : EquilibriaFamily or list of Equilibria
            Equilibria to solve for at each step.
        objective : str or ObjectiveFunction (optional)
            function to solve for equilibrium solution
        optimizer : str or Optimizer (optional)
            optimizer to use
        pert_order : int or array of int
            order of perturbations to use. If array-like, should be same length as
            family to specify different values for each step.
        ftol, xtol, gtol : float or array-like of float
            stopping tolerances for subproblem at each step. `None` will use defaults
            for given optimizer.
        maxiter : int or array-like of int
            maximum number of iterations in each equilibrium subproblem.
        verbose : integer
            * 0: no output
            * 1: summary of each iteration
            * 2: as above plus timing information
            * 3: as above plus detailed solver output
        checkpoint_path : str or path-like
            file to save checkpoint data (Default value = None)

        Returns
        -------
        eqfam : EquilibriaFamily
            family of equilibria for the intermediate steps, where the last member is
            the final desired configuration,

        """
        from desc.continuation import solve_continuation

        return solve_continuation(
            self,
            objective,
            optimizer,
            pert_order,
            ftol,
            xtol,
            gtol,
            maxiter,
            verbose,
            checkpoint_path,
        )

    @classmethod
    def solve_continuation_automatic(
        cls,
        eq,
        objective="force",
        optimizer="lsq-exact",
        pert_order=2,
        ftol=None,
        xtol=None,
        gtol=None,
        maxiter=100,
        verbose=1,
        checkpoint_path=None,
        **kwargs,
    ):
        """Solve for an equilibrium using an automatic continuation method.

        By default, the method first solves for a no pressure tokamak, then a finite
        beta tokamak, then a finite beta stellarator. Currently hard coded to take a
        fixed number of perturbation steps based on conservative estimates and testing.
        In the future, continuation stepping will be done adaptively.

        Parameters
        ----------
        eq : Equilibrium
            Unsolved Equilibrium with the final desired boundary, profiles, resolution.
        objective : str or ObjectiveFunction (optional)
            function to solve for equilibrium solution
        optimizer : str or Optimizer (optional)
            optimizer to use
        pert_order : int
            order of perturbations to use.
        ftol, xtol, gtol : float
            stopping tolerances for subproblem at each step. `None` will use defaults
            for given optimizer.
        maxiter : int
            maximum number of iterations in each equilibrium subproblem.
        verbose : integer
            * 0: no output
            * 1: summary of each iteration
            * 2: as above plus timing information
            * 3: as above plus detailed solver output
        checkpoint_path : str or path-like
            file to save checkpoint data (Default value = None)
        **kwargs : dict, optional
            * ``mres_step``: int, default 6. The amount to increase Mpol by at each
              continuation step
            * ``pres_step``: float, ``0<=pres_step<=1``, default 0.5. The amount to
              increase pres_ratio by at each continuation step
            * ``bdry_step``: float, ``0<=bdry_step<=1``, default 0.25. The amount to
              increase bdry_ratio by at each continuation step

        Returns
        -------
        eqfam : EquilibriaFamily
            family of equilibria for the intermediate steps, where the last member is
            the final desired configuration,

        """
        from desc.continuation import solve_continuation_automatic

        return solve_continuation_automatic(
            eq,
            objective,
            optimizer,
            pert_order,
            ftol,
            xtol,
            gtol,
            maxiter,
            verbose,
            checkpoint_path,
            **kwargs,
        )

    @property
    def equilibria(self):
        """list: Equilibria contained in the family."""
        return self._equilibria

    @equilibria.setter
    def equilibria(self, equil):
        if isinstance(equil, tuple):
            equil = list(equil)
        elif isinstance(equil, np.ndarray):
            equil = equil.tolist()
        elif not isinstance(equil, list):
            equil = [equil]
        if len(equil) and not all([isinstance(eq, Equilibrium) for eq in equil]):
            raise ValueError(
                "Members of EquilibriaFamily should be of type Equilibrium or subclass."
            )
        self._equilibria = list(equil)

    def __getitem__(self, i):
        return self._equilibria[i]

    def __setitem__(self, i, new_item):
        if not isinstance(new_item, Equilibrium):
            raise ValueError(
                "Members of EquilibriaFamily should be of type Equilibrium or subclass."
            )
        self._equilibria[i] = new_item

    def __delitem__(self, i):
        del self._equilibria[i]

    def __len__(self):
        return len(self._equilibria)

    def insert(self, i, new_item):
        """Insert a new Equilibrium into the family at position i."""
        if not isinstance(new_item, Equilibrium):
            raise ValueError(
                "Members of EquilibriaFamily should be of type Equilibrium or subclass."
            )
        self._equilibria.insert(i, new_item)<|MERGE_RESOLUTION|>--- conflicted
+++ resolved
@@ -51,17 +51,7 @@
 )
 
 from ..compute.data_index import is_0d_vol_grid, is_1dr_rad_grid, is_1dz_tor_grid
-<<<<<<< HEAD
-from .coords import (
-    compute_theta_coords,
-    is_nested,
-    map_clebsch_coords,
-    map_coordinates,
-    to_sfl,
-)
-=======
 from .coords import is_nested, map_coordinates, to_sfl
->>>>>>> 16f5791f
 from .initial_guess import set_initial_guess
 from .utils import parse_axis, parse_profile, parse_surface
 
@@ -1243,11 +1233,7 @@
             Spectral coefficients for lambda. Defaults to ``eq.L_lmn``.
         tol : float
             Stopping tolerance.
-<<<<<<< HEAD
-        maxiter : int > 0
-=======
         maxiter : int
->>>>>>> 16f5791f
             Maximum number of Newton iterations.
         full_output : bool, optional
             If True, also return a tuple where the first element is the residual from
@@ -1270,73 +1256,9 @@
         return map_coordinates(
             self,
             flux_coords,
-<<<<<<< HEAD
-            L_lmn=L_lmn,
-            tol=tol,
-            maxiter=maxiter,
-            full_output=full_output,
-            **kwargs,
-        )
-
-    def map_clebsch_coords(
-        self,
-        clebsch_coords,
-        iota,
-        L_lmn=None,
-        L_basis=None,
-        tol=1e-6,
-        maxiter=20,
-        full_output=False,
-        **kwargs,
-    ):
-        """Find θ for given Clebsch field line poloidal label α.
-
-        Parameters
-        ----------
-        eq : Equilibrium
-            Equilibrium to use.
-        clebsch_coords : ndarray
-            Shape (k, 3).
-            Clebsch field line coordinates [ρ, α, ζ]. Assumes ζ = ϕ.
-            Each row is a different point in space.
-        iota : ndarray
-            Shape (k, )
-            Rotational transform on each node.
-        L_lmn : ndarray
-            Spectral coefficients for lambda. Defaults to ``eq.L_lmn``.
-        L_basis : Basis
-            Spectral basis for lambda. Defaults to ``eq.L_basis``.
-        tol : float
-            Stopping tolerance.
-        maxiter : int > 0
-            Maximum number of Newton iterations.
-        full_output : bool, optional
-            If True, also return a tuple where the first element is the residual from
-            the root finding and the second is the number of iterations.
-        kwargs : dict, optional
-            Additional keyword arguments to pass to ``root_scalar`` such as
-            ``maxiter_ls``, ``alpha``.
-
-        Returns
-        -------
-        coords : ndarray
-            Shape (k, 3).
-            DESC computational coordinates [ρ, θ, ζ].
-        info : tuple
-            2 element tuple containing residuals and number of iterations for each
-            point. Only returned if ``full_output`` is True.
-
-        """
-        return map_clebsch_coords(
-            clebsch_coords,
-            iota,
-            L_lmn=setdefault(L_lmn, self.L_lmn),
-            L_basis=setdefault(L_basis, self.L_basis),
-=======
             inbasis=("rho", "theta_PEST", "zeta"),
             outbasis=("rho", "theta", "zeta"),
             params=self.params_dict if L_lmn is None else {"L_lmn": L_lmn},
->>>>>>> 16f5791f
             tol=tol,
             maxiter=maxiter,
             full_output=full_output,
