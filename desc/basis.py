"""Classes for spectral bases and functions for evaluation."""
import functools
from abc import ABC, abstractmethod
from math import factorial

import mpmath
import numpy as np

from desc.backend import cond, custom_jvp, fori_loop, gammaln, jit, jnp, sign, switch
from desc.io import IOAble
from desc.utils import copy_coeffs, flatten_list

__all__ = [
    "PowerSeries",
    "FourierSeries",
    "DoubleFourierSeries",
    "ZernikePolynomial",
    "ChebyshevDoubleFourierBasis",
    "FourierZernikeBasis",
]


class _Basis(IOAble, ABC):
    """Basis is an abstract base class for spectral basis sets."""

    _io_attrs_ = [
        "_L",
        "_M",
        "_N",
        "_NFP",
        "_modes",
        "_sym",
        "_spectral_indexing",
    ]

    def __init__(self):
        self._enforce_symmetry()
        self._sort_modes()
        self._create_idx()
        # ensure things that should be ints are ints
        self._L = int(self._L)
        self._M = int(self._M)
        self._N = int(self._N)
        self._NFP = int(self._NFP)
        self._modes = self._modes.astype(int)

    def _set_up(self):
        """Do things after loading or changing resolution."""
        # Also recreates any attributes not in _io_attrs on load from input file.
        # See IOAble class docstring for more info.
        self._enforce_symmetry()
        self._sort_modes()
        self._create_idx()
        # ensure things that should be ints are ints
        self._L = int(self._L)
        self._M = int(self._M)
        self._N = int(self._N)
        self._NFP = int(self._NFP)
        self._modes = self._modes.astype(int)

    def _enforce_symmetry(self):
        """Enforce stellarator symmetry."""
        assert self.sym in [
            "sin",
            "sine",
            "cos",
            "cosine",
            "even",
            "cos(t)",
            False,
            None,
        ], f"Unknown symmetry type {self.sym}"
        if self.sym in ["cos", "cosine"]:  # cos(m*t-n*z) symmetry
            self._modes = self.modes[
                np.asarray(sign(self.modes[:, 1]) == sign(self.modes[:, 2]))
            ]
        elif self.sym in ["sin", "sine"]:  # sin(m*t-n*z) symmetry
            self._modes = self.modes[
                np.asarray(sign(self.modes[:, 1]) != sign(self.modes[:, 2]))
            ]
        elif self.sym == "even":  # even powers of rho
            self._modes = self.modes[np.asarray(self.modes[:, 0] % 2 == 0)]
        elif self.sym == "cos(t)":  # cos(m*t) terms only
            self._modes = self.modes[np.asarray(sign(self.modes[:, 1]) >= 0)]
        elif self.sym is None:
            self._sym = False

    def _sort_modes(self):
        """Sorts modes for use with FFT."""
        sort_idx = np.lexsort((self.modes[:, 1], self.modes[:, 0], self.modes[:, 2]))
        self._modes = self.modes[sort_idx]

    def _create_idx(self):
        """Create index for use with self.get_idx()."""
        self._idx = {}
        for idx, (L, M, N) in enumerate(self.modes):
            if L not in self._idx:
                self._idx[L] = {}
            if M not in self._idx[L]:
                self._idx[L][M] = {}
            self._idx[L][M][N] = idx

    def get_idx(self, L=0, M=0, N=0, error=True):
        """Get the index of the ``'modes'`` array corresponding to given mode numbers.

        Parameters
        ----------
        L : int
            Radial mode number.
        M : int
            Poloidal mode number.
        N : int
            Toroidal mode number.
        error : bool
            whether to raise exception if mode is not in basis, or return empty array

        Returns
        -------
        idx : ndarray of int
            Index of given mode numbers.

        """
        try:
            return self._idx[L][M][N]
        except KeyError as e:
            if error:
                raise ValueError(
                    "mode ({}, {}, {}) is not in basis {}".format(L, M, N, str(self))
                ) from e
            else:
                return np.array([]).astype(int)

    @abstractmethod
    def _get_modes(self):
        """ndarray: Mode numbers for the basis."""

    @abstractmethod
    def evaluate(
        self, nodes, derivatives=np.array([0, 0, 0]), modes=None, unique=False
    ):
        """Evaluate basis functions at specified nodes.

        Parameters
        ----------
        nodes : ndarray of float, size(num_nodes,3)
            node coordinates, in (rho,theta,zeta)
        derivatives : ndarray of int, shape(3,)
            order of derivatives to compute in (rho,theta,zeta)
        modes : ndarray of in, shape(num_modes,3), optional
            basis modes to evaluate (if None, full basis is used)
        unique : bool, optional
            whether to workload by only calculating for unique values of nodes, modes
            can be faster, but doesn't work with jit or autodiff

        Returns
        -------
        y : ndarray, shape(num_nodes,num_modes)
            basis functions evaluated at nodes

        """

    @abstractmethod
    def change_resolution(self):
        """Change resolution of the basis to the given resolutions."""

    @property
    def L(self):
        """int: Maximum radial resolution."""
        return self.__dict__.setdefault("_L", 0)

    @L.setter
    def L(self, L):
        assert int(L) == L, "Basis Resolution must be an integer!"
        self._L = int(L)

    @property
    def M(self):
        """int:  Maximum poloidal resolution."""
        return self.__dict__.setdefault("_M", 0)

    @M.setter
    def M(self, M):
        assert int(M) == M, "Basis Resolution must be an integer!"
        self._M = int(M)

    @property
    def N(self):
        """int: Maximum toroidal resolution."""
        return self.__dict__.setdefault("_N", 0)

    @N.setter
    def N(self, N):
        assert int(N) == N, "Basis Resolution must be an integer!"
        self._N = int(N)

    @property
    def NFP(self):
        """int: Number of field periods."""
        return self.__dict__.setdefault("_NFP", 1)

    @property
    def sym(self):
        """str: {``'cos'``, ``'sin'``, ``False``} Type of symmetry."""
        return self.__dict__.setdefault("_sym", False)

    @property
    def modes(self):
        """ndarray: Mode numbers [l,m,n]."""
        return self.__dict__.setdefault("_modes", np.array([]).reshape((0, 3)))

    @modes.setter
    def modes(self, modes):
        self._modes = modes

    @property
    def num_modes(self):
        """int: Total number of modes in the spectral basis."""
        return self.modes.shape[0]

    @property
    def spectral_indexing(self):
        """str: Type of indexing used for the spectral basis."""
        return self.__dict__.setdefault("_spectral_indexing", "linear")

    def __repr__(self):
        """Get the string form of the object."""
        return (
            type(self).__name__
            + " at "
            + str(hex(id(self)))
            + " (L={}, M={}, N={}, NFP={}, sym={}, spectral_indexing={})".format(
                self.L, self.M, self.N, self.NFP, self.sym, self.spectral_indexing
            )
        )


class PowerSeries(_Basis):
    """1D basis set for flux surface quantities.

    Power series in the radial coordinate.

    Parameters
    ----------
    L : int
        Maximum radial resolution.
    sym : {"even", False}
        Type of symmetry. "even" has only even powers of rho, for an analytic profile
        on the disc. False uses the full (odd + even) powers.

    """

    def __init__(self, L, sym="even"):
        self.L = L
        self.M = 0
        self.N = 0
        self._NFP = 1
        self._sym = sym
        self._spectral_indexing = "linear"

        self._modes = self._get_modes(L=self.L)

        super().__init__()

    def _get_modes(self, L=0):
        """Get mode numbers for power series.

        Parameters
        ----------
        L : int
            Maximum radial resolution.

        Returns
        -------
        modes : ndarray of int, shape(num_modes,3)
            Array of mode numbers [l,m,n].
            Each row is one basis function with modes (l,m,n).

        """
        l = np.arange(L + 1).reshape((-1, 1))
        z = np.zeros((L + 1, 2))
        return np.hstack([l, z])

    def evaluate(
        self, nodes, derivatives=np.array([0, 0, 0]), modes=None, unique=False
    ):
        """Evaluate basis functions at specified nodes.

        Parameters
        ----------
        nodes : ndarray of float, size(num_nodes,3)
            Node coordinates, in (rho,theta,zeta).
        derivatives : ndarray of int, shape(num_derivatives,3)
            Order of derivatives to compute in (rho,theta,zeta).
        modes : ndarray of in, shape(num_modes,3), optional
            Basis modes to evaluate (if None, full basis is used)
        unique : bool, optional
            whether to workload by only calculating for unique values of nodes, modes
            can be faster, but doesn't work with jit or autodiff

        Returns
        -------
        y : ndarray, shape(num_nodes,num_modes)
            basis functions evaluated at nodes

        """
        if modes is None:
            modes = self.modes
        if (derivatives[1] != 0) or (derivatives[2] != 0):
            return jnp.zeros((nodes.shape[0], modes.shape[0]))
        if not len(modes):
            return np.array([]).reshape((len(nodes), 0))

        r, t, z = nodes.T
        l, m, n = modes.T

        if unique:
            _, ridx, routidx = np.unique(
                r, return_index=True, return_inverse=True, axis=0
            )
            _, lidx, loutidx = np.unique(
                l, return_index=True, return_inverse=True, axis=0
            )
            r = r[ridx]
            l = l[lidx]

        radial = powers(r, l, dr=derivatives[0])
        if unique:
            radial = radial[routidx][:, loutidx]

        return radial

    def change_resolution(self, L):
        """Change resolution of the basis to the given resolution.

        Parameters
        ----------
        L : int
            Maximum radial resolution.

        """
        if L != self.L:
            self.L = L
            self._modes = self._get_modes(self.L)
            self._set_up()


class FourierSeries(_Basis):
    """1D basis set for use with the magnetic axis.

    Fourier series in the toroidal coordinate.

    Parameters
    ----------
    N : int
        Maximum toroidal resolution.
    NFP : int
        number of field periods
    sym : {``'cos'``, ``'sin'``, False}
        * ``'cos'`` for cos(m*t-n*z) symmetry
        * ``'sin'`` for sin(m*t-n*z) symmetry
        * ``False`` for no symmetry (Default)

    """

    def __init__(self, N, NFP=1, sym=False):
        self.L = 0
        self.M = 0
        self.N = N
        self._NFP = NFP
        self._sym = sym
        self._spectral_indexing = "linear"

        self._modes = self._get_modes(N=self.N)

        super().__init__()

    def _get_modes(self, N=0):
        """Get mode numbers for Fourier series.

        Parameters
        ----------
        N : int
            Maximum toroidal resolution.

        Returns
        -------
        modes : ndarray of int, shape(num_modes,3)
            Array of mode numbers [l,m,n].
            Each row is one basis function with modes (l,m,n).

        """
        dim_tor = 2 * N + 1
        n = np.arange(dim_tor).reshape((-1, 1)) - N
        z = np.zeros((dim_tor, 2))
        return np.hstack([z, n])

    def evaluate(
        self, nodes, derivatives=np.array([0, 0, 0]), modes=None, unique=False
    ):
        """Evaluate basis functions at specified nodes.

        Parameters
        ----------
        nodes : ndarray of float, size(num_nodes,3)
            Node coordinates, in (rho,theta,zeta).
        derivatives : ndarray of int, shape(num_derivatives,3)
            Order of derivatives to compute in (rho,theta,zeta).
        modes : ndarray of in, shape(num_modes,3), optional
            Basis modes to evaluate (if None, full basis is used).
        unique : bool, optional
            Whether to workload by only calculating for unique values of nodes, modes
            can be faster, but doesn't work with jit or autodiff.

        Returns
        -------
        y : ndarray, shape(num_nodes,num_modes)
            Basis functions evaluated at nodes.

        """
        if modes is None:
            modes = self.modes
        if (derivatives[0] != 0) or (derivatives[1] != 0):
            return jnp.zeros((nodes.shape[0], modes.shape[0]))
        if not len(modes):
            return np.array([]).reshape((len(nodes), 0))

        r, t, z = nodes.T
        l, m, n = modes.T

        if unique:
            _, zidx, zoutidx = np.unique(
                z, return_index=True, return_inverse=True, axis=0
            )
            _, nidx, noutidx = np.unique(
                n, return_index=True, return_inverse=True, axis=0
            )
            z = z[zidx]
            n = n[nidx]

        toroidal = fourier(z[:, np.newaxis], n, self.NFP, derivatives[2])
        if unique:
            toroidal = toroidal[zoutidx][:, noutidx]

        return toroidal

    def change_resolution(self, N, NFP=None, sym=None):
        """Change resolution of the basis to the given resolutions.

        Parameters
        ----------
        N : int
            Maximum toroidal resolution.
        NFP : int
            Number of field periods.
        sym : bool
            Whether to enforce stellarator symmetry.

        """
        self._NFP = NFP if NFP is not None else self.NFP
        if N != self.N:
            self.N = N
            self._sym = sym if sym is not None else self.sym
            self._modes = self._get_modes(self.N)
            self._set_up()


class DoubleFourierSeries(_Basis):
    """2D basis set for use on a single flux surface.

    Fourier series in both the poloidal and toroidal coordinates.

    Parameters
    ----------
    M : int
        Maximum poloidal resolution.
    N : int
        Maximum toroidal resolution.
    NFP : int
        Number of field periods.
    sym : {``'cos'``, ``'sin'``, ``False``}
        * ``'cos'`` for cos(m*t-n*z) symmetry
        * ``'sin'`` for sin(m*t-n*z) symmetry
        * ``False`` for no symmetry (Default)

    """

    def __init__(self, M, N, NFP=1, sym=False):
        self.L = 0
        self.M = M
        self.N = N
        self._NFP = NFP
        self._sym = sym
        self._spectral_indexing = "linear"

        self._modes = self._get_modes(M=self.M, N=self.N)

        super().__init__()

    def _get_modes(self, M=0, N=0):
        """Get mode numbers for double Fourier series.

        Parameters
        ----------
        M : int
            Maximum poloidal resolution.
        N : int
            Maximum toroidal resolution.

        Returns
        -------
        modes : ndarray of int, shape(num_modes,3)
            Array of mode numbers [l,m,n].
            Each row is one basis function with modes (l,m,n).

        """
        dim_pol = 2 * M + 1
        dim_tor = 2 * N + 1
        m = np.arange(dim_pol) - M
        n = np.arange(dim_tor) - N
        mm, nn = np.meshgrid(m, n)
        mm = mm.reshape((-1, 1), order="F")
        nn = nn.reshape((-1, 1), order="F")
        z = np.zeros_like(mm)
        y = np.hstack([z, mm, nn])
        return y

    def evaluate(
        self, nodes, derivatives=np.array([0, 0, 0]), modes=None, unique=False
    ):
        """Evaluate basis functions at specified nodes.

        Parameters
        ----------
        nodes : ndarray of float, size(num_nodes,3)
            Node coordinates, in (rho,theta,zeta).
        derivatives : ndarray of int, shape(num_derivatives,3)
            Order of derivatives to compute in (rho,theta,zeta).
        modes : ndarray of in, shape(num_modes,3), optional
            Basis modes to evaluate (if None, full basis is used).
        unique : bool, optional
            Whether to workload by only calculating for unique values of nodes, modes
            can be faster, but doesn't work with jit or autodiff.

        Returns
        -------
        y : ndarray, shape(num_nodes,num_modes)
            Basis functions evaluated at nodes.

        """
        if modes is None:
            modes = self.modes
        if derivatives[0] != 0:
            return jnp.zeros((nodes.shape[0], modes.shape[0]))
        if not len(modes):
            return np.array([]).reshape((len(nodes), 0))

        r, t, z = nodes.T
        l, m, n = modes.T

        if unique:
            _, tidx, toutidx = np.unique(
                t, return_index=True, return_inverse=True, axis=0
            )
            _, zidx, zoutidx = np.unique(
                z, return_index=True, return_inverse=True, axis=0
            )
            _, midx, moutidx = np.unique(
                m, return_index=True, return_inverse=True, axis=0
            )
            _, nidx, noutidx = np.unique(
                n, return_index=True, return_inverse=True, axis=0
            )
            t = t[tidx]
            z = z[zidx]
            m = m[midx]
            n = n[nidx]

        poloidal = fourier(t[:, np.newaxis], m, 1, derivatives[1])
        toroidal = fourier(z[:, np.newaxis], n, self.NFP, derivatives[2])
        if unique:
            poloidal = poloidal[toutidx][:, moutidx]
            toroidal = toroidal[zoutidx][:, noutidx]

        return poloidal * toroidal

    def change_resolution(self, M, N, NFP=None, sym=None):
        """Change resolution of the basis to the given resolutions.

        Parameters
        ----------
        M : int
            Maximum poloidal resolution.
        N : int
            Maximum toroidal resolution.
        NFP : int
            Number of field periods.
        sym : bool
            Whether to enforce stellarator symmetry.

        Returns
        -------
        None

        """
        self._NFP = NFP if NFP is not None else self.NFP
        if M != self.M or N != self.N or sym != self.sym:
            self.M = M
            self.N = N
            self._sym = sym if sym is not None else self.sym
            self._modes = self._get_modes(self.M, self.N)
            self._set_up()


class ZernikePolynomial(_Basis):
    """2D basis set for analytic functions in a unit disc.

    Parameters
    ----------
    L : int
        Maximum radial resolution. Use L=-1 for default based on M.
    M : int
        Maximum poloidal resolution.
    sym : {``'cos'``, ``'sin'``, ``False``}
        * ``'cos'`` for cos(m*t-n*z) symmetry
        * ``'sin'`` for sin(m*t-n*z) symmetry
        * ``False`` for no symmetry (Default)
    spectral_indexing : {``'ansi'``, ``'fringe'``}
        Indexing method, default value = ``'ansi'``

        For L=0, all methods are equivalent and give a "chevron" shaped
        basis (only the outer edge of the zernike pyramid of width M).
        For L>0, the indexing scheme defines order of the basis functions:

        ``'ansi'``: ANSI indexing fills in the pyramid with triangles of
        decreasing size, ending in a triangle shape. For L == M,
        the traditional ANSI pyramid indexing is recovered. For L>M, adds rows
        to the bottom of the pyramid, increasing L while keeping M constant,
        giving a "house" shape.

        ``'fringe'``: Fringe indexing fills in the pyramid with chevrons of
        decreasing size, ending in a diamond shape for L=2*M where
        the traditional fringe/U of Arizona indexing is recovered.
        For L > 2*M, adds chevrons to the bottom, making a hexagonal diamond.

    """

    def __init__(self, L, M, sym=False, spectral_indexing="ansi"):
        self.L = L
        self.M = M
        self.N = 0
        self._NFP = 1
        self._sym = sym
        self._spectral_indexing = spectral_indexing

        self._modes = self._get_modes(
            L=self.L, M=self.M, spectral_indexing=self.spectral_indexing
        )

        super().__init__()

    def _get_modes(self, L=-1, M=0, spectral_indexing="ansi"):
        """Get mode numbers for Fourier-Zernike basis functions.

        Parameters
        ----------
        L : int
            Maximum radial resolution.
        M : int
            Maximum poloidal resolution.
        spectral_indexing : {``'ansi'``, ``'fringe'``}
            Indexing method, default value = ``'ansi'``

            For L=0, all methods are equivalent and give a "chevron" shaped
            basis (only the outer edge of the zernike pyramid of width M).
            For L>0, the indexing scheme defines order of the basis functions:

            ``'ansi'``: ANSI indexing fills in the pyramid with triangles of
            decreasing size, ending in a triangle shape. For L == M,
            the traditional ANSI pyramid indexing is recovered. For L>M, adds rows
            to the bottom of the pyramid, increasing L while keeping M constant,
            giving a "house" shape.

            ``'fringe'``: Fringe indexing fills in the pyramid with chevrons of
            decreasing size, ending in a diamond shape for L=2*M where
            the traditional fringe/U of Arizona indexing is recovered.
            For L > 2*M, adds chevrons to the bottom, making a hexagonal diamond.

        Returns
        -------
        modes : ndarray of int, shape(num_modes,3)
            Array of mode numbers [l,m,n].
            Each row is one basis function with modes (l,m,n).

        """
        assert spectral_indexing in [
            "ansi",
            "fringe",
        ], "Unknown spectral_indexing: {}".format(spectral_indexing)
        default_L = {"ansi": M, "fringe": 2 * M}
        L = L if L >= 0 else default_L.get(spectral_indexing, M)
        self.L = L

        if spectral_indexing == "ansi":
            pol_posm = [
                [(m + d, m) for m in range(0, M + 1) if m + d < M + 1]
                for d in range(0, L + 1, 2)
            ]
            if L > M:
                pol_posm += [
                    (l, m)
                    for l in range(M + 1, L + 1)
                    for m in range(0, M + 1)
                    if (l - m) % 2 == 0
                ]

        elif spectral_indexing == "fringe":
            pol_posm = [
                [(m + d // 2, m - d // 2) for m in range(0, M + 1) if m - d // 2 >= 0]
                for d in range(0, L + 1, 2)
            ]
            if L > 2 * M:
                pol_posm += [
                    [(l - m, m) for m in range(0, M + 1)]
                    for l in range(2 * M, L + 1, 2)
                ]

        pol = [
            [(l, m), (l, -m)] if m != 0 else [(l, m)] for l, m in flatten_list(pol_posm)
        ]
        pol = np.array(flatten_list(pol))
        num_pol = len(pol)
        tor = np.zeros((num_pol, 1))

        return np.hstack([pol, tor])

    def evaluate(
        self, nodes, derivatives=np.array([0, 0, 0]), modes=None, unique=False
    ):
        """Evaluate basis functions at specified nodes.

        Parameters
        ----------
        nodes : ndarray of float, size(num_nodes,3)
            Node coordinates, in (rho,theta,zeta).
        derivatives : ndarray of int, shape(num_derivatives,3)
            Order of derivatives to compute in (rho,theta,zeta).
        modes : ndarray of int, shape(num_modes,3), optional
            Basis modes to evaluate (if None, full basis is used).
        unique : bool, optional
            Whether to workload by only calculating for unique values of nodes, modes
            can be faster, but doesn't work with jit or autodiff.

        Returns
        -------
        y : ndarray, shape(num_nodes,num_modes)
            Basis functions evaluated at nodes.

        """
        if modes is None:
            modes = self.modes
        if derivatives[2] != 0:
            return jnp.zeros((nodes.shape[0], modes.shape[0]))
        if not len(modes):
            return np.array([]).reshape((len(nodes), 0))

        r, t, z = nodes.T
        l, m, n = modes.T
        lm = modes[:, :2]

        if unique:
            _, ridx, routidx = np.unique(
                r, return_index=True, return_inverse=True, axis=0
            )
            _, tidx, toutidx = np.unique(
                t, return_index=True, return_inverse=True, axis=0
            )
            _, lmidx, lmoutidx = np.unique(
                lm, return_index=True, return_inverse=True, axis=0
            )
            _, midx, moutidx = np.unique(
                m, return_index=True, return_inverse=True, axis=0
            )
            r = r[ridx]
            t = t[tidx]
            lm = lm[lmidx]
            m = m[midx]

        radial = zernike_radial(r, lm[:, 0], lm[:, 1], dr=derivatives[0])
        poloidal = fourier(t[:, np.newaxis], m, 1, derivatives[1])

        if unique:
            radial = radial[routidx][:, lmoutidx]
            poloidal = poloidal[toutidx][:, moutidx]

        return radial * poloidal

    def change_resolution(self, L, M, sym=None):
        """Change resolution of the basis to the given resolutions.

        Parameters
        ----------
        L : int
            Maximum radial resolution.
        M : int
            Maximum poloidal resolution.
        sym : bool
            Whether to enforce stellarator symmetry.

        Returns
        -------
        None

        """
        if L != self.L or M != self.M or sym != self.sym:
            self.L = L
            self.M = M
            self._sym = sym if sym is not None else self.sym
            self._modes = self._get_modes(
                self.L, self.M, spectral_indexing=self.spectral_indexing
            )
            self._set_up()


class ChebyshevDoubleFourierBasis(_Basis):
    """3D basis: tensor product of Chebyshev polynomials and two Fourier series.

    Fourier series in both the poloidal and toroidal coordinates.

    Parameters
    ----------
    L : int
        Maximum radial resolution.
    M : int
        Maximum poloidal resolution.
    N : int
        Maximum toroidal resolution.
    NFP : int
        Number of field periods.
    sym : {``'cos'``, ``'sin'``, ``False``}
        * ``'cos'`` for cos(m*t-n*z) symmetry
        * ``'sin'`` for sin(m*t-n*z) symmetry
        * ``False`` for no symmetry (Default)

    """

    def __init__(self, L, M, N, NFP=1, sym=False):
        self.L = L
        self.M = M
        self.N = N
        self._NFP = NFP
        self._sym = sym
        self._spectral_indexing = "linear"

        self._modes = self._get_modes(L=self.L, M=self.M, N=self.N)

        super().__init__()

    def _get_modes(self, L=0, M=0, N=0):
        """Get mode numbers for Chebyshev-Fourier series.

        Parameters
        ----------
        L : int
            Maximum radial resolution.
        M : int
            Maximum poloidal resolution.
        N : int
            Maximum toroidal resolution.

        Returns
        -------
        modes : ndarray of int, shape(num_modes,3)
            Array of mode numbers [l,m,n].
            Each row is one basis function with modes (l,m,n).

        """
        dim_pol = 2 * M + 1
        dim_tor = 2 * N + 1
        l = np.arange(L + 1)
        m = np.arange(dim_pol) - M
        n = np.arange(dim_tor) - N
        ll, mm, nn = np.meshgrid(l, m, n)
        ll = ll.reshape((-1, 1), order="F")
        mm = mm.reshape((-1, 1), order="F")
        nn = nn.reshape((-1, 1), order="F")
        y = np.hstack([ll, mm, nn])
        return y

    def evaluate(
        self, nodes, derivatives=np.array([0, 0, 0]), modes=None, unique=False
    ):
        """Evaluate basis functions at specified nodes.

        Parameters
        ----------
        nodes : ndarray of float, size(num_nodes,3)
            Node coordinates, in (rho,theta,zeta).
        derivatives : ndarray of int, shape(num_derivatives,3)
            Order of derivatives to compute in (rho,theta,zeta).
        modes : ndarray of in, shape(num_modes,3), optional
            Basis modes to evaluate (if None, full basis is used).
        unique : bool, optional
            whether to workload by only calculating for unique values of nodes, modes
            can be faster, but doesn't work with jit or autodiff

        Returns
        -------
        y : ndarray, shape(num_nodes,num_modes)
            Basis functions evaluated at nodes.

        """
        if modes is None:
            modes = self.modes
        if not len(modes):
            return np.array([]).reshape((len(nodes), 0))

        r, t, z = nodes.T
        l, m, n = modes.T

        radial = chebyshev(r[:, np.newaxis], l, dr=derivatives[0])
        poloidal = fourier(t[:, np.newaxis], m, 1, derivatives[1])
        toroidal = fourier(z[:, np.newaxis], n, self.NFP, derivatives[2])

        return radial * poloidal * toroidal

    def change_resolution(self, L, M, N, NFP=None, sym=None):
        """Change resolution of the basis to the given resolutions.

        Parameters
        ----------
        L : int
            Maximum radial resolution.
        M : int
            Maximum poloidal resolution.
        N : int
            Maximum toroidal resolution.
        NFP : int
            Number of field periods.
        sym : bool
            Whether to enforce stellarator symmetry.

        Returns
        -------
        None

        """
        self._NFP = NFP if NFP is not None else self.NFP
        if L != self.L or M != self.M or N != self.N or sym != self.sym:
            self._L = L
            self._M = M
            self._N = N
            self._sym = sym if sym is not None else self.sym
            self._modes = self._get_modes(self.L, self.M, self.N)
            self._set_up()


class FourierZernikeBasis(_Basis):
    """3D basis set for analytic functions in a toroidal volume.

    Zernike polynomials in the radial & poloidal coordinates, and a Fourier
    series in the toroidal coordinate.

    Parameters
    ----------
    L : int
        Maximum radial resolution. Use L=-1 for default based on M.
    M : int
        Maximum poloidal resolution.
    N : int
        Maximum toroidal resolution.
    NFP : int
        Number of field periods.
    sym : {``'cos'``, ``'sin'``, ``False``}
        * ``'cos'`` for cos(m*t-n*z) symmetry
        * ``'sin'`` for sin(m*t-n*z) symmetry
        * ``False`` for no symmetry (Default)
    spectral_indexing : {``'ansi'``, ``'fringe'``}
        Indexing method, default value = ``'ansi'``

        For L=0, all methods are equivalent and give a "chevron" shaped
        basis (only the outer edge of the zernike pyramid of width M).
        For L>0, the indexing scheme defines order of the basis functions:

        ``'ansi'``: ANSI indexing fills in the pyramid with triangles of
        decreasing size, ending in a triangle shape. For L == M,
        the traditional ANSI pyramid indexing is recovered. For L>M, adds rows
        to the bottom of the pyramid, increasing L while keeping M constant,
        giving a "house" shape.

        ``'fringe'``: Fringe indexing fills in the pyramid with chevrons of
        decreasing size, ending in a diamond shape for L=2*M where
        the traditional fringe/U of Arizona indexing is recovered.
        For L > 2*M, adds chevrons to the bottom, making a hexagonal diamond.

    """

    def __init__(self, L, M, N, NFP=1, sym=False, spectral_indexing="ansi"):
        self.L = L
        self.M = M
        self.N = N
        self._NFP = NFP
        self._sym = sym
        self._spectral_indexing = spectral_indexing

        self._modes = self._get_modes(
            L=self.L, M=self.M, N=self.N, spectral_indexing=self.spectral_indexing
        )

        super().__init__()

    def _get_modes(self, L=-1, M=0, N=0, spectral_indexing="ansi"):
        """Get mode numbers for Fourier-Zernike basis functions.

        Parameters
        ----------
        L : int
            Maximum radial resolution.
        M : int
            Maximum poloidal resolution.
        N : int
            Maximum toroidal resolution.
        spectral_indexing : {``'ansi'``, ``'fringe'``}
            Indexing method, default value = ``'ansi'``

            For L=0, all methods are equivalent and give a "chevron" shaped
            basis (only the outer edge of the zernike pyramid of width M).
            For L>0, the indexing scheme defines order of the basis functions:

            ``'ansi'``: ANSI indexing fills in the pyramid with triangles of
            decreasing size, ending in a triangle shape. For L == M,
            the traditional ANSI pyramid indexing is recovered. For L>M, adds rows
            to the bottom of the pyramid, increasing L while keeping M constant,
            giving a "house" shape.

            ``'fringe'``: Fringe indexing fills in the pyramid with chevrons of
            decreasing size, ending in a diamond shape for L=2*M where
            the traditional fringe/U of Arizona indexing is recovered.
            For L > 2*M, adds chevrons to the bottom, making a hexagonal diamond.

        Returns
        -------
        modes : ndarray of int, shape(num_modes,3)
            Array of mode numbers [l,m,n].
            Each row is one basis function with modes (l,m,n).

        """
        assert spectral_indexing in [
            "ansi",
            "fringe",
        ], "Unknown spectral_indexing: {}".format(spectral_indexing)
        default_L = {"ansi": M, "fringe": 2 * M}
        L = L if L >= 0 else default_L.get(spectral_indexing, M)
        self.L = L

        if spectral_indexing == "ansi":
            pol_posm = [
                [(m + d, m) for m in range(0, M + 1) if m + d < M + 1]
                for d in range(0, L + 1, 2)
            ]
            if L > M:
                pol_posm += [
                    (l, m)
                    for l in range(M + 1, L + 1)
                    for m in range(0, M + 1)
                    if (l - m) % 2 == 0
                ]

        elif spectral_indexing == "fringe":
            pol_posm = [
                [(m + d // 2, m - d // 2) for m in range(0, M + 1) if m - d // 2 >= 0]
                for d in range(0, L + 1, 2)
            ]
            if L > 2 * M:
                pol_posm += [
                    [(l - m, m) for m in range(0, M + 1)]
                    for l in range(2 * M, L + 1, 2)
                ]

        pol = [
            [(l, m), (l, -m)] if m != 0 else [(l, m)] for l, m in flatten_list(pol_posm)
        ]
        pol = np.array(flatten_list(pol))
        num_pol = len(pol)

        pol = np.tile(pol, (2 * N + 1, 1))
        tor = np.atleast_2d(
            np.tile(np.arange(-N, N + 1), (num_pol, 1)).flatten(order="f")
        ).T
        return np.unique(np.hstack([pol, tor]), axis=0)

    def evaluate(
        self, nodes, derivatives=np.array([0, 0, 0]), modes=None, unique=False
    ):
        """Evaluate basis functions at specified nodes.

        Parameters
        ----------
        nodes : ndarray of float, size(num_nodes,3)
            Node coordinates, in (rho,theta,zeta).
        derivatives : ndarray of int, shape(num_derivatives,3)
            Order of derivatives to compute in (rho,theta,zeta).
        modes : ndarray of int, shape(num_modes,3), optional
            Basis modes to evaluate (if None, full basis is used).
        unique : bool, optional
            Whether to workload by only calculating for unique values of nodes, modes
            can be faster, but doesn't work with jit or autodiff.

        Returns
        -------
        y : ndarray, shape(num_nodes,num_modes)
            Basis functions evaluated at nodes.

        """
        if modes is None:
            modes = self.modes
        if not len(modes):
            return np.array([]).reshape((len(nodes), 0))

        # TODO: avoid duplicate calculations when mixing derivatives
        r, t, z = nodes.T
        l, m, n = modes.T
        lm = modes[:, :2]

        if unique:
            # TODO: can avoid this here by using grid.unique_idx etc
            # and adding unique_modes attributes to basis
            _, ridx, routidx = np.unique(
                r, return_index=True, return_inverse=True, axis=0
            )
            _, tidx, toutidx = np.unique(
                t, return_index=True, return_inverse=True, axis=0
            )
            _, zidx, zoutidx = np.unique(
                z, return_index=True, return_inverse=True, axis=0
            )
            _, lmidx, lmoutidx = np.unique(
                lm, return_index=True, return_inverse=True, axis=0
            )
            _, midx, moutidx = np.unique(
                m, return_index=True, return_inverse=True, axis=0
            )
            _, nidx, noutidx = np.unique(
                n, return_index=True, return_inverse=True, axis=0
            )
            r = r[ridx]
            t = t[tidx]
            z = z[zidx]
            lm = lm[lmidx]
            m = m[midx]
            n = n[nidx]

        radial = zernike_radial(r, lm[:, 0], lm[:, 1], dr=derivatives[0])
        poloidal = fourier(t[:, np.newaxis], m, dt=derivatives[1])
        toroidal = fourier(z[:, np.newaxis], n, NFP=self.NFP, dt=derivatives[2])
        if unique:
            radial = radial[routidx][:, lmoutidx]
            poloidal = poloidal[toutidx][:, moutidx]
            toroidal = toroidal[zoutidx][:, noutidx]

        return radial * poloidal * toroidal

    def change_resolution(self, L, M, N, NFP=None, sym=None):
        """Change resolution of the basis to the given resolutions.

        Parameters
        ----------
        L : int
            Maximum radial resolution.
        M : int
            Maximum poloidal resolution.
        N : int
            Maximum toroidal resolution.
        NFP : int
            Number of field periods.
        sym : bool
            Whether to enforce stellarator symmetry.

        Returns
        -------
        None

        """
        self._NFP = NFP if NFP is not None else self.NFP
        if L != self.L or M != self.M or N != self.N or sym != self.sym:
            self.L = L
            self.M = M
            self.N = N
            self._sym = sym if sym is not None else self.sym
            self._modes = self._get_modes(
                self.L, self.M, self.N, spectral_indexing=self.spectral_indexing
            )
            self._set_up()


def polyder_vec(p, m, exact=False):
    """Vectorized version of polyder.

    For differentiating multiple polynomials of the same degree

    Parameters
    ----------
    p : ndarray, shape(N,M)
        polynomial coefficients. Each row is 1 polynomial, in descending powers of x,
        each column is a power of x
    m : int >=0
        order of derivative
    exact : bool
        Whether to use exact integer arithmetic (not compatible with JAX, but may be
        needed for very high degree polynomials)

    Returns
    -------
    der : ndarray, shape(N,M)
        polynomial coefficients for derivative in descending order

    """
    if exact:
        return _polyder_exact(p, m)
    else:
        return _polyder_jax(p, m)


def _polyder_exact(p, m):
    factorial = np.math.factorial
    m = np.asarray(m, dtype=int)  # order of derivative
    p = np.atleast_2d(p)
    order = p.shape[1] - 1

    D = np.arange(order, -1, -1)
    num = np.array([factorial(i) for i in D], dtype=object)
    den = np.array([factorial(max(i - m, 0)) for i in D], dtype=object)
    D = (num // den).astype(p.dtype)

    p = np.roll(D * p, m, axis=1)
    idx = np.arange(p.shape[1])
    p = np.where(idx < m, 0, p)
    return p


@jit
def _polyder_jax(p, m):
    p = jnp.atleast_2d(p)
    m = jnp.asarray(m).astype(int)
    order = p.shape[1] - 1
    D = jnp.arange(order, -1, -1)

    def body(i, Di):
        return Di * jnp.maximum(D - i, 1)

    D = fori_loop(0, m, body, jnp.ones_like(D))

    p = jnp.roll(D * p, m, axis=1)
    idx = jnp.arange(p.shape[1])
    p = jnp.where(idx < m, 0, p)

    return p


def polyval_vec(p, x, prec=None):
    """Evaluate a polynomial at specific values.

    Vectorized for evaluating multiple polynomials of the same degree.

    Parameters
    ----------
    p : ndarray, shape(N,M)
        Array of coefficient for N polynomials of order M.
        Each row is one polynomial, given in descending powers of x.
    x : ndarray, shape(K,)
        A number, or 1d array of numbers at
        which to evaluate p. If greater than 1d it is flattened.
    prec : int, optional
        precision to use, in number of decimal places. Default is
        double precision (~16 decimals) which should be enough for
        most cases with L <= 24

    Returns
    -------
    y : ndarray, shape(N,K)
        polynomials evaluated at x.
        Each row corresponds to a polynomial, each column to a value of x

    """
    if prec is not None and prec > 18:
        return _polyval_exact(p, x, prec)
    else:
        return _polyval_jax(p, x)


def _polyval_exact(p, x, prec):
    p = np.atleast_2d(p)
    x = np.atleast_1d(x).flatten()
    # TODO: possibly multithread this bit
    mpmath.mp.dps = prec
    y = np.array([np.asarray(mpmath.polyval(list(pi), x)) for pi in p])
    return y.astype(float)


@jit
def _polyval_jax(p, x):
    p = jnp.atleast_2d(p)
    x = jnp.atleast_1d(x).flatten()
    npoly = p.shape[0]  # number of polynomials
    order = p.shape[1]  # order of polynomials
    nx = len(x)  # number of coordinates
    y = jnp.zeros((npoly, nx))

    def body(k, y):
        return y * x + jnp.atleast_2d(p[:, k]).T

    y = fori_loop(0, order, body, y)

    return y.astype(float)


def zernike_radial_coeffs(l, m, exact=True):
    """Polynomial coefficients for radial part of zernike basis.

    Parameters
    ----------
    l : ndarray of int, shape(K,)
        radial mode number(s)
    m : ndarray of int, shape(K,)
        azimuthal mode number(s)
    exact : bool
        whether to return exact coefficients with `object` dtype
        or return integer or floating point approximation

    Returns
    -------
    coeffs : ndarray
        Polynomial coefficients for Zernike polynomials, in descending powers of r.

    Notes
    -----
    Integer representation is exact up to l~54, so leaving `exact` arg as False
    can speed up evaluation with no loss in accuracy
    """
    l = np.atleast_1d(l).astype(int)
    m = np.atleast_1d(np.abs(m)).astype(int)
    lm = np.vstack([l, m]).T
    # for modest to large arrays, faster to find unique values and
    # only evaluate those
    lms, idx = np.unique(lm, return_inverse=True, axis=0)

    npoly = len(lms)
    lmax = np.max(lms[:, 0])
    coeffs = np.zeros((npoly, lmax + 1), dtype=object)
    lm_even = ((lms[:, 0] - lms[:, 1]) % 2 == 0)[:, np.newaxis]
    for ii in range(npoly):
        ll = lms[ii, 0]
        mm = lms[ii, 1]
        for s in range(mm, ll + 1, 2):
            coeffs[ii, s] = (
                (-1) ** ((ll - s) // 2)
                * factorial((ll + s) // 2)
                // (
                    factorial((ll - s) // 2)
                    * factorial((s + mm) // 2)
                    * factorial((s - mm) // 2)
                )
            )
    c = np.fliplr(np.where(lm_even, coeffs, 0))
    if not exact:
        try:
            c = c.astype(int)
        except OverflowError:
            c = c.astype(float)
    c = c[idx]
    return c


def zernike_radial_poly(r, l, m, dr=0, exact="auto"):
    """Radial part of zernike polynomials.

    Evaluates basis functions using numpy to
    exactly compute the polynomial coefficients
    and Horner's method for low resolution,
    or extended precision arithmetic for high resolution.
    Faster for low resolution, but not differentiable.

    Parameters
    ----------
    r : ndarray, shape(N,)
        radial coordinates to evaluate basis
    l : ndarray of int, shape(K,)
        radial mode number(s)
    m : ndarray of int, shape(K,)
        azimuthal mode number(s)
    dr : int
        order of derivative (Default = 0)
    exact : {"auto", True, False}
        Whether to use exact/extended precision arithmetic. Slower but more accurate.
        "auto" will use higher accuracy when needed.

    Returns
    -------
    y : ndarray, shape(N,K)
        basis function(s) evaluated at specified points

    """
    if exact == "auto":
        exact = np.max(l) > 54
    if exact:
        # this should give accuracy of ~1e-10 in the eval'd polynomials
        lmax = np.max(l)
        prec = int(0.4 * lmax + 8.4)
    else:
        prec = None
    coeffs = zernike_radial_coeffs(l, m, exact=exact)
    coeffs = polyder_vec(coeffs, dr, exact=exact)
    return polyval_vec(coeffs, r, prec=prec).T


@custom_jvp
@jit
def zernike_radial(r, l, m, dr=0):
    """Radial part of zernike polynomials.

    Calculates Radial part of Zernike Polynomials using Jacobi recursion relation
    by getting rid of the redundant calculations for appropriate modes.
    https://en.wikipedia.org/wiki/Jacobi_polynomials#Recurrence_relations

    For the derivatives, the following formula is used with above recursion relation,
    https://en.wikipedia.org/wiki/Jacobi_polynomials#Derivatives

    Used formulas are also in the zerike_eval.ipynb notebook in docs.

    This function can be made faster. However, JAX reverse mode AD causes problems.
    In future, we may use vmap() instead of jnp.vectorize() to be able to set dr as
    static argument, and not calculate every derivative even thoguh not asked.

    Parameters
    ----------
    r : ndarray, shape(N,) or scalar
        radial coordinates to evaluate basis
    l : ndarray of int, shape(K,) or integer
        radial mode number(s)
    m : ndarray of int, shape(K,) or integer
        azimuthal mode number(s)
    dr : int
        order of derivative (Default = 0)

    Returns
    -------
    out : ndarray, shape(N,K)
        basis function(s) evaluated at specified points

    """
    dr = jnp.asarray(dr).astype(int)

    branches = [
        _zernike_radial_vectorized,
        _zernike_radial_vectorized_d1,
        _zernike_radial_vectorized_d2,
        _zernike_radial_vectorized_d3,
        _zernike_radial_vectorized_d4,
    ]
    return switch(dr, branches, r, l, m, dr)


@functools.partial(jnp.vectorize, excluded=(1, 2, 3), signature="()->(k)")
def _zernike_radial_vectorized(r, l, m, dr):
    """Calculation of Radial part of Zernike polynomials."""

    def body_inner(N, args):
        alpha, out, P_past = args
        P_n2 = P_past[0]  # Jacobi at N-2
        P_n1 = P_past[1]  # Jacobi at N-1
        P_n = jacobi_poly_single(r_jacobi, N, alpha, 0, P_n1, P_n2)

        # Calculate Radial part of Zernike for N,alpha
        result = (-1) ** N * r**alpha * P_n
        # Check if the calculated values is in the given modes
        _, _, _, _, _, out = fori_loop(
            0, m.size, update_zernike_output, (m, n, alpha, N, result, out)
        )

        # Shift past values if needed
        # For derivative order dx, if N is smaller than 2+dx, then only the initial
        # value calculated by find_init_jacobi function will be used. So, if you update
        # P_n's, preceeding values will be wrong.
        mask = N >= 2
        P_n2 = jnp.where(mask, P_n1, P_n2)
        P_n1 = jnp.where(mask, P_n, P_n1)
        # Form updated P_past matrix
        P_past = P_past.at[0].set(P_n2)
        P_past = P_past.at[1].set(P_n1)

        return (alpha, out, P_past)

    def body(alpha, out):
        # find l values with m values equal to alpha
        l_alpha = jnp.where(m == alpha, l, 0)
        # find the maximum among them
        L_max = jnp.max(l_alpha)
        # Maximum possible value for n for loop bound
        N_max = (L_max - alpha) // 2

        # First 2 Jacobi Polynomials (they don't need recursion)
        # P_past stores last 2 Jacobi polynomials (and required derivatives)
        # evaluated at given r points
        P_past = jnp.zeros(2)
        P_past = P_past.at[0].set(jacobi_poly_single(r_jacobi, 0, alpha, beta=0))
        # Jacobi for n=1
        P_past = P_past.at[1].set(jacobi_poly_single(r_jacobi, 1, alpha, beta=0))

        # Loop over every n value
        _, out, _ = fori_loop(
            0, (N_max + 1).astype(int), body_inner, (alpha, out, P_past)
        )
        return out

    # Make inputs 1D arrays in case they aren't
    m = jnp.atleast_1d(m)
    l = jnp.atleast_1d(l)

    # From the vectorization, the overall output will be (r.size, m.size)
    out = jnp.zeros(m.size)
    r_jacobi = 1 - 2 * r**2
    m = jnp.abs(m)
    n = ((l - m) // 2).astype(int)

    M_max = jnp.max(m)
    # Loop over every different m value. There is another nested
    # loop which will execute necessary n values.
    out = fori_loop(0, (M_max + 1).astype(int), body, (out))
    return out


def jacobi_poly_single(x, n, alpha, beta=0, P_n1=0, P_n2=0):
    """Evaluate Jacobi for single alpha and n pair."""
    c = 2 * n + alpha + beta
    a1 = 2 * n * (c - n) * (c - 2)
    a2 = (c - 1) * (c * (c - 2) * x + (alpha - beta) * (alpha + beta))
    a3 = 2 * (n + alpha - 1) * (n + beta - 1) * c

    # Check if a1 is 0, to prevent division by 0
    a1 = jnp.where(a1 == 0, 1e-6, a1)
    P_n = (a2 * P_n1 - a3 * P_n2) / a1
    # Checks for special cases
    P_n = jnp.where(n < 0, 0, P_n)
    P_n = jnp.where(n == 0, 1, P_n)
    P_n = jnp.where(n == 1, (alpha + 1) + (alpha + beta + 2) * (x - 1) / 2, P_n)
    return P_n


@zernike_radial.defjvp
def _zernike_radial_jvp(x, xdot):
    (r, l, m, dr) = x
    (rdot, ldot, mdot, drdot) = xdot
    f = zernike_radial(r, l, m, dr)
    df = zernike_radial(r, l, m, dr + 1)
    # in theory l, m, dr aren't differentiable (they're integers)
    # but marking them as non-diff argnums seems to cause escaped tracer values.
    # probably a more elegant fix, but just setting those derivatives to zero seems
    # to work fine.
    return f, (df.T * rdot).T + 0 * ldot + 0 * mdot + 0 * drdot


def power_coeffs(l):
    """Power series coefficients.

    Parameters
    ----------
    l : ndarray of int, shape(K,)
        radial mode number(s)

    Returns
    -------
    coeffs : ndarray, shape(l+1,)

    """
    l = np.atleast_1d(l).astype(int)
    npoly = len(l)  # number of polynomials
    order = np.max(l)  # order of polynomials
    coeffs = np.zeros((npoly, order + 1))
    coeffs[range(npoly), l] = 1
    return coeffs


def powers(rho, l, dr=0):
    """Power series.

    Parameters
    ----------
    rho : ndarray, shape(N,)
        radial coordinates to evaluate basis
    l : ndarray of int, shape(K,)
        radial mode number(s)
    dr : int
        order of derivative (Default = 0)

    Returns
    -------
    y : ndarray, shape(N,K)
        basis function(s) evaluated at specified points

    """
    coeffs = power_coeffs(l)
    coeffs = polyder_vec(np.fliplr(coeffs), dr)
    return polyval_vec(coeffs, rho).T


@functools.partial(jit, static_argnums=2)
def chebyshev(r, l, dr=0):
    """Shifted Chebyshev polynomial.

    Parameters
    ----------
    rho : ndarray, shape(N,)
        radial coordinates to evaluate basis
    l : ndarray of int, shape(K,)
        radial mode number(s)
    dr : int
        order of derivative (Default = 0)

    Returns
    -------
    y : ndarray, shape(N,K)
        basis function(s) evaluated at specified points

    """
    r, l = map(jnp.asarray, (r, l))
    x = 2 * r - 1  # shift
    if dr == 0:
        return jnp.cos(l * jnp.arccos(x))
    else:
        # dy/dr = dy/dx * dx/dr = dy/dx * 2
        raise NotImplementedError(
            "Analytic radial derivatives of Chebyshev polynomials "
            + "have not been implemented."
        )


@jit
def fourier(theta, m, NFP=1, dt=0):
    """Fourier series.

    Parameters
    ----------
    theta : ndarray, shape(N,)
        poloidal/toroidal coordinates to evaluate basis
    m : ndarray of int, shape(K,)
        poloidal/toroidal mode number(s)
    NFP : int
        number of field periods (Default = 1)
    dt : int
        order of derivative (Default = 0)

    Returns
    -------
    y : ndarray, shape(N,K)
        basis function(s) evaluated at specified points

    """
    theta, m, NFP, dt = map(jnp.asarray, (theta, m, NFP, dt))
    m_pos = (m >= 0).astype(int)
    m_abs = jnp.abs(m) * NFP
    shift = m_pos * jnp.pi / 2 + dt * jnp.pi / 2
    return m_abs**dt * jnp.sin(m_abs * theta + shift)


def zernike_norm(l, m):
    """Norm of a Zernike polynomial with l, m indexing.

    Parameters
    ----------
    l,m : int
        radial and azimuthal mode numbers.

    Returns
    -------
    norm : float
        the integral (Z^m_l)^2 r dr dt, r=[0,1], t=[0,2*pi]

    """
    return np.sqrt((2 * (l + 1)) / (np.pi * (1 + int(m == 0))))


def find_intermadiate_jacobi(dx, args):
    """Finds Jacobi function and its derivatives for nth loop."""
    r_jacobi, N, alpha, P_n1, P_n2, P_n = args
    P_n = P_n.at[dx].set(
        jacobi_poly_single(r_jacobi, N - dx, alpha + dx, dx, P_n1[dx], P_n2[dx])
    )
    return (r_jacobi, N, alpha, P_n1, P_n2, P_n)


def update_zernike_output(i, args):
    """Updates Zernike radial output, if the mode is in the inputs."""
    m, n, alpha, N, result, out = args
    idx = jnp.where(jnp.logical_and(m[i] == alpha, n[i] == N), i, -1)

    def falseFun(args):
        _, _, out = args
        return out

    def trueFun(args):
        idx, result, out = args
        out = out.at[idx].set(result)
        return out

    out = cond(idx >= 0, trueFun, falseFun, (idx, result, out))
    return (m, n, alpha, N, result, out)


def find_initial_jacobi(dx, args):
    """Finds initial values of Jacobi Polynomial and derivatives."""
    r_jacobi, alpha, P_past = args
    # Jacobi for n=0
    P_past = P_past.at[0, dx].set(jacobi_poly_single(r_jacobi, 0, alpha + dx, beta=dx))
    # Jacobi for n=1
    P_past = P_past.at[1, dx].set(jacobi_poly_single(r_jacobi, 1, alpha + dx, beta=dx))
    return (r_jacobi, alpha, P_past)


@functools.partial(jnp.vectorize, excluded=(1, 2, 3), signature="()->(k)")
def _zernike_radial_vectorized_d1(r, l, m, dr):
    """First derivative calculation of Radial part of Zernike polynomials."""

    def body_inner(N, args):
        alpha, out, P_past = args
        P_n2 = P_past[0]  # Jacobi at N-2
        P_n1 = P_past[1]  # Jacobi at N-1
        P_n = jnp.zeros(MAXDR + 1)  # Jacobi at N

<<<<<<< HEAD
    """
    return np.sqrt((2 * (l + 1)) / (np.pi * (1 + int(m == 0))))


def get_basis_poincare(X_lmn_3D, basis_3D, zeta=0):
    """Convert 3D FourierZernikeBasis to 2D ZernikePolynomial at zeta=0.

    Takes a 3D FourierZernike basis and its coefficients X_lmn_3D and evaluates
    the coefficients at the zeta=0 or Pi cross-section, returning a 2D ZernikePolynomial
    basis and its coefficients X_lmn_2D. The output dimension will not be the same,
    only toroidal mode will be N=0.

    Parameters
    ----------
    X_lmn_3D : array, size [basis_3D.num_modes,1]
        The Fourier-Zernike basis coefficients of the quantity X, that you wish to find
        the 2D ZernikePolynomial basis corresponding to the quantity's value at the
        zeta=0 cross-section
    basis_3D : FourierZernikeBasis
        The Fourier-Zernike basis corresponding to the coefficients passed.

    Returns
    -------
    X_lmn_2D : array, size [basis_2D.num_modes,1]
        The ZernikePolynomial basis coefficients of the quantity X, such that their
        evaluation is the same as the input 3D basis when evaluated at zeta=0.
    basis_2D : FourierZernikeBasis
        The ZernikePolynomial basis corresponding to the coefficients output. The
        radial resolution L and poloidal resolution M are equal to the max radial
        and poloidal resolutions of the 3D basis passed as an input.
    """
    # Add up all the X_lm(n>=0) modes
    # so that the quantity at the zeta=0 surface is described with just lm modes
    # and get rid of the toroidal modes
    modes_2D = []
    X_lmn_2D = (
        []
    )  # these are corresponding to the 2D modes of the ZernikePolynomial Basis
    modes_3D = basis_3D.modes
    for i, mode in enumerate(modes_3D):
        if zeta == 0:
            if mode[-1] < 0:
                pass  # we do not need the sin(zeta) modes as they = 0 at zeta=0
            else:
                if (mode[0], mode[1], 0) not in modes_2D:
                    modes_2D.append((mode[0], mode[1], 0))
                    l = mode[0]
                    m = mode[1]

                    inds = np.where(
                        np.logical_and(
                            (modes_3D[:, :2] == [l, m]).all(axis=1),
                            modes_3D[:, 2] >= 0,
                        )
                    )[0]

                    SUM = np.sum(X_lmn_3D[inds])
                    X_lmn_2D.append(SUM)
        elif zeta == np.pi:
            if mode[-1] < 0:
                pass  # we do not need the sin(zeta) modes as they = 0 at zeta=pi
            else:
                if (mode[0], mode[1], 0) not in modes_2D:
                    modes_2D.append((mode[0], mode[1], 0))
                    l = mode[0]
                    m = mode[1]

                    inds = np.where(
                        np.logical_and(
                            (modes_3D[:, :2] == [l, m]).all(axis=1),
                            modes_3D[:, 2] % 2 == 0,
                        )
                    )[0]

                    inds1 = np.where(
                        np.logical_and(
                            (modes_3D[:, :2] == [l, m]).all(axis=1),
                            modes_3D[:, 2] % 2 == 1,
                        )
                    )[0]

                    SUM = np.sum(X_lmn_3D[inds]) - np.sum(X_lmn_3D[inds1])
                    X_lmn_2D.append(SUM)

    X_lmn_2D = np.asarray(X_lmn_2D)
    modes_2D = np.asarray(modes_2D)

    basis_2D = ZernikePolynomial(
        L=basis_3D.L,
        M=basis_3D.M,
        spectral_indexing=basis_3D._spectral_indexing,
        sym=basis_3D.sym,
    )

    X_lmn_2D = copy_coeffs(X_lmn_2D, modes_2D, basis_2D.modes)
    return X_lmn_2D, basis_2D


def FourierZernike_to_FourierZernike_no_N_modes(X_lmn_3D, basis_3D, zeta=0):
    """Converts 3D FourierZernikeBasis to the same basis but with no toroidal modes.

    Takes a 3D FourierZernike basis and its coefficients X_lmn_3D and evaluates the
    coefficients at the zeta=0 cross-section, returning the same 3D FourierZernike
    basis but with zero toroidal dependence s.t. the zeta=0 XS is the same as the input
    so X_lmn_no_N = 0 for N != 0. Input and output array sizes are the same.

    Parameters
    ----------
    X_lmn_3D : array, size [basis_3D.num_modes,1]
        The Fourier-Zernike basis coefficients of the quantity X, that you wish to
        find the 2D ZernikePolynomial basis
        corresponding to the quantity's value at the zeta=0 cross-section
    basis_3D : FourierZernikeBasis
        The Fourier-Zernike basis corresponding to the coefficients passed.

    Returns
    -------
    X_lmn_no_N : array, size [basis_3D.num_modes,1]
        The FourerZernike basis coefficients of the quantity X, such that their
        evaluation is the same as the input 3D basis when evaluated at zeta=0.
        The coefficients with nonzero toroidal modenumbers are all zero.
    basis_3D : FourierZernikeBasis
        The Fourier-Zernike basis corresponding to the coefficients passed.
    """
    if not (zeta == 0 or zeta == np.pi):
        raise ValueError("Unvalid zeta value! Only 0 or pi is supported right now!")

    # Add up all the X_lm(n>=0) modes
    # so that the quantity at the zeta=0 surface is described with just lm modes
    # and set any mode with nonzero toroidal mode numebr = 0
    X_lmn_no_N = np.zeros_like(X_lmn_3D)
    modes_no_N = []
    modes_3D = basis_3D.modes
    for i, mode in enumerate(modes_3D):
        if zeta == 0:
            if mode[-1] < 0:
                pass  # we do not need the sin(zeta) modes as they = 0 at zeta=0
            else:
                if (mode[0], mode[1], 0) not in modes_no_N:
                    modes_no_N.append((mode[0], mode[1], 0))
                    l = mode[0]
                    m = mode[1]

                    inds = np.where(
                        np.logical_and(
                            (modes_3D[:, :2] == [l, m]).all(axis=1),
                            modes_3D[:, 2] >= 0,
                        )
                    )[0]

                    SUM = np.sum(X_lmn_3D[inds])
                    X_lmn_no_N[i] = SUM
        elif zeta == np.pi:
            if mode[-1] < 0:
                pass  # we do not need the sin(zeta) modes as they = 0 at zeta=pi
            else:
                if (mode[0], mode[1], 0) not in modes_no_N:
                    modes_no_N.append((mode[0], mode[1], 0))
                    l = mode[0]
                    m = mode[1]

                    inds = np.where(
                        np.logical_and(
                            (modes_3D[:, :2] == [l, m]).all(axis=1),
                            modes_3D[:, 2] % 2 == 0,
                        )
                    )[0]

                    inds1 = np.where(
                        np.logical_and(
                            (modes_3D[:, :2] == [l, m]).all(axis=1),
                            modes_3D[:, 2] % 2 == 1,
                        )
                    )[0]

                    SUM = np.sum(X_lmn_3D[inds]) - np.sum(X_lmn_3D[inds1])
                    X_lmn_no_N[i] = SUM

    return X_lmn_no_N, basis_3D
=======
        # Calculate Jacobi polynomial and derivatives for (alpha,N)
        _, _, _, _, _, P_n = fori_loop(
            0,
            MAXDR + 1,
            find_intermadiate_jacobi,
            (r_jacobi, N, alpha, P_n1, P_n2, P_n),
        )
        # Calculate coefficients for derivatives. coef[0] will never be used. Jax
        # doesn't have Gamma function directly, that's why we calculate Logarithm of
        # Gamma function and then exponentiate it.
        coef = jnp.exp(
            gammaln(alpha + N + 1 + dxs) - dxs * jnp.log(2) - gammaln(alpha + N + 1)
        )
        # 1th Derivative of Zernike Radial
        result = (-1) ** N * (
            alpha * r ** jnp.maximum(alpha - 1, 0) * P_n[0]
            - coef[1] * 4 * r ** (alpha + 1) * P_n[1]
        )
        # Check if the calculated values is in the given modes
        _, _, _, _, _, out = fori_loop(
            0, m.size, update_zernike_output, (m, n, alpha, N, result, out)
        )

        # Shift past values if needed
        # For derivative order dx, if N is smaller than 2+dx, then only the initial
        # value calculated by find_init_jacobi function will be used. So, if you update
        # P_n's, preceeding values will be wrong.
        mask = N >= 2 + dxs
        P_n2 = jnp.where(mask, P_n1, P_n2)
        P_n1 = jnp.where(mask, P_n, P_n1)
        # Form updated P_past matrix
        P_past = P_past.at[0, :].set(P_n2)
        P_past = P_past.at[1, :].set(P_n1)

        return (alpha, out, P_past)

    def body(alpha, out):
        # find l values with m values equal to alpha
        l_alpha = jnp.where(m == alpha, l, 0)
        # find the maximum among them
        L_max = jnp.max(l_alpha)
        # Maximum possible value for n for loop bound
        N_max = (L_max - alpha) // 2

        # First 2 Jacobi Polynomials (they don't need recursion)
        # P_past stores last 2 Jacobi polynomials (and required derivatives)
        # evaluated at given r points
        P_past = jnp.zeros((2, MAXDR + 1))
        _, _, P_past = fori_loop(
            0, MAXDR + 1, find_initial_jacobi, (r_jacobi, alpha, P_past)
        )

        # Loop over every n value
        _, out, _ = fori_loop(
            0, (N_max + 1).astype(int), body_inner, (alpha, out, P_past)
        )
        return out

    # Make inputs 1D arrays in case they aren't
    m = jnp.atleast_1d(m)
    l = jnp.atleast_1d(l)
    dr = jnp.asarray(dr).astype(int)

    # From the vectorization, the overall output will be (r.size, m.size)
    out = jnp.zeros(m.size)
    r_jacobi = 1 - 2 * r**2
    m = jnp.abs(m)
    n = ((l - m) // 2).astype(int)

    # This part can be better implemented. Try to make dr as static argument
    # jnp.vectorize doesn't allow it to be static
    MAXDR = 1
    dxs = jnp.arange(0, MAXDR + 1)

    M_max = jnp.max(m)
    # Loop over every different m value. There is another nested
    # loop which will execute necessary n values.
    out = fori_loop(0, (M_max + 1).astype(int), body, (out))
    return out


@functools.partial(jnp.vectorize, excluded=(1, 2, 3), signature="()->(k)")
def _zernike_radial_vectorized_d2(r, l, m, dr):
    """Second derivative calculation of Radial part of Zernike polynomials."""

    def body_inner(N, args):
        alpha, out, P_past = args
        P_n2 = P_past[0]  # Jacobi at N-2
        P_n1 = P_past[1]  # Jacobi at N-1
        P_n = jnp.zeros(MAXDR + 1)  # Jacobi at N

        # Calculate Jacobi polynomial and derivatives for (alpha,N)
        _, _, _, _, _, P_n = fori_loop(
            0,
            MAXDR + 1,
            find_intermadiate_jacobi,
            (r_jacobi, N, alpha, P_n1, P_n2, P_n),
        )

        # Calculate coefficients for derivatives. coef[0] will never be used. Jax
        # doesn't have Gamma function directly, that's why we calculate Logarithm of
        # Gamma function and then exponentiate it.
        coef = jnp.exp(
            gammaln(alpha + N + 1 + dxs) - dxs * jnp.log(2) - gammaln(alpha + N + 1)
        )

        result = (-1) ** N * (
            (alpha - 1) * alpha * r ** jnp.maximum(alpha - 2, 0) * P_n[0]
            - coef[1] * 4 * (2 * alpha + 1) * r**alpha * P_n[1]
            + coef[2] * 16 * r ** (alpha + 2) * P_n[2]
        )
        # Check if the calculated values is in the given modes
        _, _, _, _, _, out = fori_loop(
            0, m.size, update_zernike_output, (m, n, alpha, N, result, out)
        )

        # Shift past values if needed
        # For derivative order dx, if N is smaller than 2+dx, then only the initial
        # value calculated by find_init_jacobi function will be used. So, if you update
        # P_n's, preceeding values will be wrong.
        mask = N >= 2 + dxs
        P_n2 = jnp.where(mask, P_n1, P_n2)
        P_n1 = jnp.where(mask, P_n, P_n1)
        # Form updated P_past matrix
        P_past = P_past.at[0, :].set(P_n2)
        P_past = P_past.at[1, :].set(P_n1)

        return (alpha, out, P_past)

    def body(alpha, out):
        # find l values with m values equal to alpha
        l_alpha = jnp.where(m == alpha, l, 0)
        # find the maximum among them
        L_max = jnp.max(l_alpha)
        # Maximum possible value for n for loop bound
        N_max = (L_max - alpha) // 2

        # First 2 Jacobi Polynomials (they don't need recursion)
        # P_past stores last 2 Jacobi polynomials (and required derivatives)
        # evaluated at given r points
        P_past = jnp.zeros((2, MAXDR + 1))
        _, _, P_past = fori_loop(
            0, MAXDR + 1, find_initial_jacobi, (r_jacobi, alpha, P_past)
        )

        # Loop over every n value
        _, out, _ = fori_loop(
            0, (N_max + 1).astype(int), body_inner, (alpha, out, P_past)
        )
        return out

    # Make inputs 1D arrays in case they aren't
    m = jnp.atleast_1d(m)
    l = jnp.atleast_1d(l)
    dr = jnp.asarray(dr).astype(int)

    # From the vectorization, the overall output will be (r.size, m.size)
    out = jnp.zeros(m.size)
    r_jacobi = 1 - 2 * r**2
    m = jnp.abs(m)
    n = ((l - m) // 2).astype(int)

    # This part can be better implemented. Try to make dr as static argument
    # jnp.vectorize doesn't allow it to be static
    MAXDR = 2
    dxs = jnp.arange(0, MAXDR + 1)

    M_max = jnp.max(m)
    # Loop over every different m value. There is another nested
    # loop which will execute necessary n values.
    out = fori_loop(0, (M_max + 1).astype(int), body, (out))
    return out


@functools.partial(jnp.vectorize, excluded=(1, 2, 3), signature="()->(k)")
def _zernike_radial_vectorized_d3(r, l, m, dr):
    """Third derivative calculation of Radial part of Zernike polynomials."""

    def body_inner(N, args):
        alpha, out, P_past = args
        P_n2 = P_past[0]  # Jacobi at N-2
        P_n1 = P_past[1]  # Jacobi at N-1
        P_n = jnp.zeros(MAXDR + 1)  # Jacobi at N

        # Calculate Jacobi polynomial and derivatives for (alpha,N)
        _, _, _, _, _, P_n = fori_loop(
            0,
            MAXDR + 1,
            find_intermadiate_jacobi,
            (r_jacobi, N, alpha, P_n1, P_n2, P_n),
        )

        # Calculate coefficients for derivatives. coef[0] will never be used. Jax
        # doesn't have Gamma function directly, that's why we calculate Logarithm of
        # Gamma function and then exponentiate it.
        coef = jnp.exp(
            gammaln(alpha + N + 1 + dxs) - dxs * jnp.log(2) - gammaln(alpha + N + 1)
        )

        # 3rd Derivative of Zernike Radial
        result = (-1) ** N * (
            (alpha - 2) * (alpha - 1) * alpha * r ** jnp.maximum(alpha - 3, 0) * P_n[0]
            - coef[1] * 12 * alpha**2 * r ** jnp.maximum(alpha - 1, 0) * P_n[1]
            + coef[2] * 48 * (alpha + 1) * r ** (alpha + 1) * P_n[2]
            - coef[3] * 64 * r ** (alpha + 3) * P_n[3]
        )
        # Check if the calculated values is in the given modes
        _, _, _, _, _, out = fori_loop(
            0, m.size, update_zernike_output, (m, n, alpha, N, result, out)
        )

        # Shift past values if needed
        # For derivative order dx, if N is smaller than 2+dx, then only the initial
        # value calculated by find_init_jacobi function will be used. So, if you update
        # P_n's, preceeding values will be wrong.
        mask = N >= 2 + dxs
        P_n2 = jnp.where(mask, P_n1, P_n2)
        P_n1 = jnp.where(mask, P_n, P_n1)
        # Form updated P_past matrix
        P_past = P_past.at[0, :].set(P_n2)
        P_past = P_past.at[1, :].set(P_n1)

        return (alpha, out, P_past)

    def body(alpha, out):
        # find l values with m values equal to alpha
        l_alpha = jnp.where(m == alpha, l, 0)
        # find the maximum among them
        L_max = jnp.max(l_alpha)
        # Maximum possible value for n for loop bound
        N_max = (L_max - alpha) // 2

        # First 2 Jacobi Polynomials (they don't need recursion)
        # P_past stores last 2 Jacobi polynomials (and required derivatives)
        # evaluated at given r points
        P_past = jnp.zeros((2, MAXDR + 1))
        _, _, P_past = fori_loop(
            0, MAXDR + 1, find_initial_jacobi, (r_jacobi, alpha, P_past)
        )

        # Loop over every n value
        _, out, _ = fori_loop(
            0, (N_max + 1).astype(int), body_inner, (alpha, out, P_past)
        )
        return out

    # Make inputs 1D arrays in case they aren't
    m = jnp.atleast_1d(m)
    l = jnp.atleast_1d(l)
    dr = jnp.asarray(dr).astype(int)

    # From the vectorization, the overall output will be (r.size, m.size)
    out = jnp.zeros(m.size)
    r_jacobi = 1 - 2 * r**2
    m = jnp.abs(m)
    n = ((l - m) // 2).astype(int)

    # This part can be better implemented. Try to make dr as static argument
    # jnp.vectorize doesn't allow it to be static
    MAXDR = 3
    dxs = jnp.arange(0, MAXDR + 1)

    M_max = jnp.max(m)
    # Loop over every different m value. There is another nested
    # loop which will execute necessary n values.
    out = fori_loop(0, (M_max + 1).astype(int), body, (out))
    return out


@functools.partial(jnp.vectorize, excluded=(1, 2, 3), signature="()->(k)")
def _zernike_radial_vectorized_d4(r, l, m, dr):
    """Fourth derivative calculation of Radial part of Zernike polynomials."""

    def body_inner(N, args):
        alpha, out, P_past = args
        P_n2 = P_past[0]  # Jacobi at N-2
        P_n1 = P_past[1]  # Jacobi at N-1
        P_n = jnp.zeros(MAXDR + 1)  # Jacobi at N

        # Calculate Jacobi polynomial and derivatives for (alpha,N)
        _, _, _, _, _, P_n = fori_loop(
            0,
            MAXDR + 1,
            find_intermadiate_jacobi,
            (r_jacobi, N, alpha, P_n1, P_n2, P_n),
        )

        # Calculate coefficients for derivatives. coef[0] will never be used. Jax
        # doesn't have Gamma function directly, that's why we calculate Logarithm of
        # Gamma function and then exponentiate it.
        coef = jnp.exp(
            gammaln(alpha + N + 1 + dxs) - dxs * jnp.log(2) - gammaln(alpha + N + 1)
        )

        # 4th Derivative of Zernike Radial
        result = (-1) ** N * (
            (alpha - 3)
            * (alpha - 2)
            * (alpha - 1)
            * alpha
            * r ** jnp.maximum(alpha - 4, 0)
            * P_n[0]
            - coef[1]
            * 8
            * alpha
            * (2 * alpha**2 - 3 * alpha + 1)
            * r ** jnp.maximum(alpha - 2, 0)
            * P_n[1]
            + coef[2] * 48 * (2 * alpha**2 + 2 * alpha + 1) * r**alpha * P_n[2]
            - coef[3] * 128 * (2 * alpha + 3) * r ** (alpha + 2) * P_n[3]
            + coef[4] * 256 * r ** (alpha + 4) * P_n[4]
        )
        # Check if the calculated values is in the given modes
        _, _, _, _, _, out = fori_loop(
            0, m.size, update_zernike_output, (m, n, alpha, N, result, out)
        )

        # Shift past values if needed
        # For derivative order dx, if N is smaller than 2+dx, then only the initial
        # value calculated by find_init_jacobi function will be used. So, if you update
        # P_n's, preceeding values will be wrong.
        mask = N >= 2 + dxs
        P_n2 = jnp.where(mask, P_n1, P_n2)
        P_n1 = jnp.where(mask, P_n, P_n1)
        # Form updated P_past matrix
        P_past = P_past.at[0, :].set(P_n2)
        P_past = P_past.at[1, :].set(P_n1)

        return (alpha, out, P_past)

    def body(alpha, out):
        # find l values with m values equal to alpha
        l_alpha = jnp.where(m == alpha, l, 0)
        # find the maximum among them
        L_max = jnp.max(l_alpha)
        # Maximum possible value for n for loop bound
        N_max = (L_max - alpha) // 2

        # First 2 Jacobi Polynomials (they don't need recursion)
        # P_past stores last 2 Jacobi polynomials (and required derivatives)
        # evaluated at given r points
        P_past = jnp.zeros((2, MAXDR + 1))
        _, _, P_past = fori_loop(
            0, MAXDR + 1, find_initial_jacobi, (r_jacobi, alpha, P_past)
        )

        # Loop over every n value
        _, out, _ = fori_loop(
            0, (N_max + 1).astype(int), body_inner, (alpha, out, P_past)
        )
        return out

    # Make inputs 1D arrays in case they aren't
    m = jnp.atleast_1d(m)
    l = jnp.atleast_1d(l)
    dr = jnp.asarray(dr).astype(int)

    # From the vectorization, the overall output will be (r.size, m.size)
    out = jnp.zeros(m.size)
    r_jacobi = 1 - 2 * r**2
    m = jnp.abs(m)
    n = ((l - m) // 2).astype(int)

    # This part can be better implemented. Try to make dr as static argument
    # jnp.vectorize doesn't allow it to be static
    MAXDR = 4
    dxs = jnp.arange(0, MAXDR + 1)

    M_max = jnp.max(m)
    # Loop over every different m value. There is another nested
    # loop which will execute necessary n values.
    out = fori_loop(0, (M_max + 1).astype(int), body, (out))
    return out
>>>>>>> 066ba3cd
<|MERGE_RESOLUTION|>--- conflicted
+++ resolved
@@ -1725,12 +1725,381 @@
         P_n1 = P_past[1]  # Jacobi at N-1
         P_n = jnp.zeros(MAXDR + 1)  # Jacobi at N
 
-<<<<<<< HEAD
-    """
-    return np.sqrt((2 * (l + 1)) / (np.pi * (1 + int(m == 0))))
-
-
-def get_basis_poincare(X_lmn_3D, basis_3D, zeta=0):
+        # Calculate Jacobi polynomial and derivatives for (alpha,N)
+        _, _, _, _, _, P_n = fori_loop(
+            0,
+            MAXDR + 1,
+            find_intermadiate_jacobi,
+            (r_jacobi, N, alpha, P_n1, P_n2, P_n),
+        )
+        # Calculate coefficients for derivatives. coef[0] will never be used. Jax
+        # doesn't have Gamma function directly, that's why we calculate Logarithm of
+        # Gamma function and then exponentiate it.
+        coef = jnp.exp(
+            gammaln(alpha + N + 1 + dxs) - dxs * jnp.log(2) - gammaln(alpha + N + 1)
+        )
+        # 1th Derivative of Zernike Radial
+        result = (-1) ** N * (
+            alpha * r ** jnp.maximum(alpha - 1, 0) * P_n[0]
+            - coef[1] * 4 * r ** (alpha + 1) * P_n[1]
+        )
+        # Check if the calculated values is in the given modes
+        _, _, _, _, _, out = fori_loop(
+            0, m.size, update_zernike_output, (m, n, alpha, N, result, out)
+        )
+
+        # Shift past values if needed
+        # For derivative order dx, if N is smaller than 2+dx, then only the initial
+        # value calculated by find_init_jacobi function will be used. So, if you update
+        # P_n's, preceeding values will be wrong.
+        mask = N >= 2 + dxs
+        P_n2 = jnp.where(mask, P_n1, P_n2)
+        P_n1 = jnp.where(mask, P_n, P_n1)
+        # Form updated P_past matrix
+        P_past = P_past.at[0, :].set(P_n2)
+        P_past = P_past.at[1, :].set(P_n1)
+
+        return (alpha, out, P_past)
+
+    def body(alpha, out):
+        # find l values with m values equal to alpha
+        l_alpha = jnp.where(m == alpha, l, 0)
+        # find the maximum among them
+        L_max = jnp.max(l_alpha)
+        # Maximum possible value for n for loop bound
+        N_max = (L_max - alpha) // 2
+
+        # First 2 Jacobi Polynomials (they don't need recursion)
+        # P_past stores last 2 Jacobi polynomials (and required derivatives)
+        # evaluated at given r points
+        P_past = jnp.zeros((2, MAXDR + 1))
+        _, _, P_past = fori_loop(
+            0, MAXDR + 1, find_initial_jacobi, (r_jacobi, alpha, P_past)
+        )
+
+        # Loop over every n value
+        _, out, _ = fori_loop(
+            0, (N_max + 1).astype(int), body_inner, (alpha, out, P_past)
+        )
+        return out
+
+    # Make inputs 1D arrays in case they aren't
+    m = jnp.atleast_1d(m)
+    l = jnp.atleast_1d(l)
+    dr = jnp.asarray(dr).astype(int)
+
+    # From the vectorization, the overall output will be (r.size, m.size)
+    out = jnp.zeros(m.size)
+    r_jacobi = 1 - 2 * r**2
+    m = jnp.abs(m)
+    n = ((l - m) // 2).astype(int)
+
+    # This part can be better implemented. Try to make dr as static argument
+    # jnp.vectorize doesn't allow it to be static
+    MAXDR = 1
+    dxs = jnp.arange(0, MAXDR + 1)
+
+    M_max = jnp.max(m)
+    # Loop over every different m value. There is another nested
+    # loop which will execute necessary n values.
+    out = fori_loop(0, (M_max + 1).astype(int), body, (out))
+    return out
+
+
+@functools.partial(jnp.vectorize, excluded=(1, 2, 3), signature="()->(k)")
+def _zernike_radial_vectorized_d2(r, l, m, dr):
+    """Second derivative calculation of Radial part of Zernike polynomials."""
+
+    def body_inner(N, args):
+        alpha, out, P_past = args
+        P_n2 = P_past[0]  # Jacobi at N-2
+        P_n1 = P_past[1]  # Jacobi at N-1
+        P_n = jnp.zeros(MAXDR + 1)  # Jacobi at N
+
+        # Calculate Jacobi polynomial and derivatives for (alpha,N)
+        _, _, _, _, _, P_n = fori_loop(
+            0,
+            MAXDR + 1,
+            find_intermadiate_jacobi,
+            (r_jacobi, N, alpha, P_n1, P_n2, P_n),
+        )
+
+        # Calculate coefficients for derivatives. coef[0] will never be used. Jax
+        # doesn't have Gamma function directly, that's why we calculate Logarithm of
+        # Gamma function and then exponentiate it.
+        coef = jnp.exp(
+            gammaln(alpha + N + 1 + dxs) - dxs * jnp.log(2) - gammaln(alpha + N + 1)
+        )
+
+        result = (-1) ** N * (
+            (alpha - 1) * alpha * r ** jnp.maximum(alpha - 2, 0) * P_n[0]
+            - coef[1] * 4 * (2 * alpha + 1) * r**alpha * P_n[1]
+            + coef[2] * 16 * r ** (alpha + 2) * P_n[2]
+        )
+        # Check if the calculated values is in the given modes
+        _, _, _, _, _, out = fori_loop(
+            0, m.size, update_zernike_output, (m, n, alpha, N, result, out)
+        )
+
+        # Shift past values if needed
+        # For derivative order dx, if N is smaller than 2+dx, then only the initial
+        # value calculated by find_init_jacobi function will be used. So, if you update
+        # P_n's, preceeding values will be wrong.
+        mask = N >= 2 + dxs
+        P_n2 = jnp.where(mask, P_n1, P_n2)
+        P_n1 = jnp.where(mask, P_n, P_n1)
+        # Form updated P_past matrix
+        P_past = P_past.at[0, :].set(P_n2)
+        P_past = P_past.at[1, :].set(P_n1)
+
+        return (alpha, out, P_past)
+
+    def body(alpha, out):
+        # find l values with m values equal to alpha
+        l_alpha = jnp.where(m == alpha, l, 0)
+        # find the maximum among them
+        L_max = jnp.max(l_alpha)
+        # Maximum possible value for n for loop bound
+        N_max = (L_max - alpha) // 2
+
+        # First 2 Jacobi Polynomials (they don't need recursion)
+        # P_past stores last 2 Jacobi polynomials (and required derivatives)
+        # evaluated at given r points
+        P_past = jnp.zeros((2, MAXDR + 1))
+        _, _, P_past = fori_loop(
+            0, MAXDR + 1, find_initial_jacobi, (r_jacobi, alpha, P_past)
+        )
+
+        # Loop over every n value
+        _, out, _ = fori_loop(
+            0, (N_max + 1).astype(int), body_inner, (alpha, out, P_past)
+        )
+        return out
+
+    # Make inputs 1D arrays in case they aren't
+    m = jnp.atleast_1d(m)
+    l = jnp.atleast_1d(l)
+    dr = jnp.asarray(dr).astype(int)
+
+    # From the vectorization, the overall output will be (r.size, m.size)
+    out = jnp.zeros(m.size)
+    r_jacobi = 1 - 2 * r**2
+    m = jnp.abs(m)
+    n = ((l - m) // 2).astype(int)
+
+    # This part can be better implemented. Try to make dr as static argument
+    # jnp.vectorize doesn't allow it to be static
+    MAXDR = 2
+    dxs = jnp.arange(0, MAXDR + 1)
+
+    M_max = jnp.max(m)
+    # Loop over every different m value. There is another nested
+    # loop which will execute necessary n values.
+    out = fori_loop(0, (M_max + 1).astype(int), body, (out))
+    return out
+
+
+@functools.partial(jnp.vectorize, excluded=(1, 2, 3), signature="()->(k)")
+def _zernike_radial_vectorized_d3(r, l, m, dr):
+    """Third derivative calculation of Radial part of Zernike polynomials."""
+
+    def body_inner(N, args):
+        alpha, out, P_past = args
+        P_n2 = P_past[0]  # Jacobi at N-2
+        P_n1 = P_past[1]  # Jacobi at N-1
+        P_n = jnp.zeros(MAXDR + 1)  # Jacobi at N
+
+        # Calculate Jacobi polynomial and derivatives for (alpha,N)
+        _, _, _, _, _, P_n = fori_loop(
+            0,
+            MAXDR + 1,
+            find_intermadiate_jacobi,
+            (r_jacobi, N, alpha, P_n1, P_n2, P_n),
+        )
+
+        # Calculate coefficients for derivatives. coef[0] will never be used. Jax
+        # doesn't have Gamma function directly, that's why we calculate Logarithm of
+        # Gamma function and then exponentiate it.
+        coef = jnp.exp(
+            gammaln(alpha + N + 1 + dxs) - dxs * jnp.log(2) - gammaln(alpha + N + 1)
+        )
+
+        # 3rd Derivative of Zernike Radial
+        result = (-1) ** N * (
+            (alpha - 2) * (alpha - 1) * alpha * r ** jnp.maximum(alpha - 3, 0) * P_n[0]
+            - coef[1] * 12 * alpha**2 * r ** jnp.maximum(alpha - 1, 0) * P_n[1]
+            + coef[2] * 48 * (alpha + 1) * r ** (alpha + 1) * P_n[2]
+            - coef[3] * 64 * r ** (alpha + 3) * P_n[3]
+        )
+        # Check if the calculated values is in the given modes
+        _, _, _, _, _, out = fori_loop(
+            0, m.size, update_zernike_output, (m, n, alpha, N, result, out)
+        )
+
+        # Shift past values if needed
+        # For derivative order dx, if N is smaller than 2+dx, then only the initial
+        # value calculated by find_init_jacobi function will be used. So, if you update
+        # P_n's, preceeding values will be wrong.
+        mask = N >= 2 + dxs
+        P_n2 = jnp.where(mask, P_n1, P_n2)
+        P_n1 = jnp.where(mask, P_n, P_n1)
+        # Form updated P_past matrix
+        P_past = P_past.at[0, :].set(P_n2)
+        P_past = P_past.at[1, :].set(P_n1)
+
+        return (alpha, out, P_past)
+
+    def body(alpha, out):
+        # find l values with m values equal to alpha
+        l_alpha = jnp.where(m == alpha, l, 0)
+        # find the maximum among them
+        L_max = jnp.max(l_alpha)
+        # Maximum possible value for n for loop bound
+        N_max = (L_max - alpha) // 2
+
+        # First 2 Jacobi Polynomials (they don't need recursion)
+        # P_past stores last 2 Jacobi polynomials (and required derivatives)
+        # evaluated at given r points
+        P_past = jnp.zeros((2, MAXDR + 1))
+        _, _, P_past = fori_loop(
+            0, MAXDR + 1, find_initial_jacobi, (r_jacobi, alpha, P_past)
+        )
+
+        # Loop over every n value
+        _, out, _ = fori_loop(
+            0, (N_max + 1).astype(int), body_inner, (alpha, out, P_past)
+        )
+        return out
+
+    # Make inputs 1D arrays in case they aren't
+    m = jnp.atleast_1d(m)
+    l = jnp.atleast_1d(l)
+    dr = jnp.asarray(dr).astype(int)
+
+    # From the vectorization, the overall output will be (r.size, m.size)
+    out = jnp.zeros(m.size)
+    r_jacobi = 1 - 2 * r**2
+    m = jnp.abs(m)
+    n = ((l - m) // 2).astype(int)
+
+    # This part can be better implemented. Try to make dr as static argument
+    # jnp.vectorize doesn't allow it to be static
+    MAXDR = 3
+    dxs = jnp.arange(0, MAXDR + 1)
+
+    M_max = jnp.max(m)
+    # Loop over every different m value. There is another nested
+    # loop which will execute necessary n values.
+    out = fori_loop(0, (M_max + 1).astype(int), body, (out))
+    return out
+
+
+@functools.partial(jnp.vectorize, excluded=(1, 2, 3), signature="()->(k)")
+def _zernike_radial_vectorized_d4(r, l, m, dr):
+    """Fourth derivative calculation of Radial part of Zernike polynomials."""
+
+    def body_inner(N, args):
+        alpha, out, P_past = args
+        P_n2 = P_past[0]  # Jacobi at N-2
+        P_n1 = P_past[1]  # Jacobi at N-1
+        P_n = jnp.zeros(MAXDR + 1)  # Jacobi at N
+
+        # Calculate Jacobi polynomial and derivatives for (alpha,N)
+        _, _, _, _, _, P_n = fori_loop(
+            0,
+            MAXDR + 1,
+            find_intermadiate_jacobi,
+            (r_jacobi, N, alpha, P_n1, P_n2, P_n),
+        )
+
+        # Calculate coefficients for derivatives. coef[0] will never be used. Jax
+        # doesn't have Gamma function directly, that's why we calculate Logarithm of
+        # Gamma function and then exponentiate it.
+        coef = jnp.exp(
+            gammaln(alpha + N + 1 + dxs) - dxs * jnp.log(2) - gammaln(alpha + N + 1)
+        )
+
+        # 4th Derivative of Zernike Radial
+        result = (-1) ** N * (
+            (alpha - 3)
+            * (alpha - 2)
+            * (alpha - 1)
+            * alpha
+            * r ** jnp.maximum(alpha - 4, 0)
+            * P_n[0]
+            - coef[1]
+            * 8
+            * alpha
+            * (2 * alpha**2 - 3 * alpha + 1)
+            * r ** jnp.maximum(alpha - 2, 0)
+            * P_n[1]
+            + coef[2] * 48 * (2 * alpha**2 + 2 * alpha + 1) * r**alpha * P_n[2]
+            - coef[3] * 128 * (2 * alpha + 3) * r ** (alpha + 2) * P_n[3]
+            + coef[4] * 256 * r ** (alpha + 4) * P_n[4]
+        )
+        # Check if the calculated values is in the given modes
+        _, _, _, _, _, out = fori_loop(
+            0, m.size, update_zernike_output, (m, n, alpha, N, result, out)
+        )
+
+        # Shift past values if needed
+        # For derivative order dx, if N is smaller than 2+dx, then only the initial
+        # value calculated by find_init_jacobi function will be used. So, if you update
+        # P_n's, preceeding values will be wrong.
+        mask = N >= 2 + dxs
+        P_n2 = jnp.where(mask, P_n1, P_n2)
+        P_n1 = jnp.where(mask, P_n, P_n1)
+        # Form updated P_past matrix
+        P_past = P_past.at[0, :].set(P_n2)
+        P_past = P_past.at[1, :].set(P_n1)
+
+        return (alpha, out, P_past)
+
+    def body(alpha, out):
+        # find l values with m values equal to alpha
+        l_alpha = jnp.where(m == alpha, l, 0)
+        # find the maximum among them
+        L_max = jnp.max(l_alpha)
+        # Maximum possible value for n for loop bound
+        N_max = (L_max - alpha) // 2
+
+        # First 2 Jacobi Polynomials (they don't need recursion)
+        # P_past stores last 2 Jacobi polynomials (and required derivatives)
+        # evaluated at given r points
+        P_past = jnp.zeros((2, MAXDR + 1))
+        _, _, P_past = fori_loop(
+            0, MAXDR + 1, find_initial_jacobi, (r_jacobi, alpha, P_past)
+        )
+
+        # Loop over every n value
+        _, out, _ = fori_loop(
+            0, (N_max + 1).astype(int), body_inner, (alpha, out, P_past)
+        )
+        return out
+
+    # Make inputs 1D arrays in case they aren't
+    m = jnp.atleast_1d(m)
+    l = jnp.atleast_1d(l)
+    dr = jnp.asarray(dr).astype(int)
+
+    # From the vectorization, the overall output will be (r.size, m.size)
+    out = jnp.zeros(m.size)
+    r_jacobi = 1 - 2 * r**2
+    m = jnp.abs(m)
+    n = ((l - m) // 2).astype(int)
+
+    # This part can be better implemented. Try to make dr as static argument
+    # jnp.vectorize doesn't allow it to be static
+    MAXDR = 4
+    dxs = jnp.arange(0, MAXDR + 1)
+
+    M_max = jnp.max(m)
+    # Loop over every different m value. There is another nested
+    # loop which will execute necessary n values.
+    out = fori_loop(0, (M_max + 1).astype(int), body, (out))
+    return out
+
+  def get_basis_poincare(X_lmn_3D, basis_3D, zeta=0):
     """Convert 3D FourierZernikeBasis to 2D ZernikePolynomial at zeta=0.
 
     Takes a 3D FourierZernike basis and its coefficients X_lmn_3D and evaluates
@@ -1904,379 +2273,4 @@
                     SUM = np.sum(X_lmn_3D[inds]) - np.sum(X_lmn_3D[inds1])
                     X_lmn_no_N[i] = SUM
 
-    return X_lmn_no_N, basis_3D
-=======
-        # Calculate Jacobi polynomial and derivatives for (alpha,N)
-        _, _, _, _, _, P_n = fori_loop(
-            0,
-            MAXDR + 1,
-            find_intermadiate_jacobi,
-            (r_jacobi, N, alpha, P_n1, P_n2, P_n),
-        )
-        # Calculate coefficients for derivatives. coef[0] will never be used. Jax
-        # doesn't have Gamma function directly, that's why we calculate Logarithm of
-        # Gamma function and then exponentiate it.
-        coef = jnp.exp(
-            gammaln(alpha + N + 1 + dxs) - dxs * jnp.log(2) - gammaln(alpha + N + 1)
-        )
-        # 1th Derivative of Zernike Radial
-        result = (-1) ** N * (
-            alpha * r ** jnp.maximum(alpha - 1, 0) * P_n[0]
-            - coef[1] * 4 * r ** (alpha + 1) * P_n[1]
-        )
-        # Check if the calculated values is in the given modes
-        _, _, _, _, _, out = fori_loop(
-            0, m.size, update_zernike_output, (m, n, alpha, N, result, out)
-        )
-
-        # Shift past values if needed
-        # For derivative order dx, if N is smaller than 2+dx, then only the initial
-        # value calculated by find_init_jacobi function will be used. So, if you update
-        # P_n's, preceeding values will be wrong.
-        mask = N >= 2 + dxs
-        P_n2 = jnp.where(mask, P_n1, P_n2)
-        P_n1 = jnp.where(mask, P_n, P_n1)
-        # Form updated P_past matrix
-        P_past = P_past.at[0, :].set(P_n2)
-        P_past = P_past.at[1, :].set(P_n1)
-
-        return (alpha, out, P_past)
-
-    def body(alpha, out):
-        # find l values with m values equal to alpha
-        l_alpha = jnp.where(m == alpha, l, 0)
-        # find the maximum among them
-        L_max = jnp.max(l_alpha)
-        # Maximum possible value for n for loop bound
-        N_max = (L_max - alpha) // 2
-
-        # First 2 Jacobi Polynomials (they don't need recursion)
-        # P_past stores last 2 Jacobi polynomials (and required derivatives)
-        # evaluated at given r points
-        P_past = jnp.zeros((2, MAXDR + 1))
-        _, _, P_past = fori_loop(
-            0, MAXDR + 1, find_initial_jacobi, (r_jacobi, alpha, P_past)
-        )
-
-        # Loop over every n value
-        _, out, _ = fori_loop(
-            0, (N_max + 1).astype(int), body_inner, (alpha, out, P_past)
-        )
-        return out
-
-    # Make inputs 1D arrays in case they aren't
-    m = jnp.atleast_1d(m)
-    l = jnp.atleast_1d(l)
-    dr = jnp.asarray(dr).astype(int)
-
-    # From the vectorization, the overall output will be (r.size, m.size)
-    out = jnp.zeros(m.size)
-    r_jacobi = 1 - 2 * r**2
-    m = jnp.abs(m)
-    n = ((l - m) // 2).astype(int)
-
-    # This part can be better implemented. Try to make dr as static argument
-    # jnp.vectorize doesn't allow it to be static
-    MAXDR = 1
-    dxs = jnp.arange(0, MAXDR + 1)
-
-    M_max = jnp.max(m)
-    # Loop over every different m value. There is another nested
-    # loop which will execute necessary n values.
-    out = fori_loop(0, (M_max + 1).astype(int), body, (out))
-    return out
-
-
-@functools.partial(jnp.vectorize, excluded=(1, 2, 3), signature="()->(k)")
-def _zernike_radial_vectorized_d2(r, l, m, dr):
-    """Second derivative calculation of Radial part of Zernike polynomials."""
-
-    def body_inner(N, args):
-        alpha, out, P_past = args
-        P_n2 = P_past[0]  # Jacobi at N-2
-        P_n1 = P_past[1]  # Jacobi at N-1
-        P_n = jnp.zeros(MAXDR + 1)  # Jacobi at N
-
-        # Calculate Jacobi polynomial and derivatives for (alpha,N)
-        _, _, _, _, _, P_n = fori_loop(
-            0,
-            MAXDR + 1,
-            find_intermadiate_jacobi,
-            (r_jacobi, N, alpha, P_n1, P_n2, P_n),
-        )
-
-        # Calculate coefficients for derivatives. coef[0] will never be used. Jax
-        # doesn't have Gamma function directly, that's why we calculate Logarithm of
-        # Gamma function and then exponentiate it.
-        coef = jnp.exp(
-            gammaln(alpha + N + 1 + dxs) - dxs * jnp.log(2) - gammaln(alpha + N + 1)
-        )
-
-        result = (-1) ** N * (
-            (alpha - 1) * alpha * r ** jnp.maximum(alpha - 2, 0) * P_n[0]
-            - coef[1] * 4 * (2 * alpha + 1) * r**alpha * P_n[1]
-            + coef[2] * 16 * r ** (alpha + 2) * P_n[2]
-        )
-        # Check if the calculated values is in the given modes
-        _, _, _, _, _, out = fori_loop(
-            0, m.size, update_zernike_output, (m, n, alpha, N, result, out)
-        )
-
-        # Shift past values if needed
-        # For derivative order dx, if N is smaller than 2+dx, then only the initial
-        # value calculated by find_init_jacobi function will be used. So, if you update
-        # P_n's, preceeding values will be wrong.
-        mask = N >= 2 + dxs
-        P_n2 = jnp.where(mask, P_n1, P_n2)
-        P_n1 = jnp.where(mask, P_n, P_n1)
-        # Form updated P_past matrix
-        P_past = P_past.at[0, :].set(P_n2)
-        P_past = P_past.at[1, :].set(P_n1)
-
-        return (alpha, out, P_past)
-
-    def body(alpha, out):
-        # find l values with m values equal to alpha
-        l_alpha = jnp.where(m == alpha, l, 0)
-        # find the maximum among them
-        L_max = jnp.max(l_alpha)
-        # Maximum possible value for n for loop bound
-        N_max = (L_max - alpha) // 2
-
-        # First 2 Jacobi Polynomials (they don't need recursion)
-        # P_past stores last 2 Jacobi polynomials (and required derivatives)
-        # evaluated at given r points
-        P_past = jnp.zeros((2, MAXDR + 1))
-        _, _, P_past = fori_loop(
-            0, MAXDR + 1, find_initial_jacobi, (r_jacobi, alpha, P_past)
-        )
-
-        # Loop over every n value
-        _, out, _ = fori_loop(
-            0, (N_max + 1).astype(int), body_inner, (alpha, out, P_past)
-        )
-        return out
-
-    # Make inputs 1D arrays in case they aren't
-    m = jnp.atleast_1d(m)
-    l = jnp.atleast_1d(l)
-    dr = jnp.asarray(dr).astype(int)
-
-    # From the vectorization, the overall output will be (r.size, m.size)
-    out = jnp.zeros(m.size)
-    r_jacobi = 1 - 2 * r**2
-    m = jnp.abs(m)
-    n = ((l - m) // 2).astype(int)
-
-    # This part can be better implemented. Try to make dr as static argument
-    # jnp.vectorize doesn't allow it to be static
-    MAXDR = 2
-    dxs = jnp.arange(0, MAXDR + 1)
-
-    M_max = jnp.max(m)
-    # Loop over every different m value. There is another nested
-    # loop which will execute necessary n values.
-    out = fori_loop(0, (M_max + 1).astype(int), body, (out))
-    return out
-
-
-@functools.partial(jnp.vectorize, excluded=(1, 2, 3), signature="()->(k)")
-def _zernike_radial_vectorized_d3(r, l, m, dr):
-    """Third derivative calculation of Radial part of Zernike polynomials."""
-
-    def body_inner(N, args):
-        alpha, out, P_past = args
-        P_n2 = P_past[0]  # Jacobi at N-2
-        P_n1 = P_past[1]  # Jacobi at N-1
-        P_n = jnp.zeros(MAXDR + 1)  # Jacobi at N
-
-        # Calculate Jacobi polynomial and derivatives for (alpha,N)
-        _, _, _, _, _, P_n = fori_loop(
-            0,
-            MAXDR + 1,
-            find_intermadiate_jacobi,
-            (r_jacobi, N, alpha, P_n1, P_n2, P_n),
-        )
-
-        # Calculate coefficients for derivatives. coef[0] will never be used. Jax
-        # doesn't have Gamma function directly, that's why we calculate Logarithm of
-        # Gamma function and then exponentiate it.
-        coef = jnp.exp(
-            gammaln(alpha + N + 1 + dxs) - dxs * jnp.log(2) - gammaln(alpha + N + 1)
-        )
-
-        # 3rd Derivative of Zernike Radial
-        result = (-1) ** N * (
-            (alpha - 2) * (alpha - 1) * alpha * r ** jnp.maximum(alpha - 3, 0) * P_n[0]
-            - coef[1] * 12 * alpha**2 * r ** jnp.maximum(alpha - 1, 0) * P_n[1]
-            + coef[2] * 48 * (alpha + 1) * r ** (alpha + 1) * P_n[2]
-            - coef[3] * 64 * r ** (alpha + 3) * P_n[3]
-        )
-        # Check if the calculated values is in the given modes
-        _, _, _, _, _, out = fori_loop(
-            0, m.size, update_zernike_output, (m, n, alpha, N, result, out)
-        )
-
-        # Shift past values if needed
-        # For derivative order dx, if N is smaller than 2+dx, then only the initial
-        # value calculated by find_init_jacobi function will be used. So, if you update
-        # P_n's, preceeding values will be wrong.
-        mask = N >= 2 + dxs
-        P_n2 = jnp.where(mask, P_n1, P_n2)
-        P_n1 = jnp.where(mask, P_n, P_n1)
-        # Form updated P_past matrix
-        P_past = P_past.at[0, :].set(P_n2)
-        P_past = P_past.at[1, :].set(P_n1)
-
-        return (alpha, out, P_past)
-
-    def body(alpha, out):
-        # find l values with m values equal to alpha
-        l_alpha = jnp.where(m == alpha, l, 0)
-        # find the maximum among them
-        L_max = jnp.max(l_alpha)
-        # Maximum possible value for n for loop bound
-        N_max = (L_max - alpha) // 2
-
-        # First 2 Jacobi Polynomials (they don't need recursion)
-        # P_past stores last 2 Jacobi polynomials (and required derivatives)
-        # evaluated at given r points
-        P_past = jnp.zeros((2, MAXDR + 1))
-        _, _, P_past = fori_loop(
-            0, MAXDR + 1, find_initial_jacobi, (r_jacobi, alpha, P_past)
-        )
-
-        # Loop over every n value
-        _, out, _ = fori_loop(
-            0, (N_max + 1).astype(int), body_inner, (alpha, out, P_past)
-        )
-        return out
-
-    # Make inputs 1D arrays in case they aren't
-    m = jnp.atleast_1d(m)
-    l = jnp.atleast_1d(l)
-    dr = jnp.asarray(dr).astype(int)
-
-    # From the vectorization, the overall output will be (r.size, m.size)
-    out = jnp.zeros(m.size)
-    r_jacobi = 1 - 2 * r**2
-    m = jnp.abs(m)
-    n = ((l - m) // 2).astype(int)
-
-    # This part can be better implemented. Try to make dr as static argument
-    # jnp.vectorize doesn't allow it to be static
-    MAXDR = 3
-    dxs = jnp.arange(0, MAXDR + 1)
-
-    M_max = jnp.max(m)
-    # Loop over every different m value. There is another nested
-    # loop which will execute necessary n values.
-    out = fori_loop(0, (M_max + 1).astype(int), body, (out))
-    return out
-
-
-@functools.partial(jnp.vectorize, excluded=(1, 2, 3), signature="()->(k)")
-def _zernike_radial_vectorized_d4(r, l, m, dr):
-    """Fourth derivative calculation of Radial part of Zernike polynomials."""
-
-    def body_inner(N, args):
-        alpha, out, P_past = args
-        P_n2 = P_past[0]  # Jacobi at N-2
-        P_n1 = P_past[1]  # Jacobi at N-1
-        P_n = jnp.zeros(MAXDR + 1)  # Jacobi at N
-
-        # Calculate Jacobi polynomial and derivatives for (alpha,N)
-        _, _, _, _, _, P_n = fori_loop(
-            0,
-            MAXDR + 1,
-            find_intermadiate_jacobi,
-            (r_jacobi, N, alpha, P_n1, P_n2, P_n),
-        )
-
-        # Calculate coefficients for derivatives. coef[0] will never be used. Jax
-        # doesn't have Gamma function directly, that's why we calculate Logarithm of
-        # Gamma function and then exponentiate it.
-        coef = jnp.exp(
-            gammaln(alpha + N + 1 + dxs) - dxs * jnp.log(2) - gammaln(alpha + N + 1)
-        )
-
-        # 4th Derivative of Zernike Radial
-        result = (-1) ** N * (
-            (alpha - 3)
-            * (alpha - 2)
-            * (alpha - 1)
-            * alpha
-            * r ** jnp.maximum(alpha - 4, 0)
-            * P_n[0]
-            - coef[1]
-            * 8
-            * alpha
-            * (2 * alpha**2 - 3 * alpha + 1)
-            * r ** jnp.maximum(alpha - 2, 0)
-            * P_n[1]
-            + coef[2] * 48 * (2 * alpha**2 + 2 * alpha + 1) * r**alpha * P_n[2]
-            - coef[3] * 128 * (2 * alpha + 3) * r ** (alpha + 2) * P_n[3]
-            + coef[4] * 256 * r ** (alpha + 4) * P_n[4]
-        )
-        # Check if the calculated values is in the given modes
-        _, _, _, _, _, out = fori_loop(
-            0, m.size, update_zernike_output, (m, n, alpha, N, result, out)
-        )
-
-        # Shift past values if needed
-        # For derivative order dx, if N is smaller than 2+dx, then only the initial
-        # value calculated by find_init_jacobi function will be used. So, if you update
-        # P_n's, preceeding values will be wrong.
-        mask = N >= 2 + dxs
-        P_n2 = jnp.where(mask, P_n1, P_n2)
-        P_n1 = jnp.where(mask, P_n, P_n1)
-        # Form updated P_past matrix
-        P_past = P_past.at[0, :].set(P_n2)
-        P_past = P_past.at[1, :].set(P_n1)
-
-        return (alpha, out, P_past)
-
-    def body(alpha, out):
-        # find l values with m values equal to alpha
-        l_alpha = jnp.where(m == alpha, l, 0)
-        # find the maximum among them
-        L_max = jnp.max(l_alpha)
-        # Maximum possible value for n for loop bound
-        N_max = (L_max - alpha) // 2
-
-        # First 2 Jacobi Polynomials (they don't need recursion)
-        # P_past stores last 2 Jacobi polynomials (and required derivatives)
-        # evaluated at given r points
-        P_past = jnp.zeros((2, MAXDR + 1))
-        _, _, P_past = fori_loop(
-            0, MAXDR + 1, find_initial_jacobi, (r_jacobi, alpha, P_past)
-        )
-
-        # Loop over every n value
-        _, out, _ = fori_loop(
-            0, (N_max + 1).astype(int), body_inner, (alpha, out, P_past)
-        )
-        return out
-
-    # Make inputs 1D arrays in case they aren't
-    m = jnp.atleast_1d(m)
-    l = jnp.atleast_1d(l)
-    dr = jnp.asarray(dr).astype(int)
-
-    # From the vectorization, the overall output will be (r.size, m.size)
-    out = jnp.zeros(m.size)
-    r_jacobi = 1 - 2 * r**2
-    m = jnp.abs(m)
-    n = ((l - m) // 2).astype(int)
-
-    # This part can be better implemented. Try to make dr as static argument
-    # jnp.vectorize doesn't allow it to be static
-    MAXDR = 4
-    dxs = jnp.arange(0, MAXDR + 1)
-
-    M_max = jnp.max(m)
-    # Loop over every different m value. There is another nested
-    # loop which will execute necessary n values.
-    out = fori_loop(0, (M_max + 1).astype(int), body, (out))
-    return out
->>>>>>> 066ba3cd
+    return X_lmn_no_N, basis_3D