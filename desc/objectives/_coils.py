--- conflicted
+++ resolved
@@ -1226,23 +1226,6 @@
             Bplasma = compute_B_plasma(
                 eq, eval_grid, self._source_grid, normal_only=True
             )
-        field = self._field
-        # FIXME: need to add case for CurrentPotentialField as well
-        # FIXME: This will fail if we have a SumMagneticField where
-        # one of the constituents is a (Fourier)CurrentPotentialField
-        if hasattr(field, "Phi_mn"):
-            # make the transform for the CurrentPotentialField
-            if self._field_grid is None:
-                self._field_grid = LinearGrid(
-                    M=30 + 2 * max(field.M, field.M_Phi),
-                    N=30 + 2 * max(field.N, field.N_Phi),
-                    NFP=field.NFP,
-                )
-            field_transforms = get_transforms(
-                ["K", "x"], obj=field, grid=self._field_grid
-            )
-        else:
-            field_transforms = None
 
         self._constants = {
             "field": self._field,
@@ -1250,7 +1233,6 @@
             "quad_weights": w,
             "eval_data": eval_data,
             "B_plasma": Bplasma,
-            "field_transforms": field_transforms,
         }
 
         timer.stop("Precomputing transforms")
@@ -1295,10 +1277,6 @@
             source_grid=constants["field_grid"],
             basis="rpz",
             params=field_params,
-<<<<<<< HEAD
-            transforms=constants["field_transforms"],
-=======
->>>>>>> 3a959229
         )
         B_ext = jnp.sum(B_ext * eval_data["n_rho"], axis=-1)
         f = (B_ext + B_plasma) * eval_data["|e_theta x e_zeta|"]
@@ -1454,22 +1432,6 @@
 
         plasma_coords = jnp.array([data["R"], data["phi"], data["Z"]]).T
 
-        field = self._field
-        # FIXME: need to add case for CurrentPotentialField as well
-        if hasattr(field, "Phi_mn"):
-            # make the transform for the CurrentPotentialField
-            if self._field_grid is None:
-                self._field_grid = LinearGrid(
-                    M=30 + 2 * max(field.M, field.M_Phi),
-                    N=30 + 2 * max(field.N, field.N_Phi),
-                    NFP=field.NFP,
-                )
-            field_transforms = get_transforms(
-                ["K", "x"], obj=field, grid=self._field_grid
-            )
-        else:
-            field_transforms = None
-
         self._constants = {
             "plasma_coords": plasma_coords,
             "equil_data": data,
@@ -1477,7 +1439,6 @@
             "field": self._field,
             "field_grid": self._field_grid,
             "eval_grid": eval_grid,
-            "field_transforms": field_transforms,
         }
 
         timer.stop("Precomputing transforms")
@@ -1515,7 +1476,6 @@
             basis="rpz",
             source_grid=constants["field_grid"],
             params=field_params,
-            transforms=constants["field_transforms"],
         )
         grid = constants["eval_grid"]
 
