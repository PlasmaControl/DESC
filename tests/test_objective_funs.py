"""Tests for objective functions.

These generally don't test the accuracy of the computation for realistic examples,
that is done in test_compute_functions or regression tests.

This module primarily tests the constructing/building/calling methods.
"""

import platform
import warnings

import numpy as np
import pytest
from packaging.version import Version
from qsc import Qsc
from scipy.constants import elementary_charge, mu_0

import desc.examples
from desc.backend import jnp
from desc.coils import (
    CoilSet,
    FourierPlanarCoil,
    FourierRZCoil,
    FourierXYZCoil,
    MixedCoilSet,
    initialize_modular_coils,
)
from desc.compute import get_transforms
from desc.equilibrium import Equilibrium
from desc.examples import get
from desc.geometry import FourierPlanarCurve, FourierRZToroidalSurface, FourierXYZCurve
from desc.grid import ConcentricGrid, LinearGrid, QuadratureGrid
from desc.integrals import Bounce2D
from desc.io import load
from desc.magnetic_fields import (
    CurrentPotentialField,
    FourierCurrentPotentialField,
    OmnigenousField,
    PoloidalMagneticField,
    SplineMagneticField,
    ToroidalMagneticField,
    VerticalMagneticField,
)
from desc.objectives import (
    AspectRatio,
    BallooningStability,
    BootstrapRedlConsistency,
    BoundaryError,
    BScaleLength,
    CoilArclengthVariance,
    CoilCurrentLength,
    CoilCurvature,
    CoilIntegratedCurvature,
    CoilLength,
    CoilSetLinkingNumber,
    CoilSetMinDistance,
    CoilTorsion,
    EffectiveRipple,
    Elongation,
    Energy,
    ExternalObjective,
    ForceBalance,
    ForceBalanceAnisotropic,
    FusionPower,
    GammaC,
    GenericObjective,
    HeatingPowerISS04,
    Isodynamicity,
    LinearObjectiveFromUser,
    LinkingCurrentConsistency,
    MagneticWell,
    MeanCurvature,
    MercierStability,
    MirrorRatio,
    ObjectiveFromUser,
    ObjectiveFunction,
    Omnigenity,
    PlasmaCoilSetMinDistance,
    PlasmaVesselDistance,
    Pressure,
    PrincipalCurvature,
    QuadraticFlux,
    QuasisymmetryBoozer,
    QuasisymmetryTripleProduct,
    QuasisymmetryTwoTerm,
    RotationalTransform,
    Shear,
    SurfaceCurrentRegularization,
    SurfaceQuadraticFlux,
    ToroidalCurrent,
    ToroidalFlux,
    VacuumBoundaryError,
    Volume,
    get_NAE_constraints,
)
from desc.objectives._free_boundary import BoundaryErrorNESTOR
from desc.objectives.nae_utils import (
    _calc_1st_order_NAE_coeffs,
    _calc_2nd_order_NAE_coeffs,
)
from desc.objectives.normalization import compute_scaling_factors
from desc.objectives.objective_funs import _Objective, collect_docs
from desc.objectives.utils import softmax, softmin
from desc.profiles import FourierZernikeProfile, PowerSeriesProfile
from desc.utils import PRINT_WIDTH, safenorm
from desc.vmec_utils import ptolemy_linear_transform


class TestObjectiveFunction:
    """Test ObjectiveFunction classes."""

    @pytest.mark.unit
    def test_generic(self):
        """Test GenericObjective for arbitrary Equilibrium quantities."""

        def test(f, thing, grid=None, compress=False):
            obj = GenericObjective(f, thing=thing, grid=grid)
            obj.build()
            val = thing.compute(f, grid=obj.constants["transforms"]["grid"])[f]
            if compress:
                val = obj.constants["transforms"]["grid"].compress(val)
            np.testing.assert_allclose(
                obj.compute(thing.params_dict),
                val,
            )

        test("curvature", FourierXYZCurve(Y_n=[-1, 0, 0]), LinearGrid(0, 0, 12))
        test("length", FourierPlanarCoil(r_n=0.5), LinearGrid(0, 0, 12))
        test(
            "Phi",
            FourierCurrentPotentialField(Phi_mn=np.array([0.2])),
            LinearGrid(0, 4, 4),
        )
        test("sqrt(g)", Equilibrium())
        test("current", Equilibrium(iota=PowerSeriesProfile(0)), None, True)
        test("iota", Equilibrium(current=PowerSeriesProfile(0)), None, True)

    @pytest.mark.unit
    def test_objective_from_user(self):
        """Test ObjectiveFromUser for arbitrary callable."""

        def myfun(grid, data):
            x = data["X"]
            y = data["Y"]
            r = jnp.sqrt(x * data["X"] + y**2)
            return r

        def test(thing, grid):
            objective = ObjectiveFromUser(myfun, thing=thing, grid=grid)
            objective.build()
            R1 = objective.compute(*objective.xs(thing))
            R2 = thing.compute("R", grid=grid)["R"]
            np.testing.assert_allclose(R1, R2)

        curve = FourierXYZCurve()
        grid = LinearGrid(0, 0, 5)
        test(curve, grid)

        surf = FourierRZToroidalSurface()
        grid = LinearGrid(2, 2, 2)
        test(surf, grid)

        eq = Equilibrium()
        grid = LinearGrid(2, 2, 2)
        test(eq, grid)

    @pytest.mark.unit
    def test_linear_objective_from_user(self):
        """Test LinearObjectiveFromUser for arbitrary callable."""

        def myfun(params):
            L_lmn = params["L_lmn"]
            p_l = params["p_l"]
            c_l = params["c_l"]
            Zb_lmn = params["Zb_lmn"]
            r = jnp.array([p_l[0] + Zb_lmn[0], c_l[2] + L_lmn[1]])
            return r

        eq = Equilibrium(pressure=np.array([1, 0, -1]), current=np.array([0, 0, 2]))
        objective = LinearObjectiveFromUser(myfun, eq)
        objective.build()
        f = objective.compute(*objective.xs(eq))
        np.testing.assert_allclose(f, np.array([0, 2]))

    @pytest.mark.unit
    def test_volume(self):
        """Test calculation of plasma volume."""

        def test(eq):
            obj = Volume(
                target=10 * np.pi**2,
                weight=1 / np.pi**2,
                eq=eq,
                normalize=False,
            )
            obj.build()
            V = obj.compute_unscaled(*obj.xs(eq))
            V_scaled = obj.compute_scaled_error(*obj.xs(eq))
            V_scalar = obj.compute_scalar(*obj.xs(eq))
            np.testing.assert_allclose(V, 20 * np.pi**2)
            np.testing.assert_allclose(V_scaled, 10)
            np.testing.assert_allclose(V_scalar, 10)

        eqi = Equilibrium(iota=PowerSeriesProfile(0))
        test(eqi)
        test(Equilibrium(current=PowerSeriesProfile(0)))
        # test that it can compute with a surface object
        test(eqi.surface)

    @pytest.mark.unit
    def test_aspect_ratio(self):
        """Test calculation of aspect ratio."""

        def test(eq):
            obj = AspectRatio(target=5, weight=1, eq=eq)
            obj.build()
            AR = obj.compute_unscaled(*obj.xs(eq))
            AR_scaled = obj.compute_scaled_error(*obj.xs(eq))
            np.testing.assert_allclose(AR, 10)
            np.testing.assert_allclose(AR_scaled, 5)

        test(Equilibrium(iota=PowerSeriesProfile(0)))
        test(Equilibrium(current=PowerSeriesProfile(0)))
        test(Equilibrium(iota=PowerSeriesProfile(0)).surface)

    @pytest.mark.unit
    def test_elongation(self):
        """Test calculation of elongation."""

        def test(eq):
            obj = Elongation(target=0, weight=2, eq=eq)
            obj.build()
            f = obj.compute_unscaled(*obj.xs(eq))
            f_scaled = obj.compute_scaled_error(*obj.xs(eq))
            np.testing.assert_allclose(f, 1.3 / 0.7, rtol=8e-3)
            np.testing.assert_allclose(f_scaled, 2 * (1.3 / 0.7), rtol=8e-3)

        test(get("HELIOTRON"))
        test(get("HELIOTRON").surface)

    @pytest.mark.unit
    def test_energy(self):
        """Test calculation of MHD energy."""

        def test(eq):
            obj = Energy(target=0, weight=mu_0, eq=eq, normalize=False)
            obj.build()
            W = obj.compute_unscaled(*obj.xs(eq))
            W_scaled = obj.compute_scaled_error(*obj.xs(eq))
            np.testing.assert_allclose(W, 10 / mu_0)
            np.testing.assert_allclose(W_scaled, 10)

        test(Equilibrium(iota=PowerSeriesProfile(0)))
        test(Equilibrium(current=PowerSeriesProfile(0)))

    @pytest.mark.unit
    def test_target_iota(self):
        """Test calculation of iota profile."""

        def test(eq):
            obj = RotationalTransform(target=1, weight=2, eq=eq)
            obj.build()
            iota = obj.compute_unscaled(*obj.xs(eq))
            iota_scaled = obj.compute_scaled_error(*obj.xs(eq))
            np.testing.assert_allclose(iota, 0)
            np.testing.assert_allclose(iota_scaled, -2 / np.sqrt(3))

        test(Equilibrium(iota=PowerSeriesProfile(0)))
        test(Equilibrium(current=PowerSeriesProfile(0)))

    @pytest.mark.unit
    def test_target_shear(self):
        """Test calculation of shear profile."""

        def test(eq, raw, scaled):
            obj = Shear(target=-1, weight=2, eq=eq)
            obj.build()
            shear = obj.compute_unscaled(*obj.xs(eq))
            shear_scaled = obj.compute_scaled_error(*obj.xs(eq))
            np.testing.assert_allclose(shear, raw)
            np.testing.assert_allclose(shear_scaled, scaled)

        test(Equilibrium(iota=PowerSeriesProfile(0)), 0, 2 / np.sqrt(3))
        test(Equilibrium(current=PowerSeriesProfile(0)), 0, 2 / np.sqrt(3))
        test(Equilibrium(iota=PowerSeriesProfile([0, 0, 0.5])), -2, -2 / np.sqrt(3))

    @pytest.mark.unit
    def test_toroidal_current(self):
        """Test calculation of toroidal current."""

        def test(eq):
            obj = ToroidalCurrent(target=1, weight=2, eq=eq, normalize=False)
            obj.build()
            I = obj.compute_unscaled(*obj.xs(eq))
            I_scaled = obj.compute_scaled_error(*obj.xs(eq))
            np.testing.assert_allclose(I, 0)
            np.testing.assert_allclose(I_scaled, -2 / np.sqrt(3))

        test(Equilibrium(iota=PowerSeriesProfile(0)))
        test(Equilibrium(current=PowerSeriesProfile(0)))

    @pytest.mark.unit
    def test_pressure(self):
        """Test calculation of pressure objective."""

        def test(eq):
            obj = Pressure(target=1, weight=2, eq=eq, normalize=False)
            obj.build()
            p = obj.compute_unscaled(*obj.xs(eq))
            p_scaled = obj.compute_scaled_error(*obj.xs(eq))
            np.testing.assert_allclose(p, 12)
            # (value - target) * objective weight * quadrature weights
            # in this case, both value and target are constant wrt rho
            np.testing.assert_allclose(p_scaled, (12 - 1) * 2 / np.sqrt(3))

        test(Equilibrium(pressure=PowerSeriesProfile(12)))
        test(
            Equilibrium(
                electron_temperature=PowerSeriesProfile(2),
                electron_density=PowerSeriesProfile(3 / elementary_charge),
            )
        )

    @pytest.mark.unit
    def test_qa_boozer(self):
        """Test calculation of Boozer QA metric."""

        def test(eq):
            obj = QuasisymmetryBoozer(eq=eq)
            obj.build()
            fb = obj.compute_unscaled(*obj.xs(eq))
            np.testing.assert_allclose(fb, 0, atol=1e-12)

        test(Equilibrium(L=2, M=2, N=1, iota=PowerSeriesProfile(0)))
        test(Equilibrium(L=2, M=2, N=1, current=PowerSeriesProfile(0)))

    @pytest.mark.unit
    def test_jax_compile_boozer(self):
        """Test compilation of Boozer QA metric in ObjectiveFunction."""

        def test(eq):
            """Ensure compilation without any errors from JAX, related to issue #625."""
            obj = ObjectiveFunction(QuasisymmetryBoozer(eq=eq))
            obj.build()
            obj.compile("all")
            fb = obj.compute_scaled_error(obj.x(eq))
            np.testing.assert_allclose(fb, 0, atol=1e-12)

        test(Equilibrium(L=2, M=2, N=1, current=PowerSeriesProfile(0)))

    @pytest.mark.unit
    def test_qh_boozer(self):
        """Test calculation of Boozer QH metric."""
        eq = get("WISTELL-A")  # WISTELL-A is optimized for QH symmetry
        helicity = (1, -eq.NFP)
        M_booz = eq.M
        N_booz = eq.N
        grid = LinearGrid(M=2 * eq.M, N=2 * eq.N, NFP=eq.NFP, sym=False)

        # objective function returns amplitudes of non-symmetric modes
        obj = QuasisymmetryBoozer(
            helicity=helicity,
            M_booz=M_booz,
            N_booz=N_booz,
            grid=grid,
            normalize=False,
            eq=eq,
        )
        obj.build()
        f = obj.compute_unscaled(*obj.xs(eq))
        idx_f = np.argsort(np.abs(f))

        # compute all amplitudes in the Boozer spectrum
        transforms = get_transforms(
            "|B|_mn_B", obj=eq, grid=grid, M_booz=M_booz, N_booz=N_booz
        )
        matrix, modes, idx = ptolemy_linear_transform(
            transforms["B"].basis.modes, helicity=helicity, NFP=eq.NFP
        )
        data = eq.compute(
            "|B|_mn_B", helicity=helicity, grid=grid, transforms=transforms
        )
        B_mn = matrix @ data["|B|_mn_B"]
        idx_B = np.argsort(np.abs(B_mn))

        # check that largest amplitudes are the QH modes
        np.testing.assert_allclose(B_mn[idx_B[-3:]], np.flip(np.delete(B_mn, idx)[:3]))
        # check that these QH modes are not returned by the objective
        assert [b not in f for b in B_mn[idx_B[-3:]]]
        # check that the objective returns the lowest amplitudes
        # 120 ~ smallest amplitudes BEFORE QH modes show up so that sorting both arrays
        # should have the same values up until then
        np.testing.assert_allclose(f[idx_f][:120], B_mn[idx_B][:120], rtol=1e-6)

    @pytest.mark.unit
    def test_qh_boozer_multiple_surfaces(self):
        """Test for computing Boozer error on multiple surfaces."""
        eq = get("WISTELL-A")  # WISTELL-A is optimized for QH symmetry
        helicity = (1, -eq.NFP)
        M_booz = eq.M
        N_booz = eq.N
        grid1 = LinearGrid(rho=0.5, M=2 * eq.M, N=2 * eq.N, NFP=eq.NFP, sym=False)
        grid2 = LinearGrid(rho=1.0, M=2 * eq.M, N=2 * eq.N, NFP=eq.NFP, sym=False)
        grid3 = LinearGrid(
            rho=np.array([0.5, 1.0]), M=2 * eq.M, N=2 * eq.N, NFP=eq.NFP, sym=False
        )

        obj1 = QuasisymmetryBoozer(
            helicity=helicity,
            M_booz=M_booz,
            N_booz=N_booz,
            grid=grid1,
            normalize=False,
            eq=eq,
        )
        obj2 = QuasisymmetryBoozer(
            helicity=helicity,
            M_booz=M_booz,
            N_booz=N_booz,
            grid=grid2,
            normalize=False,
            eq=eq,
        )
        obj3 = QuasisymmetryBoozer(
            helicity=helicity,
            M_booz=M_booz,
            N_booz=N_booz,
            grid=grid3,
            normalize=False,
            eq=eq,
        )
        obj1.build()
        obj2.build()
        obj3.build()
        f1 = obj1.compute_unscaled(*obj1.xs(eq))
        f2 = obj2.compute_unscaled(*obj2.xs(eq))
        f3 = obj3.compute_unscaled(*obj3.xs(eq))
        np.testing.assert_allclose(f3, np.concatenate([f1, f2]), atol=1e-14)

    @pytest.mark.unit
    def test_qs_twoterm(self):
        """Test calculation of two term QS metric."""

        def test(eq):
            obj = QuasisymmetryTwoTerm(eq=eq)
            obj.build()
            fc = obj.compute_unscaled(*obj.xs(eq))
            np.testing.assert_allclose(fc, 0)

        test(Equilibrium(iota=PowerSeriesProfile(0)))
        test(Equilibrium(current=PowerSeriesProfile(0)))

        # also make sure helicity is set correctly
        eq1 = desc.examples.get("precise_QA")
        eq2 = desc.examples.get("precise_QH")

        helicity_QA = (1, 0)
        helicity_QH = (1, eq2.NFP)

        # precise_QA should have lower QA than QH
        obj = QuasisymmetryTwoTerm(eq=eq1, helicity=helicity_QA)
        obj.build()
        f1 = obj.compute_scalar(*obj.xs(eq1), constants=obj.constants)
        obj.helicity = helicity_QH
        obj.build()
        f2 = obj.compute_scalar(*obj.xs(eq1), constants=obj.constants)
        assert f1 < f2

        # precise_QH should have lower QH than QA
        obj = QuasisymmetryTwoTerm(eq=eq2, helicity=helicity_QH)
        obj.build()
        f1 = obj.compute_scalar(*obj.xs(eq2), constants=obj.constants)
        obj.helicity = helicity_QA
        obj.build()
        f2 = obj.compute_scalar(*obj.xs(eq2), constants=obj.constants)
        assert f1 < f2

    @pytest.mark.unit
    def test_qs_tripleproduct(self):
        """Test calculation of triple product QS metric."""

        def test(eq):
            obj = QuasisymmetryTripleProduct(eq=eq)
            obj.build()
            ft = obj.compute_unscaled(*obj.xs(eq))
            np.testing.assert_allclose(ft, 0, atol=5e-35)

        test(Equilibrium(iota=PowerSeriesProfile(0)))
        test(Equilibrium(current=PowerSeriesProfile(0)))

    @pytest.mark.unit
    def test_isodynamicity(self):
        """Test calculation of isodynamicity metric."""

        def test(eq):
            obj = Isodynamicity(eq=eq)
            obj.build()
            iso = obj.compute(*obj.xs(eq))
            np.testing.assert_allclose(iso, 0, atol=1e-14)

        test(Equilibrium(iota=PowerSeriesProfile(0)))
        test(Equilibrium(current=PowerSeriesProfile(0)))

    @pytest.mark.unit
    def test_qs_boozer_grids(self):
        """Test grid compatibility with QS objectives."""
        eq = get("NCSX")

        # symmetric grid
        grid = LinearGrid(M=eq.M, N=eq.N, NFP=eq.NFP, sym=True)
        with pytest.raises(ValueError):
            QuasisymmetryBoozer(eq=eq, grid=grid).build()

    @pytest.mark.unit
    def test_mercier_stability(self):
        """Test calculation of mercier stability criteria."""

        def test(eq):
            obj = MercierStability(eq=eq)
            obj.build()
            DMerc = obj.compute_unscaled(*obj.xs(eq))
            np.testing.assert_equal(
                len(DMerc), obj.constants["transforms"]["grid"].num_rho
            )
            np.testing.assert_allclose(DMerc, 0)

        test(Equilibrium(iota=PowerSeriesProfile(0)))
        test(Equilibrium(current=PowerSeriesProfile(0)))

    @pytest.mark.unit
    def test_magnetic_well(self):
        """Test calculation of magnetic well stability criteria."""

        def test(eq):
            obj = MagneticWell(eq=eq)
            obj.build()
            magnetic_well = obj.compute_unscaled(*obj.xs(eq))
            np.testing.assert_equal(
                len(magnetic_well), obj.constants["transforms"]["grid"].num_rho
            )
            np.testing.assert_allclose(magnetic_well, 0, atol=1e-15)

        test(Equilibrium(iota=PowerSeriesProfile(0)))
        test(Equilibrium(current=PowerSeriesProfile(0)))

    @pytest.mark.unit
    def test_boundary_error_biestsc(self):
        """Test calculation of boundary error using BIEST w/ sheet current."""
        coil = FourierXYZCoil(5e5)
        coilset = CoilSet.linspaced_angular(coil, n=100, check_intersection=False)
        coil_grid = LinearGrid(N=20)
        eq = Equilibrium(L=3, M=3, N=3, Psi=np.pi)
        eq.surface = FourierCurrentPotentialField.from_surface(
            eq.surface, M_Phi=eq.M, N_Phi=eq.N
        )
        eq.solve()
        obj = BoundaryError(eq, coilset, field_grid=coil_grid)
        obj.build()
        f = obj.compute_scaled_error(*obj.xs())
        n = len(f) // 3
        # first n should be B*n errors
        np.testing.assert_allclose(f[:n], 0, atol=1e-4)
        # next n should be B^2 errors
        np.testing.assert_allclose(f[n : 2 * n], 0, atol=5e-2)
        # last n should be K errors
        np.testing.assert_allclose(f[2 * n :], 0, atol=3e-2)

    @pytest.mark.unit
    def test_boundary_error_biest(self):
        """Test calculation of boundary error using BIEST."""
        coil = FourierXYZCoil(5e5)
        coilset = CoilSet.linspaced_angular(coil, n=100, check_intersection=False)
        coil_grid = LinearGrid(N=20)
        eq = Equilibrium(L=3, M=3, N=3, Psi=np.pi)
        eq.solve()
        obj = BoundaryError(eq, coilset, field_grid=coil_grid)
        obj.build()
        f = obj.compute_scaled_error(*obj.xs())
        n = len(f) // 2
        # first n should be B*n errors
        np.testing.assert_allclose(f[:n], 0, atol=1e-4)
        # next n should be B^2 errors
        np.testing.assert_allclose(f[n : 2 * n], 0, atol=5e-2)

    @pytest.mark.unit
    def test_boundary_error_vacuum(self):
        """Test calculation of vacuum boundary error."""
        coil = FourierXYZCoil(5e5)
        coilset = CoilSet.linspaced_angular(coil, n=100, check_intersection=False)
        coil_grid = LinearGrid(N=20)
        eq = Equilibrium(L=3, M=3, N=3, Psi=np.pi)
        eq.solve()
        obj = VacuumBoundaryError(eq, coilset, field_grid=coil_grid)
        obj.build()
        f = obj.compute_scaled_error(*obj.xs())
        n = len(f) // 2
        # first n should be B*n errors
        np.testing.assert_allclose(f[:n], 0, atol=1e-4)
        # next n should be B^2 errors
        np.testing.assert_allclose(f[n : 2 * n], 0, atol=4e-2)

    @pytest.mark.unit
    def test_boundary_error_nestor(self):
        """Test calculation of boundary error using NESTOR."""
        coil = FourierXYZCoil(5e5)
        coilset = CoilSet.linspaced_angular(coil, n=100, check_intersection=False)
        coil_grid = LinearGrid(N=20)
        eq = Equilibrium(L=3, M=3, N=3, Psi=np.pi)
        eq.solve()
        obj = BoundaryErrorNESTOR(eq, coilset, field_grid=coil_grid)
        obj.build()
        f = obj.compute_scaled_error(*obj.xs())
        np.testing.assert_allclose(f, 0, atol=2e-3)

    @pytest.mark.unit
    @pytest.mark.parametrize(
        "objective",
        [
            "BoundaryError",
            "BoundaryErrorNESTOR",
            "QuadraticFlux",
            "VacuumBoundaryError",
        ],
    )
    def test_boundary_error_multiple_fields(self, objective):
        """Test calculation of boundary error objectives with multiple fields."""
        coil = FourierXYZCoil(5e5)
        coilset = CoilSet.linspaced_angular(coil, n=3, check_intersection=False)
        coils = [coil for coil in coilset]
        coil_grid = LinearGrid(N=20)
        eq = Equilibrium(L=3, M=3, N=3, Psi=np.pi)
        eq.solve()

        try:
            obj = getattr(desc.objectives, objective)
        except AttributeError:  # BoundaryErrorNESTOR
            obj = getattr(desc.objectives._free_boundary, objective)
        obj0 = obj(eq, coilset, field_grid=coil_grid)
        obj1 = obj(eq, coils, field_grid=coil_grid)
        obj0.build()
        obj1.build()
        f0 = obj0.compute_scaled_error(*obj0.xs())
        f1 = obj1.compute_scaled_error(*obj1.xs())
        np.testing.assert_allclose(f0, f1, err_msg=f"{objective}", atol=1e-19)

    @pytest.mark.unit
    def test_target_mean_iota(self):
        """Test calculation of iota profile average."""

        def test(eq):
            grid = LinearGrid(L=5, M=1, N=1, NFP=eq.NFP)
            mean_iota = jnp.mean(eq.compute("iota", grid=grid)["iota"])
            obj = RotationalTransform(
                target=mean_iota, weight=1, eq=eq, loss_function="mean", grid=grid
            )
            obj.build()
            mean_iota_unscaled = obj.compute_unscaled(*obj.xs(eq))
            mean_iota_scaled_error = obj.compute_scaled_error(*obj.xs(eq))
            mean_iota_scaled = obj.compute_scaled(*obj.xs(eq))
            np.testing.assert_allclose(mean_iota, mean_iota_unscaled, atol=1e-16)
            np.testing.assert_allclose(mean_iota_scaled_error, 0, atol=5e-16)
            np.testing.assert_allclose(mean_iota_scaled, mean_iota, atol=5e-16)

        test(get("DSHAPE"))
        test(get("HELIOTRON"))

    @pytest.mark.unit
    def test_target_max_iota(self):
        """Test calculation of iota profile max."""

        def test(eq):
            grid = LinearGrid(L=5, M=1, N=1, NFP=eq.NFP)
            max_iota = jnp.max(eq.compute("iota", grid=grid)["iota"])
            obj = RotationalTransform(
                target=max_iota, weight=1, eq=eq, loss_function="max", grid=grid
            )
            obj.build()
            max_iota_unscaled = obj.compute_unscaled(*obj.xs(eq))
            max_iota_scaled_error = obj.compute_scaled_error(*obj.xs(eq))
            max_iota_scaled = obj.compute_scaled(*obj.xs(eq))
            np.testing.assert_allclose(max_iota, max_iota_unscaled, atol=1e-16)
            np.testing.assert_allclose(max_iota_scaled_error, 0, atol=5e-16)
            np.testing.assert_allclose(max_iota_scaled, max_iota, atol=5e-16)

        test(get("DSHAPE"))
        test(get("HELIOTRON"))

    @pytest.mark.unit
    def test_target_min_iota(self):
        """Test calculation of iota profile min."""

        def test(eq):
            grid = LinearGrid(L=5, M=1, N=1, NFP=eq.NFP)
            min_iota = jnp.min(eq.compute("iota", grid=grid)["iota"])
            obj = RotationalTransform(
                target=min_iota, weight=1, eq=eq, loss_function="min", grid=grid
            )
            obj.build()
            min_iota_unscaled = obj.compute_unscaled(*obj.xs(eq))
            min_iota_scaled_error = obj.compute_scaled_error(*obj.xs(eq))
            min_iota_scaled = obj.compute_scaled(*obj.xs(eq))
            np.testing.assert_allclose(min_iota, min_iota_unscaled, atol=1e-16)
            np.testing.assert_allclose(min_iota_scaled_error, 0, atol=5e-16)
            np.testing.assert_allclose(min_iota_scaled, min_iota, atol=5e-16)

        test(get("DSHAPE"))
        test(get("HELIOTRON"))

    @pytest.mark.unit
    def test_plasma_vessel_distance(self):
        """Test calculation of min distance from plasma to vessel."""
        R0 = 10.0
        a_p = 1.0
        a_s = 2.0
        # default eq has R0=10, a=1
        eq = Equilibrium(M=3, N=2)
        # surface with same R0, a=2, so true d=1 for all pts
        surface = FourierRZToroidalSurface(
            R_lmn=[R0, a_s], Z_lmn=[-a_s], modes_R=[[0, 0], [1, 0]], modes_Z=[[-1, 0]]
        )
        # For equally spaced grids, should get true d=1
        surf_grid = LinearGrid(M=5, N=6)
        plas_grid = LinearGrid(M=5, N=6)
        obj = PlasmaVesselDistance(
            eq=eq, plasma_grid=plas_grid, surface_grid=surf_grid, surface=surface
        )
        obj.build()
        d = obj.compute_unscaled(*obj.xs(eq, surface))
        np.testing.assert_allclose(d, a_s - a_p)

        # for unequal M, should have error of order M_spacing*a_p
        surf_grid = LinearGrid(M=5, N=6)
        plas_grid = LinearGrid(M=10, N=6)
        obj = PlasmaVesselDistance(
            eq=eq,
            plasma_grid=plas_grid,
            surface_grid=surf_grid,
            surface=surface,
            surface_fixed=True,
        )
        obj.build()
        d = obj.compute_unscaled(*obj.xs(eq))
        assert d.size == obj.dim_f
        assert abs(d.min() - (a_s - a_p)) < 1e-14
        assert abs(d.max() - (a_s - a_p)) < surf_grid.spacing[0, 1] * a_p

        # for unequal N, should have error of order N_spacing*R0
        surf_grid = LinearGrid(M=5, N=6)
        plas_grid = LinearGrid(M=5, N=12)
        obj = PlasmaVesselDistance(
            eq=eq, plasma_grid=plas_grid, surface_grid=surf_grid, surface=surface
        )
        obj.build()
        d = obj.compute_unscaled(*obj.xs(eq, surface))
        assert abs(d.min() - (a_s - a_p)) < 1e-14
        assert abs(d.max() - (a_s - a_p)) < surf_grid.spacing[0, 2] * R0
        # ensure that it works (dimension-wise) when compute_scaled is called
        _ = obj.compute_scaled(*obj.xs(eq, surface))

        grid = LinearGrid(L=3, M=3, N=3)
        eq = Equilibrium()
        surf = FourierRZToroidalSurface()
        obj = PlasmaVesselDistance(
            surface=surf, surface_grid=grid, plasma_grid=grid, eq=eq
        )
        with pytest.raises(UserWarning):
            with warnings.catch_warnings():
                warnings.simplefilter("error")
                obj.build()

        # test softmin, should give approximate value
        surf_grid = LinearGrid(M=5, N=6)
        plas_grid = LinearGrid(M=5, N=6)
        obj = PlasmaVesselDistance(
            eq=eq,
            plasma_grid=plas_grid,
            surface_grid=surf_grid,
            surface=surface,
            use_softmin=True,
            softmin_alpha=5,
        )
        obj.build()
        d = obj.compute_unscaled(*obj.xs(eq, surface))
        assert d.size == obj.dim_f
        np.testing.assert_allclose(np.abs(d).min(), a_s - a_p, rtol=1.5e-1)

        # for large enough alpha, should be same as actual min
        obj = PlasmaVesselDistance(
            eq=eq,
            plasma_grid=plas_grid,
            surface_grid=surf_grid,
            surface=surface,
            use_softmin=True,
            softmin_alpha=100,
        )
        obj.build()
        d = obj.compute_unscaled(*obj.xs(eq, surface))
        np.testing.assert_allclose(d, a_s - a_p)

    @pytest.mark.unit
    def test_mean_curvature(self):
        """Test for mean curvature objective function."""
        # torus should have mean curvature negative everywhere
        eq = Equilibrium()
        obj = MeanCurvature(eq=eq)
        obj.build()
        H = obj.compute_unscaled(*obj.xs(eq))
        assert np.all(H <= 0)

        # more shaped case like NCSX should have some positive curvature
        eq = get("NCSX")
        obj = MeanCurvature(eq=eq)
        obj.build()
        H = obj.compute_unscaled(*obj.xs(eq))
        assert np.any(H > 0)

        # check using the surface
        obj = MeanCurvature(eq=eq.surface)
        obj.build()
        H = obj.compute_unscaled(*obj.xs(eq.surface))
        assert np.any(H > 0)

    @pytest.mark.unit
    def test_principal_curvature(self):
        """Test for principal curvature objective function."""
        eq1 = get("DSHAPE")
        eq2 = get("NCSX")
        obj1 = PrincipalCurvature(eq=eq1, normalize=False)
        obj1.build()
        K1 = obj1.compute_unscaled(*obj1.xs(eq1))
        obj2 = PrincipalCurvature(eq=eq2, normalize=False)
        obj2.build()
        K2 = obj2.compute_unscaled(*obj2.xs(eq2))

        # simple test: NCSX should have higher mean absolute curvature than DSHAPE
        assert K1.mean() < K2.mean()

        # same test but using the surface directly
        obj1 = PrincipalCurvature(eq=eq1.surface, normalize=False)
        obj1.build()
        K1 = obj1.compute_unscaled(*obj1.xs(eq1.surface))
        obj2 = PrincipalCurvature(eq=eq2.surface, normalize=False)
        obj2.build()
        K2 = obj2.compute_unscaled(*obj2.xs(eq2.surface))

        # simple test: NCSX should have higher mean absolute curvature than DSHAPE
        assert K1.mean() < K2.mean()

    @pytest.mark.unit
    def test_field_scale_length(self):
        """Test for B field scale length objective function."""
        surf1 = FourierRZToroidalSurface(
            R_lmn=[5, 1], Z_lmn=[-1], modes_R=[[0, 0], [1, 0]], modes_Z=[[-1, 0]], NFP=1
        )
        surf2 = FourierRZToroidalSurface(
            R_lmn=[10, 2],
            Z_lmn=[-2],
            modes_R=[[0, 0], [1, 0]],
            modes_Z=[[-1, 0]],
            NFP=1,
        )
        eq1 = Equilibrium(L=2, M=2, N=0, surface=surf1)
        eq2 = Equilibrium(L=2, M=2, N=0, surface=surf2)
        eq1.solve()
        eq2.solve()

        obj1 = BScaleLength(eq=eq1, normalize=False)
        obj2 = BScaleLength(eq=eq2, normalize=False)
        obj1.build()
        obj2.build()

        L1 = obj1.compute_unscaled(*obj1.xs(eq1))
        L2 = obj2.compute_unscaled(*obj2.xs(eq2))

        np.testing.assert_array_less(L1, L2)

    @pytest.mark.unit
    def test_coil_length(self):
        """Tests coil length."""

        def test(coil, grid=None):
            obj = CoilLength(coil, grid=grid)
            obj.build()
            f = obj.compute(params=coil.params_dict)
            np.testing.assert_allclose(f, 4 * np.pi, rtol=1e-8)
            assert len(f) == obj.dim_f

        coil = FourierPlanarCoil(r_n=2, basis="rpz")
        coils = CoilSet.linspaced_linear(
            coil, n=3, displacement=[0, 3, 0], check_intersection=False
        )
        mixed_coils = MixedCoilSet.linspaced_linear(
            coil, n=2, displacement=[0, 7, 0], check_intersection=False
        )
        nested_coils = MixedCoilSet(coils, mixed_coils, check_intersection=False)

        grid = None  # default grid

        test(coil)
        test(coils)
        test(mixed_coils)
        test(nested_coils, grid=grid)

    @pytest.mark.unit
    def test_coil_current_length(self):
        """Tests coil current length."""

        def test(coil, grid=None):
            obj = CoilCurrentLength(coil, grid=grid)
            obj.build()
            f = obj.compute(params=coil.params_dict)
            np.testing.assert_allclose(f, 4 * np.pi, rtol=1e-8)
            assert f.shape == (obj.dim_f,)

        coil = FourierPlanarCoil(r_n=2, basis="rpz")
        coils = CoilSet.linspaced_linear(
            coil, n=3, displacement=[0, 3, 0], check_intersection=False
        )
        mixed_coils = MixedCoilSet.linspaced_linear(
            coil, n=2, displacement=[0, 7, 0], check_intersection=False
        )
        nested_coils = MixedCoilSet(coils, mixed_coils, check_intersection=False)

        grid = LinearGrid(N=5)  # single grid

        test(coil)
        test(coils)
        test(mixed_coils)
        test(nested_coils, grid=grid)

    @pytest.mark.unit
    def test_coil_curvature(self):
        """Tests coil curvature."""

        def test(coil, grid=None):
            obj = CoilCurvature(coil, grid=grid)
            obj.build()
            f = obj.compute(params=coil.params_dict)
            np.testing.assert_allclose(f, 1 / 2, rtol=1e-8)
            assert len(f) == obj.dim_f

        coil = FourierPlanarCoil(r_n=2, basis="rpz")
        coils = CoilSet.linspaced_linear(
            coil, n=3, displacement=[0, 3, 0], check_intersection=False
        )
        mixed_coils = MixedCoilSet.linspaced_linear(
            coil, n=2, displacement=[0, 7, 0], check_intersection=False
        )
        nested_coils = MixedCoilSet(coils, mixed_coils, check_intersection=False)

        grid = [LinearGrid(N=5)] * 5  # single list of grids

        test(coil)
        test(coils)
        test(mixed_coils)
        test(nested_coils, grid=grid)

    @pytest.mark.unit
    def test_coil_torsion(self):
        """Tests coil torsion."""

        def test(coil, grid=None):
            obj = CoilTorsion(coil, grid=grid)
            obj.build()
            f = obj.compute(params=coil.params_dict)
            np.testing.assert_allclose(f, 0, atol=1e-8)
            assert len(f) == obj.dim_f

        coil = FourierPlanarCoil(r_n=2, basis="rpz")
        coils = CoilSet.linspaced_linear(
            coil, n=3, displacement=[0, 3, 0], check_intersection=False
        )
        mixed_coils = MixedCoilSet.linspaced_linear(
            coil, n=2, displacement=[0, 7, 0], check_intersection=False
        )
        nested_coils = MixedCoilSet(coils, mixed_coils, check_intersection=False)

        grid = [[LinearGrid(N=5)] * 3, [LinearGrid(N=5)] * 2]  # nested list of grids

        test(coil)
        test(coils)
        test(mixed_coils)
        test(nested_coils, grid=grid)

    @pytest.mark.unit
    def test_integrated_curvature(self):
        """Tests integrated_curvature."""

        def test(coil, grid=None, ans=2 * np.pi):
            obj = CoilIntegratedCurvature(coil, grid=grid)
            obj.build()
            f = obj.compute(params=coil.params_dict)
            np.testing.assert_allclose(f, ans, atol=2e-5)
            assert f.shape == (obj.dim_f,)

        # convex coils
        coil = FourierPlanarCoil(r_n=[0.3, 1, 0.3], basis="rpz")
        coils = CoilSet.linspaced_linear(
            coil, n=3, displacement=[0, 3, 0], check_intersection=False
        )
        mixed_coils = MixedCoilSet.linspaced_linear(
            coil, n=2, displacement=[0, 7, 0], check_intersection=False
        )
        nested_coils = MixedCoilSet(coils, mixed_coils, check_intersection=False)
        test(coil)
        test(coils)
        test(mixed_coils)
        test(nested_coils)

        # not convex coils
        coil = FourierPlanarCoil(r_n=[0.5, 1, 0.5], basis="rpz")
        coils = CoilSet.linspaced_linear(
            coil, n=3, displacement=[0, 3, 0], check_intersection=False
        )
        mixed_coils = MixedCoilSet.linspaced_linear(
            coil, n=2, displacement=[0, 7, 0], check_intersection=False
        )
        nested_coils = MixedCoilSet(coils, mixed_coils, check_intersection=False)
        ans = 1.104044 + 2 * np.pi
        test(coil, ans=ans)
        test(coils, ans=ans)
        test(mixed_coils, ans=ans)
        test(nested_coils, ans=ans)

    @pytest.mark.unit
    def test_coil_type_error(self):
        """Tests error when objective is not passed a coil."""
        curve = FourierPlanarCurve(r_n=2, basis="rpz")
        obj = CoilLength(curve)
        with pytest.raises(TypeError):
            obj.build()

    @pytest.mark.unit
    def test_coil_min_distance(self):
        """Tests minimum distance between coils in a coilset."""

        def test(coils, mindist, grid=None, expect_intersect=False, tol=None):
            obj = CoilSetMinDistance(coils, grid=grid)
            obj.build()
            f = obj.compute(params=coils.params_dict)
            assert f.size == coils.num_coils
            np.testing.assert_allclose(f, mindist)
            assert coils.is_self_intersecting(grid=grid, tol=tol) == expect_intersect
            obj2 = CoilSetMinDistance(
                coils, grid=grid, use_softmin=True, softmin_alpha=10
            )
            obj2.build()
            f = obj2.compute(params=coils.params_dict)
            assert f.size == coils.num_coils
            np.testing.assert_allclose(f, mindist, rtol=5e-2, atol=1e-3)

        # linearly spaced planar coils, all coils are min distance from their neighbors
        n = 3
        disp = 5
        coil = FourierPlanarCoil(r_n=1, normal=[0, 0, 1])
        coils_linear = CoilSet.linspaced_linear(
            coil, n=n, displacement=[0, 0, disp], check_intersection=False
        )
        test(coils_linear, disp / n)

        # planar toroidal coils, without symmetry
        # min points are at the inboard midplane and are corners of a square inscribed
        # in a circle of radius = center - r
        center = 3
        r = 1
        coil = FourierPlanarCoil(center=[center, 0, 0], normal=[0, 1, 0], r_n=r)
        coils_angular = CoilSet.linspaced_angular(coil, n=4, check_intersection=False)
        test(
            coils_angular, np.sqrt(2) * (center - r), grid=LinearGrid(zeta=4), tol=1e-5
        )

        # planar toroidal coils, with symmetry
        # min points are at the inboard midplane and are corners of an octagon inscribed
        # in a circle of radius = center - r
        center = 3
        r = 1
        coil = FourierPlanarCoil(center=[center, 0, 0], normal=[0, 1, 0], r_n=r)
        coils = CoilSet.linspaced_angular(
            coil, angle=np.pi / 2, n=5, endpoint=True, check_intersection=False
        )
        coils_sym = CoilSet(coils[1::2], NFP=2, sym=True)
        test(coils_sym, 2 * (center - r) * np.sin(np.pi / 8), grid=LinearGrid(zeta=4))

        # mixture of toroidal field coilset, vertical field coilset, and extra coil
        # TF coils instersect with the middle VF coil
        # extra coil is 5 m from middle VF coil
        tf_coil = FourierPlanarCoil(center=[2, 0, 0], normal=[0, 1, 0], r_n=1)
        tf_coilset = CoilSet.linspaced_angular(tf_coil, n=4, check_intersection=False)
        vf_coil = FourierRZCoil(R_n=3, Z_n=-1)
        vf_coilset = CoilSet.linspaced_linear(
            vf_coil,
            displacement=[0, 0, 2],
            n=3,
            endpoint=True,
            check_intersection=False,
        )
        xyz_coil = FourierXYZCoil(X_n=[0, 6, 1], Y_n=[0, 0, 0], Z_n=[-1, 0, 0])
        coils_mixed = MixedCoilSet(
            (tf_coilset, vf_coilset, xyz_coil), check_intersection=False
        )
        with pytest.warns(UserWarning, match="nearly intersecting"):
            test(
                coils_mixed,
                [0, 0, 0, 0, 1, 0, 1, 2],
                grid=LinearGrid(zeta=4),
                expect_intersect=True,
            )
        # TODO (#1400, 914): move this coil set to conftest?

    @pytest.mark.unit
    def test_plasma_coil_min_distance(self):
        """Tests minimum distance between plasma and a coilset."""

        def test(
            eq,
            coils,
            mindist,
            plasma_grid=None,
            coil_grid=None,
            eq_fixed=False,
            coils_fixed=False,
        ):
            obj = PlasmaCoilSetMinDistance(
                eq=eq,
                coil=coils,
                plasma_grid=plasma_grid,
                coil_grid=coil_grid,
                eq_fixed=eq_fixed,
                coils_fixed=coils_fixed,
            )
            obj.build()
            if eq_fixed:
                f = obj.compute(params_1=coils.params_dict)
            elif coils_fixed:
                f = obj.compute(params_1=eq.params_dict)
            else:
                f = obj.compute(params_1=eq.params_dict, params_2=coils.params_dict)
            assert f.size == coils.num_coils
            np.testing.assert_allclose(f, mindist)
            obj2 = PlasmaCoilSetMinDistance(
                eq=eq,
                coil=coils,
                plasma_grid=plasma_grid,
                coil_grid=coil_grid,
                eq_fixed=eq_fixed,
                coils_fixed=coils_fixed,
                use_softmin=True,
                softmin_alpha=40,
            )
            obj2.build()
            if eq_fixed:
                f = obj2.compute(params_1=coils.params_dict)
            elif coils_fixed:
                f = obj2.compute(params_1=eq.params_dict)
            else:
                f = obj2.compute(params_1=eq.params_dict, params_2=coils.params_dict)
            assert f.size == coils.num_coils
            np.testing.assert_allclose(f, mindist, rtol=5e-2, atol=1e-3)

        plasma_grid = LinearGrid(M=4, zeta=16)
        coil_grid = LinearGrid(N=8)

        # planar toroidal coils without symmetry, around fixed circular tokamak
        R0 = 3
        a = 1
        offset = 0.5
        surf = FourierRZToroidalSurface(
            R_lmn=np.array([R0, a]),
            Z_lmn=np.array([0, -a]),
            modes_R=np.array([[0, 0], [1, 0]]),
            modes_Z=np.array([[0, 0], [-1, 0]]),
        )
        eq = Equilibrium(surface=surf, NFP=1, M=2, N=0, sym=True)
        coil = FourierPlanarCoil(center=[R0, 0, 0], normal=[0, 1, 0], r_n=[a + offset])
        coils = CoilSet.linspaced_angular(coil, n=8, check_intersection=False)
        test(
            eq,
            coils,
            offset,
            plasma_grid=plasma_grid,
            coil_grid=coil_grid,
            eq_fixed=True,
        )
        test(
            eq.surface,
            coils,
            offset,
            plasma_grid=plasma_grid,
            coil_grid=coil_grid,
            eq_fixed=True,
        )

        # planar toroidal coils with symmetry, around unfixed circular tokamak
        R0 = 5
        a = 1.5
        offset = 0.75
        surf = FourierRZToroidalSurface(
            R_lmn=np.array([R0, a]),
            Z_lmn=np.array([0, -a]),
            modes_R=np.array([[0, 0], [1, 0]]),
            modes_Z=np.array([[0, 0], [-1, 0]]),
        )
        eq = Equilibrium(surface=surf, NFP=1, M=2, N=0, sym=True)
        coil = FourierPlanarCoil(center=[R0, 0, 0], normal=[0, 1, 0], r_n=[a + offset])
        coils = CoilSet.linspaced_angular(
            coil, angle=np.pi / 2, n=5, endpoint=True, check_intersection=False
        )
        coils = CoilSet(coils[1::2], NFP=2, sym=True)
        test(
            eq,
            coils,
            offset,
            plasma_grid=plasma_grid,
            coil_grid=coil_grid,
            eq_fixed=False,
        )
        test(
            eq.surface,
            coils,
            offset,
            plasma_grid=plasma_grid,
            coil_grid=coil_grid,
            eq_fixed=False,
        )

        # fixed planar toroidal coils with symmetry, around unfixed circular tokamak
        R0 = 5
        a = 1.5
        offset = 0.75
        surf = FourierRZToroidalSurface(
            R_lmn=np.array([R0, a]),
            Z_lmn=np.array([0, -a]),
            modes_R=np.array([[0, 0], [1, 0]]),
            modes_Z=np.array([[0, 0], [-1, 0]]),
        )
        eq = Equilibrium(surface=surf, NFP=1, M=2, N=0, sym=True)
        coil = FourierPlanarCoil(center=[R0, 0, 0], normal=[0, 1, 0], r_n=[a + offset])
        coils = CoilSet.linspaced_angular(
            coil, angle=np.pi / 2, n=5, endpoint=True, check_intersection=False
        )
        coils = CoilSet(coils[1::2], NFP=2, sym=True)
        test(
            eq,
            coils,
            offset,
            plasma_grid=plasma_grid,
            coil_grid=coil_grid,
            eq_fixed=False,
            coils_fixed=True,
        )

    @pytest.mark.unit
    def test_quadratic_flux(self):
        """Test calculation of quadratic flux on the boundary."""
        t_field = ToroidalMagneticField(1, 1)

        # test that torus (axisymmetric) Bnorm is exactly 0
        eq = load("./tests/inputs/vacuum_circular_tokamak.h5")
        obj = QuadraticFlux(eq, t_field)
        obj.build(verbose=2)
<<<<<<< HEAD
        f = obj.compute(field_params=t_field.params_dict)
=======
        f = obj.compute(t_field.params_dict)
>>>>>>> 006ee0f1
        np.testing.assert_allclose(f, 0, rtol=1e-14, atol=1e-14)

        # test non-axisymmetric surface
        eq = desc.examples.get("precise_QA", "all")[0]
        with pytest.warns(UserWarning, match="Reducing radial"):
            eq.change_resolution(4, 4, 4, 8, 8, 8)
        eval_grid = LinearGrid(
            rho=np.array([1.0]),
            M=eq.M_grid,
            N=eq.N_grid,
            NFP=eq.NFP,
            sym=False,
        )
        source_grid = LinearGrid(
            rho=np.array([1.0]),
            M=eq.M_grid,
            N=eq.N_grid,
            NFP=eq.NFP,
            sym=False,
        )

        obj = QuadraticFlux(eq, t_field, eval_grid=eval_grid, source_grid=source_grid)
        Bnorm = t_field.compute_Bnormal(
            eq, eval_grid=eval_grid, source_grid=source_grid
        )[0]
        obj.build()
        dA = eq.compute("|e_theta x e_zeta|", grid=eval_grid)["|e_theta x e_zeta|"]
        f = obj.compute_unscaled(t_field.params_dict)

        np.testing.assert_allclose(f, Bnorm * np.sqrt(dA), atol=2e-4, rtol=1e-2)

        # equilibrium that has B_plasma == 0
        eq = load("./tests/inputs/vacuum_nonaxisym.h5")

        eval_grid = LinearGrid(
            rho=np.array([1.0]),
            M=eq.M_grid,
            N=eq.N_grid,
            NFP=eq.NFP,
            sym=False,
        )
        obj = QuadraticFlux(eq, t_field, vacuum=True, eval_grid=eval_grid)
        Bnorm = t_field.compute_Bnormal(eq.surface, eval_grid=eval_grid)[0]
        obj.build()
<<<<<<< HEAD
        f = obj.compute(field_params=t_field.params_dict)
=======
        f = obj.compute(t_field.params_dict)
>>>>>>> 006ee0f1
        dA = eq.compute("|e_theta x e_zeta|", grid=eval_grid)["|e_theta x e_zeta|"]
        # check that they're the same since we set B_plasma = 0
        np.testing.assert_allclose(f, Bnorm * np.sqrt(dA), atol=1e-14)

    @pytest.mark.unit
    def test_quadratic_flux_minimizing_surface(self):
        """Test calculation of quadratic flux on a surface."""
        t_field = ToroidalMagneticField(1, 1)

        # test that torus (axisymmetric) Bnorm is exactly 0
        eq = load("./tests/inputs/vacuum_circular_tokamak.h5")
        surf = eq.surface
        obj = SurfaceQuadraticFlux(surf, t_field)
        obj.build(verbose=2)
        f = obj.compute(params_1=surf.params_dict, params_2=t_field.params_dict)
        np.testing.assert_allclose(f, 0, rtol=1e-14, atol=1e-14)

        # test non-axisymmetric surface
        eq = desc.examples.get("precise_QA", "all")[0]
        surf = eq.surface
        surf.change_resolution(4, 4)
        eval_grid = LinearGrid(
            rho=np.array([1.0]),
            M=surf.M * 2,
            N=surf.N * 2,
            NFP=eq.NFP,
            sym=False,
        )

        obj = SurfaceQuadraticFlux(surf, t_field, eval_grid=eval_grid, field_fixed=True)
        Bnorm = t_field.compute_Bnormal(
            eq.surface, eval_grid=eval_grid, source_grid=eval_grid
        )[0]
        obj.build(surf)
        dA = surf.compute("|e_theta x e_zeta|", grid=eval_grid)["|e_theta x e_zeta|"]
        f = obj.compute(params_1=surf.params_dict)

        np.testing.assert_allclose(f, Bnorm * np.sqrt(dA), atol=2e-4, rtol=1e-2)

    @pytest.mark.unit
    def test_toroidal_flux(self):
        """Test calculation of toroidal flux from coils."""
        grid1 = LinearGrid(L=0, M=40, zeta=np.array(0.0))

        def test(
            eq,
            field,
            correct_value,
            rtol=1e-14,
            grid=None,
            eq_fixed=True,
            field_fixed=True,
        ):
            obj = ToroidalFlux(
                eq=eq,
                field=field,
                eval_grid=grid,
                eq_fixed=eq_fixed,
                field_fixed=field_fixed,
            )
            obj.build(verbose=2)
            if eq_fixed:
                torflux = obj.compute_unscaled(*obj.xs(field))
            elif field_fixed:
                torflux = obj.compute_unscaled(*obj.xs(eq))
            else:
                torflux = obj.compute_unscaled(*obj.xs(eq, field))
            np.testing.assert_allclose(torflux, correct_value, rtol=rtol)

        eq = Equilibrium(iota=PowerSeriesProfile(0))
        test(eq, VerticalMagneticField(B0=1), 0, grid=grid1, field_fixed=False)
        test(eq, VerticalMagneticField(B0=1), 0, grid=grid1, eq_fixed=False)
        test(
            eq,
            VerticalMagneticField(B0=1),
            0,
            grid=grid1,
            field_fixed=False,
            eq_fixed=False,
        )

        field = ToroidalMagneticField(B0=1, R0=1)
        # calc field Psi

        data = eq.compute(["R", "phi", "Z", "e_theta"], grid=grid1)
        field_A = field.compute_magnetic_vector_potential(
            np.vstack([data["R"], data["phi"], data["Z"]]).T
        )

        A_dot_e_theta = jnp.sum(field_A * data["e_theta"], axis=1)

        psi_from_field = np.sum(grid1.spacing[:, 1] * A_dot_e_theta)
        eq.change_resolution(L_grid=20, M_grid=20)

        test(eq, field, psi_from_field, field_fixed=False)
        test(eq, field, psi_from_field, rtol=1e-3, field_fixed=False)

        with pytest.raises(ValueError, match="Cannot have"):
            ToroidalFlux(eq, field, eq_fixed=True, field_fixed=True)

        # test on field with no vector potential
        pfield = PoloidalMagneticField(1, 1, 1)
        test(eq, pfield, 0.0, field_fixed=False)
        test(eq, pfield, 0.0, eq_fixed=False)
        test(eq, pfield, 0.0, eq_fixed=False, field_fixed=False)

        with pytest.raises(ValueError, match="vector potential"):
            obj = ToroidalFlux(eq.surface, pfield)
            obj.build()

    @pytest.mark.unit
    def test_coil_linking_number(self):
        """Test for linking number objective."""
        coil = FourierPlanarCoil(center=[10, 1, 0])
        # regular modular coilset from symmetry, so that there are 10 coils, half going
        # one way and half going the other way
        coilset = CoilSet.from_symmetry(coil, NFP=5, sym=True, check_intersection=False)
        coil2 = FourierRZCoil()
        # add a coil along the axis that links all the other coils
        coilset2 = MixedCoilSet(coilset, coil2, check_intersection=False)

        obj = CoilSetLinkingNumber(coilset2)
        obj.build()
        out = obj.compute_scaled_error(coilset2.params_dict)
        # the modular coils all link 1 other coil (the axis)
        # while the axis links all 10 modular coils
        expected = np.array([1] * 10 + [10])
        np.testing.assert_allclose(out, expected, rtol=1e-3)

    @pytest.mark.unit
    def test_signed_plasma_vessel_distance(self):
        """Test calculation of signed distance from plasma to vessel."""
        R0 = 10.0
        a_p = 1.0
        a_s = 2.0
        # default eq has R0=10, a=1
        eq = Equilibrium(M=3, N=2)
        # surface with same R0, a=2, so true d=1 for all pts
        surface = FourierRZToroidalSurface(
            R_lmn=[R0, a_s], Z_lmn=[-a_s], modes_R=[[0, 0], [1, 0]], modes_Z=[[-1, 0]]
        )
        grid = LinearGrid(M=5, N=6)
        obj = PlasmaVesselDistance(
            eq=eq,
            surface_grid=grid,
            plasma_grid=grid,
            surface=surface,
            use_signed_distance=True,
        )
        obj.build()
        d = obj.compute_unscaled(*obj.xs(eq, surface))
        assert obj.dim_f == d.size
        np.testing.assert_allclose(d, a_s - a_p)

        # ensure that it works (dimension-wise) when compute_scaled is called
        _ = obj.compute_scaled(*obj.xs(eq, surface))

        # For plasma outside surface, should get signed distance
        a_s = 0.5 * a_p
        surface = FourierRZToroidalSurface(
            R_lmn=[R0, a_s],
            Z_lmn=[-a_s],
            modes_R=[[0, 0], [1, 0]],
            modes_Z=[[-1, 0]],
        )
        grid = LinearGrid(M=5, N=6)
        obj = PlasmaVesselDistance(
            eq=eq,
            surface_grid=grid,
            plasma_grid=grid,
            surface=surface,
            use_signed_distance=True,
        )
        obj.build()
        d = obj.compute_unscaled(*obj.xs(eq, surface))
        assert obj.dim_f == d.size
        np.testing.assert_allclose(d, a_s - a_p)

        # ensure it works with different sized grids (poloidal resolution different)
        grid = LinearGrid(M=5, N=6)
        obj = PlasmaVesselDistance(
            eq=eq,
            surface_grid=grid,
            plasma_grid=LinearGrid(M=10, N=6),
            surface=surface,
            use_signed_distance=True,
        )
        obj.build()
        d = obj.compute_unscaled(*obj.xs(eq, surface))
        assert obj.dim_f == d.size
        assert abs(d.max() - (-a_s)) < 1e-14
        assert abs(d.min() - (-a_s)) < grid.spacing[0, 1] * a_s

        # ensure it works with different sized grids (poloidal resolution different)
        # and using softmin (with deprecated name alpha)
        grid = LinearGrid(M=5, N=6)
        with pytest.raises(FutureWarning):
            obj = PlasmaVesselDistance(
                eq=eq,
                surface_grid=grid,
                plasma_grid=LinearGrid(M=10, N=6),
                surface=surface,
                use_signed_distance=True,
                use_softmin=True,
                alpha=4000,
            )
        obj.build()
        d = obj.compute_unscaled(*obj.xs(eq, surface))
        assert obj.dim_f == d.size
        assert abs(d.max() - (-a_s)) < 1e-14
        assert abs(d.min() - (-a_s)) < grid.spacing[0, 1] * a_s
        # test errors
        # differing grid zetas, same num_zeta
        with pytest.raises(ValueError):
            obj = PlasmaVesselDistance(
                eq=eq,
                surface_grid=grid,
                plasma_grid=LinearGrid(M=grid.M, N=grid.N, NFP=2),
                surface=surface,
                use_signed_distance=True,
            )
            obj.build()
        # test with differing grid.num_zeta
        with pytest.raises(ValueError):
            obj = PlasmaVesselDistance(
                eq=eq,
                surface_grid=grid,
                plasma_grid=LinearGrid(M=grid.M, N=grid.N - 2),
                surface=surface,
                use_signed_distance=True,
            )
            obj.build()

    @pytest.mark.unit
    def test_mirror_ratio_equilibrium(self):
        """Test mirror ratio objective for Equilibrium."""
        # axisymmetry, no iota, so B ~ B0/R
        eq = Equilibrium(L=8, M=8)
        eq.solve()
        # R0 = 10, a=1, so Bmax = B0/9, Bmin = B0/11
        mirror_ratio = (1 / 9 - 1 / 11) / (1 / 9 + 1 / 11)
        obj = MirrorRatio(eq)
        obj.build()
        f = obj.compute(eq.params_dict)
        # not perfect agreement bc eq is low res, so B isnt exactly B0/R
        np.testing.assert_allclose(f, mirror_ratio, rtol=3e-3)

    @pytest.mark.unit
    def test_mirror_ratio_omni_field(self):
        """Test mirror ratio objective for OmnigenousField."""
        field = OmnigenousField(
            L_B=1,
            M_B=3,
            L_x=1,
            M_x=1,
            N_x=1,
            NFP=1,
            helicity=(0, 1),
            B_lm=np.array(
                [
                    # f(r) = B0 + B1*(2r-1)
                    # f(0) = [0.8, 1.0, 1.2]
                    # f(1) = [1.0, 1.0, 1.0]
                    [0.9, 1.0, 1.1],  # B0
                    [0.1, 0.0, -0.1],  # B1
                ]
            ).flatten(),
        )

        mirror_ratio_axis = (1.2 - 0.8) / (1.2 + 0.8)
        mirror_ratio_edge = 0.0
        grid = LinearGrid(L=5, theta=6, N=2)
        rho = grid.nodes[grid.unique_rho_idx, 0]
        obj = MirrorRatio(field, grid=grid)
        obj.build()
        f = obj.compute(field.params_dict)
        np.testing.assert_allclose(
            f, mirror_ratio_axis * (1 - rho) + mirror_ratio_edge * rho
        )

    @pytest.mark.unit
    def test_linking_current(self):
        """Test calculation of signed linking current from coils to plasma."""
        eq = Equilibrium()
        G = eq.compute("G", grid=LinearGrid(rho=1.0))["G"][0] * 2 * jnp.pi / mu_0
        c = G / 8
        coil1 = FourierPlanarCoil(current=1.5 * c, center=[10, 1, 0])
        coil2 = FourierPlanarCoil(current=0.5 * c, center=[10, 2, 0])
        # explicit symmetry coils
        coilset1 = CoilSet.from_symmetry((coil1, coil2), NFP=2, sym=True)
        expected_currents = [
            c * 1.5,  # these are the 2 actual coils, with different currents
            c * 0.5,
            -c * 0.5,  # these are the stellarator symmetric ones in first field period
            -c * 1.5,
            c * 1.5,  # these next 4 are the ones from the 2nd field period
            c * 0.5,
            -c * 0.5,
            -c * 1.5,
        ]
        np.testing.assert_allclose(coilset1._all_currents(), expected_currents)
        obj = LinkingCurrentConsistency(eq, coilset1)
        obj.build()
        f = obj.compute(coilset1.params_dict, eq.params_dict)
        np.testing.assert_allclose(f, 0, atol=1e-8)

        # same with virtual coils
        coilset2 = CoilSet(coil1, coil2, NFP=2, sym=True)
        np.testing.assert_allclose(coilset2._all_currents(), expected_currents)
        obj = LinkingCurrentConsistency(eq, coilset2)
        obj.build()
        f = obj.compute(coilset2.params_dict, eq.params_dict)
        np.testing.assert_allclose(f, 0, atol=1e-8)

        # both coilsets together. These have overlapping coils but it doesn't
        # affect the linking number
        coilset3 = MixedCoilSet(coilset1, coilset2, check_intersection=False)
        np.testing.assert_allclose(
            coilset3._all_currents(), expected_currents + expected_currents
        )
        obj = LinkingCurrentConsistency(eq, coilset3)
        obj.build()
        f = obj.compute(coilset3.params_dict, eq.params_dict)
        np.testing.assert_allclose(f, -G, rtol=1e-7)  # coils provide 2G so error is -G

        # CoilSet + 1 extra coil
        coilset4 = MixedCoilSet(coilset1, coil2, check_intersection=False)
        np.testing.assert_allclose(
            coilset4._all_currents(), expected_currents + [0.5 * G / 8]
        )
        obj = LinkingCurrentConsistency(eq, coilset4)
        obj.build()
        f = obj.compute(coilset4.params_dict, eq.params_dict)
        np.testing.assert_allclose(f, -0.5 * G / 8, rtol=1e-7)

    @pytest.mark.unit
    def test_omnigenity_multiple_surfaces(self):
        """Test omnigenity transform vectorized over multiple surfaces."""
        surf = FourierRZToroidalSurface.from_qp_model(
            major_radius=1,
            aspect_ratio=20,
            elongation=6,
            mirror_ratio=0.2,
            torsion=0.1,
            NFP=1,
            sym=True,
        )
        eq = Equilibrium(
            Psi=6e-3,
            M=4,
            N=4,
            surface=surf,
            iota=PowerSeriesProfile(1, 0, -1),  # ensure diff surfs have diff iota
        )
        field = OmnigenousField(
            L_B=1,
            M_B=3,
            L_x=1,
            M_x=1,
            N_x=1,
            NFP=eq.NFP,
            helicity=(1, 1),
            B_lm=np.array(
                [
                    [0.8, 1.0, 1.2],
                    [-0.4, 0.0, 0.6],  # radially varying B
                ]
            ).flatten(),
        )
        grid1 = LinearGrid(rho=0.5, M=eq.M_grid, N=eq.N_grid)
        grid2 = LinearGrid(rho=1.0, M=eq.M_grid, N=eq.N_grid)
        grid3 = LinearGrid(rho=np.array([0.5, 1.0]), M=eq.M_grid, N=eq.N_grid)
        obj1 = Omnigenity(eq=eq, field=field, eq_grid=grid1)
        obj2 = Omnigenity(eq=eq, field=field, eq_grid=grid2)
        obj3 = Omnigenity(eq=eq, field=field, eq_grid=grid3)
        obj1.build()
        obj2.build()
        obj3.build()
        f1 = obj1.compute(*obj1.xs(eq, field))
        f2 = obj2.compute(*obj2.xs(eq, field))
        f3 = obj3.compute(*obj3.xs(eq, field))
        # the order will be different but the values should be the same so we sort
        # before comparing
        np.testing.assert_allclose(
            np.sort(np.concatenate([f1, f2])), np.sort(f3), atol=1e-14
        )

    @pytest.mark.unit
    def test_surface_current_regularization(self):
        """Test SurfaceCurrentRegularization Calculation."""

        def test(field, grid):
            obj = SurfaceCurrentRegularization(field, source_grid=grid)
            obj.build()
            return obj.compute(field.params_dict)

        field1 = FourierCurrentPotentialField(
            I=0, G=10, NFP=10, Phi_mn=[[0]], modes_Phi=[[2, 2]]
        )
        grid = LinearGrid(M=5, N=5, NFP=field1.NFP)
        result1 = test(field1, grid)
        result2 = test(field1, grid=None)

        # test with CurrentPotentialField
        surface = FourierRZToroidalSurface(
            R_lmn=jnp.array([10, 1]),
            Z_lmn=jnp.array([0, -1]),
            modes_R=jnp.array([[0, 0], [1, 0]]),
            modes_Z=jnp.array([[0, 0], [-1, 0]]),
            NFP=10,
        )
        surface.change_resolution(M=field1._M_Phi, N=field1._N_Phi)
        # make a current potential corresponding a purely poloidal current
        G = 10  # net poloidal current
        potential = lambda theta, zeta, G: G * zeta / 2 / jnp.pi
        potential_dtheta = lambda theta, zeta, G: jnp.zeros_like(theta)
        potential_dzeta = lambda theta, zeta, G: G * jnp.ones_like(theta) / 2 / jnp.pi

        params = {"G": -G}

        field2 = CurrentPotentialField(
            potential,
            R_lmn=surface.R_lmn,
            Z_lmn=surface.Z_lmn,
            modes_R=surface._R_basis.modes[:, 1:],
            modes_Z=surface._Z_basis.modes[:, 1:],
            params=params,
            potential_dtheta=potential_dtheta,
            potential_dzeta=potential_dzeta,
            NFP=surface.NFP,
        )
        result3 = test(field2, grid)
        result4 = test(field2, grid=None)
        field1.G = 2 * field1.G
        result5 = test(field1, grid)

        np.testing.assert_allclose(result1, result3)
        np.testing.assert_allclose(result1 * 2, result5)
        np.testing.assert_allclose(result2, result4)

    @pytest.mark.unit
    def test_surface_current_regularizations(self):
        """Test SurfaceCurrentRegularization regularizations."""

        def custom_norm(data, regularization):
            if regularization == "K":
                return safenorm(data[regularization], axis=-1)
            elif regularization == "Phi":
                return np.abs(data[regularization])
            elif regularization == "sqrt(Phi)":
                return np.sqrt(np.abs(data["Phi"]))

        def test(field, grid, regularization):
            reg = "Phi" if regularization == "sqrt(Phi)" else regularization
            data = field.compute([reg, "|e_theta x e_zeta|"], grid=grid)
            f0 = custom_norm(data, regularization) * np.sqrt(data["|e_theta x e_zeta|"])
            obj = SurfaceCurrentRegularization(
                field, regularization=regularization, source_grid=grid
            )
            obj.build()
            f1 = obj.compute(*obj.xs(field))
            np.testing.assert_allclose(f0, f1, err_msg=regularization)

        field = FourierCurrentPotentialField(
            I=0, G=10, NFP=4, Phi_mn=[1, -0.5], modes_Phi=[[0, 1], [2, 2]]
        )
        grid = LinearGrid(M=5, N=5, NFP=field.NFP)
        test(field, grid, "K")
        test(field, grid, "Phi")
        test(field, grid, "sqrt(Phi)")

    @pytest.mark.unit
    def test_objective_compute(self):
        """To avoid issues such as #1424."""
        eq = get("W7-X")
        rho = np.linspace(0.1, 1, 3)
        grid = LinearGrid(rho=rho, M=eq.M_grid, N=eq.N_grid, NFP=eq.NFP, sym=False)
        X = 16
        Y = 32
        num_transit = 4
        num_well = 15 * num_transit
        num_quad = 16
        num_pitch = 16
        data = eq.compute(
            ["effective ripple", "Gamma_c"],
            grid=grid,
            theta=Bounce2D.compute_theta(eq, X=X, Y=Y, rho=rho),
            num_transit=num_transit,
            num_well=num_well,
            num_quad=num_quad,
            num_pitch=num_pitch,
        )
        obj = EffectiveRipple(
            eq,
            grid=grid,
            X=X,
            Y=Y,
            num_transit=num_transit,
            num_quad=num_quad,
            num_pitch=num_pitch,
            jac_chunk_size=1,
        )
        obj.build()
        # TODO(#1094)
        np.testing.assert_allclose(
            obj.compute(eq.params_dict),
            grid.compress(data["effective ripple"]),
            rtol=0.004,
        )
        obj = GammaC(
            eq,
            grid=grid,
            X=X,
            Y=Y,
            num_transit=num_transit,
            num_quad=num_quad,
            num_pitch=num_pitch,
            jac_chunk_size=1,
        )
        obj.build()
        np.testing.assert_allclose(
            obj.compute(eq.params_dict), grid.compress(data["Gamma_c"])
        )

    @pytest.mark.unit
    def test_generic_with_kwargs(self):
        """Test GenericObjective with keyword arguments. Related to issue #1224."""
        eq = desc.examples.get("reactor_QA")

        def fusion_gain(grid, data):
            p_out = data["P_fusion"]
            p_in = data["P_ISS04"]
            Q = p_out / p_in
            return Q

        obj_p0_out = FusionPower(eq, fuel="DT")
        obj_p0_out.build()
        p0_out = obj_p0_out.compute(*obj_p0_out.xs(eq))

        obj_p0_in = HeatingPowerISS04(eq, H_ISS04=1.2, gamma=0)
        obj_p0_in.build()
        p0_in = obj_p0_in.compute(*obj_p0_in.xs(eq))

        q0 = p0_out / p0_in

        obj_p1_out = GenericObjective("P_fusion", eq, compute_kwargs={"fuel": "DT"})
        obj_p1_out.build()
        p1_out = obj_p1_out.compute(*obj_p1_out.xs(eq))

        obj_p1_in = GenericObjective(
            "P_ISS04", eq, compute_kwargs={"H_ISS04": 1.2, "gamma": 0}
        )
        obj_p1_in.build()
        p1_in = obj_p1_in.compute(*obj_p1_in.xs(eq))

        obj_q1 = ObjectiveFromUser(
            fusion_gain, eq, compute_kwargs={"fuel": "DT", "H_ISS04": 1.2, "gamma": 0}
        )
        obj_q1.build()
        q1 = obj_q1.compute(*obj_q1.xs(eq))

        np.testing.assert_allclose(p0_out, p1_out)
        np.testing.assert_allclose(p0_in, p1_in)
        np.testing.assert_allclose(q0, q1)

    @pytest.mark.unit
    def test_things_per_objective_idx(self):
        """Test things_per_objective_idx. Related to GH Issue #1602."""
        eq = desc.examples.get("reactor_QA")
        coils = initialize_modular_coils(eq, num_coils=3, r_over_a=3.0)
        grid = LinearGrid(rho=1.0, M=eq.M_grid, N=eq.N_grid, NFP=eq.NFP, sym=eq.sym)
        linking_current = 2 * np.pi * eq.compute("G", grid=grid)["G"][0] / mu_0
        coils.current = linking_current / coils.num_coils

        objective = ObjectiveFunction(
            (
                PlasmaCoilSetMinDistance(eq=eq, coil=coils, eq_fixed=False),
                LinkingCurrentConsistency(eq=eq, coil=coils, eq_fixed=False),
            )
        )
        objective.build()
        x = objective.x(eq, coils)

        np.testing.assert_allclose(
            objective._things_per_objective_idx, [[0, 1], [1, 0]]
        )
        np.testing.assert_allclose(objective.compute_scaled_error(x), 0, atol=1e-14)

    @pytest.mark.unit
    def test_errors_bootstrap(self):
        """Error checks for BootstrapRedlConsistency."""
        eq = Equilibrium(
            L=2,
            M=2,
            N=2,
            electron_density=PowerSeriesProfile([1e19, 0, -1e19]),
            electron_temperature=PowerSeriesProfile([1e3, 0, -1e3]),
            current=PowerSeriesProfile([0, 0, -1]),
        )
        grid = LinearGrid(M=eq.M_grid, N=eq.N_grid, NFP=eq.NFP, L=2, axis=True)
        obj = BootstrapRedlConsistency(eq, grid=grid)
        with pytest.raises(ValueError, match="rho=0"):
            obj.build()

        grid = LinearGrid(M=eq.M_grid, N=eq.N_grid, NFP=eq.NFP, L=2, axis=False)
        obj = BootstrapRedlConsistency(eq, grid=grid)
        with pytest.raises(ValueError, match="vanish"):
            obj.build()


@pytest.mark.regression
def test_derivative_modes():
    """Test equality of derivatives using batched, looped methods."""
    eq = Equilibrium(M=2, N=1, L=2)
    surf = FourierRZToroidalSurface()

    # specifying chunk size for sub-objective with batched mode
    # should raise error
    obj1 = ObjectiveFunction(
        [
            PlasmaVesselDistance(eq, surf, jac_chunk_size=1),
            MagneticWell(eq),
            AspectRatio(eq),
        ],
        deriv_mode="batched",
        use_jit=False,
    )
    # specifying chunk size for both objective and sub-objective
    # should raise error
    obj2 = ObjectiveFunction(
        [
            PlasmaVesselDistance(eq, surf, jac_chunk_size=2),
            MagneticWell(eq),
            AspectRatio(eq, jac_chunk_size=None),
        ],
        deriv_mode="blocked",
        jac_chunk_size=10,
        use_jit=False,
    )
    with pytest.warns(DeprecationWarning, match="looped"):
        obj3 = ObjectiveFunction(
            [
                PlasmaVesselDistance(eq, surf),
                MagneticWell(eq),
                AspectRatio(eq),
            ],
            deriv_mode="looped",
            use_jit=False,
        )
    with pytest.raises(ValueError, match="jac_chunk_size"):
        obj1.build()
    with pytest.raises(ValueError, match="jac_chunk_size"):
        obj2.build()
    obj1 = ObjectiveFunction(
        [
            PlasmaVesselDistance(eq, surf),
            MagneticWell(eq),
            AspectRatio(eq),
        ],
        deriv_mode="batched",
        jac_chunk_size="auto",
        use_jit=False,
    )
    obj2 = ObjectiveFunction(
        [
            PlasmaVesselDistance(eq, surf, jac_chunk_size=2),
            MagneticWell(eq),
            AspectRatio(eq, jac_chunk_size=None),
        ],
        deriv_mode="blocked",
        jac_chunk_size="auto",
        use_jit=False,
    )
    obj1.build()
    obj2.build()
    # check that default size works for blocked
    assert obj2.objectives[0]._jac_chunk_size == 2
    assert obj2.objectives[1]._jac_chunk_size > 0
    assert obj2.objectives[2]._jac_chunk_size > 0
    # hard to say what size auto will give, just check it is >0
    assert obj1._jac_chunk_size > 0
    obj3.build()
    x = obj1.x(eq, surf)
    v = jnp.ones_like(x)
    g1 = obj1.grad(x)
    g2 = obj2.grad(x)
    g3 = obj3.grad(x)
    np.testing.assert_allclose(g1, g2, atol=1e-10)
    np.testing.assert_allclose(g1, g3, atol=1e-10)
    J1 = obj1.jac_scaled(x)
    J2 = obj2.jac_scaled(x)
    J3 = obj3.jac_scaled(x)
    np.testing.assert_allclose(J1, J2, atol=1e-10)
    np.testing.assert_allclose(J1, J3, atol=1e-10)
    J1 = obj1.jac_unscaled(x)
    J2 = obj2.jac_unscaled(x)
    J3 = obj3.jac_unscaled(x)
    np.testing.assert_allclose(J1, J2, atol=1e-10)
    np.testing.assert_allclose(J1, J3, atol=1e-10)
    H1 = obj1.hess(x)
    H2 = obj2.hess(x)
    H3 = obj3.hess(x)
    np.testing.assert_allclose(H1, H2, atol=1e-10)
    np.testing.assert_allclose(H1, H3, atol=1e-10)
    j1 = obj1.jvp_scaled(v, x)
    j2 = obj2.jvp_scaled(v, x)
    j3 = obj3.jvp_scaled(v, x)
    np.testing.assert_allclose(j1, j2, atol=1e-10)
    np.testing.assert_allclose(j1, j3, atol=1e-10)

    # specifying chunk size to sub-objective should make the deriv
    # mode of the objective "blocked" automatically
    obj1 = ObjectiveFunction(ForceBalance(eq, jac_chunk_size=2))
    obj2 = ObjectiveFunction(
        (
            ForceBalance(eq, jac_chunk_size=5),
            PlasmaVesselDistance(eq, surf, jac_chunk_size=100),
        )
    )
    # reverse mode sub-objectives should be blocked and have the same
    # chunk size as the objective
    obj3 = ObjectiveFunction(
        (
            AspectRatio(eq, target=3),
            ForceBalance(eq),
        )
    )
    obj1.build()
    obj2.build()
    obj3.build()
    assert obj1._deriv_mode == "blocked"
    assert obj2._deriv_mode == "blocked"
    assert obj3._deriv_mode == "blocked"
    # check that the chunk size is set correctly
    assert obj1.objectives[0]._jac_chunk_size == 2
    assert obj2.objectives[0]._jac_chunk_size == 5
    assert obj2.objectives[1]._jac_chunk_size == 100
    assert obj3.objectives[0]._jac_chunk_size == obj3._jac_chunk_size
    assert obj3.objectives[1]._jac_chunk_size == obj3._jac_chunk_size


@pytest.mark.unit
def test_fwd_rev():
    """Test that forward and reverse mode jvps etc give same results."""
    eq = Equilibrium()
    obj1 = MeanCurvature(eq, deriv_mode="fwd")
    obj2 = MeanCurvature(eq, deriv_mode="rev")
    obj1.build()
    obj2.build()

    x = eq.pack_params(eq.params_dict)
    J1 = obj1.jac_scaled(x)
    J2 = obj2.jac_scaled(x)
    np.testing.assert_allclose(J1, J2, atol=1e-14)

    jvp1 = obj1.jvp_scaled(x, jnp.ones_like(x))
    jvp2 = obj2.jvp_scaled(x, jnp.ones_like(x))
    np.testing.assert_allclose(jvp1, jvp2, atol=1e-14)

    surf = FourierRZToroidalSurface()
    obj1 = PlasmaVesselDistance(eq, surf, deriv_mode="fwd")
    obj2 = PlasmaVesselDistance(eq, surf, deriv_mode="rev")
    obj1.build()
    obj2.build()

    x1 = eq.pack_params(eq.params_dict)
    x2 = surf.pack_params(surf.params_dict)

    J1a, J1b = obj1.jac_scaled(x1, x2)
    J2a, J2b = obj2.jac_scaled(x1, x2)
    np.testing.assert_allclose(J1a, J2a, atol=1e-14)
    np.testing.assert_allclose(J1b, J2b, atol=1e-14)

    jvp1 = obj1.jvp_scaled((x1, x2), (jnp.ones_like(x1), jnp.ones_like(x2)))
    jvp2 = obj2.jvp_scaled((x1, x2), (jnp.ones_like(x1), jnp.ones_like(x2)))
    np.testing.assert_allclose(jvp1, jvp2, atol=1e-14)


@pytest.mark.unit
def test_getter_setter():
    """Test getter and setter methods of Objectives."""
    eq = Equilibrium()
    obj = GenericObjective("R", thing=eq)
    obj.build()
    R = obj.compute_unscaled(*obj.xs(eq))

    # target
    target = R - 0.5
    obj.target = target
    np.testing.assert_allclose(obj.target, target)

    # bounds
    bounds = (0.5 * R, 2 * R)
    obj.bounds = bounds
    np.testing.assert_allclose(obj.bounds, bounds)

    # weight
    weight = R
    obj.weight = weight
    np.testing.assert_allclose(obj.weight, weight)


@pytest.mark.unit
def test_bounds_format():
    """Test that tuple targets are in the format (lower bound, upper bound)."""
    eq = Equilibrium()
    with pytest.raises(AssertionError):
        GenericObjective("R", bounds=(1,), thing=eq).build()
    with pytest.raises(AssertionError):
        GenericObjective("R", bounds=(1, 2, 3), thing=eq).build()
    with pytest.raises(ValueError):
        GenericObjective("R", bounds=(1, -1), thing=eq).build()


@pytest.mark.unit
def test_target_profiles():
    """Tests for using Profile objects as targets for profile objectives."""
    iota = PowerSeriesProfile([1, 0, -0.3])
    shear = PowerSeriesProfile([0, -0.6])
    current = PowerSeriesProfile([0, 0, 1, 0, -1])
    merc = PowerSeriesProfile([1, 0, -1])
    well = PowerSeriesProfile([2, 0, -2])
    pres = PowerSeriesProfile([3, 0, -3])
    eqi = Equilibrium(L=5, N=3, M=3, iota=iota)
    eqc = Equilibrium(L=3, N=3, M=3, current=current)
    obji = RotationalTransform(target=iota, eq=eqi)
    obji.build()
    np.testing.assert_allclose(
        obji.target,
        iota(
            obji.constants["transforms"]["grid"].nodes[
                obji.constants["transforms"]["grid"].unique_rho_idx
            ]
        ),
    )
    objs = Shear(target=shear, eq=eqi)
    objs.build()
    np.testing.assert_allclose(
        objs.target,
        shear(
            objs.constants["transforms"]["grid"].nodes[
                objs.constants["transforms"]["grid"].unique_rho_idx
            ]
        ),
    )
    objc = ToroidalCurrent(target=current, eq=eqc)
    objc.build()
    np.testing.assert_allclose(
        objc.target,
        current(
            objc.constants["transforms"]["grid"].nodes[
                objc.constants["transforms"]["grid"].unique_rho_idx
            ]
        ),
    )
    objm = MercierStability(bounds=(merc, np.inf), eq=eqi)
    objm.build()
    np.testing.assert_allclose(
        objm.bounds[0],
        merc(
            objm.constants["transforms"]["grid"].nodes[
                objm.constants["transforms"]["grid"].unique_rho_idx
            ]
        ),
    )
    np.testing.assert_allclose(objm.bounds[1], np.inf)
    objw = MagneticWell(bounds=(merc, well), eq=eqi)
    objw.build()
    np.testing.assert_allclose(
        objw.bounds[0],
        merc(
            objw.constants["transforms"]["grid"].nodes[
                objw.constants["transforms"]["grid"].unique_rho_idx
            ]
        ),
    )
    np.testing.assert_allclose(
        objw.bounds[1],
        well(
            objw.constants["transforms"]["grid"].nodes[
                objw.constants["transforms"]["grid"].unique_rho_idx
            ]
        ),
    )
    objp = Pressure(target=pres, eq=eqc)
    objp.build()
    np.testing.assert_allclose(
        objp.target,
        pres(
            objp.constants["transforms"]["grid"].nodes[
                objp.constants["transforms"]["grid"].unique_rho_idx
            ]
        ),
    )
    objp = Pressure(target=lambda x: 2 * x, eq=eqc)
    objp.build()
    np.testing.assert_allclose(
        objp.target,
        2
        * objp.constants["transforms"]["grid"].nodes[
            objp.constants["transforms"]["grid"].unique_rho_idx, 0
        ],
    )


@pytest.mark.unit
def test_profile_objective_print(capsys):
    """Test that the profile objectives print correctly."""
    eq = Equilibrium(
        iota=PowerSeriesProfile([1, 0, 0.5]), pressure=PowerSeriesProfile([1, 0, -1])
    )
    grid = LinearGrid(L=10, M=10, N=5, axis=False)
    pre_width = len("Maximum ")

    def test(obj, values, print_init=False, normalize=False):
        if print_init:
            # print the initial value too. For this test, it is the
            # same as the final value
            obj.print_value(obj.xs(eq), obj.xs(eq))
            print_fmt = (
                f"{obj._print_value_fmt:<{PRINT_WIDTH-pre_width}}"
                + "{:10.3e}  -->  {:10.3e} "
            )
        else:
            obj.print_value(obj.xs(eq))
            print_fmt = f"{obj._print_value_fmt:<{PRINT_WIDTH-pre_width}}" + "{:10.3e} "
        out = capsys.readouterr()

        corr_out = str(
            "Precomputing transforms\n"
            + "Maximum "
            + print_fmt.format(np.max(values), np.max(values))
            + obj._units
            + "\n"
            + "Minimum "
            + print_fmt.format(np.min(values), np.min(values))
            + obj._units
            + "\n"
            + "Average "
            + print_fmt.format(np.mean(values), np.mean(values))
            + obj._units
            + "\n"
        )
        if normalize:
            corr_out += str(
                "Maximum "
                + print_fmt.format(
                    np.max(values / obj.normalization),
                    np.max(values / obj.normalization),
                )
                + "(normalized)"
                + "\n"
                + "Minimum "
                + print_fmt.format(
                    np.min(values / obj.normalization),
                    np.min(values / obj.normalization),
                )
                + "(normalized)"
                + "\n"
                + "Average "
                + print_fmt.format(
                    np.mean(values / obj.normalization),
                    np.mean(values / obj.normalization),
                )
                + "(normalized)"
                + "\n"
            )

        assert out.out == corr_out

    iota = eq.compute("iota", grid=grid)["iota"]
    obj = RotationalTransform(eq=eq, target=1, grid=grid)
    obj.build()
    test(obj, iota, print_init=True)
    shear = eq.compute("shear", grid=grid)["shear"]
    obj = Shear(eq=eq, target=1, grid=grid)
    obj.build()
    test(obj, shear)
    curr = eq.compute("current", grid=grid)["current"]
    obj = ToroidalCurrent(eq=eq, target=1, grid=grid)
    obj.build()
    test(obj, curr, print_init=True, normalize=True)
    pres = eq.compute("p", grid=grid)["p"]
    obj = Pressure(eq=eq, target=1, grid=grid)
    obj.build()
    test(obj, pres, normalize=True)


@pytest.mark.unit
def test_plasma_vessel_distance_print(capsys):
    """Test that the PlasmaVesselDistance objective prints correctly."""
    pre_width = len("Maximum ")

    def test(obj, eq, surface, d, print_init=False):
        if print_init:
            if isinstance(obj, ObjectiveFunction):
                obj.print_value(obj.x(eq, surface), obj.x(eq, surface))
                print_fmt = (
                    f"{obj.objectives[0]._print_value_fmt:<{PRINT_WIDTH-pre_width}}"  # noqa: E501
                    + "{:10.3e}  -->  {:10.3e} "
                )
                units = obj.objectives[0]._units
                norm = obj.objectives[0].normalization
            else:
                obj.print_value(obj.xs(eq, surface), obj.xs(eq, surface))
                print_fmt = (
                    f"{obj._print_value_fmt:<{PRINT_WIDTH-pre_width}}"
                    + "{:10.3e}  -->  {:10.3e} "
                )
                units = obj._units
                norm = obj.normalization
        else:
            if isinstance(obj, ObjectiveFunction):
                obj.print_value(obj.x(eq, surface))
                print_fmt = (
                    f"{obj.objectives[0]._print_value_fmt:<{PRINT_WIDTH-pre_width}}"  # noqa: E501
                    + "{:10.3e} "
                )
                units = obj.objectives[0]._units
                norm = obj.objectives[0].normalization
            else:
                obj.print_value(obj.xs(eq, surface))
                print_fmt = (
                    f"{obj._print_value_fmt:<{PRINT_WIDTH-pre_width}}" + "{:10.3e} "
                )
                units = obj._units
                norm = obj.normalization
        out = capsys.readouterr()

        corr_out = str(
            "Maximum "
            + print_fmt.format(np.max(d), np.max(d))
            + units
            + "\n"
            + "Minimum "
            + print_fmt.format(np.min(d), np.min(d))
            + units
            + "\n"
            + "Average "
            + print_fmt.format(np.mean(d), np.mean(d))
            + units
            + "\n"
            + "Maximum "
            + print_fmt.format(np.max(d / norm), np.max(d / norm))
            + "(normalized)"
            + "\n"
            + "Minimum "
            + print_fmt.format(np.min(d / norm), np.min(d / norm))
            + "(normalized)"
            + "\n"
            + "Average "
            + print_fmt.format(np.mean(d / norm), np.mean(d / norm))
            + "(normalized)"
            + "\n"
        )
        if isinstance(obj, ObjectiveFunction):
            f = obj.compute_scalar(obj.x(eq, surface))
            if print_init:
                corr_out = (
                    str(
                        f"{'Total (sum of squares): ':<{PRINT_WIDTH}}"
                        + "{:10.3e}  -->  {:10.3e}, \n".format(f, f)
                    )
                    + corr_out
                )
            else:
                corr_out = (
                    str(
                        f"{'Total (sum of squares): ':<{PRINT_WIDTH}}"
                        + "{:10.3e}, \n".format(f)
                    )
                    + corr_out
                )
        assert out.out == corr_out

    R0 = 10.0
    a_p = 1.0
    a_s = 2.0
    # default eq has R0=10, a=1
    eq = Equilibrium(M=3, N=2)
    # surface with same R0, a=2, so true d=1 for all pts
    surface = FourierRZToroidalSurface(
        R_lmn=[R0, a_s], Z_lmn=[-a_s], modes_R=[[0, 0], [1, 0]], modes_Z=[[-1, 0]]
    )
    surf_grid = LinearGrid(M=5, N=0)
    plas_grid = LinearGrid(M=5, N=0)
    obj = PlasmaVesselDistance(
        eq=eq, plasma_grid=plas_grid, surface_grid=surf_grid, surface=surface
    )
    obj.build(verbose=0)
    d = obj.compute_unscaled(*obj.xs(eq, surface))
    np.testing.assert_allclose(d, a_s - a_p)
    test(obj, eq, surface, d)
    test(obj, eq, surface, d, print_init=True)

    obj = ObjectiveFunction(
        PlasmaVesselDistance(
            eq=eq, plasma_grid=plas_grid, surface_grid=surf_grid, surface=surface
        )
    )
    obj.build(verbose=0)
    d = obj.compute_unscaled(obj.x(eq, surface))
    test(obj, eq, surface, d)
    test(obj, eq, surface, d, print_init=True)


@pytest.mark.unit
def test_boundary_error_print(capsys):
    """Test that the boundary error objectives print correctly."""
    coil = FourierXYZCoil(5e5)
    coilset = CoilSet.linspaced_angular(coil, n=100, check_intersection=False)
    coil_grid = LinearGrid(N=20)
    eq = Equilibrium(L=3, M=3, N=3, Psi=np.pi)

    obj = VacuumBoundaryError(eq, coilset, field_grid=coil_grid)
    obj.build()

    f = np.abs(obj.compute_unscaled(*obj.xs(eq, coilset)))
    n = len(f) // 2
    f1 = f[:n]
    f2 = f[n:]
    obj.print_value(obj.xs())
    out = capsys.readouterr()
    pre_width = len("Maximum absolute ")

    corr_out = str(
        "Precomputing transforms\n"
        + "Maximum absolute "
        + f"{'Boundary normal field error: ':<{PRINT_WIDTH-pre_width}}"
        + "{:10.3e} ".format(np.max(f1))
        + "(T*m^2)"
        + "\n"
        + "Minimum absolute "
        + f"{'Boundary normal field error: ':<{PRINT_WIDTH-pre_width}}"
        + "{:10.3e} ".format(np.min(f1))
        + "(T*m^2)"
        + "\n"
        + "Average absolute "
        + f"{'Boundary normal field error: ':<{PRINT_WIDTH-pre_width}}"
        + "{:10.3e} ".format(np.mean(f1))
        + "(T*m^2)"
        + "\n"
        + "Maximum absolute "
        + f"{'Boundary normal field error: ':<{PRINT_WIDTH-pre_width}}"
        + "{:10.3e} ".format(np.max(f1 / obj.normalization[0]))
        + "(normalized)"
        + "\n"
        + "Minimum absolute "
        + f"{'Boundary normal field error: ':<{PRINT_WIDTH-pre_width}}"
        + "{:10.3e} ".format(np.min(f1 / obj.normalization[0]))
        + "(normalized)"
        + "\n"
        + "Average absolute "
        + f"{'Boundary normal field error: ':<{PRINT_WIDTH-pre_width}}"
        + "{:10.3e} ".format(np.mean(f1 / obj.normalization[0]))
        + "(normalized)"
        + "\n"
        + "Maximum absolute "
        + f"{'Boundary magnetic pressure error: ':<{PRINT_WIDTH-pre_width}}"
        + "{:10.3e} ".format(np.max(f2))
        + "(T^2*m^2)"
        + "\n"
        + "Minimum absolute "
        + f"{'Boundary magnetic pressure error: ':<{PRINT_WIDTH-pre_width}}"
        + "{:10.3e} ".format(np.min(f2))
        + "(T^2*m^2)"
        + "\n"
        + "Average absolute "
        + f"{'Boundary magnetic pressure error: ':<{PRINT_WIDTH-pre_width}}"
        + "{:10.3e} ".format(np.mean(f2))
        + "(T^2*m^2)"
        + "\n"
        + "Maximum absolute "
        + f"{'Boundary magnetic pressure error: ':<{PRINT_WIDTH-pre_width}}"
        + "{:10.3e} ".format(np.max(f2 / obj.normalization[-1]))
        + "(normalized)"
        + "\n"
        + "Minimum absolute "
        + f"{'Boundary magnetic pressure error: ':<{PRINT_WIDTH-pre_width}}"
        + "{:10.3e} ".format(np.min(f2 / obj.normalization[-1]))
        + "(normalized)"
        + "\n"
        + "Average absolute "
        + f"{'Boundary magnetic pressure error: ':<{PRINT_WIDTH-pre_width}}"
        + "{:10.3e} ".format(np.mean(f2 / obj.normalization[-1]))
        + "(normalized)"
        + "\n"
    )
    assert out.out == corr_out

    obj = BoundaryError(eq, coilset, field_grid=coil_grid)
    obj.build()

    f = np.abs(obj.compute_unscaled(*obj.xs(eq, coilset)))
    n = len(f) // 2
    f1 = f[:n]
    f2 = f[n:]
    obj.print_value(obj.xs())
    out = capsys.readouterr()

    corr_out = str(
        "Precomputing transforms\n"
        + "Maximum absolute "
        + f"{'Boundary normal field error: ':{PRINT_WIDTH-pre_width}}"
        + "{:10.3e} ".format(np.max(f1))
        + "(T*m^2)"
        + "\n"
        + "Minimum absolute "
        + f"{'Boundary normal field error: ':{PRINT_WIDTH-pre_width}}"
        + "{:10.3e} ".format(np.min(f1))
        + "(T*m^2)"
        + "\n"
        + "Average absolute "
        + f"{'Boundary normal field error: ':{PRINT_WIDTH-pre_width}}"
        + "{:10.3e} ".format(np.mean(f1))
        + "(T*m^2)"
        + "\n"
        + "Maximum absolute "
        + f"{'Boundary normal field error: ':{PRINT_WIDTH-pre_width}}"
        + "{:10.3e} ".format(np.max(f1 / obj.normalization[0]))
        + "(normalized)"
        + "\n"
        + "Minimum absolute "
        + f"{'Boundary normal field error: ':{PRINT_WIDTH-pre_width}}"
        + "{:10.3e} ".format(np.min(f1 / obj.normalization[0]))
        + "(normalized)"
        + "\n"
        + "Average absolute "
        + f"{'Boundary normal field error: ':{PRINT_WIDTH-pre_width}}"
        + "{:10.3e} ".format(np.mean(f1 / obj.normalization[0]))
        + "(normalized)"
        + "\n"
        + "Maximum absolute "
        + f"{'Boundary magnetic pressure error: ':{PRINT_WIDTH-pre_width}}"
        + "{:10.3e} ".format(np.max(f2))
        + "(T^2*m^2)"
        + "\n"
        + "Minimum absolute "
        + f"{'Boundary magnetic pressure error: ':{PRINT_WIDTH-pre_width}}"
        + "{:10.3e} ".format(np.min(f2))
        + "(T^2*m^2)"
        + "\n"
        + "Average absolute "
        + f"{'Boundary magnetic pressure error: ':{PRINT_WIDTH-pre_width}}"
        + "{:10.3e} ".format(np.mean(f2))
        + "(T^2*m^2)"
        + "\n"
        + "Maximum absolute "
        + f"{'Boundary magnetic pressure error: ':{PRINT_WIDTH-pre_width}}"
        + "{:10.3e} ".format(np.max(f2 / obj.normalization[-1]))
        + "(normalized)"
        + "\n"
        + "Minimum absolute "
        + f"{'Boundary magnetic pressure error: ':{PRINT_WIDTH-pre_width}}"
        + "{:10.3e} ".format(np.min(f2 / obj.normalization[-1]))
        + "(normalized)"
        + "\n"
        + "Average absolute "
        + f"{'Boundary magnetic pressure error: ':{PRINT_WIDTH-pre_width}}"
        + "{:10.3e} ".format(np.mean(f2 / obj.normalization[-1]))
        + "(normalized)"
        + "\n"
    )
    assert out.out == corr_out

    eq.surface = FourierCurrentPotentialField.from_surface(eq.surface)
    obj = BoundaryError(eq, coilset, field_grid=coil_grid)
    obj.build()

    f = np.abs(obj.compute_unscaled(*obj.xs(eq, coilset)))
    n = len(f) // 3
    f1 = f[:n]
    f2 = f[n : 2 * n]
    f3 = f[2 * n :]
    obj.print_value(obj.xs())
    out = capsys.readouterr()

    corr_out = str(
        "Precomputing transforms\n"
        + "Maximum absolute "
        + f"{'Boundary normal field error: ':{PRINT_WIDTH-pre_width}}"
        + "{:10.3e} ".format(np.max(f1))
        + "(T*m^2)"
        + "\n"
        + "Minimum absolute "
        + f"{'Boundary normal field error: ':{PRINT_WIDTH-pre_width}}"
        + "{:10.3e} ".format(np.min(f1))
        + "(T*m^2)"
        + "\n"
        + "Average absolute "
        + f"{'Boundary normal field error: ':{PRINT_WIDTH-pre_width}}"
        + "{:10.3e} ".format(np.mean(f1))
        + "(T*m^2)"
        + "\n"
        + "Maximum absolute "
        + f"{'Boundary normal field error: ':{PRINT_WIDTH-pre_width}}"
        + "{:10.3e} ".format(np.max(f1 / obj.normalization[0]))
        + "(normalized)"
        + "\n"
        + "Minimum absolute "
        + f"{'Boundary normal field error: ':{PRINT_WIDTH-pre_width}}"
        + "{:10.3e} ".format(np.min(f1 / obj.normalization[0]))
        + "(normalized)"
        + "\n"
        + "Average absolute "
        + f"{'Boundary normal field error: ':{PRINT_WIDTH-pre_width}}"
        + "{:10.3e} ".format(np.mean(f1 / obj.normalization[0]))
        + "(normalized)"
        + "\n"
        + "Maximum absolute "
        + f"{'Boundary magnetic pressure error: ':{PRINT_WIDTH-pre_width}}"
        + "{:10.3e} ".format(np.max(f2))
        + "(T^2*m^2)"
        + "\n"
        + "Minimum absolute "
        + f"{'Boundary magnetic pressure error: ':{PRINT_WIDTH-pre_width}}"
        + "{:10.3e} ".format(np.min(f2))
        + "(T^2*m^2)"
        + "\n"
        + "Average absolute "
        + f"{'Boundary magnetic pressure error: ':{PRINT_WIDTH-pre_width}}"
        + "{:10.3e} ".format(np.mean(f2))
        + "(T^2*m^2)"
        + "\n"
        + "Maximum absolute "
        + f"{'Boundary magnetic pressure error: ':{PRINT_WIDTH-pre_width}}"
        + "{:10.3e} ".format(np.max(f2 / obj.normalization[n]))
        + "(normalized)"
        + "\n"
        + "Minimum absolute "
        + f"{'Boundary magnetic pressure error: ':{PRINT_WIDTH-pre_width}}"
        + "{:10.3e} ".format(np.min(f2 / obj.normalization[n]))
        + "(normalized)"
        + "\n"
        + "Average absolute "
        + f"{'Boundary magnetic pressure error: ':{PRINT_WIDTH-pre_width}}"
        + "{:10.3e} ".format(np.mean(f2 / obj.normalization[n]))
        + "(normalized)"
        + "\n"
        + "Maximum absolute "
        + f"{'Boundary field jump error: ':{PRINT_WIDTH-pre_width}}"
        + "{:10.3e} ".format(np.max(f3))
        + "(T*m^2)"
        + "\n"
        + "Minimum absolute "
        + f"{'Boundary field jump error: ':{PRINT_WIDTH-pre_width}}"
        + "{:10.3e} ".format(np.min(f3))
        + "(T*m^2)"
        + "\n"
        + "Average absolute "
        + f"{'Boundary field jump error: ':{PRINT_WIDTH-pre_width}}"
        + "{:10.3e} ".format(np.mean(f3))
        + "(T*m^2)"
        + "\n"
        + "Maximum absolute "
        + f"{'Boundary field jump error: ':{PRINT_WIDTH-pre_width}}"
        + "{:10.3e} ".format(np.max(f3 / obj.normalization[-1]))
        + "(normalized)"
        + "\n"
        + "Minimum absolute "
        + f"{'Boundary field jump error: ':{PRINT_WIDTH-pre_width}}"
        + "{:10.3e} ".format(np.min(f3 / obj.normalization[-1]))
        + "(normalized)"
        + "\n"
        + "Average absolute "
        + f"{'Boundary field jump error: ':{PRINT_WIDTH-pre_width}}"
        + "{:10.3e} ".format(np.mean(f3 / obj.normalization[-1]))
        + "(normalized)"
        + "\n"
    )
    assert out.out == corr_out


@pytest.mark.unit
def test_objective_fun_things():
    """Test that the objective things logic works correctly."""
    R0 = 10.0
    a_p = 1.0
    a_s = 2.0
    # default eq has R0=10, a=1
    eq = Equilibrium(M=3, N=2)
    # surface with same R0, a=2, so true d=1 for all pts
    surface = FourierRZToroidalSurface(
        R_lmn=[R0, a_s], Z_lmn=[-a_s], modes_R=[[0, 0], [1, 0]], modes_Z=[[-1, 0]]
    )
    # For equally spaced grids, should get true d=1
    surf_grid = LinearGrid(M=5, N=6)
    plas_grid = LinearGrid(M=5, N=6)
    obj = PlasmaVesselDistance(
        eq=eq, plasma_grid=plas_grid, surface_grid=surf_grid, surface=surface
    )
    obj.build()
    d = obj.compute_unscaled(*obj.xs(eq, surface))
    np.testing.assert_allclose(d, a_s - a_p)

    surface2 = surface.copy()
    eq2 = eq.copy()
    obj.things = [eq2, surface2]
    obj.build()
    d = obj.compute_unscaled(*obj.xs(eq2, surface2))
    np.testing.assert_allclose(d, a_s - a_p)

    # change objects, and surface resolution as well
    a_s2 = 2.5
    surface2 = FourierRZToroidalSurface(
        R_lmn=[R0, a_s2], Z_lmn=[-a_s2], modes_R=[[0, 0], [1, 0]], modes_Z=[[-1, 0]]
    )
    eq2 = Equilibrium(M=3, N=2)
    surface2.change_resolution(M=4, N=4)
    obj.things = [eq2, surface2]
    obj.build()
    d = obj.compute_unscaled(*obj.xs(eq2, surface2))
    np.testing.assert_allclose(d, a_s2 - a_p)

    # test that works correctly when changing both objects
    # with the resolution of the equilibrium surface also changing
    a_s2 = 2.5
    surface2 = FourierRZToroidalSurface(
        R_lmn=[R0, a_s2], Z_lmn=[-a_s2], modes_R=[[0, 0], [1, 0]], modes_Z=[[-1, 0]]
    )
    eq2 = Equilibrium(surface=surface, M=3, N=2)
    obj.things = [eq2, surface2]
    obj.build()
    d = obj.compute_unscaled(*obj.xs(eq2, surface2))
    np.testing.assert_allclose(d, a_s2 - a_s)

    with pytest.raises(AssertionError):
        # one of these is not optimizable, throws error
        obj.things = [eq, 2.0]
    with pytest.raises(AssertionError):
        # these are not the expected types
        obj.things = [eq, eq2]
    with pytest.raises(AssertionError):
        # these are not in the correct order for the objective
        obj.things = [surface, eq]


@pytest.mark.unit
def test_jvp_scaled():
    """Test that jvps are scaled correctly."""
    eq = Equilibrium()
    weight = 3
    target = 5
    objective = ObjectiveFunction(
        Volume(target=target, normalize=True, weight=weight, eq=eq), use_jit=False
    )
    objective.build()
    x = objective.x(eq)
    dx = x / 100
    jvp1u = objective.jvp_unscaled((dx,), x)
    jvp2u = objective.jvp_unscaled((dx, dx), x)
    jvp3u = objective.jvp_unscaled((dx, dx, dx), x)
    jvp1s = objective.jvp_scaled((dx,), x)
    jvp2s = objective.jvp_scaled((dx, dx), x)
    jvp3s = objective.jvp_scaled((dx, dx, dx), x)

    np.testing.assert_allclose(
        jvp1u / objective._objectives[0].normalization * weight, jvp1s
    )
    np.testing.assert_allclose(
        jvp2u / objective._objectives[0].normalization * weight, jvp2s
    )
    np.testing.assert_allclose(
        jvp3u / objective._objectives[0].normalization * weight, jvp3s
    )

    with pytest.raises(NotImplementedError):
        _ = objective.jvp_scaled((dx, dx, dx, dx), x)

    with pytest.raises(NotImplementedError):
        _ = objective.jvp_unscaled((dx, dx, dx, dx), x)


@pytest.mark.unit
def test_vjp():
    """Test that vjps are scaled correctly."""
    eq = Equilibrium()
    weight = 3
    target = 5
    objective = ObjectiveFunction(
        ForceBalance(target=target, normalize=True, weight=weight, eq=eq), use_jit=False
    )
    objective.build()
    x = objective.x(eq)
    y = np.linspace(0, 1, objective.dim_f)
    vjp1u = objective.vjp_unscaled(y, x)
    vjp1s = objective.vjp_scaled(y, x)
    vjp2u = y @ objective.jac_unscaled(x)
    vjp2s = y @ objective.jac_scaled(x)

    np.testing.assert_allclose(vjp1u, vjp2u, atol=1e-8)
    np.testing.assert_allclose(vjp1s, vjp2s, atol=1e-8)


@pytest.mark.unit
def test_objective_target_bounds():
    """Test that the target_scaled and bounds_scaled etc. return the right things."""
    eq = Equilibrium()

    vol = Volume(target=3, normalize=True, weight=2, eq=eq)
    asp = AspectRatio(bounds=(2, 3), normalize=False, weight=3, eq=eq)
    fbl = ForceBalance(normalize=True, bounds=(-1, 2), weight=5, eq=eq)

    objective = ObjectiveFunction((vol, asp, fbl), use_jit=False)
    objective.build()

    target = objective.target_scaled
    bounds = objective.bounds_scaled
    weight = objective.weights

    assert bounds[0][0] == 3 / vol.normalization * vol.weight
    assert bounds[1][0] == 3 / vol.normalization * vol.weight
    assert bounds[0][1] == 2 * asp.weight
    assert bounds[1][1] == 3 * asp.weight
    np.testing.assert_allclose(
        bounds[0][2:],
        (-1 / fbl.normalization * fbl.weight * fbl.constants["quad_weights"]),
    )
    np.testing.assert_allclose(
        bounds[1][2:],
        (2 / fbl.normalization * fbl.weight * fbl.constants["quad_weights"]),
    )

    assert target[0] == 3 / vol.normalization * vol.weight
    assert target[1] == 2.5 * asp.weight
    np.testing.assert_allclose(
        target[2:],
        (0.5 / fbl.normalization * fbl.weight * fbl.constants["quad_weights"]),
    )

    assert weight[0] == 2
    assert weight[1] == 3
    assert np.all(weight[2:] == 5)

    eq = Equilibrium(L=8, M=2, N=2, iota=PowerSeriesProfile(0.42))

    con = ObjectiveFunction(
        RotationalTransform(eq=eq, bounds=(0.41, 0.43)), use_jit=False
    )
    con.build()

    np.testing.assert_allclose(con.compute_scaled_error(con.x(eq)), 0)
    np.testing.assert_array_less(con.bounds_scaled[0], con.compute_scaled(con.x(eq)))
    np.testing.assert_array_less(con.compute_scaled(con.x(eq)), con.bounds_scaled[1])


@pytest.mark.unit
def test_softmax_and_softmin():
    """Test softmax and softmin function."""
    arr = np.arange(-17, 17, 5)
    # expect this to not be equal to the max but approximately so
    sftmax = softmax(arr, alpha=1)
    np.testing.assert_allclose(sftmax, np.max(arr), rtol=1e-2)

    # expect this to be equal to the max
    # as alpha -> infinity, softmax -> max
    sftmax = softmax(arr, alpha=100)
    np.testing.assert_almost_equal(sftmax, np.max(arr))

    # expect this to not be equal to the min but approximately so
    sftmin = softmin(arr, alpha=1)
    np.testing.assert_allclose(sftmin, np.min(arr), rtol=1e-2)

    # expect this to be equal to the min
    # as alpha -> infinity, softmin -> min
    sftmin = softmin(arr, alpha=100)
    np.testing.assert_almost_equal(sftmin, np.min(arr))
    sftmin = softmin(arr, alpha=100)
    np.testing.assert_almost_equal(sftmin, np.min(arr))


@pytest.mark.unit
def test_loss_function_asserts():
    """Test the checks on loss function for _Objective."""
    eq = Equilibrium()
    # ensure passed-in loss_function is callable
    with pytest.raises(AssertionError):
        RotationalTransform(eq=eq, loss_function=1)
    # ensure passed-in loss_function takes only one argument
    fun = lambda x, y: x + y
    with pytest.raises(Exception):
        RotationalTransform(eq=eq, loss_function=fun)
    # ensure passed-in loss_function returns a single 0D or 1D array
    fun = lambda x: jnp.vstack((x, x))
    with pytest.raises(AssertionError):
        RotationalTransform(eq=eq, loss_function=fun)
    fun = lambda x: (x, x)
    with pytest.raises(AssertionError):
        RotationalTransform(eq=eq, loss_function=fun)


def _reduced_resolution_objective(eq, objective, **kwargs):
    """Speed up testing suite by defining rules to reduce objective resolution."""
    if objective in {EffectiveRipple, GammaC}:
        kwargs["X"] = 8
        kwargs["Y"] = 16
        kwargs["num_transit"] = 4
        kwargs["num_well"] = 15 * kwargs["num_transit"]
        kwargs["num_pitch"] = 16
        kwargs["num_quad"] = 16
        kwargs["jac_chunk_size"] = 1
    return objective(eq=eq, **kwargs)


class TestComputeScalarResolution:
    """Test that compute_scalar values are roughly independent of grid resolution."""

    # get a list of all the objectives
    objectives = [
        getattr(desc.objectives, obj)
        for obj in dir(desc.objectives)
        if obj[0].isupper()
        and (not obj.startswith("Fix"))
        and (obj != "ObjectiveFunction")
        and ("SelfConsistency" not in obj)
    ]
    specials = [
        # these require special logic
        BootstrapRedlConsistency,
        BoundaryError,
        CoilArclengthVariance,
        CoilCurrentLength,
        CoilCurvature,
        CoilIntegratedCurvature,
        CoilLength,
        CoilSetLinkingNumber,
        CoilSetMinDistance,
        CoilTorsion,
        FusionPower,
        GenericObjective,
        HeatingPowerISS04,
        LinkingCurrentConsistency,
        Omnigenity,
        PlasmaCoilSetMinDistance,
        PlasmaVesselDistance,
        QuadraticFlux,
        SurfaceQuadraticFlux,
        ToroidalFlux,
        SurfaceCurrentRegularization,
        VacuumBoundaryError,
        # need to avoid blowup near the axis
        MercierStability,
        # we do not test these since they depend too much on what the user wants
        ExternalObjective,
        LinearObjectiveFromUser,
        ObjectiveFromUser,
    ]
    other_objectives = list(set(objectives) - set(specials))

    eq = get("HELIOTRON")
    res_array = np.array([2, 2.5, 3])

    @pytest.mark.regression
    def test_compute_scalar_resolution_plasma_vessel(self):
        """PlasmaVesselDistance."""
        f = np.zeros_like(self.res_array, dtype=float)
        surface = FourierRZToroidalSurface(
            R_lmn=[10, 1.5], Z_lmn=[-1.5], modes_R=[[0, 0], [1, 0]], modes_Z=[[-1, 0]]
        )
        for i, res in enumerate(self.res_array):
            grid = LinearGrid(
                M=int(self.eq.M * res), N=int(self.eq.N * res), NFP=self.eq.NFP
            )
            obj = ObjectiveFunction(
                PlasmaVesselDistance(
                    surface=surface, eq=self.eq, surface_grid=grid, plasma_grid=grid
                ),
                use_jit=False,
            )
            obj.build(verbose=0)
            f[i] = obj.compute_scalar(obj.x())
        np.testing.assert_allclose(f, f[-1], rtol=5e-2)

    @pytest.mark.regression
    def test_compute_scalar_resolution_bootstrap(self):
        """BootstrapRedlConsistency."""
        eq = self.eq.copy()
        eq.electron_density = PowerSeriesProfile([1e19, 0, -1e19])
        eq.electron_temperature = PowerSeriesProfile([1e3, 0, -1e3])
        eq.ion_temperature = PowerSeriesProfile([1e3, 0, -1e3])
        eq.atomic_number = 1.0

        f = np.zeros_like(self.res_array, dtype=float)
        for i, res in enumerate(self.res_array):
            grid = LinearGrid(
                M=int(self.eq.M * res), N=int(self.eq.N * res), NFP=self.eq.NFP, rho=0.7
            )
            obj = ObjectiveFunction(
                BootstrapRedlConsistency(eq=eq, grid=grid), use_jit=False
            )
            obj.build(verbose=0)
            f[i] = obj.compute_scalar(obj.x())
        np.testing.assert_allclose(f, f[-1], rtol=5e-2)

    @pytest.mark.regression
    def test_compute_scalar_resolution_fusion_power(self):
        """FusionPower."""
        eq = self.eq.copy()
        eq.electron_density = PowerSeriesProfile([1e19, 0, -1e19])
        eq.electron_temperature = PowerSeriesProfile([1e3, 0, -1e3])
        eq.ion_temperature = PowerSeriesProfile([1e3, 0, -1e3])
        eq.atomic_number = 1.0

        f = np.zeros_like(self.res_array, dtype=float)
        for i, res in enumerate(self.res_array):
            grid = QuadratureGrid(
                L=int(self.eq.L * res),
                M=int(self.eq.M * res),
                N=int(self.eq.N * res),
                NFP=self.eq.NFP,
            )
            obj = ObjectiveFunction(FusionPower(eq=eq, grid=grid))
            obj.build(verbose=0)
            f[i] = obj.compute_scalar(obj.x())
        np.testing.assert_allclose(f, f[-1], rtol=5e-2)

    @pytest.mark.regression
    def test_compute_scalar_resolution_heating_power(self):
        """HeatingPowerISS04."""
        eq = self.eq.copy()
        eq.electron_density = PowerSeriesProfile([1e19, 0, -1e19])
        eq.electron_temperature = PowerSeriesProfile([1e3, 0, -1e3])
        eq.ion_temperature = PowerSeriesProfile([1e3, 0, -1e3])
        eq.atomic_number = 1.0

        f = np.zeros_like(self.res_array, dtype=float)
        for i, res in enumerate(self.res_array):
            grid = QuadratureGrid(
                L=int(self.eq.L * res),
                M=int(self.eq.M * res),
                N=int(self.eq.N * res),
                NFP=self.eq.NFP,
            )
            obj = ObjectiveFunction(HeatingPowerISS04(eq=eq, grid=grid))
            obj.build(verbose=0)
            f[i] = obj.compute_scalar(obj.x())
        np.testing.assert_allclose(f, f[-1], rtol=5e-2)

    @pytest.mark.regression
    def test_compute_scalar_resolution_boundary_error(self):
        """BoundaryError."""
        with pytest.warns(UserWarning):
            # user warning because saved mgrid no vector potential
            ext_field = SplineMagneticField.from_mgrid(r"tests/inputs/mgrid_solovev.nc")

        pres = PowerSeriesProfile([1.25e-1, 0, -1.25e-1])
        iota = PowerSeriesProfile([-4.9e-1, 0, 3.0e-1])
        surf = FourierRZToroidalSurface(
            R_lmn=[4.0, 1.0],
            modes_R=[[0, 0], [1, 0]],
            Z_lmn=[-1.0],
            modes_Z=[[-1, 0]],
            NFP=1,
        )
        eq = Equilibrium(M=6, N=0, Psi=1.0, surface=surf, pressure=pres, iota=iota)

        f = np.zeros_like(self.res_array, dtype=float)
        for i, res in enumerate(self.res_array):
            eq.change_resolution(
                L_grid=int(eq.L * res), M_grid=int(eq.M * res), N_grid=int(eq.N * res)
            )
            obj = ObjectiveFunction(BoundaryError(eq, ext_field), use_jit=False)
            obj.build(verbose=0)
            f[i] = obj.compute_scalar(obj.x())
        np.testing.assert_allclose(f, f[-1], rtol=5e-2)

    @pytest.mark.regression
    def test_compute_scalar_resolution_vacuum_boundary_error(self):
        """VacuumBoundaryError."""
        with pytest.warns(UserWarning):
            # user warning because saved mgrid no vector potential
            ext_field = SplineMagneticField.from_mgrid(r"tests/inputs/mgrid_solovev.nc")

        pres = PowerSeriesProfile([1.25e-1, 0, -1.25e-1])
        iota = PowerSeriesProfile([-4.9e-1, 0, 3.0e-1])
        surf = FourierRZToroidalSurface(
            R_lmn=[4.0, 1.0],
            modes_R=[[0, 0], [1, 0]],
            Z_lmn=[-1.0],
            modes_Z=[[-1, 0]],
            NFP=1,
        )
        eq = Equilibrium(M=6, N=0, Psi=1.0, surface=surf, pressure=pres, iota=iota)

        f = np.zeros_like(self.res_array, dtype=float)
        for i, res in enumerate(self.res_array):
            eq.change_resolution(
                L_grid=int(eq.L * res), M_grid=int(eq.M * res), N_grid=int(eq.N * res)
            )
            obj = ObjectiveFunction(VacuumBoundaryError(eq, ext_field), use_jit=False)
            with pytest.warns(UserWarning):
                obj.build(verbose=0)
            f[i] = obj.compute_scalar(obj.x())
        np.testing.assert_allclose(f, f[-1], rtol=5e-2)

    @pytest.mark.regression
    def test_compute_scalar_resolution_quadratic_flux(self):
        """QuadraticFlux."""
        with pytest.warns(UserWarning):
            ext_field = SplineMagneticField.from_mgrid(r"tests/inputs/mgrid_solovev.nc")

        pres = PowerSeriesProfile([1.25e-1, 0, -1.25e-1])
        iota = PowerSeriesProfile([-4.9e-1, 0, 3.0e-1])
        surf = FourierRZToroidalSurface(
            R_lmn=[4.0, 1.0],
            modes_R=[[0, 0], [1, 0]],
            Z_lmn=[-1.0],
            modes_Z=[[-1, 0]],
            NFP=1,
        )
        eq = Equilibrium(M=6, N=0, Psi=1.0, surface=surf, pressure=pres, iota=iota)

        f = np.zeros_like(self.res_array, dtype=float)
        for i, res in enumerate(self.res_array):
            eq.change_resolution(
                L_grid=int(eq.L * res), M_grid=int(eq.M * res), N_grid=int(eq.N * res)
            )
            obj = ObjectiveFunction(QuadraticFlux(eq, ext_field), use_jit=False)
            obj.build(verbose=0)
            f[i] = obj.compute_scalar(obj.x())
        np.testing.assert_allclose(f, f[-1], rtol=5e-2)

    @pytest.mark.regression
    def test_compute_scalar_resolution_quadratic_flux_minimizing(self):
        """SurfaceQuadraticFlux."""
        ext_field = ToroidalMagneticField(1.0, 1.0)

        surf = FourierRZToroidalSurface(
            R_lmn=[4.0, 1.0],
            modes_R=[[0, 0], [1, 0]],
            Z_lmn=[-1.0],
            modes_Z=[[-1, 0]],
            NFP=1,
        )

        f = np.zeros_like(self.res_array, dtype=float)
        for i, res in enumerate(self.res_array):
            surf.change_resolution(
                M=int(surf.M * res),
                N=int(surf.N * res),
            )
            obj = ObjectiveFunction(
                SurfaceQuadraticFlux(surf, ext_field), use_jit=False
            )
            obj.build(verbose=0)
            f[i] = obj.compute_scalar(obj.x())
        np.testing.assert_allclose(f, f[-1], rtol=5e-2)

    @pytest.mark.regression
    def test_compute_scalar_resolution_toroidal_flux_A(self):
        """ToroidalFlux."""
        ext_field = ToroidalMagneticField(1, 1)
        eq = get("precise_QA")
        with pytest.warns(UserWarning, match="Reducing radial"):
            eq.change_resolution(4, 4, 4, 8, 8, 8)

        f = np.zeros_like(self.res_array, dtype=float)
        for i, res in enumerate(self.res_array):
            eq.change_resolution(
                L_grid=int(eq.L * res), M_grid=int(eq.M * res), N_grid=int(eq.N * res)
            )
            obj = ObjectiveFunction(
                ToroidalFlux(eq, ext_field, eq_fixed=True), use_jit=False
            )
            obj.build(verbose=0)
            f[i] = obj.compute_scalar(obj.x())
        np.testing.assert_allclose(f, f[-1], rtol=5e-2)

    @pytest.mark.regression
    def test_compute_scalar_resolution_toroidal_flux_B(self):
        """ToroidalFlux."""
        ext_field = ToroidalMagneticField(1, 1)
        eq = get("precise_QA")
        with pytest.warns(UserWarning, match="Reducing radial"):
            eq.change_resolution(4, 4, 4, 8, 8, 8)

        f = np.zeros_like(self.res_array, dtype=float)
        for i, res in enumerate(self.res_array):
            eq.change_resolution(
                L_grid=int(eq.L * res), M_grid=int(eq.M * res), N_grid=int(eq.N * res)
            )
            obj = ObjectiveFunction(
                ToroidalFlux(eq, ext_field, eq_fixed=True), use_jit=False
            )
            obj.build(verbose=0)
            f[i] = obj.compute_scalar(obj.x())
        np.testing.assert_allclose(f, f[-1], rtol=5e-2)

    @pytest.mark.regression
    def test_compute_scalar_resolution_surface_current_reg(self):
        """SurfaceCurrentRegularization."""
        field = FourierCurrentPotentialField(
            I=1, G=1, Phi_mn=np.array([1, 1]), modes_Phi=np.array([[1, 1], [4, 4]])
        )
        M0 = 5
        N0 = 5
        f = np.zeros_like(self.res_array, dtype=float)
        for i, res in enumerate(self.res_array):
            grid = LinearGrid(M=round(M0 * res), N=round(N0 * res))
            obj = ObjectiveFunction(
                SurfaceCurrentRegularization(field, source_grid=grid), use_jit=False
            )
            obj.build(verbose=0)
            f[i] = obj.compute_scalar(obj.x())
        np.testing.assert_allclose(f, f[-1], rtol=5e-2)

    @pytest.mark.regression
    def test_compute_scalar_resolution_generic_scalar(self):
        """Generic objective with scalar qty."""
        f = np.zeros_like(self.res_array, dtype=float)
        for i, res in enumerate(self.res_array):
            grid = QuadratureGrid(
                L=int(self.eq.L * res),
                M=int(self.eq.M * res),
                N=int(self.eq.N * res),
                NFP=self.eq.NFP,
            )
            obj = ObjectiveFunction(
                GenericObjective("<beta>_vol", thing=self.eq, grid=grid), use_jit=False
            )
            obj.build(verbose=0)
            f[i] = obj.compute_scalar(obj.x())
        np.testing.assert_allclose(f, f[-1], rtol=1e-2)

    @pytest.mark.regression
    def test_compute_scalar_resolution_generic_profile(self):
        """Generic objective with profile qty."""
        f = np.zeros_like(self.res_array, dtype=float)
        for i, res in enumerate(self.res_array):
            grid = LinearGrid(
                L=int(self.eq.L * res),
                M=int(self.eq.M * res),
                N=int(self.eq.N * res),
                NFP=self.eq.NFP,
                sym=self.eq.sym,
                axis=False,
            )
            obj = ObjectiveFunction(
                GenericObjective("<J*B>", thing=self.eq, grid=grid), use_jit=False
            )
            obj.build(verbose=0)
            f[i] = obj.compute_scalar(obj.x())
        np.testing.assert_allclose(f, f[-1], rtol=2e-2)

    @pytest.mark.regression
    def test_compute_scalar_resolution_generic_volume(self):
        """Generic objective with volume qty."""
        f = np.zeros_like(self.res_array, dtype=float)
        for i, res in enumerate(self.res_array):
            grid = ConcentricGrid(
                L=int(self.eq.L * res),
                M=int(self.eq.M * res),
                N=int(self.eq.N * res),
                NFP=self.eq.NFP,
                sym=self.eq.sym,
            )
            obj = ObjectiveFunction(
                GenericObjective("sqrt(g)", thing=self.eq, grid=grid), use_jit=False
            )
            obj.build(verbose=0)
            f[i] = obj.compute_scalar(obj.x())
        np.testing.assert_allclose(f, f[-1], rtol=2e-2)

    @pytest.mark.regression
    def test_compute_scalar_resolution_mercier(self):
        """Mercier stability."""
        f = np.zeros_like(self.res_array, dtype=float)
        for i, res in enumerate(self.res_array):
            rho = np.linspace(0.2, 1, int(self.eq.L * res))
            grid = LinearGrid(
                rho=rho,
                M=int(self.eq.M * res),
                N=int(self.eq.N * res),
                NFP=self.eq.NFP,
                sym=self.eq.sym,
            )
            obj = ObjectiveFunction(
                MercierStability(eq=self.eq, grid=grid), use_jit=False
            )
            obj.build(verbose=0)
            f[i] = obj.compute_scalar(obj.x())
        np.testing.assert_allclose(f, f[-1], rtol=2e-2)

    @pytest.mark.regression
    def test_compute_scalar_resolution_omnigenity(self):
        """Omnigenity."""
        surf = FourierRZToroidalSurface.from_qp_model(
            major_radius=1,
            aspect_ratio=20,
            elongation=6,
            mirror_ratio=0.2,
            torsion=0.1,
            NFP=1,
            sym=True,
        )
        eq = Equilibrium(Psi=6e-3, M=4, N=4, surface=surf)
        eq, _ = eq.solve(objective="force", verbose=3)
        field = OmnigenousField(
            L_B=0,
            M_B=2,
            L_x=0,
            M_x=0,
            N_x=0,
            NFP=eq.NFP,
            helicity=(0, eq.NFP),
            B_lm=np.array([0.8, 1.2]),
        )
        f = np.zeros_like(self.res_array, dtype=float)
        for i, res in enumerate(self.res_array + 0.5):  # omnigenity needs higher res
            grid = LinearGrid(M=int(eq.M * res), N=int(eq.N * res), NFP=eq.NFP)
            obj = ObjectiveFunction(
                Omnigenity(eq=eq, field=field, eq_grid=grid, field_grid=grid)
            )
            obj.build(verbose=0)
            f[i] = obj.compute_scalar(obj.x(eq, field))
        np.testing.assert_allclose(f, f[-1], rtol=1e-3)

    @pytest.mark.regression
    @pytest.mark.parametrize(
        "objective", sorted(other_objectives, key=lambda x: str(x.__name__))
    )
    def test_compute_scalar_resolution_others(self, objective):
        """All other objectives."""
        f = np.zeros_like(self.res_array, dtype=float)
        for i, res in enumerate(self.res_array):
            # just change eq resolution and let objective pick the right grid type
            self.eq.change_resolution(
                L_grid=int(self.eq.L * res),
                M_grid=int(self.eq.M * res),
                N_grid=int(self.eq.N * res),
            )
            obj = ObjectiveFunction(
                _reduced_resolution_objective(self.eq, objective), use_jit=False
            )
            obj.build(verbose=0)
            f[i] = obj.compute_scalar(obj.x())
        np.testing.assert_allclose(
            f, f[-1], rtol=6e-2, atol=1e-4 if np.max(f) < 1e-3 else 0
        )

    @pytest.mark.regression
    @pytest.mark.parametrize(
        "objective",
        [
            CoilArclengthVariance,
            CoilCurrentLength,
            CoilCurvature,
            CoilIntegratedCurvature,
            CoilLength,
            CoilTorsion,
            CoilSetLinkingNumber,
            CoilSetMinDistance,
        ],
    )
    def test_compute_scalar_resolution_coils(self, objective):
        """Coil objectives."""
        coil = FourierXYZCoil()
        coilset = CoilSet.linspaced_angular(coil, check_intersection=False)
        f = np.zeros_like(self.res_array, dtype=float)
        for i, res in enumerate(self.res_array):
            obj = ObjectiveFunction(
                objective(coilset, grid=LinearGrid(N=int(5 + 3 * res))),
                use_jit=False,
            )
            obj.build(verbose=0)
            f[i] = obj.compute_scalar(obj.x())
        np.testing.assert_allclose(f, f[-1], rtol=1e-2, atol=1e-12)

    @pytest.mark.unit
    def test_compute_scalar_resolution_linking_current(self):
        """LinkingCurrentConsistency."""
        coil = FourierPlanarCoil(center=[10, 1, 0])
        eq = Equilibrium()
        coilset = CoilSet.from_symmetry(coil, NFP=4, sym=True)
        f = np.zeros_like(self.res_array, dtype=float)
        for i, res in enumerate(self.res_array):
            obj = ObjectiveFunction(
                LinkingCurrentConsistency(
                    eq,
                    coilset,
                    grid=LinearGrid(M=int(eq.M_grid * res), N=int(eq.N_grid * res)),
                ),
                use_jit=False,
            )
            obj.build(verbose=0)
            f[i] = obj.compute_scalar(obj.x())
        np.testing.assert_allclose(f, f[-1], rtol=1e-2, atol=1e-12)


class TestObjectiveNaNGrad:
    """Make sure reverse mode AD works correctly for all objectives."""

    # get a list of all the objectives
    objectives = [
        getattr(desc.objectives, obj)
        for obj in dir(desc.objectives)
        if obj[0].isupper()
        and (not obj.startswith("Fix"))
        and (obj != "ObjectiveFunction")
        and ("SelfConsistency" not in obj)
    ]
    specials = [
        # these require special logic
        BallooningStability,
        BootstrapRedlConsistency,
        BoundaryError,
        CoilArclengthVariance,
        CoilCurrentLength,
        CoilCurvature,
        CoilIntegratedCurvature,
        CoilLength,
        CoilSetLinkingNumber,
        CoilSetMinDistance,
        CoilTorsion,
        EffectiveRipple,
        ForceBalanceAnisotropic,
        FusionPower,
        GammaC,
        HeatingPowerISS04,
        LinkingCurrentConsistency,
        Omnigenity,
        PlasmaCoilSetMinDistance,
        PlasmaVesselDistance,
        QuadraticFlux,
        SurfaceCurrentRegularization,
        SurfaceQuadraticFlux,
        ToroidalFlux,
        VacuumBoundaryError,
        # we do not test these since they depend too much on what the user wants
        ExternalObjective,
        GenericObjective,
        LinearObjectiveFromUser,
        ObjectiveFromUser,
    ]
    other_objectives = list(set(objectives) - set(specials))

    @pytest.mark.unit
    def test_objective_no_nangrad_plasma_vessel(self):
        """PlasmaVesselDistance."""
        eq = Equilibrium(L=2, M=2, N=2)
        surf = FourierRZToroidalSurface()
        obj = ObjectiveFunction(PlasmaVesselDistance(eq, surf), use_jit=False)
        obj.build()
        g = obj.grad(obj.x(eq, surf))
        assert not np.any(np.isnan(g)), "plasma vessel distance"

    @pytest.mark.unit
    def test_objective_no_nangrad_anisotropy(self):
        """ForceBalanceAnisotropic."""
        eq = Equilibrium(L=2, M=2, N=2, anisotropy=FourierZernikeProfile())
        obj = ObjectiveFunction(ForceBalanceAnisotropic(eq), use_jit=False)
        obj.build()
        g = obj.grad(obj.x(eq))
        assert not np.any(np.isnan(g)), "anisotropic"

    @pytest.mark.unit
    def test_objective_no_nangrad_bootstrap(self):
        """BootstrapRedlConsistency."""
        eq = Equilibrium(
            L=2,
            M=2,
            N=2,
            electron_density=PowerSeriesProfile([1e19, 0, -1e19]),
            electron_temperature=PowerSeriesProfile([1e3, 0, -1e3]),
            current=PowerSeriesProfile([0, 0, -1]),
        )
        obj = ObjectiveFunction(BootstrapRedlConsistency(eq), use_jit=False)
        obj.build()
        g = obj.grad(obj.x(eq))
        assert not np.any(np.isnan(g)), "redl bootstrap"

    @pytest.mark.unit
    def test_objective_no_nangrad_fusion_power(self):
        """FusionPower."""
        eq = Equilibrium(
            L=2,
            M=2,
            N=2,
            electron_density=PowerSeriesProfile([1e19, 0, -1e19]),
            electron_temperature=PowerSeriesProfile([1e3, 0, -1e3]),
            current=PowerSeriesProfile([0, 0, -1]),
        )
        obj = ObjectiveFunction(FusionPower(eq))
        obj.build()
        g = obj.grad(obj.x(eq))
        assert not np.any(np.isnan(g)), "fusion power"

    @pytest.mark.unit
    def test_objective_no_nangrad_heating_power(self):
        """HeatingPowerISS04."""
        eq = Equilibrium(
            L=2,
            M=2,
            N=2,
            electron_density=PowerSeriesProfile([1e19, 0, -1e19]),
            electron_temperature=PowerSeriesProfile([1e3, 0, -1e3]),
            current=PowerSeriesProfile([0, 0, -1]),
        )
        obj = ObjectiveFunction(HeatingPowerISS04(eq))
        obj.build()
        g = obj.grad(obj.x(eq))
        assert not np.any(np.isnan(g)), "heating power"

    @pytest.mark.unit
    def test_objective_no_nangrad_boundary_error(self):
        """BoundaryError."""
        with pytest.warns(UserWarning):
            # user warning because saved mgrid no vector potential
            ext_field = SplineMagneticField.from_mgrid(r"tests/inputs/mgrid_solovev.nc")

        pres = PowerSeriesProfile([1.25e-1, 0, -1.25e-1])
        iota = PowerSeriesProfile([-4.9e-1, 0, 3.0e-1])
        surf = FourierRZToroidalSurface(
            R_lmn=[4.0, 1.0],
            modes_R=[[0, 0], [1, 0]],
            Z_lmn=[-1.0],
            modes_Z=[[-1, 0]],
            NFP=1,
        )

        eq = Equilibrium(M=6, N=0, Psi=1.0, surface=surf, pressure=pres, iota=iota)
        obj = ObjectiveFunction(BoundaryError(eq, ext_field), use_jit=False)
        obj.build()
        g = obj.grad(obj.x(eq, ext_field))
        assert not np.any(np.isnan(g)), "boundary error"

    @pytest.mark.unit
    def test_objective_no_nangrad_vacuum_boundary_error(self):
        """VacuumBoundaryError."""
        with pytest.warns(UserWarning):
            # user warning because saved mgrid no vector potential
            ext_field = SplineMagneticField.from_mgrid(r"tests/inputs/mgrid_solovev.nc")

        pres = PowerSeriesProfile([1.25e-1, 0, -1.25e-1])
        iota = PowerSeriesProfile([-4.9e-1, 0, 3.0e-1])
        surf = FourierRZToroidalSurface(
            R_lmn=[4.0, 1.0],
            modes_R=[[0, 0], [1, 0]],
            Z_lmn=[-1.0],
            modes_Z=[[-1, 0]],
            NFP=1,
        )

        eq = Equilibrium(M=6, N=0, Psi=1.0, surface=surf, pressure=pres, iota=iota)

        obj = ObjectiveFunction(VacuumBoundaryError(eq, ext_field), use_jit=False)
        with pytest.warns(UserWarning):
            obj.build()
        g = obj.grad(obj.x(eq, ext_field))
        assert not np.any(np.isnan(g)), "vacuum boundary error"

    @pytest.mark.unit
    def test_objective_no_nangrad_quadratic_flux(self):
        """QuadraticFlux."""
        with pytest.warns(UserWarning):
            # user warning because saved mgrid no vector potential
            ext_field = SplineMagneticField.from_mgrid(r"tests/inputs/mgrid_solovev.nc")

        pres = PowerSeriesProfile([1.25e-1, 0, -1.25e-1])
        iota = PowerSeriesProfile([-4.9e-1, 0, 3.0e-1])
        surf = FourierRZToroidalSurface(
            R_lmn=[4.0, 1.0],
            modes_R=[[0, 0], [1, 0]],
            Z_lmn=[-1.0],
            modes_Z=[[-1, 0]],
            NFP=1,
        )

        eq = Equilibrium(M=6, N=0, Psi=1.0, surface=surf, pressure=pres, iota=iota)

        obj = ObjectiveFunction(QuadraticFlux(eq, ext_field), use_jit=False)
        obj.build()
        g = obj.grad(obj.x(ext_field))
        assert not np.any(np.isnan(g)), "quadratic flux"

    @pytest.mark.unit
    def test_objective_no_nangrad_quadratic_flux_minimizing(self):
        """SurfaceQuadraticFlux."""
        ext_field = FourierXYZCoil().to_SplineXYZ(grid=3)

        surf = FourierRZToroidalSurface(
            R_lmn=[4.0, 1.0],
            modes_R=[[0, 0], [1, 0]],
            Z_lmn=[-1.0],
            modes_Z=[[-1, 0]],
            NFP=1,
        )
        # have use_jit=True here to check that runs correctly with spline
        # coils, see PR #1656
        obj = ObjectiveFunction(SurfaceQuadraticFlux(surf, ext_field), use_jit=True)
        obj.build()
        g = obj.grad(obj.x(surf, ext_field))
        assert not np.any(np.isnan(g)), "quadratic flux"

    @pytest.mark.unit
    def test_objective_no_nangrad_toroidal_flux(self):
        """ToroidalFlux."""
        ext_field = ToroidalMagneticField(1, 1)

        eq = get("precise_QA")
        with pytest.warns(UserWarning, match="Reducing radial"):
            eq.change_resolution(4, 4, 4, 8, 8, 8)

        obj = ObjectiveFunction(ToroidalFlux(eq, ext_field), use_jit=False)
        obj.build()
        g = obj.grad(obj.x(eq, ext_field))
        assert not np.any(np.isnan(g)), "toroidal flux A"

        obj = ObjectiveFunction(ToroidalFlux(eq, ext_field), use_jit=False)
        obj.build()
        g = obj.grad(obj.x(eq, ext_field))
        assert not np.any(np.isnan(g)), "toroidal flux B"

    @pytest.mark.unit
    def test_objective_no_nangrad_surface_current_reg(self):
        """SurfaceCurrentRegularization."""
        field = FourierCurrentPotentialField()

        obj = ObjectiveFunction(SurfaceCurrentRegularization(field), use_jit=False)
        obj.build()
        g = obj.grad(obj.x(field))
        assert not np.any(np.isnan(g)), "surface current regularization"

    @pytest.mark.unit
    @pytest.mark.parametrize(
        "objective", sorted(other_objectives, key=lambda x: str(x.__name__))
    )
    def test_objective_no_nangrad(self, objective):
        """Generic test for other objectives."""
        eq = Equilibrium(L=2, M=2, N=2)
        obj = ObjectiveFunction(objective(eq), use_jit=False)
        obj.build()
        g = obj.grad(obj.x(eq))
        assert not np.any(np.isnan(g)), str(objective)

    @pytest.mark.unit
    @pytest.mark.parametrize(
        "objective",
        [
            CoilArclengthVariance,
            CoilCurrentLength,
            CoilCurvature,
            CoilIntegratedCurvature,
            CoilLength,
            CoilTorsion,
            CoilSetLinkingNumber,
            CoilSetMinDistance,
        ],
    )
    def test_objective_no_nangrad_coils(self, objective):
        """Coil objectives."""
        coil = FourierXYZCoil()
        coilset = CoilSet.linspaced_angular(coil, n=3, check_intersection=False)
        obj = ObjectiveFunction(objective(coilset), use_jit=False)
        obj.build(verbose=0)
        g = obj.grad(obj.x())
        assert not np.any(np.isnan(g)), str(objective)

    @pytest.mark.unit
    @pytest.mark.parametrize("helicity", [(1, 0), (1, 1), (0, 1)])
    def test_objective_no_nangrad_omnigenity(self, helicity):
        """Omnigenity."""
        surf = FourierRZToroidalSurface.from_qp_model(
            major_radius=1,
            aspect_ratio=20,
            elongation=6,
            mirror_ratio=0.2,
            torsion=0.1,
            NFP=1,
            sym=True,
        )
        eq = Equilibrium(Psi=6e-3, M=4, N=4, surface=surf)
        field = OmnigenousField(
            L_B=0,
            M_B=2,
            L_x=1,
            M_x=1,
            N_x=1,
            NFP=eq.NFP,
            helicity=helicity,
            B_lm=np.array([0.8, 1.2]),
        )
        obj = ObjectiveFunction(Omnigenity(eq=eq, field=field))
        obj.build()
        g = obj.grad(obj.x())
        assert not np.any(np.isnan(g)), str(helicity)

    @pytest.mark.unit
    def test_objective_no_nangrad_effective_ripple(self):
        """Effective ripple."""
        eq = get("ESTELL")
        with pytest.warns(UserWarning, match="Reducing radial"):
            eq.change_resolution(2, 2, 2, 4, 4, 4)
        obj = ObjectiveFunction(_reduced_resolution_objective(eq, EffectiveRipple))
        obj.build(verbose=0)
        g = obj.grad(obj.x())
        assert not np.any(np.isnan(g))
        obj = ObjectiveFunction(
            _reduced_resolution_objective(eq, EffectiveRipple, spline=True)
        )
        obj.build(verbose=0)
        g = obj.grad(obj.x())
        assert not np.any(np.isnan(g))

    @pytest.mark.unit
    def test_objective_no_nangrad_Gamma_c(self):
        """Gamma_c."""
        eq = get("ESTELL")
        with pytest.warns(UserWarning, match="Reducing radial"):
            eq.change_resolution(2, 2, 2, 4, 4, 4)
        obj = ObjectiveFunction(_reduced_resolution_objective(eq, GammaC))
        obj.build(verbose=0)
        g = obj.grad(obj.x())
        assert not np.any(np.isnan(g))
        obj = ObjectiveFunction(_reduced_resolution_objective(eq, GammaC, spline=True))
        obj.build(verbose=0)
        g = obj.grad(obj.x())
        assert not np.any(np.isnan(g))

    @pytest.mark.unit
    def test_objective_no_nangrad_ballooning(self):
        """BallooningStability."""
        eq = get("HELIOTRON")
        obj = ObjectiveFunction(BallooningStability(eq=eq))
        obj.build()
        g = obj.grad(obj.x())
        assert not np.any(np.isnan(g))

    @pytest.mark.unit
    def test_objective_no_nangrad_linking_current(self):
        """LinkingCurrentConsistency."""
        coil = FourierPlanarCoil(center=[10, 1, 0])
        coilset = CoilSet.from_symmetry(coil, NFP=4, sym=True)
        eq = Equilibrium()
        obj = ObjectiveFunction(LinkingCurrentConsistency(eq, coilset))
        obj.build()
        g = obj.grad(obj.x())
        assert not np.any(np.isnan(g))


@pytest.mark.unit
def test_asymmetric_normalization():
    """Tests normalizations for asymmetric equilibrium."""
    # related to PR #821
    a = 0.6
    # make a asym equilibrium with 0 for R_1_0 and Z_-1_0
    surf = FourierRZToroidalSurface(
        R_lmn=[10, -a],
        Z_lmn=[0, -a],
        modes_R=np.array([[0, 0], [-1, 0]]),
        modes_Z=np.array([[0, 0], [1, 0]]),
        sym=False,
    )
    eq = Equilibrium(surface=surf)
    scales_surf = compute_scaling_factors(surf)
    scales_eq = compute_scaling_factors(eq)

    for val in scales_surf.values():
        assert np.all(np.isfinite(val))
    for val in scales_eq.values():
        assert np.all(np.isfinite(val))


@pytest.mark.unit
def test_objective_print_widths():
    """Test that the objective's name is shorter than max."""
    subclasses = _Objective.__subclasses__()
    max_prewidth = len("Maximum Absolute ")
    max_width = PRINT_WIDTH - max_prewidth
    # check every subclass of _Objective class
    for subclass in subclasses:
        try:
            assert len(subclass._print_value_fmt) <= max_width, (
                f"{subclass.__name__} is too long for PRINT_WIDTH.\n"
                + "Note to Devs: If this is a new objective, please make sure the "
                + "name is short enough to fit in the PRINT_WIDTH. Either "
                + "change the name or increase the PRINT_WIDTH in the "
                + "desc/utils.py file. The former is preferred."
            )
        except AttributeError:
            # if the subclass has subclasses, check those
            subsubclasses = subclass.__subclasses__()
            for subsubclass in subsubclasses:
                assert len(subsubclass._print_value_fmt) <= max_width, (
                    f"{subsubclass.__name__} is too long for PRINT_WIDTH.\n"
                    + "Note to Devs: If this is a new objective, please make sure the "
                    + "name is short enough to fit in the PRINT_WIDTH. Either "
                    + "change the name or increase the PRINT_WIDTH in the "
                    + "desc/utils.py file. The former is preferred."
                )


@pytest.mark.unit
def test_objective_docstring():
    """Test that the objective docstring and collect_docs are consistent."""
    objective_docs = _Objective.__doc__.rstrip()
    if Version(platform.python_version()) >= Version("3.13"):
        doc_header = (
            "Objective (or constraint) used in the optimization of an Equilibrium.\n\n"
            + "Parameters\n"
            + "----------\n"
            + "things : Optimizable or tuple/list of Optimizable\n"
            + "    Objects that will be optimized to satisfy the Objective.\n"
        )
    else:
        doc_header = (
            "Objective (or constraint) used in the optimization of an Equilibrium.\n\n"
            + "    Parameters\n"
            + "    ----------\n"
            + "    things : Optimizable or tuple/list of Optimizable\n"
            + "        Objects that will be optimized to satisfy the Objective.\n"
        )
    collected_docs = collect_docs().strip()
    collected_docs = doc_header + "    " + collected_docs

    assert objective_docs == collected_docs


@pytest.mark.unit
def test_get_nae_constraint_asym_error():
    """Test warning when using an asymmetric eq for NAE constraints."""
    qsc = Qsc.from_paper("precise QA", rs=[1e-6, 1e-6])
    with pytest.raises(NotImplementedError, match="asymmetric"):
        get_NAE_constraints(get("precise_QA"), qsc, fix_lambda=0)


@pytest.mark.unit
def test_nae_coefficients_asym():
    """Test that the asymmetric coefs of a symmetric NAE solution are 0."""
    eq = Equilibrium(NFP=2, sym=False, L=6, M=6, N=12)
    qsc_eq = Qsc.from_paper("precise QA")
    qsc_eq.lasym = True
    coefs, bases = _calc_1st_order_NAE_coeffs(qsc_eq, eq)
    for key in coefs.keys():
        if "L" in key:
            continue
        s1 = 1
        s1 *= -1 if "R" in key else 1
        s1 *= -1 if "neg1" in key else 1

        inds_asym = (
            np.where(bases["Rbasis_cos"].modes[:, 2] < 0)
            if s1 < 0
            else np.where(bases["Rbasis_cos"].modes[:, 2] >= 0)
        )
        np.testing.assert_allclose(coefs[key][inds_asym], 0, err_msg=key, atol=1e-13)
    coefs, bases = _calc_2nd_order_NAE_coeffs(qsc_eq, eq)
    for key in coefs.keys():
        if "L" in key:
            continue
        s1 = 1
        s1 *= -1 if "R" in key else 1
        s1 *= -1 if "neg2" in key else 1

        inds_asym = (
            np.where(bases["Rbasis_cos"].modes[:, 2] < 0)
            if s1 < 0
            else np.where(bases["Rbasis_cos"].modes[:, 2] >= 0)
        )
        np.testing.assert_allclose(coefs[key][inds_asym], 0, err_msg=key, atol=1e-13)<|MERGE_RESOLUTION|>--- conflicted
+++ resolved
@@ -1258,11 +1258,7 @@
         eq = load("./tests/inputs/vacuum_circular_tokamak.h5")
         obj = QuadraticFlux(eq, t_field)
         obj.build(verbose=2)
-<<<<<<< HEAD
-        f = obj.compute(field_params=t_field.params_dict)
-=======
         f = obj.compute(t_field.params_dict)
->>>>>>> 006ee0f1
         np.testing.assert_allclose(f, 0, rtol=1e-14, atol=1e-14)
 
         # test non-axisymmetric surface
@@ -1307,11 +1303,7 @@
         obj = QuadraticFlux(eq, t_field, vacuum=True, eval_grid=eval_grid)
         Bnorm = t_field.compute_Bnormal(eq.surface, eval_grid=eval_grid)[0]
         obj.build()
-<<<<<<< HEAD
-        f = obj.compute(field_params=t_field.params_dict)
-=======
         f = obj.compute(t_field.params_dict)
->>>>>>> 006ee0f1
         dA = eq.compute("|e_theta x e_zeta|", grid=eval_grid)["|e_theta x e_zeta|"]
         # check that they're the same since we set B_plasma = 0
         np.testing.assert_allclose(f, Bnorm * np.sqrt(dA), atol=1e-14)
