"""Regression tests to verify that DESC agrees with VMEC and itself.

Computes several benchmark equilibria and compares the solutions by measuring the
difference in areas between constant theta and rho contours.
"""

import numpy as np
import pytest
from qic import Qic
from qsc import Qsc

from desc.backend import jnp
from desc.coils import FourierRZCoil
from desc.continuation import solve_continuation_automatic
from desc.equilibrium import EquilibriaFamily, Equilibrium
from desc.examples import get
from desc.geometry import FourierRZToroidalSurface
from desc.grid import LinearGrid
from desc.io import load
from desc.magnetic_fields import (
    OmnigenousField,
    SplineMagneticField,
    ToroidalMagneticField,
    VerticalMagneticField,
)
from desc.objectives import (
    AspectRatio,
    BoundaryError,
    CoilCurvature,
    CoilLength,
    CoilTorsion,
    CurrentDensity,
    FixBoundaryR,
    FixBoundaryZ,
    FixCurrent,
    FixIota,
    FixOmniBmax,
    FixOmniMap,
    FixParameters,
    FixPressure,
    FixPsi,
    FixSumModesLambda,
    ForceBalance,
    ForceBalanceAnisotropic,
    GenericObjective,
    LinearObjectiveFromUser,
    MeanCurvature,
    ObjectiveFunction,
    Omnigenity,
    PlasmaVesselDistance,
    PrincipalCurvature,
    QuadraticFlux,
    QuasisymmetryBoozer,
    QuasisymmetryTwoTerm,
    VacuumBoundaryError,
    Volume,
    get_fixed_boundary_constraints,
    get_NAE_constraints,
)
from desc.optimize import Optimizer
from desc.profiles import FourierZernikeProfile, PowerSeriesProfile
from desc.vmec_utils import vmec_boundary_subspace

from .utils import area_difference_desc, area_difference_vmec


@pytest.mark.regression
@pytest.mark.solve
def test_SOLOVEV_results(SOLOVEV):
    """Tests that the SOLOVEV example gives the same result as VMEC."""
    eq = EquilibriaFamily.load(load_from=str(SOLOVEV["desc_h5_path"]))[-1]
    rho_err, theta_err = area_difference_vmec(eq, SOLOVEV["vmec_nc_path"])

    np.testing.assert_allclose(rho_err, 0, atol=1e-3)
    np.testing.assert_allclose(theta_err, 0, atol=1e-4)


@pytest.mark.regression
@pytest.mark.solve
def test_SOLOVEV_anisotropic_results(SOLOVEV):
    """Tests that SOLOVEV with zero anisotropic pressure gives the same result."""
    eq = EquilibriaFamily.load(load_from=str(SOLOVEV["desc_h5_path"]))[-1]
    # reset to start
    eq.set_initial_guess()
    # give it a zero anisotropy profile
    anisotropy = FourierZernikeProfile()
    anisotropy.change_resolution(eq.L, eq.M, eq.N)
    eq.anisotropy = anisotropy

    obj = ObjectiveFunction(ForceBalanceAnisotropic(eq=eq))
    constraints = get_fixed_boundary_constraints(eq=eq)
    eq.solve(obj, constraints, verbose=3)
    rho_err, theta_err = area_difference_vmec(eq, SOLOVEV["vmec_nc_path"])

    np.testing.assert_allclose(rho_err, 0, atol=1e-3)
    np.testing.assert_allclose(theta_err, 0, atol=1e-4)


@pytest.mark.unit
@pytest.mark.solve
def test_DSHAPE_results(DSHAPE):
    """Tests that the DSHAPE examples gives the same results as VMEC."""
    eq = EquilibriaFamily.load(load_from=str(DSHAPE["desc_h5_path"]))[-1]
    rho_err, theta_err = area_difference_vmec(eq, DSHAPE["vmec_nc_path"])
    np.testing.assert_allclose(rho_err, 0, atol=2e-3)
    np.testing.assert_allclose(theta_err, 0, atol=1e-4)


@pytest.mark.unit
@pytest.mark.solve
def test_DSHAPE_current_results(DSHAPE_current):
    """Tests that the DSHAPE with fixed current gives the same results as VMEC."""
    eq = EquilibriaFamily.load(load_from=str(DSHAPE_current["desc_h5_path"]))[-1]
    rho_err, theta_err = area_difference_vmec(eq, DSHAPE_current["vmec_nc_path"])
    np.testing.assert_allclose(rho_err, 0, atol=3e-3)
    np.testing.assert_allclose(theta_err, 0, atol=1e-4)


@pytest.mark.regression
@pytest.mark.solve
def test_HELIOTRON_results(HELIOTRON):
    """Tests that the HELIOTRON examples gives the same results as VMEC."""
    eq = EquilibriaFamily.load(load_from=str(HELIOTRON["desc_h5_path"]))[-1]
    rho_err, theta_err = area_difference_vmec(eq, HELIOTRON["vmec_nc_path"])
    np.testing.assert_allclose(rho_err.mean(), 0, atol=2e-2)
    np.testing.assert_allclose(theta_err.mean(), 0, atol=2e-2)


@pytest.mark.unit
@pytest.mark.solve
def test_HELIOTRON_vac_results(HELIOTRON_vac):
    """Tests that the HELIOTRON examples gives the same results as VMEC."""
    eq = EquilibriaFamily.load(load_from=str(HELIOTRON_vac["desc_h5_path"]))[-1]
    rho_err, theta_err = area_difference_vmec(eq, HELIOTRON_vac["vmec_nc_path"])
    np.testing.assert_allclose(rho_err.mean(), 0, atol=1e-2)
    np.testing.assert_allclose(theta_err.mean(), 0, atol=2e-2)
    curr = eq.get_profile("current")
    np.testing.assert_allclose(curr(np.linspace(0, 1, 20)), 0, atol=1e-8)


@pytest.mark.regression
@pytest.mark.solve
def test_solve_bounds():
    """Tests optimizing with bounds=(lower bound, upper bound)."""
    # decrease resolution and double pressure so no longer in force balance
    eq = get("DSHAPE")
    eq.change_resolution(L=eq.M, L_grid=eq.M_grid)
    eq.p_l *= 2

    # target force balance residuals with |F| <= 1e3 N
    obj = ObjectiveFunction(
        ForceBalance(normalize=False, normalize_target=False, bounds=(-1e3, 1e3), eq=eq)
    )
    eq.solve(objective=obj, ftol=1e-16, xtol=1e-16, maxiter=200, verbose=3)

    # check that all errors are nearly 0, since residual values are within target bounds
    f = obj.compute_scaled_error(obj.x(eq))
    np.testing.assert_allclose(f, 0, atol=1e-4)


@pytest.mark.regression
@pytest.mark.optimize
def test_1d_optimization():
    """Tests 1D optimization for target aspect ratio."""
    eq = get("SOLOVEV")
    objective = ObjectiveFunction(AspectRatio(eq=eq, target=2.5))
    constraints = (
        ForceBalance(eq=eq),
        FixBoundaryR(eq=eq),
        FixBoundaryZ(eq=eq, modes=eq.surface.Z_basis.modes[0:-1, :]),
        FixPressure(eq=eq),
        FixIota(eq=eq),
        FixPsi(eq=eq),
    )
    options = {"perturb_options": {"order": 1}}
    with pytest.warns((FutureWarning, UserWarning)):
        eq.optimize(objective, constraints, optimizer="lsq-exact", options=options)

    np.testing.assert_allclose(eq.compute("R0/a")["R0/a"], 2.5, rtol=2e-4)


@pytest.mark.regression
@pytest.mark.optimize
def test_1d_optimization_old():
    """Tests 1D optimization for target aspect ratio."""
    eq = get("SOLOVEV")
    objective = ObjectiveFunction(AspectRatio(eq=eq, target=2.5))
    eq._optimize(
        objective,
        copy=False,
        solve_options={"verbose": 0},
        perturb_options={
            "dZb": True,
            "subspace": vmec_boundary_subspace(eq, ZBS=[0, 1]),
        },
    )

    np.testing.assert_allclose(eq.compute("R0/a")["R0/a"], 2.5, rtol=1e-3)


def run_qh_step(n, eq):
    """Run 1 step of the precise QH optimization example from Landreman & Paul."""
    print(f"==========QH step {n+1}==========")
    grid = LinearGrid(
        M=eq.M_grid, N=eq.N_grid, NFP=eq.NFP, rho=np.array([0.6, 0.8, 1.0]), sym=True
    )

    objective = ObjectiveFunction(
        (
            QuasisymmetryTwoTerm(eq=eq, helicity=(1, eq.NFP), grid=grid),
            AspectRatio(eq=eq, target=8, weight=1e2),
        ),
    )
    R_modes = np.vstack(
        (
            [0, 0, 0],
            eq.surface.R_basis.modes[
                np.max(np.abs(eq.surface.R_basis.modes), 1) > n + 1, :
            ],
        )
    )
    Z_modes = eq.surface.Z_basis.modes[
        np.max(np.abs(eq.surface.Z_basis.modes), 1) > n + 1, :
    ]
    constraints = (
        ForceBalance(eq=eq),
        FixBoundaryR(eq=eq, modes=R_modes),
        FixBoundaryZ(eq=eq, modes=Z_modes),
        FixPressure(eq=eq),
        FixCurrent(eq=eq),
        FixPsi(eq=eq),
    )
    optimizer = Optimizer("proximal-lsq-exact")
    eq1, history = eq.optimize(
        objective=objective,
        constraints=constraints,
        optimizer=optimizer,
        maxiter=50,
        verbose=3,
        copy=True,
        options={},
    )

    return eq1


@pytest.mark.regression
@pytest.mark.slow
@pytest.mark.optimize
def test_qh_optimization():
    """Tests first 3 steps of precise QH optimization."""
    # create initial equilibrium
    surf = FourierRZToroidalSurface(
        R_lmn=[1, 0.125, 0.1],
        Z_lmn=[-0.125, -0.1],
        modes_R=[[0, 0], [1, 0], [0, 1]],
        modes_Z=[[-1, 0], [0, -1]],
        NFP=4,
    )
    eq = Equilibrium(M=5, N=5, Psi=0.04, surface=surf)
    eq = solve_continuation_automatic(eq, objective="force", bdry_step=0.5, verbose=3)[
        -1
    ]

    eq1 = run_qh_step(0, eq)

    obj = QuasisymmetryBoozer(helicity=(1, eq1.NFP), eq=eq1)
    obj.build()
    B_asym = obj.compute(*obj.xs(eq1))

    np.testing.assert_array_less(np.abs(B_asym).max(), 1e-1)
    np.testing.assert_array_less(eq1.compute("a_major/a_minor")["a_major/a_minor"], 5)

    eq2 = run_qh_step(1, eq1)

    obj = QuasisymmetryBoozer(helicity=(1, eq2.NFP), eq=eq2)
    obj.build()
    B_asym = obj.compute(*obj.xs(eq2))
    np.testing.assert_array_less(np.abs(B_asym).max(), 1e-2)
    np.testing.assert_array_less(eq2.compute("a_major/a_minor")["a_major/a_minor"], 5)

    eq3 = run_qh_step(2, eq2)

    obj = QuasisymmetryBoozer(helicity=(1, eq3.NFP), eq=eq3)
    obj.build()
    B_asym = obj.compute(*obj.xs(eq3))
    np.testing.assert_array_less(np.abs(B_asym).max(), 2e-3)
    np.testing.assert_array_less(eq3.compute("a_major/a_minor")["a_major/a_minor"], 5)


@pytest.mark.regression
@pytest.mark.solve
def test_ATF_results(tmpdir_factory):
    """Test automatic continuation method with ATF."""
    output_dir = tmpdir_factory.mktemp("result")
    eq0 = get("ATF")
    eq = Equilibrium(
        Psi=eq0.Psi,
        NFP=eq0.NFP,
        L=eq0.L,
        M=eq0.M,
        N=eq0.N,
        L_grid=eq0.L_grid,
        M_grid=eq0.M_grid,
        N_grid=eq0.N_grid,
        pressure=eq0.pressure,
        iota=eq0.iota,
        surface=eq0.get_surface_at(rho=1),
        sym=eq0.sym,
        spectral_indexing=eq0.spectral_indexing,
    )
    eqf = EquilibriaFamily.solve_continuation_automatic(
        eq,
        verbose=2,
        checkpoint_path=output_dir.join("ATF.h5"),
    )
    eqf = load(output_dir.join("ATF.h5"))
    rho_err, theta_err = area_difference_desc(eq0, eqf[-1])
    np.testing.assert_allclose(rho_err[:, 4:], 0, atol=4e-2)
    np.testing.assert_allclose(theta_err, 0, atol=5e-4)


@pytest.mark.regression
@pytest.mark.optimize
def test_simsopt_QH_comparison():
    """Test case that previously stalled before getting to the solution.

    From Matt's comparison with SIMSOPT.
    """
    nfp = 4
    aspect_target = 8.0
    # Initial (m=0, n=nfp) mode of the axis:
    torsion = 0.4
    LMN_resolution = 6
    # Set shape of the initial condition.
    # R_lmn and Z_lmn are the amplitudes. modes_R and modes_Z are the (m,n) pairs.
    surface = FourierRZToroidalSurface(
        R_lmn=[1.0, 1.0 / aspect_target, torsion],
        modes_R=[[0, 0], [1, 0], [0, 1]],
        Z_lmn=[0, -1.0 / aspect_target, torsion],
        modes_Z=[[0, 0], [-1, 0], [0, -1]],
        NFP=nfp,
    )
    # Set up a vacuum field:
    pressure = PowerSeriesProfile(params=[0], modes=[0])
    ndofs_current = 3
    current = PowerSeriesProfile(
        params=np.zeros(ndofs_current),
        modes=2 * np.arange(ndofs_current),
    )
    eq = Equilibrium(
        surface=surface,
        pressure=pressure,
        current=current,
        Psi=np.pi / (aspect_target**2),  # So |B| is ~ 1 T.
        NFP=nfp,
        L=LMN_resolution,
        M=LMN_resolution,
        N=LMN_resolution,
        L_grid=2 * LMN_resolution,
        M_grid=2 * LMN_resolution,
        N_grid=2 * LMN_resolution,
        sym=True,
    )
    # Fix the major radius, and all modes with |m| or |n| > 1:
    R_modes_to_fix = []
    for j in range(eq.surface.R_basis.modes.shape[0]):
        m = eq.surface.R_basis.modes[j, 1]
        n = eq.surface.R_basis.modes[j, 2]
        if (m * n < 0) or (m == 0 and n == 0) or (abs(m) > 1) or (abs(n) > 1):
            R_modes_to_fix.append([0, m, n])
        else:
            print(f"Freeing R mode: m={m}, n={n}")
    R_modes_to_fix = np.array(R_modes_to_fix)
    Z_modes_to_fix = []
    for j in range(eq.surface.Z_basis.modes.shape[0]):
        m = eq.surface.Z_basis.modes[j, 1]
        n = eq.surface.Z_basis.modes[j, 2]
        if (m * n > 0) or (m == 0 and n == 0) or (abs(m) > 1) or (abs(n) > 1):
            Z_modes_to_fix.append([0, m, n])
        else:
            print(f"Freeing Z mode: m={m}, n={n}")
    Z_modes_to_fix = np.array(Z_modes_to_fix)
    eq.solve(
        verbose=3,
        ftol=1e-8,
        constraints=get_fixed_boundary_constraints(eq=eq, profiles=False),
        objective=ObjectiveFunction(objectives=CurrentDensity(eq=eq)),
    )
    ##################################
    # Done creating initial condition.
    # Now define optimization problem.
    ##################################
    constraints = (
        CurrentDensity(eq=eq),
        FixBoundaryR(eq=eq, modes=R_modes_to_fix),
        FixBoundaryZ(eq=eq, modes=Z_modes_to_fix),
        FixPressure(eq=eq),
        FixCurrent(eq=eq),
        FixPsi(eq=eq),
    )
    # Objective function, for both desc and simsopt:
    # f = (aspect - 8)^2 + (2pi)^{-2} \int dtheta \int d\zeta [f_C(rho=1)]^2
    # grid for quasisymmetry objective:
    grid = LinearGrid(
        M=eq.M,
        N=eq.N,
        rho=[1.0],
        NFP=nfp,
    )
    # Cancel factor of 1/2 in desc objective which is not present in simsopt:
    aspect_weight = np.sqrt(2)
    # Also scale QS weight to match simsopt/VMEC
    qs_weight = np.sqrt(1 / (8 * (np.pi**4)))
    objective = ObjectiveFunction(
        (
            AspectRatio(
                eq=eq, target=aspect_target, weight=aspect_weight, normalize=False
            ),
            QuasisymmetryTwoTerm(
                eq=eq, helicity=(-1, nfp), grid=grid, weight=qs_weight, normalize=False
            ),
        )
    )
    eq2, _ = eq.optimize(
        verbose=3,
        objective=objective,
        constraints=constraints,
        optimizer=Optimizer("proximal-lsq-exact"),
        ftol=1e-3,
    )
    aspect = eq2.compute("R0/a")["R0/a"]
    np.testing.assert_allclose(aspect, aspect_target, atol=1e-2, rtol=1e-2)
    np.testing.assert_array_less(objective.compute_scalar(objective.x(eq)), 0.075)
    np.testing.assert_array_less(eq2.compute("a_major/a_minor")["a_major/a_minor"], 5)


@pytest.mark.regression
@pytest.mark.solve
@pytest.mark.slow
def test_NAE_QSC_solve():
    """Test O(rho) NAE QSC constraints solve."""
    qsc = Qsc.from_paper("precise QA")
    ntheta = 75
    r = 0.01
    N = 9
    eq = Equilibrium.from_near_axis(qsc, r=r, L=6, M=6, N=N, ntheta=ntheta)

    orig_Rax_val = eq.axis.R_n
    orig_Zax_val = eq.axis.Z_n

    eq_fit = eq.copy()
    eq_lambda_fixed_0th_order = eq.copy()
    eq_lambda_fixed_1st_order = eq.copy()

    # this has all the constraints we need,
    cs = get_NAE_constraints(eq, qsc, order=1, fix_lambda=False, N=eq.N)
    cs_lambda_fixed_0th_order = get_NAE_constraints(
        eq_lambda_fixed_0th_order, qsc, order=1, fix_lambda=0, N=eq.N
    )
    cs_lambda_fixed_1st_order = get_NAE_constraints(
        eq_lambda_fixed_1st_order, qsc, order=1, fix_lambda=True, N=eq.N
    )

    for c in cs:
        # should be no FixSumModeslambda in the fix_lambda=False constraint
        assert not isinstance(c, FixSumModesLambda)

    for eqq, constraints in zip(
        [eq, eq_lambda_fixed_0th_order, eq_lambda_fixed_1st_order],
        [cs, cs_lambda_fixed_0th_order, cs_lambda_fixed_1st_order],
    ):
        objectives = ForceBalance(eq=eqq)
        obj = ObjectiveFunction(objectives)
        print(constraints)

        eqq.solve(
            verbose=3,
            ftol=1e-2,
            objective=obj,
            maxiter=175,
            xtol=1e-6,
            constraints=constraints,
        )
    grid = LinearGrid(L=10, M=20, N=20, NFP=eq.NFP, sym=True, axis=False)
    grid_axis = LinearGrid(rho=0.0, theta=0.0, N=eq.N_grid, NFP=eq.NFP)
    # Make sure axis is same
    for eqq, string in zip(
        [eq, eq_lambda_fixed_0th_order, eq_lambda_fixed_1st_order],
        ["no lambda constraint", "lambda_fixed_0th_order", "lambda_fixed_1st_order"],
    ):
        np.testing.assert_array_almost_equal(orig_Rax_val, eqq.axis.R_n, err_msg=string)
        np.testing.assert_array_almost_equal(orig_Zax_val, eqq.axis.Z_n, err_msg=string)

        # Make sure surfaces of solved equilibrium are similar near axis as QSC
        rho_err, theta_err = area_difference_desc(eqq, eq_fit)

        np.testing.assert_allclose(rho_err[:, 0:-4], 0, atol=1e-2, err_msg=string)
        np.testing.assert_allclose(theta_err[:, 0:-6], 0, atol=1e-3, err_msg=string)

        # Make sure iota of solved equilibrium is same near axis as QSC

        iota = grid.compress(eqq.compute("iota", grid=grid)["iota"])

        np.testing.assert_allclose(iota[0], qsc.iota, atol=1e-5, err_msg=string)
        np.testing.assert_allclose(iota[1:10], qsc.iota, atol=1e-3, err_msg=string)

        # check lambda to match near axis
        # Evaluate lambda near the axis
        data_nae = eqq.compute(["lambda", "|B|"], grid=grid_axis)
        lam_nae = data_nae["lambda"]
        # Reshape to form grids on theta and phi

        phi = np.squeeze(grid_axis.nodes[:, 2])
        np.testing.assert_allclose(
            lam_nae, -qsc.iota * qsc.nu_spline(phi), atol=2e-5, err_msg=string
        )

        # check |B| on axis
        np.testing.assert_allclose(
            data_nae["|B|"], np.ones(np.size(phi)) * qsc.B0, atol=1e-4, err_msg=string
        )


@pytest.mark.regression
@pytest.mark.solve
@pytest.mark.slow
def test_NAE_QIC_solve():
    """Test O(rho) NAE QIC constraints solve."""
    # get Qic example
    qic = Qic.from_paper("QI NFP2 r2", nphi=301, order="r1")
    qic.lasym = False  # don't need to consider stellarator asym for order 1 constraints
    ntheta = 75
    r = 0.01
    N = 11
    eq = Equilibrium.from_near_axis(qic, r=r, L=7, M=7, N=N, ntheta=ntheta)

    orig_Rax_val = eq.axis.R_n
    orig_Zax_val = eq.axis.Z_n

    eq_fit = eq.copy()

    # this has all the constraints we need,
    cs = get_NAE_constraints(eq, qic, order=1)

    objectives = ForceBalance(eq=eq)
    obj = ObjectiveFunction(objectives)

    eq.solve(
        verbose=3, ftol=1e-2, objective=obj, maxiter=100, xtol=1e-6, constraints=cs
    )

    # Make sure axis is same
    np.testing.assert_array_almost_equal(orig_Rax_val, eq.axis.R_n)
    np.testing.assert_array_almost_equal(orig_Zax_val, eq.axis.Z_n)

    # Make sure surfaces of solved equilibrium are similar near axis as QIC
    rho_err, theta_err = area_difference_desc(eq, eq_fit)

    np.testing.assert_allclose(rho_err[:, 0:3], 0, atol=5e-2)
    # theta error isn't really an indicator of near axis behavior
    # since it's computed over the full radius, but just indicates that
    # eq is similar to eq_fit
    np.testing.assert_allclose(theta_err, 0, atol=5e-2)

    # Make sure iota of solved equilibrium is same near axis as QIC
    grid = LinearGrid(L=10, M=20, N=20, NFP=eq.NFP, sym=True, axis=False)
    iota = grid.compress(eq.compute("iota", grid=grid)["iota"])

    np.testing.assert_allclose(iota[1], qic.iota, atol=2e-5)
    np.testing.assert_allclose(iota[1:10], qic.iota, atol=5e-4)

    # check lambda to match near axis
    grid_2d_05 = LinearGrid(rho=np.array(1e-6), M=50, N=50, NFP=eq.NFP, endpoint=True)

    # Evaluate lambda near the axis
    data_nae = eq.compute("lambda", grid=grid_2d_05)
    lam_nae = data_nae["lambda"]

    # Reshape to form grids on theta and phi
    zeta = (
        grid_2d_05.nodes[:, 2]
        .reshape(
            (grid_2d_05.num_theta, grid_2d_05.num_rho, grid_2d_05.num_zeta), order="F"
        )
        .squeeze()
    )

    lam_nae = lam_nae.reshape(
        (grid_2d_05.num_theta, grid_2d_05.num_rho, grid_2d_05.num_zeta), order="F"
    )

    phi = np.squeeze(zeta[0, :])
    lam_nae = np.squeeze(lam_nae[:, 0, :])

    lam_av_nae = np.mean(lam_nae, axis=0)
    np.testing.assert_allclose(
        lam_av_nae, -qic.iota * qic.nu_spline(phi), atol=1e-4, rtol=1e-2
    )

    # check |B| on axis

    grid = LinearGrid(M=eq.M_grid, N=eq.N_grid, NFP=eq.NFP, rho=np.array(1e-6))
    # Evaluate B modes near the axis
    data_nae = eq.compute(["|B|_mn", "B modes"], grid=grid)
    modes = data_nae["B modes"]
    B_mn_nae = data_nae["|B|_mn"]
    # Evaluate B on an angular grid
    theta = np.linspace(0, 2 * np.pi, 150)
    phi = np.linspace(0, 2 * np.pi, qic.nphi)
    th, ph = np.meshgrid(theta, phi)
    B_nae = np.zeros((qic.nphi, 150))

    for i, (l, m, n) in enumerate(modes):
        if m >= 0 and n >= 0:
            B_nae += B_mn_nae[i] * np.cos(m * th) * np.cos(n * ph)
        elif m >= 0 > n:
            B_nae += -B_mn_nae[i] * np.cos(m * th) * np.sin(n * ph)
        elif m < 0 <= n:
            B_nae += -B_mn_nae[i] * np.sin(m * th) * np.cos(n * ph)
        elif m < 0 and n < 0:
            B_nae += B_mn_nae[i] * np.sin(m * th) * np.sin(n * ph)
    # Eliminate the poloidal angle to focus on the toroidal behavior
    B_av_nae = np.mean(B_nae, axis=1)
    np.testing.assert_allclose(B_av_nae, np.ones(np.size(phi)) * qic.B0, atol=2e-2)


@pytest.mark.unit
@pytest.mark.optimize
def test_multiobject_optimization_al():
    """Test for optimizing multiple objects at once."""
    eq = Equilibrium(L=4, M=4, N=0, iota=2)
    surf = FourierRZToroidalSurface(
        R_lmn=[10, 2.1],
        Z_lmn=[-2],
        modes_R=np.array([[0, 0], [1, 0]]),
        modes_Z=np.array([[-1, 0]]),
    )
    surf.change_resolution(M=4, N=0)
    constraints = (
        ForceBalance(eq=eq, bounds=(-1e-4, 1e-4), normalize_target=False),
        FixPressure(eq=eq),
<<<<<<< HEAD
        FixParameter(surf, {"R_lmn": np.array([0]), "Z_lmn": np.array([3])}),
        FixParameter(eq, {"Psi": True, "i_l": True}),
=======
        FixParameters(surf, {"R_lmn": np.array([0]), "Z_lmn": np.array([3])}),
        FixParameters(eq, {"Psi": True, "i_l": True}),
>>>>>>> 8f9acfca
        FixBoundaryR(eq, modes=[[0, 0, 0]]),
        PlasmaVesselDistance(surface=surf, eq=eq, target=1),
    )

    objective = ObjectiveFunction((Volume(eq=eq, target=eq.compute("V")["V"] * 2),))

    eq.solve(verbose=3)

    optimizer = Optimizer("fmin-auglag")
    (eq, surf), _ = optimizer.optimize(
        (eq, surf), objective, constraints, verbose=3, maxiter=500
    )

    np.testing.assert_allclose(
        constraints[-1].compute(*constraints[-1].xs(eq, surf)), 1, rtol=1e-3
    )
    assert surf.R_lmn[0] == 10
    assert surf.Z_lmn[-1] == -2
    assert eq.Psi == 1.0
    np.testing.assert_allclose(eq.i_l, [2, 0, 0])


@pytest.mark.unit
@pytest.mark.optimize
def test_multiobject_optimization_prox():
    """Test for optimizing multiple objects at once using proximal projection."""
    eq = Equilibrium(L=4, M=4, N=0, iota=2)
    surf = FourierRZToroidalSurface(
        R_lmn=[10, 2.1],
        Z_lmn=[-2],
        modes_R=np.array([[0, 0], [1, 0]]),
        modes_Z=np.array([[-1, 0]]),
    )
    surf.change_resolution(M=4, N=0)
    constraints = (
        ForceBalance(eq=eq),
        FixPressure(eq=eq),
<<<<<<< HEAD
        FixParameter(surf, {"R_lmn": np.array([0]), "Z_lmn": np.array([3])}),
        FixParameter(eq, {"Psi": True, "i_l": True}),
=======
        FixParameters(surf, {"R_lmn": np.array([0]), "Z_lmn": np.array([3])}),
        FixParameters(eq, {"Psi": True, "i_l": True}),
>>>>>>> 8f9acfca
        FixBoundaryR(eq, modes=[[0, 0, 0]]),
    )

    objective = ObjectiveFunction(
        (
            Volume(eq=eq, target=eq.compute("V")["V"] * 2),
            PlasmaVesselDistance(surface=surf, eq=eq, target=1),
        )
    )

    eq.solve(verbose=3)

    optimizer = Optimizer("proximal-lsq-exact")
    (eq, surf), _ = optimizer.optimize(
        (eq, surf), objective, constraints, verbose=3, maxiter=100
    )

    np.testing.assert_allclose(
        objective.objectives[-1].compute(*objective.objectives[-1].xs(eq, surf)),
        1,
        rtol=1e-2,
    )
    assert surf.R_lmn[0] == 10
    assert surf.Z_lmn[-1] == -2
    assert eq.Psi == 1.0
    np.testing.assert_allclose(eq.i_l, [2, 0, 0])


@pytest.mark.unit
@pytest.mark.optimize
def test_omnigenity_qa():
    """Test optimizing omnigenity parameters to match an axisymmetric equilibrium."""
    # Solov'ev examples has B_max contours at theta=pi, need to change to theta=0
    eq = get("SOLOVEV")
    rone = np.ones_like(eq.R_lmn)
    rone[eq.R_basis.modes[:, 1] != 0] *= -1
    eq.R_lmn *= rone
    zone = np.ones_like(eq.Z_lmn)
    zone[eq.Z_basis.modes[:, 1] != 0] *= -1
    eq.Z_lmn *= zone
    lone = np.ones_like(eq.L_lmn)
    lone[eq.L_basis.modes[:, 1] != 0] *= -1
    eq.L_lmn *= lone
    eq.axis = eq.get_axis()
    eq.surface = eq.get_surface_at(rho=1)
    eq.Psi *= 5  # B0 = 1 T
    eq.solve()

    field = OmnigenousField(
        L_B=1, M_B=4, L_x=1, M_x=1, N_x=1, NFP=eq.NFP, helicity=(1, 0)
    )

    eq_axis_grid = LinearGrid(rho=1e-2, M=4 * eq.M, N=4 * eq.N, NFP=eq.NFP, sym=False)
    eq_lcfs_grid = LinearGrid(rho=1.0, M=4 * eq.M, N=4 * eq.N, NFP=eq.NFP, sym=False)

    field_axis_grid = LinearGrid(
        rho=1e-2, theta=2 * field.M_B, N=2 * field.N_x, NFP=field.NFP, sym=False
    )
    field_lcfs_grid = LinearGrid(
        rho=1.0, theta=2 * field.M_B, N=2 * field.N_x, NFP=field.NFP, sym=False
    )

    objective = ObjectiveFunction(
        (
            Omnigenity(
                eq=eq,
                field=field,
                eq_grid=eq_axis_grid,
                field_grid=field_axis_grid,
                eq_fixed=True,
            ),
            Omnigenity(
                eq=eq,
                field=field,
                eq_grid=eq_lcfs_grid,
                field_grid=field_lcfs_grid,
                eq_fixed=True,
            ),
        )
    )

    optimizer = Optimizer("lsq-exact")
    (field,), _ = optimizer.optimize(
        field,
        objective,
        maxiter=100,
        ftol=1e-6,
        xtol=1e-6,
        verbose=3,
    )

    B_lm = field.B_lm.reshape((field.B_basis.L + 1, -1))
    B0 = field.B_basis.evaluate(np.array([[0, 0, 0]])) @ B_lm
    B1 = field.B_basis.evaluate(np.array([[1, 0, 0]])) @ B_lm

    # x_lmn=0 because the equilibrium is QS
    np.testing.assert_allclose(field.x_lmn, 0, atol=1e-12)

    # check that magnetic well parameters get |B| on axis correct
    grid = LinearGrid(N=eq.N_grid, NFP=eq.NFP, rho=0)
    data = eq.compute("|B|", grid=grid)
    np.testing.assert_allclose(B0, np.mean(data["|B|"]), rtol=1e-3)

    # check that magnetic well parameters get |B| min & max on LCFS correct
    grid = LinearGrid(M=eq.M_grid, N=eq.N_grid, NFP=eq.NFP, rho=1)
    data = eq.compute(["min_tz |B|", "max_tz |B|"], grid=grid)
    np.testing.assert_allclose(np.min(B1), data["min_tz |B|"][0], rtol=2e-3)
    np.testing.assert_allclose(np.max(B1), data["max_tz |B|"][0], rtol=2e-3)


@pytest.mark.regression
@pytest.mark.optimize
@pytest.mark.slow
def test_omnigenity_optimization():
    """Test a realistic OP omnigenity optimization."""
    # this same example is used in docs/notebooks/tutorials/omnigenity

    # initial equilibrium from QP model
    surf = FourierRZToroidalSurface.from_qp_model(
        major_radius=1,
        aspect_ratio=10,
        elongation=3,
        mirror_ratio=0.2,
        torsion=0.1,
        NFP=2,
        sym=True,
    )
    eq = Equilibrium(Psi=3e-2, M=4, N=4, surface=surf)
    eq, _ = eq.solve(objective="force", verbose=3)

    # omnigenity optimization
    field = OmnigenousField(
        L_B=1,
        M_B=3,
        L_x=1,
        M_x=1,
        N_x=1,
        NFP=eq.NFP,
        helicity=(0, eq.NFP),
        B_lm=np.array([0.8, 1.0, 1.2, 0, 0, 0]),
    )

    def mirrorRatio(params):
        B_lm = params["B_lm"]
        f = jnp.array(
            [
                B_lm[0] - B_lm[field.M_B],  # B_min on axis
                B_lm[field.M_B - 1] - B_lm[-1],  # B_max on axis
            ]
        )
        return f

    eq_half_grid = LinearGrid(rho=0.5, M=4 * eq.M, N=4 * eq.N, NFP=eq.NFP, sym=False)
    eq_lcfs_grid = LinearGrid(rho=1.0, M=4 * eq.M, N=4 * eq.N, NFP=eq.NFP, sym=False)

    field_half_grid = LinearGrid(rho=0.5, theta=16, zeta=8, NFP=field.NFP, sym=False)
    field_lcfs_grid = LinearGrid(rho=1.0, theta=16, zeta=8, NFP=field.NFP, sym=False)

    objective = ObjectiveFunction(
        (
            GenericObjective("R0", eq=eq, target=1.0, name="major radius"),
            AspectRatio(eq=eq, bounds=(0, 10)),
            Omnigenity(
                eq=eq,
                field=field,
                eq_grid=eq_half_grid,
                field_grid=field_half_grid,
                eta_weight=1,
            ),
            Omnigenity(
                eq=eq,
                field=field,
                eq_grid=eq_lcfs_grid,
                field_grid=field_lcfs_grid,
                eta_weight=2,
            ),
        )
    )
    constraints = (
        CurrentDensity(eq=eq),
        FixPressure(eq=eq),
        FixCurrent(eq=eq),
        FixPsi(eq=eq),
        FixOmniBmax(field=field),
        FixOmniMap(field=field, indices=np.where(field.x_basis.modes[:, 1] == 0)[0]),
        LinearObjectiveFromUser(mirrorRatio, field, target=[0.8, 1.2]),
    )
    optimizer = Optimizer("lsq-auglag")
    (eq, field), _ = optimizer.optimize(
        (eq, field), objective, constraints, maxiter=100, verbose=3
    )
    eq, _ = eq.solve(objective="force", verbose=3)

    # check omnigenity error is low
    f = objective.compute_unscaled(objective.x(*(eq, field)))  # error in Tesla
    np.testing.assert_allclose(f[2:], 0, atol=1.2e-2)  # f[:2] is R0 and R0/a

    # check mirror ratio is correct
    grid = LinearGrid(N=eq.N_grid, NFP=eq.NFP, rho=np.array([0]))
    data = eq.compute("|B|", grid=grid)
    np.testing.assert_allclose(np.min(data["|B|"]), 0.8, atol=2e-2)
    np.testing.assert_allclose(np.max(data["|B|"]), 1.2, atol=2e-2)


@pytest.mark.unit
def test_omnigenity_proximal():
    """Test omnigenity optimization with proximal optimizer."""
    # this only tests that the optimization runs, not that it gives a good result

    # initial equilibrium and omnigenous field
    surf = FourierRZToroidalSurface.from_qp_model(
        major_radius=1,
        aspect_ratio=10,
        elongation=3,
        mirror_ratio=0.2,
        torsion=0.1,
        NFP=2,
        sym=True,
    )
    eq = Equilibrium(Psi=3e-2, M=4, N=4, surface=surf)
    eq, _ = eq.solve(objective="force", verbose=3)
    field = OmnigenousField(
        L_B=1,
        M_B=3,
        L_x=1,
        M_x=1,
        N_x=1,
        NFP=eq.NFP,
        helicity=(0, eq.NFP),
        B_lm=np.array([0.8, 1.0, 1.2, 0, 0, 0]),
    )

    # first, test optimizing the equilibrium with the field fixed
    objective = ObjectiveFunction(
        (
            GenericObjective("R0", eq=eq, target=1.0, name="major radius"),
            AspectRatio(eq=eq, bounds=(0, 10)),
            Omnigenity(eq=eq, field=field, field_fixed=True),  # field is fixed
        )
    )
    constraints = (
        CurrentDensity(eq=eq),
        FixPressure(eq=eq),
        FixCurrent(eq=eq),
        FixPsi(eq=eq),
    )
    optimizer = Optimizer("proximal-lsq-exact")
    eq, _ = optimizer.optimize(eq, objective, constraints, maxiter=2, verbose=3)

    # second, test optimizing both the equilibrium and the field simultaneously
    objective = ObjectiveFunction(
        (
            GenericObjective("R0", eq=eq, target=1.0, name="major radius"),
            AspectRatio(eq=eq, bounds=(0, 10)),
            Omnigenity(eq=eq, field=field),  # field is not fixed
        )
    )
    constraints = (
        CurrentDensity(eq=eq),
        FixPressure(eq=eq),
        FixCurrent(eq=eq),
        FixPsi(eq=eq),
    )
    optimizer = Optimizer("proximal-lsq-exact")
    (eq, field), _ = optimizer.optimize(
        (eq, field), objective, constraints, maxiter=2, verbose=3
    )


@pytest.mark.unit
def test_non_eq_optimization():
    """Test for optimizing a non-eq object by fixing all eq parameters."""
    eq = get("DSHAPE")
    Rmax = 4
    Rmin = 2

    a = 2
    R0 = (Rmax + Rmin) / 2
    surf = FourierRZToroidalSurface(
        R_lmn=[R0, a],
        Z_lmn=[0.0, -a],
        modes_R=np.array([[0, 0], [1, 0]]),
        modes_Z=np.array([[0, 0], [-1, 0]]),
        sym=True,
        NFP=eq.NFP,
    )

    surf.change_resolution(M=eq.M, N=eq.N)
    constraints = (
        FixParameters(eq),
        MeanCurvature(surf, bounds=(-8, 8)),
        PrincipalCurvature(surf, bounds=(0, 15)),
    )

    grid = LinearGrid(M=18, N=0, NFP=eq.NFP)
    obj = PlasmaVesselDistance(
        surface=surf,
        eq=eq,
        target=0.5,
        use_softmin=True,
        surface_grid=grid,
        plasma_grid=grid,
        alpha=5000,
    )
    objective = ObjectiveFunction((obj,))
    optimizer = Optimizer("lsq-auglag")
    (eq, surf), _ = optimizer.optimize(
        (eq, surf), objective, constraints, verbose=3, maxiter=100
    )

    np.testing.assert_allclose(obj.compute(*obj.xs(eq, surf)), 0.5, atol=1e-5)


@pytest.mark.unit
def test_only_non_eq_optimization():
    """Test for optimizing only a non-eq object."""
    eq = get("DSHAPE")
    surf = eq.surface
    surf.change_resolution(M=eq.M, N=eq.N)
    constraints = (
<<<<<<< HEAD
        FixParameter(surf, {"R_lmn": np.array(surf.R_basis.get_idx(0, 0, 0))}),
=======
        FixParameters(surf, {"R_lmn": np.array(surf.R_basis.get_idx(0, 0, 0))}),
>>>>>>> 8f9acfca
    )
    obj = PrincipalCurvature(surf, target=1)
    objective = ObjectiveFunction((obj,))
    optimizer = Optimizer("lsq-exact")
    (surf), _ = optimizer.optimize(
        (surf), objective, constraints, verbose=3, maxiter=100
    )
    surf = surf[0]
    np.testing.assert_allclose(obj.compute(*obj.xs(surf)), 1, atol=1e-5)


@pytest.mark.regression
@pytest.mark.solve
@pytest.mark.slow
def test_freeb_vacuum():
    """Test for free boundary vacuum stellarator."""
    # currents from VMEC input this test is meant to reproduce
    extcur = [4700.0, 1000.0]
    ext_field = SplineMagneticField.from_mgrid(
        "tests/inputs/mgrid_test.nc", extcur=extcur
    )
    surf = FourierRZToroidalSurface(
        R_lmn=[0.70, 0.10],
        modes_R=[[0, 0], [1, 0]],
        Z_lmn=[-0.10],
        modes_Z=[[-1, 0]],
        NFP=5,
    )
    eq = Equilibrium(M=6, N=6, Psi=-0.035, surface=surf)
    eq.solve()

    constraints = (
        ForceBalance(eq=eq),
        FixCurrent(eq=eq),
        FixPressure(eq=eq),
        FixPsi(eq=eq),
    )
    objective = ObjectiveFunction(
        VacuumBoundaryError(eq=eq, field=ext_field, field_fixed=True)
    )
    eq, _ = eq.optimize(
        objective,
        constraints,
        optimizer="proximal-lsq-exact",
        verbose=3,
        options={},
    )

    rho_err, _ = area_difference_vmec(eq, "tests/inputs/wout_test_freeb.nc")
    np.testing.assert_allclose(rho_err[:, -1], 0, atol=4e-2)  # only check rho=1


@pytest.mark.regression
@pytest.mark.solve
@pytest.mark.slow
def test_freeb_axisym():
    """Test for free boundary finite beta tokamak."""
    # currents from VMEC input this test is meant to reproduce
    extcur = [
        3.884526409876309e06,
        -2.935577123737952e05,
        -1.734851853677043e04,
        6.002137016973160e04,
        6.002540940490887e04,
        -1.734993103183817e04,
        -2.935531536308510e05,
        -3.560639108717275e05,
        -6.588434719283084e04,
        -1.154387774712987e04,
        -1.153546510755219e04,
        -6.588300858364606e04,
        -3.560589388468855e05,
    ]
    ext_field = SplineMagneticField.from_mgrid(
        r"tests/inputs/mgrid_solovev.nc", extcur=extcur
    )

    pres = PowerSeriesProfile([1.25e-1, 0, -1.25e-1])
    iota = PowerSeriesProfile([-4.9e-1, 0, 3.0e-1])
    surf = FourierRZToroidalSurface(
        R_lmn=[4.0, 1.0],
        modes_R=[[0, 0], [1, 0]],
        Z_lmn=[-1.0],
        modes_Z=[[-1, 0]],
        NFP=1,
    )
    eq = Equilibrium(M=10, N=0, Psi=1.0, surface=surf, pressure=pres, iota=iota)
    eq.solve()

    constraints = (
        ForceBalance(eq=eq),
        FixIota(eq=eq),
        FixPressure(eq=eq),
        FixPsi(eq=eq),
    )
    objective = ObjectiveFunction(
        BoundaryError(eq=eq, field=ext_field, field_fixed=True)
    )

    # we know this is a pretty simple shape so we'll only use |m| <= 2
    R_modes = eq.surface.R_basis.modes[
        np.max(np.abs(eq.surface.R_basis.modes), 1) > 2, :
    ]
    Z_modes = eq.surface.Z_basis.modes[
        np.max(np.abs(eq.surface.Z_basis.modes), 1) > 2, :
    ]
    bdry_constraints = (
        FixBoundaryR(eq=eq, modes=R_modes),
        FixBoundaryZ(eq=eq, modes=Z_modes),
    )

    eq, _ = eq.optimize(
        objective,
        constraints + bdry_constraints,
        optimizer="proximal-lsq-exact",
        verbose=3,
        options={},
    )

    rho_err, _ = area_difference_vmec(eq, "tests/inputs/wout_solovev_freeb.nc")
    np.testing.assert_allclose(rho_err[:, -1], 0, atol=2e-2)  # only check rho=1


class TestGetExample:
    """Tests for desc.examples.get."""

    @pytest.mark.unit
    def test_missing_example(self):
        """Test for correct error thrown when no example is found."""
        with pytest.raises(ValueError, match="example FOO not found"):
            get("FOO")

    @pytest.mark.unit
    def test_example_get_eq(self):
        """Test getting a single equilibrium."""
        eq = get("SOLOVEV")
        assert eq.Psi == 1

    @pytest.mark.unit
    def test_example_get_eqf(self):
        """Test getting full equilibria family."""
        eqf = get("DSHAPE", "all")
        np.testing.assert_allclose(eqf[0].pressure.params, 0)

    @pytest.mark.unit
    def test_example_get_boundary(self):
        """Test getting boundary surface."""
        surf = get("HELIOTRON", "boundary")
        np.testing.assert_allclose(surf.R_lmn[surf.R_basis.get_idx(0, 1, 1)], -0.3)

    @pytest.mark.unit
    def test_example_get_pressure(self):
        """Test getting pressure profile."""
        pres = get("ATF", "pressure")
        np.testing.assert_allclose(pres.params[:5], [5e5, -1e6, 5e5, 0, 0])

    @pytest.mark.unit
    def test_example_get_iota(self):
        """Test getting iota profile."""
        iota = get("W7-X", "iota")
        np.testing.assert_allclose(
            iota.params[:5],
            [
                -8.56047021e-01,
                -3.88095412e-02,
                -6.86795128e-02,
                -1.86970315e-02,
                1.90561179e-02,
            ],
        )

    @pytest.mark.unit
    def test_example_get_current(self):
        """Test getting current profile."""
        current = get("NCSX", "current")
        np.testing.assert_allclose(
            current.params[:11],
            [
                0.00000000e00,
                -5.30230329e03,
                -4.65196499e05,
                2.31960013e06,
                -1.20570566e07,
                4.17520547e07,
                -9.51373229e07,
                1.38268651e08,
                -1.23703891e08,
                6.24782996e07,
                -1.36284423e07,
            ],
        )


@pytest.mark.unit
def test_single_coil_optimization():
    """Test that single coil (not coilset) optimization works."""
    # testing that the objectives work and that the optimization framework
    # works when a single coil is passed in.

    opt = Optimizer("fmintr")
    coil = FourierRZCoil()
    coil.change_resolution(N=1)
    target_R = 9
    # length and curvature
    target_length = 2 * np.pi * target_R
    target_curvature = 1 / target_R
    grid = LinearGrid(N=2)
    obj = ObjectiveFunction(
        (
            CoilLength(coil, target=target_length),
            CoilCurvature(coil, target=target_curvature, grid=grid),
        ),
    )
    opt.optimize([coil], obj, maxiter=200)
    np.testing.assert_allclose(
        coil.compute("length")["length"], target_length, rtol=1e-4
    )
    np.testing.assert_allclose(
        coil.compute("curvature", grid=grid)["curvature"], target_curvature, rtol=1e-4
    )

    # torsion
    # initialize with some torsion
    coil.Z_n = coil.Z_n.at[0].set(0.1)
    target = 0
    obj = ObjectiveFunction(CoilTorsion(coil, target=target))
    opt.optimize([coil], obj, maxiter=200, ftol=0)
    np.testing.assert_allclose(
        coil.compute("torsion", grid=grid)["torsion"], target, atol=1e-5
    )


@pytest.mark.unit
def test_quadratic_flux_optimization_with_analytic_field():
    """Test analytic field optimization to reduce quadratic flux.

    Checks that B goes to zero for non-axisymmetric eq and axisymmetric field.
    """
    eq = get("precise_QA")
    field = ToroidalMagneticField(1, 1)
    eval_grid = LinearGrid(
        rho=np.array([1.0]),
        M=eq.M_grid,
        N=eq.N_grid,
        NFP=eq.NFP,
        sym=False,
    )

    optimizer = Optimizer("lsq-exact")

<<<<<<< HEAD
    constraints = (FixParameter(field, {"R0": True}),)
=======
    constraints = (FixParameters(field, {"R0": True}),)
>>>>>>> 8f9acfca
    quadflux_obj = QuadraticFlux(
        eq=eq,
        field=field,
        eval_grid=eval_grid,
        vacuum=True,
    )
    objective = ObjectiveFunction(quadflux_obj)
    things, __ = optimizer.optimize(
        field,
        objective=objective,
        constraints=constraints,
        ftol=1e-14,
        gtol=1e-14,
        copy=True,
        verbose=3,
    )

    # optimizer should zero out field since that's the easiest way
    # to get to Bnorm = 0
    np.testing.assert_allclose(things[0].B0, 0, atol=1e-12)


@pytest.mark.unit
def test_second_stage_optimization():
    """Test optimizing magnetic field for a fixed axisymmetric equilibrium."""
    eq = get("DSHAPE")
    field = ToroidalMagneticField(B0=1, R0=3.5) + VerticalMagneticField(B0=1)
<<<<<<< HEAD
    objective = ObjectiveFunction(QuadraticFlux(eq=eq, field=field))
    constraints = FixParameter(field, [{"R0": True}, {}])
    optimizer = Optimizer("lsq-exact")
    (field,), _ = optimizer.optimize(
        things=field, objective=objective, constraints=constraints, verbose=2
    )
    # TODO: could make this more robust instead of assuming only vertical field changes
    np.testing.assert_allclose(field[0].R0, 3.5)
    np.testing.assert_allclose(field[0].B0, 1)  # toroidal field (does not change)
    np.testing.assert_allclose(field[1].B0, -0.022, rtol=1e-2)  # vertical field
=======
    objective = ObjectiveFunction(QuadraticFlux(eq=eq, field=field, vacuum=True))
    constraints = FixParameters(field, [{"R0": True}, {}])
    optimizer = Optimizer("scipy-trf")
    (field,), _ = optimizer.optimize(
        things=field,
        objective=objective,
        constraints=constraints,
        ftol=0,
        xtol=0,
        verbose=2,
    )
    np.testing.assert_allclose(field[0].R0, 3.5)  # this value was fixed
    np.testing.assert_allclose(field[0].B0, 1)  # toroidal field (no change)
    np.testing.assert_allclose(field[1].B0, 0, atol=1e-12)  # vertical field (vanishes)
>>>>>>> 8f9acfca
<|MERGE_RESOLUTION|>--- conflicted
+++ resolved
@@ -640,13 +640,8 @@
     constraints = (
         ForceBalance(eq=eq, bounds=(-1e-4, 1e-4), normalize_target=False),
         FixPressure(eq=eq),
-<<<<<<< HEAD
-        FixParameter(surf, {"R_lmn": np.array([0]), "Z_lmn": np.array([3])}),
-        FixParameter(eq, {"Psi": True, "i_l": True}),
-=======
         FixParameters(surf, {"R_lmn": np.array([0]), "Z_lmn": np.array([3])}),
         FixParameters(eq, {"Psi": True, "i_l": True}),
->>>>>>> 8f9acfca
         FixBoundaryR(eq, modes=[[0, 0, 0]]),
         PlasmaVesselDistance(surface=surf, eq=eq, target=1),
     )
@@ -684,13 +679,8 @@
     constraints = (
         ForceBalance(eq=eq),
         FixPressure(eq=eq),
-<<<<<<< HEAD
-        FixParameter(surf, {"R_lmn": np.array([0]), "Z_lmn": np.array([3])}),
-        FixParameter(eq, {"Psi": True, "i_l": True}),
-=======
         FixParameters(surf, {"R_lmn": np.array([0]), "Z_lmn": np.array([3])}),
         FixParameters(eq, {"Psi": True, "i_l": True}),
->>>>>>> 8f9acfca
         FixBoundaryR(eq, modes=[[0, 0, 0]]),
     )
 
@@ -1011,11 +1001,7 @@
     surf = eq.surface
     surf.change_resolution(M=eq.M, N=eq.N)
     constraints = (
-<<<<<<< HEAD
-        FixParameter(surf, {"R_lmn": np.array(surf.R_basis.get_idx(0, 0, 0))}),
-=======
         FixParameters(surf, {"R_lmn": np.array(surf.R_basis.get_idx(0, 0, 0))}),
->>>>>>> 8f9acfca
     )
     obj = PrincipalCurvature(surf, target=1)
     objective = ObjectiveFunction((obj,))
@@ -1266,11 +1252,7 @@
 
     optimizer = Optimizer("lsq-exact")
 
-<<<<<<< HEAD
-    constraints = (FixParameter(field, {"R0": True}),)
-=======
     constraints = (FixParameters(field, {"R0": True}),)
->>>>>>> 8f9acfca
     quadflux_obj = QuadraticFlux(
         eq=eq,
         field=field,
@@ -1298,18 +1280,6 @@
     """Test optimizing magnetic field for a fixed axisymmetric equilibrium."""
     eq = get("DSHAPE")
     field = ToroidalMagneticField(B0=1, R0=3.5) + VerticalMagneticField(B0=1)
-<<<<<<< HEAD
-    objective = ObjectiveFunction(QuadraticFlux(eq=eq, field=field))
-    constraints = FixParameter(field, [{"R0": True}, {}])
-    optimizer = Optimizer("lsq-exact")
-    (field,), _ = optimizer.optimize(
-        things=field, objective=objective, constraints=constraints, verbose=2
-    )
-    # TODO: could make this more robust instead of assuming only vertical field changes
-    np.testing.assert_allclose(field[0].R0, 3.5)
-    np.testing.assert_allclose(field[0].B0, 1)  # toroidal field (does not change)
-    np.testing.assert_allclose(field[1].B0, -0.022, rtol=1e-2)  # vertical field
-=======
     objective = ObjectiveFunction(QuadraticFlux(eq=eq, field=field, vacuum=True))
     constraints = FixParameters(field, [{"R0": True}, {}])
     optimizer = Optimizer("scipy-trf")
@@ -1323,5 +1293,4 @@
     )
     np.testing.assert_allclose(field[0].R0, 3.5)  # this value was fixed
     np.testing.assert_allclose(field[0].B0, 1)  # toroidal field (no change)
-    np.testing.assert_allclose(field[1].B0, 0, atol=1e-12)  # vertical field (vanishes)
->>>>>>> 8f9acfca
+    np.testing.assert_allclose(field[1].B0, 0, atol=1e-12)  # vertical field (vanishes)