"""Objectives for neoclassical transport."""

import numpy as np
from orthax.legendre import leggauss

from desc.compute import get_profiles, get_transforms
from desc.compute.utils import _compute as compute_fun
from desc.grid import LinearGrid
from desc.utils import setdefault

from ..integrals import Bounce2D
from ..integrals.basis import FourierChebyshevSeries
from ..integrals.quad_utils import chebgauss2
from .objective_funs import _Objective, collect_docs
from .utils import _parse_callable_target_bounds

_bounce_overwrite = {
    "deriv_mode": """
    deriv_mode : {"auto", "fwd", "rev"}
        Specify how to compute Jacobian matrix, either forward mode or reverse mode AD.
        ``auto`` selects forward or reverse mode based on the size of the input and
        output of the objective. Has no effect on ``self.grad`` or ``self.hess`` which
        always use reverse mode and forward over reverse mode respectively.

        Unless ``fwd`` is specified, then ``jac_chunk_size=1`` is chosen by default. In
        ``rev`` mode, reducing the pitch angle parameter ``pitch_batch_size`` does not
        reduce memory consumption, so it is recommended to retain the default for that.
        """
}


class EffectiveRipple(_Objective):
    """Proxy for neoclassical transport in the banana regime.

    A 3D stellarator magnetic field admits ripple wells that lead to enhanced
    radial drift of trapped particles. In the banana regime, neoclassical (thermal)
    transport from ripple wells can become the dominant transport channel.
    The effective ripple (ε) proxy estimates the neoclassical transport
    coefficients in the banana regime. To ensure low neoclassical transport,
    a stellarator is typically optimized so that ε < 0.02.

    References
    ----------
    https://doi.org/10.1063/1.873749.
    Evaluation of 1/ν neoclassical transport in stellarators.
    V. V. Nemov, S. V. Kasilov, W. Kernbichler, M. F. Heyn.
    Phys. Plasmas 1 December 1999; 6 (12): 4622–4632.

    Notes
    -----
    Performance will improve significantly by resolving these GitHub issues.
      * ``1154`` Improve coordinate mapping performance
      * ``1294`` Nonuniform fast transforms
      * ``1303`` Patch for differentiable code with dynamic shapes
      * ``1206`` Upsample data above midplane to full grid assuming stellarator symmetry
      * ``1034`` Optimizers/objectives with auxiliary output

    Parameters
    ----------
    eq : Equilibrium
        ``Equilibrium`` to be optimized.
    grid : Grid
        Tensor-product grid in (ρ, θ, ζ) with uniformly spaced nodes
        (θ, ζ) ∈ [0, 2π) × [0, 2π/NFP).
        Number of poloidal and toroidal nodes preferably rounded down to powers of two.
        Determines the flux surfaces to compute on and resolution of FFTs.
        Default grid samples the boundary surface at ρ=1.
    X : int
        Poloidal Fourier grid resolution to interpolate the poloidal coordinate.
        Preferably rounded down to power of 2.
    Y : int
        Toroidal Chebyshev grid resolution to interpolate the poloidal coordinate.
        Preferably rounded down to power of 2.
    Y_B : int
        Desired resolution for algorithm to compute bounce points.
        Default is double ``Y``. Something like 100 is usually sufficient.
        Currently, this is the number of knots per toroidal transit over
        to approximate B with cubic splines.
    alpha : np.ndarray
        Shape (num alpha, ).
        Starting field line poloidal labels.
        Default is single field line. To compute a surface average
        on a rational surface, it is necessary to average over multiple
        field lines until the surface is covered sufficiently.
    num_transit : int
        Number of toroidal transits to follow field line.
        In an axisymmetric device, field line integration over a single poloidal
        transit is sufficient to capture a surface average. For a 3D
        configuration, more transits will approximate surface averages on an
        irrational magnetic surface better, with diminishing returns.
    num_well : int
        Maximum number of wells to detect for each pitch and field line.
        Giving ``None`` will detect all wells but due to current limitations in
        JAX this will have worse performance.
        Specifying a number that tightly upper bounds the number of wells will
        increase performance. In general, an upper bound on the number of wells
        per toroidal transit is ``Aι+B`` where ``A``, ``B`` are the poloidal and
        toroidal Fourier resolution of B, respectively, in straight-field line
        PEST coordinates, and ι is the rotational transform normalized by 2π.
        A tighter upper bound than ``num_well=(Aι+B)*num_transit`` is preferable.
        The ``check_points`` or ``plot`` methods in ``desc.integrals.Bounce2D``
        are useful to select a reasonable value.
    num_quad : int
        Resolution for quadrature of bounce integrals. Default is 32.
    num_pitch : int
        Resolution for quadrature over velocity coordinate. Default is 51.
    pitch_batch_size : int
        Number of pitch values with which to compute simultaneously.
        If given ``None``, then ``pitch_batch_size`` is ``num_pitch``.
        Default is ``num_pitch``.
    surf_batch_size : int
        Number of flux surfaces with which to compute simultaneously.
        If given ``None``, then ``surf_batch_size`` is ``grid.num_rho``.
        Default is ``1``. Only consider increasing if ``pitch_batch_size`` is ``None``.
    spline : bool
        Set to ``True`` to replace pseudo-spectral methods with local splines.
        This can be efficient if ``num_transit`` and ``alpha.size`` are small,
        depending on hardware and hardware features used by the JIT compiler.
        If ``True``, then parameters ``X`` and ``Y`` are ignored.

    """

    __doc__ = __doc__.rstrip() + collect_docs(
        target_default="``target=0``.",
        bounds_default="``target=0``.",
        normalize_detail=" Note: Has no effect for this objective.",
        normalize_target_detail=" Note: Has no effect for this objective.",
        overwrite=_bounce_overwrite,
    )

    _coordinates = "r"
    _units = "~"
    _print_value_fmt = "Effective ripple ε: "

    def __init__(
        self,
        eq,
        *,
        target=None,
        bounds=None,
        weight=1,
        normalize=True,
        normalize_target=True,
        loss_function=None,
        deriv_mode="auto",
        jac_chunk_size=None,
        name="Effective ripple",
        grid=None,
        X=16,
        Y=32,
        # Y_B is expensive to increase if one does not fix num well per transit.
        Y_B=None,
        alpha=np.array([0.0]),
        num_transit=20,
        num_well=None,
        num_quad=32,
        num_pitch=51,
        pitch_batch_size=None,
        surf_batch_size=1,
        spline=False,
    ):
        if target is None and bounds is None:
            target = 0.0

        self._spline = spline
        self._grid = grid
        self._constants = {"quad_weights": 1.0, "alpha": alpha}
        self._X = X
        self._Y = Y
        Y_B = setdefault(Y_B, 2 * Y)
        self._hyperparam = {
            "Y_B": Y_B,
            "num_transit": num_transit,
            "num_well": setdefault(num_well, Y_B * num_transit),
            "num_quad": num_quad,
            "num_pitch": num_pitch,
            "pitch_batch_size": pitch_batch_size,
            "surf_batch_size": surf_batch_size,
        }
        if deriv_mode != "fwd" and jac_chunk_size is None:
            # Reverse mode is bottlenecked by coordinate mapping.
            # Compute Jacobian one flux surface at a time.
            jac_chunk_size = 1

        super().__init__(
            things=eq,
            target=target,
            bounds=bounds,
            weight=weight,
            normalize=normalize,
            normalize_target=normalize_target,
            loss_function=loss_function,
            deriv_mode=deriv_mode,
            name=name,
            jac_chunk_size=jac_chunk_size,
        )

    def build(self, use_jit=True, verbose=1):
        """Build constant arrays.

        Parameters
        ----------
        use_jit : bool, optional
            Whether to just-in-time compile the objective and derivatives.
        verbose : int, optional
            Level of output.

        """
        if self._spline:
            return self._build_spline(use_jit, verbose)

        eq = self.things[0]
        if self._grid is None:
            self._grid = LinearGrid(M=eq.M_grid, N=eq.N_grid, NFP=eq.NFP, sym=False)
        assert self._grid.can_fft2
        self._constants["clebsch"] = FourierChebyshevSeries.nodes(
            self._X,
            self._Y,
            self._grid.compress(self._grid.nodes[:, 0]),
            domain=(0, 2 * np.pi),
        )
        self._constants["fieldline quad"] = leggauss(self._hyperparam["Y_B"] // 2)
        self._constants["quad"] = chebgauss2(self._hyperparam.pop("num_quad"))
        self._dim_f = self._grid.num_rho
        self._target, self._bounds = _parse_callable_target_bounds(
            self._target, self._bounds, self._grid.compress(self._grid.nodes[:, 0])
        )
        self._constants["transforms"] = get_transforms(
            "effective ripple", eq, grid=self._grid
        )
        self._constants["profiles"] = get_profiles(
            "effective ripple", eq, grid=self._grid
        )
        super().build(use_jit=use_jit, verbose=verbose)

    def compute(self, params, constants=None):
        """Compute the effective ripple.

        Parameters
        ----------
        params : dict
            Dictionary of equilibrium degrees of freedom, e.g.
            ``Equilibrium.params_dict``.
        constants : dict
            Dictionary of constant data, e.g. transforms, profiles etc.
            Defaults to ``self.constants``.

        Returns
        -------
        epsilon : ndarray
            Effective ripple as a function of the flux surface label.

        """
<<<<<<< HEAD
=======
        if self._spline:
            return self._compute_spline(params, constants)

>>>>>>> 8555166f
        if constants is None:
            constants = self.constants
        eq = self.things[0]
        data = compute_fun(
            eq, "iota", params, constants["transforms"], constants["profiles"]
        )
        # TODO (#1034): Use old theta values as initial guess.
        theta = Bounce2D.compute_theta(
            eq,
            self._X,
            self._Y,
            iota=constants["transforms"]["grid"].compress(data["iota"]),
            clebsch=constants["clebsch"],
            # Pass in params so that root finding is done with the new
            # perturbed λ coefficients and not the original equilibrium's.
            params=params,
        )
        data = compute_fun(
            eq,
            "effective ripple",
            params,
            constants["transforms"],
            constants["profiles"],
            data,
            theta=theta,
            alpha=constants["alpha"],
            fieldline_quad=constants["fieldline quad"],
            quad=constants["quad"],
            **self._hyperparam,
        )
        return constants["transforms"]["grid"].compress(data["effective ripple"])

    def _build_spline(self, use_jit=True, verbose=1):
        self._keys_1dr = [
            "iota",
            "iota_r",
            "<|grad(rho)|>",
            "min_tz |B|",
            "max_tz |B|",
            "R0",  # TODO (#1094)
        ]
        num_transit = self._hyperparam.pop("num_transit")
        Y_B = self._hyperparam.pop("Y_B")

        eq = self.things[0]
        if self._grid is None:
            self._grid = LinearGrid(M=eq.M_grid, N=eq.N_grid, NFP=eq.NFP, sym=eq.sym)
        assert self._grid.is_meshgrid and eq.sym == self._grid.sym
        self._constants["rho"] = self._grid.compress(self._grid.nodes[:, 0])
        self._constants["zeta"] = np.linspace(
            0, 2 * np.pi * num_transit, Y_B * num_transit
        )
        self._constants["quad"] = chebgauss2(self._hyperparam.pop("num_quad"))
        self._dim_f = self._grid.num_rho
        self._target, self._bounds = _parse_callable_target_bounds(
            self._target, self._bounds, self._constants["rho"]
        )
        self._constants["transforms_1dr"] = get_transforms(
            self._keys_1dr, eq, self._grid
        )
        self._constants["profiles"] = get_profiles(
            self._keys_1dr + ["old effective ripple"], eq, self._grid
        )
        super().build(use_jit=use_jit, verbose=verbose)

    def _compute_spline(self, params, constants=None):
        if constants is None:
            constants = self.constants
        eq = self.things[0]
        data = compute_fun(
            eq,
            self._keys_1dr,
            params,
            constants["transforms_1dr"],
            constants["profiles"],
        )
        grid = eq._get_rtz_grid(
            constants["rho"],
            constants["alpha"],
            constants["zeta"],
            coordinates="raz",
            iota=self._grid.compress(data["iota"]),
            params=params,
        )
        data = {
            key: (
                grid.copy_data_from_other(data[key], self._grid)
                if key != "R0"
                else data[key]
            )
            for key in self._keys_1dr
        }
        data = compute_fun(
            eq,
            "old effective ripple",
            params,
            transforms=get_transforms("old effective ripple", eq, grid, jitable=True),
            profiles=constants["profiles"],
            data=data,
            quad=constants["quad"],
            **self._hyperparam,
        )
        return grid.compress(data["old effective ripple"])<|MERGE_RESOLUTION|>--- conflicted
+++ resolved
@@ -251,12 +251,9 @@
             Effective ripple as a function of the flux surface label.
 
         """
-<<<<<<< HEAD
-=======
         if self._spline:
             return self._compute_spline(params, constants)
 
->>>>>>> 8555166f
         if constants is None:
             constants = self.constants
         eq = self.things[0]
