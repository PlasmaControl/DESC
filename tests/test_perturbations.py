"""Tests for perturbation functions."""

import numpy as np
import pytest

import desc.examples
from desc.equilibrium import EquilibriaFamily
from desc.grid import ConcentricGrid, QuadratureGrid
from desc.objectives import (
    ForceBalance,
    ObjectiveFunction,
    ToroidalCurrent,
    get_equilibrium_objective,
    get_fixed_boundary_constraints,
)
from desc.perturbations import optimal_perturb, perturb


@pytest.mark.unit
@pytest.mark.slow
@pytest.mark.solve
def test_perturbation_orders(SOLOVEV):
    """Test that higher-order perturbations are more accurate."""
    eq = EquilibriaFamily.load(load_from=str(SOLOVEV["desc_h5_path"]))[-1]

    objective = get_equilibrium_objective()
    constraints = get_fixed_boundary_constraints()

    # perturb pressure
    tr_ratio = [0.01, 0.25, 0.25]
    dp = np.zeros_like(eq.p_l)
    dp[np.array([0, 2])] = 8e3 * np.array([1, -1])
    eq0 = perturb(
        eq,
        objective,
        constraints,
        dp=dp,
        tr_ratio=tr_ratio,
        order=0,
        verbose=2,
        copy=True,
    )
    eq1 = perturb(
        eq,
        objective,
        constraints,
        dp=dp,
        tr_ratio=tr_ratio,
        order=1,
        verbose=2,
        copy=True,
    )
    eq2 = perturb(
        eq,
        objective,
        constraints,
        dp=dp,
        tr_ratio=tr_ratio,
        order=2,
        verbose=2,
        copy=True,
    )
    eq3 = perturb(
        eq,
        objective,
        constraints,
        dp=dp,
        tr_ratio=tr_ratio,
        order=3,
        verbose=2,
        copy=True,
    )

    # solve for "true" high-beta solution
    eqS = eq3.copy()
    eqS.solve(objective=objective, ftol=1e-2, verbose=3)

    # evaluate equilibrium force balance
    grid = ConcentricGrid(2 * eq.L, 2 * eq.M, 2 * eq.N, eq.NFP, node_pattern="jacobi")
    data0 = eq0.compute("|F|", grid=grid)
    data1 = eq1.compute("|F|", grid=grid)
    data2 = eq2.compute("|F|", grid=grid)
    data3 = eq3.compute("|F|", grid=grid)
    dataS = eqS.compute("|F|", grid=grid)

    # total error in Newtons throughout plasma volume
    f0 = np.sum(data0["|F|"] * np.abs(data0["sqrt(g)"]) * grid.weights)
    f1 = np.sum(data1["|F|"] * np.abs(data1["sqrt(g)"]) * grid.weights)
    f2 = np.sum(data2["|F|"] * np.abs(data2["sqrt(g)"]) * grid.weights)
    f3 = np.sum(data3["|F|"] * np.abs(data3["sqrt(g)"]) * grid.weights)
    fS = np.sum(dataS["|F|"] * np.abs(dataS["sqrt(g)"]) * grid.weights)

    assert f1 < f0
    assert f2 < f1
    assert f3 < f2
    assert fS < f3


@pytest.mark.unit
@pytest.mark.xfail
def test_optimal_perturb():
    """Test that a single step of optimal_perturb doesn't mess things up."""
    # as of v0.6.1, the recover operation from optimal_perturb would give
    # R_lmn etc that are inconsistent with Rb_lmn due to recovering x with the wrong
    # particular solution. Here we do a simple test to ensure the interior and boundary
    # agree
    eq1 = desc.examples.get("DSHAPE")
    eq1.change_resolution(N=1, N_grid=5)
    objective = ObjectiveFunction(
        ToroidalCurrent(grid=QuadratureGrid(eq1.L, eq1.M, eq1.N), target=0, weight=1)
    )
    constraint = ObjectiveFunction(ForceBalance(target=0))

    objective.build(eq1)
    constraint.build(eq1)

    R_modes = np.zeros(eq1.surface.R_lmn.size).astype(bool)
    Z_modes = np.zeros(eq1.surface.Z_lmn.size).astype(bool)

    Rmask = np.logical_and(
        abs(eq1.surface.R_basis.modes[:, 1]) < 3,
        np.logical_and(
            abs(eq1.surface.R_basis.modes[:, 1]) > 0,
            abs(eq1.surface.R_basis.modes[:, 2]) > 0,
        ),
    )
    Zmask = np.logical_and(
        abs(eq1.surface.Z_basis.modes[:, 1]) < 3,
        np.logical_and(
            abs(eq1.surface.Z_basis.modes[:, 1]) > 0,
            abs(eq1.surface.Z_basis.modes[:, 2]) > 0,
        ),
    )
    R_modes[Rmask] = True
    Z_modes[Zmask] = True

    eq2 = optimal_perturb(
        eq1,
        constraint,
        objective,
        dRb=R_modes,
        dZb=Z_modes,
        order=1,
<<<<<<< HEAD
        tr_ratio=[0.025, 0.1],
=======
        tr_ratio=[0.03, 0.1],
>>>>>>> 341fdabe
        verbose=1,
        copy=True,
    )[0]

    assert eq2.is_nested()
    # recompute surface from R_lmn etc.
    surf1 = eq1.get_surface_at(1)
    # this is the surface from perturbed coefficients
    surf2 = eq1.surface

    np.testing.assert_allclose(surf1.R_lmn, surf2.R_lmn, atol=1e-12, rtol=1e-12)
    np.testing.assert_allclose(surf1.Z_lmn, surf2.Z_lmn, atol=1e-12, rtol=1e-12)<|MERGE_RESOLUTION|>--- conflicted
+++ resolved
@@ -141,11 +141,7 @@
         dRb=R_modes,
         dZb=Z_modes,
         order=1,
-<<<<<<< HEAD
-        tr_ratio=[0.025, 0.1],
-=======
         tr_ratio=[0.03, 0.1],
->>>>>>> 341fdabe
         verbose=1,
         copy=True,
     )[0]
