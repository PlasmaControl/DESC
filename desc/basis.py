"""Classes for spectral bases and functions for evaluation."""

import functools
from abc import ABC, abstractmethod
from math import factorial

import mpmath
import numpy as np

from desc.backend import custom_jvp, fori_loop, gammaln, jit, jnp, sign
from desc.io import IOAble
from desc.utils import check_nonnegint, check_posint, flatten_list

__all__ = [
    "PowerSeries",
    "FourierSeries",
    "DoubleFourierSeries",
    "ZernikePolynomial",
    "ChebyshevDoubleFourierBasis",
    "FourierZernikeBasis",
    "ChebyshevPolynomial",
]


class _Basis(IOAble, ABC):
    """Basis is an abstract base class for spectral basis sets."""

    _io_attrs_ = [
        "_L",
        "_M",
        "_N",
        "_NFP",
        "_NFP_umbilic_factor",
        "_modes",
        "_sym",
        "_spectral_indexing",
    ]

    def __init__(self):
        self._enforce_symmetry()
        self._sort_modes()
        self._create_idx()
        # ensure things that should be ints are ints
        self._L = int(self._L)
        self._M = int(self._M)
        self._N = int(self._N)
        self._NFP = int(self._NFP)
        self._NFP_umbilic_factor = int(self._NFP_umbilic_factor)
        self._modes = self._modes.astype(int)

    def _set_up(self):
        """Do things after loading or changing resolution."""
        # Also recreates any attributes not in _io_attrs on load from input file.
        # See IOAble class docstring for more info.
        self._enforce_symmetry()
        self._sort_modes()
        self._create_idx()
        # ensure things that should be ints are ints
        self._L = int(self._L)
        self._M = int(self._M)
        self._N = int(self._N)
        self._NFP = int(self._NFP)
        if hasattr(self, "_NFP_umbilic_factor"):
            self._NFP_umbilic_factor = int(self._NFP_umbilic_factor)
        else:
            self._NFP_umbilic_factor = int(1)
        self._modes = self._modes.astype(int)

    def _enforce_symmetry(self):
        """Enforce stellarator symmetry."""
        assert self.sym in [
            "sin",
            "sine",
            "cos",
            "cosine",
            "even",
            "cos(t)",
            False,
            None,
        ], f"Unknown symmetry type {self.sym}"
        if self.sym in ["cos", "cosine"]:  # cos(m*t-n*z) symmetry
            self._modes = self.modes[
                np.asarray(sign(self.modes[:, 1]) == sign(self.modes[:, 2]))
            ]
        elif self.sym in ["sin", "sine"]:  # sin(m*t-n*z) symmetry
            self._modes = self.modes[
                np.asarray(sign(self.modes[:, 1]) != sign(self.modes[:, 2]))
            ]
        elif self.sym == "even":  # even powers of rho
            self._modes = self.modes[np.asarray(self.modes[:, 0] % 2 == 0)]
        elif self.sym == "cos(t)":  # cos(m*t) terms only
            self._modes = self.modes[np.asarray(sign(self.modes[:, 1]) >= 0)]
        elif self.sym is None:
            self._sym = False

    def _sort_modes(self):
        """Sorts modes for use with FFT."""
        sort_idx = np.lexsort((self.modes[:, 1], self.modes[:, 0], self.modes[:, 2]))
        self._modes = self.modes[sort_idx]

    def _create_idx(self):
        """Create index for use with self.get_idx()."""
        self._idx = {}
        for idx, (L, M, N) in enumerate(self.modes):
            if L not in self._idx:
                self._idx[L] = {}
            if M not in self._idx[L]:
                self._idx[L][M] = {}
            self._idx[L][M][N] = idx

    def get_idx(self, L=0, M=0, N=0, error=True):
        """Get the index of the ``'modes'`` array corresponding to given mode numbers.

        Parameters
        ----------
        L : int
            Radial mode number.
        M : int
            Poloidal mode number.
        N : int
            Toroidal mode number.
        error : bool
            whether to raise exception if mode is not in basis, or return empty array

        Returns
        -------
        idx : ndarray of int
            Index of given mode numbers.

        """
        try:
            return self._idx[L][M][N]
        except KeyError as e:
            if error:
                raise ValueError(
                    "mode ({}, {}, {}) is not in basis {}".format(L, M, N, str(self))
                ) from e
            else:
                return np.array([]).astype(int)

    @abstractmethod
    def _get_modes(self):
        """ndarray: Mode numbers for the basis."""

    @abstractmethod
    def evaluate(
        self, nodes, derivatives=np.array([0, 0, 0]), modes=None, unique=False
    ):
        """Evaluate basis functions at specified nodes.

        Parameters
        ----------
        nodes : ndarray of float, size(num_nodes,3)
            node coordinates, in (rho,theta,zeta)
        derivatives : ndarray of int, shape(3,)
            order of derivatives to compute in (rho,theta,zeta)
        modes : ndarray of in, shape(num_modes,3), optional
            basis modes to evaluate (if None, full basis is used)
        unique : bool, optional
            whether to reduce workload by only calculating for unique values of nodes,
            modes can be faster, but doesn't work with jit or autodiff

        Returns
        -------
        y : ndarray, shape(num_nodes,num_modes)
            basis functions evaluated at nodes

        """

    @abstractmethod
    def change_resolution(self):
        """Change resolution of the basis to the given resolutions."""

    @property
    def L(self):
        """int: Maximum radial resolution."""
        return self.__dict__.setdefault("_L", 0)

    @property
    def M(self):
        """int:  Maximum poloidal resolution."""
        return self.__dict__.setdefault("_M", 0)

    @property
    def N(self):
        """int: Maximum toroidal resolution."""
        return self.__dict__.setdefault("_N", 0)

    @property
    def NFP(self):
        """int: Number of field periods."""
        return self.__dict__.setdefault("_NFP", 1)

    @property
    def NFP_umbilic_factor(self):
        """int: Umbilic factor field periods."""
        return self.__dict__.setdefault("_NFP_umbilic_factor", 1)

    @property
    def sym(self):
        """str: {``'cos'``, ``'sin'``, ``False``} Type of symmetry."""
        return self.__dict__.setdefault("_sym", False)

    @property
    def modes(self):
        """ndarray: Mode numbers [l,m,n]."""
        return self.__dict__.setdefault("_modes", np.array([]).reshape((0, 3)))

    @property
    def num_modes(self):
        """int: Total number of modes in the spectral basis."""
        return self.modes.shape[0]

    @property
    def spectral_indexing(self):
        """str: Type of indexing used for the spectral basis."""
        return self.__dict__.setdefault("_spectral_indexing", "linear")

    def __repr__(self):
        """Get the string form of the object."""
        return (
            type(self).__name__
            + " at "
            + str(hex(id(self)))
            + " (L={}, M={}, N={}, NFP={}, NFP_umbilic_factor={}, sym={},\
                spectral_indexing={})".format(
                self.L,
                self.M,
                self.N,
                self.NFP,
                self.NFP_umbilic_factor,
                self.sym,
                self.spectral_indexing,
            )
        )


class PowerSeries(_Basis):
    """1D basis set for flux surface quantities.

    Power series in the radial coordinate.

    Parameters
    ----------
    L : int
        Maximum radial resolution.
    sym : {"even", False}
        Type of symmetry. "even" has only even powers of rho, for an analytic profile
        on the disc. False uses the full (odd + even) powers.

    """

    def __init__(self, L, sym="even"):
        self._L = check_nonnegint(L, "L", False)
        self._M = 0
        self._N = 0
        self._NFP = 1
        self._NFP_umbilic_factor = 1
        self._sym = sym
        self._spectral_indexing = "linear"

        self._modes = self._get_modes(L=self.L)

        super().__init__()

    def _get_modes(self, L):
        """Get mode numbers for power series.

        Parameters
        ----------
        L : int
            Maximum radial resolution.

        Returns
        -------
        modes : ndarray of int, shape(num_modes,3)
            Array of mode numbers [l,m,n].
            Each row is one basis function with modes (l,m,n).

        """
        l = np.arange(L + 1).reshape((-1, 1))
        z = np.zeros((L + 1, 2))
        return np.hstack([l, z])

    def evaluate(
        self, nodes, derivatives=np.array([0, 0, 0]), modes=None, unique=False
    ):
        """Evaluate basis functions at specified nodes.

        Parameters
        ----------
        nodes : ndarray of float, size(num_nodes,3)
            Node coordinates, in (rho,theta,zeta).
        derivatives : ndarray of int, shape(num_derivatives,3)
            Order of derivatives to compute in (rho,theta,zeta).
        modes : ndarray of in, shape(num_modes,3), optional
            Basis modes to evaluate (if None, full basis is used)
        unique : bool, optional
            whether to reduce workload by only calculating for unique values of nodes,
            modes can be faster, but doesn't work with jit or autodiff

        Returns
        -------
        y : ndarray, shape(num_nodes,num_modes)
            basis functions evaluated at nodes

        """
        if modes is None:
            modes = self.modes
        if (derivatives[1] != 0) or (derivatives[2] != 0):
            return jnp.zeros((nodes.shape[0], modes.shape[0]))
        if not len(modes):
            return np.array([]).reshape((len(nodes), 0))

        r, t, z = nodes.T
        l, m, n = modes.T

        if unique:
            _, ridx, routidx = np.unique(
                r, return_index=True, return_inverse=True, axis=0
            )
            _, lidx, loutidx = np.unique(
                l, return_index=True, return_inverse=True, axis=0
            )
            r = r[ridx]
            l = l[lidx]

        radial = powers(r, l, dr=derivatives[0])
        if unique:
            radial = radial[routidx][:, loutidx]

        return radial

    def change_resolution(self, L):
        """Change resolution of the basis to the given resolution.

        Parameters
        ----------
        L : int
            Maximum radial resolution.

        """
        if L != self.L:
            self._L = check_nonnegint(L, "L", False)
            self._modes = self._get_modes(self.L)
            self._set_up()


class FourierSeries(_Basis):
    """1D basis set for use with the magnetic axis.

    Fourier series in the toroidal coordinate.

    Parameters
    ----------
    N : int
        Maximum toroidal resolution.
    NFP : int
        number of field periods
    NFP_umbilic_factor : int
        Prefactor of the form 1/NFP_umbilic_fac.
        This is needed for the umbilic torus design.
    sym : {``'cos'``, ``'sin'``, False}
        * ``'cos'`` for cos(m*t-n*z) symmetry
        * ``'sin'`` for sin(m*t-n*z) symmetry
        * ``False`` for no symmetry (Default)

    """

    def __init__(self, N, NFP=1, NFP_umbilic_factor=1, sym=False):
        self._L = 0
        self._M = 0
        self._N = check_nonnegint(N, "N", False)
        self._NFP = check_posint(NFP, "NFP", False)
        self._NFP_umbilic_factor = check_posint(NFP_umbilic_factor, "NFP", False)
        self._sym = sym
        self._spectral_indexing = "linear"

        self._modes = self._get_modes(N=self.N)

        super().__init__()

    def _get_modes(self, N):
        """Get mode numbers for Fourier series.

        Parameters
        ----------
        N : int
            Maximum toroidal resolution.

        Returns
        -------
        modes : ndarray of int, shape(num_modes,3)
            Array of mode numbers [l,m,n].
            Each row is one basis function with modes (l,m,n).

        """
        dim_tor = 2 * N + 1
        n = np.arange(dim_tor).reshape((-1, 1)) - N
        z = np.zeros((dim_tor, 2))
        return np.hstack([z, n])

    def evaluate(
        self, nodes, derivatives=np.array([0, 0, 0]), modes=None, unique=False
    ):
        """Evaluate basis functions at specified nodes.

        Parameters
        ----------
        nodes : ndarray of float, size(num_nodes,3)
            Node coordinates, in (rho,theta,zeta).
        derivatives : ndarray of int, shape(num_derivatives,3)
            Order of derivatives to compute in (rho,theta,zeta).
        modes : ndarray of in, shape(num_modes,3), optional
            Basis modes to evaluate (if None, full basis is used).
        unique : bool, optional
            Whether to workload by only calculating for unique values of nodes, modes
            can be faster, but doesn't work with jit or autodiff.

        Returns
        -------
        y : ndarray, shape(num_nodes,num_modes)
            Basis functions evaluated at nodes.

        """
        if modes is None:
            modes = self.modes
        if (derivatives[0] != 0) or (derivatives[1] != 0):
            return jnp.zeros((nodes.shape[0], modes.shape[0]))
        if not len(modes):
            return np.array([]).reshape((len(nodes), 0))

        r, t, z = nodes.T
        l, m, n = modes.T

        if unique:
            _, zidx, zoutidx = np.unique(
                z, return_index=True, return_inverse=True, axis=0
            )
            _, nidx, noutidx = np.unique(
                n, return_index=True, return_inverse=True, axis=0
            )
            z = z[zidx]
            n = n[nidx]

        toroidal = fourier(
            z[:, np.newaxis],
            n,
            self.NFP,
            self.NFP_umbilic_factor,
            derivatives[2],
        )
        if unique:
            toroidal = toroidal[zoutidx][:, noutidx]

        return toroidal

    def change_resolution(self, N, NFP=None, NFP_umbilic_factor=None, sym=None):
        """Change resolution of the basis to the given resolutions.

        Parameters
        ----------
        N : int
            Maximum toroidal resolution.
        NFP : int
            Number of field periods.
        NFP_umbilic_factor : float
            Prefactor of the form 1/NFP_umbilic_factor.
            This is needed for the umbilic torus design.
        sym : bool
            Whether to enforce stellarator symmetry.

        """
        NFP = check_posint(NFP, "NFP")
        self._NFP = NFP if NFP is not None else self.NFP
        self._NFP_umbilic_factor = (
            NFP_umbilic_factor
            if NFP_umbilic_factor is not None
            else self.NFP_umbilic_factor
        )
        if N != self.N:
            self._N = check_nonnegint(N, "N", False)
            self._sym = sym if sym is not None else self.sym
            self._modes = self._get_modes(self.N)
            self._set_up()


class DoubleFourierSeries(_Basis):
    """2D basis set for use on a single flux surface.

    Fourier series in both the poloidal and toroidal coordinates.

    Parameters
    ----------
    M : int
        Maximum poloidal resolution.
    N : int
        Maximum toroidal resolution.
    NFP : int
        Number of field periods.
    NFP_umbilic_factor : float
        Prefactor of the form 1/NFP_umbilic_factor.
        This is needed for the umbilic torus design.
    sym : {``'cos'``, ``'sin'``, ``False``}
        * ``'cos'`` for cos(m*t-n*z) symmetry
        * ``'sin'`` for sin(m*t-n*z) symmetry
        * ``False`` for no symmetry (Default)

    """

    def __init__(self, M, N, NFP=1, NFP_umbilic_factor=1, sym=False):
        self._L = 0
        self._M = check_nonnegint(M, "M", False)
        self._N = check_nonnegint(N, "N", False)
        self._NFP = check_posint(NFP, "NFP", False)
        self._NFP_umbilic_factor = check_posint(NFP_umbilic_factor, "NFP", False)
        self._sym = sym
        self._spectral_indexing = "linear"

        self._modes = self._get_modes(M=self.M, N=self.N)

        super().__init__()

    def _get_modes(self, M, N):
        """Get mode numbers for double Fourier series.

        Parameters
        ----------
        M : int
            Maximum poloidal resolution.
        N : int
            Maximum toroidal resolution.

        Returns
        -------
        modes : ndarray of int, shape(num_modes,3)
            Array of mode numbers [l,m,n].
            Each row is one basis function with modes (l,m,n).

        """
        dim_pol = 2 * M + 1
        dim_tor = 2 * N + 1
        m = np.arange(dim_pol) - M
        n = np.arange(dim_tor) - N
        mm, nn = np.meshgrid(m, n)
        mm = mm.reshape((-1, 1), order="F")
        nn = nn.reshape((-1, 1), order="F")
        z = np.zeros_like(mm)
        y = np.hstack([z, mm, nn])
        return y

    def evaluate(
        self, nodes, derivatives=np.array([0, 0, 0]), modes=None, unique=False
    ):
        """Evaluate basis functions at specified nodes.

        Parameters
        ----------
        nodes : ndarray of float, size(num_nodes,3)
            Node coordinates, in (rho,theta,zeta).
        derivatives : ndarray of int, shape(num_derivatives,3)
            Order of derivatives to compute in (rho,theta,zeta).
        modes : ndarray of in, shape(num_modes,3), optional
            Basis modes to evaluate (if None, full basis is used).
        unique : bool, optional
            Whether to workload by only calculating for unique values of nodes, modes
            can be faster, but doesn't work with jit or autodiff.

        Returns
        -------
        y : ndarray, shape(num_nodes,num_modes)
            Basis functions evaluated at nodes.

        """
        if modes is None:
            modes = self.modes
        if derivatives[0] != 0:
            return jnp.zeros((nodes.shape[0], modes.shape[0]))
        if not len(modes):
            return np.array([]).reshape((len(nodes), 0))

        r, t, z = nodes.T
        l, m, n = modes.T

        if unique:
            _, tidx, toutidx = np.unique(
                t, return_index=True, return_inverse=True, axis=0
            )
            _, zidx, zoutidx = np.unique(
                z, return_index=True, return_inverse=True, axis=0
            )
            _, midx, moutidx = np.unique(
                m, return_index=True, return_inverse=True, axis=0
            )
            _, nidx, noutidx = np.unique(
                n, return_index=True, return_inverse=True, axis=0
            )
            t = t[tidx]
            z = z[zidx]
            m = m[midx]
            n = n[nidx]

        poloidal = fourier(
            t[:, np.newaxis], m, NFP=1, NFP_umbilic_factor=1, dt=derivatives[1]
        )
        toroidal = fourier(
            z[:, np.newaxis],
            n,
            NFP=self.NFP,
            NFP_umbilic_factor=self.NFP_umbilic_factor,
            dt=derivatives[2],
        )
        if unique:
            poloidal = poloidal[toutidx][:, moutidx]
            toroidal = toroidal[zoutidx][:, noutidx]

        return poloidal * toroidal

    def change_resolution(self, M, N, NFP=None, NFP_umbilic_factor=None, sym=None):
        """Change resolution of the basis to the given resolutions.

        Parameters
        ----------
        M : int
            Maximum poloidal resolution.
        N : int
            Maximum toroidal resolution.
        NFP : int
            Number of field periods.
        NFP_umbilic_factor : float
            Prefactor of the form 1/NFP_umbilic_factor.
            This is needed for the umbilic torus design.
        sym : bool
            Whether to enforce stellarator symmetry.

        Returns
        -------
        None

        """
        NFP = check_posint(NFP, "NFP")
        self._NFP = NFP if NFP is not None else self.NFP
        self._NFP_umbilic_factor = (
            NFP_umbilic_factor
            if NFP_umbilic_factor is not None
            else self.NFP_umbilic_factor
        )
        if M != self.M or N != self.N or sym != self.sym:
            self._M = check_nonnegint(M, "M", False)
            self._N = check_nonnegint(N, "N", False)
            self._sym = sym if sym is not None else self.sym
            self._modes = self._get_modes(self.M, self.N)
            self._set_up()


class ZernikePolynomial(_Basis):
    """2D basis set for analytic functions in a unit disc.

    Parameters
    ----------
    L : int
        Maximum radial resolution. Use L=-1 for default based on M.
    M : int
        Maximum poloidal resolution.
    sym : {``'cos'``, ``'sin'``, ``False``}
        * ``'cos'`` for cos(m*t-n*z) symmetry
        * ``'sin'`` for sin(m*t-n*z) symmetry
        * ``False`` for no symmetry (Default)
    spectral_indexing : {``'ansi'``, ``'fringe'``}
        Indexing method, default value = ``'ansi'``

        For L=0, all methods are equivalent and give a "chevron" shaped
        basis (only the outer edge of the zernike pyramid of width M).
        For L>0, the indexing scheme defines order of the basis functions:

        ``'ansi'``: ANSI indexing fills in the pyramid with triangles of
        decreasing size, ending in a triangle shape. For L == M,
        the traditional ANSI pyramid indexing is recovered. For L>M, adds rows
        to the bottom of the pyramid, increasing L while keeping M constant,
        giving a "house" shape.

        ``'fringe'``: Fringe indexing fills in the pyramid with chevrons of
        decreasing size, ending in a diamond shape for L=2*M where
        the traditional fringe/U of Arizona indexing is recovered.
        For L > 2*M, adds chevrons to the bottom, making a hexagonal diamond.

    """

    def __init__(self, L, M, sym=False, spectral_indexing="ansi"):
        self._L = check_nonnegint(L, "L", False)
        self._M = check_nonnegint(M, "M", False)
        self._N = 0
        self._NFP = 1
        self._NFP_umbilic_factor = 1
        self._sym = sym
        self._spectral_indexing = spectral_indexing

        self._modes = self._get_modes(
            L=self.L, M=self.M, spectral_indexing=self.spectral_indexing
        )

        super().__init__()

    def _get_modes(self, L, M, spectral_indexing="ansi"):
        """Get mode numbers for Fourier-Zernike basis functions.

        Parameters
        ----------
        L : int
            Maximum radial resolution.
        M : int
            Maximum poloidal resolution.
        spectral_indexing : {``'ansi'``, ``'fringe'``}
            Indexing method, default value = ``'ansi'``

            For L=0, all methods are equivalent and give a "chevron" shaped
            basis (only the outer edge of the zernike pyramid of width M).
            For L>0, the indexing scheme defines order of the basis functions:

            ``'ansi'``: ANSI indexing fills in the pyramid with triangles of
            decreasing size, ending in a triangle shape. For L == M,
            the traditional ANSI pyramid indexing is recovered. For L>M, adds rows
            to the bottom of the pyramid, increasing L while keeping M constant,
            giving a "house" shape.

            ``'fringe'``: Fringe indexing fills in the pyramid with chevrons of
            decreasing size, ending in a diamond shape for L=2*M where
            the traditional fringe/U of Arizona indexing is recovered.
            For L > 2*M, adds chevrons to the bottom, making a hexagonal diamond.

        Returns
        -------
        modes : ndarray of int, shape(num_modes,3)
            Array of mode numbers [l,m,n].
            Each row is one basis function with modes (l,m,n).

        """
        assert spectral_indexing in [
            "ansi",
            "fringe",
        ], "Unknown spectral_indexing: {}".format(spectral_indexing)

        if spectral_indexing == "ansi":
            pol_posm = [
                [(m + d, m) for m in range(0, M + 1) if m + d < M + 1]
                for d in range(0, L + 1, 2)
            ]
            if L > M:
                pol_posm += [
                    (l, m)
                    for l in range(M + 1, L + 1)
                    for m in range(0, M + 1)
                    if (l - m) % 2 == 0
                ]

        elif spectral_indexing == "fringe":
            pol_posm = [
                [(m + d // 2, m - d // 2) for m in range(0, M + 1) if m - d // 2 >= 0]
                for d in range(0, L + 1, 2)
            ]
            if L > 2 * M:
                pol_posm += [
                    [(l - m, m) for m in range(0, M + 1)]
                    for l in range(2 * M, L + 1, 2)
                ]

        pol = [
            [(l, m), (l, -m)] if m != 0 else [(l, m)] for l, m in flatten_list(pol_posm)
        ]
        pol = np.array(flatten_list(pol))
        num_pol = len(pol)
        tor = np.zeros((num_pol, 1))

        return np.hstack([pol, tor])

    def evaluate(
        self, nodes, derivatives=np.array([0, 0, 0]), modes=None, unique=False
    ):
        """Evaluate basis functions at specified nodes.

        Parameters
        ----------
        nodes : ndarray of float, size(num_nodes,3)
            Node coordinates, in (rho,theta,zeta).
        derivatives : ndarray of int, shape(num_derivatives,3)
            Order of derivatives to compute in (rho,theta,zeta).
        modes : ndarray of int, shape(num_modes,3), optional
            Basis modes to evaluate (if None, full basis is used).
        unique : bool, optional
            Whether to workload by only calculating for unique values of nodes, modes
            can be faster, but doesn't work with jit or autodiff.

        Returns
        -------
        y : ndarray, shape(num_nodes,num_modes)
            Basis functions evaluated at nodes.

        """
        if modes is None:
            modes = self.modes
        if derivatives[2] != 0:
            return jnp.zeros((nodes.shape[0], modes.shape[0]))
        if not len(modes):
            return np.array([]).reshape((len(nodes), 0))

        r, t, z = nodes.T
        l, m, n = modes.T
        lm = modes[:, :2]

        if unique:
            _, ridx, routidx = np.unique(
                r, return_index=True, return_inverse=True, axis=0
            )
            _, tidx, toutidx = np.unique(
                t, return_index=True, return_inverse=True, axis=0
            )
            _, lmidx, lmoutidx = np.unique(
                lm, return_index=True, return_inverse=True, axis=0
            )
            _, midx, moutidx = np.unique(
                m, return_index=True, return_inverse=True, axis=0
            )
            r = r[ridx]
            t = t[tidx]
            lm = lm[lmidx]
            m = m[midx]

        radial = zernike_radial(r[:, np.newaxis], lm[:, 0], lm[:, 1], dr=derivatives[0])
        poloidal = fourier(t[:, np.newaxis], m, 1, derivatives[1])

        if unique:
            radial = radial[routidx][:, lmoutidx]
            poloidal = poloidal[toutidx][:, moutidx]

        return radial * poloidal

    def change_resolution(self, L, M, sym=None):
        """Change resolution of the basis to the given resolutions.

        Parameters
        ----------
        L : int
            Maximum radial resolution.
        M : int
            Maximum poloidal resolution.
        sym : bool
            Whether to enforce stellarator symmetry.

        Returns
        -------
        None

        """
        if L != self.L or M != self.M or sym != self.sym:
            self._L = check_nonnegint(L, "L", False)
            self._M = check_nonnegint(M, "M", False)
            self._sym = sym if sym is not None else self.sym
            self._modes = self._get_modes(
                self.L, self.M, spectral_indexing=self.spectral_indexing
            )
            self._set_up()


class ChebyshevDoubleFourierBasis(_Basis):
    """3D basis: tensor product of Chebyshev polynomials and two Fourier series.

    Fourier series in both the poloidal and toroidal coordinates.

    Parameters
    ----------
    L : int
        Maximum radial resolution.
    M : int
        Maximum poloidal resolution.
    N : int
        Maximum toroidal resolution.
    NFP : int
        Number of field periods.
    NFP_umbilic_factor : float
        Prefactor of the form 1/NFP_umbilic_factor.
        This is needed for the umbilic torus design.
    sym : {``'cos'``, ``'sin'``, ``False``}
        * ``'cos'`` for cos(m*t-n*z) symmetry
        * ``'sin'`` for sin(m*t-n*z) symmetry
        * ``False`` for no symmetry (Default)

    """

    def __init__(self, L, M, N, NFP=1, NFP_umbilic_factor=1, sym=False):
        self._L = check_nonnegint(L, "L", False)
        self._M = check_nonnegint(M, "M", False)
        self._N = check_nonnegint(N, "N", False)
        self._NFP = check_posint(NFP, "NFP", False)
        self._NFP_umbilic_factor = check_posint(
            NFP_umbilic_factor, "NFP_umbilic_factor", False
        )
        self._sym = sym
        self._spectral_indexing = "linear"

        self._modes = self._get_modes(L=self.L, M=self.M, N=self.N)

        super().__init__()

    def _get_modes(self, L, M, N):
        """Get mode numbers for Chebyshev-Fourier series.

        Parameters
        ----------
        L : int
            Maximum radial resolution.
        M : int
            Maximum poloidal resolution.
        N : int
            Maximum toroidal resolution.

        Returns
        -------
        modes : ndarray of int, shape(num_modes,3)
            Array of mode numbers [l,m,n].
            Each row is one basis function with modes (l,m,n).

        """
        dim_pol = 2 * M + 1
        dim_tor = 2 * N + 1
        l = np.arange(L + 1)
        m = np.arange(dim_pol) - M
        n = np.arange(dim_tor) - N
        ll, mm, nn = np.meshgrid(l, m, n)
        ll = ll.reshape((-1, 1), order="F")
        mm = mm.reshape((-1, 1), order="F")
        nn = nn.reshape((-1, 1), order="F")
        y = np.hstack([ll, mm, nn])
        return y

    def evaluate(
        self, nodes, derivatives=np.array([0, 0, 0]), modes=None, unique=False
    ):
        """Evaluate basis functions at specified nodes.

        Parameters
        ----------
        nodes : ndarray of float, size(num_nodes,3)
            Node coordinates, in (rho,theta,zeta).
        derivatives : ndarray of int, shape(num_derivatives,3)
            Order of derivatives to compute in (rho,theta,zeta).
        modes : ndarray of in, shape(num_modes,3), optional
            Basis modes to evaluate (if None, full basis is used).
        unique : bool, optional
            whether to reduce workload by only calculating for unique values of nodes,
            modes can be faster, but doesn't work with jit or autodiff

        Returns
        -------
        y : ndarray, shape(num_nodes,num_modes)
            Basis functions evaluated at nodes.

        """
        if modes is None:
            modes = self.modes
        if not len(modes):
            return np.array([]).reshape((len(nodes), 0))

        r, t, z = nodes.T
        l, m, n = modes.T

        radial = chebyshev(r[:, np.newaxis], l, dr=derivatives[0])
        poloidal = fourier(t[:, np.newaxis], m, 1, 1, derivatives[1])
        toroidal = fourier(
            z[:, np.newaxis], n, self.NFP, self.NFP_umbilic_factor, derivatives[2]
        )

        return radial * poloidal * toroidal

    def change_resolution(self, L, M, N, NFP=None, NFP_umbilic_factor=None, sym=None):
        """Change resolution of the basis to the given resolutions.

        Parameters
        ----------
        L : int
            Maximum radial resolution.
        M : int
            Maximum poloidal resolution.
        N : int
            Maximum toroidal resolution.
        NFP : int
            Number of field periods.
        NFP_umbilic_factor : float
            Prefactor of the form 1/NFP_umbilic_factor.
            This is needed for the umbilic torus design.
        sym : bool
            Whether to enforce stellarator symmetry.

        Returns
        -------
        None

        """
        NFP = check_posint(NFP, "NFP")
        self._NFP = NFP if NFP is not None else self.NFP
        self._NFP_umbilic_factor = (
            NFP_umbilic_factor
            if NFP_umbilic_factor is not None
            else self.NFP_umbilic_factor
        )
        if L != self.L or M != self.M or N != self.N or sym != self.sym:
            self._L = check_nonnegint(L, "L", False)
            self._M = check_nonnegint(M, "M", False)
            self._N = check_nonnegint(N, "N", False)
            self._sym = sym if sym is not None else self.sym
            self._modes = self._get_modes(self.L, self.M, self.N)
            self._set_up()


class FourierZernikeBasis(_Basis):
    """3D basis set for analytic functions in a toroidal volume.

    Zernike polynomials in the radial & poloidal coordinates, and a Fourier
    series in the toroidal coordinate.

    Parameters
    ----------
    L : int
        Maximum radial resolution. Use L=-1 for default based on M.
    M : int
        Maximum poloidal resolution.
    N : int
        Maximum toroidal resolution.
    NFP : int
        Number of field periods.
    NFP_umbilic_factor : float
        Prefactor of the form 1/NFP_umbilic_factor.
        This is needed for the umbilic torus design.
    sym : {``'cos'``, ``'sin'``, ``False``}
        * ``'cos'`` for cos(m*t-n*z) symmetry
        * ``'sin'`` for sin(m*t-n*z) symmetry
        * ``False`` for no symmetry (Default)
    spectral_indexing : {``'ansi'``, ``'fringe'``}
        Indexing method, default value = ``'ansi'``

        For L=0, all methods are equivalent and give a "chevron" shaped
        basis (only the outer edge of the zernike pyramid of width M).
        For L>0, the indexing scheme defines order of the basis functions:

        ``'ansi'``: ANSI indexing fills in the pyramid with triangles of
        decreasing size, ending in a triangle shape. For L == M,
        the traditional ANSI pyramid indexing is recovered. For L>M, adds rows
        to the bottom of the pyramid, increasing L while keeping M constant,
        giving a "house" shape.

        ``'fringe'``: Fringe indexing fills in the pyramid with chevrons of
        decreasing size, ending in a diamond shape for L=2*M where
        the traditional fringe/U of Arizona indexing is recovered.
        For L > 2*M, adds chevrons to the bottom, making a hexagonal diamond.

    """

    def __init__(
        self, L, M, N, NFP=1, NFP_umbilic_factor=1, sym=False, spectral_indexing="ansi"
    ):
        self._L = check_nonnegint(L, "L", False)
        self._M = check_nonnegint(M, "M", False)
        self._N = check_nonnegint(N, "N", False)
        self._NFP = check_posint(NFP, "NFP", False)
        self._NFP_umbilic_factor = check_posint(
            NFP_umbilic_factor, "NFP_umbilic_factor", False
        )
        self._sym = sym
        self._spectral_indexing = spectral_indexing

        self._modes = self._get_modes(
            L=self.L, M=self.M, N=self.N, spectral_indexing=self.spectral_indexing
        )

        super().__init__()

    def _get_modes(self, L, M, N, spectral_indexing="ansi"):
        """Get mode numbers for Fourier-Zernike basis functions.

        Parameters
        ----------
        L : int
            Maximum radial resolution.
        M : int
            Maximum poloidal resolution.
        N : int
            Maximum toroidal resolution.
        spectral_indexing : {``'ansi'``, ``'fringe'``}
            Indexing method, default value = ``'ansi'``

            For L=0, all methods are equivalent and give a "chevron" shaped
            basis (only the outer edge of the zernike pyramid of width M).
            For L>0, the indexing scheme defines order of the basis functions:

            ``'ansi'``: ANSI indexing fills in the pyramid with triangles of
            decreasing size, ending in a triangle shape. For L == M,
            the traditional ANSI pyramid indexing is recovered. For L>M, adds rows
            to the bottom of the pyramid, increasing L while keeping M constant,
            giving a "house" shape.

            ``'fringe'``: Fringe indexing fills in the pyramid with chevrons of
            decreasing size, ending in a diamond shape for L=2*M where
            the traditional fringe/U of Arizona indexing is recovered.
            For L > 2*M, adds chevrons to the bottom, making a hexagonal diamond.

        Returns
        -------
        modes : ndarray of int, shape(num_modes,3)
            Array of mode numbers [l,m,n].
            Each row is one basis function with modes (l,m,n).

        """
        assert spectral_indexing in [
            "ansi",
            "fringe",
        ], "Unknown spectral_indexing: {}".format(spectral_indexing)

        if spectral_indexing == "ansi":
            pol_posm = [
                [(m + d, m) for m in range(0, M + 1) if m + d < M + 1]
                for d in range(0, L + 1, 2)
            ]
            if L > M:
                pol_posm += [
                    (l, m)
                    for l in range(M + 1, L + 1)
                    for m in range(0, M + 1)
                    if (l - m) % 2 == 0
                ]

        elif spectral_indexing == "fringe":
            pol_posm = [
                [(m + d // 2, m - d // 2) for m in range(0, M + 1) if m - d // 2 >= 0]
                for d in range(0, L + 1, 2)
            ]
            if L > 2 * M:
                pol_posm += [
                    [(l - m, m) for m in range(0, M + 1)]
                    for l in range(2 * M, L + 1, 2)
                ]

        pol = [
            [(l, m), (l, -m)] if m != 0 else [(l, m)] for l, m in flatten_list(pol_posm)
        ]
        pol = np.array(flatten_list(pol))
        num_pol = len(pol)

        pol = np.tile(pol, (2 * N + 1, 1))
        tor = np.atleast_2d(
            np.tile(np.arange(-N, N + 1), (num_pol, 1)).flatten(order="f")
        ).T
        return np.unique(np.hstack([pol, tor]), axis=0)

    def evaluate(
        self, nodes, derivatives=np.array([0, 0, 0]), modes=None, unique=False
    ):
        """Evaluate basis functions at specified nodes.

        Parameters
        ----------
        nodes : ndarray of float, size(num_nodes,3)
            Node coordinates, in (rho,theta,zeta).
        derivatives : ndarray of int, shape(num_derivatives,3)
            Order of derivatives to compute in (rho,theta,zeta).
        modes : ndarray of int, shape(num_modes,3), optional
            Basis modes to evaluate (if None, full basis is used).
        unique : bool, optional
            Whether to workload by only calculating for unique values of nodes, modes
            can be faster, but doesn't work with jit or autodiff.

        Returns
        -------
        y : ndarray, shape(num_nodes,num_modes)
            Basis functions evaluated at nodes.

        """
        if modes is None:
            modes = self.modes
        if not len(modes):
            return np.array([]).reshape((len(nodes), 0))

        # TODO: avoid duplicate calculations when mixing derivatives
        r, t, z = nodes.T
        l, m, n = modes.T
        lm = modes[:, :2]

        if unique:
            # TODO: can avoid this here by using grid.unique_idx etc
            # and adding unique_modes attributes to basis
            _, ridx, routidx = np.unique(
                r, return_index=True, return_inverse=True, axis=0
            )
            _, tidx, toutidx = np.unique(
                t, return_index=True, return_inverse=True, axis=0
            )
            _, zidx, zoutidx = np.unique(
                z, return_index=True, return_inverse=True, axis=0
            )
            _, lmidx, lmoutidx = np.unique(
                lm, return_index=True, return_inverse=True, axis=0
            )
            _, midx, moutidx = np.unique(
                m, return_index=True, return_inverse=True, axis=0
            )
            _, nidx, noutidx = np.unique(
                n, return_index=True, return_inverse=True, axis=0
            )
            r = r[ridx]
            t = t[tidx]
            z = z[zidx]
            lm = lm[lmidx]
            m = m[midx]
            n = n[nidx]

        radial = zernike_radial(r[:, np.newaxis], lm[:, 0], lm[:, 1], dr=derivatives[0])
<<<<<<< HEAD
        poloidal = fourier(t[:, np.newaxis], m, 1, 1, dt=derivatives[1])
        toroidal = fourier(
            z[:, np.newaxis],
            n,
            NFP=self.NFP,
            NFP_umbilic_factor=self.NFP_umbilic_factor,
            dt=derivatives[2],
        )
=======
        poloidal = fourier(t[:, np.newaxis], m, dt=derivatives[1])
        toroidal = fourier(z[:, np.newaxis], n, NFP=self.NFP, dt=derivatives[2])
>>>>>>> 104e5636
        if unique:
            radial = radial[routidx][:, lmoutidx]
            poloidal = poloidal[toutidx][:, moutidx]
            toroidal = toroidal[zoutidx][:, noutidx]

        return radial * poloidal * toroidal

    def change_resolution(self, L, M, N, NFP=None, NFP_umbilic_factor=None, sym=None):
        """Change resolution of the basis to the given resolutions.

        Parameters
        ----------
        L : int
            Maximum radial resolution.
        M : int
            Maximum poloidal resolution.
        N : int
            Maximum toroidal resolution.
        NFP : int
            Number of field periods.
        NFP_umbilic_factor : float
            Prefactor of the form 1/NFP_umbilic_factor.
            This is needed for the umbilic torus design.
        sym : bool
            Whether to enforce stellarator symmetry.

        Returns
        -------
        None

        """
        NFP = check_posint(NFP, "NFP")
        self._NFP = NFP if NFP is not None else self.NFP
        self._NFP_umbilic_factor = (
            NFP_umbilic_factor
            if NFP_umbilic_factor is not None
            else self.NFP_umbilic_factor
        )
        if L != self.L or M != self.M or N != self.N or sym != self.sym:
            self._L = check_nonnegint(L, "L", False)
            self._M = check_nonnegint(M, "M", False)
            self._N = check_nonnegint(N, "N", False)
            self._sym = sym if sym is not None else self.sym
            self._modes = self._get_modes(
                self.L, self.M, self.N, spectral_indexing=self.spectral_indexing
            )
            self._set_up()


class ChebyshevPolynomial(_Basis):
    """Shifted Chebyshev polynomial of the first kind.

    Parameters
    ----------
    L : int
        Maximum radial resolution.

    """

    def __init__(self, L):
        self._L = check_nonnegint(L, "L", False)
        self._M = 0
        self._N = 0
        self._NFP = 1
        self._sym = False
        self._spectral_indexing = "linear"

        self._modes = self._get_modes(L=self.L)

        super().__init__()

    def _get_modes(self, L):
        """Get mode numbers for shifted Chebyshev polynomials of the first kind.

        Parameters
        ----------
        L : int
            Maximum radial resolution.

        Returns
        -------
        modes : ndarray of int, shape(num_modes,3)
            Array of mode numbers [l,m,n].
            Each row is one basis function with modes (l,m,n).

        """
        l = np.arange(L + 1).reshape((-1, 1))
        z = np.zeros((L + 1, 2))
        return np.hstack([l, z])

    def evaluate(
        self, nodes, derivatives=np.array([0, 0, 0]), modes=None, unique=False
    ):
        """Evaluate basis functions at specified nodes.

        Parameters
        ----------
        nodes : ndarray of float, size(num_nodes,3)
            Node coordinates, in (rho,theta,zeta).
        derivatives : ndarray of int, shape(num_derivatives,3)
            Order of derivatives to compute in (rho,theta,zeta).
        modes : ndarray of in, shape(num_modes,3), optional
            Basis modes to evaluate (if None, full basis is used)
        unique : bool, optional
            whether to reduce workload by only calculating for unique values of nodes,
            modes can be faster, but doesn't work with jit or autodiff

        Returns
        -------
        y : ndarray, shape(num_nodes,num_modes)
            basis functions evaluated at nodes

        """
        if modes is None:
            modes = self.modes
        if (derivatives[1] != 0) or (derivatives[2] != 0):
            return jnp.zeros((nodes.shape[0], modes.shape[0]))
        if not len(modes):
            return np.array([]).reshape((len(nodes), 0))

        r, t, z = nodes.T
        l, m, n = modes.T

        radial = chebyshev(r[:, np.newaxis], l, dr=derivatives[0])
        return radial

    def change_resolution(self, L):
        """Change resolution of the basis to the given resolution.

        Parameters
        ----------
        L : int
            Maximum radial resolution.

        """
        if L != self.L:
            self._L = check_nonnegint(L, "L", False)
            self._modes = self._get_modes(self.L)
            self._set_up()


def polyder_vec(p, m, exact=False):
    """Vectorized version of polyder.

    For differentiating multiple polynomials of the same degree

    Parameters
    ----------
    p : ndarray, shape(N,M)
        polynomial coefficients. Each row is 1 polynomial, in descending powers of x,
        each column is a power of x
    m : int >=0
        order of derivative
    exact : bool
        Whether to use exact integer arithmetic (not compatible with JAX, but may be
        needed for very high degree polynomials)

    Returns
    -------
    der : ndarray, shape(N,M)
        polynomial coefficients for derivative in descending order

    """
    if exact:
        return _polyder_exact(p, m)
    else:
        return _polyder_jax(p, m)


def _polyder_exact(p, m):
    m = np.asarray(m, dtype=int)  # order of derivative
    p = np.atleast_2d(p)
    order = p.shape[1] - 1

    D = np.arange(order, -1, -1)
    num = np.array([factorial(i) for i in D], dtype=object)
    den = np.array([factorial(max(i - m, 0)) for i in D], dtype=object)
    D = (num // den).astype(p.dtype)

    p = np.roll(D * p, m, axis=1)
    idx = np.arange(p.shape[1])
    p = np.where(idx < m, 0, p)
    return p


@jit
def _polyder_jax(p, m):
    p = jnp.atleast_2d(jnp.asarray(p))
    m = jnp.asarray(m).astype(int)
    order = p.shape[1] - 1
    D = jnp.arange(order, -1, -1)

    def body(i, Di):
        return Di * jnp.maximum(D - i, 1)

    D = fori_loop(0, m, body, jnp.ones_like(D))

    p = jnp.roll(D * p, m, axis=1)
    idx = jnp.arange(p.shape[1])
    p = jnp.where(idx < m, 0, p)

    return p


def polyval_vec(p, x, prec=None):
    """Evaluate a polynomial at specific values.

    Vectorized for evaluating multiple polynomials of the same degree.

    Parameters
    ----------
    p : ndarray, shape(N,M)
        Array of coefficient for N polynomials of order M.
        Each row is one polynomial, given in descending powers of x.
    x : ndarray, shape(K,)
        A number, or 1d array of numbers at
        which to evaluate p. If greater than 1d it is flattened.
    prec : int, optional
        precision to use, in number of decimal places. Default is
        double precision (~16 decimals) which should be enough for
        most cases with L <= 24

    Returns
    -------
    y : ndarray, shape(N,K)
        polynomials evaluated at x.
        Each row corresponds to a polynomial, each column to a value of x

    """
    if prec is not None and prec > 18:
        return _polyval_exact(p, x, prec)
    else:
        return _polyval_jax(p, x)


def _polyval_exact(p, x, prec):
    p = np.atleast_2d(p)
    x = np.atleast_1d(x).flatten()
    # TODO: possibly multithread this bit
    mpmath.mp.dps = prec
    y = np.array([np.asarray(mpmath.polyval(list(pi), x)) for pi in p])
    return y.astype(float)


@jit
def _polyval_jax(p, x):
    p = jnp.atleast_2d(jnp.asarray(p))
    x = jnp.atleast_1d(jnp.asarray(x)).flatten()
    npoly = p.shape[0]  # number of polynomials
    order = p.shape[1]  # order of polynomials
    nx = len(x)  # number of coordinates
    y = jnp.zeros((npoly, nx))

    def body(k, y):
        return y * x + jnp.atleast_2d(p[:, k]).T

    y = fori_loop(0, order, body, y)

    return y.astype(float)


def zernike_radial_coeffs(l, m, exact=True):
    """Polynomial coefficients for radial part of zernike basis.

    Parameters
    ----------
    l : ndarray of int, shape(K,)
        radial mode number(s)
    m : ndarray of int, shape(K,)
        azimuthal mode number(s)
    exact : bool
        whether to return exact coefficients with `object` dtype
        or return integer or floating point approximation

    Returns
    -------
    coeffs : ndarray
        Polynomial coefficients for Zernike polynomials, in descending powers of r.

    Notes
    -----
    Integer representation is exact up to l~54, so leaving `exact` arg as False
    can speed up evaluation with no loss in accuracy
    """
    l = np.atleast_1d(l).astype(int)
    m = np.atleast_1d(np.abs(m)).astype(int)
    lm = np.vstack([l, m]).T
    # for modest to large arrays, faster to find unique values and
    # only evaluate those
    lms, idx = np.unique(lm, return_inverse=True, axis=0)

    npoly = len(lms)
    lmax = np.max(lms[:, 0])
    coeffs = np.zeros((npoly, lmax + 1), dtype=object)
    lm_even = ((lms[:, 0] - lms[:, 1]) % 2 == 0)[:, np.newaxis]
    for ii in range(npoly):
        ll = lms[ii, 0]
        mm = lms[ii, 1]
        for s in range(mm, ll + 1, 2):
            coeffs[ii, s] = (
                (-1) ** ((ll - s) // 2)
                * factorial((ll + s) // 2)
                // (
                    factorial((ll - s) // 2)
                    * factorial((s + mm) // 2)
                    * factorial((s - mm) // 2)
                )
            )
    c = np.fliplr(np.where(lm_even, coeffs, 0))
    if not exact:
        try:
            c = c.astype(int)
        except OverflowError:
            c = c.astype(float)
    c = c[idx]
    return c


def zernike_radial_poly(r, l, m, dr=0, exact="auto"):
    """Radial part of zernike polynomials.

    Evaluates basis functions using numpy to
    exactly compute the polynomial coefficients
    and Horner's method for low resolution,
    or extended precision arithmetic for high resolution.
    Faster for low resolution, but not differentiable.

    Parameters
    ----------
    r : ndarray, shape(N,)
        radial coordinates to evaluate basis
    l : ndarray of int, shape(K,)
        radial mode number(s)
    m : ndarray of int, shape(K,)
        azimuthal mode number(s)
    dr : int
        order of derivative (Default = 0)
    exact : {"auto", True, False}
        Whether to use exact/extended precision arithmetic. Slower but more accurate.
        "auto" will use higher accuracy when needed.

    Returns
    -------
    y : ndarray, shape(N,K)
        basis function(s) evaluated at specified points

    """
    if exact == "auto":
        exact = np.max(l) > 54
    if exact:
        # this should give accuracy of ~1e-10 in the eval'd polynomials
        lmax = np.max(l)
        prec = int(0.4 * lmax + 8.4)
    else:
        prec = None
    coeffs = zernike_radial_coeffs(l, m, exact=exact)
    coeffs = polyder_vec(coeffs, dr, exact=exact)
    return polyval_vec(coeffs, r, prec=prec).T


@functools.partial(jit, static_argnums=3)
def zernike_radial(r, l, m, dr=0):
    """Radial part of zernike polynomials.

    Evaluates basis functions using JAX and a stable
    evaluation scheme based on jacobi polynomials and
    binomial coefficients. Generally faster for L>24
    and differentiable, but slower for low resolution.

    Parameters
    ----------
    r : ndarray, shape(N,)
        radial coordinates to evaluate basis
    l : ndarray of int, shape(K,)
        radial mode number(s)
    m : ndarray of int, shape(K,)
        azimuthal mode number(s)
    dr : int
        order of derivative (Default = 0)

    Returns
    -------
    y : ndarray, shape(N,K)
        basis function(s) evaluated at specified points

    """
    m = jnp.abs(m).astype(float)
    alpha = m
    beta = 0
    n = (l - m) // 2
    s = (-1) ** n
    jacobi_arg = 1 - 2 * r**2
    if dr == 0:
        out = r**m * _jacobi(n, alpha, beta, jacobi_arg, 0)
    elif dr == 1:
        f = _jacobi(n, alpha, beta, jacobi_arg, 0)
        df = _jacobi(n, alpha, beta, jacobi_arg, 1)
        out = m * r ** jnp.maximum(m - 1, 0) * f - 4 * r ** (m + 1) * df
    elif dr == 2:
        f = _jacobi(n, alpha, beta, jacobi_arg, 0)
        df = _jacobi(n, alpha, beta, jacobi_arg, 1)
        d2f = _jacobi(n, alpha, beta, jacobi_arg, 2)
        out = (
            (m - 1) * m * r ** jnp.maximum(m - 2, 0) * f
            - 4 * (2 * m + 1) * r**m * df
            + 16 * r ** (m + 2) * d2f
        )
    elif dr == 3:
        f = _jacobi(n, alpha, beta, jacobi_arg, 0)
        df = _jacobi(n, alpha, beta, jacobi_arg, 1)
        d2f = _jacobi(n, alpha, beta, jacobi_arg, 2)
        d3f = _jacobi(n, alpha, beta, jacobi_arg, 3)
        out = (
            (m - 2) * (m - 1) * m * r ** jnp.maximum(m - 3, 0) * f
            - 12 * m**2 * r ** jnp.maximum(m - 1, 0) * df
            + 48 * (m + 1) * r ** (m + 1) * d2f
            - 64 * r ** (m + 3) * d3f
        )
    elif dr == 4:
        f = _jacobi(n, alpha, beta, jacobi_arg, 0)
        df = _jacobi(n, alpha, beta, jacobi_arg, 1)
        d2f = _jacobi(n, alpha, beta, jacobi_arg, 2)
        d3f = _jacobi(n, alpha, beta, jacobi_arg, 3)
        d4f = _jacobi(n, alpha, beta, jacobi_arg, 4)
        out = (
            (m - 3) * (m - 2) * (m - 1) * m * r ** jnp.maximum(m - 4, 0) * f
            - 8 * m * (2 * m**2 - 3 * m + 1) * r ** jnp.maximum(m - 2, 0) * df
            + 48 * (2 * m**2 + 2 * m + 1) * r**m * d2f
            - 128 * (2 * m + 3) * r ** (m + 2) * d3f
            + 256 * r ** (m + 4) * d4f
        )
    else:
        raise NotImplementedError(
            "Analytic radial derivatives of Zernike polynomials for order>4 "
            + "have not been implemented."
        )
    return s * jnp.where((l - m) % 2 == 0, out, 0)


def power_coeffs(l):
    """Power series coefficients.

    Parameters
    ----------
    l : ndarray of int, shape(K,)
        radial mode number(s)

    Returns
    -------
    coeffs : ndarray, shape(l+1,)

    """
    l = np.atleast_1d(l).astype(int)
    npoly = len(l)  # number of polynomials
    order = np.max(l)  # order of polynomials
    coeffs = np.zeros((npoly, order + 1))
    coeffs[range(npoly), l] = 1
    return coeffs


def powers(rho, l, dr=0):
    """Power series.

    Parameters
    ----------
    rho : ndarray, shape(N,)
        radial coordinates to evaluate basis
    l : ndarray of int, shape(K,)
        radial mode number(s)
    dr : int
        order of derivative (Default = 0)

    Returns
    -------
    y : ndarray, shape(N,K)
        basis function(s) evaluated at specified points

    """
    coeffs = power_coeffs(l)
    coeffs = polyder_vec(np.fliplr(coeffs), dr)
    return polyval_vec(coeffs, rho).T


@functools.partial(jit, static_argnums=2)
def chebyshev(r, l, dr=0):
    """Shifted Chebyshev polynomial.

    Parameters
    ----------
    rho : ndarray, shape(N,)
        radial coordinates to evaluate basis
    l : ndarray of int, shape(K,)
        radial mode number(s)
    dr : int
        order of derivative (Default = 0)

    Returns
    -------
    y : ndarray, shape(N,K)
        basis function(s) evaluated at specified points

    """
    r, l = map(jnp.asarray, (r, l))
    x = 2 * r - 1  # shift
    if dr == 0:
        return jnp.cos(l * jnp.arccos(x))
    else:
        # dy/dr = dy/dx * dx/dr = dy/dx * 2
        raise NotImplementedError(
            "Analytic radial derivatives of Chebyshev polynomials "
            + "have not been implemented."
        )


@jit
def fourier(theta, m, NFP=1, NFP_umbilic_factor=1, dt=0):
    """Fourier series.

    Parameters
    ----------
    theta : ndarray, shape(N,)
        poloidal/toroidal coordinates to evaluate basis
    m : ndarray of int, shape(K,)
        poloidal/toroidal mode number(s)
    NFP : int
        number of field periods (Default = 1)
    NFP_umbilic_factor : int
        NFP prefactor of the form 1/NFP_umbilic_factor.
        This is needed for the umbilic torus design.
    dt : int
        order of derivative (Default = 0)

    Returns
    -------
    y : ndarray, shape(N,K)
        basis function(s) evaluated at specified points

    """
    theta, m, NFP, NFP_umbilic_factor, dt = map(
        jnp.asarray, (theta, m, NFP, NFP_umbilic_factor, dt)
    )
    m_pos = (m >= 0).astype(int)
    m_abs = jnp.abs(m) * NFP / NFP_umbilic_factor
    shift = m_pos * jnp.pi / 2 + dt * jnp.pi / 2
    return m_abs**dt * jnp.sin(m_abs * theta + shift)


def zernike_norm(l, m):
    """Norm of a Zernike polynomial with l, m indexing.

    Parameters
    ----------
    l,m : int
        radial and azimuthal mode numbers.

    Returns
    -------
    norm : float
        the integral (Z^m_l)^2 r dr dt, r=[0,1], t=[0,2*pi]

    """
    return np.sqrt((2 * (l + 1)) / (np.pi * (1 + int(m == 0))))


@jit
@jnp.vectorize
def _binom(n, k):
    """Binomial coefficient.

    Implementation is only correct for positive integer n,k and n>=k

    Parameters
    ----------
    n : int, array-like
        number of things to choose from
    k : int, array-like
        number of things chosen

    Returns
    -------
    val : int, float, array-like
        number of possible combinations
    """
    # adapted from scipy:
    # https://github.com/scipy/scipy/blob/701ffcc8a6f04509d115aac5e5681c538b5265a2/
    # scipy/special/orthogonal_eval.pxd#L68

    n, k = map(jnp.asarray, (n, k))

    def _binom_body_fun(i, b_n):
        b, n = b_n
        num = n + 1 - i
        den = i
        return (b * num / den, n)

    kx = k.astype(int)
    b, n = fori_loop(1, 1 + kx, _binom_body_fun, (1.0, n))
    return b


@custom_jvp
@jit
@jnp.vectorize
def _jacobi(n, alpha, beta, x, dx=0):
    """Jacobi polynomial evaluation.

    Implementation is only correct for non-negative integer coefficients,
    returns 0 otherwise.

    Parameters
    ----------
    n : int, array_like
        Degree of the polynomial.
    alpha : int, array_like
        Parameter
    beta : int, array_like
        Parameter
    x : float, array_like
        Points at which to evaluate the polynomial

    Returns
    -------
    P : ndarray
        Values of the Jacobi polynomial
    """
    # adapted from scipy:
    # https://github.com/scipy/scipy/blob/701ffcc8a6f04509d115aac5e5681c538b5265a2/
    # scipy/special/orthogonal_eval.pxd#L144

    def _jacobi_body_fun(kk, d_p_a_b_x):
        d, p, alpha, beta, x = d_p_a_b_x
        k = kk + 1.0
        t = 2 * k + alpha + beta
        d = (
            (t * (t + 1) * (t + 2)) * (x - 1) * p + 2 * k * (k + beta) * (t + 2) * d
        ) / (2 * (k + alpha + 1) * (k + alpha + beta + 1) * t)
        p = d + p
        return (d, p, alpha, beta, x)

    n, alpha, beta, x = map(jnp.asarray, (n, alpha, beta, x))

    # coefficient for derivative
    c = (
        gammaln(alpha + beta + n + 1 + dx)
        - dx * jnp.log(2)
        - gammaln(alpha + beta + n + 1)
    )
    c = jnp.exp(c)
    # taking derivative is same as coeff*jacobi but for shifted n,a,b
    n -= dx
    alpha += dx
    beta += dx

    d = (alpha + beta + 2) * (x - 1) / (2 * (alpha + 1))
    p = d + 1
    d, p, alpha, beta, x = fori_loop(
        0, jnp.maximum(n - 1, 0).astype(int), _jacobi_body_fun, (d, p, alpha, beta, x)
    )
    out = _binom(n + alpha, n) * p
    # should be complex for n<0, but it gets replaced elsewhere so just return 0 here
    out = jnp.where(n < 0, 0, out)
    # other edge cases
    out = jnp.where(n == 0, 1.0, out)
    out = jnp.where(n == 1, 0.5 * (2 * (alpha + 1) + (alpha + beta + 2) * (x - 1)), out)
    return c * out


@_jacobi.defjvp
def _jacobi_jvp(x, xdot):
    (n, alpha, beta, x, dx) = x
    (ndot, alphadot, betadot, xdot, dxdot) = xdot
    f = _jacobi(n, alpha, beta, x, dx)
    df = _jacobi(n, alpha, beta, x, dx + 1)
    # in theory n, alpha, beta, dx aren't differentiable (they're integers)
    # but marking them as non-diff argnums seems to cause escaped tracer values.
    # probably a more elegant fix, but just setting those derivatives to zero seems
    # to work fine.
    return f, df * xdot + 0 * ndot + 0 * alphadot + 0 * betadot + 0 * dxdot<|MERGE_RESOLUTION|>--- conflicted
+++ resolved
@@ -1212,7 +1212,6 @@
             n = n[nidx]
 
         radial = zernike_radial(r[:, np.newaxis], lm[:, 0], lm[:, 1], dr=derivatives[0])
-<<<<<<< HEAD
         poloidal = fourier(t[:, np.newaxis], m, 1, 1, dt=derivatives[1])
         toroidal = fourier(
             z[:, np.newaxis],
@@ -1221,10 +1220,6 @@
             NFP_umbilic_factor=self.NFP_umbilic_factor,
             dt=derivatives[2],
         )
-=======
-        poloidal = fourier(t[:, np.newaxis], m, dt=derivatives[1])
-        toroidal = fourier(z[:, np.newaxis], n, NFP=self.NFP, dt=derivatives[2])
->>>>>>> 104e5636
         if unique:
             radial = radial[routidx][:, lmoutidx]
             poloidal = poloidal[toutidx][:, moutidx]
