"""Class to transform from spectral basis to real space."""

import warnings

import numpy as np
import scipy.linalg
from termcolor import colored

from desc.backend import jnp, put
from desc.io import IOAble
from desc.utils import combination_permutation, isalmostequal, islinspaced, issorted


class Transform(IOAble):
    """Transforms from spectral coefficients to real space values.

    Parameters
    ----------
    grid : Grid
        Collocation grid of real space coordinates
    basis : Basis
        Spectral basis of modes
    derivs : int or array-like
        * if an int, order of derivatives needed (default=0)
        * if an array, derivative orders specified explicitly. Shape should be (N,3),
          where each row is one set of partial derivatives [dr, dt, dz]
    rcond : float
        relative cutoff for singular values for inverse fitting
    build : bool
        whether to precompute the transforms now or do it later
    build_pinv : bool
        whether to precompute the pseudoinverse now or do it later
    method : {```'auto'``, `'fft'``, ``'direct1'``, ``'direct2'``}
        * ``'fft'`` uses fast fourier transforms in the zeta direction, and so must have
          equally spaced toroidal nodes, and the same node pattern on each zeta plane
        * ``'direct1'`` uses full matrices and can handle arbitrary node patterns and
          spectral bases.
        * ``'direct2'`` uses a DFT instead of FFT that can be faster in practice
        * ``'auto'`` selects the method based on the grid and basis resolution

    """

    _io_attrs_ = ["_grid", "_basis", "_derivatives", "_rcond", "_method"]

    def __init__(
        self,
        grid,
        basis,
        derivs=0,
        rcond="auto",
        build=True,
        build_pinv=False,
        method="auto",
    ):

        self._grid = grid
        self._basis = basis
        self._rcond = rcond if rcond is not None else "auto"

        if (
<<<<<<< HEAD
            np.any(self.grid.nodes[:, 2] != 0)
            and self.grid.NFP != self.basis.NFP
=======
            not np.all(self.grid.nodes[:, 2] == 0)
            and self.basis.N != 0
            and not (self.grid.NFP == self.basis.NFP)
>>>>>>> 75c8b611
            and grid.node_pattern != "custom"
        ):
            warnings.warn(
                colored(
                    "Unequal number of field periods for grid {} and basis {}.".format(
                        self.grid.NFP, self.basis.NFP
                    ),
                    "yellow",
                )
            )

        self._built = False
        self._built_pinv = False
        self._derivatives = self._get_derivatives(derivs)
        self._sort_derivatives()
        self._method = method
        # assign according to logic in setter function
        self.method = method
        self._matrices = self._get_matrices()
        if build:
            self.build()
        if build_pinv:
            self.build_pinv()

    def _get_derivatives(self, derivs):
        """Get array of derivatives needed for calculating objective function.

        Parameters
        ----------
        derivs : int or string
             order of derivatives needed, if an int (Default = 0)
             OR
             array of derivative orders, shape (N,3)
             [dr, dt, dz]

        Returns
        -------
        derivatives : ndarray
            combinations of derivatives needed
            Each row is one set, columns represent the order of derivatives
            for [rho, theta, zeta]

        """
        if isinstance(derivs, int) and derivs >= 0:
            derivatives = combination_permutation(3, derivs, False)
        elif np.atleast_1d(derivs).ndim == 1 and len(derivs) == 3:
            derivatives = np.asarray(derivs).reshape((1, 3))
        elif np.atleast_2d(derivs).ndim == 2 and np.atleast_2d(derivs).shape[1] == 3:
            derivatives = np.atleast_2d(derivs)
        else:
            raise NotImplementedError(
                colored(
                    "derivs should be array-like with 3 columns, or a non-negative int",
                    "red",
                )
            )
        # always include the 0,0,0 derivative
        if not (np.array([0, 0, 0]) == derivatives).all(axis=-1).any():
            derivatives = np.concatenate([derivatives, np.array([[0, 0, 0]])])
        return derivatives

    def _sort_derivatives(self):
        """Sort derivatives."""
        sort_idx = np.lexsort(
            (self.derivatives[:, 0], self.derivatives[:, 1], self.derivatives[:, 2])
        )
        self._derivatives = self.derivatives[sort_idx]

    def _get_matrices(self):
        """Get matrices to compute all derivatives."""
        n = np.amax(self.derivatives) + 1
        matrices = {
            "direct1": {
                i: {j: {k: {} for k in range(n)} for j in range(n)} for i in range(n)
            },
            "fft": {i: {j: {} for j in range(n)} for i in range(n)},
            "direct2": {i: {} for i in range(n)},
        }
        return matrices

    def _check_inputs_fft(self, grid, basis):
        """Check that inputs are formatted correctly for fft method."""
        if grid.num_nodes == 0 or basis.num_modes == 0:
            # trivial case where we just return all zeros, so it doesn't matter
            self._method = "direct1"
            return

        zeta_vals, zeta_cts = np.unique(grid.nodes[:, 2], return_counts=True)

        if not isalmostequal(zeta_cts):
            warnings.warn(
                colored(
                    "fft method requires the same number of nodes on each zeta plane, "
                    + "falling back to direct1 method",
                    "yellow",
                )
            )
            self.method = "direct1"
            return

        if not isalmostequal(
            grid.nodes[:, :2].T.reshape((2, zeta_cts[0], -1), order="F")
        ):
            warnings.warn(
                colored(
                    "fft method requires that node pattern is the same on each zeta "
                    + "plane, falling back to direct1 method",
                    "yellow",
                )
            )
            self.method = "direct1"
            return

        id2 = np.lexsort((basis.modes[:, 1], basis.modes[:, 0], basis.modes[:, 2]))
        if not issorted(id2):
            warnings.warn(
                colored(
                    "fft method requires zernike indices to be sorted by toroidal mode "
                    + "number, falling back to direct1 method",
                    "yellow",
                )
            )
            self.method = "direct1"
            return

        if (
            len(zeta_vals) > 1
            and not abs((zeta_vals[-1] + zeta_vals[1]) * basis.NFP - 2 * np.pi) < 1e-14
        ):
            warnings.warn(
                colored(
                    "fft method requires that nodes complete 1 full field period, "
                    + "falling back to direct2 method",
                    "yellow",
                )
            )
            self.method = "direct2"
            return

        n_vals, n_cts = np.unique(basis.modes[:, 2], return_counts=True)
        if len(n_vals) > 1 and not islinspaced(n_vals):
            warnings.warn(
                colored(
                    "fft method requires the toroidal modes are equally spaced in n, "
                    + "falling back to direct1 method",
                    "yellow",
                )
            )
            self.method = "direct1"
            return

        if len(zeta_vals) < len(n_vals):
            warnings.warn(
                colored(
                    "fft method can not undersample in zeta, "
                    + "num_toroidal_modes={}, num_toroidal_angles={}, ".format(
                        len(n_vals), len(zeta_vals)
                    )
                    + "falling back to direct2 method",
                    "yellow",
                )
            )
            self.method = "direct2"
            return

        if len(zeta_vals) % 2 == 0:
            warnings.warn(
                colored(
                    "fft method requires an odd number of toroidal nodes, "
                    + "falling back to direct2 method",
                    "yellow",
                )
            )
            self.method = "direct2"
            return

        if not issorted(grid.nodes[:, 2]):
            warnings.warn(
                colored(
                    "fft method requires nodes to be sorted by toroidal angle in "
                    + "ascending order, falling back to direct1 method",
                    "yellow",
                )
            )
            self.method = "direct1"
            return

        if len(zeta_vals) > 1 and not islinspaced(zeta_vals):
            warnings.warn(
                colored(
                    "fft method requires nodes to be equally spaced in zeta, "
                    + "falling back to direct2 method",
                    "yellow",
                )
            )
            self.method = "direct2"
            return

        self._method = "fft"
        self.lm_modes = np.unique(basis.modes[:, :2], axis=0)
        self.num_lm_modes = self.lm_modes.shape[0]  # number of radial/poloidal modes
        self.num_n_modes = 2 * basis.N + 1  # number of toroidal modes
        self.num_z_nodes = len(zeta_vals)  # number of zeta nodes
        self.N = basis.N  # toroidal resolution of basis
        self.pad_dim = (self.num_z_nodes - 1) // 2 - self.N
        self.dk = basis.NFP * np.arange(-self.N, self.N + 1).reshape((1, -1))
        self.fft_index = np.zeros((basis.num_modes,), dtype=int)
        offset = np.min(basis.modes[:, 2]) + basis.N  # N for sym="cos", 0 otherwise
        for k in range(basis.num_modes):
            row = np.where((basis.modes[k, :2] == self.lm_modes).all(axis=1))[0]
            col = np.where(basis.modes[k, 2] == n_vals)[0]
            self.fft_index[k] = self.num_n_modes * row + col + offset
        self.fft_nodes = np.hstack(
            [
                grid.nodes[:, :2][: grid.num_nodes // self.num_z_nodes],
                np.zeros((grid.num_nodes // self.num_z_nodes, 1)),
            ]
        )

    def _check_inputs_direct2(self, grid, basis):
        """Check that inputs are formatted correctly for direct2 method."""
        if grid.num_nodes == 0 or basis.num_modes == 0:
            # trivial case where we just return all zeros, so it doesn't matter
            self._method = "direct1"
            return

        zeta_vals, zeta_cts = np.unique(grid.nodes[:, 2], return_counts=True)

        if not issorted(grid.nodes[:, 2]):
            warnings.warn(
                colored(
                    "direct2 method requires nodes to be sorted by toroidal angle in "
                    + "ascending order, falling back to direct1 method",
                    "yellow",
                )
            )
            self.method = "direct1"
            return

        if not isalmostequal(zeta_cts):
            warnings.warn(
                colored(
                    "direct2 method requires the same number of nodes on each zeta "
                    + "plane, falling back to direct1 method",
                    "yellow",
                )
            )
            self.method = "direct1"
            return

        if len(zeta_vals) > 1 and not isalmostequal(
            grid.nodes[:, :2].T.reshape((2, zeta_cts[0], -1), order="F")
        ):
            warnings.warn(
                colored(
                    "direct2 method requires that node pattern is the same on each "
                    + "zeta plane, falling back to direct1 method",
                    "yellow",
                )
            )
            self.method = "direct1"
            return

        id2 = np.lexsort((basis.modes[:, 1], basis.modes[:, 0], basis.modes[:, 2]))
        if not issorted(id2):
            warnings.warn(
                colored(
                    "direct2 method requires zernike indices to be sorted by toroidal "
                    + "mode number, falling back to direct1 method",
                    "yellow",
                )
            )
            self.method = "direct1"
            return

        n_vals, n_cts = np.unique(basis.modes[:, 2], return_counts=True)

        self._method = "direct2"
        self.lm_modes = np.unique(basis.modes[:, :2], axis=0)
        self.n_modes = n_vals
        self.zeta_nodes = zeta_vals
        self.num_lm_modes = self.lm_modes.shape[0]  # number of radial/poloidal modes
        self.num_n_modes = self.n_modes.size  # number of toroidal modes
        self.num_z_nodes = len(zeta_vals)  # number of zeta nodes
        self.N = basis.N  # toroidal resolution of basis

        self.fft_index = np.zeros((basis.num_modes,), dtype=int)
        for k in range(basis.num_modes):
            row = np.where((basis.modes[k, :2] == self.lm_modes).all(axis=1))[0]
            col = np.where(basis.modes[k, 2] == n_vals)[0]
            self.fft_index[k] = self.num_n_modes * row + col
        self.fft_nodes = np.hstack(
            [
                grid.nodes[:, :2][: grid.num_nodes // self.num_z_nodes],
                np.zeros((grid.num_nodes // self.num_z_nodes, 1)),
            ]
        )
        self.dft_nodes = np.hstack(
            [np.zeros((self.zeta_nodes.size, 2)), self.zeta_nodes[:, np.newaxis]]
        )

    def build(self):
        """Build the transform matrices for each derivative order."""
        if self.built:
            return

        if self.basis.num_modes == 0:
            self._built = True
            return

        if self.method == "direct1":
            for d in self.derivatives:
                self.matrices["direct1"][d[0]][d[1]][d[2]] = self.basis.evaluate(
                    self.grid.nodes, d, unique=True
                )

        if self.method in ["fft", "direct2"]:
            temp_d = np.hstack(
                [self.derivatives[:, :2], np.zeros((len(self.derivatives), 1))]
            )
            temp_modes = np.hstack([self.lm_modes, np.zeros((self.num_lm_modes, 1))])
            for d in temp_d:
                self.matrices["fft"][d[0]][d[1]] = self.basis.evaluate(
                    self.fft_nodes, d, modes=temp_modes, unique=True
                )
        if self.method == "direct2":
            temp_d = np.hstack(
                [np.zeros((len(self.derivatives), 2)), self.derivatives[:, 2:]]
            )
            temp_modes = np.hstack(
                [np.zeros((self.num_n_modes, 2)), self.n_modes[:, np.newaxis]]
            )
            for d in temp_d:
                self.matrices["direct2"][d[2]] = self.basis.evaluate(
                    self.dft_nodes, d, modes=temp_modes, unique=True
                )

        self._built = True

    def build_pinv(self):
        """Build the pseudoinverse for fitting."""
        if self.built_pinv:
            return
        rcond = None if self.rcond == "auto" else self.rcond
        if self.method == "direct1":
            A = self.basis.evaluate(self.grid.nodes, np.array([0, 0, 0]))
            self.matrices["pinv"] = (
                scipy.linalg.pinv(A, rcond=rcond) if A.size else np.zeros_like(A.T)
            )
        elif self.method == "direct2":
            temp_modes = np.hstack([self.lm_modes, np.zeros((self.num_lm_modes, 1))])
            A = self.basis.evaluate(
                self.fft_nodes, np.array([0, 0, 0]), modes=temp_modes, unique=True
            )
            temp_modes = np.hstack(
                [np.zeros((self.num_n_modes, 2)), self.n_modes[:, np.newaxis]]
            )
            B = self.basis.evaluate(
                self.dft_nodes, np.array([0, 0, 0]), modes=temp_modes, unique=True
            )
            self.matrices["pinvA"] = (
                scipy.linalg.pinv(A, rcond=rcond) if A.size else np.zeros_like(A.T)
            )
            self.matrices["pinvB"] = (
                scipy.linalg.pinv(B, rcond=rcond) if B.size else np.zeros_like(B.T)
            )
        elif self.method == "fft":
            temp_modes = np.hstack([self.lm_modes, np.zeros((self.num_lm_modes, 1))])
            A = self.basis.evaluate(
                self.fft_nodes, np.array([0, 0, 0]), modes=temp_modes, unique=True
            )
            self.matrices["pinvA"] = (
                scipy.linalg.pinv(A, rcond=rcond) if A.size else np.zeros_like(A.T)
            )
        self._built_pinv = True

    def transform(self, c, dr=0, dt=0, dz=0):
        """Transform from spectral domain to physical.

        Parameters
        ----------
        c : ndarray, shape(num_coeffs,)
            spectral coefficients, indexed to correspond to the spectral basis
        dr : int
            order of radial derivative
        dt : int
            order of poloidal derivative
        dz : int
            order of toroidal derivative

        Returns
        -------
        x : ndarray, shape(num_nodes,)
            array of values of function at node locations
        """
        if not self.built:
            raise RuntimeError(
                "Transform must be precomputed with transform.build() before being used"
            )

        if self.basis.num_modes != c.size:
            raise ValueError(
                colored(
                    "Coefficients dimension ({}) is incompatible with ".format(c.size)
                    + "the number of basis modes({})".format(self.basis.num_modes),
                    "red",
                )
            )

        if len(c) == 0:
            return np.zeros(self.grid.num_nodes)

        if self.method == "direct1":
            A = self.matrices["direct1"].get(dr, {}).get(dt, {}).get(dz, {})
            if isinstance(A, dict):
                raise ValueError(
                    colored("Derivative orders are out of initialized bounds", "red")
                )
            return A @ c

        elif self.method == "direct2":
            A = self.matrices["fft"].get(dr, {}).get(dt, {})
            B = self.matrices["direct2"].get(dz, {})
            if isinstance(A, dict) or isinstance(B, dict):
                raise ValueError(
                    colored("Derivative orders are out of initialized bounds", "red")
                )
            c_mtrx = jnp.zeros((self.num_lm_modes * self.num_n_modes,))
            c_mtrx = put(c_mtrx, self.fft_index, c).reshape((-1, self.num_n_modes))
            cc = A @ c_mtrx
            return (cc @ B.T).flatten(order="F")

        elif self.method == "fft":
            A = self.matrices["fft"].get(dr, {}).get(dt, {})
            if isinstance(A, dict):
                raise ValueError(
                    colored("Derivative orders are out of initialized bounds", "red")
                )
            # reshape coefficients
            c_mtrx = jnp.zeros((self.num_lm_modes * self.num_n_modes,))
            c_mtrx = put(c_mtrx, self.fft_index, c).reshape((-1, self.num_n_modes))
            # differentiate
            c_diff = c_mtrx[:, :: (-1) ** dz] * self.dk**dz * (-1) ** (dz > 1)
            # re-format in complex notation
            c_real = jnp.pad(
                (self.num_z_nodes / 2)
                * (c_diff[:, self.N + 1 :] - 1j * c_diff[:, self.N - 1 :: -1]),
                ((0, 0), (0, self.pad_dim)),
                mode="constant",
            )
            c_cplx = jnp.hstack(
                (
                    self.num_z_nodes * c_diff[:, self.N, jnp.newaxis],
                    c_real,
                    jnp.fliplr(jnp.conj(c_real)),
                )
            )
            # transform coefficients
            c_fft = jnp.real(jnp.fft.ifft(c_cplx))
            return (A @ c_fft).flatten(order="F")

    def fit(self, x):
        """Transform from physical domain to spectral using weighted least squares fit.

        Parameters
        ----------
        x : ndarray, shape(num_nodes,)
            values in real space at coordinates specified by grid

        Returns
        -------
        c : ndarray, shape(num_coeffs,)
            spectral coefficients in basis

        """
        if not self.built_pinv:
            raise RuntimeError(
                "Transform must be built with transform.build_pinv() before being used"
            )

        if self.method == "direct1":
            Ainv = self.matrices["pinv"]
            c = jnp.matmul(Ainv, x)
        elif self.method == "direct2":
            Ainv = self.matrices["pinvA"]
            Binv = self.matrices["pinvB"]
            yy = jnp.matmul(Ainv, x.reshape((-1, self.num_z_nodes), order="F"))
            c = jnp.matmul(Binv, yy.T).T.flatten()[self.fft_index]
        elif self.method == "fft":
            Ainv = self.matrices["pinvA"]
            c_fft = jnp.matmul(Ainv, x.reshape((Ainv.shape[1], -1), order="F"))
            c_cplx = jnp.fft.fft(c_fft)
            c_real = c_cplx[:, 1 : c_cplx.shape[1] // 2 + 1]
            c_unpad = c_real[:, : c_real.shape[1] - self.pad_dim]
            c0 = c_cplx[:, :1].real / self.num_z_nodes
            c2 = c_unpad.real / (self.num_z_nodes / 2)
            c1 = -c_unpad.imag[:, ::-1] / (self.num_z_nodes / 2)
            c_diff = jnp.hstack([c1, c0, c2])
            c = c_diff.flatten()[self.fft_index]
        return c

    def project(self, y):
        """Project vector y onto basis.

        Equivalent to dotting the transpose of the transform matrix into y, but
        somewhat more efficient in some cases by using FFT instead of full transform

        Parameters
        ----------
        y : ndarray
            vector to project. Should be of size (self.grid.num_nodes,)

        Returns
        -------
        b : ndarray
            vector y projected onto basis, shape (self.basis.num_modes)
        """
        if not self.built:
            raise RuntimeError(
                "Transform must be precomputed with transform.build() before being used"
            )

        if self.grid.num_nodes != y.size:
            raise ValueError(
                colored(
                    "y dimension ({}) is incompatible with ".format(y.size)
                    + "the number of grid nodes({})".format(self.grid.num_nodes),
                    "red",
                )
            )

        if self.method == "direct1":
            A = self.matrices["direct1"][0][0][0]
            return jnp.matmul(A.T, y)

        elif self.method == "direct2":
            A = self.matrices["fft"][0][0]
            B = self.matrices["direct2"][0]
            yy = jnp.matmul(A.T, y.reshape((-1, self.num_z_nodes), order="F"))
            return jnp.matmul(yy, B).flatten()[self.fft_index]

        elif self.method == "fft":
            A = self.matrices["fft"][0][0]
            # this was derived by trial and error, but seems to work correctly
            # there might be a more efficient way...
            a = jnp.fft.fft(A.T @ y.reshape((A.shape[0], -1), order="F"))
            cdn = a[:, 0]
            cr = a[:, 1 : 1 + self.N]
            b = jnp.hstack(
                [-cr.imag[:, ::-1], cdn.real[:, np.newaxis], cr.real]
            ).flatten()[self.fft_index]
            return b

    def change_resolution(
        self, grid=None, basis=None, build=True, build_pinv=False, method="auto"
    ):
        """Re-build the matrices with a new grid and basis.

        Parameters
        ----------
        grid : Grid
            Collocation grid of real space coordinates
        basis : Basis
            Spectral basis of modes
        build : bool
            whether to recompute matrices now or wait until requested
        method : {"auto", "direct1", "direct2", "fft"}
            method to use for computing transforms

        """
        if grid is None:
            grid = self.grid
        if basis is None:
            basis = self.basis

        if not self.grid.eq(grid):
            self._grid = grid
            self._built = False
            self._built_pinv = False
        if not self.basis.eq(basis):
            self._basis = basis
            self._built = False
            self._built_pinv = False
        self.method = method
        if build:
            self.build()
        if build_pinv:
            self.build_pinv()

    @property
    def grid(self):
        """Grid : collocation grid for the transform."""
        return self.__dict__.setdefault("_grid", None)

    @grid.setter
    def grid(self, grid):
        if not self.grid.eq(grid):
            self._grid = grid
            if self.method == "fft":
                self._check_inputs_fft(self.grid, self.basis)
            if self.method == "direct2":
                self._check_inputs_direct2(self.grid, self.basis)
            if self.built:
                self._built = False
                self.build()
            if self.built_pinv:
                self._built_pinv = False
                self.build_pinv()

    @property
    def basis(self):
        """Basis : spectral basis for the transform."""
        return self.__dict__.setdefault("_basis", None)

    @basis.setter
    def basis(self, basis):
        if not self.basis.eq(basis):
            self._basis = basis
            if self.method == "fft":
                self._check_inputs_fft(self.grid, self.basis)
            if self.method == "direct2":
                self._check_inputs_direct2(self.grid, self.basis)
            if self.built:
                self._built = False
                self.build()
            if self.built_pinv:
                self._built_pinv = False
                self.build_pinv()

    @property
    def derivatives(self):
        """Set of derivatives the transform can compute.

        Returns
        -------
        derivatives : ndarray
            combinations of derivatives needed
            Each row is one set, columns represent the order of derivatives
            for [rho, theta, zeta]
        """
        return self._derivatives

    def change_derivatives(self, derivs, build=True):
        """Change the order and updates the matrices accordingly.

        Doesn't delete any old orders, only adds new ones if not already there

        Parameters
        ----------
        derivs : int or array-like
              * if an int, order of derivatives needed (default=0)
              * if an array, derivative orders specified explicitly.
                shape should be (N,3), where each row is one set of partial derivatives
                [dr, dt, dz]

        build : bool
            whether to build transforms immediately or wait

        """
        new_derivatives = self._get_derivatives(derivs)
        new_not_in_old = (new_derivatives[:, None] == self.derivatives).all(-1).any(-1)
        derivs_to_add = new_derivatives[~new_not_in_old]
        self._derivatives = np.vstack([self.derivatives, derivs_to_add])
        self._sort_derivatives()

        if len(derivs_to_add):
            # if we actually added derivatives and didn't build them, then it's not
            # built
            self._built = False
        if build:
            # we don't update self._built here because it is still built from before,
            # but it still might have unbuilt matrices from new derivatives
            self.build()

    @property
    def matrices(self):
        """dict: transform matrices such that x=A*c."""
        if not hasattr(self, "_matrices"):
            self._matrices = self._get_matrices()
        return self._matrices

    @property
    def num_nodes(self):
        """int: number of nodes in the collocation grid."""
        return self.grid.num_nodes

    @property
    def num_modes(self):
        """int: number of modes in the spectral basis."""
        return self.basis.num_modes

    @property
    def nodes(self):
        """ndarray: collocation nodes."""
        return self.grid.nodes

    @property
    def modes(self):
        """ndarray: spectral mode numbers."""
        return self.basis.modes

    @property
    def built(self):
        """bool: whether the transform matrices have been built."""
        return self.__dict__.setdefault("_built", False)

    @property
    def built_pinv(self):
        """bool: whether the pseudoinverse matrix has been built."""
        return self.__dict__.setdefault("_built_pinv", False)

    @property
    def rcond(self):
        """float: reciprocal condition number for inverse transform."""
        return self.__dict__.setdefault("_rcond", "auto")

    @property
    def method(self):
        """{``'direct1'``, ``'direct2'``, ``'fft'``}: method of computing transform."""
        return self.__dict__.setdefault("_method", "direct1")

    @method.setter
    def method(self, method):
        old_method = self.method
        if method == "auto" and self.basis.N == 0:
            self.method = "direct1"
        elif method == "auto":
            with warnings.catch_warnings():
                warnings.simplefilter("ignore")
                self.method = "fft"
        elif method == "fft":
            self._check_inputs_fft(self.grid, self.basis)
        elif method == "direct2":
            self._check_inputs_direct2(self.grid, self.basis)
        elif method == "direct1":
            self._method = "direct1"
        else:
            raise ValueError("Unknown transform method: {}".format(method))
        if self.method != old_method:
            self._built = False

    def __repr__(self):
        """String form of the object."""
        return (
            type(self).__name__
            + " at "
            + str(hex(id(self)))
            + " (method={}, basis={}, grid={})".format(
                self.method, repr(self.basis), repr(self.grid)
            )
        )<|MERGE_RESOLUTION|>--- conflicted
+++ resolved
@@ -58,14 +58,9 @@
         self._rcond = rcond if rcond is not None else "auto"
 
         if (
-<<<<<<< HEAD
             np.any(self.grid.nodes[:, 2] != 0)
+            and self.basis.N != 0
             and self.grid.NFP != self.basis.NFP
-=======
-            not np.all(self.grid.nodes[:, 2] == 0)
-            and self.basis.N != 0
-            and not (self.grid.NFP == self.basis.NFP)
->>>>>>> 75c8b611
             and grid.node_pattern != "custom"
         ):
             warnings.warn(
