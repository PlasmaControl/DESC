"""Classes for representing flux coordinates."""

from abc import ABC, abstractmethod

import numpy as np
from scipy import optimize, special

from desc.backend import fori_loop, jnp, put, repeat, take
from desc.io import IOAble
from desc.utils import Index, check_nonnegint, check_posint, errorif

__all__ = [
    "Grid",
    "LinearGrid",
    "QuadratureGrid",
    "ConcentricGrid",
    "find_least_rational_surfaces",
    "find_most_rational_surfaces",
]


class _Grid(IOAble, ABC):
    """Base class for collocation grids."""

    # TODO: calculate weights automatically using voronoi / delaunay triangulation
    _io_attrs_ = [
        "_L",
        "_M",
        "_N",
        "_NFP",
        "_NFP_umbilic_factor",
        "_sym",
        "_nodes",
        "_spacing",
        "_weights",
        "_axis",
        "_node_pattern",
        "_coordinates",
        "_period",
        "_source_grid",
        "_unique_rho_idx",
        "_unique_poloidal_idx",
        "_unique_zeta_idx",
        "_inverse_rho_idx",
        "_inverse_poloidal_idx",
        "_inverse_zeta_idx",
        "_is_meshgrid",
    ]

    @abstractmethod
    def _create_nodes(self, *args, **kwargs):
        """Allow for custom node creation."""
        pass

    def _set_up(self):
        """Do things after loading."""
        # ensure things that should be ints are ints
        self._L = int(self._L)
        self._M = int(self._M)
        self._N = int(self._N)
        self._NFP = int(self._NFP)
        if hasattr(self, "_inverse_theta_idx"):
            self._inverse_poloidal_idx = self._inverse_theta_idx
            del self._inverse_theta_idx
        if hasattr(self, "_unique_theta_idx"):
            self._unique_poloidal_idx = self._unique_theta_idx
            del self._unique_theta_idx

    def _enforce_symmetry(self):
        """Enforce stellarator symmetry.

        1. Remove nodes with theta > pi.
        2. Rescale theta spacing to preserve dtheta weight.
            Need to rescale on each theta coordinate curve by a different factor.
            dtheta should = 2π / number of nodes remaining on that theta curve.
            Nodes on the symmetry line should not be rescaled.

        """
        if not self.sym:
            return
        # indices where poloidal coordinate is off the symmetry line of
        # poloidal coord=0 or pi
        off_sym_line_idx = self.nodes[:, 1] % np.pi != 0
        __, inverse, off_sym_line_per_rho_surf_count = np.unique(
            self.nodes[off_sym_line_idx, 0], return_inverse=True, return_counts=True
        )
        # indices of nodes to be deleted
        to_delete_idx = self.nodes[:, 1] > np.pi
        __, to_delete_per_rho_surf_count = np.unique(
            self.nodes[to_delete_idx, 0], return_counts=True
        )
        assert (
            2 * np.pi not in self.nodes[:, 1]
            and off_sym_line_per_rho_surf_count.size
            >= to_delete_per_rho_surf_count.size
        )
        if off_sym_line_per_rho_surf_count.size > to_delete_per_rho_surf_count.size:
            # edge case where surfaces closest to axis lack theta > π nodes
            # The number of nodes to delete on those surfaces is zero.
            pad_count = (
                off_sym_line_per_rho_surf_count.size - to_delete_per_rho_surf_count.size
            )
            to_delete_per_rho_surf_count = np.pad(
                to_delete_per_rho_surf_count, (pad_count, 0)
            )
        # The computation of this scale factor assumes
        # 1. number of nodes to delete is constant over zeta
        # 2. number of nodes off symmetry line is constant over zeta
        # 3. uniform poloidal spacing between nodes
        # The first two assumptions let _per_poloidal_curve = _per_rho_surf.
        # The third assumption lets the scale factor be constant over a
        # particular theta curve, so that each node in the open interval
        # (0, pi) has its spacing scaled up by the same factor.
        # Nodes at endpoints 0, π should not be scaled.
        scale = off_sym_line_per_rho_surf_count / (
            off_sym_line_per_rho_surf_count - to_delete_per_rho_surf_count
        )
        # Arrange scale factors to match spacing's arbitrary ordering.
        scale = scale[inverse]

        # Scale up all nodes so that their spacing accounts for the node
        # that is their reflection across the symmetry line.
        self._spacing[off_sym_line_idx, 1] *= scale
        self._nodes = self.nodes[~to_delete_idx]
        self._spacing = self.spacing[~to_delete_idx]

    def _sort_nodes(self):
        """Sort nodes for use with FFT."""
        sort_idx = np.lexsort((self.nodes[:, 1], self.nodes[:, 0], self.nodes[:, 2]))
        self._nodes = self.nodes[sort_idx]
        self._spacing = self.spacing[sort_idx]

    def _find_axis(self):
        """Find indices of axis nodes."""
        return np.nonzero(self.nodes[:, 0] == 0)[0]

    def _find_unique_inverse_nodes(self):
        """Find unique values of coordinates and their indices."""
        __, unique_rho_idx, inverse_rho_idx = np.unique(
            self.nodes[:, 0], return_index=True, return_inverse=True
        )
        __, unique_poloidal_idx, inverse_poloidal_idx = np.unique(
            self.nodes[:, 1], return_index=True, return_inverse=True
        )
        __, unique_zeta_idx, inverse_zeta_idx = np.unique(
            self.nodes[:, 2], return_index=True, return_inverse=True
        )
        return (
            unique_rho_idx,
            inverse_rho_idx,
            unique_poloidal_idx,
            inverse_poloidal_idx,
            unique_zeta_idx,
            inverse_zeta_idx,
        )

    def _scale_weights(self):
        """Scale weights sum to full volume and reduce duplicate node weights."""
        nodes = self.nodes.copy().astype(float)
        nodes = put(nodes, Index[:, 1], nodes[:, 1] % (2 * np.pi))
        nodes = put(
            nodes,
            Index[:, 2],
            nodes[:, 2] % (2 * np.pi / (self.NFP / self.NFP_umbilic_factor)),
        )
        # reduce weights for duplicated nodes
        _, inverse, counts = np.unique(
            nodes, axis=0, return_inverse=True, return_counts=True
        )
        duplicates = counts[inverse]
        temp_spacing = self.spacing.copy()
        temp_spacing = (temp_spacing.T / duplicates ** (1 / 3)).T
        # scale weights sum to full volume
        if temp_spacing.prod(axis=1).sum():
            temp_spacing *= (4 * np.pi**2 / temp_spacing.prod(axis=1).sum()) ** (1 / 3)
        weights = temp_spacing.prod(axis=1)

        # Spacing is the differential element used for integration over surfaces.
        # For this, 2 columns of the matrix are used.
        # Spacing is rescaled below to get the correct double product for each pair
        # of columns in grid.spacing.
        # The reduction of weight on duplicate nodes should be accounted for
        # by the 2 columns of spacing which span the surface.
        self._spacing = (self.spacing.T / duplicates ** (1 / 2)).T
        # Note we rescale 3 columns by the factor that 'should' rescale 2 columns,
        # so grid.spacing is valid for integrals over all surface labels.
        # Because a surface integral always ignores 1 column, with this approach,
        # duplicates nodes are scaled down properly regardless of which two columns
        # span the surface.
        return weights

    @property
    def L(self):
        """int: Radial grid resolution."""
        return self.__dict__.setdefault("_L", 0)

    @property
    def M(self):
        """int: Poloidal grid resolution."""
        return self.__dict__.setdefault("_M", 0)

    @property
    def N(self):
        """int: Toroidal grid resolution."""
        return self.__dict__.setdefault("_N", 0)

    @property
    def NFP(self):
        """int: Number of (toroidal) field periods."""
        return self.__dict__.setdefault("_NFP", 1)

    @property
    def NFP_umbilic_factor(self):
        """float: Umbilic factor for (toroidal) field periods."""
        return self.__dict__.setdefault("_NFP_umbilic_factor", 1)

    @property
    def sym(self):
        """bool: True for stellarator symmetry, False otherwise."""
        return self.__dict__.setdefault("_sym", False)

    @property
    def is_meshgrid(self):
        """bool: Whether this grid is a tensor-product grid.

        Let the tuple (r, p, t) ∈ R³ denote a radial, poloidal, and toroidal
        coordinate value. The is_meshgrid flag denotes whether any coordinate
        can be iterated over along the relevant axis of the reshaped grid:
        nodes.reshape(num_radial, num_poloidal, num_toroidal, 3).
        """
        return self.__dict__.setdefault("_is_meshgrid", False)

    @property
    def coordinates(self):
        """Coordinates specified by the nodes.

        Examples
        --------
        raz : rho, alpha, zeta
        rvp : rho, theta_PEST, phi
        rtz : rho, theta, zeta
        """
        return self.__dict__.setdefault("_coordinates", "rtz")

    @property
    def period(self):
        """Periodicity of coordinates."""
        return self.__dict__.setdefault(
            "_period", (np.inf, 2 * np.pi, 2 * np.pi / self.NFP)
        )

    @property
    def num_nodes(self):
        """int: Total number of nodes."""
        return self.nodes.shape[0]

    @property
    def num_rho(self):
        """int: Number of unique rho coordinates."""
        return self.unique_rho_idx.size

    @property
    def num_poloidal(self):
        """int: Number of unique poloidal angle coordinates."""
        return self.unique_poloidal_idx.size

    @property
    def num_alpha(self):
        """ndarray: Number of unique field line poloidal angles."""
        errorif(self.coordinates[1] != "a", AttributeError)
        return self.num_poloidal

    @property
    def num_theta(self):
        """ndarray: Number of unique theta coordinates."""
        errorif(self.coordinates[1] != "t", AttributeError)
        return self.num_poloidal

    @property
    def num_theta_PEST(self):
        """ndarray: Number of unique straight field line poloidal angles."""
        errorif(self.coordinates[1] != "v", AttributeError)
        return self.num_poloidal

    @property
    def num_zeta(self):
        """int: Number of unique zeta coordinates."""
        return self.unique_zeta_idx.size

    @property
    def unique_rho_idx(self):
        """ndarray: Indices of unique rho coordinates."""
        errorif(
            not hasattr(self, "_unique_rho_idx"),
            AttributeError,
            f"{self} does not have unique indices assigned. "
            "It is not possible to do this automatically on grids made under JIT.",
        )
        return self._unique_rho_idx

    @property
    def unique_poloidal_idx(self):
        """ndarray: Indices of unique poloidal angle coordinates."""
        errorif(
            not hasattr(self, "_unique_poloidal_idx"),
            AttributeError,
            f"{self} does not have unique indices assigned. "
            "It is not possible to do this automatically on grids made under JIT.",
        )
        return self._unique_poloidal_idx

    @property
    def unique_alpha_idx(self):
        """ndarray: Indices of unique field line poloidal angles."""
        errorif(self.coordinates[1] != "a", AttributeError)
        return self.unique_poloidal_idx

    @property
    def unique_theta_idx(self):
        """ndarray: Indices of unique theta coordinates."""
        errorif(self.coordinates[1] != "t", AttributeError)
        return self.unique_poloidal_idx

    @property
    def unique_theta_PEST_idx(self):
        """ndarray: Indices of unique straight field line poloidal angles."""
        errorif(self.coordinates[1] != "v", AttributeError)
        return self.unique_poloidal_idx

    @property
    def unique_zeta_idx(self):
        """ndarray: Indices of unique zeta coordinates."""
        errorif(
            not hasattr(self, "_unique_zeta_idx"),
            AttributeError,
            f"{self} does not have unique indices assigned. "
            "It is not possible to do this automatically on grids made under JIT.",
        )
        return self._unique_zeta_idx

    @property
    def inverse_rho_idx(self):
        """ndarray: Indices of unique_rho_idx that recover the rho coordinates."""
        errorif(
            not hasattr(self, "_inverse_rho_idx"),
            AttributeError,
            f"{self} does not have inverse indices assigned. "
            "It is not possible to do this automatically on grids made under JIT.",
        )
        return self._inverse_rho_idx

    @property
    def inverse_poloidal_idx(self):
        """ndarray: Indices that recover the unique poloidal coordinates."""
        errorif(
            not hasattr(self, "_inverse_poloidal_idx"),
            AttributeError,
            f"{self} does not have inverse indices assigned. "
            "It is not possible to do this automatically on grids made under JIT.",
        )
        return self._inverse_poloidal_idx

    @property
    def inverse_alpha_idx(self):
        """ndarray: Indices that recover field line poloidal angles."""
        errorif(self.coordinates[1] != "a", AttributeError)
        return self.inverse_poloidal_idx

    @property
    def inverse_theta_idx(self):
        """ndarray: Indices that recover unique theta coordinates."""
        errorif(self.coordinates[1] != "t", AttributeError)
        return self.inverse_poloidal_idx

    @property
    def inverse_theta_PEST_idx(self):
        """ndarray: Indices that recover unique straight field line poloidal angles."""
        errorif(self.coordinates[1] != "v", AttributeError)
        return self.inverse_poloidal_idx

    @property
    def inverse_zeta_idx(self):
        """ndarray: Indices of unique_zeta_idx that recover the zeta coordinates."""
        errorif(
            not hasattr(self, "_inverse_zeta_idx"),
            AttributeError,
            f"{self} does not have inverse indices assigned. "
            "It is not possible to do this automatically on grids made under JIT.",
        )
        return self._inverse_zeta_idx

    @property
    def axis(self):
        """ndarray: Indices of nodes at magnetic axis."""
        return self.__dict__.setdefault("_axis", np.array([]))

    @property
    def node_pattern(self):
        """str: Pattern for placement of nodes in (rho,theta,zeta)."""
        return self.__dict__.setdefault("_node_pattern", "custom")

    @property
    def nodes(self):
        """ndarray: Node coordinates, in (rho,theta,zeta)."""
        return self.__dict__.setdefault("_nodes", np.array([]).reshape((0, 3)))

    @property
    def spacing(self):
        """Quadrature weights for integration over surfaces.

        This is typically the distance between nodes when ``NFP=1``, as the quadrature
        weight is by default a midpoint rule. The returned matrix has three columns,
        corresponding to the radial, poloidal, and toroidal coordinate, respectively.
        Each element of the matrix specifies the quadrature area associated with a
        particular node for each coordinate. I.e. on a grid with coordinates
        of "rtz", the columns specify dρ, dθ, dζ, respectively. An integration
        over a ρ flux surface will assign quadrature weight dθ*dζ to each node.
        Note that dζ is the distance between toroidal surfaces multiplied by ``NFP``.

        On a LinearGrid with duplicate nodes, the columns of spacing no longer
        specify dρ, dθ, dζ. Rather, the product of each adjacent column specifies
        dρ*dθ, dθ*dζ, dζ*dρ, respectively.

        Returns
        -------
        spacing : ndarray
            Quadrature weights for integration over surface.

        """
        errorif(
            self._spacing is None,
            AttributeError,
            "Custom grids must have spacing specified by user.",
        )
        return self._spacing

    @property
    def weights(self):
        """ndarray: Weight for each node, either exact quadrature or volume based."""
        errorif(
            self._weights is None,
            AttributeError,
            "Custom grids must have weights specified by user.",
        )
        return self._weights

    def __repr__(self):
        """str: string form of the object."""
        return (
            type(self).__name__
            + " at "
            + str(hex(id(self)))
<<<<<<< HEAD
            + " (L={}, M={}, N={}, NFP={}, NFP_umbilic_factor = {},\
               sym={}, node_pattern={})".format(
=======
            + (
                " (L={}, M={}, N={}, NFP={}, sym={}, is_meshgrid={},"
                " node_pattern={}, coordinates={})"
            ).format(
>>>>>>> 8085dc77
                self.L,
                self.M,
                self.N,
                self.NFP,
<<<<<<< HEAD
                self.NFP_umbilic_factor,
                self.sym,
                self.node_pattern,
=======
                self.sym,
                self.is_meshgrid,
                self.node_pattern,
                self.coordinates,
>>>>>>> 8085dc77
            )
        )

    def get_label(self, label):
        """Get general label that specifies direction given label."""
        if label in {"rho", "poloidal", "zeta"}:
            return label
        rad = {"r": "rho"}[self.coordinates[0]]
        pol = {"a": "alpha", "t": "theta", "v": "theta_PEST"}[self.coordinates[1]]
        tor = {"z": "zeta"}[self.coordinates[2]]
        return {rad: "rho", pol: "poloidal", tor: "zeta"}[label]

    def compress(self, x, surface_label="rho"):
        """Return elements of ``x`` at indices of unique surface label values.

        Parameters
        ----------
        x : ndarray
            The array to compress.
            Should usually represent a surface function (constant over a surface)
            in an array that matches the grid's pattern.
        surface_label : {"rho", "poloidal", "zeta"}
            The surface label of rho, poloidal, or zeta.

        Returns
        -------
        compress_x : ndarray
            This array will be sorted such that the first element corresponds to
            the value associated with the smallest surface, and the last element
            corresponds to the value associated with the largest surface.

        """
        surface_label = self.get_label(surface_label)
        errorif(len(x) != self.num_nodes)
        return take(
            x, getattr(self, f"unique_{surface_label}_idx"), axis=0, unique_indices=True
        )

    def expand(self, x, surface_label="rho"):
        """Expand ``x`` by duplicating elements to match the grid's pattern.

        Parameters
        ----------
        x : ndarray
            Stores the values of a surface function (constant over a surface)
            for all unique surfaces of the specified label on the grid.
            The length of ``x`` should match the number of unique surfaces of
            the corresponding label in this grid. ``x`` should be sorted such
            that the first element corresponds to the value associated with the
            smallest surface, and the last element corresponds to the value
            associated with the largest surface.
        surface_label : {"rho", "poloidal", "zeta"}
            The surface label of rho, poloidal, or zeta.

        Returns
        -------
        expand_x : ndarray
            ``x`` expanded to match the grid's pattern.

        """
        surface_label = self.get_label(surface_label)
        errorif(len(x) != getattr(self, f"num_{surface_label}"))
        return x[getattr(self, f"inverse_{surface_label}_idx")]

    def copy_data_from_other(self, x, other_grid, surface_label="rho", tol=1e-14):
        """Copy data x from other_grid to this grid at matching surface label.

        Given data x corresponding to nodes of other_grid, copy data
        to a new array that corresponds to this grid.

        Parameters
        ----------
        x : ndarray, shape(other_grid.num_nodes,...)
            Data to copy. Assumed to be constant over the specified surface.
        other_grid: Grid
            Grid to copy from.
        surface_label : {"rho", "poloidal", "zeta"}
            The surface label of rho, poloidal, or zeta.
        tol : float
            tolerance for considering nodes the same.

        Returns
        -------
        y : ndarray, shape(grid2.num_nodes, ...)
            Data copied to grid2
        """
        sl1 = self.get_label(surface_label)
        sl2 = other_grid.get_label(surface_label)
        axis = {"rho": 0, "poloidal": 1, "zeta": 2}
        errorif(self.coordinates[axis[sl1]] != other_grid.coordinates[axis[sl2]])
        axis = axis[sl1]

        x = jnp.asarray(x)
        try:
            xc = other_grid.compress(x, surface_label)
            y = self.expand(xc, surface_label)
        except AttributeError:
            self_nodes = jnp.asarray(self.nodes[:, axis])
            other_nodes = jnp.asarray(other_grid.nodes[:, axis])
            y = jnp.zeros((self.num_nodes, *x.shape[1:]))

            def body(i, y):
                y = jnp.where(
                    jnp.abs(self_nodes - other_nodes[i]) <= tol,
                    x[i],
                    y,
                )
                return y

            y = fori_loop(0, other_grid.num_nodes, body, y)
        return y

    def replace_at_axis(self, x, y, copy=False, **kwargs):
        """Replace elements of ``x`` with elements of ``y`` at the axis of grid.

        Parameters
        ----------
        x : array-like
            Values to selectively replace. Should have length ``grid.num_nodes``.
        y : array-like
            Replacement values. Should broadcast with arrays of size
            ``grid.num_nodes``. Can also be a function that returns such an
            array. Additional keyword arguments are then input to ``y``.
        copy : bool
            If some value of ``x`` is to be replaced by some value in ``y``,
            then setting ``copy`` to true ensures that ``x`` will not be
            modified in-place.

        Returns
        -------
        out : ndarray
            An array of size ``grid.num_nodes`` where elements at the indices
            corresponding to the axis of this grid match those of ``y`` and all
            others match ``x``.

        """
        if self.axis.size:
            if callable(y):
                y = y(**kwargs)
            x = put(
                x.copy() if copy else x,
                self.axis,
                y[self.axis] if jnp.ndim(y) else y,
            )
        return x


class Grid(_Grid):
    """Collocation grid with custom node placement.

    Unlike subclasses LinearGrid and ConcentricGrid, the base Grid allows the user
    to pass in a custom set of collocation nodes.

    Parameters
    ----------
    nodes : ndarray of float, size(num_nodes,3)
        Node coordinates, in (rho,theta,zeta)
    spacing : ndarray of float, size(num_nodes, 3)
        Spacing between nodes in each direction.
    weights : ndarray of float, size(num_nodes, )
        Quadrature weights for each node.
    coordinates : str
        Coordinates that are specified by the nodes.
        raz : rho, alpha, zeta
        rvp : rho, theta_PEST, phi
        rtz : rho, theta, zeta
    period : tuple of float
        Assumed periodicity for each coordinate.
        Use np.inf to denote no periodicity.
    NFP : int
        Number of field periods (Default = 1).
    source_grid : Grid
        Grid from which coordinates were mapped from.
    sort : bool
        Whether to sort the nodes for use with FFT method.
    is_meshgrid : bool
        Whether this grid is a tensor-product grid.
        Let the tuple (r, p, t) ∈ R³ denote a radial, poloidal, and toroidal
        coordinate value. The is_meshgrid flag denotes whether any coordinate
        can be iterated over along the relevant axis of the reshaped grid:
        nodes.reshape(num_radial, num_poloidal, num_toroidal, 3).
    jitable : bool
        Whether to skip certain checks and conditionals that don't work under jit.
        Allows grid to be created on the fly with custom nodes, but weights, symmetry
        etc. may be wrong if grid contains duplicate nodes.
    """

    def __init__(
        self,
        nodes,
        spacing=None,
        weights=None,
        coordinates="rtz",
        period=(np.inf, 2 * np.pi, 2 * np.pi),
        NFP=1,
        source_grid=None,
        sort=False,
        is_meshgrid=False,
        jitable=False,
        **kwargs,
    ):
        # Python 3.3 (PEP 412) introduced key-sharing dictionaries.
        # This change measurably reduces memory usage of objects that
        # define all attributes in their __init__ method.
<<<<<<< HEAD
        self._NFP = 1
        self._NFP_umbilic_factor = 1
=======
        self._NFP = check_posint(NFP, "NFP", False)
>>>>>>> 8085dc77
        self._sym = False
        self._node_pattern = "custom"
        self._coordinates = coordinates
        self._period = period
        self._source_grid = source_grid
        self._is_meshgrid = bool(is_meshgrid)
        self._nodes = self._create_nodes(nodes)
        self._spacing = (
            jnp.atleast_2d(jnp.asarray(spacing)).reshape(self.nodes.shape).astype(float)
            if spacing is not None
            else None
        )
        self._weights = (
            jnp.atleast_1d(jnp.asarray(weights))
            .reshape(self.nodes.shape[0])
            .astype(float)
            if weights is not None
            else None
        )
        if sort:
            self._sort_nodes()
        setable_attr = [
            "_unique_rho_idx",
            "_unique_poloidal_idx",
            "_unique_zeta_idx",
            "_inverse_rho_idx",
            "_inverse_poloidal_idx",
            "_inverse_zeta_idx",
        ]
        if jitable:
            # Don't do anything with symmetry since that changes # of nodes
            # avoid point at the axis, for now.
            r, t, z = self._nodes.T
            r = jnp.where(r == 0, 1e-12, r)
            self._nodes = jnp.column_stack([r, t, z])
            self._axis = np.array([], dtype=int)
            # allow for user supplied indices/inverse indices for special cases
            for attr in setable_attr:
                if attr in kwargs:
                    setattr(self, attr, jnp.asarray(kwargs.pop(attr)))
        else:
            for attr in setable_attr:
                kwargs.pop(attr, None)
            self._axis = self._find_axis()
            (
                self._unique_rho_idx,
                self._inverse_rho_idx,
                self._unique_poloidal_idx,
                self._inverse_poloidal_idx,
                self._unique_zeta_idx,
                self._inverse_zeta_idx,
            ) = self._find_unique_inverse_nodes()

        self._L = self.num_nodes
        self._M = self.num_nodes
        self._N = self.num_nodes
        errorif(len(kwargs), ValueError, f"Got unexpected kwargs {kwargs.keys()}")

    @classmethod
    def create_meshgrid(
        cls,
        nodes,
        spacing=None,
        coordinates="rtz",
        period=(np.inf, 2 * np.pi, 2 * np.pi),
        NFP=1,
        **kwargs,
    ):
        """Create a tensor-product grid from the given coordinates in a jitable manner.

        Parameters
        ----------
        nodes : list of ndarray
            Three arrays, one for each coordinate.
            Sorted unique values of each coordinate.
        spacing : list of ndarray
            Three arrays, one for each coordinate.
            Weights for integration. Defaults to a midpoint rule.
        coordinates : str
            Coordinates that are specified by the ``nodes[0]``, ``nodes[1]``,
            and ``nodes[2]``, respectively.
            raz : rho, alpha, zeta
            rvp : rho, theta_PEST, phi
            rtz : rho, theta, zeta
        period : tuple of float
            Assumed periodicity for each coordinate.
            Use np.inf to denote no periodicity.
        NFP : int
            Number of field periods (Default = 1).
            Only makes sense to change from 1 if ``period[2]==2π``.

        Returns
        -------
        grid : Grid
            Meshgrid.

        """
        NFP = check_posint(NFP, "NFP", False)
        a, b, c = jnp.atleast_1d(*nodes)
        if spacing is None:
            errorif(coordinates[0] != "r", NotImplementedError)
            da = _midpoint_spacing(a)
            db = _periodic_spacing(b, period[1])[1]
            dc = _periodic_spacing(c, period[2])[1] * NFP
        else:
            da, db, dc = spacing
        nodes = jnp.column_stack(
            list(map(jnp.ravel, jnp.meshgrid(a, b, c, indexing="ij")))
        )
        spacing = jnp.column_stack(
            list(map(jnp.ravel, jnp.meshgrid(da, db, dc, indexing="ij")))
        )
        weights = (
            spacing.prod(axis=1)
            if period[1] * period[2] == 4 * np.pi**2 / NFP
            # Doesn't make sense to assign weights if the coordinates aren't periodic
            # since it's not clear how to form a surface and hence its enclosed volume.
            else None
        )

        unique_a_idx = jnp.arange(a.size) * b.size * c.size
        unique_b_idx = jnp.arange(b.size) * c.size
        unique_c_idx = jnp.arange(c.size)
        inverse_a_idx = repeat(
            unique_a_idx // (b.size * c.size),
            b.size * c.size,
            total_repeat_length=a.size * b.size * c.size,
        )
        inverse_b_idx = jnp.tile(
            repeat(unique_b_idx // c.size, c.size, total_repeat_length=b.size * c.size),
            a.size,
        )
        inverse_c_idx = jnp.tile(unique_c_idx, a.size * b.size)
        return cls(
            nodes=nodes,
            spacing=spacing,
            weights=weights,
            coordinates=coordinates,
            period=period,
            NFP=NFP,
            sort=False,
            is_meshgrid=True,
            jitable=True,
            _unique_rho_idx=unique_a_idx,
            _unique_poloidal_idx=unique_b_idx,
            _unique_zeta_idx=unique_c_idx,
            _inverse_rho_idx=inverse_a_idx,
            _inverse_poloidal_idx=inverse_b_idx,
            _inverse_zeta_idx=inverse_c_idx,
            **kwargs,
        )

    def _sort_nodes(self):
        """Sort nodes for use with FFT."""
        sort_idx = np.lexsort((self.nodes[:, 1], self.nodes[:, 0], self.nodes[:, 2]))
        self._nodes = self.nodes[sort_idx]
        try:
            self._spacing = self.spacing[sort_idx]
        except AttributeError:
            pass
        try:
            self._weights = self.weights[sort_idx]
        except AttributeError:
            pass

    def _create_nodes(self, nodes):
        """Allow for custom node creation.

        Parameters
        ----------
        nodes : ndarray of float, size(num_nodes,3)
            Node coordinates, in (rho,theta,zeta).

        Returns
        -------
        nodes : ndarray of float, size(num_nodes,3)
            Node coordinates, in (rho,theta,zeta).

        """
        nodes = jnp.atleast_2d(jnp.asarray(nodes)).reshape((-1, 3)).astype(float)
        # Do not alter nodes given by the user for custom grids.
<<<<<<< HEAD
        # In particular, do not modulo nodes by 2pi or 2pi/(NFP/NFP_umbilic_factor).
        # This may cause the surface_integrals() function to fail recognizing
        # surfaces outside the interval [0, 2pi] as duplicates. However, most
        # surface integral computations are done with LinearGrid anyway.
=======
        # In particular, do not modulo nodes by 2π or 2π/NFP.
>>>>>>> 8085dc77
        return nodes

    @property
    def source_grid(self):
        """Coordinates from which this grid was mapped from."""
        errorif(self._source_grid is None, AttributeError)
        return self._source_grid


class LinearGrid(_Grid):
    """Grid in which the nodes are linearly spaced in each coordinate.

    Useful for plotting and other analysis, though not very efficient for using as the
    solution grid.

    Parameters
    ----------
    L : int, optional
        Radial grid resolution.
    M : int, optional
        Poloidal grid resolution.
    N : int, optional
        Toroidal grid resolution.
    NFP : int
        Number of field periods (Default = 1).
    NFP_umbilic_factor : int
        Integer>=1.
        This is needed for the umbilic torus design.
    sym : bool
        True for stellarator symmetry, False otherwise (Default = False).
    axis : bool
        True to include a point at rho=0 (default), False for rho[0] = rho[1]/2.
    endpoint : bool
        If True, theta=0 and zeta=0 are duplicated after a full period.
        Should be False for use with FFT. (Default = False).
        This boolean is ignored if an array is given for theta or zeta.
    rho : int or ndarray of float, optional
        Radial coordinates (Default = 1.0).
        Alternatively, the number of radial coordinates (if an integer).
        Note that if supplied the values may be reordered in the resulting grid.
    theta : int or ndarray of float, optional
        Poloidal coordinates (Default = 0.0).
        Alternatively, the number of poloidal coordinates (if an integer).
        Note that if supplied the values may be reordered in the resulting grid.
    zeta : int or ndarray of float, optional
        Toroidal coordinates (Default = 0.0).
        Alternatively, the number of toroidal coordinates (if an integer).
        Note that if supplied the values may be reordered in the resulting grid.
    """

    def __init__(
        self,
        L=None,
        M=None,
        N=None,
        NFP=1,
        NFP_umbilic_factor=int(1),
        sym=False,
        axis=True,
        endpoint=False,
        rho=np.array(1.0),
        theta=np.array(0.0),
        zeta=np.array(0.0),
    ):
        self._L = check_nonnegint(L, "L")
        self._M = check_nonnegint(M, "M")
        self._N = check_nonnegint(N, "N")
        self._NFP = check_posint(NFP, "NFP", False)
        self._NFP_umbilic_factor = check_posint(
            NFP_umbilic_factor, "NFP_umbilic_factor", False
        )
        self._sym = sym
        self._endpoint = bool(endpoint)
        self._poloidal_endpoint = False
        self._toroidal_endpoint = False
        self._node_pattern = "linear"
        self._coordinates = "rtz"
        self._period = (np.inf, 2 * np.pi, 2 * np.pi / self._NFP)
        self._nodes, self._spacing = self._create_nodes(
            L=L,
            M=M,
            N=N,
            NFP=NFP,
            NFP_umbilic_factor=NFP_umbilic_factor,
            axis=axis,
            endpoint=endpoint,
            rho=rho,
            theta=theta,
            zeta=zeta,
        )
        # symmetry handled in create_nodes()
        self._sort_nodes()
        self._axis = self._find_axis()
        (
            self._unique_rho_idx,
            self._inverse_rho_idx,
            self._unique_poloidal_idx,
            self._inverse_poloidal_idx,
            self._unique_zeta_idx,
            self._inverse_zeta_idx,
        ) = self._find_unique_inverse_nodes()
        self._weights = self._scale_weights()

    def _create_nodes(  # noqa: C901
        self,
        L=None,
        M=None,
        N=None,
        NFP=1,
        NFP_umbilic_factor=int(1),
        axis=True,
        endpoint=False,
        rho=1.0,
        theta=0.0,
        zeta=0.0,
    ):
        """Create grid nodes and weights.

        Parameters
        ----------
        L : int, optional
            Radial grid resolution.
        M : int, optional
            Poloidal grid resolution.
        N : int, optional
            Toroidal grid resolution.
        NFP : int
            Number of field periods (Default = 1).
        NFP_umbilic_factor : float
            Rational number of the form 1/integer with integer>=1.
            This is needed for the umbilic torus design.
        axis : bool
            True to include a point at rho=0 (default), False for rho[0] = rho[1]/2.
        endpoint : bool
            If True, theta=0 and zeta=0 are duplicated after a full period.
            Should be False for use with FFT. (Default = False).
            This boolean is ignored if an array is given for theta or zeta.
        rho : int or ndarray of float, optional
            Radial coordinates (Default = 1.0).
            Alternatively, the number of radial coordinates (if an integer).
        theta : int or ndarray of float, optional
            Poloidal coordinates (Default = 0.0).
            Alternatively, the number of poloidal coordinates (if an integer).
        zeta : int or ndarray of float, optional
            Toroidal coordinates (Default = 0.0).
            Alternatively, the number of toroidal coordinates (if an integer).

        Returns
        -------
        nodes : ndarray of float, size(num_nodes,3)
            node coordinates, in (rho,theta,zeta)
        spacing : ndarray of float, size(num_nodes,3)
            node spacing, based on local volume around the node

        """
        self._NFP = check_posint(NFP, "NFP", False)
<<<<<<< HEAD
        self._NFP_umbilic_factor = check_posint(
            NFP_umbilic_factor, "NFP_umbilic_facto", False
        )
        axis = bool(axis)
        endpoint = bool(endpoint)
        THETA_ENDPOINT = 2 * np.pi
        ZETA_ENDPOINT = 2 * np.pi / (NFP / NFP_umbilic_factor)
=======
        self._period = (np.inf, 2 * np.pi, 2 * np.pi / self._NFP)
        axis = bool(axis)
        endpoint = bool(endpoint)
        theta_period = self.period[1]
        zeta_period = self.period[2]
>>>>>>> 8085dc77

        # rho
        if L is not None:
            self._L = check_nonnegint(L, "L")
            rho = L + 1
        else:
            self._L = len(np.atleast_1d(rho))
        if np.isscalar(rho) and (int(rho) == rho) and rho > 0:
            r = np.flipud(np.linspace(1, 0, int(rho), endpoint=axis))
            # choose dr such that each node has the same weight
            dr = np.ones_like(r) / r.size
        else:
            r = np.sort(np.atleast_1d(rho))
            dr = _midpoint_spacing(r, jnp=np)

        # theta
        if M is not None:
            self._M = check_nonnegint(M, "M")
            theta = 2 * (M + 1) if self.sym else 2 * M + 1
        else:
            self._M = len(np.atleast_1d(theta))
        if np.isscalar(theta) and (int(theta) == theta) and theta > 0:
            theta = int(theta)
            if self.sym and theta > 1:
                # Enforce that no node lies on theta=0 or theta=2π, so that
                # each node has a symmetric counterpart, and that, for all i,
                # t[i]-t[i-1] = 2 t[0] = 2 (π - t[last node before π]).
                # Both conditions necessary to evenly space nodes with constant dt.
                # This can be done by making (theta + endpoint) an even integer.
                if (theta + endpoint) % 2 != 0:
                    theta += 1
                t = np.linspace(0, theta_period, theta, endpoint=endpoint)
                t += t[1] / 2
                # delete theta > π nodes
                t = t[: np.searchsorted(t, np.pi, side="right")]
            else:
                t = np.linspace(0, theta_period, theta, endpoint=endpoint)
            dt = theta_period / t.size * np.ones_like(t)
            if (endpoint and not self.sym) and t.size > 1:
                # increase node weight to account for duplicate node
                dt *= t.size / (t.size - 1)
                # scale_weights() will reduce endpoint (dt[0] and dt[-1])
                # duplicate node weight
        else:
            t = np.atleast_1d(theta).astype(float)
            # enforce periodicity
            t[t != theta_period] %= theta_period
            # need to sort to compute correct spacing
            t = np.sort(t)
            if self.sym:
                # cut domain to relevant subdomain: delete theta > π nodes
                t = t[: np.searchsorted(t, np.pi, side="right")]
            if t.size > 1:
                if not self.sym:
                    dt = _periodic_spacing(t, theta_period, jnp=np)[1]
                    if t[0] == 0 and t[-1] == theta_period:
                        # _periodic_spacing above correctly weights
                        # the duplicate endpoint node spacing at theta = 0 and 2π
                        # to be half the weight of the other nodes.
                        # However, scale_weights() is not aware of this, so we
                        # counteract the reduction that will be done there.
                        dt[0] += dt[-1]
                        dt[-1] = dt[0]
                else:
                    dt = np.zeros(t.shape)
                    dt[1:-1] = t[2:] - t[:-2]
                    first_positive_idx = np.searchsorted(t, 0, side="right")
                    # total spacing of nodes at theta=0 should be half the
                    # distance between first positive node and its
                    # reflection across the theta=0 line.
                    dt[0] = t[first_positive_idx]
                    if first_positive_idx == 0:
                        # then there are no nodes at theta=0
                        dt[0] += t[1]
                    else:
                        assert dt[0] == dt[first_positive_idx - 1]
                        # If first_positive_idx != 1,
                        # then both of those dt should be halved.
                        # The scale_weights() function will handle this.
                    first_pi_idx = np.searchsorted(t, np.pi, side="left")
                    # total spacing of nodes at theta=π should be half the
                    # distance between first node < π and its
                    # reflection across the theta=π line.
                    if first_pi_idx == t.size:
                        # then there are no nodes at theta=π
                        dt[-1] = (theta_period - t[-1]) - t[-2]
                    else:
                        dt[-1] = (theta_period - t[-1]) - t[first_pi_idx - 1]
                        assert dt[first_pi_idx] == dt[-1]
                        # If first_pi_idx != t.size - 1,
                        # then both of those dt should be halved.
                        # The scale_weights() function will handle this.
            else:
                dt = np.array([theta_period])

        # zeta
        # note: dz spacing should not depend on NFP
        # spacing corresponds to a node's weight in an integral --
        # such as integral = sum(dt * dz * data["B"]) -- not the node's coordinates
        if N is not None:
            self._N = check_nonnegint(N, "N")
            zeta = 2 * N + 1
        else:
            self._N = len(np.atleast_1d(zeta))
        if np.isscalar(zeta) and (int(zeta) == zeta) and zeta > 0:
            z = np.linspace(0, zeta_period, int(zeta), endpoint=endpoint)
            dz = 2 * np.pi / z.size * np.ones_like(z)
            if endpoint and z.size > 1:
                # increase node weight to account for duplicate node
                dz *= z.size / (z.size - 1)
                # scale_weights() will reduce endpoint (dz[0] and dz[-1])
                # duplicate node weight
        else:
<<<<<<< HEAD
            z = np.atleast_1d(zeta).astype(float)
            # enforce periodicity
            z[z != ZETA_ENDPOINT] %= ZETA_ENDPOINT
            # need to sort to compute correct spacing
            z = np.sort(z)
            dz = np.zeros_like(z)
            if z.size > 1:
                # choose dz to be half the cyclic distance of the surrounding two nodes
                dz[0] = z[1] + (ZETA_ENDPOINT - z[-1]) % ZETA_ENDPOINT
                dz[1:-1] = z[2:] - z[:-2]
                dz[-1] = z[0] + (ZETA_ENDPOINT - z[-2]) % ZETA_ENDPOINT
                dz /= 2
                dz *= NFP / NFP_umbilic_factor
                if z.size == 2:
                    dz[-1] = dz[0]
                if z[0] == 0 and z[-1] == ZETA_ENDPOINT:
                    # The cyclic distance algorithm above correctly weights
                    # the duplicate node spacing at zeta = 0 and
                    # 2pi / (NFP / NFP_umbilic_factor) .
                    # However, scale_weights() is not aware of this, so we
                    # counteract the reduction that will be done there.
                    dz[0] += dz[-1]
                    dz[-1] = dz[0]
            else:
                dz = np.array([ZETA_ENDPOINT])

        self._endpoint = (
=======
            z, dz = _periodic_spacing(zeta, zeta_period, sort=True, jnp=np)
            dz = dz * NFP
            if z[0] == 0 and z[-1] == zeta_period:
                # _periodic_spacing above correctly weights
                # the duplicate node spacing at zeta = 0 and 2π/NFP.
                # However, scale_weights() is not aware of this, so we
                # counteract the reduction that will be done there.
                dz[0] += dz[-1]
                dz[-1] = dz[0]

        self._poloidal_endpoint = (
>>>>>>> 8085dc77
            t.size > 0
            and np.isclose(t[0], 0, atol=1e-12)
            and np.isclose(t[-1], theta_period, atol=1e-12)
        )
        self._toroidal_endpoint = (
            z.size > 0
            and np.isclose(z[0], 0, atol=1e-12)
            and np.isclose(z[-1], zeta_period, atol=1e-12)
        )
        # if only one theta or one zeta point, can have endpoint=True
        # if the other one is a full array
        self._endpoint = (self._poloidal_endpoint or (t.size == 1 and z.size > 1)) and (
            self._toroidal_endpoint or (z.size == 1 and t.size > 1)
        )

        r, t, z = map(np.ravel, np.meshgrid(r, t, z, indexing="ij"))
        dr, dt, dz = map(np.ravel, np.meshgrid(dr, dt, dz, indexing="ij"))
        nodes = np.column_stack([r, t, z])
        spacing = np.column_stack([dr, dt, dz])

        return nodes, spacing

    def change_resolution(self, L, M, N, NFP=None, NFP_umbilic_factor=None):
        """Change the resolution of the grid.

        Parameters
        ----------
        L : int
            new radial grid resolution (L radial nodes)
        M : int
            new poloidal grid resolution (M poloidal nodes)
        N : int
            new toroidal grid resolution (N toroidal nodes)
        NFP : int
            Number of field periods.
        NFP_umbilic_factor : float
            Rational number of the form 1/integer.
            This is needed for the umbilic torus design.

        """
        if NFP is None:
            NFP = self.NFP
        if NFP_umbilic_factor is None:
            NFP_umbilic_factor = self.NFP_umbilic_factor
        if (
            L != self.L
            or M != self.M
            or N != self.N
            or NFP != self.NFP
            or NFP_umbilic_factor != self.NFP_umbilic_factor
        ):
            self._nodes, self._spacing = self._create_nodes(
                L=L,
                M=M,
                N=N,
                NFP=NFP,
                NFP_umbilic_factor=NFP_umbilic_factor,
                axis=self.axis.size > 0,
                endpoint=self.endpoint,
            )
            # symmetry handled in create_nodes()
            self._sort_nodes()
            self._axis = self._find_axis()
            (
                self._unique_rho_idx,
                self._inverse_rho_idx,
                self._unique_poloidal_idx,
                self._inverse_poloidal_idx,
                self._unique_zeta_idx,
                self._inverse_zeta_idx,
            ) = self._find_unique_inverse_nodes()
            self._weights = self._scale_weights()

    @property
    def endpoint(self):
        """bool: Whether the grid is made of open or closed intervals."""
        return self.__dict__.setdefault("_endpoint", False)


class QuadratureGrid(_Grid):
    """Grid used for numerical quadrature.

    Exactly integrates a Fourier-Zernike basis of resolution (L,M,N)
    This grid is never symmetric.

    Parameters
    ----------
    L : int
        radial grid resolution (exactly integrates radial modes up to order L)
    M : int
        poloidal grid resolution (exactly integrates poloidal modes up to order M)
    N : int
        toroidal grid resolution (exactly integrates toroidal modes up to order N)
    NFP : int
        number of field periods (Default = 1)
    NFP_umbilic_factor : float
        Rational number of the form 1/integer with integer>=1.
        This is needed for the umbilic torus design.

    """

    def __init__(self, L, M, N, NFP=1, NFP_umbilic_factor=1):
        self._L = check_nonnegint(L, "L", False)
        self._M = check_nonnegint(M, "N", False)
        self._N = check_nonnegint(N, "N", False)
        self._NFP = check_posint(NFP, "NFP", False)
        self._NFP_umbilic_factor = check_posint(
            NFP_umbilic_factor, "NFP_umbilic_factor", False
        )
        self._sym = False
        self._node_pattern = "quad"
<<<<<<< HEAD
        self._nodes, self._spacing = self._create_nodes(
            L=L, M=M, N=N, NFP=NFP, NFP_umbilic_factor=NFP_umbilic_factor
        )
=======
        self._coordinates = "rtz"
        self._period = (np.inf, 2 * np.pi, 2 * np.pi / self._NFP)
        self._nodes, self._spacing = self._create_nodes(L=L, M=M, N=N, NFP=NFP)
>>>>>>> 8085dc77
        # symmetry is never enforced for Quadrature Grid
        self._sort_nodes()
        self._axis = self._find_axis()
        (
            self._unique_rho_idx,
            self._inverse_rho_idx,
            self._unique_poloidal_idx,
            self._inverse_poloidal_idx,
            self._unique_zeta_idx,
            self._inverse_zeta_idx,
        ) = self._find_unique_inverse_nodes()
        # quadrature weights do not need scaling
        self._weights = self.spacing.prod(axis=1)

    def _create_nodes(self, L=1, M=1, N=1, NFP=1, NFP_umbilic_factor=1):
        """Create grid nodes and weights.

        Parameters
        ----------
        L : int
            radial grid resolution (L radial nodes, Default = 1)
        M : int
            poloidal grid resolution (M poloidal nodes, Default = 1)
        N : int
            toroidal grid resolution (N toroidal nodes, Default = 1)
        NFP : int
            number of field periods (Default = 1)
        NFP_umbilic_factor : float
            Rational number of the form 1/integer with integer>=1.
            This is needed for the umbilic torus design.

        Returns
        -------
        nodes : ndarray of float, size(num_nodes,3)
            node coordinates, in (rho,theta,zeta)
        spacing : ndarray of float, size(num_nodes,3)
            node spacing, based on local volume around the node

        """
        self._L = check_nonnegint(L, "L", False)
        self._M = check_nonnegint(M, "M", False)
        self._N = check_nonnegint(N, "N", False)
        self._NFP = check_posint(NFP, "NFP", False)
<<<<<<< HEAD
        self._NFP_umbilic_factor = check_posint(
            NFP_umbilic_factor, "NFP_umbilic_factor", False
        )
=======
        self._period = (np.inf, 2 * np.pi, 2 * np.pi / self._NFP)
>>>>>>> 8085dc77
        L = L + 1
        M = 2 * M + 1
        N = 2 * N + 1

        # rho
        r, dr = special.js_roots(L, 2, 2)
        dr /= r  # remove r weight function associated with the shifted Jacobi weights

        # theta/vartheta
        t = np.linspace(0, 2 * np.pi, M, endpoint=False)
        dt = 2 * np.pi / M * np.ones_like(t)

        # zeta/phi
        z = np.linspace(0, 2 * np.pi / (NFP / NFP_umbilic_factor), N, endpoint=False)
        dz = 2 * np.pi / N * np.ones_like(z)

        r, t, z = map(np.ravel, np.meshgrid(r, t, z, indexing="ij"))
        dr, dt, dz = map(np.ravel, np.meshgrid(dr, dt, dz, indexing="ij"))

        nodes = np.column_stack([r, t, z])
        spacing = np.column_stack([dr, dt, dz])

        return nodes, spacing

    def change_resolution(self, L, M, N, NFP=None, NFP_umbilic_factor=None):
        """Change the resolution of the grid.

        Parameters
        ----------
        L : int
            new radial grid resolution (L radial nodes)
        M : int
            new poloidal grid resolution (M poloidal nodes)
        N : int
            new toroidal grid resolution (N toroidal nodes)
        NFP : int
            Number of field periods.
        NFP_umbilic_factor : float
            Rational number of the form 1/integer with integer>=1.
            This is needed for umbilic torus design.

        """
        if NFP is None:
            NFP = self.NFP
        if NFP_umbilic_factor is None:
            NFP_umbilic_factor = self.NFP_umbilic_factor
        if (
            L != self.L
            or M != self.M
            or N != self.N
            or NFP != self.NFP
            or NFP_umbilic_factor != self.NFP_umbilic_factor
        ):
            self._nodes, self._spacing = self._create_nodes(
                L=L, M=M, N=N, NFP=NFP, NFP_umbilic_factor=NFP_umbilic_factor
            )
            self._sort_nodes()
            self._axis = self._find_axis()
            (
                self._unique_rho_idx,
                self._inverse_rho_idx,
                self._unique_poloidal_idx,
                self._inverse_poloidal_idx,
                self._unique_zeta_idx,
                self._inverse_zeta_idx,
            ) = self._find_unique_inverse_nodes()
            self._weights = self.spacing.prod(axis=1)  # instead of _scale_weights


class ConcentricGrid(_Grid):
    """Grid in which the nodes are arranged in concentric circles.

    Nodes are arranged concentrically within each toroidal cross-section, with more
    nodes per flux surface at larger radius. Typically used as the solution grid,
    cannot be easily used for plotting due to non-uniform spacing.

    Parameters
    ----------
    L : int
        radial grid resolution
    M : int
        poloidal grid resolution
    N : int
        toroidal grid resolution
    NFP : int
        number of field periods (Default = 1)
    NFP_umbilic_factor : float
        Rational number of the form 1/integer with integer>=1.
        This is needed for the umbilic torus design.
    sym : bool
        True for stellarator symmetry, False otherwise (Default = False)
    axis : bool
        True to include the magnetic axis, False otherwise (Default = False)
    node_pattern : {``'cheb1'``, ``'cheb2'``, ``'jacobi'``, ``linear``}
        pattern for radial coordinates

            * ``'cheb1'``: Chebyshev-Gauss-Lobatto nodes scaled to r=[0,1]
            * ``'cheb2'``: Chebyshev-Gauss-Lobatto nodes scaled to r=[-1,1]
            * ``'jacobi'``: Radial nodes are roots of Shifted Jacobi polynomial of
              degree M+1 r=(0,1), and angular nodes are equispaced 2(M+1) per surface
            * ``'ocs'``: optimal concentric sampling to minimize the condition number
              of the resulting transform matrix, for doing inverse transform.
            * ``linear`` : linear spacing in r=[0,1]

    """

    def __init__(
        self,
        L,
        M,
        N,
        NFP=1,
        NFP_umbilic_factor=1,
        sym=False,
        axis=False,
        node_pattern="jacobi",
    ):
        self._L = check_nonnegint(L, "L", False)
        self._M = check_nonnegint(M, "M", False)
        self._N = check_nonnegint(N, "N", False)
        self._NFP = check_posint(NFP, "NFP", False)
        self._NFP_umbilic_factor = check_posint(
            NFP_umbilic_factor, "NFP_umbilic_factor", False
        )
        self._sym = sym
        self._node_pattern = node_pattern
        self._coordinates = "rtz"
        self._period = (np.inf, 2 * np.pi, 2 * np.pi / self._NFP)
        self._nodes, self._spacing = self._create_nodes(
            L=L,
            M=M,
            N=N,
            NFP=NFP,
            NFP_umbilic_factor=NFP_umbilic_factor,
            axis=axis,
            node_pattern=node_pattern,
        )
        self._enforce_symmetry()
        self._sort_nodes()
        self._axis = self._find_axis()
        (
            self._unique_rho_idx,
            self._inverse_rho_idx,
            self._unique_poloidal_idx,
            self._inverse_poloidal_idx,
            self._unique_zeta_idx,
            self._inverse_zeta_idx,
        ) = self._find_unique_inverse_nodes()
        self._weights = self._scale_weights()

    def _create_nodes(
        self, L, M, N, NFP=1, NFP_umbilic_factor=1, axis=False, node_pattern="jacobi"
    ):
        """Create grid nodes and weights.

        Parameters
        ----------
        L : int
            radial grid resolution
        M : int
            poloidal grid resolution
        N : int
            toroidal grid resolution
        NFP : int
            number of field periods (Default = 1)
        NFPUfac : float
            Rational number of the form 1/integer with integer>=1.
            This is needed for the umbilic torus design.
        axis : bool
            True to include the magnetic axis, False otherwise (Default = False)
        node_pattern : {``'linear'``, ``'cheb1'``, ``'cheb2'``, ``'jacobi'``, ``None``}
            pattern for radial coordinates
                * ``linear`` : linear spacing in r=[0,1]
                * ``'cheb1'``: Chebyshev-Gauss-Lobatto nodes scaled to r=[0,1]
                * ``'cheb2'``: Chebyshev-Gauss-Lobatto nodes scaled to r=[-1,1]
                * ``'jacobi'``: Radial nodes are roots of Shifted Jacobi polynomial of
                  degree M+1 r=(0,1), and angular nodes are equispaced 2(M+1) per
                  surface.
                * ``'ocs'``: optimal concentric sampling to minimize the condition
                  number of the resulting transform matrix, for doing inverse transform.

        Returns
        -------
        nodes : ndarray of float, size(num_nodes, 3)
            node coordinates, in (rho,theta,zeta)
        spacing : ndarray of float, size(num_nodes,3)
            node spacing, based on local volume around the node

        """
        self._L = L
        self._M = M
        self._N = N
        self._NFP = NFP
        self._L = check_nonnegint(L, "L", False)
        self._M = check_nonnegint(M, "M", False)
        self._N = check_nonnegint(N, "N", False)
        self._NFP = check_posint(NFP, "NFP", False)
<<<<<<< HEAD
        self._NFP_umbilic_factor = check_posint(
            NFP_umbilic_factor, "NFP_umbilic_factor", False
        )
=======
        self._period = (np.inf, 2 * np.pi, 2 * np.pi / self._NFP)
>>>>>>> 8085dc77

        def ocs(L):
            # Ramos-Lopez, et al. “Optimal Sampling Patterns for Zernike Polynomials.”
            # Applied Mathematics and Computation 274 (February 2016): 247–57.
            # https://doi.org/10.1016/j.amc.2015.11.006.
            j = np.arange(1, L // 2 + 2)
            z = np.cos((2 * j - 1) * np.pi / (2 * L + 2))
            rj = 1.1565 * z - 0.76535 * z**2 + 0.60517 * z**3
            return np.sort(rj)

        pattern = {
            "linear": np.linspace(0, 1, num=L // 2 + 1),
            "cheb1": (np.cos(np.arange(L // 2, -1, -1) * np.pi / (L // 2)) + 1) / 2,
            "cheb2": -np.cos(np.arange(L // 2, L + 1, 1) * np.pi / L),
            "jacobi": special.js_roots(L // 2 + 1, 2, 2)[0],
            "ocs": ocs(L),
        }
        rho = pattern.get(node_pattern)
        if rho is None:
            raise ValueError("node_pattern '{}' is not supported".format(node_pattern))
        rho = np.sort(rho, axis=None)
        if axis:
            rho[0] = 0
        elif rho[0] == 0:
            rho[0] = rho[1] / 10

        drho = _midpoint_spacing(rho, jnp=np)
        r = []
        t = []
        dr = []
        dt = []

        for iring in range(L // 2 + 1, 0, -1):
            ntheta = 2 * M + np.ceil((M / L) * (5 - 4 * iring)).astype(int)
            if ntheta % 2 == 0:
                # ensure an odd number of nodes on each surface
                ntheta += 1
            if self.sym:
                # for symmetry, we want M+1 nodes on outer surface, so (2M+1+1)
                # for now, cut in half in _enforce_symmetry
                ntheta += 1
            dtheta = 2 * np.pi / ntheta
            theta = np.linspace(0, 2 * np.pi, ntheta, endpoint=False)
            if self.sym:
                theta = (theta + dtheta / 2) % (2 * np.pi)
            for tk in theta:
                r.append(rho[-iring])
                t.append(tk)
                dt.append(dtheta)
                dr.append(drho[-iring])

        r = np.asarray(r)
        t = np.asarray(t)
        dr = np.asarray(dr)
        dt = np.asarray(dt)
        dimzern = r.size

        z = np.linspace(
            0, 2 * np.pi / (NFP / NFP_umbilic_factor), 2 * N + 1, endpoint=False
        )
        dz = 2 * np.pi / z.size

        r = np.tile(r, 2 * N + 1)
        t = np.tile(t, 2 * N + 1)
        z = np.tile(z[np.newaxis], (dimzern, 1)).flatten(order="F")
        dr = np.tile(dr, 2 * N + 1)
        dt = np.tile(dt, 2 * N + 1)
        dz = np.ones_like(z) * dz
        nodes = np.column_stack([r, t, z])
        spacing = np.column_stack([dr, dt, dz])

        return nodes, spacing

    def change_resolution(self, L, M, N, NFP=None, NFP_umbilic_factor=None):
        """Change the resolution of the grid.

        Parameters
        ----------
        L : int
            new radial grid resolution
        M : int
            new poloidal grid resolution
        N : int
            new toroidal grid resolution
        NFP : int
            Number of field periods.
        NFP_umbilic_factor : float
            Rational number of the form 1/integer with integer>=1.
            This is needed for the umbilic torus design.
        """
        if NFP is None:
            NFP = self.NFP
        if NFP_umbilic_factor is None:
            NFP_umbilic_factor = self.NFP_umbilic_factor
        if (
            L != self.L
            or M != self.M
            or N != self.N
            or NFP != self.NFP
            or self.NFP_umbilic_factor != NFP_umbilic_factor
        ):
            self._nodes, self._spacing = self._create_nodes(
                L=L,
                M=M,
                N=N,
                NFP=NFP,
                NFP_umbilic_factor=NFP_umbilic_factor,
                axis=self.axis.size > 0,
                node_pattern=self.node_pattern,
            )
            self._enforce_symmetry()
            self._sort_nodes()
            self._axis = self._find_axis()
            (
                self._unique_rho_idx,
                self._inverse_rho_idx,
                self._unique_poloidal_idx,
                self._inverse_poloidal_idx,
                self._unique_zeta_idx,
                self._inverse_zeta_idx,
            ) = self._find_unique_inverse_nodes()
            self._weights = self._scale_weights()


def _round(x, tol):
    # we do this to avoid some floating point issues with things
    # that are basically low order rationals to near machine precision
    if abs(x % 1) < tol or abs((x % 1) - 1) < tol:
        return round(x)
    return x


def dec_to_cf(x, dmax=20, itol=1e-14):
    """Compute continued fraction form of a number.

    Parameters
    ----------
    x : float
        floating point form of number
    dmax : int
        maximum iterations (ie, number of coefficients of continued fraction).
        (Default value = 20)
    itol : float, optional
        tolerance for rounding float to nearest int

    Returns
    -------
    cf : ndarray of int
        coefficients of continued fraction form of x.

    """
    x = float(_round(x, itol))
    cf = []
    q = np.floor(x).astype(int)
    cf.append(q)
    x = _round(x - q, itol)
    i = 0
    while x != 0 and i < dmax:
        q = np.floor(1 / x).astype(int)
        cf.append(q)
        x = _round(1 / x - q, itol)
        i = i + 1
    return np.array(cf).astype(int)


def cf_to_dec(cf):
    """Compute decimal form of a continued fraction.

    Parameters
    ----------
    cf : array-like
        coefficients of continued fraction.

    Returns
    -------
    x : float
        floating point representation of cf

    """
    if len(cf) == 1:
        return cf[0]
    else:
        return cf[0] + 1 / cf_to_dec(cf[1:])


def most_rational(a, b, itol=1e-14):
    """Compute the most rational number in the range [a,b].

    Parameters
    ----------
    a,b : float
        lower and upper bounds
    itol : float, optional
        tolerance for rounding float to nearest int

    Returns
    -------
    x : float
        most rational number between [a,b]

    """
    a = float(_round(a, itol))
    b = float(_round(b, itol))
    # handle empty range
    if a == b:
        return a
    # ensure a < b
    elif a > b:
        c = a
        a = b
        b = c
    # return 0 if in range
    if np.sign(a * b) <= 0:
        return 0
    # handle negative ranges
    elif np.sign(a) < 0:
        s = -1
        a *= -1
        b *= -1
    else:
        s = 1

    a_cf = dec_to_cf(a)
    b_cf = dec_to_cf(b)
    idx = 0  # first index of dissimilar digits
    for i in range(min(a_cf.size, b_cf.size)):
        if a_cf[i] != b_cf[i]:
            idx = i
            break
    f = 1
    while True:
        dec = cf_to_dec(np.append(a_cf[0:idx], f))
        if a <= dec <= b:
            return dec * s
        f += 1


def n_most_rational(a, b, n, eps=1e-12, itol=1e-14):
    """Find the n most rational numbers in a given interval.

    Parameters
    ----------
    a, b : float
        start and end points of the interval
    n : integer
        number of rationals to find
    eps : float, optional
        amount to displace points to avoid duplicates
    itol : float, optional
        tolerance for rounding float to nearest int

    Returns
    -------
    c : ndarray
        most rational points in (a,b), in approximate
        order of "rationality"
    """
    assert eps > itol
    a = float(_round(a, itol))
    b = float(_round(b, itol))
    # start with the full interval, find first most rational
    # then subdivide at that point and look for next most
    # rational in the largest sub-interval
    out = []
    intervals = np.array(sorted([a, b]))
    for i in range(n):
        i = np.argmax(np.diff(intervals))
        ai, bi = intervals[i : i + 2]
        if ai in out:
            ai += eps
        if bi in out:
            bi -= eps
        c = most_rational(ai, bi)
        out.append(c)
        j = np.searchsorted(intervals, c)
        intervals = np.insert(intervals, j, c)
    return np.array(out)


def _find_rho(iota, iota_vals, tol=1e-14):
    """Find rho values for iota_vals in iota profile."""
    r = np.linspace(0, 1, 1000)
    io = iota(r)
    rho = []
    for ior in iota_vals:
        f = lambda r: iota(np.atleast_1d(r))[0] - ior
        df = lambda r: iota(np.atleast_1d(r), dr=1)[0]
        # nearest neighbor search for initial guess
        x0 = r[np.argmin(np.abs(io - ior))]
        rho_i = optimize.root_scalar(f, x0=x0, fprime=df, xtol=tol).root
        rho.append(rho_i)
    return np.array(rho)


def find_most_rational_surfaces(iota, n, atol=1e-14, itol=1e-14, eps=1e-12, **kwargs):
    """Find "most rational" surfaces for a give iota profile.

    By most rational, we generally mean lowest order ie smallest continued fraction.

    Note: May not work as expected for non-monotonic profiles with duplicate rational
    surfaces. (generally only 1 of each rational is found)

    Parameters
    ----------
    iota : Profile
        iota profile to search
    n : integer
        number of rational surfaces to find
    atol : float, optional
        stopping tolerance for root finding
    itol : float, optional
        tolerance for rounding float to nearest int
    eps : float, optional
        amount to displace points to avoid duplicates

    Returns
    -------
    rho : ndarray
        sorted radial locations of rational surfaces
    rationals: ndarray
        values of iota at rational surfaces
    """
    # find approx min/max
    r = np.linspace(0, 1, kwargs.get("nsamples", 1000))
    io = iota(r)
    iomin, iomax = np.min(io), np.max(io)
    # find rational values of iota and corresponding rho
    io_rational = n_most_rational(iomin, iomax, n, itol=itol, eps=eps)
    rho = _find_rho(iota, io_rational, tol=atol)
    idx = np.argsort(rho)
    return rho[idx], io_rational[idx]


def find_most_distant(pts, n, a=None, b=None, atol=1e-14, **kwargs):
    """Find n points in interval that are maximally distant from pts and each other.

    Parameters
    ----------
    pts : ndarray
        Points to avoid
    n : int
        Number of points to find.
    a, b : float, optional
        Start and end points for interval. Default is min/max of pts
    atol : float, optional
        Stopping tolerance for minimization
    """

    def foo(x, xs):
        xs = np.atleast_1d(xs)
        d = x - xs[:, None]
        return -np.prod(np.abs(d), axis=0).squeeze()

    if a is None:
        a = np.min(pts)
    if b is None:
        b = np.max(pts)

    pts = list(pts)
    nsamples = kwargs.get("nsamples", 1000)
    x = np.linspace(a, b, nsamples)
    out = []
    for i in range(n):
        y = foo(x, pts)
        x0 = x[np.argmin(y)]
        bracket = (max(a, x0 - 5 / nsamples), min(x0 + 5 / nsamples, b))
        c = optimize.minimize_scalar(
            foo, bracket=bracket, bounds=(a, b), args=(pts,), options={"xatol": atol}
        ).x
        pts.append(c)
        out.append(c)
    return np.array(out)


def find_least_rational_surfaces(
    iota, n, nrational=100, atol=1e-14, itol=1e-14, eps=1e-12, **kwargs
):
    """Find "least rational" surfaces for given iota profile.

    By least rational we mean points farthest in iota from the nrational lowest
    order rational surfaces and each other.

    Note: May not work as expected for non-monotonic profiles with duplicate rational
    surfaces. (generally only 1 of each rational is found)

    Parameters
    ----------
    iota : Profile
        iota profile to search
    n : integer
        number of approximately irrational surfaces to find
    nrational : int, optional
        number of lowest order rational surfaces to avoid.
    atol : float, optional
        Stopping tolerance for minimization
    itol : float, optional
        tolerance for rounding float to nearest int
    eps : float, optional
        amount to displace points to avoid duplicates

    Returns
    -------
    rho : ndarray
        locations of least rational surfaces
    io : ndarray
        values of iota at least rational surfaces
    rho_rat : ndarray
        rho values of lowest order rational surfaces
    io_rat : ndarray
        iota values at lowest order rational surfaces
    """
    rho_rat, io_rat = find_most_rational_surfaces(
        iota, nrational, atol, itol, eps, **kwargs
    )
    a, b = iota([0.0, 1.0])
    io = find_most_distant(io_rat, n, a, b, tol=atol, **kwargs)
    rho = _find_rho(iota, io, tol=atol)
    return rho, io


def _periodic_spacing(x, period=2 * jnp.pi, sort=False, jnp=jnp):
    """Compute dx between points in x assuming periodicity.

    Parameters
    ----------
    x : Array
        Points, assumed sorted in the cyclic domain [0, period], unless
        specified otherwise.
    period : float
        Number such that f(x + period) = f(x) for any function f on this domain.
    sort : bool
        Set to true if x is not sorted in the cyclic domain [0, period].

    Returns
    -------
    x, dx : Array
        Points in [0, period] and assigned spacing.

    """
    x = jnp.atleast_1d(x)
    x = jnp.where(x == period, x, x % period)
    if sort:
        x = jnp.sort(x, axis=0)
    # choose dx to be half the distance between its neighbors
    if x.size > 1:
        dx_0 = x[1] + (period - x[-1]) % period
        dx_1 = x[0] + (period - x[-2]) % period
        if x.size == 2:
            # then dx[0] == period and dx[-1] == 0, so fix this
            dx_1 = dx_0
        dx = jnp.hstack([dx_0, x[2:] - x[:-2], dx_1]) / 2
    else:
        dx = jnp.array([period])
    return x, dx


def _midpoint_spacing(x, jnp=jnp):
    """Compute dx between points in x in [0, 1].

    Parameters
    ----------
    x : Array
        Points in [0, 1], assumed sorted.

    Returns
    -------
    dx : Array
        Spacing assigned to points in x.

    """
    x = jnp.atleast_1d(x)
    if x.size > 1:
        # choose dx such that cumulative sums of dx[] are node midpoints
        # and the total sum is 1
        dx_0 = (x[0] + x[1]) / 2
        dx_1 = 1 - (x[-2] + x[-1]) / 2
        dx = jnp.hstack([dx_0, (x[2:] - x[:-2]) / 2, dx_1])
    else:
        dx = jnp.array([1.0])
    return dx<|MERGE_RESOLUTION|>--- conflicted
+++ resolved
@@ -450,30 +450,18 @@
             type(self).__name__
             + " at "
             + str(hex(id(self)))
-<<<<<<< HEAD
             + " (L={}, M={}, N={}, NFP={}, NFP_umbilic_factor = {},\
-               sym={}, node_pattern={})".format(
-=======
-            + (
-                " (L={}, M={}, N={}, NFP={}, sym={}, is_meshgrid={},"
-                " node_pattern={}, coordinates={})"
-            ).format(
->>>>>>> 8085dc77
-                self.L,
-                self.M,
-                self.N,
-                self.NFP,
-<<<<<<< HEAD
-                self.NFP_umbilic_factor,
-                self.sym,
-                self.node_pattern,
-=======
-                self.sym,
-                self.is_meshgrid,
-                self.node_pattern,
-                self.coordinates,
->>>>>>> 8085dc77
-            )
+               sym={}, node_pattern={}, coordinates={})"
+        ).format(
+            self.L,
+            self.M,
+            self.N,
+            self.NFP,
+            self.NFP_umbilic_factor,
+            self.sym,
+            self.is_meshgrid,
+            self.node_pattern,
+            self.coordinates,
         )
 
     def get_label(self, label):
@@ -677,12 +665,9 @@
         # Python 3.3 (PEP 412) introduced key-sharing dictionaries.
         # This change measurably reduces memory usage of objects that
         # define all attributes in their __init__ method.
-<<<<<<< HEAD
         self._NFP = 1
         self._NFP_umbilic_factor = 1
-=======
         self._NFP = check_posint(NFP, "NFP", False)
->>>>>>> 8085dc77
         self._sym = False
         self._node_pattern = "custom"
         self._coordinates = coordinates
@@ -864,14 +849,11 @@
         """
         nodes = jnp.atleast_2d(jnp.asarray(nodes)).reshape((-1, 3)).astype(float)
         # Do not alter nodes given by the user for custom grids.
-<<<<<<< HEAD
         # In particular, do not modulo nodes by 2pi or 2pi/(NFP/NFP_umbilic_factor).
         # This may cause the surface_integrals() function to fail recognizing
         # surfaces outside the interval [0, 2pi] as duplicates. However, most
         # surface integral computations are done with LinearGrid anyway.
-=======
         # In particular, do not modulo nodes by 2π or 2π/NFP.
->>>>>>> 8085dc77
         return nodes
 
     @property
@@ -1028,21 +1010,18 @@
 
         """
         self._NFP = check_posint(NFP, "NFP", False)
-<<<<<<< HEAD
         self._NFP_umbilic_factor = check_posint(
             NFP_umbilic_factor, "NFP_umbilic_facto", False
         )
-        axis = bool(axis)
-        endpoint = bool(endpoint)
-        THETA_ENDPOINT = 2 * np.pi
-        ZETA_ENDPOINT = 2 * np.pi / (NFP / NFP_umbilic_factor)
-=======
-        self._period = (np.inf, 2 * np.pi, 2 * np.pi / self._NFP)
+        self._period = (
+            np.inf,
+            2 * np.pi,
+            2 * np.pi / self._NFP * self._NFP_umbilic_factor,
+        )
         axis = bool(axis)
         endpoint = bool(endpoint)
         theta_period = self.period[1]
         zeta_period = self.period[2]
->>>>>>> 8085dc77
 
         # rho
         if L is not None:
@@ -1156,35 +1135,6 @@
                 # scale_weights() will reduce endpoint (dz[0] and dz[-1])
                 # duplicate node weight
         else:
-<<<<<<< HEAD
-            z = np.atleast_1d(zeta).astype(float)
-            # enforce periodicity
-            z[z != ZETA_ENDPOINT] %= ZETA_ENDPOINT
-            # need to sort to compute correct spacing
-            z = np.sort(z)
-            dz = np.zeros_like(z)
-            if z.size > 1:
-                # choose dz to be half the cyclic distance of the surrounding two nodes
-                dz[0] = z[1] + (ZETA_ENDPOINT - z[-1]) % ZETA_ENDPOINT
-                dz[1:-1] = z[2:] - z[:-2]
-                dz[-1] = z[0] + (ZETA_ENDPOINT - z[-2]) % ZETA_ENDPOINT
-                dz /= 2
-                dz *= NFP / NFP_umbilic_factor
-                if z.size == 2:
-                    dz[-1] = dz[0]
-                if z[0] == 0 and z[-1] == ZETA_ENDPOINT:
-                    # The cyclic distance algorithm above correctly weights
-                    # the duplicate node spacing at zeta = 0 and
-                    # 2pi / (NFP / NFP_umbilic_factor) .
-                    # However, scale_weights() is not aware of this, so we
-                    # counteract the reduction that will be done there.
-                    dz[0] += dz[-1]
-                    dz[-1] = dz[0]
-            else:
-                dz = np.array([ZETA_ENDPOINT])
-
-        self._endpoint = (
-=======
             z, dz = _periodic_spacing(zeta, zeta_period, sort=True, jnp=np)
             dz = dz * NFP
             if z[0] == 0 and z[-1] == zeta_period:
@@ -1196,7 +1146,6 @@
                 dz[-1] = dz[0]
 
         self._poloidal_endpoint = (
->>>>>>> 8085dc77
             t.size > 0
             and np.isclose(t[0], 0, atol=1e-12)
             and np.isclose(t[-1], theta_period, atol=1e-12)
@@ -1308,15 +1257,15 @@
         )
         self._sym = False
         self._node_pattern = "quad"
-<<<<<<< HEAD
+        self._coordinates = "rtz"
+        self._period = (
+            np.inf,
+            2 * np.pi,
+            2 * np.pi / self._NFP * self._NFP_umbilic_factor,
+        )
         self._nodes, self._spacing = self._create_nodes(
             L=L, M=M, N=N, NFP=NFP, NFP_umbilic_factor=NFP_umbilic_factor
         )
-=======
-        self._coordinates = "rtz"
-        self._period = (np.inf, 2 * np.pi, 2 * np.pi / self._NFP)
-        self._nodes, self._spacing = self._create_nodes(L=L, M=M, N=N, NFP=NFP)
->>>>>>> 8085dc77
         # symmetry is never enforced for Quadrature Grid
         self._sort_nodes()
         self._axis = self._find_axis()
@@ -1360,13 +1309,14 @@
         self._M = check_nonnegint(M, "M", False)
         self._N = check_nonnegint(N, "N", False)
         self._NFP = check_posint(NFP, "NFP", False)
-<<<<<<< HEAD
         self._NFP_umbilic_factor = check_posint(
             NFP_umbilic_factor, "NFP_umbilic_factor", False
         )
-=======
-        self._period = (np.inf, 2 * np.pi, 2 * np.pi / self._NFP)
->>>>>>> 8085dc77
+        self._period = (
+            np.inf,
+            2 * np.pi,
+            2 * np.pi / self._NFP * self._NFP_umbilic_factor,
+        )
         L = L + 1
         M = 2 * M + 1
         N = 2 * N + 1
@@ -1564,13 +1514,14 @@
         self._M = check_nonnegint(M, "M", False)
         self._N = check_nonnegint(N, "N", False)
         self._NFP = check_posint(NFP, "NFP", False)
-<<<<<<< HEAD
         self._NFP_umbilic_factor = check_posint(
             NFP_umbilic_factor, "NFP_umbilic_factor", False
         )
-=======
-        self._period = (np.inf, 2 * np.pi, 2 * np.pi / self._NFP)
->>>>>>> 8085dc77
+        self._period = (
+            np.inf,
+            2 * np.pi,
+            2 * np.pi / self._NFP * self._NFP_umbilic_factor,
+        )
 
         def ocs(L):
             # Ramos-Lopez, et al. “Optimal Sampling Patterns for Zernike Polynomials.”
