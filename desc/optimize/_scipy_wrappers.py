"""Functions for wrapping scipy.optimize methods and handle custom stopping criteria."""

import numpy as np
import scipy.optimize
from scipy.optimize import NonlinearConstraint, OptimizeResult

from desc.backend import jnp

from .optimizer import register_optimizer
from .utils import (
    check_termination,
    evaluate_quadratic_form_hess,
    evaluate_quadratic_form_jac,
    f_where_x,
    print_header_nonlinear,
    print_iteration_nonlinear,
)


@register_optimizer(
    name=[
        "scipy-bfgs",
        "scipy-CG",
        "scipy-Newton-CG",
        "scipy-dogleg",
        "scipy-trust-exact",
        "scipy-trust-ncg",
        "scipy-trust-krylov",
    ],
    scalar=True,
    equality_constraints=False,
    inequality_constraints=False,
    stochastic=False,
    hessian=[False, False, True, True, True, True, True],
)
def _optimize_scipy_minimize(  # noqa: C901 - FIXME: simplify this
    objective, constraint, x0, method, x_scale, verbose, stoptol, options=None
):
    """Wrapper for scipy.optimize.minimize.

    Parameters
    ----------
    objective : ObjectiveFunction
        Function to minimize.
    constraint : ObjectiveFunction
        Constraint to satisfy - not supported by this method
    x0 : ndarray
        Starting point.
    method : str
        Name of the method to use. Any of the options in scipy.optimize.minimize.
    x_scale : array_like
        Characteristic scale of each variable. Setting x_scale is equivalent to
        reformulating the problem in scaled variables xs = x / x_scale. An alternative
        view is that the size of a trust region along jth dimension is proportional to
        x_scale[j]. Improved convergence may be achieved by setting x_scale such that
        a step of a given size along any of the scaled variables has a similar effect
        on the cost function.
    verbose : int
        * 0  : work silently.
        * 1 : display a termination report.
        * 2 : display progress during iterations
    stoptol : dict
        Dictionary of stopping tolerances, with keys {"xtol", "ftol", "gtol",
        "maxiter", "max_nfev", "max_njev", "max_ngev", "max_nhev"}
    options : dict, optional
        Dictionary of optional keyword arguments to override default solver
        settings. See the code for more details.

    Returns
    -------
    res : OptimizeResult
       The optimization result represented as a ``OptimizeResult`` object.
       Important attributes are: ``x`` the solution array, ``success`` a
       Boolean flag indicating if the optimizer exited successfully and
       ``message`` which describes the cause of the termination. See
       `OptimizeResult` for a description of other attributes.

    """
    assert constraint is None, f"method {method} doesn't support constraints"
    x_scale = 1 if x_scale == "auto" else x_scale
    options = {} if options is None else options
    options.setdefault("maxiter", np.iinfo(np.int32).max)
<<<<<<< HEAD
    options.setdefault("disp", False)
    x_scale = 1 if x_scale == "auto" else x_scale
=======
    if method in ["scipy-trust-exact", "scipy-trust-ncg"]:
        options.setdefault("initial_trust_radius", 1e-2 * np.linalg.norm(x0))
>>>>>>> b1951988
    if isinstance(x_scale, str):
        raise ValueError(f"Method {method} does not support x_scale type {x_scale}")
    fun, grad, hess = objective.compute_scalar, objective.grad, objective.hess

    # need to use some "global" variables here
    allx = []
    func_allx = []
    func_allf = []
    grad_allx = []
    grad_allf = []
    hess_allx = []
    hess_allf = []
    message = [""]
    success = [None]

    def fun_wrapped(xs):
        # record all the x and fs we see
        x = xs / x_scale
        func_allx.append(x)
        f = fun(x)
        func_allf.append(f)
        return f

    def grad_wrapped(xs):
        # record all the x and grad we see
        x = xs / x_scale
        grad_allx.append(x)
        g = grad(x)
        grad_allf.append(g)
        # need to use callback here since otherwise callback is called even
        # after unsuccessful steps which we don't want.
        callback(x)
        return g / x_scale

    def hess_wrapped(xs):
        # record all the x and hess we see
        x = xs / x_scale
        hess_allx.append(x)
        H = hess(x)
        hess_allf.append(H)
        return H / (np.atleast_2d(x_scale).T * np.atleast_2d(x_scale))

    hess_wrapped = None if method in ["scipy-bfgs", "scipy-CG"] else hess_wrapped

    def callback(x1):
        allx.append(x1)
        f1 = f_where_x(x1, func_allx, func_allf, dim=0)
        g1 = f_where_x(x1, grad_allx, grad_allf, dim=1)
        g_norm = np.linalg.norm(g1, ord=np.inf)
        x_norm = np.linalg.norm(x1)

        if len(allx) < 2:
            df = np.inf
            dx_norm = np.inf
            reduction_ratio = 0
        else:
            x2 = allx[-2]
            f2 = f_where_x(x2, func_allx, func_allf, dim=0)
            df = f2 - f1
            dx = x1 - x2
            dx_norm = jnp.linalg.norm(dx)
            if len(hess_allx):
                H1 = f_where_x(x1, hess_allx, hess_allf, dim=2)
            else:
                H1 = np.eye(x1.size) / dx_norm
            if not H1.size:
                H1 = np.eye(x1.size) / dx_norm
            predicted_reduction = -evaluate_quadratic_form_hess(dx, 0, g1, H1)
            if predicted_reduction > 0:
                reduction_ratio = df / predicted_reduction
            elif predicted_reduction == df == 0:
                reduction_ratio = 1
            else:
                reduction_ratio = 0

        if verbose > 1:
            print_iteration_nonlinear(
                len(allx), len(func_allx), f1, df, dx_norm, g_norm
            )
        success[0], message[0] = check_termination(
            df,
            f1,
            dx_norm,
            x_norm,
            g_norm,
            reduction_ratio,
            stoptol["ftol"],
            stoptol["xtol"],
            stoptol["gtol"],
            len(allx),
            stoptol["maxiter"],
            len(func_allx),
            stoptol["max_nfev"],
            len(grad_allx),
            stoptol["max_ngev"],
            len(hess_allx),
            stoptol["max_nhev"],
            dx_total=np.linalg.norm(x1 - x0),
            max_dx=options.get("max_dx", np.inf),
        )

        if success[0] is not None:
            raise StopIteration

    EPS = 2 * np.finfo(x0.dtype).eps
    if verbose > 1:
        print_header_nonlinear()
    try:
        result = scipy.optimize.minimize(
            fun_wrapped,
            x0=x0,
            args=(),
            method=method.replace("scipy-", ""),
            jac=grad_wrapped,
            hess=hess_wrapped,
            tol=EPS,
            options=options,
        )
        result["allx"] = allx
        result["nfev"] = len(func_allx)
        result["ngev"] = len(grad_allx)
        result["nhev"] = len(hess_allx)
        result["nit"] = len(allx)
    except StopIteration:
        x = grad_allx[-1]
        f = f_where_x(x, func_allx, func_allf, dim=0)
        g = f_where_x(x, grad_allx, grad_allf, dim=1)
        if len(hess_allx):
            H = f_where_x(x, hess_allx, hess_allf, dim=2)
        else:
            H = None
        result = OptimizeResult(
            x=x,
            success=success[0],
            fun=f,
            grad=g,
            hess=H,
            optimality=np.linalg.norm(g, ord=np.inf),
            nfev=len(func_allx),
            ngev=len(grad_allx),
            nhev=len(hess_allx),
            nit=len(allx),
            message=message[0],
            allx=allx,
        )
    if verbose > 0:
        if result["success"]:
            print(result["message"])
        else:
            print("Warning: " + result["message"])
        print("         Current function value: {:.3e}".format(result["fun"]))
        print("         Total delta_x: {:.3e}".format(np.linalg.norm(x0 - result["x"])))
        print("         Iterations: {:d}".format(result["nit"]))
        print("         Function evaluations: {:d}".format(result["nfev"]))
        print("         Gradient evaluations: {:d}".format(result["ngev"]))
        print("         Hessian evaluations: {:d}".format(result["nhev"]))

    return result


@register_optimizer(
    name=["scipy-trf", "scipy-lm", "scipy-dogbox"],
    scalar=False,
    equality_constraints=False,
    inequality_constraints=False,
    stochastic=False,
    hessian=False,
)
def _optimize_scipy_least_squares(  # noqa: C901 - FIXME: simplify this
    objective, constraint, x0, method, x_scale, verbose, stoptol, options=None
):
    """Wrapper for scipy.optimize.least_squares.

    Parameters
    ----------
    objective : ObjectiveFunction
        Function to minimize.
    constraint : ObjectiveFunction
        Constraint to satisfy - not supported by this method
    x0 : ndarray
        Starting point.
    method : str
        Name of the method to use. Any of the options in scipy.optimize.least_squares.
    x_scale : array_like or ‘jac’, optional
        Characteristic scale of each variable. Setting x_scale is equivalent to
        reformulating the problem in scaled variables xs = x / x_scale. An alternative
        view is that the size of a trust region along jth dimension is proportional to
        x_scale[j]. Improved convergence may be achieved by setting x_scale such that
        a step of a given size along any of the scaled variables has a similar effect
        on the cost function. If set to ‘jac’, the scale is iteratively updated using
        the inverse norms of the columns of the Jacobian matrix.
    verbose : int
        * 0  : work silently.
        * 1 : display a termination report.
        * 2 : display progress during iterations
    stoptol : dict
        Dictionary of stopping tolerances, with keys {"xtol", "ftol", "gtol",
        "maxiter", "max_nfev", "max_njev", "max_ngev", "max_nhev"}
    options : dict, optional
        Dictionary of optional keyword arguments to override default solver
        settings. See the code for more details.

    Returns
    -------
    res : OptimizeResult
       The optimization result represented as a ``OptimizeResult`` object.
       Important attributes are: ``x`` the solution array, ``success`` a
       Boolean flag indicating if the optimizer exited successfully and
       ``message`` which describes the cause of the termination. See
       `OptimizeResult` for a description of other attributes.

    """
    assert constraint is None, f"method {method} doesn't support constraints"
    options = {} if options is None else options
    x_scale = "jac" if x_scale == "auto" else x_scale
    fun, jac = objective.compute_scaled, objective.jac_scaled
    # need to use some "global" variables here
    fun_allx = []
    fun_allf = []
    jac_allx = []
    jac_allf = []
    message = [""]
    success = [None]

    def fun_wrapped(x):
        # record all the xs and fs we see
        fun_allx.append(x)
        f = jnp.atleast_1d(fun(x))
        fun_allf.append(f)
        return f

    def jac_wrapped(x):
        # record all the xs and jacs we see
        jac_allx.append(x)
        J = jac(x)
        jac_allf.append(J)
        callback(x)
        return J

    def callback(x1):
        f1 = f_where_x(x1, fun_allx, fun_allf, dim=1)
        c1 = 1 / 2 * np.dot(f1, f1)
        J1 = f_where_x(x1, jac_allx, jac_allf, dim=2)
        g1 = J1.T @ f1

        g_norm = np.linalg.norm(g1, ord=np.inf)
        x_norm = np.linalg.norm(x1)

        if len(jac_allx) < 2:
            df = np.inf
            dx_norm = np.inf
            reduction_ratio = 0
        else:
            x2 = jac_allx[-2]
            f2 = f_where_x(x2, fun_allx, fun_allf, dim=1)
            c2 = 1 / 2 * np.dot(f2, f2)
            df = c2 - c1
            dx = np.atleast_1d(x1 - x2)
            dx_norm = np.linalg.norm(dx)

            predicted_reduction = -evaluate_quadratic_form_jac(J1, g1, dx)
            if predicted_reduction > 0:
                reduction_ratio = df / predicted_reduction
            elif predicted_reduction == df == 0:
                reduction_ratio = 1
            else:
                reduction_ratio = 0

        if verbose > 1:
            print_iteration_nonlinear(
                len(jac_allx), len(fun_allx), c1, df, dx_norm, g_norm
            )
        success[0], message[0] = check_termination(
            df,
            c1,
            dx_norm,
            x_norm,
            g_norm,
            reduction_ratio,
            stoptol["ftol"],
            stoptol["xtol"],
            stoptol["gtol"],
            len(fun_allf),  # iteration,
            stoptol["maxiter"],
            len(fun_allf),
            stoptol["max_nfev"],
            len(jac_allf),  # ngev
            stoptol["max_njev"],  # max_ngev,
            len(jac_allf),  # nhev,
            stoptol["max_njev"],  # max_nhev,
            dx_total=np.linalg.norm(x1 - x0),
            max_dx=options.get("max_dx", np.inf),
        )

        if success[0] is not None:
            raise StopIteration

    EPS = 2 * np.finfo(x0.dtype).eps
    if verbose > 1:
        print_header_nonlinear()
    try:
        result = scipy.optimize.least_squares(
            fun_wrapped,
            x0=x0,
            args=(),
            jac=jac_wrapped,
            method=method.replace("scipy-", ""),
            x_scale=x_scale,
            ftol=EPS,
            xtol=EPS,
            gtol=EPS,
            max_nfev=np.iinfo(np.int32).max,
            verbose=0,
            **options,
        )
        result["allx"] = jac_allx
        result["nfev"] = len(fun_allx)
        result["njev"] = len(jac_allx)
        result["nit"] = len(jac_allx)
    except StopIteration:
        x = jac_allx[-1]
        f = f_where_x(x, fun_allx, fun_allf, dim=1)
        c = 1 / 2 * np.dot(f, f)
        J = f_where_x(x, jac_allx, jac_allf, dim=2)
        g = np.atleast_1d(J.T @ f)
        result = OptimizeResult(
            x=x,
            success=success[0],
            cost=c,
            fun=f,
            grad=g,
            jac=J,
            optimality=np.linalg.norm(g, ord=np.inf),
            nfev=len(fun_allx),
            njev=len(jac_allx),
            nit=len(jac_allx),
            message=message[0],
            allx=jac_allx,
        )

    if verbose > 0:
        if result["success"]:
            print(result["message"])
        else:
            print("Warning: " + result["message"])
        print("         Current function value: {:.3e}".format(result["cost"]))
        print("         Total delta_x: {:.3e}".format(np.linalg.norm(x0 - result["x"])))
        print("         Iterations: {:d}".format(result["nit"]))
        print("         Function evaluations: {:d}".format(result["nfev"]))
        print("         Jacobian evaluations: {:d}".format(result["njev"]))

    return result


@register_optimizer(
    name=[
        "scipy-trust-constr",
        "scipy-SLSQP",
    ],
    scalar=True,
    equality_constraints=True,
    inequality_constraints=True,
    stochastic=False,
    hessian=[True, False],
)
def _optimize_scipy_constrained(  # noqa: C901 - FIXME: simplify this
    objective, constraint, x0, method, x_scale, verbose, stoptol, options=None
):
    """Wrapper for scipy.optimize.minimize.

    Parameters
    ----------
    objective : ObjectiveFunction
        Function to minimize.
    constraint : ObjectiveFunction
        Constraint to satisfy
    x0 : ndarray
        Starting point.
    method : str
        Name of the method to use. Any of the options in scipy.optimize.minimize.
    x_scale : array_like
        Characteristic scale of each variable. Setting x_scale is equivalent to
        reformulating the problem in scaled variables xs = x / x_scale. An alternative
        view is that the size of a trust region along jth dimension is proportional to
        x_scale[j]. Improved convergence may be achieved by setting x_scale such that
        a step of a given size along any of the scaled variables has a similar effect
        on the cost function.
    verbose : int
        * 0  : work silently.
        * 1 : display a termination report.
        * 2 : display progress during iterations
    stoptol : dict
        Dictionary of stopping tolerances, with keys {"xtol", "ftol", "gtol",
        "maxiter", "max_nfev", "max_njev", "max_ngev", "max_nhev"}
    options : dict, optional
        Dictionary of optional keyword arguments to override default solver
        settings. See the code for more details.

    Returns
    -------
    res : OptimizeResult
       The optimization result represented as a ``OptimizeResult`` object.
       Important attributes are: ``x`` the solution array, ``success`` a
       Boolean flag indicating if the optimizer exited successfully and
       ``message`` which describes the cause of the termination. See
       `OptimizeResult` for a description of other attributes.

    """
    options = {} if options is None else options
    options.setdefault("maxiter", np.iinfo(np.int32).max)
    options.setdefault("disp", False)
    x_scale = 1 if x_scale == "auto" else x_scale
    if isinstance(x_scale, str):
        raise ValueError(f"Method {method} does not support x_scale type {x_scale}")
    fun, grad, hess = objective.compute_scalar, objective.grad, objective.hess

    if constraint is not None:
        if constraint.dim_f > len(x0):
            raise ValueError(
                "scipy constrained optimizers cannot handle systems with more "
                + "constraints than free variables. Suggest reducing the grid "
                + "resolution of constraints"
            )
        constraint_wrapped = NonlinearConstraint(
            constraint.compute_unscaled,
            constraint.bounds[0],
            constraint.bounds[1],
            constraint.jac_unscaled,
        )
    else:
        constraint_wrapped = None
    # need to use some "global" variables here
    allx = []
    func_allx = []
    func_allf = []
    grad_allx = []
    grad_allf = []
    hess_allx = []
    hess_allf = []
    message = [""]
    success = [None]

    def fun_wrapped(xs):
        # record all the x and fs we see
        x = xs / x_scale
        func_allx.append(x)
        f = fun(x)
        func_allf.append(f)
        return f

    def grad_wrapped(xs):
        # record all the x and grad we see
        x = xs / x_scale
        grad_allx.append(x)
        g = grad(x)
        grad_allf.append(g)
        # need to use callback here since otherwise callback is called even
        # after unsuccessful steps which we don't want.
        callback(x)
        return g / x_scale

    def hess_wrapped(xs):
        # record all the x and hess we see
        x = xs / x_scale
        hess_allx.append(x)
        H = hess(x)
        hess_allf.append(H)
        return H / (np.atleast_2d(x_scale).T * np.atleast_2d(x_scale))

    hess_wrapped = None if method in ["scipy-SLSQP"] else hess_wrapped

    def callback(x1):
        allx.append(x1)
        f1 = f_where_x(x1, func_allx, func_allf)
        g1 = f_where_x(x1, grad_allx, grad_allf)
        g_norm = np.linalg.norm(g1, ord=np.inf)
        x_norm = np.linalg.norm(x1)

        if len(allx) < 2:
            df = np.inf
            dx_norm = np.inf
            reduction_ratio = 0
        else:
            x2 = allx[-2]
            f2 = f_where_x(x2, func_allx, func_allf)
            df = f2 - f1
            dx = x1 - x2
            dx_norm = jnp.linalg.norm(dx)
            if len(hess_allx):
                H1 = f_where_x(x1, hess_allx, hess_allf)
            else:
                H1 = np.eye(x1.size) / dx_norm
            if not H1.size:
                H1 = np.eye(x1.size) / dx_norm
            predicted_reduction = -evaluate_quadratic_form_hess(dx, 0, g1, H1)
            if predicted_reduction > 0:
                reduction_ratio = df / predicted_reduction
            elif predicted_reduction == df == 0:
                reduction_ratio = 1
            else:
                reduction_ratio = 0

        constr_violation = (
            0 if constraint is None else np.max(np.abs(constraint.compute_scaled(x1)))
        )

        if verbose > 1:
            print_iteration_nonlinear(
                len(allx),
                len(func_allx),
                f1,
                df,
                dx_norm,
                g_norm,
                constr_violation,
            )
        success[0], message[0] = check_termination(
            df,
            f1,
            dx_norm,
            x_norm,
            g_norm,
            reduction_ratio,
            stoptol["ftol"],
            stoptol["xtol"],
            stoptol["gtol"],
            len(allx),
            stoptol["maxiter"],
            len(func_allx),
            stoptol["max_nfev"],
            len(grad_allx),
            stoptol["max_ngev"],
            len(hess_allx),
            stoptol["max_nhev"],
            dx_total=np.linalg.norm(x1 - x0),
            max_dx=options.get("max_dx", np.inf),
            ctol=stoptol["ctol"],
            constr_violation=constr_violation,
        )

        if success[0] is not None:
            raise StopIteration

    EPS = 2 * np.finfo(x0.dtype).eps
    if verbose > 1:
        print_header_nonlinear(constrained=True)
    try:
        result = scipy.optimize.minimize(
            fun_wrapped,
            x0=x0,
            args=(),
            method=method.replace("scipy-", ""),
            jac=grad_wrapped,
            hess=hess_wrapped,
            constraints=constraint_wrapped,
            tol=EPS,
            options=options,
        )
        result["allx"] = allx
        result["nfev"] = len(func_allx)
        result["ngev"] = len(grad_allx)
        result["nhev"] = len(hess_allx)
        result["nit"] = len(allx)
    except StopIteration:
        x = grad_allx[-1]
        f = f_where_x(x, func_allx, func_allf)
        g = f_where_x(x, grad_allx, grad_allf)
        if len(hess_allx):
            H = f_where_x(x, hess_allx, hess_allf)
        else:
            H = None
        result = OptimizeResult(
            x=x,
            success=success[0],
            fun=f,
            grad=g,
            hess=H,
            optimality=np.linalg.norm(g, ord=np.inf),
            constr_violation=0
            if constraint is None
            else np.max(np.abs(constraint.compute_scaled(x))),
            nfev=len(func_allx),
            ngev=len(grad_allx),
            nhev=len(hess_allx),
            nit=len(allx),
            message=message[0],
            allx=allx,
        )
    if verbose > 0:
        if result["success"]:
            print(result["message"])
        else:
            print("Warning: " + result["message"])
        print("         Current function value: {:.3e}".format(result["fun"]))
        print(
            "         Max constraint violation: {:.3e}".format(
                result["constr_violation"]
            )
        )
        print("         Total delta_x: {:.3e}".format(np.linalg.norm(x0 - result["x"])))
        print("         Iterations: {:d}".format(result["nit"]))
        print("         Function evaluations: {:d}".format(result["nfev"]))
        print("         Gradient evaluations: {:d}".format(result["ngev"]))
        print("         Hessian evaluations: {:d}".format(result["nhev"]))

    return result<|MERGE_RESOLUTION|>--- conflicted
+++ resolved
@@ -80,15 +80,12 @@
     x_scale = 1 if x_scale == "auto" else x_scale
     options = {} if options is None else options
     options.setdefault("maxiter", np.iinfo(np.int32).max)
-<<<<<<< HEAD
     options.setdefault("disp", False)
     x_scale = 1 if x_scale == "auto" else x_scale
-=======
-    if method in ["scipy-trust-exact", "scipy-trust-ncg"]:
-        options.setdefault("initial_trust_radius", 1e-2 * np.linalg.norm(x0))
->>>>>>> b1951988
     if isinstance(x_scale, str):
         raise ValueError(f"Method {method} does not support x_scale type {x_scale}")
+    if method in ["scipy-trust-exact", "scipy-trust-ncg"]:
+        options.setdefault("initial_trust_radius", 1e-2 * np.linalg.norm(x0 * x_scale))
     fun, grad, hess = objective.compute_scalar, objective.grad, objective.hess
 
     # need to use some "global" variables here
