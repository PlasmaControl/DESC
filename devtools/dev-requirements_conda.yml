name: desc-env
channels:
  - conda-forge
dependencies:
  - colorama
  - h5py >= 3.0.0, < 4.0
  - matplotlib >= 3.5.0, < 4.0.0
  - mpmath >= 1.0.0, < 2.0
  - netcdf4 >= 1.5.4, < 2.0
  - numpy >= 1.20.0, < 2.0
  - psutil
  - scipy >= 1.7.0, < 2.0
  - termcolor
  - pip
  - pip:
<<<<<<< HEAD
=======
    # Conda only parses a single list of pip requirements.
    # If two pip lists are given, all but the last list is skipped.
>>>>>>> 19cbaaac
    - interpax >= 0.3.1
    - jax[cpu] >= 0.3.2, < 0.5.0
    - nvgpu
    - orthax
    - plotly >= 5.16, < 6.0
    - pylatexenc >= 2.0, < 3.0
    # building the docs
    - sphinx-github-style >= 1.0, < 2.0
    # testing and benchmarking
    - qsc
    - qicna @ git+https://github.com/rogeriojorge/pyQIC/
    - quadax

  # building the docs
  - nbsphinx == 0.8.12
  - pandoc
  - sphinx > 3.0.0
  - sphinx-argparse
  - sphinx-copybutton
  - sphinx_rtd_theme >= 1.0, < 2.0

  # linting
  - black = 24.3.0
  - flake8 >= 5.0.0, <6.0.0
  - flake8-docstrings >= 1.0.0, <2.0.0
  - flake8-eradicate >= 1.0.0, <2.0.0
  - flake8-isort >=5.0.0, < 6.0.0
  - pre-commit

  # testing and benchmarking
  - markupsafe = 2.0.1
  - nbmake
  - pytest = 8.0.0
  - pytest-benchmark
  - pytest-cov >= 2.6.0
  - pytest-monitor
  - pytest-mpl = 0.16.1
  - pytest-split == 0.8.2
  - shapely >= 1.8.2

  # building
  - python-build<|MERGE_RESOLUTION|>--- conflicted
+++ resolved
@@ -13,11 +13,8 @@
   - termcolor
   - pip
   - pip:
-<<<<<<< HEAD
-=======
     # Conda only parses a single list of pip requirements.
     # If two pip lists are given, all but the last list is skipped.
->>>>>>> 19cbaaac
     - interpax >= 0.3.1
     - jax[cpu] >= 0.3.2, < 0.5.0
     - nvgpu
@@ -29,7 +26,7 @@
     # testing and benchmarking
     - qsc
     - qicna @ git+https://github.com/rogeriojorge/pyQIC/
-    - quadax
+    # - quadax
 
   # building the docs
   - nbsphinx == 0.8.12
