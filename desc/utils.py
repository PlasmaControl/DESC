--- conflicted
+++ resolved
@@ -1220,10 +1220,7 @@
     if subset is None:
         subset = d.keys()
     exclude = () if (exclude is None) else exclude
-<<<<<<< HEAD
     return {k: fun(d[k]) for k in subset if (k in d and k not in exclude)}
-=======
-    return {k: fun(d[k]) for k in subset if k not in exclude}
 
 
 def get_ess_scale(modes, alpha=1.2, order=np.inf, min_value=1e-7):
@@ -1257,5 +1254,4 @@
         scales[name] = jnp.maximum(
             jnp.exp(-alpha * mode_level) / jnp.exp(-alpha), min_value
         )
-    return scales
->>>>>>> 3753ff05
+    return scales