"""Compute functions related to the metric tensor of the coordinate system.

Notes
-----
Some quantities require additional work to compute at the magnetic axis.
A Python lambda function is used to lazily compute the magnetic axis limits
of these quantities. These lambda functions are evaluated only when the
computational grid has a node on the magnetic axis to avoid potentially
expensive computations.
"""

from scipy.constants import mu_0

from desc.backend import jnp

from ..integrals.surface_integral import surface_averages
from ..utils import cross, dot, safediv, safenorm
from .data_index import register_compute_fun


@register_compute_fun(
    name="sqrt(g)",
    label="\\sqrt{g}",
    units="m^{3}",
    units_long="cubic meters",
    description="Jacobian determinant of flux coordinate system",
    dim=1,
    params=[],
    transforms={},
    profiles=[],
    coordinates="rtz",
    data=["e_rho", "e_theta", "e_zeta"],
)
def _sqrtg(params, transforms, profiles, data, **kwargs):
    data["sqrt(g)"] = dot(data["e_rho"], cross(data["e_theta"], data["e_zeta"]))
    return data


@register_compute_fun(
    name="sqrt(g)_PEST",
    label="\\sqrt{g}_{PEST}",
    units="m^{3}",
    units_long="cubic meters",
    description="Jacobian determinant of (ρ,ϑ,ϕ) coordinate system or"
    " straight field line PEST coordinates. ϕ increases counterclockwise"
    " when viewed from above (cylindrical R,ϕ plane with Z out of page).",
    dim=1,
    params=[],
    transforms={},
    profiles=[],
    coordinates="rtz",
    data=["sqrt(g)", "theta_PEST_t", "phi_z", "theta_PEST_z", "phi_t"],
)
def _sqrtg_pest(params, transforms, profiles, data, **kwargs):
    # Same as dot(data["e_rho|v,p"], cross(data["e_vartheta"], data["e_phi|r,v"])), but
    # more efficient as it avoids computing radial derivatives of the stream functions.
    data["sqrt(g)_PEST"] = data["sqrt(g)"] / (
        data["theta_PEST_t"] * data["phi_z"] - data["theta_PEST_z"] * data["phi_t"]
    )
    return data


@register_compute_fun(
    name="sqrt(g)_Clebsch",
    label="\\sqrt{g}_{\\text{Clebsch}}",
    units="m^{3}",
    units_long="cubic meters",
    description="Jacobian determinant of Clebsch field line coordinate system (ρ,α,ζ)"
    " where ζ is the DESC toroidal coordinate.",
    dim=1,
    params=[],
    transforms={},
    profiles=[],
    coordinates="rtz",
    data=["sqrt(g)", "alpha_t"],
)
def _sqrtg_clebsch(params, transforms, profiles, data, **kwargs):
    # Same as dot(data["e_rho|a,z"], cross(data["e_alpha"], data["e_zeta|r,a"])), but
    # more efficient as it avoids computing radial derivative of alpha and hence iota.
    data["sqrt(g)_Clebsch"] = data["sqrt(g)"] / data["alpha_t"]
    return data


@register_compute_fun(
    name="|e_theta x e_zeta|",
    label="| \\mathbf{e}_{\\theta} \\times \\mathbf{e}_{\\zeta} |",
    units="m^{2}",
    units_long="square meters",
    description="2D Jacobian determinant for constant rho surface",
    dim=1,
    params=[],
    transforms={},
    profiles=[],
    coordinates="rtz",
    data=["e_theta", "e_zeta"],
    parameterization=[
        "desc.equilibrium.equilibrium.Equilibrium",
        "desc.geometry.surface.FourierRZToroidalSurface",
    ],
)
def _e_theta_x_e_zeta(params, transforms, profiles, data, **kwargs):
    data["|e_theta x e_zeta|"] = safenorm(
        cross(data["e_theta"], data["e_zeta"]), axis=-1
    )
    return data


@register_compute_fun(
    name="|e_theta x e_zeta|_r",
    label="\\partial_{\\rho} |\\mathbf{e}_{\\theta} \\times \\mathbf{e}_{\\zeta}|",
    units="m^{2}",
    units_long="square meters",
    description="2D Jacobian determinant for constant rho surface"
    + " derivative wrt radial coordinate",
    dim=1,
    params=[],
    transforms={},
    profiles=[],
    coordinates="rtz",
    data=["e_theta", "e_zeta", "e_theta_r", "e_zeta_r"],
    parameterization=[
        "desc.equilibrium.equilibrium.Equilibrium",
    ],
)
def _e_theta_x_e_zeta_r(params, transforms, profiles, data, **kwargs):
    a = cross(data["e_theta"], data["e_zeta"])
    a_r = cross(data["e_theta_r"], data["e_zeta"]) + cross(
        data["e_theta"], data["e_zeta_r"]
    )
    # The limit of a sequence and the norm function can be interchanged
    # because norms are continuous functions. Likewise with dot product.
    # Then lim ‖𝐞^ρ‖ = ‖ lim 𝐞^ρ ‖ ≠ 0
    # lim (𝐞^ρ ⋅ a_r / ‖𝐞^ρ‖) = lim 𝐞^ρ ⋅ lim a_r / lim ‖𝐞^ρ‖
    # The vectors converge to be parallel.
    data["|e_theta x e_zeta|_r"] = transforms["grid"].replace_at_axis(
        safediv(dot(a, a_r), safenorm(a, axis=-1)), lambda: safenorm(a_r, axis=-1)
    )
    return data


@register_compute_fun(
    name="|e_theta x e_zeta|_rr",
    label="\\partial_{\\rho\\rho}|\\mathbf{e}_{\\theta}\\times\\mathbf{e}_{\\zeta}|",
    units="m^{2}",
    units_long="square meters",
    description="2D Jacobian determinant for constant rho surface"
    + " second derivative wrt radial coordinate",
    dim=1,
    params=[],
    transforms={},
    profiles=[],
    coordinates="rtz",
    data=["e_theta", "e_zeta", "e_theta_r", "e_zeta_r", "e_theta_rr", "e_zeta_rr"],
    parameterization=[
        "desc.equilibrium.equilibrium.Equilibrium",
    ],
)
def _e_theta_x_e_zeta_rr(params, transforms, profiles, data, **kwargs):
    a = cross(data["e_theta"], data["e_zeta"])
    a_r = cross(data["e_theta_r"], data["e_zeta"]) + cross(
        data["e_theta"], data["e_zeta_r"]
    )
    a_rr = (
        cross(data["e_theta_rr"], data["e_zeta"])
        + 2 * cross(data["e_theta_r"], data["e_zeta_r"])
        + cross(data["e_theta"], data["e_zeta_rr"])
    )
    norm_a = safenorm(a, axis=-1)
    norm_a_r = safenorm(a_r, axis=-1)
    # The limit eventually reduces to a form where the technique used to compute
    # lim |e_theta x e_zeta|_r can be applied.
    data["|e_theta x e_zeta|_rr"] = transforms["grid"].replace_at_axis(
        safediv(norm_a_r**2 + dot(a, a_rr) - safediv(dot(a, a_r), norm_a) ** 2, norm_a),
        lambda: safediv(dot(a_r, a_rr), norm_a_r),
    )
    return data


@register_compute_fun(
    name="|e_theta x e_zeta|_z",
    label="\\partial_{\\zeta}|\\mathbf{e}_{\\theta} \\times \\mathbf{e}_{\\zeta}|",
    units="m^{2}",
    units_long="square meters",
    description="2D Jacobian determinant for constant rho surface,"
    "derivative wrt toroidal angle",
    dim=1,
    params=[],
    transforms={},
    profiles=[],
    coordinates="rtz",
    data=["e_theta", "e_theta_z", "e_zeta", "e_zeta_z", "|e_theta x e_zeta|"],
    parameterization=[
        "desc.equilibrium.equilibrium.Equilibrium",
        "desc.geometry.surface.FourierRZToroidalSurface",
    ],
)
def _e_theta_x_e_zeta_z(params, transforms, profiles, data, **kwargs):
    data["|e_theta x e_zeta|_z"] = dot(
        (
            cross(data["e_theta_z"], data["e_zeta"])
            + cross(data["e_theta"], data["e_zeta_z"])
        ),
        cross(data["e_theta"], data["e_zeta"]),
    ) / (data["|e_theta x e_zeta|"])
    return data


@register_compute_fun(
    name="|e_zeta x e_rho|",
    label="|\\mathbf{e}_{\\zeta} \\times \\mathbf{e}_{\\rho}|",
    units="m^{2}",
    units_long="square meters",
    description="2D Jacobian determinant for constant theta surface",
    dim=1,
    params=[],
    transforms={},
    profiles=[],
    coordinates="rtz",
    data=["e^theta*sqrt(g)"],
    parameterization=[
        "desc.equilibrium.equilibrium.Equilibrium",
    ],
)
def _e_zeta_x_e_rho(params, transforms, profiles, data, **kwargs):
    data["|e_zeta x e_rho|"] = safenorm(data["e^theta*sqrt(g)"], axis=-1)
    return data


@register_compute_fun(
    name="|e_rho x e_theta|",
    label="|\\mathbf{e}_{\\rho} \\times \\mathbf{e}_{\\theta}|",
    units="m^{2}",
    units_long="square meters",
    description="2D Jacobian determinant for constant zeta surface",
    dim=1,
    params=[],
    transforms={},
    profiles=[],
    coordinates="rtz",
    data=["e_rho", "e_theta"],
    parameterization=[
        "desc.equilibrium.equilibrium.Equilibrium",
        "desc.geometry.surface.ZernikeRZToroidalSection",
    ],
)
def _e_rho_x_e_theta(params, transforms, profiles, data, **kwargs):
    data["|e_rho x e_theta|"] = safenorm(cross(data["e_rho"], data["e_theta"]), axis=-1)
    return data


@register_compute_fun(
    name="|e_rho x e_alpha|",
    label="|\\mathbf{e}_{\\rho} \\times \\mathbf{e}_{\\alpha}|",
    units="m^{2}",
    units_long="square meters",
    description="2D Jacobian determinant for constant zeta surface in Clebsch "
    "field line coordinates (ρ,α,ζ) where ζ is the DESC toroidal coordinate.",
    dim=1,
    params=[],
    transforms={},
    profiles=[],
    coordinates="rtz",
    data=["|e_rho x e_theta|", "alpha_t"],
)
def _e_rho_x_e_alpha(params, transforms, profiles, data, **kwargs):
    # Same as safenorm(cross(data["e_rho|a,z"], data["e_alpha"]), axis=-1), but more
    # efficient as it avoids computing radial derivative of iota and stream functions.
    data["|e_rho x e_alpha|"] = data["|e_rho x e_theta|"] / jnp.abs(data["alpha_t"])
    return data


@register_compute_fun(
    name="|e_rho x e_theta|_r",
    label="\\partial_{\\rho} |\\mathbf{e}_{\\rho} \\times \\mathbf{e}_{\\theta}|",
    units="m^{2}",
    units_long="square meters",
    description="2D Jacobian determinant for constant zeta surface"
    " derivative wrt radial coordinate",
    dim=1,
    params=[],
    transforms={},
    profiles=[],
    coordinates="rtz",
    data=["e_rho", "e_theta", "e_rho_r", "e_theta_r"],
    parameterization=[
        "desc.equilibrium.equilibrium.Equilibrium",
        "desc.geometry.surface.ZernikeRZToroidalSection",
    ],
)
def _e_rho_x_e_theta_r(params, transforms, profiles, data, **kwargs):
    a = cross(data["e_rho"], data["e_theta"])
    a_r = cross(data["e_rho_r"], data["e_theta"]) + cross(
        data["e_rho"], data["e_theta_r"]
    )
    # The limit of a sequence and the norm function can be interchanged
    # because norms are continuous functions. Likewise with dot product.
    # Then lim ‖𝐞^ζ‖ = ‖ lim 𝐞^ζ ‖ ≠ 0
    # lim (𝐞^ζ ⋅ a_r / ‖𝐞^ζ‖) = lim 𝐞^ζ ⋅ lim a_r / lim ‖𝐞^ζ‖
    # The vectors converge to be parallel.
    data["|e_rho x e_theta|_r"] = transforms["grid"].replace_at_axis(
        safediv(dot(a, a_r), safenorm(a, axis=-1)), lambda: safenorm(a_r, axis=-1)
    )
    return data


@register_compute_fun(
    name="|e_rho x e_theta|_rr",
    label="\\partial_{\\rho \\rho} |\\mathbf{e}_{\\rho} \\times \\mathbf{e}_{\\theta}|",
    units="m^{2}",
    units_long="square meters",
    description="2D Jacobian determinant for constant zeta surface"
    + " second derivative wrt radial coordinate",
    dim=1,
    params=[],
    transforms={},
    profiles=[],
    coordinates="rtz",
    data=["e_rho", "e_theta", "e_rho_r", "e_theta_r", "e_rho_rr", "e_theta_rr"],
    parameterization=[
        "desc.equilibrium.equilibrium.Equilibrium",
        "desc.geometry.surface.ZernikeRZToroidalSection",
    ],
)
def _e_rho_x_e_theta_rr(params, transforms, profiles, data, **kwargs):
    a = cross(data["e_rho"], data["e_theta"])
    a_r = cross(data["e_rho_r"], data["e_theta"]) + cross(
        data["e_rho"], data["e_theta_r"]
    )
    a_rr = (
        cross(data["e_rho_rr"], data["e_theta"])
        + 2 * cross(data["e_rho_r"], data["e_theta_r"])
        + cross(data["e_rho"], data["e_theta_rr"])
    )
    norm_a = safenorm(a, axis=-1)
    norm_a_r = safenorm(a_r, axis=-1)
    # The limit eventually reduces to a form where the technique used to compute
    # lim |e_rho x e_theta|_r can be applied.
    data["|e_rho x e_theta|_rr"] = transforms["grid"].replace_at_axis(
        safediv(norm_a_r**2 + dot(a, a_rr) - safediv(dot(a, a_r), norm_a) ** 2, norm_a),
        lambda: safediv(dot(a_r, a_rr), norm_a_r),
    )
    return data


@register_compute_fun(
    name="sqrt(g)_r",
    label="\\partial_{\\rho} \\sqrt{g}",
    units="m^{3}",
    units_long="cubic meters",
    description="Jacobian determinant of flux coordinate system, derivative wrt "
    + "radial coordinate",
    dim=1,
    params=[],
    transforms={},
    profiles=[],
    coordinates="rtz",
    data=["e_rho", "e_theta", "e_zeta", "e_rho_r", "e_theta_r", "e_zeta_r"],
)
def _sqrtg_r(params, transforms, profiles, data, **kwargs):
    data["sqrt(g)_r"] = (
        dot(data["e_rho_r"], cross(data["e_theta"], data["e_zeta"]))
        + dot(data["e_rho"], cross(data["e_theta_r"], data["e_zeta"]))
        + dot(data["e_rho"], cross(data["e_theta"], data["e_zeta_r"]))
    )
    return data


@register_compute_fun(
    name="sqrt(g)_t",
    label="\\partial_{\\theta} \\sqrt{g}",
    units="m^{3}",
    units_long="cubic meters",
    description="Jacobian determinant of flux coordinate system, derivative wrt "
    + "poloidal angle",
    dim=1,
    params=[],
    transforms={},
    profiles=[],
    coordinates="rtz",
    data=["e_rho", "e_theta", "e_zeta", "e_rho_t", "e_theta_t", "e_zeta_t"],
)
def _sqrtg_t(params, transforms, profiles, data, **kwargs):
    data["sqrt(g)_t"] = (
        dot(data["e_rho_t"], cross(data["e_theta"], data["e_zeta"]))
        + dot(data["e_rho"], cross(data["e_theta_t"], data["e_zeta"]))
        + dot(data["e_rho"], cross(data["e_theta"], data["e_zeta_t"]))
    )
    return data


@register_compute_fun(
    name="sqrt(g)_z",
    label="\\partial_{\\zeta} \\sqrt{g}",
    units="m^{3}",
    units_long="cubic meters",
    description="Jacobian determinant of flux coordinate system, derivative wrt "
    + "toroidal angle",
    dim=1,
    params=[],
    transforms={},
    profiles=[],
    coordinates="rtz",
    data=["e_rho", "e_theta", "e_zeta", "e_rho_z", "e_theta_z", "e_zeta_z"],
)
def _sqrtg_z(params, transforms, profiles, data, **kwargs):
    data["sqrt(g)_z"] = (
        dot(data["e_rho_z"], cross(data["e_theta"], data["e_zeta"]))
        + dot(data["e_rho"], cross(data["e_theta_z"], data["e_zeta"]))
        + dot(data["e_rho"], cross(data["e_theta"], data["e_zeta_z"]))
    )
    return data


@register_compute_fun(
    name="sqrt(g)_rr",
    label="\\partial_{\\rho\\rho} \\sqrt{g}",
    units="m^{3}",
    units_long="cubic meters",
    description="Jacobian determinant of flux coordinate system, second derivative wrt "
    + "radial coordinate",
    dim=1,
    params=[],
    transforms={},
    profiles=[],
    coordinates="rtz",
    data=[
        "e_rho",
        "e_theta",
        "e_zeta",
        "e_rho_r",
        "e_theta_r",
        "e_zeta_r",
        "e_rho_rr",
        "e_theta_rr",
        "e_zeta_rr",
    ],
)
def _sqrtg_rr(params, transforms, profiles, data, **kwargs):
    data["sqrt(g)_rr"] = (
        dot(data["e_rho_rr"], cross(data["e_theta"], data["e_zeta"]))
        + dot(data["e_rho"], cross(data["e_theta_rr"], data["e_zeta"]))
        + dot(data["e_rho"], cross(data["e_theta"], data["e_zeta_rr"]))
        + 2 * dot(data["e_rho_r"], cross(data["e_theta_r"], data["e_zeta"]))
        + 2 * dot(data["e_rho_r"], cross(data["e_theta"], data["e_zeta_r"]))
        + 2 * dot(data["e_rho"], cross(data["e_theta_r"], data["e_zeta_r"]))
    )
    return data


@register_compute_fun(
    name="sqrt(g)_rrr",
    label="\\partial_{\\rho\\rho\\rho} \\sqrt{g}",
    units="m^{3}",
    units_long="cubic meters",
    description="Jacobian determinant of flux coordinate system, third derivative wrt "
    + "radial coordinate",
    dim=1,
    params=[],
    transforms={},
    profiles=[],
    coordinates="rtz",
    data=[
        "e_rho",
        "e_theta",
        "e_zeta",
        "e_rho_r",
        "e_theta_r",
        "e_zeta_r",
        "e_rho_rr",
        "e_theta_rr",
        "e_zeta_rr",
        "e_rho_rrr",
        "e_theta_rrr",
        "e_zeta_rrr",
    ],
)
def _sqrtg_rrr(params, transforms, profiles, data, **kwargs):
    data["sqrt(g)_rrr"] = (
        dot(data["e_rho_rrr"], cross(data["e_theta"], data["e_zeta"]))
        + dot(data["e_rho"], cross(data["e_theta_rrr"], data["e_zeta"]))
        + dot(data["e_rho"], cross(data["e_theta"], data["e_zeta_rrr"]))
        + 3 * dot(data["e_rho_rr"], cross(data["e_theta_r"], data["e_zeta"]))
        + 3 * dot(data["e_rho_rr"], cross(data["e_theta"], data["e_zeta_r"]))
        + 3 * dot(data["e_rho_r"], cross(data["e_theta_rr"], data["e_zeta"]))
        + 3 * dot(data["e_rho"], cross(data["e_theta_rr"], data["e_zeta_r"]))
        + 3 * dot(data["e_rho_r"], cross(data["e_theta"], data["e_zeta_rr"]))
        + 3 * dot(data["e_rho"], cross(data["e_theta_r"], data["e_zeta_rr"]))
        + 6 * dot(data["e_rho_r"], cross(data["e_theta_r"], data["e_zeta_r"]))
    )
    return data


@register_compute_fun(
    name="sqrt(g)_rrt",
    label="\\partial_{\\rho\\rho\\theta} \\sqrt{g}",
    units="m^{3}",
    units_long="cubic meters",
    description="Jacobian determinant of flux coordinate system, third derivative wrt "
    + "radial coordinate twice and poloidal angle once",
    dim=1,
    params=[],
    transforms={},
    profiles=[],
    coordinates="rtz",
    data=[
        "e_rho",
        "e_theta",
        "e_zeta",
        "e_rho_r",
        "e_theta_r",
        "e_zeta_r",
        "e_rho_t",
        "e_theta_t",
        "e_zeta_t",
        "e_rho_rt",
        "e_theta_rt",
        "e_zeta_rt",
        "e_rho_rr",
        "e_theta_rr",
        "e_zeta_rr",
        "e_rho_rrt",
        "e_theta_rrt",
        "e_zeta_rrt",
    ],
)
def _sqrtg_rrt(params, transforms, profiles, data, **kwargs):
    data["sqrt(g)_rrt"] = (
        dot(data["e_rho_rrt"], cross(data["e_theta"], data["e_zeta"]))
        + dot(
            data["e_rho_rr"],
            cross(data["e_theta_t"], data["e_zeta"])
            + cross(data["e_theta"], data["e_zeta_t"]),
        )
        + 2
        * dot(
            data["e_rho_rt"],
            cross(data["e_theta_r"], data["e_zeta"])
            + cross(data["e_theta"], data["e_zeta_r"]),
        )
        + 2
        * dot(
            data["e_rho_r"],
            cross(data["e_theta_rt"], data["e_zeta"])
            + cross(data["e_theta_r"], data["e_zeta_t"])
            + cross(data["e_theta_t"], data["e_zeta_r"])
            + cross(data["e_theta"], data["e_zeta_rt"]),
        )
        + dot(
            data["e_rho_t"],
            cross(data["e_theta_rr"], data["e_zeta"])
            + cross(data["e_theta"], data["e_zeta_rr"]),
        )
        + dot(
            data["e_rho"],
            cross(data["e_theta_rrt"], data["e_zeta"])
            + 2 * cross(data["e_theta_rt"], data["e_zeta_r"])
            + cross(data["e_theta_rr"], data["e_zeta_t"])
            + 2 * cross(data["e_theta_r"], data["e_zeta_rt"])
            + cross(data["e_theta_t"], data["e_zeta_rr"])
            + cross(data["e_theta"], data["e_zeta_rrt"]),
        )
    )
    return data


@register_compute_fun(
    name="sqrt(g)_tt",
    label="\\partial_{\\theta\\theta} \\sqrt{g}",
    units="m^{3}",
    units_long="cubic meters",
    description="Jacobian determinant of flux coordinate system, second derivative wrt "
    + "poloidal angle",
    dim=1,
    params=[],
    transforms={},
    profiles=[],
    coordinates="rtz",
    data=[
        "e_rho",
        "e_theta",
        "e_zeta",
        "e_rho_t",
        "e_theta_t",
        "e_zeta_t",
        "e_rho_tt",
        "e_theta_tt",
        "e_zeta_tt",
    ],
)
def _sqrtg_tt(params, transforms, profiles, data, **kwargs):
    data["sqrt(g)_tt"] = (
        dot(data["e_rho_tt"], cross(data["e_theta"], data["e_zeta"]))
        + dot(data["e_rho"], cross(data["e_theta_tt"], data["e_zeta"]))
        + dot(data["e_rho"], cross(data["e_theta"], data["e_zeta_tt"]))
        + 2 * dot(data["e_rho_t"], cross(data["e_theta_t"], data["e_zeta"]))
        + 2 * dot(data["e_rho_t"], cross(data["e_theta"], data["e_zeta_t"]))
        + 2 * dot(data["e_rho"], cross(data["e_theta_t"], data["e_zeta_t"]))
    )
    return data


@register_compute_fun(
    name="sqrt(g)_rtt",
    label="\\partial_{\\rho\\theta\\theta} \\sqrt{g}",
    units="m^{3}",
    units_long="cubic meters",
    description="Jacobian determinant of flux coordinate system, third derivative wrt"
    + " radial coordinate once and poloidal angle twice.",
    dim=1,
    params=[],
    transforms={},
    profiles=[],
    coordinates="rtz",
    data=[
        "e_rho",
        "e_theta",
        "e_zeta",
        "e_rho_r",
        "e_theta_r",
        "e_zeta_r",
        "e_rho_t",
        "e_theta_t",
        "e_zeta_t",
        "e_rho_rt",
        "e_theta_rt",
        "e_zeta_rt",
        "e_rho_tt",
        "e_theta_tt",
        "e_zeta_tt",
        "e_rho_rtt",
        "e_theta_rtt",
        "e_zeta_rtt",
    ],
)
def _sqrtg_rtt(params, transforms, profiles, data, **kwargs):
    data["sqrt(g)_rtt"] = (
        dot(data["e_rho_rtt"], cross(data["e_theta"], data["e_zeta"]))
        + dot(data["e_rho_r"], cross(data["e_theta_tt"], data["e_zeta"]))
        + dot(data["e_rho_r"], cross(data["e_theta"], data["e_zeta_tt"]))
        + 2 * dot(data["e_rho_rt"], cross(data["e_theta_t"], data["e_zeta"]))
        + 2 * dot(data["e_rho_rt"], cross(data["e_theta"], data["e_zeta_t"]))
        + 2 * dot(data["e_rho_r"], cross(data["e_theta_t"], data["e_zeta_t"]))
        + dot(data["e_rho_tt"], cross(data["e_theta_r"], data["e_zeta"]))
        + dot(data["e_rho"], cross(data["e_theta_rtt"], data["e_zeta"]))
        + dot(data["e_rho"], cross(data["e_theta_r"], data["e_zeta_tt"]))
        + 2 * dot(data["e_rho_t"], cross(data["e_theta_rt"], data["e_zeta"]))
        + 2 * dot(data["e_rho"], cross(data["e_theta_rt"], data["e_zeta_t"]))
        + dot(data["e_rho_tt"], cross(data["e_theta"], data["e_zeta_r"]))
        + dot(data["e_rho"], cross(data["e_theta_tt"], data["e_zeta_r"]))
        + dot(data["e_rho"], cross(data["e_theta"], data["e_zeta_rtt"]))
        + 2 * dot(data["e_rho_t"], cross(data["e_theta_t"], data["e_zeta_r"]))
        + 2 * dot(data["e_rho_t"], cross(data["e_theta"], data["e_zeta_rt"]))
        + 2 * dot(data["e_rho"], cross(data["e_theta_t"], data["e_zeta_rt"]))
    )
    return data


@register_compute_fun(
    name="sqrt(g)_zz",
    label="\\partial_{\\zeta\\zeta} \\sqrt{g}",
    units="m^{3}",
    units_long="cubic meters",
    description="Jacobian determinant of flux coordinate system, second derivative wrt "
    + "toroidal angle",
    dim=1,
    params=[],
    transforms={},
    profiles=[],
    coordinates="rtz",
    data=[
        "e_rho",
        "e_theta",
        "e_zeta",
        "e_rho_z",
        "e_theta_z",
        "e_zeta_z",
        "e_rho_zz",
        "e_theta_zz",
        "e_zeta_zz",
    ],
)
def _sqrtg_zz(params, transforms, profiles, data, **kwargs):
    data["sqrt(g)_zz"] = (
        dot(data["e_rho_zz"], cross(data["e_theta"], data["e_zeta"]))
        + dot(data["e_rho"], cross(data["e_theta_zz"], data["e_zeta"]))
        + dot(data["e_rho"], cross(data["e_theta"], data["e_zeta_zz"]))
        + 2 * dot(data["e_rho_z"], cross(data["e_theta_z"], data["e_zeta"]))
        + 2 * dot(data["e_rho_z"], cross(data["e_theta"], data["e_zeta_z"]))
        + 2 * dot(data["e_rho"], cross(data["e_theta_z"], data["e_zeta_z"]))
    )
    return data


@register_compute_fun(
    name="sqrt(g)_rzz",
    label="\\partial_{\\rho\\zeta\\zeta} \\sqrt{g}",
    units="m^{3}",
    units_long="cubic meters",
    description="Jacobian determinant of flux coordinate system, third derivative wrt "
    + "radial coordinate once and toroidal angle twice",
    dim=1,
    params=[],
    transforms={},
    profiles=[],
    coordinates="rtz",
    data=[
        "e_rho",
        "e_theta",
        "e_zeta",
        "e_rho_z",
        "e_theta_z",
        "e_zeta_z",
        "e_rho_zz",
        "e_theta_zz",
        "e_zeta_zz",
        "e_rho_r",
        "e_theta_r",
        "e_zeta_r",
        "e_rho_rz",
        "e_theta_rz",
        "e_zeta_rz",
        "e_rho_rzz",
        "e_theta_rzz",
        "e_zeta_rzz",
    ],
)
def _sqrtg_rzz(params, transforms, profiles, data, **kwargs):
    data["sqrt(g)_rzz"] = (
        dot(data["e_rho_rzz"], cross(data["e_theta"], data["e_zeta"]))
        + dot(data["e_rho_r"], cross(data["e_theta_zz"], data["e_zeta"]))
        + dot(data["e_rho_r"], cross(data["e_theta"], data["e_zeta_zz"]))
        + 2 * dot(data["e_rho_rz"], cross(data["e_theta_z"], data["e_zeta"]))
        + 2 * dot(data["e_rho_rz"], cross(data["e_theta"], data["e_zeta_z"]))
        + 2 * dot(data["e_rho_r"], cross(data["e_theta_z"], data["e_zeta_z"]))
        + dot(data["e_rho_zz"], cross(data["e_theta_r"], data["e_zeta"]))
        + dot(data["e_rho"], cross(data["e_theta_rzz"], data["e_zeta"]))
        + dot(data["e_rho"], cross(data["e_theta_r"], data["e_zeta_zz"]))
        + 2 * dot(data["e_rho_z"], cross(data["e_theta_rz"], data["e_zeta"]))
        + 2 * dot(data["e_rho_z"], cross(data["e_theta_r"], data["e_zeta_z"]))
        + 2 * dot(data["e_rho"], cross(data["e_theta_rz"], data["e_zeta_z"]))
        + dot(data["e_rho_zz"], cross(data["e_theta"], data["e_zeta_r"]))
        + dot(data["e_rho"], cross(data["e_theta_zz"], data["e_zeta_r"]))
        + dot(data["e_rho"], cross(data["e_theta"], data["e_zeta_rzz"]))
        + 2 * dot(data["e_rho_z"], cross(data["e_theta"], data["e_zeta_rz"]))
        + 2 * dot(data["e_rho"], cross(data["e_theta_z"], data["e_zeta_rz"]))
    )
    return data


@register_compute_fun(
    name="sqrt(g)_rt",
    label="\\partial_{\\rho\\theta} \\sqrt{g}",
    units="m^{3}",
    units_long="cubic meters",
    description="Jacobian determinant of flux coordinate system, second derivative wrt "
    + "radial coordinate and poloidal angle",
    dim=1,
    params=[],
    transforms={},
    profiles=[],
    coordinates="rtz",
    data=[
        "e_rho",
        "e_theta",
        "e_zeta",
        "e_rho_r",
        "e_theta_r",
        "e_zeta_r",
        "e_rho_t",
        "e_theta_t",
        "e_zeta_t",
        "e_rho_rt",
        "e_theta_rt",
        "e_zeta_rt",
    ],
)
def _sqrtg_rt(params, transforms, profiles, data, **kwargs):
    data["sqrt(g)_rt"] = (
        dot(data["e_rho_rt"], cross(data["e_theta"], data["e_zeta"]))
        + dot(data["e_rho_r"], cross(data["e_theta_t"], data["e_zeta"]))
        + dot(data["e_rho_r"], cross(data["e_theta"], data["e_zeta_t"]))
        + dot(data["e_rho"], cross(data["e_theta_rt"], data["e_zeta"]))
        + dot(data["e_rho"], cross(data["e_theta_r"], data["e_zeta_t"]))
        + dot(data["e_rho_t"], cross(data["e_theta"], data["e_zeta_r"]))
        + dot(data["e_rho"], cross(data["e_theta_t"], data["e_zeta_r"]))
        + dot(data["e_rho"], cross(data["e_theta"], data["e_zeta_rt"]))
    )
    return data


@register_compute_fun(
    name="sqrt(g)_tz",
    label="\\partial_{\\theta\\zeta} \\sqrt{g}",
    units="m^{3}",
    units_long="cubic meters",
    description="Jacobian determinant of flux coordinate system, second derivative wrt "
    + "poloidal and toroidal angles",
    dim=1,
    params=[],
    transforms={},
    profiles=[],
    coordinates="rtz",
    data=[
        "e_rho",
        "e_theta",
        "e_zeta",
        "e_rho_t",
        "e_theta_t",
        "e_zeta_t",
        "e_rho_z",
        "e_theta_z",
        "e_zeta_z",
        "e_rho_tz",
        "e_theta_tz",
        "e_zeta_tz",
    ],
)
def _sqrtg_tz(params, transforms, profiles, data, **kwargs):
    data["sqrt(g)_tz"] = (
        dot(data["e_rho_tz"], cross(data["e_theta"], data["e_zeta"]))
        + dot(data["e_rho_z"], cross(data["e_theta_t"], data["e_zeta"]))
        + dot(data["e_rho_z"], cross(data["e_theta"], data["e_zeta_t"]))
        + dot(data["e_rho_t"], cross(data["e_theta_z"], data["e_zeta"]))
        + dot(data["e_rho"], cross(data["e_theta_tz"], data["e_zeta"]))
        + dot(data["e_rho_t"], cross(data["e_theta"], data["e_zeta_z"]))
        + dot(data["e_rho"], cross(data["e_theta_t"], data["e_zeta_z"]))
        + dot(data["e_rho"], cross(data["e_theta"], data["e_zeta_tz"]))
    )
    return data


@register_compute_fun(
    name="sqrt(g)_rtz",
    label="\\partial_{\\rho\\theta\\zeta} \\sqrt{g}",
    units="m^{3}",
    units_long="cubic meters",
    description="Jacobian determinant of flux coordinate system, third derivative wrt "
    + "radial, poloidal, and toroidal coordinate",
    dim=1,
    params=[],
    transforms={},
    profiles=[],
    coordinates="rtz",
    data=[
        "e_rho",
        "e_theta",
        "e_zeta",
        "e_rho_r",
        "e_theta_r",
        "e_zeta_r",
        "e_rho_t",
        "e_theta_t",
        "e_zeta_t",
        "e_rho_rt",
        "e_theta_rt",
        "e_zeta_rt",
        "e_rho_z",
        "e_theta_z",
        "e_zeta_z",
        "e_rho_rz",
        "e_theta_rz",
        "e_zeta_rz",
        "e_rho_tz",
        "e_theta_tz",
        "e_zeta_tz",
        "e_rho_rtz",
        "e_theta_rtz",
        "e_zeta_rtz",
    ],
)
def _sqrtg_rtz(params, transforms, profiles, data, **kwargs):
    data["sqrt(g)_rtz"] = (
        dot(data["e_rho_rtz"], cross(data["e_theta"], data["e_zeta"]))
        + dot(
            data["e_rho_rz"],
            cross(data["e_theta_t"], data["e_zeta"])
            + cross(data["e_theta"], data["e_zeta_t"]),
        )
        + dot(
            data["e_rho_rt"],
            cross(data["e_theta_z"], data["e_zeta"])
            + cross(data["e_theta"], data["e_zeta_z"]),
        )
        + dot(
            data["e_rho_r"],
            cross(data["e_theta_tz"], data["e_zeta"])
            + cross(data["e_theta_t"], data["e_zeta_z"])
            + cross(data["e_theta"], data["e_zeta_tz"]),
        )
        + dot(
            data["e_rho_tz"],
            cross(data["e_theta_r"], data["e_zeta"])
            + cross(data["e_theta"], data["e_zeta_r"]),
        )
        + dot(
            data["e_rho_z"],
            cross(data["e_theta_rt"], data["e_zeta"])
            + cross(data["e_theta_r"], data["e_zeta_t"])
            + cross(data["e_theta"], data["e_zeta_rt"]),
        )
        + dot(
            data["e_rho_t"],
            cross(data["e_theta_rz"], data["e_zeta"])
            + cross(data["e_theta_z"], data["e_zeta_r"])
            + cross(data["e_theta"], data["e_zeta_rz"]),
        )
        + dot(
            data["e_rho"],
            cross(data["e_theta_rtz"], data["e_zeta"])
            + cross(data["e_theta_tz"], data["e_zeta_r"])
            + cross(data["e_theta_rz"], data["e_zeta_t"])
            + cross(data["e_theta_z"], data["e_zeta_rt"])
            + cross(data["e_theta_rt"], data["e_zeta_z"])
            + cross(data["e_theta_t"], data["e_zeta_rz"])
            + cross(data["e_theta_r"], data["e_zeta_tz"])
            + cross(data["e_theta"], data["e_zeta_rtz"]),
        )
    )
    return data


@register_compute_fun(
    name="sqrt(g)_rz",
    label="\\partial_{\\rho\\zeta} \\sqrt{g}",
    units="m^{3}",
    units_long="cubic meters",
    description="Jacobian determinant of flux coordinate system, second derivative wrt "
    + "radial coordinate and toroidal angle",
    dim=1,
    params=[],
    transforms={},
    profiles=[],
    coordinates="rtz",
    data=[
        "e_rho",
        "e_theta",
        "e_zeta",
        "e_rho_r",
        "e_theta_r",
        "e_zeta_r",
        "e_rho_z",
        "e_theta_z",
        "e_zeta_z",
        "e_rho_rz",
        "e_theta_rz",
        "e_zeta_rz",
    ],
)
def _sqrtg_rz(params, transforms, profiles, data, **kwargs):
    data["sqrt(g)_rz"] = (
        dot(data["e_rho_rz"], cross(data["e_theta"], data["e_zeta"]))
        + dot(data["e_rho_r"], cross(data["e_theta_z"], data["e_zeta"]))
        + dot(data["e_rho_r"], cross(data["e_theta"], data["e_zeta_z"]))
        + dot(data["e_rho_z"], cross(data["e_theta_r"], data["e_zeta"]))
        + dot(data["e_rho"], cross(data["e_theta_rz"], data["e_zeta"]))
        + dot(data["e_rho"], cross(data["e_theta_r"], data["e_zeta_z"]))
        + dot(data["e_rho"], cross(data["e_theta_z"], data["e_zeta_r"]))
        + dot(data["e_rho"], cross(data["e_theta"], data["e_zeta_rz"]))
    )
    return data


@register_compute_fun(
    name="sqrt(g)_rrz",
    label="\\partial_{\\rho\\rho\\zeta} \\sqrt{g}",
    units="m^{3}",
    units_long="cubic meters",
    description="Jacobian determinant of flux coordinate system, third derivative wrt "
    + "radial coordinate twice and toroidal angle once",
    dim=1,
    params=[],
    transforms={},
    profiles=[],
    coordinates="rtz",
    data=[
        "e_rho",
        "e_theta",
        "e_zeta",
        "e_rho_r",
        "e_theta_r",
        "e_zeta_r",
        "e_rho_z",
        "e_theta_z",
        "e_zeta_z",
        "e_rho_rr",
        "e_rho_rz",
        "e_theta_rr",
        "e_theta_rz",
        "e_zeta_rz",
        "e_zeta_rr",
        "e_rho_rrz",
        "e_theta_rrz",
        "e_zeta_rrz",
    ],
)
def _sqrtg_rrz(params, transforms, profiles, data, **kwargs):
    data["sqrt(g)_rrz"] = (
        dot(data["e_rho_rrz"], cross(data["e_theta"], data["e_zeta"]))
        + dot(
            data["e_rho_rr"],
            cross(data["e_theta_z"], data["e_zeta"])
            + cross(data["e_theta"], data["e_zeta_z"]),
        )
        + 2
        * dot(
            data["e_rho_rz"],
            cross(data["e_theta_r"], data["e_zeta"])
            + cross(data["e_theta"], data["e_zeta_r"]),
        )
        + 2
        * dot(
            data["e_rho_r"],
            cross(data["e_theta_rz"], data["e_zeta"])
            + cross(data["e_theta_r"], data["e_zeta_z"])
            + cross(data["e_theta_z"], data["e_zeta_r"])
            + cross(data["e_theta"], data["e_zeta_rz"]),
        )
        + dot(
            data["e_rho_z"],
            cross(data["e_theta_rr"], data["e_zeta"])
            + cross(data["e_theta"], data["e_zeta_rr"]),
        )
        + dot(
            data["e_rho"],
            cross(data["e_theta_rrz"], data["e_zeta"])
            + cross(data["e_theta_rr"], data["e_zeta_z"])
            + 2 * cross(data["e_theta_r"], data["e_zeta_rz"])
            + 2 * cross(data["e_theta_rz"], data["e_zeta_r"])
            + cross(data["e_theta_z"], data["e_zeta_rr"])
            + cross(data["e_theta"], data["e_zeta_rrz"]),
        )
    )
    return data


@register_compute_fun(
    name="g_rr",
    label="g_{\\rho\\rho}",
    units="m^{2}",
    units_long="square meters",
    description="Radial/Radial element of covariant metric tensor",
    dim=1,
    params=[],
    transforms={},
    profiles=[],
    coordinates="rtz",
    data=["e_rho"],
    parameterization=[
        "desc.equilibrium.equilibrium.Equilibrium",
        "desc.geometry.surface.ZernikeRZToroidalSection",
    ],
)
def _g_sub_rr(params, transforms, profiles, data, **kwargs):
    data["g_rr"] = dot(data["e_rho"], data["e_rho"])
    return data


@register_compute_fun(
    name="g_tt",
    label="g_{\\theta\\theta}",
    units="m^{2}",
    units_long="square meters",
    description="Poloidal/Poloidal element of covariant metric tensor",
    dim=1,
    params=[],
    transforms={},
    profiles=[],
    coordinates="rtz",
    data=["e_theta"],
    parameterization=[
        "desc.equilibrium.equilibrium.Equilibrium",
        "desc.geometry.core.Surface",
    ],
)
def _g_sub_tt(params, transforms, profiles, data, **kwargs):
    data["g_tt"] = dot(data["e_theta"], data["e_theta"])
    return data


@register_compute_fun(
    name="g_zz",
    label="g_{\\zeta\\zeta}",
    units="m^{2}",
    units_long="square meters",
    description="Toroidal/Toroidal element of covariant metric tensor",
    dim=1,
    params=[],
    transforms={},
    profiles=[],
    coordinates="rtz",
    data=["e_zeta"],
    parameterization=[
        "desc.equilibrium.equilibrium.Equilibrium",
        "desc.geometry.surface.FourierRZToroidalSurface",
    ],
)
def _g_sub_zz(params, transforms, profiles, data, **kwargs):
    data["g_zz"] = dot(data["e_zeta"], data["e_zeta"])
    return data


@register_compute_fun(
    name="g_rt",
    label="g_{\\rho\\theta}",
    units="m^{2}",
    units_long="square meters",
    description="Radial/Poloidal element of covariant metric tensor",
    dim=1,
    params=[],
    transforms={},
    profiles=[],
    coordinates="rtz",
    data=["e_rho", "e_theta"],
    parameterization=[
        "desc.equilibrium.equilibrium.Equilibrium",
        "desc.geometry.surface.ZernikeRZToroidalSection",
    ],
)
def _g_sub_rt(params, transforms, profiles, data, **kwargs):
    data["g_rt"] = dot(data["e_rho"], data["e_theta"])
    return data


@register_compute_fun(
    name="g_rz",
    label="g_{\\rho\\zeta}",
    units="m^{2}",
    units_long="square meters",
    description="Radial/Toroidal element of covariant metric tensor",
    dim=1,
    params=[],
    transforms={},
    profiles=[],
    coordinates="rtz",
    data=["e_rho", "e_zeta"],
    parameterization=[
        "desc.equilibrium.equilibrium.Equilibrium",
    ],
)
def _g_sub_rz(params, transforms, profiles, data, **kwargs):
    data["g_rz"] = dot(data["e_rho"], data["e_zeta"])
    return data


@register_compute_fun(
    name="g_tz",
    label="g_{\\theta\\zeta}",
    units="m^{2}",
    units_long="square meters",
    description="Poloidal/Toroidal element of covariant metric tensor",
    dim=1,
    params=[],
    transforms={},
    profiles=[],
    coordinates="rtz",
    data=["e_theta", "e_zeta"],
    parameterization=[
        "desc.equilibrium.equilibrium.Equilibrium",
        "desc.geometry.surface.FourierRZToroidalSurface",
    ],
)
def _g_sub_tz(params, transforms, profiles, data, **kwargs):
    data["g_tz"] = dot(data["e_theta"], data["e_zeta"])
    return data


@register_compute_fun(
    name="g_tt_r",
    label="\\partial_{\\rho} g_{\\theta\\theta}",
    units="m^{2}",
    units_long="square meters",
    description="Poloidal/Poloidal element of covariant metric tensor, derivative "
    + "wrt rho",
    dim=1,
    params=[],
    transforms={},
    profiles=[],
    coordinates="rtz",
    data=["e_theta", "e_theta_r"],
    parameterization=[
        "desc.equilibrium.equilibrium.Equilibrium",
        "desc.geometry.surface.ZernikeRZToroidalSection",
    ],
)
def _g_sub_tt_r(params, transforms, profiles, data, **kwargs):
    data["g_tt_r"] = 2 * dot(data["e_theta"], data["e_theta_r"])
    return data


@register_compute_fun(
    name="g_tz_r",
    label="\\partial_{\\rho} g_{\\theta\\zeta}",
    units="m^{2}",
    units_long="square meters",
    description="Poloidal/Toroidal element of covariant metric tensor, derivative "
    + "wrt rho",
    dim=1,
    params=[],
    transforms={},
    profiles=[],
    coordinates="rtz",
    data=["e_theta", "e_zeta", "e_theta_r", "e_zeta_r"],
    parameterization=[
        "desc.equilibrium.equilibrium.Equilibrium",
    ],
)
def _g_sub_tz_r(params, transforms, profiles, data, **kwargs):
    data["g_tz_r"] = dot(data["e_theta_r"], data["e_zeta"]) + dot(
        data["e_theta"], data["e_zeta_r"]
    )
    return data


@register_compute_fun(
    name="g_tt_rr",
    label="\\partial_{\\rho\\rho} g_{\\theta\\theta}",
    units="m^{2}",
    units_long="square meters",
    description="Poloidal/Poloidal element of covariant metric tensor, second "
    + "derivative wrt rho",
    dim=1,
    params=[],
    transforms={},
    profiles=[],
    coordinates="rtz",
    data=["e_theta", "e_theta_r", "e_theta_rr"],
)
def _g_sub_tt_rr(params, transforms, profiles, data, **kwargs):
    data["g_tt_rr"] = 2 * (
        dot(data["e_theta_r"], data["e_theta_r"])
        + dot(data["e_theta"], data["e_theta_rr"])
    )
    return data


@register_compute_fun(
    name="g_tt_rrr",
    label="\\partial_{\\rho\\rho\\rho} g_{\\theta\\theta}",
    units="m^{2}",
    units_long="square meters",
    description="Poloidal/Poloidal element of covariant metric tensor, third "
    + "derivative wrt rho",
    dim=1,
    params=[],
    transforms={},
    profiles=[],
    coordinates="rtz",
    data=["e_theta", "e_theta_r", "e_theta_rr", "e_theta_rrr"],
)
def _g_sub_tt_rrr(params, transforms, profiles, data, **kwargs):
    data["g_tt_rrr"] = 6 * dot(data["e_theta_rr"], data["e_theta_r"]) + 2 * dot(
        data["e_theta"], data["e_theta_rrr"]
    )
    return data


@register_compute_fun(
    name="g_tz_rr",
    label="\\partial_{\\rho\\rho} g_{\\theta\\zeta}",
    units="m^{2}",
    units_long="square meters",
    description="Poloidal/Toroidal element of covariant metric tensor, second "
    + "derivative wrt rho",
    dim=1,
    params=[],
    transforms={},
    profiles=[],
    coordinates="rtz",
    data=["e_theta", "e_zeta", "e_theta_r", "e_zeta_r", "e_theta_rr", "e_zeta_rr"],
)
def _g_sub_tz_rr(params, transforms, profiles, data, **kwargs):
    data["g_tz_rr"] = (
        dot(data["e_theta_rr"], data["e_zeta"])
        + 2 * dot(data["e_theta_r"], data["e_zeta_r"])
        + dot(data["e_theta"], data["e_zeta_rr"])
    )
    return data


@register_compute_fun(
    name="g_tz_rrr",
    label="\\partial_{\\rho\\rho\\rho} g_{\\theta\\zeta}",
    units="m^{2}",
    units_long="square meters",
    description="Poloidal/Toroidal element of covariant metric tensor, third "
    + "derivative wrt rho",
    dim=1,
    params=[],
    transforms={},
    profiles=[],
    coordinates="rtz",
    data=[
        "e_theta",
        "e_zeta",
        "e_theta_r",
        "e_zeta_r",
        "e_theta_rr",
        "e_zeta_rr",
        "e_theta_rrr",
        "e_zeta_rrr",
    ],
)
def _g_sub_tz_rrr(params, transforms, profiles, data, **kwargs):
    data["g_tz_rrr"] = (
        dot(data["e_theta_rrr"], data["e_zeta"])
        + 3 * dot(data["e_theta_rr"], data["e_zeta_r"])
        + 3 * dot(data["e_theta_r"], data["e_zeta_rr"])
        + dot(data["e_theta"], data["e_zeta_rrr"])
    )
    return data


@register_compute_fun(
    name="g^rr",
    label="g^{\\rho\\rho}",
    units="m^{-2}",
    units_long="inverse square meters",
    description="Radial/Radial element of contravariant metric tensor",
    dim=1,
    params=[],
    transforms={},
    profiles=[],
    coordinates="rtz",
    data=["e^rho"],
)
def _g_sup_rr(params, transforms, profiles, data, **kwargs):
    data["g^rr"] = dot(data["e^rho"], data["e^rho"])
    return data


@register_compute_fun(
    name="g^tt",
    label="g^{\\theta\\theta}",
    units="m^{-2}",
    units_long="inverse square meters",
    description="Poloidal/Poloidal element of contravariant metric tensor",
    dim=1,
    params=[],
    transforms={},
    profiles=[],
    coordinates="rtz",
    data=["e^theta"],
)
def _g_sup_tt(params, transforms, profiles, data, **kwargs):
    data["g^tt"] = dot(data["e^theta"], data["e^theta"])
    return data


@register_compute_fun(
    name="g^zz",
    label="g^{\\zeta\\zeta}",
    units="m^{-2}",
    units_long="inverse square meters",
    description="Toroidal/Toroidal element of contravariant metric tensor",
    dim=1,
    params=[],
    transforms={},
    profiles=[],
    coordinates="rtz",
    data=["e^zeta"],
)
def _g_sup_zz(params, transforms, profiles, data, **kwargs):
    data["g^zz"] = dot(data["e^zeta"], data["e^zeta"])
    return data


@register_compute_fun(
    name="g^rt",
    label="g^{\\rho\\theta}",
    units="m^{-2}",
    units_long="inverse square meters",
    description="Radial/Poloidal (ρ, θ) element of contravariant metric tensor",
    dim=1,
    params=[],
    transforms={},
    profiles=[],
    coordinates="rtz",
    data=["e^rho", "e^theta"],
)
def _g_sup_rt(params, transforms, profiles, data, **kwargs):
    data["g^rt"] = dot(data["e^rho"], data["e^theta"])
    return data


@register_compute_fun(
    name="g^rz",
    label="g^{\\rho\\zeta}",
    units="m^{-2}",
    units_long="inverse square meters",
    description="Radial/Toroidal element of contravariant metric tensor",
    dim=1,
    params=[],
    transforms={},
    profiles=[],
    coordinates="rtz",
    data=["e^rho", "e^zeta"],
)
def _g_sup_rz(params, transforms, profiles, data, **kwargs):
    data["g^rz"] = dot(data["e^rho"], data["e^zeta"])
    return data


@register_compute_fun(
    name="g^tz",
    label="g^{\\theta\\zeta}",
    units="m^{-2}",
    units_long="inverse square meters",
    description="Poloidal/Toroidal element of contravariant metric tensor",
    dim=1,
    params=[],
    transforms={},
    profiles=[],
    coordinates="rtz",
    data=["e^theta", "e^zeta"],
    aliases=["g^zt"],
)
def _g_sup_tz(params, transforms, profiles, data, **kwargs):
    data["g^tz"] = dot(data["e^theta"], data["e^zeta"])
    return data


@register_compute_fun(
    name="g^rr_r",
    label="\\partial_{\\rho} g^{\\rho \\rho}",
    units="m^-2",
    units_long="inverse square meters",
    description="Radial/Radial element of contravariant metric tensor, "
    + "first radial derivative",
    dim=1,
    params=[],
    transforms={},
    profiles=[],
    coordinates="rtz",
    data=["e^rho", "e^rho_r"],
)
def _g_sup_rr_r(params, transforms, profiles, data, **kwargs):
    data["g^rr_r"] = 2 * dot(data["e^rho_r"], data["e^rho"])
    return data


@register_compute_fun(
    name="g^rr_t",
    label="\\partial_{\\theta} g^{\\rho \\rho}",
    units="m^-2",
    units_long="inverse square meters",
    description="Radial/Radial element of contravariant metric tensor, "
    + "first poloidal derivative",
    dim=1,
    params=[],
    transforms={},
    profiles=[],
    coordinates="rtz",
    data=["e^rho", "e^rho_t"],
)
def _g_sup_rr_t(params, transforms, profiles, data, **kwargs):
    data["g^rr_t"] = 2 * dot(data["e^rho_t"], data["e^rho"])
    return data


@register_compute_fun(
    name="g^rr_z",
    label="\\partial_{\\zeta} g^{\\rho \\rho}",
    units="m^-2",
    units_long="inverse square meters",
    description="Radial/Radial element of contravariant metric tensor, "
    + "first toroidal derivative",
    dim=1,
    params=[],
    transforms={},
    profiles=[],
    coordinates="rtz",
    data=["e^rho", "e^rho_z"],
)
def _g_sup_rr_z(params, transforms, profiles, data, **kwargs):
    data["g^rr_z"] = 2 * dot(data["e^rho_z"], data["e^rho"])
    return data


@register_compute_fun(
    name="g^rt_r",
    label="\\partial_{\\rho} g^{\\rho \\theta}",
    units="m^-2",
    units_long="inverse square meters",
    description="Radial/Poloidal element of contravariant metric tensor, "
    + "first radial derivative",
    dim=1,
    params=[],
    transforms={},
    profiles=[],
    coordinates="rtz",
    data=["e^rho", "e^theta", "e^rho_r", "e^theta_r"],
)
def _g_sup_rt_r(params, transforms, profiles, data, **kwargs):
    data["g^rt_r"] = dot(data["e^rho_r"], data["e^theta"]) + dot(
        data["e^rho"], data["e^theta_r"]
    )
    return data


@register_compute_fun(
    name="g^rz_r",
    label="\\partial_{\\rho} g^{\\rho \\zeta}",
    units="m^-2",
    units_long="inverse square meters",
    description="Radial/Toroidal element of contravariant metric tensor, "
    + "first radial derivative",
    dim=1,
    params=[],
    transforms={},
    profiles=[],
    coordinates="rtz",
    data=["e^rho", "e^zeta", "e^rho_r", "e^zeta_r"],
)
def _g_sup_rz_r(params, transforms, profiles, data, **kwargs):
    data["g^rz_r"] = dot(data["e^rho_r"], data["e^zeta"]) + dot(
        data["e^rho"], data["e^zeta_r"]
    )
    return data


@register_compute_fun(
    name="g^tt_r",
    label="\\partial_{\\rho} g^{\\theta \\theta}",
    units="m^-2",
    units_long="inverse square meters",
    description="Poloidal/Poloidal element of contravariant metric tensor, "
    + "first radial derivative",
    dim=1,
    params=[],
    transforms={},
    profiles=[],
    coordinates="rtz",
    data=["e^theta", "e^theta_r"],
)
def _g_sup_tt_r(params, transforms, profiles, data, **kwargs):
    data["g^tt_r"] = 2 * dot(data["e^theta_r"], data["e^theta"])
    return data


@register_compute_fun(
    name="g^tz_r",
    label="\\partial_{\\rho} g^{\\theta \\zeta}",
    units="m^-2",
    units_long="inverse square meters",
    description="Poloidal/Toroidal element of contravariant metric tensor, "
    + "first radial derivative",
    dim=1,
    params=[],
    transforms={},
    profiles=[],
    coordinates="rtz",
    data=["e^theta", "e^zeta", "e^theta_r", "e^zeta_r"],
)
def _g_sup_tz_r(params, transforms, profiles, data, **kwargs):
    data["g^tz_r"] = dot(data["e^theta_r"], data["e^zeta"]) + dot(
        data["e^theta"], data["e^zeta_r"]
    )
    return data


@register_compute_fun(
    name="g^zz_r",
    label="\\partial_{\\rho} g^{\\zeta \\zeta}",
    units="m^-2",
    units_long="inverse square meters",
    description="Toroidal/Toroidal element of contravariant metric tensor, "
    + "first radial derivative",
    dim=1,
    params=[],
    transforms={},
    profiles=[],
    coordinates="rtz",
    data=["e^zeta", "e^zeta_r"],
)
def _g_sup_zz_r(params, transforms, profiles, data, **kwargs):
    data["g^zz_r"] = 2 * dot(data["e^zeta_r"], data["e^zeta"])
    return data


@register_compute_fun(
    name="g^rt_t",
    label="\\partial_{\\theta} g^{\\rho \\theta}",
    units="m^-2",
    units_long="inverse square meters",
    description="Radial/Poloidal element of contravariant metric tensor, "
    + "first poloidal derivative",
    dim=1,
    params=[],
    transforms={},
    profiles=[],
    coordinates="rtz",
    data=["e^rho", "e^theta", "e^rho_t", "e^theta_t"],
)
def _g_sup_rt_t(params, transforms, profiles, data, **kwargs):
    data["g^rt_t"] = dot(data["e^rho_t"], data["e^theta"]) + dot(
        data["e^rho"], data["e^theta_t"]
    )
    return data


@register_compute_fun(
    name="g^rz_t",
    label="\\partial_{\\theta} g^{\\rho \\zeta}",
    units="m^-2",
    units_long="inverse square meters",
    description="Radial/Toroidal element of contravariant metric tensor, "
    + "first poloidal derivative",
    dim=1,
    params=[],
    transforms={},
    profiles=[],
    coordinates="rtz",
    data=["e^rho", "e^zeta", "e^rho_t", "e^zeta_t"],
)
def _g_sup_rz_t(params, transforms, profiles, data, **kwargs):
    data["g^rz_t"] = dot(data["e^rho_t"], data["e^zeta"]) + dot(
        data["e^rho"], data["e^zeta_t"]
    )
    return data


@register_compute_fun(
    name="g^tt_t",
    label="\\partial_{\\theta} g^{\\theta \\theta}",
    units="m^-2",
    units_long="inverse square meters",
    description="Poloidal/Poloidal element of contravariant metric tensor, "
    + "first poloidal derivative",
    dim=1,
    params=[],
    transforms={},
    profiles=[],
    coordinates="rtz",
    data=["e^theta", "e^theta_t"],
)
def _g_sup_tt_t(params, transforms, profiles, data, **kwargs):
    data["g^tt_t"] = 2 * dot(data["e^theta_t"], data["e^theta"])
    return data


@register_compute_fun(
    name="g^tz_t",
    label="\\partial_{\\theta} g^{\\theta \\zeta}",
    units="m^-2",
    units_long="inverse square meters",
    description="Poloidal/Toroidal element of contravariant metric tensor, "
    + "first poloidal derivative",
    dim=1,
    params=[],
    transforms={},
    profiles=[],
    coordinates="rtz",
    data=["e^theta", "e^zeta", "e^theta_t", "e^zeta_t"],
)
def _g_sup_tz_t(params, transforms, profiles, data, **kwargs):
    data["g^tz_t"] = dot(data["e^theta_t"], data["e^zeta"]) + dot(
        data["e^theta"], data["e^zeta_t"]
    )
    return data


@register_compute_fun(
    name="g^zz_t",
    label="\\partial_{\\theta} g^{\\zeta \\zeta}",
    units="m^-2",
    units_long="inverse square meters",
    description="Toroidal/Toroidal element of contravariant metric tensor, "
    + "first poloidal derivative",
    dim=1,
    params=[],
    transforms={},
    profiles=[],
    coordinates="rtz",
    data=["e^zeta", "e^zeta_t"],
)
def _g_sup_zz_t(params, transforms, profiles, data, **kwargs):
    data["g^zz_t"] = 2 * dot(data["e^zeta_t"], data["e^zeta"])
    return data


@register_compute_fun(
    name="g^rt_z",
    label="\\partial_{\\zeta} g^{\\rho \\theta}",
    units="m^-2",
    units_long="inverse square meters",
    description="Radial/Poloidal element of contravariant metric tensor, "
    + "first toroidal derivative",
    dim=1,
    params=[],
    transforms={},
    profiles=[],
    coordinates="rtz",
    data=["e^rho", "e^theta", "e^rho_z", "e^theta_z"],
)
def _g_sup_rt_z(params, transforms, profiles, data, **kwargs):
    data["g^rt_z"] = dot(data["e^rho_z"], data["e^theta"]) + dot(
        data["e^rho"], data["e^theta_z"]
    )
    return data


@register_compute_fun(
    name="g^rz_z",
    label="\\partial_{\\zeta} g^{\\rho \\zeta}",
    units="m^-2",
    units_long="inverse square meters",
    description="Radial/Toroidal element of contravariant metric tensor, "
    + "first toroidal derivative",
    dim=1,
    params=[],
    transforms={},
    profiles=[],
    coordinates="rtz",
    data=["e^rho", "e^zeta", "e^rho_z", "e^zeta_z"],
)
def _g_sup_rz_z(params, transforms, profiles, data, **kwargs):
    data["g^rz_z"] = dot(data["e^rho_z"], data["e^zeta"]) + dot(
        data["e^rho"], data["e^zeta_z"]
    )
    return data


@register_compute_fun(
    name="g^tt_z",
    label="\\partial_{\\zeta} g^{\\theta \\theta}",
    units="m^-2",
    units_long="inverse square meters",
    description="Poloidal/Poloidal element of contravariant metric tensor, "
    + "first toroidal derivative",
    dim=1,
    params=[],
    transforms={},
    profiles=[],
    coordinates="rtz",
    data=["e^theta", "e^theta_z"],
)
def _g_sup_tt_z(params, transforms, profiles, data, **kwargs):
    data["g^tt_z"] = 2 * dot(data["e^theta_z"], data["e^theta"])
    return data


@register_compute_fun(
    name="g^tz_z",
    label="\\partial_{\\zeta} g^{\\theta \\zeta}",
    units="m^-2",
    units_long="inverse square meters",
    description="Poloidal/Toroidal element of contravariant metric tensor, "
    + "first toroidal derivative",
    dim=1,
    params=[],
    transforms={},
    profiles=[],
    coordinates="rtz",
    data=["e^theta", "e^zeta", "e^theta_z", "e^zeta_z"],
)
def _g_sup_tz_z(params, transforms, profiles, data, **kwargs):
    data["g^tz_z"] = dot(data["e^theta_z"], data["e^zeta"]) + dot(
        data["e^theta"], data["e^zeta_z"]
    )
    return data


@register_compute_fun(
    name="g^zz_z",
    label="\\partial_{\\zeta} g^{\\zeta \\zeta}",
    units="m^-2",
    units_long="inverse square meters",
    description="Toroidal/Toroidal element of contravariant metric tensor, "
    + "first toroidal derivative",
    dim=1,
    params=[],
    transforms={},
    profiles=[],
    coordinates="rtz",
    data=["e^zeta", "e^zeta_z"],
)
def _g_sup_zz_z(params, transforms, profiles, data, **kwargs):
    data["g^zz_z"] = 2 * dot(data["e^zeta_z"], data["e^zeta"])
    return data


@register_compute_fun(
    name="|grad(rho)|",
    label="|\\nabla \\rho|",
    units="m^{-1}",
    units_long="inverse meters",
    description="Magnitude of contravariant radial basis vector",
    dim=1,
    params=[],
    transforms={},
    profiles=[],
    coordinates="rtz",
    data=["g^rr"],
)
def _gradrho(params, transforms, profiles, data, **kwargs):
    data["|grad(rho)|"] = jnp.sqrt(data["g^rr"])
    return data


@register_compute_fun(
    name="<|grad(rho)|>",  # same as S(r) / V_r(r)
    label="\\langle \\vert \\nabla \\rho \\vert \\rangle",
    units="m^{-1}",
    units_long="inverse meters",
    description="Magnitude of contravariant radial basis vector, flux surface average",
    dim=1,
    params=[],
    transforms={"grid": []},
    profiles=[],
    coordinates="r",
    data=["|grad(rho)|", "sqrt(g)"],
    axis_limit_data=["sqrt(g)_r"],
    resolution_requirement="tz",
)
def _gradrho_norm_fsa(params, transforms, profiles, data, **kwargs):
    data["<|grad(rho)|>"] = surface_averages(
        transforms["grid"],
        data["|grad(rho)|"],
        sqrt_g=transforms["grid"].replace_at_axis(
            data["sqrt(g)"], lambda: data["sqrt(g)_r"], copy=True
        ),
    )
    return data


@register_compute_fun(
    name="|grad(psi)|",
    label="|\\nabla\\psi|",
    units="Wb / m",
    units_long="Webers per meter",
    description="Toroidal flux gradient (normalized by 2pi) magnitude",
    dim=1,
    params=[],
    transforms={},
    profiles=[],
    coordinates="rtz",
    data=["|grad(psi)|^2"],
)
def _gradpsi_mag(params, transforms, profiles, data, **kwargs):
    data["|grad(psi)|"] = jnp.sqrt(data["|grad(psi)|^2"])
    return data


@register_compute_fun(
    name="|grad(psi)|^2",
    label="|\\nabla\\psi|^{2}",
    units="(Wb / m)^{2}",
    units_long="Webers squared per square meter",
    description="Toroidal flux gradient (normalized by 2pi) magnitude squared",
    dim=1,
    params=[],
    transforms={},
    profiles=[],
    coordinates="rtz",
    data=["grad(psi)"],
)
def _gradpsi_mag2(params, transforms, profiles, data, **kwargs):
    data["|grad(psi)|^2"] = dot(data["grad(psi)"], data["grad(psi)"])
    return data


@register_compute_fun(
    name="|grad(theta)|",
    label="|\\nabla \\theta|",
    units="m^{-1}",
    units_long="inverse meters",
    description="Magnitude of contravariant poloidal basis vector",
    dim=1,
    params=[],
    transforms={},
    profiles=[],
    coordinates="rtz",
    data=["g^tt"],
)
def _gradtheta(params, transforms, profiles, data, **kwargs):
    data["|grad(theta)|"] = jnp.sqrt(data["g^tt"])
    return data


@register_compute_fun(
    name="|grad(zeta)|",
    label="|\\nabla \\zeta|",
    units="m^{-1}",
    units_long="inverse meters",
    description="Magnitude of contravariant toroidal basis vector",
    dim=1,
    params=[],
    transforms={},
    profiles=[],
    coordinates="rtz",
    data=["g^zz"],
)
def _gradzeta(params, transforms, profiles, data, **kwargs):
    data["|grad(zeta)|"] = jnp.sqrt(data["g^zz"])
    return data


@register_compute_fun(
    name="g^aa",
    label="g^{\\alpha \\alpha}",
    units="m^{-2}",
    units_long="inverse square meters",
    description="Contravariant metric tensor grad alpha dot grad alpha",
    dim=1,
    params=[],
    transforms={},
    profiles=[],
    coordinates="rtz",
    data=["grad(alpha)"],
)
def _g_sup_aa(params, transforms, profiles, data, **kwargs):
    data["g^aa"] = dot(data["grad(alpha)"], data["grad(alpha)"])
    return data


@register_compute_fun(
    name="g^ra",
    label="g^{\\rho \\alpha}",
    units="m^{-2}",
    units_long="inverse square meters",
    description="Contravariant metric tensor grad rho dot grad alpha",
    dim=1,
    params=[],
    transforms={},
    profiles=[],
    coordinates="rtz",
    data=["grad(alpha)", "e^rho"],
)
def _g_sup_ra(params, transforms, profiles, data, **kwargs):
    data["g^ra"] = dot(data["grad(alpha)"], data["e^rho"])
    return data


@register_compute_fun(
    name="gbdrift",
    # Exact definition of the magnetic drifts taken from
    # eqn. 48 of Introduction to Quasisymmetry by Landreman
    # https://tinyurl.com/54udvaa4
    label="(\\nabla \\vert B \\vert)_{\\mathrm{drift}} = "
    "(\\mathbf{b} \\times \\nabla B) \\cdot \\nabla \\alpha / \\vert B \\vert^{2}",
    units="1 / Wb",
    units_long="Inverse webers",
    description="Binormal, geometric part of the gradB drift. "
    "Used for local stability analyses, gyrokinetics, and Gamma_c.",
    dim=1,
    params=[],
    transforms={},
    profiles=[],
    coordinates="rtz",
    data=["gbdrift (periodic)", "gbdrift (secular)"],
)
def _gbdrift(params, transforms, profiles, data, **kwargs):
    data["gbdrift"] = data["gbdrift (periodic)"] + data["gbdrift (secular)"]
    return data


@register_compute_fun(
    name="gbdrift (periodic)",
    label="\\mathrm{periodic}(\\nabla \\vert B \\vert)_{\\mathrm{drift}}",
    units="1 / Wb",
    units_long="Inverse webers",
    description="Periodic, binormal, geometric part of the gradB drift.",
    dim=1,
    params=[],
    transforms={},
    profiles=[],
    coordinates="rtz",
    data=["|B|^2", "b", "grad(alpha) (periodic)", "grad(|B|)"],
)
def _periodic_gbdrift(params, transforms, profiles, data, **kwargs):
    data["gbdrift (periodic)"] = (
        dot(data["b"], cross(data["grad(|B|)"], data["grad(alpha) (periodic)"]))
        / data["|B|^2"]
    )
    return data


@register_compute_fun(
    name="gbdrift (secular)",
    label="\\mathrm{secular}(\\nabla \\vert B \\vert)_{\\mathrm{drift}}",
    units="1 / Wb",
    units_long="Inverse webers",
    description="Secular, binormal, geometric part of the gradB drift.",
    dim=1,
    params=[],
    transforms={},
    profiles=[],
    coordinates="rtz",
    data=["|B|^2", "b", "grad(alpha) (secular)", "grad(|B|)"],
)
def _secular_gbdrift(params, transforms, profiles, data, **kwargs):
    data["gbdrift (secular)"] = (
        dot(data["b"], cross(data["grad(|B|)"], data["grad(alpha) (secular)"]))
        / data["|B|^2"]
    )
    return data


@register_compute_fun(
    name="gbdrift (secular)/phi",
    label="\\mathrm{secular}(\\nabla \\vert B \\vert)_{\\mathrm{drift}} / \\phi",
    units="1 / Wb",
    units_long="Inverse webers",
    description="Secular, binormal, geometric part of the gradB drift divided "
    "by the toroidal angle. This quantity is periodic.",
    dim=1,
    params=[],
    transforms={},
    profiles=[],
    coordinates="rtz",
    data=["|B|^2", "b", "e^rho", "grad(|B|)", "iota_r"],
)
def _secular_gbdrift_over_phi(params, transforms, profiles, data, **kwargs):
    data["gbdrift (secular)/phi"] = (
        dot(data["b"], cross(data["e^rho"], data["grad(|B|)"]))
        * data["iota_r"]
        / data["|B|^2"]
    )
    return data


@register_compute_fun(
    name="cvdrift",
    # Exact definition of the magnetic drifts taken from
    # eqn. 48 of Introduction to Quasisymmetry by Landreman
    # https://tinyurl.com/54udvaa4
    label="\\mathrm{cvdrift} = 1/B^{3} (\\mathbf{b}\\times\\nabla( \\mu_0 p + B^2/2))"
    + "\\cdot \\nabla \\alpha",
    units="1 / Wb",
    units_long="Inverse webers",
    description="Binormal, geometric part of the curvature drift. "
    "Used for local stability analyses and gyrokinetics.",
    dim=1,
    params=[],
    transforms={},
    profiles=[],
    coordinates="rtz",
    data=["cvdrift (periodic)", "gbdrift (secular)"],
)
def _cvdrift(params, transforms, profiles, data, **kwargs):
    data["cvdrift"] = data["cvdrift (periodic)"] + data["gbdrift (secular)"]
    return data


@register_compute_fun(
    name="cvdrift (periodic)",
    label="\\mathrm{cvdrift (periodic)}",
    units="1 / Wb",
    units_long="Inverse webers",
    description="Periodic, binormal, geometric part of the curvature drift.",
    dim=1,
    params=[],
    transforms={},
    profiles=[],
    coordinates="rtz",
    data=["p_r", "psi_r", "|B|^2", "gbdrift (periodic)"],
)
def _periodic_cvdrift(params, transforms, profiles, data, **kwargs):
    data["cvdrift (periodic)"] = (
        mu_0 * data["p_r"] / data["psi_r"] / data["|B|^2"] + data["gbdrift (periodic)"]
    )
    return data


@register_compute_fun(
    name="cvdrift0",
    # Exact definition of the magnetic drifts taken from
    # eqn. 48 of Introduction to Quasisymmetry by Landreman
    # https://tinyurl.com/54udvaa4 up to dimensionless factors.
    label="\\mathrm{cvdrift0} = 1/B^{2} (\\mathbf{b}\\times\\nabla \\vert B \\vert)"
    + "\\cdot (2 \\rho \\nabla \\rho)",
    units="1 / Wb",
    units_long="Inverse webers",
    description="Radial, geometric part of the curvature drift."
    + " Used for local stability analyses, gyrokinetics, and Gamma_c.",
    dim=1,
    params=[],
    transforms={},
    profiles=[],
    coordinates="rtz",
    data=["rho", "|B|^2", "b", "e^rho", "grad(|B|)"],
)
def _cvdrift0(params, transforms, profiles, data, **kwargs):
    data["cvdrift0"] = (
        2
        * data["rho"]
        / data["|B|^2"]
        * dot(data["b"], cross(data["grad(|B|)"], data["e^rho"]))
    )
    return data


################################################################################
##########-----------------METRIC ELEMENTS PEST----------------------###########
################################################################################


@register_compute_fun(
<<<<<<< HEAD
    name="sqrt(g)_PEST_alt",
    label="\\sqrt{g}_PEST_{alt}",
    units="m^{3}",
    units_long="cubic meters",
    description="Jacobian determinant of flux (PEST) coordinate system",
    dim=1,
    params=[],
    transforms={},
    profiles=[],
    coordinates="rtz",
    data=["e_rho|v,p", "e_theta_PEST", "e_phi|r,v"],
)
def _sqrtg_PEST_alt(params, transforms, profiles, data, **kwargs):
    data["sqrt(g)_PEST_alt"] = dot(
        data["e_rho|v,p"], cross(data["e_theta_PEST"], data["e_phi|r,v"])
    )
    return data


@register_compute_fun(
=======
>>>>>>> 75bd7f31
    name="g_rr|PEST",
    label="g_{\\rho\\rho}|PEST",
    units="m^{2}",
    units_long="square meters",
    description="Radial/Radial element of covariant metric tensor" + "PEST_coordinates",
    dim=1,
    params=[],
    transforms={},
    profiles=[],
    coordinates="rtz",
    data=["e_rho|v,p"],
)
def _g_sub_rr_PEST(params, transforms, profiles, data, **kwargs):
    data["g_rr|PEST"] = dot(data["e_rho|v,p"], data["e_rho|v,p"])
    return data


@register_compute_fun(
    name="g_rv|PEST",
    label="g_{\\rho\\theta}|PEST",
    units="m^{2}",
    units_long="square meters",
    description="Radial-Poloidal element of covariant metric tensor"
    + "PEST_coordinates",
    dim=1,
    params=[],
    transforms={},
    profiles=[],
    coordinates="rtz",
    data=["e_rho|v,p", "e_theta_PEST"],
    aliases=["g_vr|PEST"],
)
def _g_sub_rv_PEST(params, transforms, profiles, data, **kwargs):
    data["g_rv|PEST"] = dot(data["e_rho|v,p"], data["e_theta_PEST"])
    return data


@register_compute_fun(
    name="g_rp|PEST",
    label="g_{\\rho\\phi}|PEST",
    units="m^{2}",
    units_long="square meters",
    description="Radial-Toroidal element of covariant metric tensor"
    + "PEST_coordinates",
    dim=1,
    params=[],
    transforms={},
    profiles=[],
    coordinates="rtz",
    data=["e_rho|v,p", "e_phi|r,v"],
<<<<<<< HEAD
    aliases=["g_pr|PEST"],
=======
    aliases=["g_zr|PEST"],
>>>>>>> 75bd7f31
)
def _g_sub_rp_PEST(params, transforms, profiles, data, **kwargs):
    data["g_rp|PEST"] = dot(data["e_rho|v,p"], data["e_phi|r,v"])
    return data


@register_compute_fun(
    name="g_vv|PEST",
    label="g_{\\theta_PEST \\theta_PEST}|PEST",
    units="m^{2}",
    units_long="square meters",
    description="Poloidal-Poloidal element of covariant metric tensor"
    + "PEST_coordinates",
    dim=1,
    params=[],
    transforms={},
    profiles=[],
    coordinates="rtz",
    data=["e_theta_PEST"],
)
def _g_sub_vv_PEST(params, transforms, profiles, data, **kwargs):
    data["g_vv|PEST"] = dot(data["e_theta_PEST"], data["e_theta_PEST"])
    return data


@register_compute_fun(
    name="g_vp|PEST",
    label="g_{\\theta_PEST \\phi}|PEST",
    units="m^{2}",
    units_long="square meters",
    description="Poloidal-Toroidal element of covariant metric tensor"
    + "PEST_coordinates",
    dim=1,
    params=[],
    transforms={},
    profiles=[],
    coordinates="rtz",
    data=["e_theta_PEST", "e_phi|r,v"],
<<<<<<< HEAD
    aliases=["g_pv|PEST"],
=======
    aliases=["g_zv|PEST"],
>>>>>>> 75bd7f31
)
def _g_sub_vp_PEST(params, transforms, profiles, data, **kwargs):
    data["g_vp|PEST"] = dot(data["e_theta_PEST"], data["e_phi|r,v"])
    return data


@register_compute_fun(
    name="g_pp|PEST",
    label="g_{\\phi \\phi}|PEST",
    units="m^{2}",
    units_long="square meters",
    description="Toroidal-Toroidal element of covariant metric tensor"
    + "PEST_coordinates",
    dim=1,
    params=[],
    transforms={},
    profiles=[],
    coordinates="rtz",
    data=["e_phi|r,v"],
)
def _g_sub_pp_PEST(params, transforms, profiles, data, **kwargs):
    data["g_pp|PEST"] = dot(data["e_phi|r,v"], data["e_phi|r,v"])
    return data


@register_compute_fun(
<<<<<<< HEAD
    name="g^rv",
=======
    name="g^rv|PEST",
>>>>>>> 75bd7f31
    label="g_{\\rho \\vartheta}",
    units="m^{2}",
    units_long="square meters",
    description="Radial-Poloidal element of covariant metric tensor"
    + "PEST_coordinates",
    dim=1,
    params=[],
    transforms={},
    profiles=[],
    coordinates="rtz",
    data=["e^rho", "e^vartheta"],
)
<<<<<<< HEAD
def _g_sup_rv(params, transforms, profiles, data, **kwargs):
    data["g^rv"] = dot(data["e^rho"], data["e^vartheta"])
    return data


=======
def _g_sup_rv_PEST(params, transforms, profiles, data, **kwargs):
    data["g^rv|PEST"] = dot(data["e^rho"], data["e^vartheta"])
    return data


################################################################################
###########------------METRIC ELEMENT DERIVATIVES PEST---------------###########
################################################################################


@register_compute_fun(
    name="g_rr_v|PEST",
    label="\\partial_{\\theta_PEST} g_{\\rho\\rho}|PEST",
    units="m^{2}",
    units_long="square meters",
    description="Radial/Radial element of covariant metric tensor"
    + "derivative w.r.t poloidal PEST coordinate",
    dim=1,
    params=[],
    transforms={},
    profiles=[],
    coordinates="rtz",
    data=["e_rho|v,p", "e_rho_v|PEST"],
)
def _g_sub_rr_v_PEST(params, transforms, profiles, data, **kwargs):
    data["g_rr_v|PEST"] = 2 * dot(data["e_rho|v,p"], data["e_rho_v|PEST"])
    return data


@register_compute_fun(
    name="g_rr_z|PEST",
    label="\\partial_{\\phi} g_{\\rho\\rho}|PEST",
    units="m^{2}",
    units_long="square meters",
    description="Radial/Radial element of covariant metric tensor"
    + "derivative w.r.t toroidal PEST coordinate",
    dim=1,
    params=[],
    transforms={},
    profiles=[],
    coordinates="rtz",
    data=["e_rho|v,p", "e_rho_z|PEST"],
)
def _g_sub_rr_z_PEST(params, transforms, profiles, data, **kwargs):
    data["g_rr_z|PEST"] = 2 * dot(data["e_rho|v,p"], data["e_rho_z|PEST"])
    return data


@register_compute_fun(
    name="g_vv_r|PEST",
    label="\\partial_{\\theta_PEST} g_{\\rho\\rho}|PEST",
    units="m^{2}",
    units_long="square meters",
    description="Poloidal/Poloidal element of covariant metric tensor"
    + "derivative w.r.t radial PEST coordinate",
    dim=1,
    params=[],
    transforms={},
    profiles=[],
    coordinates="rtz",
    data=["e_vartheta|r,p", "e_vartheta_r|PEST"],
)
def _g_sub_vv_r_PEST(params, transforms, profiles, data, **kwargs):
    data["g_vv_r|PEST"] = 2 * dot(data["e_vartheta|r,p"], data["e_vartheta_r|PEST"])
    return data


@register_compute_fun(
    name="g_vv_z|PEST",
    label="\\partial_{\\theta_PEST} g_{\\vartheta\\vartheta}|PEST",
    units="m^{2}",
    units_long="square meters",
    description="Poloidal/Poloidal element of covariant metric tensor"
    + "derivative w.r.t toroidal PEST coordinate",
    dim=1,
    params=[],
    transforms={},
    profiles=[],
    coordinates="rtz",
    data=["e_vartheta|r,p", "e_vartheta_z|PEST"],
)
def _g_sub_vv_z_PEST(params, transforms, profiles, data, **kwargs):
    data["g_vv_z|PEST"] = 2 * dot(data["e_vartheta|r,p"], data["e_vartheta_z|PEST"])
    return data


@register_compute_fun(
    name="g_zz_v|PEST",
    label="\\partial_{\\theta_PEST} g_{\\zeta\\zeta}|PEST",
    units="m^{2}",
    units_long="square meters",
    description="Radial/Radial element of covariant metric tensor"
    + "derivative w.r.t poloidal PEST coordinate",
    dim=1,
    params=[],
    transforms={},
    profiles=[],
    coordinates="rtz",
    data=["e_phi|r,v", "e_phi_t|PEST"],
)
def _g_sub_zz_v_PEST(params, transforms, profiles, data, **kwargs):
    data["g_zz_v|PEST"] = 2 * dot(data["e_phi|r,v"], data["e_phi_t|PEST"])
    return data


@register_compute_fun(
    name="g_rv_z|PEST",
    label="\\partial_{\\rho} g_{\\zeta\\zeta}|PEST",
    units="m^{2}",
    units_long="square meters",
    description="Radial/Radial element of covariant metric tensor"
    + "derivative w.r.t toroidal PEST coordinate",
    dim=1,
    params=[],
    transforms={},
    profiles=[],
    coordinates="rtz",
    data=["e_rho|v,p", "e_vartheta|r,p", "e_rho_z|PEST", "e_vartheta_z|PEST"],
)
def _g_sub_rv_z_PEST(params, transforms, profiles, data, **kwargs):
    data["g_rv_z|PEST"] = dot(data["e_rho|v,p"], data["e_vartheta_z|PEST"]) + dot(
        data["e_rho_z|PEST"], data["e_vartheta|r,p"]
    )
    return data


@register_compute_fun(
    name="g^rr_z|PEST",
    label="\\partial_{\\zeta} g_{\\zeta\\zeta}|PEST",
    units="m^{2}",
    units_long="square meters",
    description="Radial/Radial element of contravariant metric tensor"
    + "derivative w.r.t toroidal PEST coordinate",
    dim=1,
    params=[],
    transforms={},
    profiles=[],
    coordinates="rtz",
    data=["e^rho", "e^rho_z|PEST"],
)
def _g_sup_rr_z_PEST(params, transforms, profiles, data, **kwargs):
    data["g^rr_z|PEST"] = 2 * dot(data["e^rho"], data["e^rho_z|PEST"])
    return data


@register_compute_fun(
    name="g^rr_v|PEST",
    label="\\partial_{\\vartheta} g_{\\zeta\\zeta}|PEST",
    units="m^{2}",
    units_long="square meters",
    description="Radial/Radial element of contravariant metric tensor"
    + "derivative w.r.t poloidal PEST coordinate",
    dim=1,
    params=[],
    transforms={},
    profiles=[],
    coordinates="rtz",
    data=["e^rho", "e^rho_v|PEST"],
)
def _g_sup_rr_v_PEST(params, transforms, profiles, data, **kwargs):
    data["g^rr_v|PEST"] = 2 * dot(data["e^rho"], data["e^rho_v|PEST"])
    return data


@register_compute_fun(
    name="g^rv_z|PEST",
    label="\\partial_{\\zeta} g_{\\zeta\\zeta}|PEST",
    units="m^{2}",
    units_long="square meters",
    description="Radial/Radial element of contravariant metric tensor"
    + "derivative w.r.t toroidal PEST coordinate",
    dim=1,
    params=[],
    transforms={},
    profiles=[],
    coordinates="rtz",
    data=["e^rho", "e^theta_PEST", "e^rho_z|PEST", "e^theta_PEST_z|PEST"],
)
def _g_sup_rv_z_PEST(params, transforms, profiles, data, **kwargs):
    data["g^rv_z|PEST"] = dot(data["e^rho"], data["e^theta_PEST_z|PEST"]) + dot(
        data["e^rho_z|PEST"], data["e^theta_PEST"]
    )
    return data


@register_compute_fun(
    name="g^rv_v|PEST",
    label="\\partial_{\\vartheta} g_{\\zeta\\zeta}|PEST",
    units="m^{2}",
    units_long="square meters",
    description="Radial/Poloidal element of contrvariant metric tensor"
    + "derivative w.r.t poloidal PEST coordinate",
    dim=1,
    params=[],
    transforms={},
    profiles=[],
    coordinates="rtz",
    data=["e^rho", "e^theta_PEST", "e^rho_v|PEST", "e^theta_PEST_v|PEST"],
)
def _g_sup_rv_v_PEST(params, transforms, profiles, data, **kwargs):
    data["g^rv_v|PEST"] = dot(data["e^rho"], data["e^theta_PEST_v|PEST"]) + dot(
        data["e^rho_v|PEST"], data["e^theta_PEST"]
    )
    return data


@register_compute_fun(
    name="g^rz_z|PEST",
    label="\\partial_{\\zeta} g_{\\zeta\\zeta}|PEST",
    units="m^{2}",
    units_long="square meters",
    description="Radial/Toroidal element of contravariant metric tensor"
    + "derivative w.r.t toroidal PEST coordinate",
    dim=1,
    params=[],
    transforms={},
    profiles=[],
    coordinates="rtz",
    data=["e^rho", "e^zeta", "e^rho_z|PEST", "e^zeta_z|PEST"],
)
def _g_sup_rz_z_PEST(params, transforms, profiles, data, **kwargs):
    data["g^rz_z|PEST"] = dot(data["e^rho"], data["e^zeta_z|PEST"]) + dot(
        data["e^rho_z|PEST"], data["e^zeta"]
    )
    return data


@register_compute_fun(
    name="g^rz_v|PEST",
    label="\\partial_{\\vartheta} g_{\\zeta\\zeta}|PEST",
    units="m^{2}",
    units_long="square meters",
    description="Radial/Toroidal element of contrvariant metric tensor"
    + "derivative w.r.t toroidal PEST coordinate",
    dim=1,
    params=[],
    transforms={},
    profiles=[],
    coordinates="rtz",
    data=["e^rho", "e^rho_v|PEST", "e^zeta_v|PEST", "e^zeta"],
)
def _g_sup_rz_v_PEST(params, transforms, profiles, data, **kwargs):
    data["g^rz_v|PEST"] = dot(data["e^rho"], data["e^zeta_v|PEST"]) + dot(
        data["e^rho_v|PEST"], data["e^zeta"]
    )
    return data


################################################################################
#############--------------JACOBIAN DERIVATIVES PEST---------------#############
################################################################################


@register_compute_fun(
    name="sqrt(g)_PEST_r|PEST",
    label="\\partial_{\\rho} \\sqrt{g}_PEST",
    units="m^{3}",
    units_long="cubic meters",
    description="Jacobian determinant of flux coordinate system",
    dim=1,
    params=[],
    transforms={},
    profiles=[],
    coordinates="rtz",
    data=[
        "e_rho|v,p",
        "e_theta_PEST",
        "e_phi|r,v",
        "e_rho_r|PEST",
        "e_theta_PEST_r|PEST",
        "e_phi_r|PEST",
    ],
)
def _sqrtg_PEST_r_PEST(params, transforms, profiles, data, **kwargs):
    data["sqrt(g)_PEST_r|PEST"] = (
        dot(data["e_rho_r|PEST"], cross(data["e_theta_PEST"], data["e_phi|r,v"]))
        + dot(data["e_rho|v,p"], cross(data["e_theta_PEST_r|PEST"], data["e_phi|r,v"]))
        + dot(data["e_rho|v,p"], cross(data["e_theta_PEST"], data["e_phi_r|PEST"]))
    )
    return data


@register_compute_fun(
    name="sqrt(g)_PEST_v|PEST",
    label="\\partial_{\\rho} \\sqrt{g}_PEST",
    units="m^{3}",
    units_long="cubic meters",
    description="Jacobian determinant of flux coordinate system",
    dim=1,
    params=[],
    transforms={},
    profiles=[],
    coordinates="rtz",
    data=[
        "e_rho|v,p",
        "e_theta_PEST",
        "e_phi|r,v",
        "e_rho_v|PEST",
        "e_theta_PEST_v|PEST",
        "e_phi_v|PEST",
    ],
)
def _sqrtg_PEST_theta_PEST_PEST(params, transforms, profiles, data, **kwargs):
    data["sqrt(g)_PEST_v|PEST"] = (
        dot(data["e_rho_v|PEST"], cross(data["e_theta_PEST"], data["e_phi|r,v"]))
        + dot(data["e_rho|v,p"], cross(data["e_theta_PEST_v|PEST"], data["e_phi|r,v"]))
        + dot(data["e_rho|v,p"], cross(data["e_theta_PEST"], data["e_phi_v|PEST"]))
    )
    return data


@register_compute_fun(
    name="sqrt(g)_PEST_z|PEST",
    label="\\partial_{\\rho} \\sqrt{g}_PEST",
    units="m^{3}",
    units_long="cubic meters",
    description="Jacobian determinant of flux coordinate system",
    dim=1,
    params=[],
    transforms={},
    profiles=[],
    coordinates="rtz",
    data=[
        "e_rho|v,p",
        "e_theta_PEST",
        "e_phi|r,v",
        "e_theta_PEST_z|PEST",
        "e_rho_z|PEST",
        "e_phi_z|PEST",
    ],
)
def _sqrtg_PEST_phi_PEST(params, transforms, profiles, data, **kwargs):
    data["sqrt(g)_PEST_z|PEST"] = (
        dot(data["e_rho_z|PEST"], cross(data["e_theta_PEST"], data["e_phi|r,v"]))
        + dot(data["e_rho|v,p"], cross(data["e_theta_PEST_z|PEST"], data["e_phi|r,v"]))
        + dot(data["e_rho|v,p"], cross(data["e_theta_PEST"], data["e_phi_z|PEST"]))
    )
    return data


################################################################################
#############--------------FINITE-n STABILITY METRICS--------------#############
################################################################################


>>>>>>> 75bd7f31
@register_compute_fun(
    name="B_dot_grad(grad(rho))",
    label="\\nabla(\\nabla(\\rho))",
    units="m^{-2}",
    units_long="inverse square meters",
    description="Gradient of gradient of rho tensor",
    dim=3,
    params=[],
    transforms={},
    profiles=[],
    coordinates="rtz",
    data=[
        "e_theta",
        "e_zeta",
        "e_theta_t",
        "e_theta_z",
        "e_zeta_t",
        "e_zeta_z",
        "sqrt(g)",
        "sqrt(g)_t",
        "sqrt(g)_z",
        "B_theta",
        "B_zeta",
    ],
)
def _B_dot_grad_grad_rho(params, transforms, profiles, data, **kwargs):
    data["B_dot_grad(grad(rho))"] = (
        cross(data["e_theta_t"], data["e_zeta"]) / data["sqrt(g)"][:, jnp.newaxis]
        + cross(data["e_theta"], data["e_zeta_t"]) / data["sqrt(g)"][:, jnp.newaxis]
        - cross(data["e_theta"], data["e_zeta"])
        * data["sqrt(g)_t"][:, jnp.newaxis]
<<<<<<< HEAD
        / data["sqrt(g)"][:, jnp.newaxis] ** 2
    )[:, :] * data["B_theta"][:, jnp.newaxis]
=======
        / (data["sqrt(g)"][:, jnp.newaxis]) ** 2
    ) * data["B_theta"][:, jnp.newaxis]
>>>>>>> 75bd7f31
    +(
        cross(data["e_theta_z"], data["e_zeta"]) / data["sqrt(g)"][:, jnp.newaxis]
        + cross(data["e_theta"], data["e_zeta_z"]) / data["sqrt(g)"][:, jnp.newaxis]
        - cross(data["e_theta"], data["e_zeta"])
        * data["sqrt(g)_z"][:, jnp.newaxis]
<<<<<<< HEAD
        / data["sqrt(g)"][:, jnp.newaxis] ** 2
    )[:, :] * data["B_zeta"][:, jnp.newaxis]

    return data


@register_compute_fun(
    name="Jxgrad(rho)",
    label="\\mathbf{J} \\times (\\nabla \\rho)",
    units="A \\cdot m^{-3}",
    units_long="Amperes / cubed meter",
    description="Plasma current density cross with grad(rho)",
    dim=3,
    params=[],
    transforms={},
    profiles=[],
    coordinates="rtz",
    data=[
        "J",
        "e^rho",
    ],
)
def _J_cross_gradrho(params, transforms, profiles, data, **kwargs):
    data["Jxgrad(rho)"] = cross(data["J"], data["e^rho"])
=======
        / (data["sqrt(g)"][:, jnp.newaxis]) ** 2
    ) * data["B_zeta"][:, jnp.newaxis]

>>>>>>> 75bd7f31
    return data


@register_compute_fun(
    name="finite-n instability drive",
    label="(\\mathbf{J} \\times (\\nabla \\rho))/g^{\\rho \\rho} \\mathbf{B}"
    + "\\cdot \\cdot \\mathbf{\\nabla} (\\mathbf{\\nabla} \\rho)",
    units="T A \\cdot m^{-1}",
    units_long="Tesla Amperes / meter",
    description="finite-n instability drive term",
    dim=1,
    params=[],
    transforms={},
    profiles=[],
    coordinates="rtz",
<<<<<<< HEAD
    data=["Jxgrad(rho)", "B_dot_grad(grad(rho))", "g^rr"],
)
def _finite_n_instability_drive(params, transforms, profiles, data, **kwargs):
    data["finite-n instability drive"] = -2 * (
        dot(data["Jxgrad(rho)"], data["B_dot_grad(grad(rho))"], axis=1) / data["g^rr"]
    )
=======
    data=["J x grad(rho)", "B_dot_grad(grad(rho))", "g^rr"],
)
def _finite_n_instability_driver(params, transforms, profiles, data, **kwargs):
    data["finite-n instability drive"] = (
        -2
        * dot(data["J x grad(rho)"], data["B_dot_grad(grad(rho))"], axis=1)
        / data["g^rr"]
    )

>>>>>>> 75bd7f31
    return data<|MERGE_RESOLUTION|>--- conflicted
+++ resolved
@@ -2096,29 +2096,6 @@
 
 
 @register_compute_fun(
-<<<<<<< HEAD
-    name="sqrt(g)_PEST_alt",
-    label="\\sqrt{g}_PEST_{alt}",
-    units="m^{3}",
-    units_long="cubic meters",
-    description="Jacobian determinant of flux (PEST) coordinate system",
-    dim=1,
-    params=[],
-    transforms={},
-    profiles=[],
-    coordinates="rtz",
-    data=["e_rho|v,p", "e_theta_PEST", "e_phi|r,v"],
-)
-def _sqrtg_PEST_alt(params, transforms, profiles, data, **kwargs):
-    data["sqrt(g)_PEST_alt"] = dot(
-        data["e_rho|v,p"], cross(data["e_theta_PEST"], data["e_phi|r,v"])
-    )
-    return data
-
-
-@register_compute_fun(
-=======
->>>>>>> 75bd7f31
     name="g_rr|PEST",
     label="g_{\\rho\\rho}|PEST",
     units="m^{2}",
@@ -2169,11 +2146,7 @@
     profiles=[],
     coordinates="rtz",
     data=["e_rho|v,p", "e_phi|r,v"],
-<<<<<<< HEAD
     aliases=["g_pr|PEST"],
-=======
-    aliases=["g_zr|PEST"],
->>>>>>> 75bd7f31
 )
 def _g_sub_rp_PEST(params, transforms, profiles, data, **kwargs):
     data["g_rp|PEST"] = dot(data["e_rho|v,p"], data["e_phi|r,v"])
@@ -2212,11 +2185,7 @@
     profiles=[],
     coordinates="rtz",
     data=["e_theta_PEST", "e_phi|r,v"],
-<<<<<<< HEAD
     aliases=["g_pv|PEST"],
-=======
-    aliases=["g_zv|PEST"],
->>>>>>> 75bd7f31
 )
 def _g_sub_vp_PEST(params, transforms, profiles, data, **kwargs):
     data["g_vp|PEST"] = dot(data["e_theta_PEST"], data["e_phi|r,v"])
@@ -2243,11 +2212,7 @@
 
 
 @register_compute_fun(
-<<<<<<< HEAD
     name="g^rv",
-=======
-    name="g^rv|PEST",
->>>>>>> 75bd7f31
     label="g_{\\rho \\vartheta}",
     units="m^{2}",
     units_long="square meters",
@@ -2260,15 +2225,8 @@
     coordinates="rtz",
     data=["e^rho", "e^vartheta"],
 )
-<<<<<<< HEAD
 def _g_sup_rv(params, transforms, profiles, data, **kwargs):
     data["g^rv"] = dot(data["e^rho"], data["e^vartheta"])
-    return data
-
-
-=======
-def _g_sup_rv_PEST(params, transforms, profiles, data, **kwargs):
-    data["g^rv|PEST"] = dot(data["e^rho"], data["e^vartheta"])
     return data
 
 
@@ -2612,7 +2570,6 @@
 ################################################################################
 
 
->>>>>>> 75bd7f31
 @register_compute_fun(
     name="B_dot_grad(grad(rho))",
     label="\\nabla(\\nabla(\\rho))",
@@ -2644,48 +2601,16 @@
         + cross(data["e_theta"], data["e_zeta_t"]) / data["sqrt(g)"][:, jnp.newaxis]
         - cross(data["e_theta"], data["e_zeta"])
         * data["sqrt(g)_t"][:, jnp.newaxis]
-<<<<<<< HEAD
-        / data["sqrt(g)"][:, jnp.newaxis] ** 2
-    )[:, :] * data["B_theta"][:, jnp.newaxis]
-=======
         / (data["sqrt(g)"][:, jnp.newaxis]) ** 2
     ) * data["B_theta"][:, jnp.newaxis]
->>>>>>> 75bd7f31
     +(
         cross(data["e_theta_z"], data["e_zeta"]) / data["sqrt(g)"][:, jnp.newaxis]
         + cross(data["e_theta"], data["e_zeta_z"]) / data["sqrt(g)"][:, jnp.newaxis]
         - cross(data["e_theta"], data["e_zeta"])
         * data["sqrt(g)_z"][:, jnp.newaxis]
-<<<<<<< HEAD
-        / data["sqrt(g)"][:, jnp.newaxis] ** 2
-    )[:, :] * data["B_zeta"][:, jnp.newaxis]
-
-    return data
-
-
-@register_compute_fun(
-    name="Jxgrad(rho)",
-    label="\\mathbf{J} \\times (\\nabla \\rho)",
-    units="A \\cdot m^{-3}",
-    units_long="Amperes / cubed meter",
-    description="Plasma current density cross with grad(rho)",
-    dim=3,
-    params=[],
-    transforms={},
-    profiles=[],
-    coordinates="rtz",
-    data=[
-        "J",
-        "e^rho",
-    ],
-)
-def _J_cross_gradrho(params, transforms, profiles, data, **kwargs):
-    data["Jxgrad(rho)"] = cross(data["J"], data["e^rho"])
-=======
         / (data["sqrt(g)"][:, jnp.newaxis]) ** 2
     ) * data["B_zeta"][:, jnp.newaxis]
 
->>>>>>> 75bd7f31
     return data
 
 
@@ -2701,14 +2626,6 @@
     transforms={},
     profiles=[],
     coordinates="rtz",
-<<<<<<< HEAD
-    data=["Jxgrad(rho)", "B_dot_grad(grad(rho))", "g^rr"],
-)
-def _finite_n_instability_drive(params, transforms, profiles, data, **kwargs):
-    data["finite-n instability drive"] = -2 * (
-        dot(data["Jxgrad(rho)"], data["B_dot_grad(grad(rho))"], axis=1) / data["g^rr"]
-    )
-=======
     data=["J x grad(rho)", "B_dot_grad(grad(rho))", "g^rr"],
 )
 def _finite_n_instability_driver(params, transforms, profiles, data, **kwargs):
@@ -2718,5 +2635,4 @@
         / data["g^rr"]
     )
 
->>>>>>> 75bd7f31
     return data