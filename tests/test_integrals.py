"""Test integration algorithms."""

from functools import partial

import numpy as np
import pytest
from jax import grad
from matplotlib import pyplot as plt
from numpy.polynomial.chebyshev import chebinterpolate, chebroots
from numpy.polynomial.legendre import leggauss
from scipy import integrate
from scipy.constants import mu_0
from scipy.interpolate import CubicHermiteSpline
from scipy.special import ellipe, ellipkm1
from tests.test_interp_utils import _f_1d, _f_1d_nyquist_freq, _f_2d, _f_2d_nyquist_freq
from tests.test_plotting import tol_1d

from desc.backend import jnp, vmap
from desc.basis import FourierZernikeBasis
from desc.equilibrium import Equilibrium
from desc.equilibrium.coords import get_rtz_grid
from desc.examples import get
from desc.geometry import FourierRZToroidalSurface
from desc.grid import ConcentricGrid, Grid, LinearGrid, QuadratureGrid
from desc.integrals import (
    Bounce1D,
    Bounce2D,
    DFTInterpolator,
    FFTInterpolator,
    line_integrals,
    singular_integral,
    surface_averages,
    surface_integrals,
    surface_integrals_transform,
    surface_max,
    surface_min,
    surface_variance,
    virtual_casing_biot_savart,
)
from desc.integrals._bounce_utils import (
    _check_bounce_points,
    _get_extrema,
    bounce_points,
)
from desc.integrals._interp_utils import fourier_pts
from desc.integrals.basis import FourierChebyshevSeries
from desc.integrals.quad_utils import (
    automorphism_sin,
    bijection_from_disc,
    chebgauss1,
    chebgauss2,
    get_quadrature,
    grad_automorphism_sin,
    grad_bijection_from_disc,
    leggauss_lob,
    tanh_sinh,
)
from desc.integrals.singularities import (
    _get_quadrature_nodes,
    _kernel_nr_over_r3,
<<<<<<< HEAD
    compute_B_dot_n_from_K,
    compute_dPhi_dn,
    compute_K_mn,
    compute_Phi_mn,
=======
    best_ratio,
    heuristic_support_params,
>>>>>>> d47ffce5
)
from desc.integrals.surface_integral import _get_grid_surface
from desc.magnetic_fields import ToroidalMagneticField
from desc.plotting import plot_boundary
from desc.transform import Transform
from desc.utils import dot, errorif, safediv


class TestSurfaceIntegral:
    """Tests for non-singular surface integrals."""

    # arbitrary choice
    L = 5
    M = 5
    N = 2
    NFP = 3

    @staticmethod
    def _surface_integrals(grid, q=np.array([1.0]), surface_label="rho"):
        """Compute a surface integral for each surface in the grid."""
        _, _, spacing, has_endpoint_dupe, _ = _get_grid_surface(
            grid, grid.get_label(surface_label)
        )
        weights = (spacing.prod(axis=1) * np.nan_to_num(q).T).T
        surfaces = {}
        nodes = grid.nodes[:, {"rho": 0, "theta": 1, "zeta": 2}[surface_label]]
        for grid_row_idx, surface_label_value in enumerate(nodes):
            surfaces.setdefault(surface_label_value, []).append(grid_row_idx)
        integrals = [weights[surfaces[key]].sum(axis=0) for key in sorted(surfaces)]
        if has_endpoint_dupe:
            integrals[0] = integrals[-1] = integrals[0] + integrals[-1]
        return np.asarray(integrals)

    @pytest.mark.unit
    def test_unknown_unique_grid_integral(self):
        """Test that averages are invariant to whether grids have unique_idx."""
        lg = LinearGrid(L=self.L, M=self.M, N=self.N, NFP=self.NFP, endpoint=False)
        q = np.arange(lg.num_nodes) ** 2
        result = surface_integrals(lg, q, surface_label="rho")
        del lg._unique_rho_idx
        np.testing.assert_allclose(
            surface_integrals(lg, q, surface_label="rho"), result
        )
        result = surface_averages(lg, q, surface_label="theta")
        del lg._unique_poloidal_idx
        np.testing.assert_allclose(
            surface_averages(lg, q, surface_label="theta"), result
        )
        result = surface_variance(lg, q, surface_label="zeta")
        del lg._unique_zeta_idx
        np.testing.assert_allclose(
            surface_variance(lg, q, surface_label="zeta"), result
        )

    @pytest.mark.unit
    def test_surface_integrals_transform(self):
        """Test surface integral of a kernel function."""

        def test(surface_label, grid):
            ints = np.arange(grid.num_nodes)
            # better to test when all elements have the same sign
            q = np.abs(np.outer(np.cos(ints), np.sin(ints)))
            # This q represents the kernel function
            # K_{u_1} = |cos(x(u_1, u_2, u_3)) * sin(x(u_4, u_5, u_6))|
            # The first dimension of q varies the domain u_1, u_2, and u_3
            # and the second dimension varies the codomain u_4, u_5, u_6.
            integrals = surface_integrals_transform(grid, surface_label)(q)
            unique_size = {
                "rho": grid.num_rho,
                "theta": grid.num_theta,
                "zeta": grid.num_zeta,
            }[surface_label]
            assert integrals.shape == (unique_size, grid.num_nodes), surface_label

            desired = self._surface_integrals(grid, q, surface_label)
            np.testing.assert_allclose(integrals, desired, err_msg=surface_label)

        cg = ConcentricGrid(L=self.L, M=self.M, N=self.N, sym=True, NFP=self.NFP)
        lg = LinearGrid(
            L=self.L, M=self.M, N=self.N, sym=True, NFP=self.NFP, endpoint=True
        )
        test("rho", cg)
        test("theta", lg)
        test("zeta", cg)

    @pytest.mark.unit
    def test_surface_averages_vector_functions(self):
        """Test surface averages of vector-valued, function-valued integrands."""

        def test(surface_label, grid):
            g_size = grid.num_nodes  # not a choice; required
            f_size = g_size // 10 + (g_size < 10)
            # arbitrary choice, but f_size != v_size != g_size is better to test
            v_size = g_size // 20 + (g_size < 20)
            g = np.cos(np.arange(g_size))
            fv = np.sin(np.arange(f_size * v_size).reshape(f_size, v_size))
            # better to test when all elements have the same sign
            q = np.abs(np.einsum("g,fv->gfv", g, fv))
            sqrt_g = np.arange(g_size).astype(float)

            averages = surface_averages(grid, q, sqrt_g, surface_label)
            assert averages.shape == q.shape == (g_size, f_size, v_size), surface_label

            desired = (
                self._surface_integrals(grid, (sqrt_g * q.T).T, surface_label).T
                / self._surface_integrals(grid, sqrt_g, surface_label)
            ).T
            np.testing.assert_allclose(
                grid.compress(averages, surface_label), desired, err_msg=surface_label
            )

        cg = ConcentricGrid(L=self.L, M=self.M, N=self.N, sym=True, NFP=self.NFP)
        lg = LinearGrid(
            L=self.L, M=self.M, N=self.N, sym=True, NFP=self.NFP, endpoint=True
        )
        test("rho", cg)
        test("theta", lg)
        test("zeta", cg)

    @pytest.mark.unit
    def test_surface_area(self):
        """Test that surface_integrals(ds) is 4π² for rho, 2pi for theta, zeta.

        This test should ensure that surfaces have the correct area on grids
        constructed by specifying L, M, N and by specifying an array of nodes.
        Each test should also be done on grids with duplicate nodes
        (e.g. endpoint=True) and grids with symmetry.
        """

        def test(surface_label, grid):
            areas = surface_integrals(
                grid, surface_label=surface_label, expand_out=False
            )
            correct_area = 4 * np.pi**2 if surface_label == "rho" else 2 * np.pi
            np.testing.assert_allclose(areas, correct_area, err_msg=surface_label)

        lg = LinearGrid(
            L=self.L, M=self.M, N=self.N, NFP=self.NFP, sym=False, endpoint=False
        )
        lg_sym = LinearGrid(
            L=self.L, M=self.M, N=self.N, NFP=self.NFP, sym=True, endpoint=False
        )
        lg_endpoint = LinearGrid(
            L=self.L, M=self.M, N=self.N, NFP=self.NFP, sym=False, endpoint=True
        )
        lg_sym_endpoint = LinearGrid(
            L=self.L, M=self.M, N=self.N, NFP=self.NFP, sym=True, endpoint=True
        )
        rho = np.linspace(1, 0, self.L)[::-1]
        theta = np.linspace(0, 2 * np.pi, self.M, endpoint=False)
        theta_endpoint = np.linspace(0, 2 * np.pi, self.M, endpoint=True)
        zeta = np.linspace(0, 2 * np.pi / self.NFP, self.N, endpoint=False)
        zeta_endpoint = np.linspace(0, 2 * np.pi / self.NFP, self.N, endpoint=True)
        lg_2 = LinearGrid(
            rho=rho, theta=theta, zeta=zeta, NFP=self.NFP, sym=False, endpoint=False
        )
        lg_2_sym = LinearGrid(
            rho=rho, theta=theta, zeta=zeta, NFP=self.NFP, sym=True, endpoint=False
        )
        lg_2_endpoint = LinearGrid(
            rho=rho,
            theta=theta_endpoint,
            zeta=zeta_endpoint,
            NFP=self.NFP,
            sym=False,
            endpoint=True,
        )
        lg_2_sym_endpoint = LinearGrid(
            rho=rho,
            theta=theta_endpoint,
            zeta=zeta_endpoint,
            NFP=self.NFP,
            sym=True,
            endpoint=True,
        )
        cg = ConcentricGrid(L=self.L, M=self.M, N=self.N, NFP=self.NFP, sym=False)
        cg_sym = ConcentricGrid(L=self.L, M=self.M, N=self.N, NFP=self.NFP, sym=True)

        for label in ("rho", "theta", "zeta"):
            test(label, lg)
            test(label, lg_sym)
            test(label, lg_endpoint)
            test(label, lg_sym_endpoint)
            test(label, lg_2)
            test(label, lg_2_sym)
            test(label, lg_2_endpoint)
            test(label, lg_2_sym_endpoint)
            if label != "theta":
                # theta integrals are poorly defined on concentric grids
                test(label, cg)
                test(label, cg_sym)

    @pytest.mark.unit
    def test_line_length(self):
        """Test that line_integrals(dl) is 1 for rho, 2π for theta, zeta.

        This test should ensure that lines have the correct length on grids
        constructed by specifying L, M, N and by specifying an array of nodes.
        """

        def test(grid):
            if not isinstance(grid, ConcentricGrid):
                for theta_val in grid.nodes[grid.unique_theta_idx, 1]:
                    result = line_integrals(
                        grid,
                        line_label="rho",
                        fix_surface=("theta", theta_val),
                        expand_out=False,
                    )
                    np.testing.assert_allclose(result, 1)
                for rho_val in grid.nodes[grid.unique_rho_idx, 0]:
                    result = line_integrals(
                        grid,
                        line_label="zeta",
                        fix_surface=("rho", rho_val),
                        expand_out=False,
                    )
                    np.testing.assert_allclose(result, 2 * np.pi)
            for zeta_val in grid.nodes[grid.unique_zeta_idx, 2]:
                result = line_integrals(
                    grid,
                    line_label="theta",
                    fix_surface=("zeta", zeta_val),
                    expand_out=False,
                )
                np.testing.assert_allclose(result, 2 * np.pi)

        lg = LinearGrid(L=self.L, M=self.M, N=self.N, NFP=self.NFP, sym=False)
        lg_sym = LinearGrid(L=self.L, M=self.M, N=self.N, NFP=self.NFP, sym=True)
        rho = np.linspace(1, 0, self.L)[::-1]
        theta = np.linspace(0, 2 * np.pi, self.M, endpoint=False)
        zeta = np.linspace(0, 2 * np.pi / self.NFP, self.N, endpoint=False)
        lg_2 = LinearGrid(rho=rho, theta=theta, zeta=zeta, NFP=self.NFP, sym=False)
        lg_2_sym = LinearGrid(rho=rho, theta=theta, zeta=zeta, NFP=self.NFP, sym=True)
        cg = ConcentricGrid(L=self.L, M=self.M, N=self.N, NFP=self.NFP, sym=False)
        cg_sym = ConcentricGrid(L=self.L, M=self.M, N=self.N, NFP=self.NFP, sym=True)

        test(lg)
        test(lg_sym)
        test(lg_2)
        test(lg_2_sym)
        test(cg)
        test(cg_sym)

    @pytest.mark.unit
    def test_surface_averages_identity_op(self):
        """Test flux surface averages of surface functions are identity operations."""
        eq = get("W7-X")
        with pytest.warns(UserWarning, match="Reducing radial"):
            eq.change_resolution(3, 3, 3, 6, 6, 6)
        grid = ConcentricGrid(L=self.L, M=self.M, N=self.N, NFP=eq.NFP, sym=eq.sym)
        data = eq.compute(["p", "sqrt(g)"], grid=grid)
        pressure_average = surface_averages(grid, data["p"], data["sqrt(g)"])
        np.testing.assert_allclose(data["p"], pressure_average)

    @pytest.mark.unit
    def test_surface_averages_homomorphism(self):
        """Test flux surface averages of surface functions are additive homomorphisms.

        Meaning average(a + b) = average(a) + average(b).
        """
        eq = get("W7-X")
        with pytest.warns(UserWarning, match="Reducing radial"):
            eq.change_resolution(3, 3, 3, 6, 6, 6)
        grid = ConcentricGrid(L=self.L, M=self.M, N=self.N, NFP=eq.NFP, sym=eq.sym)
        data = eq.compute(["|B|", "|B|_t", "sqrt(g)"], grid=grid)
        a = surface_averages(grid, data["|B|"], data["sqrt(g)"])
        b = surface_averages(grid, data["|B|_t"], data["sqrt(g)"])
        a_plus_b = surface_averages(grid, data["|B|"] + data["|B|_t"], data["sqrt(g)"])
        np.testing.assert_allclose(a_plus_b, a + b)

    @pytest.mark.unit
    def test_surface_integrals_against_shortcut(self):
        """Test integration against less general methods."""
        grid = ConcentricGrid(L=self.L, M=self.M, N=self.N, NFP=self.NFP)
        ds = grid.spacing[:, :2].prod(axis=-1)
        # something arbitrary that will give different sum across surfaces
        q = np.arange(grid.num_nodes) ** 2
        # The predefined grids sort nodes in zeta surface chunks.
        # To compute a quantity local to a surface, we can reshape it into zeta
        # surface chunks and compute across the chunks.
        result = grid.expand(
            (ds * q).reshape((grid.num_zeta, -1)).sum(axis=-1),
            surface_label="zeta",
        )
        np.testing.assert_allclose(
            surface_integrals(grid, q, surface_label="zeta"),
            desired=result,
        )

    @pytest.mark.unit
    def test_surface_averages_against_shortcut(self):
        """Test averaging against less general methods."""
        # test on zeta surfaces
        grid = LinearGrid(L=self.L, M=self.M, N=self.N, NFP=self.NFP)
        # something arbitrary that will give different average across surfaces
        q = np.arange(grid.num_nodes) ** 2
        # The predefined grids sort nodes in zeta surface chunks.
        # To compute a quantity local to a surface, we can reshape it into zeta
        # surface chunks and compute across the chunks.
        mean = grid.expand(
            q.reshape((grid.num_zeta, -1)).mean(axis=-1),
            surface_label="zeta",
        )
        # number of nodes per surface
        n = grid.num_rho * grid.num_theta
        np.testing.assert_allclose(np.bincount(grid.inverse_zeta_idx), desired=n)
        ds = grid.spacing[:, :2].prod(axis=-1)
        np.testing.assert_allclose(
            surface_integrals(grid, q / ds, surface_label="zeta") / n,
            desired=mean,
        )
        np.testing.assert_allclose(
            surface_averages(grid, q, surface_label="zeta"),
            desired=mean,
        )

        # test on grids with a single rho surface
        eq = get("W7-X")
        with pytest.warns(UserWarning, match="Reducing radial"):
            eq.change_resolution(3, 3, 3, 6, 6, 6)
        rho = np.array((1 - 1e-4) * np.random.default_rng().random() + 1e-4)
        grid = LinearGrid(rho=rho, M=eq.M_grid, N=eq.N_grid, NFP=eq.NFP, sym=eq.sym)
        data = eq.compute(["|B|", "sqrt(g)"], grid=grid)
        np.testing.assert_allclose(
            surface_averages(grid, data["|B|"], data["sqrt(g)"]),
            np.mean(data["sqrt(g)"] * data["|B|"]) / np.mean(data["sqrt(g)"]),
            err_msg="average with sqrt(g) fail",
        )
        np.testing.assert_allclose(
            surface_averages(grid, data["|B|"]),
            np.mean(data["|B|"]),
            err_msg="average without sqrt(g) fail",
        )

    @pytest.mark.unit
    def test_symmetry_surface_average_1(self):
        """Test surface average of a symmetric function."""

        def test(grid):
            r = grid.nodes[:, 0]
            t = grid.nodes[:, 1]
            z = grid.nodes[:, 2] * grid.NFP
            true_surface_avg = 5
            function_of_rho = 1 / (r + 0.35)
            f = (
                true_surface_avg
                + np.cos(t)
                - 0.5 * np.cos(z)
                + 3 * np.cos(t) * np.cos(z) ** 2
                - 2 * np.sin(z) * np.sin(t)
            ) * function_of_rho
            np.testing.assert_allclose(
                surface_averages(grid, f),
                true_surface_avg * function_of_rho,
                rtol=1e-15,
                err_msg=type(grid),
            )

        # these tests should be run on relatively low resolution grids,
        # or at least low enough so that the asymmetric spacing test fails
        L = [3, 3, 5, 3]
        M = [3, 6, 5, 7]
        N = [2, 2, 2, 2]
        NFP = [5, 3, 5, 3]
        sym = np.array([True, True, False, False])
        # to test code not tested on grids made with M=.
        even_number = 4
        n_theta = even_number - sym

        # asymmetric spacing
        with pytest.raises(AssertionError):
            theta = 2 * np.pi * np.array([t**2 for t in np.linspace(0, 1, max(M))])
            test(LinearGrid(L=max(L), theta=theta, N=max(N), sym=False))

        for i in range(len(L)):
            test(LinearGrid(L=L[i], M=M[i], N=N[i], NFP=NFP[i], sym=sym[i]))
            test(LinearGrid(L=L[i], theta=n_theta[i], N=N[i], NFP=NFP[i], sym=sym[i]))
            test(
                LinearGrid(
                    L=L[i],
                    theta=np.linspace(0, 2 * np.pi, n_theta[i]),
                    N=N[i],
                    NFP=NFP[i],
                    sym=sym[i],
                )
            )
            test(
                LinearGrid(
                    L=L[i],
                    theta=np.linspace(0, 2 * np.pi, n_theta[i] + 1),
                    N=N[i],
                    NFP=NFP[i],
                    sym=sym[i],
                )
            )
            test(QuadratureGrid(L=L[i], M=M[i], N=N[i], NFP=NFP[i]))
            test(ConcentricGrid(L=L[i], M=M[i], N=N[i], NFP=NFP[i], sym=sym[i]))
            # nonuniform spacing when sym is False, but spacing is still symmetric
            test(
                LinearGrid(
                    L=L[i],
                    theta=np.linspace(0, np.pi, n_theta[i]),
                    N=N[i],
                    NFP=NFP[i],
                    sym=sym[i],
                )
            )
            test(
                LinearGrid(
                    L=L[i],
                    theta=np.linspace(0, np.pi, n_theta[i] + 1),
                    N=N[i],
                    NFP=NFP[i],
                    sym=sym[i],
                )
            )

    @pytest.mark.unit
    def test_symmetry_surface_average_2(self):
        """Tests that surface averages are correct using specified basis."""

        def test(grid, basis, true_avg=1):
            transform = Transform(grid, basis)

            # random data with specified average on each surface
            coeffs = np.random.rand(basis.num_modes)
            coeffs[np.all(basis.modes[:, 1:] == [0, 0], axis=1)] = 0
            coeffs[np.all(basis.modes == [0, 0, 0], axis=1)] = true_avg

            # compute average for each surface in grid
            values = transform.transform(coeffs)
            numerical_avg = surface_averages(grid, values, expand_out=False)
            np.testing.assert_allclose(
                # values closest to axis are never accurate enough
                numerical_avg[isinstance(grid, ConcentricGrid) :],
                true_avg,
                err_msg=str(type(grid)) + " " + str(grid.sym),
            )

        M = 5
        M_grid = 13
        test(
            QuadratureGrid(L=M_grid, M=M_grid, N=0), FourierZernikeBasis(L=M, M=M, N=0)
        )
        test(
            LinearGrid(L=M_grid, M=M_grid, N=0, sym=True),
            FourierZernikeBasis(L=M, M=M, N=0, sym="cos"),
        )
        test(
            ConcentricGrid(L=M_grid, M=M_grid, N=0), FourierZernikeBasis(L=M, M=M, N=0)
        )
        test(
            ConcentricGrid(L=M_grid, M=M_grid, N=0, sym=True),
            FourierZernikeBasis(L=M, M=M, N=0, sym="cos"),
        )

    @pytest.mark.unit
    def test_surface_variance(self):
        """Test correctness of variance against less general methods."""
        grid = LinearGrid(L=self.L, M=self.M, N=self.N, NFP=self.NFP)
        # something arbitrary that will give different variance across surfaces
        q = np.arange(grid.num_nodes) ** 2

        # Test weighted sample variance with different weights.
        # positive weights to prevent cancellations that may hide implementation error
        weights = np.cos(q) * np.sin(q) + 5
        biased = surface_variance(
            grid, q, weights, bias=True, surface_label="zeta", expand_out=False
        )
        unbiased = surface_variance(
            grid, q, weights, surface_label="zeta", expand_out=False
        )
        # The predefined grids sort nodes in zeta surface chunks.
        # To compute a quantity local to a surface, we can reshape it into zeta
        # surface chunks and compute across the chunks.
        chunks = q.reshape((grid.num_zeta, -1))
        # The ds weights are built into the surface variance function.
        # So weights for np.cov should be ds * weights. Since ds is constant on
        # LinearGrid, we need to get the same result if we don't multiply by ds.
        weights = weights.reshape((grid.num_zeta, -1))
        for i in range(grid.num_zeta):
            np.testing.assert_allclose(
                biased[i],
                desired=np.cov(chunks[i], bias=True, aweights=weights[i]),
            )
            np.testing.assert_allclose(
                unbiased[i],
                desired=np.cov(chunks[i], aweights=weights[i]),
            )

        # Test weighted sample variance converges to unweighted sample variance
        # when all weights are equal.
        chunks = grid.expand(chunks, surface_label="zeta")
        np.testing.assert_allclose(
            surface_variance(grid, q, np.e, bias=True, surface_label="zeta"),
            desired=chunks.var(axis=-1),
        )
        np.testing.assert_allclose(
            surface_variance(grid, q, np.e, surface_label="zeta"),
            desired=chunks.var(axis=-1, ddof=1),
        )

    @pytest.mark.unit
    def test_surface_min_max(self):
        """Test the surface_min and surface_max functions."""
        for grid_type in [LinearGrid, QuadratureGrid, ConcentricGrid]:
            grid = grid_type(L=self.L, M=self.M, N=self.N, NFP=self.NFP)
            rho = grid.nodes[:, 0]
            theta = grid.nodes[:, 1]
            zeta = grid.nodes[:, 2]
            # Make up an arbitrary function of the coordinates:
            B = (
                1.7
                + 0.4 * rho * np.cos(theta)
                + 0.8 * rho * rho * np.cos(2 * theta - 3 * zeta)
            )
            Bmax_alt = np.zeros(grid.num_rho)
            Bmin_alt = np.zeros(grid.num_rho)
            for j in range(grid.num_rho):
                mask = grid.inverse_rho_idx == j
                Bmax_alt[j] = np.max(B[mask])
                Bmin_alt[j] = np.min(B[mask])
            np.testing.assert_allclose(Bmax_alt, grid.compress(surface_max(grid, B)))
            np.testing.assert_allclose(Bmin_alt, grid.compress(surface_min(grid, B)))


class TestSingularities:
    """Tests for high order singular integration.

    Hyperparams from Dhairya for greens ID test:

     M  q  Nu Nv   N=Nu*Nv    error
    13 10  15 13       195 0.246547
    13 10  30 13       390 0.0313301
    13 12  45 13       585 0.0022925
    13 12  60 13       780 0.00024359
    13 12  75 13       975 1.97686e-05
    19 16  90 19      1710 1.2541e-05
    19 16 105 19      1995 2.91152e-06
    19 18 120 19      2280 7.03463e-07
    19 18 135 19      2565 1.60672e-07
    25 20 150 25      3750 7.59613e-09
    31 22 210 31      6510 1.04357e-09
    37 24 240 37      8880 1.80728e-11
    43 28 300 43     12900 2.14129e-12

    """

    @pytest.mark.unit
    def test_singular_integral_greens_id(self):
        """Test high order singular integration using greens identity.

        Any harmonic function can be represented as the sum of a single layer and double
        layer potential:

        Φ(r) = -1/2π ∫ Φ(r) n⋅(r-r')/|r-r'|³ da + 1/2π ∫ dΦ/dn 1/|r-r'| da

        If we choose Φ(r) == 1, then we get

        1 + 1/2π ∫ n⋅(r-r')/|r-r'|³ da = 0

        So we integrate the kernel n⋅(r-r')/|r-r'|³ and can benchmark the residual.

        """
        eq = Equilibrium()
        Nu = [13, 13, 13, 19, 19, 25, 37]
        Nv = [30, 45, 60, 90, 120, 150, 240]
        ss = [13, 13, 13, 19, 19, 25, 37]
        qs = [10, 12, 12, 16, 18, 20, 24]
        es = [0.4, 2e-2, 3e-3, 5e-5, 4e-6, 1e-6, 1e-9]

        for i in range(len(Nu)):
            grid = LinearGrid(M=Nu[i] // 2, N=Nv[i] // 2, NFP=eq.NFP)
            interpolator = FFTInterpolator(grid, grid, ss[i], ss[i], qs[i])
            data = eq.compute(
                _kernel_nr_over_r3.keys + ["|e_theta x e_zeta|"], grid=grid
            )
            err = singular_integral(
                data, data, "nr_over_r3", interpolator, chunk_size=50
            )
            np.testing.assert_array_less(np.abs(2 * np.pi + err), es[i])

        eq = get("W7-X")
        Nu = 100
        Nv = 100
        es = 6e-7
        grid = LinearGrid(M=Nu // 2, N=Nv // 2, NFP=eq.NFP)
        st, sz, q = heuristic_support_params(grid, best_ratio(data)[0])
        interpolator = FFTInterpolator(grid, grid, st, sz, q)
        data = eq.compute(_kernel_nr_over_r3.keys + ["|e_theta x e_zeta|"], grid=grid)
        err = singular_integral(data, data, "nr_over_r3", interpolator, chunk_size=50)
        np.testing.assert_array_less(np.abs(2 * np.pi + err), es)

    @pytest.mark.unit
    @pytest.mark.parametrize("interpolator", [FFTInterpolator, DFTInterpolator])
    def test_singular_integral_vac_estell(self, interpolator):
        """Test calculating Bplasma for vacuum estell, which should be near 0."""
        eq = get("ESTELL")
        grid = LinearGrid(M=25, N=25, NFP=eq.NFP)
        keys = [
            "K_vc",
            "B",
            "|B|^2",
            "R",
            "phi",
            "Z",
            "e^rho",
            "n_rho",
            "|e_theta x e_zeta|",
        ]
        data = eq.compute(keys, grid=grid)
        st, sz, q = heuristic_support_params(grid, best_ratio(data)[0])
        interp = interpolator(grid, grid, st, sz, q)
        Bplasma = virtual_casing_biot_savart(data, data, interp, chunk_size=50)
        # need extra factor of B/2 bc we're evaluating on plasma surface
        Bplasma += data["B"] / 2
        Bplasma = np.linalg.norm(Bplasma, axis=-1)
        # scale by total field magnitude
        B = Bplasma / np.linalg.norm(data["B"], axis=-1).mean()
        np.testing.assert_allclose(B, 0, atol=0.0054)

    @pytest.mark.unit
    @pytest.mark.parametrize("interpolator", [FFTInterpolator, DFTInterpolator])
    def test_biest_interpolators(self, interpolator):
        """Test that FFT and DFT interpolation gives same result for standard grids."""
        grid = LinearGrid(0, *_f_2d_nyquist_freq())
        h_t = 2 * np.pi / grid.num_theta
        h_z = 2 * np.pi / grid.num_zeta / grid.NFP

        st = 3
        sz = 5
        q = 4
        r, w, _, _ = _get_quadrature_nodes(q)
        dt = st / 2 * h_t * r * np.sin(w)
        dz = sz / 2 * h_z * r * np.cos(w)

        interp = interpolator(grid, grid, st, sz, q)
        theta = grid.nodes[:, 1]
        zeta = grid.nodes[:, 2]
        f = _f_2d(theta, zeta)
        for i in range(dt.size):
            truth = _f_2d(theta + dt[i], zeta + dz[i])
            np.testing.assert_allclose(interp(f, i), truth)

    @pytest.mark.unit
    @pytest.mark.mpl_image_compare(remove_text=False, tolerance=tol_1d)
    @pytest.mark.parametrize("eq", [get("DSHAPE"), get("ESTELL")])
    def test_laplace_bdotn(self, eq):
        """Test that Laplace solution satisfies boundary condition."""
        MN = 40
        src_grid = LinearGrid(M=MN, N=MN, sym=False, NFP=eq.NFP)
        data = eq.compute(["G", "R0"], grid=src_grid)

        def test(G):
            B0 = ToroidalMagneticField(B0=G / data["R0"], R0=data["R0"])
            B0n, _ = B0.compute_Bnormal(
                eq.surface,
                eval_grid=src_grid,
                source_grid=src_grid,
                vc_source_grid=src_grid,
            )
            Phi_mn, Phi_transform = compute_Phi_mn(
                eq=eq,
                B0n=B0n,
                source_grid=src_grid,
                Phi_grid=src_grid,
                Phi_M=src_grid.M,
                Phi_N=src_grid.N,
            )

            evl_grid = Phi_transform.grid
            dPhi_dn = compute_dPhi_dn(
                eq=eq,
                eval_grid=evl_grid,
                source_grid=src_grid,
                Phi_mn=Phi_mn,
                basis=Phi_transform.basis,
            )
            B0n, _ = B0.compute_Bnormal(
                eq.surface,
                eval_grid=evl_grid,
                source_grid=src_grid,
                vc_source_grid=src_grid,
            )

            # Get data as function of theta, zeta on the only flux surface (LCFS).
            Bn = evl_grid.meshgrid_reshape(B0n + dPhi_dn, "rtz")[0]
            theta = evl_grid.meshgrid_reshape(evl_grid.nodes[:, 1], "rtz")[0]
            zeta = evl_grid.meshgrid_reshape(evl_grid.nodes[:, 2], "rtz")[0]

            fig, ax = plt.subplots()
            contour = ax.contourf(theta, zeta, Bn)
            ax.set_title(r"$(\nabla \Phi + B_0) \cdot n$ on $\partial D$")
            fig.colorbar(contour, ax=ax)
            plt.show()
            # FIXME: Doesn't pass unless G = 0 for stellarators.
            try:
                np.testing.assert_allclose(B0n + dPhi_dn, 0, err_msg=f"G = {G}")
            except AssertionError as e:
                print(e)
            return fig, ax

        test(0)
        fig, ax = test(src_grid.compress(data["G"])[-1])
        return fig

    @pytest.mark.unit
    @pytest.mark.mpl_image_compare(remove_text=False, tolerance=tol_1d)
    @pytest.mark.parametrize("eq", [get("DSHAPE"), get("ESTELL")])
    def test_laplace_bdotdn_from_K(self, eq):
        """Test that Laplace solution from fit of K satisfies boundary condition."""
        MN = 40
        grid = LinearGrid(M=MN, N=MN, sym=False, NFP=eq.NFP)
        data = eq.compute(["G"], grid=grid)

        def test(G):
            G_amp = 2 * np.pi * G / mu_0
            K_mn, K_sec, K_transform = compute_K_mn(
                eq=eq, G=G_amp, grid=grid, K_N=max(eq.N, 1)
            )
            Bn = compute_B_dot_n_from_K(
                eq=eq,
                eval_grid=grid,
                source_grid=grid,
                K_mn=K_mn,
                K_sec=K_sec,
                basis=K_transform.basis,
            )
            # Get data as function of theta, zeta on the only flux surface (LCFS).
            Bn = grid.meshgrid_reshape(Bn, "rtz")[0]
            theta = grid.meshgrid_reshape(grid.nodes[:, 1], "rtz")[0]
            zeta = grid.meshgrid_reshape(grid.nodes[:, 2], "rtz")[0]

            fig, ax = plt.subplots()
            contour = ax.contourf(theta, zeta, Bn)
            ax.set_title(r"$B \cdot n$ on $\partial D$")
            fig.colorbar(contour, ax=ax)
            # FIXME: Doesn't pass unless G = 0 for stellarators.
            try:
                np.testing.assert_allclose(Bn, 0, err_msg=f"G = {G}")
            except AssertionError as e:
                print(e)
            return fig, ax

        test(0)
        fig, ax = test(grid.compress(data["G"])[-1])
        return fig

    @staticmethod
    def manual_transform(coef, m, n, theta, zeta):
        """Evaluates Double Fourier Series of form G_n^m at theta and zeta pts."""
        op_four = np.where(
            ((m < 0) & (n < 0))[:, np.newaxis],
            np.sin(np.abs(m)[:, np.newaxis] * theta)
            * np.sin(np.abs(n)[:, np.newaxis] * zeta),
            n[:, np.newaxis] * zeta * np.nan,
        )
        op_three = np.where(
            ((m < 0) & (n >= 0))[:, np.newaxis],
            np.sin(np.abs(m)[:, np.newaxis] * theta) * np.cos(n[:, np.newaxis] * zeta),
            op_four,
        )
        op_two = np.where(
            ((m >= 0) & (n < 0))[:, np.newaxis],
            np.cos(m[:, np.newaxis] * theta) * np.sin(np.abs(n)[:, np.newaxis] * zeta),
            op_three,
        )
        op_one = np.where(
            ((m >= 0) & (n >= 0))[:, np.newaxis],
            np.cos(m[:, np.newaxis] * theta) * np.cos(n[:, np.newaxis] * zeta),
            op_two,
        )
        return np.sum(coef[:, np.newaxis] * op_one, axis=0)

    @staticmethod
    def merkel_transform(coef, m, n, theta, zeta, fun=np.cos):
        """Evaluates double Fourier series of form cos(m theta + n zeta)."""
        return np.sum(
            coef[:, np.newaxis]
            * fun(m[:, np.newaxis] * theta + n[:, np.newaxis] * zeta),
            axis=0,
        )

    @staticmethod
    def _merkel_surf(C_r, C_z):
        """Convert merkel coefficients to DESC coefficients and check."""
        m_b = max(
            max(abs(mn[0]) for mn in C_r.keys()), max(abs(mn[0]) for mn in C_z.keys())
        )
        n_b = max(
            max(abs(mn[1]) for mn in C_r.keys()), max(abs(mn[1]) for mn in C_z.keys())
        )
        R_lmn = {
            (m, n): 0.0 for m in range(-m_b, m_b + 1) for n in range(-n_b, n_b + 1)
        }
        Z_lmn = {
            (m, n): 0.0 for m in range(-m_b, m_b + 1) for n in range(-n_b, n_b + 1)
        }
        for m in range(0, m_b + 1):
            for n in range(-n_b, n_b + 1):
                if (m, n) in C_r:
                    R_lmn[(m, abs(n))] += C_r[(m, n)]
                    if n < 0:
                        R_lmn[(-m, n)] += C_r[(m, n)]
                    elif n > 0:
                        R_lmn[(-m, -n)] -= C_r[(m, n)]
                if (m, n) in C_z:
                    Z_lmn[(-m, abs(n))] += C_z[(m, n)]
                    if n < 0:
                        Z_lmn[(m, n)] -= C_z[(m, n)]
                    elif n > 0:
                        Z_lmn[(m, -n)] += C_z[(m, n)]

        grid = LinearGrid(rho=1, M=5, N=5)
        R_bench = TestSingularities.manual_transform(
            np.array(list(R_lmn.values())),
            np.array([mn[0] for mn in R_lmn.keys()]),
            np.array([mn[1] for mn in R_lmn.keys()]),
            -grid.nodes[:, 1],  # theta is flipped
            grid.nodes[:, 2],
        )
        R_merk = TestSingularities.merkel_transform(
            np.array(list(C_r.values())),
            np.array([mn[0] for mn in C_r.keys()]),
            np.array([mn[1] for mn in C_r.keys()]),
            -grid.nodes[:, 1],  # theta is flipped
            grid.nodes[:, 2],
        )
        Z_bench = TestSingularities.manual_transform(
            np.array(list(Z_lmn.values())),
            np.array([mn[0] for mn in Z_lmn.keys()]),
            np.array([mn[1] for mn in Z_lmn.keys()]),
            -grid.nodes[:, 1],  # theta is flipped
            grid.nodes[:, 2],
        )
        Z_merk = TestSingularities.merkel_transform(
            np.array(list(C_z.values())),
            np.array([mn[0] for mn in C_z.keys()]),
            np.array([mn[1] for mn in C_z.keys()]),
            -grid.nodes[:, 1],  # theta is flipped
            grid.nodes[:, 2],
            fun=np.sin,
        )
        np.testing.assert_allclose(R_bench, R_merk)
        np.testing.assert_allclose(Z_bench, Z_merk)
        surf = FourierRZToroidalSurface(
            R_lmn=list(R_lmn.values()),
            Z_lmn=list(Z_lmn.values()),
            modes_R=list(R_lmn.keys()),
            modes_Z=list(Z_lmn.keys()),
        )
        surf_data = surf.compute(["R", "Z"], grid=grid)
        np.testing.assert_allclose(surf_data["R"], R_merk)
        np.testing.assert_allclose(surf_data["Z"], Z_merk)
        return surf

    @pytest.mark.unit
    @pytest.mark.mpl_image_compare(remove_text=False, tolerance=tol_1d)
    def test_laplace_dommaschk(self):
        """Use Dommaschk potentials to generate benchmark test and compare."""
        C_r = {
            (0, -2): 0.000056,
            (0, -1): -0.000921,
            (0, 0): 0.997922,
            (0, 1): -0.000921,
            (0, 2): 0.000056,
            (1, -2): -0.000067,
            (1, -1): -0.034645,
            (1, 0): 0.093260,
            (1, 1): 0.000880,
            (1, 2): 0.000178,
            (2, -2): 0.000373,
            (2, -1): 0.000575,
            (2, 0): 0.002916,
            (2, 1): -0.000231,
            (2, 2): 0.000082,
            (3, -2): 0.000462,
            (3, -1): -0.001509,
            (3, 0): 0.001748,
            (3, 1): -0.000239,
            (3, 2): 0.000052,
        }
        C_z = {
            (0, -2): 0.000076,
            (0, -1): 0.000923,
            (0, 0): 0.000000,
            (0, 1): -0.000923,
            (0, 2): -0.000076,
            (1, -2): 0.000069,
            (1, -1): 0.035178,
            (1, 0): 0.099830,
            (1, 1): 0.000860,
            (1, 2): -0.000179,
            (2, -2): -0.000374,
            (2, -1): 0.000257,
            (2, 0): 0.003096,
            (2, 1): 0.003021,
            (2, 2): 0.000007,
            (3, -2): -0.000518,
            (3, -1): 0.002233,
            (3, 0): 0.001828,
            (3, 1): 0.000257,
            (3, 2): 0.000035,
        }
        surf = self._merkel_surf(C_r, C_z)
        eq = Equilibrium(surface=surf)
        plot_boundary(eq, phi=[0, 1, 2])
        plt.show()
        MN = 40
        grid = LinearGrid(M=MN, N=MN, sym=False, NFP=eq.NFP)

        # About half the error of the below test.
        def test(G):
            G_amp = 2 * np.pi * G / mu_0
            K_mn, K_sec, K_transform = compute_K_mn(
                eq=eq, G=G_amp, grid=grid, K_N=max(eq.N, 1)
            )
            Bn = compute_B_dot_n_from_K(
                eq=eq,
                eval_grid=grid,
                source_grid=grid,
                K_mn=K_mn,
                K_sec=K_sec,
                basis=K_transform.basis,
            )
            # Get data as function of theta, zeta on the only flux surface (LCFS).
            Bn = grid.meshgrid_reshape(Bn, "rtz")[0]
            theta = grid.meshgrid_reshape(grid.nodes[:, 1], "rtz")[0]
            zeta = grid.meshgrid_reshape(grid.nodes[:, 2], "rtz")[0]

            fig, ax = plt.subplots()
            contour = ax.contourf(theta, zeta, Bn)
            ax.set_title(r"$B \cdot n$ on $\partial D$")
            fig.colorbar(contour, ax=ax)
            # FIXME: Doesn't pass unless G = 0 for stellarators.
            try:
                np.testing.assert_allclose(Bn, 0, err_msg=f"G = {G}")
            except AssertionError as e:
                print(e)
            return fig, ax

        fig, ax = test(1)
        return fig


class TestBouncePoints:
    """Test that bounce points are computed correctly."""

    @staticmethod
    def _cheb_intersect(cheb, k):
        cheb = cheb.copy()
        cheb[0] = cheb[0] - k
        roots = chebroots(cheb)
        intersect = roots[np.logical_and(np.isreal(roots), np.abs(roots.real) < 1)].real
        return intersect

    @staticmethod
    def filter(z1, z2):
        """Remove bounce points whose integrals have zero measure."""
        mask = (z1 - z2) != 0.0
        return z1[mask], z2[mask]

    @pytest.mark.unit
    def test_z1_first(self):
        """Case where straight line through first two intersects is in epigraph."""
        start = np.pi / 3
        end = 6 * np.pi
        k = np.linspace(start, end, 5)
        B = CubicHermiteSpline(k, np.cos(k), -np.sin(k))
        pitch_inv = 0.5
        intersect = B.solve(pitch_inv, extrapolate=False)
        z1, z2 = bounce_points(pitch_inv, k, B.c.T, B.derivative().c.T)
        _check_bounce_points(z1, z2, pitch_inv, k, B.c.T, plot=True, include_knots=True)
        z1, z2 = TestBouncePoints.filter(z1, z2)
        assert z1.size and z2.size
        np.testing.assert_allclose(z1, intersect[0::2])
        np.testing.assert_allclose(z2, intersect[1::2])

    @pytest.mark.unit
    def test_z2_first(self):
        """Case where straight line through first two intersects is in hypograph."""
        start = -3 * np.pi
        end = -start
        k = np.linspace(start, end, 5)
        B = CubicHermiteSpline(k, np.cos(k), -np.sin(k))
        pitch_inv = 0.5
        intersect = B.solve(pitch_inv, extrapolate=False)
        z1, z2 = bounce_points(pitch_inv, k, B.c.T, B.derivative().c.T)
        _check_bounce_points(z1, z2, pitch_inv, k, B.c.T, plot=True, include_knots=True)
        z1, z2 = TestBouncePoints.filter(z1, z2)
        assert z1.size and z2.size
        np.testing.assert_allclose(z1, intersect[1:-1:2])
        np.testing.assert_allclose(z2, intersect[0::2][1:])

    @pytest.mark.unit
    def test_z1_before_extrema(self):
        """Case where local maximum is the shared intersect between two wells."""
        # To make sure both regions in epigraph left and right of extrema are
        # integrated over.
        start = -np.pi
        end = -2 * start
        k = np.linspace(start, end, 5)
        B = CubicHermiteSpline(
            k, np.cos(k) + 2 * np.sin(-2 * k), -np.sin(k) - 4 * np.cos(-2 * k)
        )
        dB_dz = B.derivative()
        pitch_inv = B(dB_dz.roots(extrapolate=False))[3] - 1e-13
        z1, z2 = bounce_points(pitch_inv, k, B.c.T, dB_dz.c.T)
        _check_bounce_points(z1, z2, pitch_inv, k, B.c.T, plot=True, include_knots=True)
        z1, z2 = TestBouncePoints.filter(z1, z2)
        assert z1.size and z2.size
        intersect = B.solve(pitch_inv, extrapolate=False)
        np.testing.assert_allclose(z1[1], 1.982767, rtol=1e-6)
        np.testing.assert_allclose(z1, intersect[[1, 2]], rtol=1e-6)
        # intersect array could not resolve double root as single at index 2,3
        np.testing.assert_allclose(intersect[2], intersect[3], rtol=1e-6)
        np.testing.assert_allclose(z2, intersect[[3, 4]], rtol=1e-6)

    @pytest.mark.unit
    def test_z2_before_extrema(self):
        """Case where local minimum is the shared intersect between two wells."""
        # To make sure both regions in hypograph left and right of extrema are not
        # integrated over.
        start = -1.2 * np.pi
        end = -2 * start
        k = np.linspace(start, end, 7)
        B = CubicHermiteSpline(
            k,
            np.cos(k) + 2 * np.sin(-2 * k) + k / 4,
            -np.sin(k) - 4 * np.cos(-2 * k) + 1 / 4,
        )
        dB_dz = B.derivative()
        pitch_inv = B(dB_dz.roots(extrapolate=False))[2]
        z1, z2 = bounce_points(pitch_inv, k, B.c.T, dB_dz.c.T)
        _check_bounce_points(z1, z2, pitch_inv, k, B.c.T, plot=True, include_knots=True)
        z1, z2 = TestBouncePoints.filter(z1, z2)
        assert z1.size and z2.size
        intersect = B.solve(pitch_inv, extrapolate=False)
        np.testing.assert_allclose(z1, intersect[[0, -2]])
        np.testing.assert_allclose(z2, intersect[[1, -1]])

    @pytest.mark.unit
    def test_extrema_first_and_before_z1(self):
        """Case where first intersect is extrema and second enters epigraph."""
        # To make sure we don't perform integral between first pair of intersects.
        start = -1.2 * np.pi
        end = -2 * start
        k = np.linspace(start, end, 7)
        B = CubicHermiteSpline(
            k,
            np.cos(k) + 2 * np.sin(-2 * k) + k / 20,
            -np.sin(k) - 4 * np.cos(-2 * k) + 1 / 20,
        )
        dB_dz = B.derivative()
        pitch_inv = B(dB_dz.roots(extrapolate=False))[2] + 1e-13
        z1, z2 = bounce_points(pitch_inv, k[2:], B.c[:, 2:].T, dB_dz.c[:, 2:].T)
        _check_bounce_points(
            z1,
            z2,
            pitch_inv,
            k[2:],
            B.c[:, 2:].T,
            plot=True,
            include_knots=True,
            start=k[2],
        )
        z1, z2 = TestBouncePoints.filter(z1, z2)
        assert z1.size and z2.size
        intersect = B.solve(pitch_inv, extrapolate=False)
        np.testing.assert_allclose(z1[0], 0.835319, rtol=1e-6)
        intersect = intersect[intersect >= k[2]]
        np.testing.assert_allclose(z1, intersect[[0, 2, 4]], rtol=1e-6)
        np.testing.assert_allclose(z2, intersect[[0, 3, 5]], rtol=1e-6)

    @pytest.mark.unit
    def test_extrema_first_and_before_z2(self):
        """Case where first intersect is extrema and second exits epigraph."""
        # To make sure we do perform integral between first pair of intersects.
        start = -1.2 * np.pi
        end = -2 * start + 1
        k = np.linspace(start, end, 7)
        B = CubicHermiteSpline(
            k,
            np.cos(k) + 2 * np.sin(-2 * k) + k / 10,
            -np.sin(k) - 4 * np.cos(-2 * k) + 1 / 10,
        )
        dB_dz = B.derivative()
        pitch_inv = B(dB_dz.roots(extrapolate=False))[1] - 1e-13
        z1, z2 = bounce_points(pitch_inv, k, B.c.T, dB_dz.c.T)
        _check_bounce_points(z1, z2, pitch_inv, k, B.c.T, plot=True, include_knots=True)
        z1, z2 = TestBouncePoints.filter(z1, z2)
        assert z1.size and z2.size
        # Our routine correctly detects intersection, while scipy, jnp.root fails.
        intersect = B.solve(pitch_inv, extrapolate=False)
        np.testing.assert_allclose(z1[0], -0.671904, rtol=1e-6)
        np.testing.assert_allclose(z1, intersect[[0, 3, 5]], rtol=1e-5)
        # intersect array could not resolve double root as single at index 0,1
        np.testing.assert_allclose(intersect[0], intersect[1], rtol=1e-5)
        np.testing.assert_allclose(z2, intersect[[2, 4, 6]], rtol=1e-5)

    @pytest.mark.unit
    def test_get_extrema(self):
        """Test computation of extrema of |B|."""
        start = -np.pi
        end = -2 * start
        k = np.linspace(start, end, 5)
        B = CubicHermiteSpline(
            k, np.cos(k) + 2 * np.sin(-2 * k), -np.sin(k) - 4 * np.cos(-2 * k)
        )
        dB_dz = B.derivative()
        ext, B_ext = _get_extrema(k, B.c.T, dB_dz.c.T)
        mask = ~np.isnan(ext)
        ext, B_ext = ext[mask], B_ext[mask]
        idx = np.argsort(ext)

        ext_scipy = np.sort(dB_dz.roots(extrapolate=False))
        B_ext_scipy = B(ext_scipy)
        assert ext.size == ext_scipy.size
        np.testing.assert_allclose(ext[idx], ext_scipy)
        np.testing.assert_allclose(B_ext[idx], B_ext_scipy)

    @pytest.mark.unit
    def test_z1_first_chebyshev(self):
        """Test that bounce points are computed correctly."""

        def f(z):
            return -2 * np.cos(1 / (0.1 + z**2)) + 2

        M, N = 1, 10
        alpha, zeta = FourierChebyshevSeries.nodes(M, N).T
        cheb = FourierChebyshevSeries(f(zeta).reshape(M, N)).compute_cheb(
            fourier_pts(M)
        )
        pitch_inv = 3
        z1, z2 = cheb.intersect1d(pitch_inv)
        cheb.check_intersect1d(z1, z2, pitch_inv)
        z1, z2 = TestBouncePoints.filter(z1, z2)

        r = self._cheb_intersect(chebinterpolate(f, N - 1), pitch_inv)
        np.testing.assert_allclose(z1, r[np.isclose(r, -0.24, atol=1e-1)])
        np.testing.assert_allclose(z2, r[np.isclose(r, 0.24, atol=1e-1)])


auto_sin = (automorphism_sin, grad_automorphism_sin)


class TestBounceQuadrature:
    """Test bounce quadrature."""

    @pytest.mark.unit
    @pytest.mark.parametrize(
        "is_strong, quad, automorphism",
        [
            (True, tanh_sinh(30), None),
            (False, tanh_sinh(20), None),
            (True, leggauss(25), auto_sin),
            # chebgauss1 without c.o.v. is sensitive to approximation error
            (True, chebgauss1(25), auto_sin),
            (False, leggauss_lob(8, interior_only=True), auto_sin),
            (False, chebgauss2(21), None),
        ],
    )
    def test_bounce_quadrature(self, is_strong, quad, automorphism):
        """Test quadrature matches singular (strong and weak) elliptic integrals."""
        # Some prime number that doesn't appear anywhere in calculation.
        # Ensures no lucky cancellation occurs from ζ₂ − ζ₁ / π = π / (ζ₂ − ζ₁)
        # which could mask errors since π appears often in transformations.
        v = 3
        knots = np.linspace(-np.pi / 2 * v, np.pi / 2 * v, 50)
        B = np.sin(knots / v) ** 2 + 1
        dB_dz = np.sin(2 * knots / v) / v
        bounce = Bounce1D(
            Grid.create_meshgrid([1, 0, knots], coordinates="raz"),
            data={"B^zeta": B, "B^zeta_z|r,a": dB_dz, "|B|": B, "|B|_z|r,a": dB_dz},
            quad=quad,
            automorphism=automorphism,
            check=True,
        )

        m = 1 - 1e-3
        # integral(integrand) = truth iff pitch_inv = 2
        pitch_inv = 2 - 1e-12
        k = pitch_inv * m  # m = k * pitch
        if is_strong:
            integrand = lambda data, B, pitch: 1 / jnp.sqrt(1 - k * pitch * (B - 1))
            truth = v * 2 * ellipkm1(1 - m)
        else:
            integrand = lambda data, B, pitch: jnp.sqrt(1 - k * pitch * (B - 1))
            truth = v * 2 * ellipe(m)
        np.testing.assert_allclose(
            bounce.integrate(integrand, pitch_inv, check=True, plot=True).sum(),
            truth,
            rtol=1e-4,
        )

    @staticmethod
    @partial(np.vectorize, excluded={0})
    def _adaptive_elliptic(integrand, k):
        a = 0
        b = 2 * np.arcsin(k)
        return integrate.quad(
            integrand, a, b, args=(k,), points=b, epsrel=1e-10, epsabs=1e-10
        )[0]

    @staticmethod
    def _fixed_elliptic(integrand, k, deg):
        k = np.atleast_1d(k)
        a = -2 * np.arcsin(k)
        b = 2 * np.arcsin(k)
        x, w = get_quadrature(leggauss(deg), (automorphism_sin, grad_automorphism_sin))
        Z = bijection_from_disc(x, a[..., np.newaxis], b[..., np.newaxis])
        k = k[..., np.newaxis]
        quad = integrand(Z, k).dot(w) * grad_bijection_from_disc(a, b) / 2
        return quad

    @staticmethod
    def elliptic_incomplete(k2):
        """Calculate elliptic integrals for bounce averaged binormal drift.

        The test is nice because it is independent of all the bounce integrals
        and splines. One can test performance of different quadrature methods
        by using that method in the ``_fixed_elliptic`` method above.

        """
        K_integrand = lambda Z, k: 2 / np.sqrt(k**2 - np.sin(Z / 2) ** 2) * (k / 4)
        E_integrand = lambda Z, k: 2 * np.sqrt(k**2 - np.sin(Z / 2) ** 2) / (k * 4)
        # Scipy's elliptic integrals are broken.
        # https://github.com/scipy/scipy/issues/20525.
        k = np.sqrt(k2)
        K = TestBounceQuadrature._adaptive_elliptic(K_integrand, k)
        E = TestBounceQuadrature._adaptive_elliptic(E_integrand, k)
        # Make sure scipy's adaptive quadrature is not broken.
        np.testing.assert_allclose(
            K, TestBounceQuadrature._fixed_elliptic(K_integrand, k, 12)
        )
        np.testing.assert_allclose(
            E, TestBounceQuadrature._fixed_elliptic(E_integrand, k, 10)
        )

        I_0 = 4 / k * K
        I_1 = 4 * k * E
        I_2 = 16 * k * E
        I_3 = 16 * k / 9 * (2 * (-1 + 2 * k2) * E - (-1 + k2) * K)
        I_4 = 16 * k / 3 * ((-1 + 2 * k2) * E - 2 * (-1 + k2) * K)
        I_5 = 32 * k / 30 * (2 * (1 - k2 + k2**2) * E - (1 - 3 * k2 + 2 * k2**2) * K)
        I_6 = 4 / k * (2 * k2 * E + (1 - 2 * k2) * K)
        I_7 = 2 * k / 3 * ((-2 + 4 * k2) * E - 4 * (-1 + k2) * K)
        # Check for math mistakes.
        np.testing.assert_allclose(
            I_2,
            TestBounceQuadrature._adaptive_elliptic(
                lambda Z, k: 2 / np.sqrt(k**2 - np.sin(Z / 2) ** 2) * Z * np.sin(Z), k
            ),
        )
        np.testing.assert_allclose(
            I_3,
            TestBounceQuadrature._adaptive_elliptic(
                lambda Z, k: 2 * np.sqrt(k**2 - np.sin(Z / 2) ** 2) * Z * np.sin(Z), k
            ),
        )
        np.testing.assert_allclose(
            I_4,
            TestBounceQuadrature._adaptive_elliptic(
                lambda Z, k: 2 / np.sqrt(k**2 - np.sin(Z / 2) ** 2) * np.sin(Z) ** 2, k
            ),
        )
        np.testing.assert_allclose(
            I_5,
            TestBounceQuadrature._adaptive_elliptic(
                lambda Z, k: 2 * np.sqrt(k**2 - np.sin(Z / 2) ** 2) * np.sin(Z) ** 2, k
            ),
        )
        # scipy fails
        np.testing.assert_allclose(
            I_6,
            TestBounceQuadrature._fixed_elliptic(
                lambda Z, k: 2 / np.sqrt(k**2 - np.sin(Z / 2) ** 2) * np.cos(Z),
                k,
                deg=12,
            ),
        )
        np.testing.assert_allclose(
            I_7,
            TestBounceQuadrature._adaptive_elliptic(
                lambda Z, k: 2 * np.sqrt(k**2 - np.sin(Z / 2) ** 2) * np.cos(Z), k
            ),
        )
        return I_0, I_1, I_2, I_3, I_4, I_5, I_6, I_7


class TestBounce:
    """Test bounce integration with one-dimensional local spline methods."""

    @staticmethod
    def _example_numerator(data, B, pitch):
        f = (1 - 0.5 * pitch * B) * data["g_zz"]
        return safediv(f, jnp.sqrt(jnp.abs(1 - pitch * B)))

    @staticmethod
    def _example_denominator(data, B, pitch):
        return safediv(1, jnp.sqrt(jnp.abs(1 - pitch * B)))

    @pytest.mark.unit
    @pytest.mark.mpl_image_compare(remove_text=True, tolerance=tol_1d * 4)
    def test_bounce1d_checks(self):
        """Test that all the internal correctness checks pass for real example."""
        # noqa: D202
        # Suppose we want to compute a bounce average of the function
        # f(ℓ) = (1 − λ|B|/2) * g_zz, where g_zz is the squared norm of the
        # toroidal basis vector on some set of field lines specified by (ρ, α)
        # coordinates. This is defined as
        # [∫ f(ℓ) / √(1 − λ|B|) dℓ] / [∫ 1 / √(1 − λ|B|) dℓ]

        # 1. Define python functions for the integrands. We do that above.
        # 2. Pick flux surfaces, field lines, and how far to follow the field
        #    line in Clebsch coordinates ρ, α, ζ.
        rho = np.linspace(0.1, 1, 6)
        alpha = np.array([0, 0.5])
        zeta = np.linspace(-2 * np.pi, 2 * np.pi, 200)
        eq = get("HELIOTRON")

        # 3. Convert above coordinates to DESC computational coordinates.
        grid = get_rtz_grid(eq, rho, alpha, zeta, coordinates="raz")
        # 4. Compute input data.
        data = eq.compute(
            Bounce1D.required_names + ["min_tz |B|", "max_tz |B|", "g_zz"], grid=grid
        )
        # 5. Make the bounce integration operator.
        bounce = Bounce1D(grid.source_grid, data, check=True)
        pitch_inv, _ = bounce.get_pitch_inv_quad(
            min_B=grid.compress(data["min_tz |B|"]),
            max_B=grid.compress(data["max_tz |B|"]),
            num_pitch=10,
        )
        # 6. Compute bounce points.
        points = bounce.points(pitch_inv)
        # 7. Optionally check for correctness of bounce points.
        bounce.check_points(points, pitch_inv, plot=False)
        # 8. Integrate.
        num = bounce.integrate(
            integrand=TestBounce._example_numerator,
            pitch_inv=pitch_inv,
            data={"g_zz": Bounce1D.reshape(grid.source_grid, data["g_zz"])},
            points=points,
            check=True,
        )
        den = bounce.integrate(
            integrand=TestBounce._example_denominator,
            pitch_inv=pitch_inv,
            points=points,
            check=True,
            batch=False,
        )
        avg = safediv(num, den)
        errorif(not np.isfinite(avg).all())
        errorif(
            np.count_nonzero(avg) == 0,
            msg="Detected 0 wells on this cut of the field line. Make sure enough "
            "toroidal transits were followed for this test, or plot the field line "
            "to see if this is expected.",
        )

        # 9. Example manipulation of the output
        # Sum all bounce averages on a particular field line, for every field line.
        result = avg.sum(axis=-1)
        # The result stored at
        l, m, p = 1, 0, 3
        print("Result(ρ, α, λ):", result[l, m, p])
        # corresponds to the 1/λ value
        print("1/λ(ρ, λ):", pitch_inv[l, p])
        # for the Clebsch field line coordinates
        nodes = bounce.reshape(grid.source_grid, grid.source_grid.nodes[:, :2])
        print("(ρ, α):", nodes[l, m, 0])

        # 10. Plotting
        fig, ax = bounce.plot(l, m, pitch_inv[l], include_legend=False, show=False)
        return fig

    @pytest.mark.unit
    def test_interp_to_argmin(self):
        """Test interpolation of h to argmin g."""  # noqa: D202

        # Test functions chosen with purpose; don't change unless plotted and compared.
        def h(z):
            return np.cos(3 * z) * np.sin(2 * np.cos(z)) + np.cos(1.2 * z)

        def g(z):
            return np.sin(3 * z) * np.cos(1 / (1 + z)) * np.cos(z**2) * z

        def dg_dz(z):
            return (
                3 * z * np.cos(3 * z) * np.cos(z**2) * np.cos(1 / (1 + z))
                - 2 * z**2 * np.sin(3 * z) * np.sin(z**2) * np.cos(1 / (1 + z))
                + z * np.sin(3 * z) * np.sin(1 / (1 + z)) * np.cos(z**2) / (1 + z) ** 2
                + np.sin(3 * z) * np.cos(z**2) * np.cos(1 / (1 + z))
            )

        argmin_g = 5.61719
        zeta = np.linspace(0, 3 * np.pi, 175)
        data = dict.fromkeys(Bounce1D.required_names, g(zeta))
        data["|B|_z|r,a"] = dg_dz(zeta)
        bounce = Bounce1D(Grid.create_meshgrid([1, 0, zeta], coordinates="raz"), data)
        points = np.array(0, ndmin=2), np.array(2 * np.pi, ndmin=2)
        np.testing.assert_allclose(
            bounce.interp_to_argmin(h(zeta), points), h(argmin_g), rtol=1e-3
        )

    @staticmethod
    def get_drift_analytic_data():
        """Get data to compute bounce averaged binormal drift analytically."""
        eq = Equilibrium.load(".//tests//inputs//low-beta-shifted-circle.h5")
        psi_boundary = eq.Psi / (2 * np.pi)
        psi = 0.25 * psi_boundary
        rho = np.sqrt(psi / psi_boundary)
        np.testing.assert_allclose(rho, 0.5)

        # Make a set of nodes along a single fieldline.
        grid_fsa = LinearGrid(rho=rho, M=eq.M_grid, N=eq.N_grid, sym=eq.sym, NFP=eq.NFP)
        data = eq.compute(["iota"], grid=grid_fsa)
        iota = grid_fsa.compress(data["iota"]).item()
        alpha = 0
        zeta = np.linspace(-np.pi / iota, np.pi / iota, (2 * eq.M_grid) * 4 + 1)
        grid = get_rtz_grid(eq, rho, alpha, zeta, coordinates="raz", iota=iota)
        data = eq.compute(
            Bounce1D.required_names
            + [
                "cvdrift",
                "gbdrift",
                "grad(psi)",
                "grad(alpha)",
                "shear",
                "iota",
                "psi",
                "a",
                "theta_PEST",
            ],
            grid=grid,
        )
        np.testing.assert_allclose(data["psi"], psi)
        np.testing.assert_allclose(data["iota"], iota)
        assert np.all(data["B^zeta"] > 0)
        data["Bref"] = 2 * np.abs(psi_boundary) / data["a"] ** 2
        data["rho"] = rho
        data["alpha"] = alpha
        data["zeta"] = zeta
        data["psi"] = grid.compress(data["psi"])
        data["iota"] = grid.compress(data["iota"])
        data["shear"] = grid.compress(data["shear"])

        things = {"grid": grid, "eq": eq}
        return data, things

    @staticmethod
    def drift_analytic(data):
        """Compute analytic approximation for bounce-averaged binormal drift.

        Returns
        -------
        drift_analytic : jnp.ndarray
            Analytic approximation for the true result that the numerical computation
            should attempt to match.
        cvdrift, gbdrift : jnp.ndarray
            Numerically computed ``data["cvdrift"]` and ``data["gbdrift"]`` normalized
            by some scale factors for this unit test. These should be fed to the bounce
            integration as input.
        pitch_inv : jnp.ndarray
            Shape (P, ).
            1/λ values used.

        """
        B = data["|B|"] / data["Bref"]
        B0 = np.mean(B)
        # epsilon should be changed to dimensionless, and computed in a way that
        # is independent of normalization length scales, like "effective r/R0".
        epsilon = data["a"] * data["rho"]  # Aspect ratio of the flux surface.
        np.testing.assert_allclose(epsilon, 0.05)
        # same as 1 / (1 + epsilon cos(theta)) assuming epsilon << 1
        B_analytic = B0 * (1 - epsilon * np.cos(data["theta_PEST"]))
        np.testing.assert_allclose(B, B_analytic, atol=3e-3)

        gradpar = data["a"] * data["B^zeta"] / data["|B|"]
        # This method of computing G0 suggests a fixed point iteration.
        G0 = data["a"]
        gradpar_analytic = G0 * (1 - epsilon * np.cos(data["theta_PEST"]))
        gradpar_theta_analytic = data["iota"] * gradpar_analytic
        G0 = np.mean(gradpar_theta_analytic)
        np.testing.assert_allclose(gradpar, gradpar_analytic, atol=5e-3)

        # Comparing coefficient calculation here with coefficients from compute/_metric
        data["normalization"] = -np.sign(data["psi"]) * data["Bref"] * data["a"] ** 2
        cvdrift = data["cvdrift"] * data["normalization"]
        gbdrift = data["gbdrift"] * data["normalization"]
        dPdrho = np.mean(-0.5 * (cvdrift - gbdrift) * data["|B|"] ** 2)
        alpha_MHD = -0.5 * dPdrho / data["iota"] ** 2
        gds21 = (
            -np.sign(data["iota"])
            * data["shear"]
            * dot(data["grad(psi)"], data["grad(alpha)"])
            / data["Bref"]
        )
        gds21_analytic = -data["shear"] * (
            data["shear"] * data["theta_PEST"]
            - alpha_MHD / B**4 * np.sin(data["theta_PEST"])
        )
        gds21_analytic_low_order = -data["shear"] * (
            data["shear"] * data["theta_PEST"]
            - alpha_MHD / B0**4 * np.sin(data["theta_PEST"])
        )
        np.testing.assert_allclose(gds21, gds21_analytic, atol=2e-2)
        np.testing.assert_allclose(gds21, gds21_analytic_low_order, atol=2.7e-2)

        fudge_1 = 0.19
        gbdrift_analytic = fudge_1 * (
            -data["shear"]
            + np.cos(data["theta_PEST"])
            - gds21_analytic / data["shear"] * np.sin(data["theta_PEST"])
        )
        gbdrift_analytic_low_order = fudge_1 * (
            -data["shear"]
            + np.cos(data["theta_PEST"])
            - gds21_analytic_low_order / data["shear"] * np.sin(data["theta_PEST"])
        )
        fudge_2 = 0.07
        cvdrift_analytic = gbdrift_analytic + fudge_2 * alpha_MHD / B**2
        cvdrift_analytic_low_order = (
            gbdrift_analytic_low_order + fudge_2 * alpha_MHD / B0**2
        )
        np.testing.assert_allclose(gbdrift, gbdrift_analytic, atol=1e-2)
        np.testing.assert_allclose(cvdrift, cvdrift_analytic, atol=2e-2)
        np.testing.assert_allclose(gbdrift, gbdrift_analytic_low_order, atol=1e-2)
        np.testing.assert_allclose(cvdrift, cvdrift_analytic_low_order, atol=2e-2)

        # Exclude singularity not captured by analytic approximation for pitch near
        # the maximum |B|. (This is captured by the numerical integration).
        pitch_inv = Bounce1D.get_pitch_inv_quad(np.min(B), np.max(B), 100)[0][:-1]
        k2 = 0.5 * ((1 - B0 / pitch_inv) / (epsilon * B0 / pitch_inv) + 1)
        I_0, I_1, I_2, I_3, I_4, I_5, I_6, I_7 = (
            TestBounceQuadrature.elliptic_incomplete(k2)
        )
        y = np.sqrt(2 * epsilon * B0 / pitch_inv)
        I_0, I_2, I_4, I_6 = map(lambda I: I / y, (I_0, I_2, I_4, I_6))
        I_1, I_3, I_5, I_7 = map(lambda I: I * y, (I_1, I_3, I_5, I_7))

        drift_analytic_num = (
            fudge_2 * alpha_MHD / B0**2 * I_1
            - 0.5
            * fudge_1
            * (
                data["shear"] * (I_0 + I_1 - I_2 - I_3)
                + alpha_MHD / B0**4 * (I_4 + I_5)
                - (I_6 + I_7)
            )
        ) / G0
        drift_analytic_den = I_0 / G0
        drift_analytic = drift_analytic_num / drift_analytic_den
        return drift_analytic, cvdrift, gbdrift, pitch_inv

    @staticmethod
    def drift_num_integrand(data, B, pitch):
        """Integrand of numerator of bounce averaged binormal drift."""
        g = jnp.sqrt(jnp.abs(1 - pitch * B))
        return (
            (data["cvdrift"] * g)
            - (0.5 * g * data["gbdrift"])
            + (0.5 * data["gbdrift"] / g)
        )

    @staticmethod
    def drift_den_integrand(data, B, pitch):
        """Integrand of denominator of bounce averaged binormal drift."""
        return 1 / jnp.sqrt(jnp.abs(1 - pitch * B))

    @pytest.mark.unit
    @pytest.mark.mpl_image_compare(remove_text=True, tolerance=tol_1d)
    def test_binormal_drift_bounce1d(self):
        """Test bounce-averaged drift with analytical expressions."""
        data, things = TestBounce.get_drift_analytic_data()
        drift_analytic, cvdrift, gbdrift, pitch_inv = TestBounce.drift_analytic(data)

        bounce = Bounce1D(
            things["grid"].source_grid,
            data,
            Bref=data["Bref"],
            Lref=data["a"],
            check=True,
        )
        points = bounce.points(pitch_inv, num_well=1)
        bounce.check_points(points, pitch_inv, plot=False)
        interp_data = {
            "cvdrift": Bounce1D.reshape(things["grid"].source_grid, cvdrift),
            "gbdrift": Bounce1D.reshape(things["grid"].source_grid, gbdrift),
        }
        drift_numerical_num = bounce.integrate(
            integrand=TestBounce.drift_num_integrand,
            pitch_inv=pitch_inv,
            data=interp_data,
            points=points,
            check=True,
        )
        drift_numerical_den = bounce.integrate(
            integrand=TestBounce.drift_den_integrand,
            pitch_inv=pitch_inv,
            points=points,
            check=True,
        )
        drift_numerical = np.squeeze(drift_numerical_num / drift_numerical_den)
        assert np.isfinite(drift_numerical).all()
        msg = "There should be one bounce integral per pitch in this example."
        assert drift_numerical.size == drift_analytic.size, msg
        np.testing.assert_allclose(
            drift_numerical, drift_analytic, atol=5e-3, rtol=5e-2
        )

        TestBounce._test_bounce_autodiff(
            bounce, TestBounce.drift_num_integrand, interp_data
        )

        fig, ax = plt.subplots()
        ax.plot(pitch_inv, drift_analytic)
        ax.plot(pitch_inv, drift_numerical)
        return fig

    @staticmethod
    def _test_bounce_autodiff(bounce, integrand, data):
        """Make sure reverse mode AD works correctly on this algorithm.

        Non-differentiable operations (e.g. ``take_mask``) are used in computation.
        See https://jax.readthedocs.io/en/latest/notebooks/Common_Gotchas_in_JAX.html
        and https://jax.readthedocs.io/en/latest/faq.html#
        why-are-gradients-zero-for-functions-based-on-sort-order.

        If the AD tool works properly, then these operations should be assigned
        zero gradients while the gradients wrt parameters of our physics computations
        accumulate correctly. Less mature AD tools may have subtle bugs that cause
        the gradients to not accumulate correctly. (There's a few
        GitHub issues that JAX has fixed related to this in the past.)

        This test first confirms the gradients computed by reverse mode AD matches
        the analytic approximation of the true gradient. Then we confirm that the
        partial gradients wrt the integrand and bounce points are correct.

        Apply the Leibniz integral rule
        https://en.wikipedia.org/wiki/Leibniz_integral_rule, with
        the label w summing over the magnetic wells:

        ∂_λ ∑_w ∫_ζ₁^ζ₂ f dζ  (λ) = ∑_w [
             ∫_ζ₁^ζ₂ (∂f/∂λ)(λ) dζ
             + f(λ,ζ₂) (∂ζ₂/∂λ)(λ)
             - f(λ,ζ₁) (∂ζ₁/∂λ)(λ)
        ]
        where (∂ζ₁/∂λ)(λ) = -λ² / (∂|B|/∂ζ|ρ,α)(ζ₁)
              (∂ζ₂/∂λ)(λ) = -λ² / (∂|B|/∂ζ|ρ,α)(ζ₂)

        All terms in these expressions are known analytically.
        If we wanted, it's simple to check explicitly that AD takes each derivative
        correctly because |w| = 1 is constant and our tokamak has symmetry
        (∂|B|/∂ζ|ρ,α)(ζ₁) = - (∂|B|/∂ζ|ρ,α)(ζ₂).

        After confirming the left hand side is correct, we just check that derivative
        wrt bounce points of the right hand side doesn't vanish due to some zero
        gradient issue mentioned above.

        """

        def integrand_grad(data, B, pitch):
            grad_fun = grad(integrand, -1)
            for _ in range(B.ndim):
                grad_fun = vmap(grad_fun)
            return grad_fun(data, B, jnp.broadcast_to(pitch, B.shape))

        def fun1(pitch):
            return bounce.integrate(
                integrand=integrand, pitch_inv=1 / pitch, data=data, check=False
            ).sum()

        def fun2(pitch):
            return bounce.integrate(
                integrand=integrand_grad, pitch_inv=1 / pitch, data=data, check=True
            ).sum()

        pitch = 1.0
        # can obtain from math or just extrapolate from analytic expression plot
        analytic_approximation_of_gradient = 650
        np.testing.assert_allclose(
            grad(fun1)(pitch), analytic_approximation_of_gradient, rtol=5e-3
        )
        # It is expected that this is much larger because the integrand is singular
        # wrt λ but the boundary derivative: f(λ,ζ₂) (∂ζ₂/∂λ)(λ) - f(λ,ζ₁) (∂ζ₁/∂λ)(λ).
        # smooths out because the bounce points ζ₁ and ζ₂ are smooth functions of λ.
        np.testing.assert_allclose(fun2(pitch), -171500, rtol=1e-1)


class TestBounce2D:
    """Test bounce integration that uses 2D pseudo-spectral methods."""

    @pytest.mark.unit
    def test_interp_to_argmin(self):
        """Test interpolation of h to argmin of g."""  # noqa: D202

        def g(z):
            return np.cos(z) ** 2 + np.sin(7 * z) - np.sin(z)

        argmin_g = np.pi / 2
        h = _f_1d
        nyquist = 2 * max(_f_1d_nyquist_freq(), 7) + 1
        grid = LinearGrid(theta=1, zeta=nyquist, sym=False)
        bounce = Bounce2D(
            grid,
            dict.fromkeys(Bounce2D.required_names, g(grid.nodes[:, 2])),
            # dummy value; h depends on ζ alone,so doesn't matter what θ(α, ζ) is
            theta=Bounce2D.reshape(grid, grid.nodes[:, 1]),
            Y_B=2 * nyquist,
            num_transit=1,
        )
        points = np.array(0, ndmin=2), np.array(2 * np.pi, ndmin=2)
        np.testing.assert_allclose(
            bounce.interp_to_argmin(bounce.reshape(grid, h(grid.nodes[:, 2])), points),
            h(argmin_g),
            rtol=1e-6,
        )

    @pytest.mark.slow
    @pytest.mark.unit
    @pytest.mark.mpl_image_compare(remove_text=True, tolerance=tol_1d * 4)
    def test_bounce2d_checks(self):
        """Test that all the internal correctness checks pass for real example."""
        # noqa: D202
        # Suppose we want to compute a bounce average of the function
        # f(ℓ) = (1 − λ|B|/2) * g_zz, where g_zz is the squared norm of the
        # toroidal basis vector on some set of field lines specified by (ρ, α)
        # coordinates. This is defined as
        # [∫ f(ℓ) / √(1 − λ|B|) dℓ] / [∫ 1 / √(1 − λ|B|) dℓ]

        # 1. Define python functions for the integrands. We do that above.
        # 2. Pick flux surfaces and grid resolution.
        rho = np.linspace(0.1, 1, 6)
        alpha = np.array([0, 0.5])
        eq = get("HELIOTRON")
        grid = LinearGrid(rho=rho, M=eq.M_grid, N=eq.N_grid, NFP=eq.NFP, sym=False)
        # 3. Compute input data.
        data = eq.compute(
            Bounce2D.required_names + ["min_tz |B|", "max_tz |B|", "g_zz", "1"],
            grid=grid,
        )
        # 4. Compute DESC coordinates of optimal interpolation nodes.
        theta = Bounce2D.compute_theta(eq, X=16, Y=64, rho=rho)
        # 5. Make the bounce integration operator.
        bounce = Bounce2D(
            grid,
            data,
            theta,
            alpha=alpha,
            num_transit=2,
            check=True,
            spline=False,
        )
        pitch_inv, _ = bounce.get_pitch_inv_quad(
            min_B=grid.compress(data["min_tz |B|"]),
            max_B=grid.compress(data["max_tz |B|"]),
            num_pitch=10,
        )
        # 6. Compute bounce points.
        points = bounce.points(pitch_inv)
        # 7. Optionally check for correctness of bounce points.
        bounce.check_points(points, pitch_inv, plot=False)
        # 8. Integrate.
        num = bounce.integrate(
            integrand=TestBounce._example_numerator,
            pitch_inv=pitch_inv,
            data={"g_zz": Bounce2D.reshape(grid, data["g_zz"])},
            points=points,
            check=True,
        )
        den = bounce.integrate(
            integrand=TestBounce._example_denominator,
            pitch_inv=pitch_inv,
            points=points,
            check=True,
        )
        avg = safediv(num, den)
        errorif(not np.isfinite(avg).all())
        errorif(
            np.count_nonzero(avg) == 0,
            msg="Detected 0 wells on this cut of the field line. Make sure enough "
            "toroidal transits were followed for this test, or plot the field line "
            "to see if this is expected.",
        )

        # 9. Example manipulation of the output
        # Sum all bounce averages on a particular field line, for every field line.
        result = avg.sum(axis=-1)
        # The result stored at
        l, m, p = 1, 0, 3
        print("Result(ρ, α, λ):", result[l, m, p])
        # corresponds to the 1/λ value
        print("1/λ(ρ, λ):", pitch_inv[l, p])
        # for the Clebsch field line coordinates
        print("(ρ, α):", rho[l], alpha[m])

        np.testing.assert_allclose(
            bounce.compute_fieldline_length(),
            # Crossref w/ "fieldline length" in data index with 1000 points.
            [
                385.20520905,
                361.94836747,
                345.64342394,
                333.29485717,
                352.15451128,
                440.10036239,
            ],
            rtol=1e-2,
        )

        # 10. Plotting
        fig, ax = bounce.plot(l, m, pitch_inv[l], include_legend=False, show=False)
        _, _ = bounce.plot_theta(l, m, show=False)

        # make sure tests pass when spline=True
        b = Bounce2D(
            grid, data, theta, alpha=alpha, num_transit=2, check=True, spline=True
        )
        b.check_points(b.points(pitch_inv), pitch_inv, plot=False)
        _, _ = b.plot(l, m, pitch_inv[l], show=False)

        return fig

    @staticmethod
    def drift_num_integrand(data, B, pitch):
        """Integrand of numerator of bounce averaged binormal drift."""
        g = jnp.sqrt(jnp.abs(1 - pitch * B))
        cvdrift = (
            data["cvdrift (periodic)"] + data["gbdrift (secular)/phi"] * data["zeta"]
        )
        gbdrift = (
            data["gbdrift (periodic)"] + data["gbdrift (secular)/phi"] * data["zeta"]
        )
        return (cvdrift * g) - (0.5 * g * gbdrift) + (0.5 * gbdrift / g)

    @pytest.mark.unit
    @pytest.mark.mpl_image_compare(remove_text=True, tolerance=tol_1d)
    def test_binormal_drift_bounce2d(self):
        """Test bounce-averaged drift with analytical expressions."""
        data, things = TestBounce.get_drift_analytic_data()
        drift_analytic, _, _, pitch_inv = TestBounce.drift_analytic(data)

        eq = things["eq"]
        grid = LinearGrid(
            rho=data["rho"], M=eq.M_grid, N=max(1, eq.N_grid), NFP=eq.NFP, sym=False
        )
        names = ["cvdrift (periodic)", "gbdrift (periodic)", "gbdrift (secular)/phi"]
        grid_data = eq.compute(names=Bounce2D.required_names + names, grid=grid)
        for name in names:
            grid_data[name] = grid_data[name] * data["normalization"]

        bounce = Bounce2D(
            grid,
            grid_data,
            Bounce2D.compute_theta(eq, X=8, Y=8, rho=data["rho"], iota=data["iota"]),
            alpha=data["alpha"] - 2.5 * np.pi * data["iota"],
            num_transit=3,
            Bref=data["Bref"],
            Lref=data["a"],
            check=True,
            spline=False,
        )
        points = bounce.points(pitch_inv, num_well=1)
        bounce.check_points(points, pitch_inv, plot=False)
        interp_data = {name: Bounce2D.reshape(grid, grid_data[name]) for name in names}
        drift_numerical_num = bounce.integrate(
            integrand=TestBounce2D.drift_num_integrand,
            pitch_inv=pitch_inv,
            data=interp_data,
            points=points,
            check=True,
        )
        drift_numerical_den = bounce.integrate(
            integrand=TestBounce.drift_den_integrand,
            pitch_inv=pitch_inv,
            points=points,
            check=True,
        )
        drift_numerical = np.squeeze(drift_numerical_num / drift_numerical_den)
        assert np.isfinite(drift_numerical).all()
        msg = "There should be one bounce integral per pitch in this example."
        assert drift_numerical.size == drift_analytic.size, msg
        np.testing.assert_allclose(
            drift_numerical, drift_analytic, atol=5e-3, rtol=5e-2
        )

        TestBounce._test_bounce_autodiff(
            bounce, TestBounce2D.drift_num_integrand, interp_data
        )

        fig, ax = plt.subplots()
        ax.plot(pitch_inv, drift_analytic)
        ax.plot(pitch_inv, drift_numerical)
        return fig<|MERGE_RESOLUTION|>--- conflicted
+++ resolved
@@ -58,15 +58,12 @@
 from desc.integrals.singularities import (
     _get_quadrature_nodes,
     _kernel_nr_over_r3,
-<<<<<<< HEAD
+    best_ratio,
     compute_B_dot_n_from_K,
     compute_dPhi_dn,
     compute_K_mn,
     compute_Phi_mn,
-=======
-    best_ratio,
     heuristic_support_params,
->>>>>>> d47ffce5
 )
 from desc.integrals.surface_integral import _get_grid_surface
 from desc.magnetic_fields import ToroidalMagneticField
