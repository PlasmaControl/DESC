--- conflicted
+++ resolved
@@ -728,13 +728,9 @@
     description="Position vector along curve",
     dim=3,
     params=["X", "Y", "Z", "knots", "rotmat", "shift"],
-<<<<<<< HEAD
     transforms={
         "intervals": [],
     },
-=======
-    transforms={"method": []},
->>>>>>> 71b0850e
     profiles=[],
     coordinates="s",
     data=["s"],
@@ -767,15 +763,10 @@
     units_long="meters",
     description="Position vector along curve, first derivative",
     dim=3,
-<<<<<<< HEAD
     params=["X", "Y", "Z", "knots", "rotmat"],
     transforms={
         "intervals": [],
     },
-=======
-    params=["X", "Y", "Z", "knots", "rotmat", "shift"],
-    transforms={"method": []},
->>>>>>> 71b0850e
     profiles=[],
     coordinates="s",
     data=["s", "x"],
@@ -807,15 +798,10 @@
     units_long="meters",
     description="Position vector along curve, second derivative",
     dim=3,
-<<<<<<< HEAD
     params=["X", "Y", "Z", "knots", "rotmat"],
     transforms={
         "intervals": [],
     },
-=======
-    params=["X", "Y", "Z", "knots", "rotmat", "shift"],
-    transforms={"method": []},
->>>>>>> 71b0850e
     profiles=[],
     coordinates="s",
     data=["s", "x"],
@@ -846,15 +832,10 @@
     units_long="meters",
     description="Position vector along curve, third derivative",
     dim=3,
-<<<<<<< HEAD
     params=["X", "Y", "Z", "knots", "rotmat"],
     transforms={
         "intervals": [],
     },
-=======
-    params=["X", "Y", "Z", "knots", "rotmat", "shift"],
-    transforms={"method": []},
->>>>>>> 71b0850e
     profiles=[],
     coordinates="s",
     data=["s", "x"],
