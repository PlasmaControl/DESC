--- conflicted
+++ resolved
@@ -8,17 +8,7 @@
 from desc.compute.utils import dot
 from desc.equilibrium import Equilibrium
 from desc.examples import get
-<<<<<<< HEAD
-from desc.geometry import (
-    FourierPlanarCurve,
-    FourierRZCurve,
-    FourierRZToroidalSurface,
-    FourierXYZCurve,
-    PoincareRZLSection,
-)
-=======
 from desc.geometry import FourierRZToroidalSurface
->>>>>>> 5c309d85
 from desc.grid import LinearGrid
 from desc.io import load
 
@@ -1145,212 +1135,6 @@
 
 
 @pytest.mark.unit
-<<<<<<< HEAD
-def test_compute_everything():
-    """Test that the computations on this branch agree with those on master.
-
-    Also make sure we can compute everything without errors. Computed quantities
-    are both in "rpz" and "xyz" basis.
-    """
-    elliptic_cross_section_with_torsion = {
-        "R_lmn": [10, 1, 0.2],
-        "Z_lmn": [-2, -0.2],
-        "modes_R": [[0, 0], [1, 0], [0, 1]],
-        "modes_Z": [[-1, 0], [0, -1]],
-    }
-    things = {
-        # equilibria
-        "desc.equilibrium.equilibrium.Equilibrium": get("W7-X"),
-        # curves
-        "desc.geometry.curve.FourierXYZCurve": FourierXYZCurve(
-            X_n=[5, 10, 2], Y_n=[1, 2, 3], Z_n=[-4, -5, -6]
-        ),
-        "desc.geometry.curve.FourierRZCurve": FourierRZCurve(
-            R_n=[10, 1, 0.2], Z_n=[-2, -0.2], modes_R=[0, 1, 2], modes_Z=[-1, -2], NFP=2
-        ),
-        "desc.geometry.curve.FourierPlanarCurve": FourierPlanarCurve(
-            center=[10, 1, 3], normal=[1, 2, 3], r_n=[1, 2, 3], modes=[0, 1, 2]
-        ),
-        "desc.geometry.curve.SplineXYZCurve": FourierXYZCurve(
-            X_n=[5, 10, 2], Y_n=[1, 2, 3], Z_n=[-4, -5, -6]
-        ).to_SplineXYZ(grid=LinearGrid(N=50)),
-        # surfaces
-        "desc.geometry.surface.FourierRZToroidalSurface": FourierRZToroidalSurface(
-            **elliptic_cross_section_with_torsion
-        ),
-        "desc.geometry.surface.PoincareRZLSection": PoincareRZLSection(
-            **elliptic_cross_section_with_torsion
-        ),
-        # magnetic fields
-        "desc.magnetic_fields._current_potential.CurrentPotentialField": CurrentPotentialField(  # noqa:E501
-            **elliptic_cross_section_with_torsion,
-            potential=lambda theta, zeta, G: G * zeta / 2 / np.pi,
-            potential_dtheta=lambda theta, zeta, G: np.zeros_like(theta),
-            potential_dzeta=lambda theta, zeta, G: G * np.ones_like(theta) / 2 / np.pi,
-            params={"G": 1e7},
-        ),
-        "desc.magnetic_fields._current_potential.FourierCurrentPotentialField": (
-            FourierCurrentPotentialField(
-                **elliptic_cross_section_with_torsion, I=0, G=1e7
-            )
-        ),
-        "desc.magnetic_fields._core.OmnigenousField": OmnigenousField(
-            L_B=0,
-            M_B=4,
-            L_x=0,
-            M_x=1,
-            N_x=1,
-            NFP=2,
-            helicity=(0, 2),
-            B_lm=np.array([0.8, 0.9, 1.1, 1.2]),
-            x_lmn=np.array([0, -np.pi / 8, 0, np.pi / 8, 0, np.pi / 4]),
-        ),
-        # coils
-        "desc.coils.FourierRZCoil": FourierRZCoil(
-            R_n=[10, 1, 0.2], Z_n=[-2, -0.2], modes_R=[0, 1, 2], modes_Z=[-1, -2], NFP=2
-        ),
-        "desc.coils.FourierXYZCoil": FourierXYZCoil(
-            X_n=[5, 10, 2], Y_n=[1, 2, 3], Z_n=[-4, -5, -6]
-        ),
-        "desc.coils.FourierPlanarCoil": FourierPlanarCoil(
-            current=5,
-            center=[10, 1, 3],
-            normal=[1, 2, 3],
-            r_n=[1, 2, 3],
-            modes=[0, 1, 2],
-        ),
-        "desc.coils.SplineXYZCoil": SplineXYZCoil(
-            current=5, X=[5, 10, 2, 5], Y=[1, 2, 3, 1], Z=[-4, -5, -6, -4]
-        ),
-    }
-    assert things.keys() == data_index.keys(), (
-        f"Missing the parameterization {data_index.keys() - things.keys()}"
-        f" to test against master."
-    )
-    # use this low resolution grid for equilibria to reduce file size
-    eqgrid = LinearGrid(
-        L=9,
-        M=5,
-        N=5,
-        NFP=things["desc.equilibrium.equilibrium.Equilibrium"].NFP,
-        sym=things["desc.equilibrium.equilibrium.Equilibrium"].sym,
-        axis=True,
-    )
-    curvegrid1 = LinearGrid(N=10)
-    curvegrid2 = LinearGrid(N=10, NFP=2)
-    fieldgrid = LinearGrid(
-        L=2,
-        M=4,
-        N=5,
-        NFP=things["desc.magnetic_fields._core.OmnigenousField"].NFP,
-        sym=False,
-        axis=True,
-    )
-    grid = {
-        "desc.equilibrium.equilibrium.Equilibrium": {"grid": eqgrid},
-        "desc.geometry.curve.FourierXYZCurve": {"grid": curvegrid1},
-        "desc.geometry.curve.FourierRZCurve": {"grid": curvegrid2},
-        "desc.geometry.curve.FourierPlanarCurve": {"grid": curvegrid1},
-        "desc.geometry.curve.SplineXYZCurve": {"grid": curvegrid1},
-        "desc.magnetic_fields._core.OmnigenousField": {"grid": fieldgrid},
-    }
-
-    with open("tests/inputs/master_compute_data_rpz.pkl", "rb") as file:
-        master_data_rpz = pickle.load(file)
-    with open("tests/inputs/master_compute_data_xyz.pkl", "rb") as file:
-        master_data_xyz = pickle.load(file)
-    this_branch_data_rpz = {}
-    this_branch_data_xyz = {}
-    update_master_data_rpz = False
-    update_master_data_xyz = False
-    error_rpz = False
-    error_xyz = False
-
-    # some things can't compute "phi" and therefore can't convert to XYZ basis
-    no_xyz_things = ["desc.magnetic_fields._core.OmnigenousField"]
-
-    for p in things:
-        with warnings.catch_warnings():
-            # Max resolution of master_compute_data.pkl limited by GitHub file
-            # size cap at 100 mb, so can't hit suggested resolution for some things.
-            warnings.filterwarnings("ignore", category=ResolutionWarning)
-            this_branch_data_rpz[p] = things[p].compute(
-                list(data_index[p].keys()), **grid.get(p, {}), basis="rpz"
-            )
-        # make sure we can compute everything
-        assert this_branch_data_rpz[p].keys() == data_index[p].keys(), (
-            f"Parameterization: {p}. Can't compute "
-            + f"{data_index[p].keys() - this_branch_data_rpz[p].keys()}."
-        )
-        # compare data against master branch
-        for name in this_branch_data_rpz[p]:
-            if p in master_data_rpz and name in master_data_rpz[p]:
-                try:
-                    np.testing.assert_allclose(
-                        actual=this_branch_data_rpz[p][name],
-                        desired=master_data_rpz[p][name],
-                        atol=1e-10,
-                        rtol=1e-10,
-                        err_msg=f"Parameterization: {p}. Name: {name}.",
-                    )
-                except AssertionError as e:
-                    error_rpz = True
-                    print(e)
-            else:  # update master data with new compute quantity
-                update_master_data_rpz = True
-
-        # test compute in XYZ basis
-        if p not in no_xyz_things:
-            # remove quantities that are not implemented in the XYZ basis
-            # TODO: generalize this instead of hard-coding for "grad(B)" & dependencies
-            data_index_xyz = copy.deepcopy(data_index)
-            if "grad(B)" in list(data_index[p].keys()):
-                del data_index_xyz[p]["grad(B)"]
-                del data_index_xyz[p]["|grad(B)|"]
-                del data_index_xyz[p]["L_grad(B)"]
-            with warnings.catch_warnings():
-                # Max resolution of master_compute_data.pkl limited by GitHub file
-                # size cap at 100 mb, so can't hit suggested resolution for some things.
-                warnings.filterwarnings("ignore", category=ResolutionWarning)
-                this_branch_data_xyz[p] = things[p].compute(
-                    list(data_index_xyz[p].keys()), **grid.get(p, {}), basis="xyz"
-                )
-            assert this_branch_data_xyz[p].keys() == data_index_xyz[p].keys(), (
-                f"Parameterization: {p}. Can't compute "
-                + f"{data_index_xyz[p].keys() - this_branch_data_xyz[p].keys()}."
-            )
-            # compare data against master branch
-            for name in this_branch_data_xyz[p]:
-                if p in master_data_xyz and name in master_data_xyz[p]:
-                    try:
-                        np.testing.assert_allclose(
-                            actual=this_branch_data_xyz[p][name],
-                            desired=master_data_xyz[p][name],
-                            atol=1e-10,
-                            rtol=1e-10,
-                            err_msg=f"Parameterization: {p}. Name: {name}.",
-                        )
-                    except AssertionError as e:
-                        error_xyz = True
-                        print(e)
-                else:  # update master data with new compute quantity
-                    update_master_data_xyz = True
-
-    # update the master compute data, if necessary
-    # remember to git commit these files
-    if not error_rpz and update_master_data_rpz:
-        with open("tests/inputs/master_compute_data_rpz.pkl", "wb") as file:
-            pickle.dump(this_branch_data_rpz, file)
-    if not error_xyz and update_master_data_xyz:
-        with open("tests/inputs/master_compute_data_xyz.pkl", "wb") as file:
-            pickle.dump(this_branch_data_xyz, file)
-    assert not error_rpz
-    assert not error_xyz
-
-
-@pytest.mark.unit
-=======
->>>>>>> 5c309d85
 def test_compute_averages():
     """Test that computing averages uses the correct grid."""
     eq = get("HELIOTRON")
