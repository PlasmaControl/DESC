--- conflicted
+++ resolved
@@ -16,27 +16,19 @@
     ObjectiveFunction,
     RadialForceBalance,
     WrappedEquilibriumObjective,
-<<<<<<< HEAD
     GXWrapper,
     FixIota,
     FixCurrent,
 )
 from desc.objectives.utils import factorize_linear_constraints
-from desc.optimize import fmintr, lsqtr, stoch
-from .utils import check_termination, print_header_nonlinear, print_iteration_nonlinear
-import numpy as np
-=======
-)
-from desc.objectives.utils import factorize_linear_constraints
 from desc.utils import Timer
 
 from ._scipy_wrappers import _optimize_scipy_least_squares, _optimize_scipy_minimize
 from .fmin_scalar import fmintr
 from .least_squares import lsqtr
 from .stochastic import sgd
+from .stoch import stoch
 from .utils import find_matching_inds
-
->>>>>>> 0dd97f43
 
 class Optimizer(IOAble):
     """A helper class to wrap several optimization routines.
@@ -82,7 +74,7 @@
     _scipy_constrained_least_squares_methods = []
     _desc_constrained_scalar_methods = []
     _desc_constrained_least_squares_methods = []
-    _desc_stochastic_methods = ["stochastic"]
+    _desc_stochastic_methods = ["stochastic", "stoch"]
     _scipy_derivative_free_methods = ["scipy-nelder-mead"]
     _scalar_methods = (
         _desc_scalar_methods
@@ -124,10 +116,7 @@
         + _desc_scalar_methods
         + _desc_least_squares_methods
         + _desc_stochastic_methods
-<<<<<<< HEAD
         + _scipy_derivative_free_methods
-=======
->>>>>>> 0dd97f43
     )
 
     def __init__(self, method):
@@ -248,39 +237,8 @@
             self.method not in Optimizer._constrained_methods
         ):
             wrapped = True
-<<<<<<< HEAD
-            for constraint in nonlinear_constraints:
-                if not isinstance(
-                    constraint,
-                    (
-                        ForceBalance,
-                        RadialForceBalance,
-                        HelicalForceBalance,
-                        CurrentDensity,
-                        GXWrapper
-                    ),
-                ):
-                    raise ValueError(
-                        "optimizer method {} ".format(self.method)
-                        + "cannot handle general nonlinear constraint {}.".format(
-                            constraint
-                        )
-                    )
-            perturb_options = options.pop("perturb_options", {})
-            perturb_options.setdefault("verbose", 0)
-            solve_options = options.pop("solve_options", {})
-            solve_options.setdefault("verbose", 0)
-            objective = WrappedEquilibriumObjective(
-                objective,
-                eq_objective=ObjectiveFunction(nonlinear_constraints),
-                linear_objective=ObjectiveFunction(linear_constraints),
-                perturb_options=perturb_options,
-                solve_options=solve_options,
-                use_jit = False
-=======
             objective = _wrap_nonlinear_constraints(
-                objective, nonlinear_constraints, self.method, options
->>>>>>> 0dd97f43
+                objective, linear_constraints, nonlinear_constraints, self.method, options
             )
         
         #setting use_jit=False for GX
@@ -339,40 +297,6 @@
         timer.start("Solution time")
         
 
-<<<<<<< HEAD
-        def compute_wrapped(x_reduced):
-            print("x_reduced is " + str(x_reduced))
-            #objective.build(eq, verbose=verbose,use_jit=False)
-
-            x = recover(x_reduced)
-            f = objective.compute(x)
-            if self.method in Optimizer._scalar_methods:
-                return f.squeeze()
-            else:
-                return jnp.atleast_1d(f)
-
-        def compute_scalar_wrapped(x_reduced):
-            x = recover(x_reduced)
-            return objective.compute_scalar(x)
-
-        def grad_wrapped(x_reduced):
-            x = recover(x_reduced)
-            df = objective.grad(x)
-            return df[unfixed_idx] @ Z
-
-        def hess_wrapped(x_reduced):
-            x = recover(x_reduced)
-            df = objective.hess(x)
-            return Z.T @ df[unfixed_idx, :][:, unfixed_idx] @ Z
-
-        def jac_wrapped(x_reduced):
-            x = recover(x_reduced)
-            df = objective.jac(x)
-#            print("df sliced is " + str(df[:,unfixed_idx]))
-            return df[:, unfixed_idx] @ Z
-
-=======
->>>>>>> 0dd97f43
         if self.method in Optimizer._scipy_scalar_methods:
 
             method = self.method[len("scipy-") :]
@@ -453,20 +377,37 @@
             )
 
         elif self.method in Optimizer._desc_stochastic_methods:
-
-            result = sgd(
-                compute_scalar_wrapped,
+            
+            if self.method == "stoch":
+                result = stoch(
+                compute_wrapped,
                 x0=x0_reduced,
-                grad=grad_wrapped,
+                jac=jac_wrapped,
                 args=(),
-                method=self.method,
-                ftol=stoptol["ftol"],
-                xtol=stoptol["xtol"],
-                gtol=stoptol["gtol"],
-                maxiter=stoptol["maxiter"],
+                x_scale=x_scale,
+                ftol=ftol,
+                xtol=xtol,
+                gtol=gtol,
                 verbose=disp,
+                maxiter=maxiter,
                 callback=None,
                 options=options,
+            )
+ 
+            else:
+                result = sgd(
+                    compute_scalar_wrapped,
+                    x0=x0_reduced,
+                    grad=grad_wrapped,
+                    args=(),
+                    method=self.method,
+                    ftol=stoptol["ftol"],
+                    xtol=stoptol["xtol"],
+                    gtol=stoptol["gtol"],
+                    maxiter=stoptol["maxiter"],
+                    verbose=disp,
+                    callback=None,
+                    options=options,
             )
 
         elif self.method in Optimizer._desc_least_squares_methods:
@@ -602,7 +543,7 @@
     )
 
 
-def _wrap_nonlinear_constraints(objective, nonlinear_constraints, method, options):
+def _wrap_nonlinear_constraints(objective, linear_constraints, nonlinear_constraints, method, options):
     """Use WrappedEquilibriumObjective to hanle nonlinear equilibrium constraints."""
     for constraint in nonlinear_constraints:
         if not isinstance(
@@ -612,6 +553,7 @@
                 RadialForceBalance,
                 HelicalForceBalance,
                 CurrentDensity,
+                GXWrapper,
             ),
         ):
             raise ValueError(
@@ -627,6 +569,7 @@
         eq_objective=ObjectiveFunction(nonlinear_constraints),
         perturb_options=perturb_options,
         solve_options=solve_options,
+        linear_objective=ObjectiveFunction(linear_constraints)
     )
     return objective
 
