--- conflicted
+++ resolved
@@ -11,6 +11,8 @@
 from desc.equilibrium import Equilibrium
 from desc.examples import get
 from desc.grid import LinearGrid
+
+data_index = data_index["desc.equilibrium.equilibrium.Equilibrium"]
 
 # Unless mentioned in the source code of the compute function, the assumptions
 # made to compute the magnetic axis limit can be reduced to assuming that these
@@ -259,50 +261,8 @@
         assert np.isfinite(data[name]).all()
 
     @pytest.mark.unit
-<<<<<<< HEAD
     def test_limit_existence(self):
         """Test that only quantities which lack limits do not evaluate at axis."""
-=======
-    def test_nonexistent_limits(self):
-        """Test that quantities whose limit does not exist evaluates not finite."""
-        eq = get("W7-X")
-        grid = LinearGrid(L=5, M=5, N=5, sym=eq.sym, NFP=eq.NFP, axis=True)
-        axis_mask = grid.nodes[:, 0] == 0
-        no_limits = ["e^theta", "grad(alpha)"]
-        data = eq.compute(names=no_limits, grid=grid)
-        for quantity in no_limits:
-            assert np.all(~np.isfinite(data[quantity][axis_mask]))
-
-    @staticmethod
-    def continuity(eq, name, expected_at_axis=None):
-        """Test that the rho=0 axis limit of name is computed accurately."""
-        delta = 1e-5
-        epsilon = 1e-5
-        rho = np.linspace(0, 1, 10) * delta
-        grid = LinearGrid(rho=rho, M=7, N=7, NFP=eq.NFP, sym=eq.sym)
-        assert grid.axis.size
-        quantity = eq.compute(name, grid=grid)[name]
-        if (
-            data_index["desc.equilibrium.equilibrium.Equilibrium"][name]["coordinates"]
-            == "r"
-        ):
-            quantity = compress(grid, quantity)
-        elif (
-            data_index["desc.equilibrium.equilibrium.Equilibrium"][name]["coordinates"]
-            != ""
-        ):
-            quantity = surface_averages(grid, quantity, expand_out=False)
-        assert np.isfinite(quantity).all()
-        # check continuity
-        np.testing.assert_allclose(quantity[:-1], quantity[1:], atol=epsilon)
-
-        # check expected value at axis
-        if expected_at_axis is None:
-            # fit the data (except axis pt) to a polynomial to extrapolate to axis
-            poly = np.polyfit(rho[1:], quantity[1:], 6)
-            expected_at_axis = poly[-1]  # constant term is same as eval poly at rho=0
-        np.testing.assert_allclose(quantity[0], expected_at_axis, atol=epsilon)
->>>>>>> 32398c3a
 
         def test(eq):
             grid = LinearGrid(L=1, M=1, N=1, sym=eq.sym, NFP=eq.NFP, axis=True)
