--- conflicted
+++ resolved
@@ -161,18 +161,12 @@
         eq.L_lmn = fourier_to_zernike(m, n, L_mn, eq.L_basis)
 
         # apply boundary conditions
-<<<<<<< HEAD
         constraints = (
             FixBoundaryR(fixed_boundary=True),
             FixBoundaryZ(fixed_boundary=True),
         )
-        objective = ObjectiveFunction(constraints, eq=eq, verbose=0)
+        objective = ObjectiveFunction(constraints, eq=eq)
         _, _, _, _, _, _, project, recover = factorize_linear_constraints(
-=======
-        constraints = (FixBoundaryR(), FixBoundaryZ())
-        objective = ObjectiveFunction(constraints, eq=eq)
-        xp, A, Ainv, b, Z, unfixed_idx, project, recover = factorize_linear_constraints(
->>>>>>> 25a94237
             constraints, objective.args
         )
         args = objective.unpack_state(recover(project(objective.x(eq))))
