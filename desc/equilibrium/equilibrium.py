--- conflicted
+++ resolved
@@ -1221,8 +1221,7 @@
             **kwargs,
         )
 
-    def get_rtz_grid(
-<<<<<<< HEAD
+    def _get_rtz_grid(
         self,
         radial,
         poloidal,
@@ -1231,9 +1230,6 @@
         period=(np.inf, np.inf, np.inf),
         jitable=True,
         **kwargs,
-=======
-        self, radial, poloidal, toroidal, coordinates, period, jitable=True, **kwargs
->>>>>>> 32e41971
     ):
         """Return DESC grid in (rho, theta, zeta) coordinates from given coordinates.
 
@@ -1254,13 +1250,8 @@
             rvp : rho, theta_PEST, phi
             rtz : rho, theta, zeta
         period : tuple of float
-<<<<<<< HEAD
             Assumed periodicity of the given coordinates.
             Use ``np.inf`` to denote no periodicity.
-=======
-            Assumed periodicity for each quantity in inbasis.
-            Use np.inf to denote no periodicity.
->>>>>>> 32e41971
         jitable : bool, optional
             If false the returned grid has additional attributes.
             Required to be false to retain nodes at magnetic axis.
