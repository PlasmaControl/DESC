--- conflicted
+++ resolved
@@ -57,11 +57,7 @@
         if submethod not in optimizers:
             raise NotImplementedError(
                 colored(
-<<<<<<< HEAD
-                    "method must be one of {}".format(".".join(Optimizer._all_methods)),
-=======
                     "method must be one of {}".format(".".join([*optimizers.keys()])),
->>>>>>> a19f5e37
                     "red",
                 )
             )
