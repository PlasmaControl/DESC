"""Tests for reading/writing input/output, both ascii and binary."""

import os
import pathlib
import shutil

import h5py
import numpy as np
import pytest

from desc.basis import FourierZernikeBasis
from desc.equilibrium import Equilibrium
from desc.grid import LinearGrid
from desc.io import InputReader, efit_to_desc, hdf5Reader, hdf5Writer, load
from desc.io.ascii_io import read_ascii, write_ascii
from desc.magnetic_fields import SplineMagneticField, ToroidalMagneticField
from desc.transform import Transform
from desc.utils import equals


@pytest.mark.unit
def test_vmec_input(tmpdir_factory):
    """Test converting VMEC to DESC input file."""
    # input.DSHAPE has multi-line inputs and
    # a duplicate AXIS input line as well, so
    # exercises full VMEC capability of input reader
    input_path = "./tests/inputs/input.DSHAPE"
    tmpdir = tmpdir_factory.mktemp("desc_inputs")
    tmp_path = tmpdir.join("input.DSHAPE")
    shutil.copyfile(input_path, tmp_path)
    with pytest.warns(UserWarning):
        ir = InputReader(cl_args=[str(tmp_path)])
    vmec_inputs = ir.inputs
    # ir makes a VMEC file automatically
    path_converted_file = tmpdir.join("input.DSHAPE_desc")
    # also test making a DESC file from the ir.inputs manually
    path = tmpdir.join("desc_from_vmec")
    ir.write_desc_input(path, ir.inputs)
    ir2 = InputReader(cl_args=[str(path)])
    desc_inputs = ir2.inputs
    for d, v in zip(desc_inputs, vmec_inputs):
        d.pop("output_path")
        v.pop("output_path")
    assert all([equals(in1, in2) for in1, in2 in zip(vmec_inputs, desc_inputs)])

    correct_file_path = ".//tests//inputs//input.DSHAPE_desc"

    # check DESC input file matches known correct one line-by-line
    with open(correct_file_path) as f:
        lines_correct = f.readlines()
    with open(path) as f:
        lines_direct = f.readlines()
    with open(path_converted_file) as f:
        lines_converted = f.readlines()
    # skip first 3 lines as they have date and pwd info
    for line1, line2 in zip(lines_correct[3:], lines_converted[4:]):
        assert line1.strip() == line2.strip()
    for line1, line2 in zip(lines_correct[3:], lines_direct):
        assert line1.strip() == line2.strip()


@pytest.mark.unit
def test_write_desc_input_Nones(tmpdir_factory):
    """Test converting writing DESC input file when an input tol is None."""
    # tests how None is handled as a passed-in input to the input writer
    # if None is passed for one of the elements of an input item
    # such as ftol, gtol, xtol or nfev,
    # then that will not be written
    # for example if inputs['ftol'] = [1e-2,None,1e-3]
    # the written file will have ftol = 0.01,0.001
    # and the None will have not been written

    # if only Nones are passed for just one of the tolerances, only that one will not
    # be written. gtol is used here as that test

    input_path = "./tests/inputs/DSHAPE"
    tmpdir = tmpdir_factory.mktemp("desc_inputs")
    tmp_path = tmpdir.join("DSHAPE")
    shutil.copyfile(input_path, tmp_path)
    ir = InputReader(cl_args=[str(tmp_path)])

    ftols_input_with_none = [1e-2, None, 1e-3]
    for i, inp in enumerate(ir.inputs):
        inp["ftol"] = ftols_input_with_none[i]
        inp["gtol"] = None

    path = tmpdir.join("desc_with_None")
    ir.write_desc_input(path, ir.inputs)
    ir2 = InputReader(cl_args=[str(path)])
    correct_ftols = [1e-2, 1e-3, 1e-3]
    for i, inp in enumerate(ir2.inputs):
        assert inp["ftol"] == correct_ftols[i]

    # now check that the written line is
    # the correct "ftol = 1e-2, 1e-3"
    # and that gtol is NOT written anywhere,
    # since only None was passed in for that input
    no_gtol = True
    with open(path) as f:
        lines = f.readlines()
    for line in lines:
        if line.find("ftol") != -1:
            # line is like "ftol = 0.01, 0.001\n"
            line = line.strip().split("=")[1]
            # now we have [" 0.01, 0.001"]
            line = line.strip().split(",")
            for i, string_num in enumerate(line):
                assert float(string_num) == correct_ftols[i]
        elif line.find("gtol") != -1:
            no_gtol = False
    assert no_gtol  # fail test if gtol line is written


@pytest.mark.unit
def test_desc_output_to_input(tmpdir_factory):
    """
    Test converting DESC output to a DESC input file.

    To do that, we convert a DESC output file to a DESC input file
    named desc_input_converted. We compare the boundary Fourier
    coefficients of this file with the true values of the Fourier
    coefficients given in desc_input_truth.
    """
    outfile_path = "./tests/inputs/LandremanPaul2022_QA_reactorScale_lowRes.h5"
    tmpdir = tmpdir_factory.mktemp("desc_inputs")
    tmp_path = tmpdir.join("input_LandremanPaul_QA")
    tmpout_path = tmpdir.join("LandremanPaul2022_QA_reactorScale_lowRes.h5")
    shutil.copyfile(outfile_path, tmpout_path)

    ir1 = InputReader()
    ir1.desc_output_to_input(str(tmp_path), str(tmpout_path))
    ir1 = InputReader(cl_args=[str(tmp_path)])
    arr1 = ir1.parse_inputs()[-1]["surface"]
    arr1 = arr1[arr1[:, 1].argsort()]
    arr1mneg = arr1[arr1[:, 1] < 0]
    arr1mpos = arr1[arr1[:, 1] >= 0]
    pres1 = ir1.parse_inputs()[-1]["pressure"]

    desc_input_truth = "./tests/inputs/LandremanPaul2022_QA_reactorScale_lowRes"
    with pytest.warns(UserWarning):
        ir2 = InputReader(cl_args=[str(desc_input_truth)])
        arr2 = ir2.parse_inputs()[-1]["surface"]
        pres2 = ir2.parse_inputs()[-1]["pressure"]
    arr2 = arr2[arr2[:, 1].argsort()]
    arr2mneg = arr2[arr2[:, 1] < 0]
    arr2mpos = arr2[arr2[:, 1] >= 0]

    np.testing.assert_allclose(
        np.minimum(
            np.linalg.norm(arr1mneg[:, 3:] - arr2mneg[:, 3:]),
            np.linalg.norm(arr1mneg[:, 3:] + arr2mneg[:, 3:]),
        ),
        0,
        atol=1e-8,
    )
    np.testing.assert_allclose(
        np.minimum(
            np.linalg.norm(arr1mpos[:, 3:] - arr2mpos[:, 3:]),
            np.linalg.norm(arr1mpos[:, 3:] + arr2mpos[:, 3:]),
        ),
        0,
        atol=1e-8,
    )

    if np.linalg.norm(pres1[:, 1]) > 0:
        np.testing.assert_allclose(pres1(pres1[:, 1] > 0), pres2(pres2[:, 1] > 0))

    outfile_path = "./tests/inputs/iotest_HELIOTRON.h5"
    tmpdir = tmpdir_factory.mktemp("desc_inputs")
    tmp_path = tmpdir.join("input_iotest_HELIOTRON")
    tmpout_path = tmpdir.join("iotest_HELIOTRON.h5")
    shutil.copyfile(outfile_path, tmpout_path)

    ir1 = InputReader()
    ir1.desc_output_to_input(str(tmp_path), str(tmpout_path))
    ir1 = InputReader(cl_args=[str(tmp_path)])
    arr1 = ir1.parse_inputs()[-1]["surface"]
    arr1 = arr1[arr1[:, 1].argsort()]
    arr1mneg = arr1[arr1[:, 1] < 0]
    arr1mpos = arr1[arr1[:, 1] >= 0]

    desc_input_truth = "./tests/inputs/iotest_HELIOTRON"
    ir2 = InputReader(cl_args=[str(desc_input_truth)])
    arr2 = ir2.parse_inputs()[-1]["surface"]
    arr2 = arr2[arr2[:, 1].argsort()]
    arr2mneg = arr2[arr2[:, 1] < 0]
    arr2mpos = arr2[arr2[:, 1] >= 0]

    np.testing.assert_allclose(
        np.minimum(
            np.linalg.norm(arr1mneg[:, 3:] - arr2mneg[:, 3:]),
            np.linalg.norm(arr1mneg[:, 3:] + arr2mneg[:, 3:]),
        ),
        0,
        atol=1e-8,
    )

    np.testing.assert_allclose(
        np.minimum(
            np.linalg.norm(arr1mpos[:, 3:] - arr2mpos[:, 3:]),
            np.linalg.norm(arr1mpos[:, 3:] + arr2mpos[:, 3:]),
        ),
        0,
        atol=1e-8,
    )

    if np.linalg.norm(pres1[:, 1]) > 0:
        np.testing.assert_allclose(pres1(pres1[:, 1] > 0), pres2(pres2[:, 1] > 0))


@pytest.mark.unit
def test_near_axis_input_files():
    """Test that DESC and VMEC input files generated by pyQSC give the same inputs."""
    vmec_path = ".//tests//inputs//input.QSC_r2_5.5_vmec"
    desc_path = ".//tests//inputs//input.QSC_r2_5.5_desc"
    with pytest.warns(UserWarning):
        inputs_vmec = InputReader(vmec_path).inputs[-1]
    inputs_desc = InputReader(desc_path).inputs[-1]
    for arg in ["sym", "NFP", "Psi", "pressure", "current", "surface", "axis"]:
        np.testing.assert_allclose(
            inputs_desc[arg], inputs_vmec[arg], rtol=1e-6, atol=1e-8
        )
    if os.path.exists(".//tests//inputs//input.QSC_r2_5.5_vmec_desc"):
        os.remove(".//tests//inputs//input.QSC_r2_5.5_vmec_desc")


@pytest.mark.unit
def test_vmec_input_surface_threshold():
    """Test ."""
    path = ".//tests//inputs//input.QSC_r2_5.5_vmec"
    with pytest.warns(UserWarning, match="Detected multiple inputs"):
        surf_full = InputReader.parse_vmec_inputs(path)[-1]["surface"]
        surf_trim = InputReader.parse_vmec_inputs(path, threshold=1e-6)[-1]["surface"]
    assert surf_full.shape[0] > surf_trim.shape[0]
    assert surf_full.shape[1] == surf_trim.shape[1] == 5


class TestInputReader:
    """Tests for the InputReader class."""

    argv0 = []
    argv1 = ["nonexistent_input_file"]
    argv2 = ["./tests/inputs/MIN_INPUT"]

    @pytest.mark.unit
    def test_no_input_file(self):
        """Test an error is raised when no input file is given."""
        with pytest.raises(NameError):
            InputReader(cl_args=self.argv0)

    @pytest.mark.unit
    def test_nonexistant_input_file(self):
        """Test error is raised when nonexistent path is given."""
        with pytest.raises(FileNotFoundError):
            InputReader(cl_args=self.argv1)

    @pytest.mark.unit
    def test_min_input(self):
        """Test that minimal input is parsed correctly."""
        ir = InputReader(cl_args=self.argv2)
        assert ir.args.input_file[0] == self.argv2[0], "Input file name does not match"
        assert ir.input_path == str(
            pathlib.Path("./" + self.argv2[0]).resolve()
        ), "Path to input file is incorrect."
        # Test defaults
        assert ir.args.plot == 0, "plot is not default 0"
        assert ir.args.quiet is False, "quiet is not default False"
        assert ir.args.verbose == 1, "verbose is not default 1"
        assert ir.args.numpy is False, "numpy is not default False"
        assert (
            os.environ["DESC_BACKEND"] == "jax"
        ), "numpy environment variable incorrect with default argument"
        assert ir.args.version is False, "version is not default False"
        assert (
            len(ir.inputs[0]) == 26
        ), "number of inputs does not match number expected in MIN_INPUT"
        # test equality of arguments

    @pytest.mark.unit
    def test_np_environ(self):
        """Test setting numpy backend via environment variable."""
        argv = self.argv2 + ["--numpy"]
        InputReader(cl_args=argv)
        assert (
            os.environ["DESC_BACKEND"] == "numpy"
        ), "numpy environment variable incorrect on use"

    @pytest.mark.unit
    def test_quiet_verbose(self):
        """Test setting of quiet and verbose options."""
        ir = InputReader(self.argv2)
        assert (
            ir.inputs[0]["verbose"] == 1
        ), "value of inputs['verbose'] incorrect on no arguments"
        argv = self.argv2 + ["-v"]
        ir = InputReader(argv)
        assert (
            ir.inputs[0]["verbose"] == 2
        ), "value of inputs['verbose'] incorrect on verbose argument"
        argv = self.argv2 + ["-vv"]
        ir = InputReader(argv)
        assert (
            ir.inputs[0]["verbose"] == 3
        ), "value of inputs['verbose'] incorrect on double verbose argument"
        argv = self.argv2 + ["-q"]
        ir = InputReader(argv)
        assert (
            ir.inputs[0]["verbose"] == 0
        ), "value of inputs['verbose'] incorrect on quiet argument"

    @pytest.mark.unit
    def test_vacuum_objective_with_iota_yields_current(self):
        """Test that input file with vacuum objective always uses zero current."""
        input_path = ".//tests//inputs//HELIOTRON_vacuum"
        # load an input file with vacuum obj but also an iota profile specified
        with pytest.warns(UserWarning):
            ir = InputReader(input_path)
        # ensure that a current profile instead of an iota profile is used
        assert "iota" not in ir.inputs[0].keys()
        assert "current" in ir.inputs[0].keys()

    @pytest.mark.unit
    def test_node_pattern_warning(self):
        """Test that a warning is thrown when trying to use a custom node pattern."""
        input_path = ".//tests//inputs//SOLOVEV_poincare"
        # load an input file with vacuum obj but also an iota profile specified
        with pytest.warns(UserWarning):
            ir = InputReader(input_path)
        assert "node_pattern" not in ir.inputs[0]


class MockObject:
    """Example object for saving/loading tests."""

    def __init__(self):
        self._io_attrs_ = ["a", "b", "c"]


@pytest.mark.unit
def test_writer_given_filename(writer_test_file):
    """Test writing to a given file by filename."""
    writer = hdf5Writer(writer_test_file, "w")
    assert writer.check_type(writer.target) is False
    assert writer.check_type(writer.base) is True
    assert writer._close_base_ is True
    writer.close()
    assert writer._close_base_ is False


@pytest.mark.unit
def test_writer_given_file(writer_test_file):
    """Test writing to given file instance."""
    f = h5py.File(writer_test_file, "w")
    writer = hdf5Writer(f, "w")
    assert writer.check_type(writer.target) is True
    assert writer.check_type(writer.base) is True
    assert writer._close_base_ is False
    assert writer._close_base_ is False
    f.close()


@pytest.mark.unit
def test_writer_close_on_delete(writer_test_file):
    """Test that files are closed when writer is deleted."""
    writer = hdf5Writer(writer_test_file, "w")
    with pytest.raises(OSError):
        newwriter = hdf5Writer(writer_test_file, "w")
    del writer
    newwriter = hdf5Writer(writer_test_file, "w")
    del newwriter


@pytest.mark.unit
def test_writer_write_dict(writer_test_file):
    """Test writing dictionary to hdf5 file."""
    thedict = {"1": 1, "2": 2, "3": 3}
    writer = hdf5Writer(writer_test_file, "w")
    writer.write_dict(thedict)
    with pytest.raises(SyntaxError):
        writer.write_dict(thedict, where="not a writable type")
    writer.close()
    f = h5py.File(writer_test_file, "r")
    for key in thedict.keys():
        assert key in f.keys()
        assert f[key][()] == thedict[key]
    f.close()
    reader = hdf5Reader(writer_test_file)

    dict1 = reader.read_dict()
    assert dict1 == thedict
    reader.close()


@pytest.mark.unit
def test_writer_write_list(writer_test_file):
    """Test writing list to hdf5 file."""
    thelist = ["1", 1, "2", 2, "3", 3]
    writer = hdf5Writer(writer_test_file, "w")
    writer.write_list(thelist)
    with pytest.raises(SyntaxError):
        writer.write_list(thelist, where="not a writable type")
    writer.close()
    reader = hdf5Reader(writer_test_file)

    list1 = reader.read_list()
    assert list1 == thelist
    reader.close()


@pytest.mark.unit
def test_writer_write_obj(writer_test_file):
    """Test writing objects to hdf5 file."""
    mo = MockObject()
    writer = hdf5Writer(writer_test_file, "w")
    # writer should throw runtime warning if any save_attrs are undefined
    with pytest.warns(RuntimeWarning):
        writer.write_obj(mo)
    writer.close()
    writer = hdf5Writer(writer_test_file, "w")
    for name in mo._io_attrs_:
        setattr(mo, name, name)
    writer.write_obj(mo)
    groupname = "initial"
    writer.write_obj(mo, where=writer.sub(groupname))
    writer.close()
    f = h5py.File(writer_test_file, "r")
    for key in mo._io_attrs_:
        assert key in f.keys()
    assert groupname in f.keys()
    initial = f[groupname]
    for key in mo._io_attrs_:
        assert key in initial.keys()
    f.close()


@pytest.mark.unit
def test_reader_given_filename(reader_test_file):
    """Test opening a reader with a given filename."""
    reader = hdf5Reader(reader_test_file)
    assert reader.check_type(reader.target) is False
    assert reader.check_type(reader.base) is True
    assert reader._close_base_ is True
    reader.close()
    assert reader._close_base_ is False


@pytest.mark.unit
def test_reader_given_file(reader_test_file):
    """Test opening a reader from a given file instance."""
    f = h5py.File(reader_test_file, "r")
    reader = hdf5Reader(f)
    assert reader.check_type(reader.target) is True
    assert reader.check_type(reader.base) is True
    assert reader._close_base_ is False
    assert reader._close_base_ is False
    f.close()


@pytest.mark.unit
def test_reader_read_obj(reader_test_file):
    """Test reading an object from hdf5 file."""
    mo = MockObject()
    reader = hdf5Reader(reader_test_file)
    reader.read_obj(mo)
    mo._io_attrs_ += "4"
    with pytest.warns(RuntimeWarning):
        reader.read_obj(mo)
    del mo._io_attrs_[-1]
    submo = MockObject()
    reader.read_obj(submo, where=reader.sub("subgroup"))
    for key in mo._io_attrs_:
        assert hasattr(mo, key)
        assert hasattr(submo, key)


@pytest.mark.unit
@pytest.mark.solve
def test_pickle_io(DSHAPE_current, tmpdir_factory):
    """Test saving and loading equilibrium in pickle format."""
    tmpdir = tmpdir_factory.mktemp("desc_inputs")
    tmp_path = tmpdir.join("solovev_test.pkl")
    eqf = load(load_from=str(DSHAPE_current["desc_h5_path"]))
    eqf.save(tmp_path, file_format="pickle")
    peqf = load(tmp_path, file_format="pickle")
    assert equals(eqf, peqf)


@pytest.mark.unit
@pytest.mark.solve
def test_ascii_io(DSHAPE_current, tmpdir_factory):
    """Test saving and loading equilibrium in ASCII format."""
    tmpdir = tmpdir_factory.mktemp("desc_inputs")
    tmp_path = tmpdir.join("solovev_test.txt")
    eq1 = load(load_from=str(DSHAPE_current["desc_h5_path"]))[-1]
    eq1.iota = eq1.get_profile("iota", grid=LinearGrid(30, 16, 0)).to_powerseries(
        sym=True
    )
    write_ascii(tmp_path, eq1)
    with pytest.warns(UserWarning):
        eq2 = read_ascii(tmp_path)
    assert np.allclose(eq1.R_lmn, eq2.R_lmn)
    assert np.allclose(eq1.Z_lmn, eq2.Z_lmn)
    assert np.allclose(eq1.L_lmn, eq2.L_lmn)


@pytest.mark.unit
def test_copy():
    """Test thing.copy() method of IOAble objects."""
    basis = FourierZernikeBasis(2, 2, 2)
    grid = LinearGrid(2, 2, 2)
    transform1 = Transform(grid, basis, method="direct1")
    transform2 = transform1.copy(deepcopy=False)

    assert transform1.basis is transform2.basis
    np.testing.assert_allclose(
        transform1.matrices["direct1"][0][0][0],
        transform2.matrices["direct1"][0][0][0],
        rtol=1e-10,
        atol=1e-10,
    )

    transform3 = transform1.copy(deepcopy=True)
    assert transform1.basis is not transform3.basis
    assert transform1.basis.eq(transform3.basis)
    np.testing.assert_allclose(
        transform1.matrices["direct1"][0][0][0],
        transform3.matrices["direct1"][0][0][0],
        rtol=1e-10,
        atol=1e-10,
    )


@pytest.mark.unit
def test_save_none(tmpdir_factory):
    """Test that None attributes are saved/loaded correctly."""
    tmpdir = tmpdir_factory.mktemp("none_test")
    eq = Equilibrium()
    eq._iota = None
    eq.save(tmpdir + "none_test.h5")
    eq1 = load(tmpdir + "none_test.h5")
    assert eq1.iota is None


@pytest.mark.unit
def test_load_eq_without_current():
    """Test that loading an eq from DESC < 0.6.0 works correctly."""
    desc_no_current_path = ".//tests//inputs//DSHAPE_output_saved_without_current.h5"
    with pytest.warns(RuntimeWarning):
        eq = load(desc_no_current_path)[-1]
    assert eq.current is None


@pytest.mark.unit
def test_io_SplineMagneticField(tmpdir_factory):
    """Test saving/loading a SplineMagneticField works (tests dict saving)."""
    tmpdir = tmpdir_factory.mktemp("save_spline_field_test")
    tmp_path = tmpdir.join("spline_test.h5")

    R = np.linspace(1, 2, 2)
    Z = np.linspace(1, 2, 2)
    phi = np.linspace(1, 2, 2)

    field = SplineMagneticField.from_field(ToroidalMagneticField(R0=1, B0=1), R, phi, Z)

    field.save(tmp_path)
    field2 = load(tmp_path)

    for attr in field._io_attrs_:
        attr1 = getattr(field, attr)
        attr2 = getattr(field2, attr)

        if isinstance(attr1, str) or isinstance(attr1, bool):
            assert attr1 == attr2
        elif isinstance(attr1, dict):
            continue
        else:
            np.testing.assert_allclose(attr1, attr2, err_msg=attr)
    derivs1 = field._derivs
    derivs2 = field2._derivs
    for key in derivs1.keys():
        for key2 in derivs1[key].keys():
            np.testing.assert_allclose(derivs1[key][key2], derivs2[key][key2])


@pytest.mark.unit
def test_efit_to_desc(tmpdir_factory):
    """
    Test EFIT equilibrium to DESC input conversion.

    Test the efit to desc converted by comparing the
    converted input DESC file with the correct desc input file
    """
    efit_file_path = "./tests/inputs/eqdsk_cocos.out"
    with pytest.warns(UserWarning):
        eq = efit_to_desc(str(efit_file_path), M=20)

    # store boundary parameters in arr1
    if eq.sym:
        d1, d2 = np.shape(eq.surface.R_basis.modes)
        arr10 = np.zeros((d1, d2 + 1))
        for k, (l, m, n) in enumerate(eq.surface.R_basis.modes):
            arr10[k] = np.array([int(0), m, n, eq.Rb_lmn[k]])

        d1, d2 = np.shape(eq.surface.Z_basis.modes)
        arr11 = np.zeros((d1, d2 + 1))
        for k, (l, m, n) in enumerate(eq.surface.Z_basis.modes):
            arr11[k] = np.array([int(0), m, n, eq.Zb_lmn[k]])

        arr1 = np.vstack([arr10, arr11])
    else:
        d1, d2 = np.shape(eq.surface.R_basis.modes)
        arr1 = np.zeros((d1, d2 + 2))
        for k, (l, m, n) in enumerate(eq.surface.R_basis.modes):
            arr1[k] = np.array([int(0), m, n, eq.Rb_lmn[k], eq.Zb_lmn[k]])

    arr1 = arr1[arr1[:, 1].argsort()]
    arr1mneg = arr1[arr1[:, 1] < 0]
    arr1mpos = arr1[arr1[:, 1] >= 0]

    desc_input_truth = "./tests/inputs/desc_from_eqdsk_cocos"

    # with pytest.warns(UserWarning):
    ir2 = InputReader(cl_args=[str(desc_input_truth)])
    arr2 = ir2.parse_inputs()[-1]["surface"]
    arr2 = arr2[arr2[:, 1].argsort()]
    arr2mneg = arr2[arr2[:, 1] < 0]
    arr2mpos = arr2[arr2[:, 1] >= 0]

    np.testing.assert_allclose(
        np.minimum(
            np.linalg.norm(arr1mneg[:, 3:] - arr2mneg[:, 3:]),
            np.linalg.norm(arr1mneg[:, 3:] + arr2mneg[:, 3:]),
        ),
        0,
        atol=1e-8,
        rtol=1e-8,
    )
    np.testing.assert_allclose(
        np.minimum(
            np.linalg.norm(arr1mpos[:, 3:] - arr2mpos[:, 3:]),
            np.linalg.norm(arr1mpos[:, 3:] + arr2mpos[:, 3:]),
        ),
        0,
        atol=1e-8,
        rtol=1e-8,
    )

<<<<<<< HEAD
    # Now we repeat the same test for the case where bdry_dist != 0
    # with pytest.warns(UserWarning):
    eq = efit_to_desc(str(efit_file_path), M=20, bdry_dist=0.99)
=======
    # Now we repeat the same test for the case where sep_dev != 0
    # with pytest.warns(UserWarning):
    eq = efit_to_desc(str(efit_file_path), M=20, sep_dev=0.01)
>>>>>>> d135d6cd
    # store boundary parameters in arr1
    if eq.sym:
        d1, d2 = np.shape(eq.surface.R_basis.modes)
        arr10 = np.zeros((d1, d2 + 1))
        for k, (l, m, n) in enumerate(eq.surface.R_basis.modes):
            arr10[k] = np.array([int(0), m, n, eq.Rb_lmn[k]])

        d1, d2 = np.shape(eq.surface.Z_basis.modes)
        arr11 = np.zeros((d1, d2 + 1))
        for k, (l, m, n) in enumerate(eq.surface.Z_basis.modes):
            arr11[k] = np.array([int(0), m, n, eq.Zb_lmn[k]])

        arr1 = np.vstack([arr10, arr11])
    else:
        d1, d2 = np.shape(eq.surface.R_basis.modes)
        arr1 = np.zeros((d1, d2 + 2))
        for k, (l, m, n) in enumerate(eq.surface.R_basis.modes):
            arr1[k] = np.array([int(0), m, n, eq.Rb_lmn[k], eq.Zb_lmn[k]])

    arr1 = arr1[arr1[:, 1].argsort()]
    arr1mneg = arr1[arr1[:, 1] < 0]
    arr1mpos = arr1[arr1[:, 1] >= 0]

<<<<<<< HEAD
    desc_input_truth = "./tests/inputs/desc_from_eqdsk_cocos_bdry_dist"
=======
    desc_input_truth = "./tests/inputs/desc_from_eqdsk_cocos_sep_dev"
>>>>>>> d135d6cd

    # with pytest.warns(UserWarning):
    ir2 = InputReader(cl_args=[str(desc_input_truth)])
    arr2 = ir2.parse_inputs()[-1]["surface"]
    arr2 = arr2[arr2[:, 1].argsort()]
    arr2mneg = arr2[arr2[:, 1] < 0]
    arr2mpos = arr2[arr2[:, 1] >= 0]

    np.testing.assert_allclose(
        np.minimum(
            np.linalg.norm(arr1mneg[:, 3:] - arr2mneg[:, 3:]),
            np.linalg.norm(arr1mneg[:, 3:] + arr2mneg[:, 3:]),
        ),
        0,
        atol=1e-8,
        rtol=1e-8,
    )
    np.testing.assert_allclose(
        np.minimum(
            np.linalg.norm(arr1mpos[:, 3:] - arr2mpos[:, 3:]),
            np.linalg.norm(arr1mpos[:, 3:] + arr2mpos[:, 3:]),
        ),
        0,
        atol=1e-8,
        rtol=1e-8,
    )<|MERGE_RESOLUTION|>--- conflicted
+++ resolved
@@ -11,7 +11,7 @@
 from desc.basis import FourierZernikeBasis
 from desc.equilibrium import Equilibrium
 from desc.grid import LinearGrid
-from desc.io import InputReader, efit_to_desc, hdf5Reader, hdf5Writer, load
+from desc.io import InputReader, hdf5Reader, hdf5Writer, load
 from desc.io.ascii_io import read_ascii, write_ascii
 from desc.magnetic_fields import SplineMagneticField, ToroidalMagneticField
 from desc.transform import Transform
@@ -583,7 +583,7 @@
 
 
 @pytest.mark.unit
-def test_efit_to_desc(tmpdir_factory):
+def test_efit_to_desc_input(tmpdir_factory):
     """
     Test EFIT equilibrium to DESC input conversion.
 
@@ -591,28 +591,17 @@
     converted input DESC file with the correct desc input file
     """
     efit_file_path = "./tests/inputs/eqdsk_cocos.out"
+
+    tmpdir = tmpdir_factory.mktemp("efit_to_desc_inputs")
+    tmp_path1 = tmpdir.join("desc_from_eqdsk_true")
+    tmp_path2 = tmpdir.join("desc_from_eqdsk_bdry_dist_true")
+
+    ir1 = InputReader()
     with pytest.warns(UserWarning):
-        eq = efit_to_desc(str(efit_file_path), M=20)
-
-    # store boundary parameters in arr1
-    if eq.sym:
-        d1, d2 = np.shape(eq.surface.R_basis.modes)
-        arr10 = np.zeros((d1, d2 + 1))
-        for k, (l, m, n) in enumerate(eq.surface.R_basis.modes):
-            arr10[k] = np.array([int(0), m, n, eq.Rb_lmn[k]])
-
-        d1, d2 = np.shape(eq.surface.Z_basis.modes)
-        arr11 = np.zeros((d1, d2 + 1))
-        for k, (l, m, n) in enumerate(eq.surface.Z_basis.modes):
-            arr11[k] = np.array([int(0), m, n, eq.Zb_lmn[k]])
-
-        arr1 = np.vstack([arr10, arr11])
-    else:
-        d1, d2 = np.shape(eq.surface.R_basis.modes)
-        arr1 = np.zeros((d1, d2 + 2))
-        for k, (l, m, n) in enumerate(eq.surface.R_basis.modes):
-            arr1[k] = np.array([int(0), m, n, eq.Rb_lmn[k], eq.Zb_lmn[k]])
-
+        ir1.efit_to_desc_input(str(efit_file_path), tmp_path1, M=20)
+
+    ir1 = InputReader(cl_args=[str(tmp_path1)])
+    arr1 = ir1.parse_inputs()[-1]["surface"]
     arr1 = arr1[arr1[:, 1].argsort()]
     arr1mneg = arr1[arr1[:, 1] < 0]
     arr1mpos = arr1[arr1[:, 1] >= 0]
@@ -645,43 +634,16 @@
         rtol=1e-8,
     )
 
-<<<<<<< HEAD
-    # Now we repeat the same test for the case where bdry_dist != 0
-    # with pytest.warns(UserWarning):
-    eq = efit_to_desc(str(efit_file_path), M=20, bdry_dist=0.99)
-=======
-    # Now we repeat the same test for the case where sep_dev != 0
-    # with pytest.warns(UserWarning):
-    eq = efit_to_desc(str(efit_file_path), M=20, sep_dev=0.01)
->>>>>>> d135d6cd
-    # store boundary parameters in arr1
-    if eq.sym:
-        d1, d2 = np.shape(eq.surface.R_basis.modes)
-        arr10 = np.zeros((d1, d2 + 1))
-        for k, (l, m, n) in enumerate(eq.surface.R_basis.modes):
-            arr10[k] = np.array([int(0), m, n, eq.Rb_lmn[k]])
-
-        d1, d2 = np.shape(eq.surface.Z_basis.modes)
-        arr11 = np.zeros((d1, d2 + 1))
-        for k, (l, m, n) in enumerate(eq.surface.Z_basis.modes):
-            arr11[k] = np.array([int(0), m, n, eq.Zb_lmn[k]])
-
-        arr1 = np.vstack([arr10, arr11])
-    else:
-        d1, d2 = np.shape(eq.surface.R_basis.modes)
-        arr1 = np.zeros((d1, d2 + 2))
-        for k, (l, m, n) in enumerate(eq.surface.R_basis.modes):
-            arr1[k] = np.array([int(0), m, n, eq.Rb_lmn[k], eq.Zb_lmn[k]])
-
+    ir1 = InputReader()
+    ir1.efit_to_desc_input(str(efit_file_path), tmp_path2, M=20, bdry_dist=0.99)
+
+    ir1 = InputReader(cl_args=[str(tmp_path2)])
+    arr1 = ir1.parse_inputs()[-1]["surface"]
     arr1 = arr1[arr1[:, 1].argsort()]
     arr1mneg = arr1[arr1[:, 1] < 0]
     arr1mpos = arr1[arr1[:, 1] >= 0]
 
-<<<<<<< HEAD
     desc_input_truth = "./tests/inputs/desc_from_eqdsk_cocos_bdry_dist"
-=======
-    desc_input_truth = "./tests/inputs/desc_from_eqdsk_cocos_sep_dev"
->>>>>>> d135d6cd
 
     # with pytest.warns(UserWarning):
     ir2 = InputReader(cl_args=[str(desc_input_truth)])
