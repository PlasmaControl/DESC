--- conflicted
+++ resolved
@@ -17,15 +17,12 @@
 from desc.geometry import FourierRZToroidalSurface
 from desc.grid import LinearGrid
 from desc.io import load
-<<<<<<< HEAD
 from desc.magnetic_fields import (
     FourierCurrentPotentialField,
     ToroidalMagneticField,
+    VerticalMagneticField,
     field_line_integrate,
 )
-=======
-from desc.magnetic_fields import ToroidalMagneticField, VerticalMagneticField
->>>>>>> 366fd433
 from desc.objectives import (
     AspectRatio,
     CurrentDensity,
@@ -959,7 +956,6 @@
         )
 
 
-<<<<<<< HEAD
 @pytest.mark.regression
 @pytest.mark.solve
 @pytest.mark.slow
@@ -1496,7 +1492,8 @@
         basis="rpz",
     )
     np.testing.assert_allclose(B, B_from_surf, atol=1e-3)
-=======
+
+
 @pytest.mark.unit
 def test_dummy_for_optimizing_collections():
     """Test with a dummy objective for optimizing collections."""
@@ -1523,5 +1520,4 @@
         (field,), objective, constraints, ftol=0, verbose=3
     )
 
-    np.testing.assert_allclose(field[0].B0 / field[1].B0, 2)
->>>>>>> 366fd433
+    np.testing.assert_allclose(field[0].B0 / field[1].B0, 2)