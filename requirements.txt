--- conflicted
+++ resolved
@@ -13,12 +13,7 @@
 psutil <= 6.1.1
 pylatexenc >= 2.0, <= 2.10
 quadax >= 0.2.2, <= 0.2.4
-<<<<<<< HEAD
 scikit-image <= 0.25.1
-scipy >= 1.7.0, <= 1.15.0
-=======
-scikit-image <= 0.25.0
 scipy >= 1.7.0, <= 1.15.1
->>>>>>> fd662edb
 termcolor <= 2.5.0
 sympy