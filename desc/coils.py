--- conflicted
+++ resolved
@@ -1629,16 +1629,12 @@
             New representation of the coilset parameterized by a spline for X,Y,Z.
 
         """
-<<<<<<< HEAD
         coils = [
             coil.to_SplineXYZ(
                 knots, grid, method, discontinuous_indices=discontinuous_indices
             )
             for coil in self
         ]
-=======
-        coils = [coil.to_SplineXYZ(knots, grid, method) for coil in self]
->>>>>>> 82523481
         return self.__class__(*coils, NFP=self.NFP, sym=self.sym, name=name)
 
     def __add__(self, other):
