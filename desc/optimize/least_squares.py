--- conflicted
+++ resolved
@@ -30,13 +30,9 @@
     fun,
     x0,
     jac,
+    bounds=(-jnp.inf, jnp.inf),
     args=(),
-<<<<<<< HEAD
     x_scale="jac",
-=======
-    bounds=(-jnp.inf, jnp.inf),
-    x_scale=1,
->>>>>>> 8c1e1e60
     ftol=1e-6,
     xtol=1e-6,
     gtol=1e-6,
