"""Classes defining objectives for equilibrium and optimization."""

from ._equilibrium import (
    CurrentDensity,
    Energy,
    ForceBalance,
    ForceBalanceGalerkin,
    HelicalForceBalance,
    RadialForceBalance,
)
from ._generic import GenericObjective, RotationalTransform, ToroidalCurrent
<<<<<<< HEAD
from ._geometry import AspectRatio, Elongation, SpectralCondensation, Volume
=======
from ._geometry import (
    AspectRatio,
    Elongation,
    MeanCurvature,
    PrincipalCurvature,
    Volume,
)
>>>>>>> f45da75e
from ._qs import QuasisymmetryBoozer, QuasisymmetryTripleProduct, QuasisymmetryTwoTerm
from ._stability import MagneticWell, MercierStability
from ._wrappers import WrappedEquilibriumObjective
from .linear_objectives import (
    FixBoundaryR,
    FixBoundaryZ,
    FixCurrent,
    FixIota,
    FixLambdaGauge,
    FixPressure,
    FixPsi,
)
from .objective_funs import ObjectiveFunction
from .utils import get_equilibrium_objective, get_fixed_boundary_constraints<|MERGE_RESOLUTION|>--- conflicted
+++ resolved
@@ -9,17 +9,14 @@
     RadialForceBalance,
 )
 from ._generic import GenericObjective, RotationalTransform, ToroidalCurrent
-<<<<<<< HEAD
-from ._geometry import AspectRatio, Elongation, SpectralCondensation, Volume
-=======
 from ._geometry import (
     AspectRatio,
     Elongation,
     MeanCurvature,
     PrincipalCurvature,
+    SpectralCondensation,
     Volume,
 )
->>>>>>> f45da75e
 from ._qs import QuasisymmetryBoozer, QuasisymmetryTripleProduct, QuasisymmetryTwoTerm
 from ._stability import MagneticWell, MercierStability
 from ._wrappers import WrappedEquilibriumObjective
