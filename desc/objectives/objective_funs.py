--- conflicted
+++ resolved
@@ -10,13 +10,9 @@
 from desc.io import IOAble
 from desc.optimizable import Optimizable
 from desc.utils import (
-<<<<<<< HEAD
     PRINT_WIDTH,
     Timer,
-=======
-    Timer,
     errorif,
->>>>>>> bdc5de48
     flatten_list,
     is_broadcastable,
     setdefault,
@@ -327,9 +323,10 @@
                 f"{'Total (sum of squares): ':<{PRINT_WIDTH}}" + "{:10.3e}, ".format(f)
             )
         params = self.unpack_state(x)
-<<<<<<< HEAD
+        assert len(params) == len(constants) == len(self.objectives)
         if x0 is not None:
             params0 = self.unpack_state(x0)
+            assert len(params0) == len(constants) == len(self.objectives)
             for par, par0, obj, const in zip(
                 params, params0, self.objectives, constants
             ):
@@ -337,11 +334,6 @@
         else:
             for par, obj, const in zip(params, self.objectives, constants):
                 obj.print_value(par, constants=const)
-=======
-        assert len(params) == len(constants) == len(self.objectives)
-        for par, obj, const in zip(params, self.objectives, constants):
-            obj.print_value(*par, constants=const)
->>>>>>> bdc5de48
         return None
 
     def unpack_state(self, x, per_objective=True):
