--- conflicted
+++ resolved
@@ -231,38 +231,8 @@
             self.method not in Optimizer._constrained_methods
         ):
             wrapped = True
-<<<<<<< HEAD
-            for constraint in nonlinear_constraints:
-                if not isinstance(
-                    constraint,
-                    (
-                        ForceBalance,
-                        RadialForceBalance,
-                        HelicalForceBalance,
-                        CurrentDensity,
-                        ForceBalanceGalerkin,
-                        SpectralCondensation
-                    ),
-                ):
-                    raise ValueError(
-                        "optimizer method {} ".format(self.method)
-                        + "cannot handle general nonlinear constraint {}.".format(
-                            constraint
-                        )
-                    )
-            perturb_options = options.pop("perturb_options", {})
-            perturb_options.setdefault("verbose", 0)
-            solve_options = options.pop("solve_options", {})
-            solve_options.setdefault("verbose", 0)
-            objective = WrappedEquilibriumObjective(
-                objective,
-                eq_objective=ObjectiveFunction(nonlinear_constraints),
-                perturb_options=perturb_options,
-                solve_options=solve_options,
-=======
             objective = _wrap_nonlinear_constraints(
                 objective, nonlinear_constraints, self.method, options
->>>>>>> 142a49df
             )
 
         if not objective.built:
@@ -527,6 +497,8 @@
                 RadialForceBalance,
                 HelicalForceBalance,
                 CurrentDensity,
+                ForceBalanceGalerkin,
+                SpectralCondensation,
             ),
         ):
             raise ValueError(
