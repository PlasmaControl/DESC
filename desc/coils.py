--- conflicted
+++ resolved
@@ -845,14 +845,13 @@
         assert len(x) == len(self)
         return x
 
-    def compute(  # noqa: C901 - Simplify this
+    def compute(
         self,
         names,
         grid=None,
         params=None,
         transforms=None,
         data=None,
-        return_only_unique=False,
         **kwargs,
     ):
         """Compute the quantity given by name on grid, for each coil in the coilset.
@@ -872,9 +871,6 @@
         data : dict of ndarray or array-like
             Data computed so far, generally output from other compute functions
             If array-like, should be 1 value per coil.
-        return_only_unique : bool
-            Whether to return data only for the unique coils or for every coil
-            after reflection (for stell sym) and rotation (for NFP>1)
 
         Returns
         -------
@@ -888,212 +884,13 @@
             params = [get_params(names, coil) for coil in self]
         if data is None:
             data = [{}] * len(self)
-        if not isinstance(names, (list, tuple)):
-            names = [names]
-        if "x" not in names and (self.NFP > 1 or self.sym):
-            # need "x" for doing the symmetry and rotation
-            names.append("x")
         # if user supplied initial data for each coil we also need to vmap over that.
         data = vmap(
             lambda d, x: self[0].compute(
                 names, grid=grid, transforms=transforms, data=d, params=x, **kwargs
             )
         )(tree_stack(data), tree_stack(params))
-<<<<<<< HEAD
-        data_unstacked = tree_unstack(data)
-        if return_only_unique or (self.NFP == 1 and not self.sym):
-            # if NFP=1 and no sym, then every coil has been computed
-            # already, so just return it now
-            return data_unstacked
-
-        ##### Try other way above this
-
-        native_basis = {
-            FourierRZCoil: "rpz",
-            FourierPlanarCoil: "rpz",
-            FourierXYZCoil: "xyz",
-            SplineXYZCoil: "xyz",
-        }[type(self[0])]
-        basis = kwargs.get("basis", native_basis)
-
-        #### stellarator symmetry flip section ####
-        # vector keys that will need to be rotated/flipped
-        keys_to_be_rotated = {
-            "x",
-            "x_s",
-            "x_ss",
-            "x_sss",
-            "frenet_tangent",
-            "frenet_normal",
-            "frenet_binormal",
-        }
-        # only need to rotate quantities that were actually calculated
-        keys_to_be_rotated = list(
-            keys_to_be_rotated.intersection(set(data_unstacked[0].keys()))
-        )
-        data_to_be_rotated = {}
-        data_sizes = []
-        for coil_data in data_unstacked:
-            data_sizes.append(coil_data["x"].shape[0])
-            for key in coil_data.keys():
-                if key in keys_to_be_rotated:
-                    if key not in data_to_be_rotated.keys():
-                        data_to_be_rotated[key] = coil_data[key]
-                    else:
-                        data_to_be_rotated[key] = jnp.vstack(
-                            [data_to_be_rotated[key], coil_data[key]]
-                        )
-
-        # at this point, the data_to_be_rotated dict has
-        # the stacked data of the original unique coils,
-        # in whatever the native basis is
-
-        if basis == "xyz":
-            coords_xyz = data_to_be_rotated["x"]
-            coords_rpz = xyz2rpz(data_to_be_rotated["x"])
-        else:
-            coords_rpz = data_to_be_rotated["x"]
-            coords_xyz = rpz2xyz(data_to_be_rotated["x"])
-            # easier to think of the symmetry in cartesian
-            # to do the rotation/reflection
-            for key in data_to_be_rotated.keys():
-                if key != "x":
-                    data_to_be_rotated[key] = rpz2xyz_vec(
-                        data_to_be_rotated[key], x=coords_xyz[:, 0], y=coords_xyz[:, 1]
-                    )
-
-        # at this point, the data_to_be_rotate dict has
-        # the stacked data of the original unique coils,
-        # with any vectors being in xyz, and we have coords_xyz/rpz of each of them
-
-        # the following should work assuming it is only a single coilset of coils,
-        # which for a CoilSet object is always true.
-        # if stellarator symmetric, add reflected nodes from the other half field period
-        data_one_FP = data_unstacked.copy()
-        if self.sym:
-            # add the sizes of the flipped coordinates too
-            data_sizes_one_FP = data_sizes + data_sizes[::-1]
-            normal = jnp.array(
-                [-jnp.sin(jnp.pi / self.NFP), jnp.cos(jnp.pi / self.NFP), 0]
-            )
-            coords_sym = (
-                coords_xyz
-                @ reflection_matrix(normal).T
-                @ reflection_matrix([0, 0, 1]).T
-            )
-            # flip the array
-            # bc it is a reflection and we want the coils like
-            # [1 2 3] -> [1 2 3 flip(3) flip(2) flip(1)]
-            # coords_sym only has the coordinates for the flip coils
-            # [flip(3) flip(2) flip(1)]]
-            coords_sym = jnp.flip(coords_sym, axis=0)
-
-            coords_xyz = jnp.vstack((coords_xyz, coords_sym))
-            coords_rpz = xyz2rpz(coords_xyz)
-
-            # now rotate the vectors
-            for key in data_to_be_rotated.keys():
-                if key != "x":
-                    data_sym = (
-                        data_to_be_rotated[key]
-                        @ reflection_matrix(normal).T
-                        @ reflection_matrix([0, 0, 1]).T
-                    )
-                    data_sym = jnp.vstack(
-                        (
-                            data_to_be_rotated[key],
-                            jnp.flip(data_sym, axis=0),
-                        )
-                    )
-
-                    data_to_be_rotated[key] = jnp.split(
-                        data_sym, jnp.cumsum(jnp.array(data_sizes_one_FP))[:-1]
-                    )
-            # use [::-1] so that we use the last coils dict first,
-            # as we have the coords stacked
-            # like [1 2 3 flip(3) flip(2) flip(1)]
-            for i, coildata in enumerate(data_unstacked[::-1]):
-                # first copy over the dict for the coil
-                data_one_FP.append(coildata.copy())
-                # put in the new rotated vectors
-                for key in data_to_be_rotated.keys():
-                    if key != "x":
-                        data_one_FP[-1][key] = data_to_be_rotated[key][i + len(self)]
-        else:
-            data_sizes_one_FP = data_sizes
-        # now rotate things through the field periods
-        N_coils_per_FP = len(data_one_FP)
-        data_all_coils = []
-        data_this_FP = data_one_FP.copy()
-        # only need to rotate the vectors
-        for i in range(0, self.NFP):
-            # data_to_be_rotated is in xyz, so we will change basis again
-            # so we can do rpz2xyz_vec
-            # on it to rotate it with the correct phi
-            for key in keys_to_be_rotated:
-                if key == "x":
-                    rotated_data = (
-                        coords_rpz
-                        + jnp.vstack(
-                            [
-                                jnp.zeros_like(coords_rpz[:, 0]),
-                                jnp.zeros_like(coords_rpz[:, 0])
-                                + i * 2 * np.pi / self.NFP,
-                                jnp.zeros_like(coords_rpz[:, 0]),
-                            ]
-                        ).T
-                    )
-                    if basis == "xyz":
-                        rotated_data = rpz2xyz(rotated_data)
-                else:
-                    rotated_data = xyz2rpz_vec(
-                        jnp.vstack(data_to_be_rotated[key]),
-                        phi=coords_rpz[:, 1],
-                    )
-                    rotated_data = rpz2xyz_vec(
-                        rotated_data,
-                        phi=coords_rpz[:, 1] + i * 2 * np.pi / self.NFP,
-                    )
-                    if basis == "rpz":
-                        # put back to correct coord system if needed
-                        rotated_data = xyz2rpz_vec(
-                            rotated_data,
-                            phi=coords_rpz[:, 1] + i * 2 * np.pi / self.NFP,
-                        )
-                rotated_data_per_coil_this_FP = jnp.split(
-                    rotated_data, jnp.cumsum(jnp.array(data_sizes_one_FP))[:-1]
-                )
-                for k in range(N_coils_per_FP):
-                    data_this_FP[k][key] = rotated_data_per_coil_this_FP[k]
-            data_all_coils += [dict(d) for d in data_this_FP]
-        # finally, check if the scalar positions are in the computed quantities,
-        # and if so set them to the correct values based off of "x"
-        keys_to_set_manually = {"X", "Y", "Z", "R", "phi"}.intersection(
-            data_all_coils[0].keys()
-        )
-        if not len(keys_to_set_manually):
-            # just return data now if the user never requested
-            # any scalar coordinates
-            return data_all_coils
-        # if not, then we assign them for each coil based off its "x"
-        for coildata in data_all_coils:
-            if basis == "xyz":
-                coords_xyz = coildata["x"]
-                coords_rpz = xyz2rpz(coildata["x"])
-            else:
-                coords_rpz = coildata["x"]
-                coords_xyz = rpz2xyz(coildata["x"])
-            coildata["X"] = coords_xyz[:, 0]
-            coildata["Y"] = coords_xyz[:, 1]
-            coildata["Z"] = coords_xyz[:, 2]
-            coildata["R"] = coords_rpz[:, 0]
-            coildata["phi"] = coords_rpz[:, 1]
-
-        # TODO: handle if "X","Y","Z" or "R","phi","Z" are in the computed quantities
-        return data_all_coils
-=======
         return tree_unstack(data)
->>>>>>> 98c560dd
 
     def translate(self, *args, **kwargs):
         """Translate the coils along an axis."""
@@ -1240,58 +1037,6 @@
         if basis.lower() == "xyz":
             B = rpz2xyz_vec(B, x=coords[:, 0], y=coords[:, 1])
         return B
-
-    def compute_minimum_distance(
-        self,
-        params=None,
-        grid=None,
-        transforms=None,
-        **kwargs,
-    ):
-        """Compute minimum distance between coils in the coilset.
-
-        Parameters
-        ----------
-        params : dict or array-like of dict, optional
-            parameters to pass to curves, either the same for all curves,
-            or one for each member
-        grid : Grid, int or None or array-like, optional
-            Grid used to discretize coil, the same for all coils. If an integer, uses
-            that many equally spaced points.
-
-        Returns
-        -------
-        d_min : float
-            the minimum coil-coil distance between coils in the coilset.
-        """
-        if params is None:
-            params = [get_params(["x_s", "x", "s", "ds"], coil) for coil in self]
-            for par, coil in zip(params, self):
-                par["current"] = coil.current
-
-        coil_coords = self.compute(
-            "x",
-            grid=grid,
-            params=params,
-            basis="xyz",
-            transforms=transforms,
-            **kwargs,
-        )
-        # set some large value for initial separation
-        minSeparation2 = 1e20
-        for whichCoil1 in range(len(self)):
-            coords1 = coil_coords[whichCoil1]["x"]
-            for whichCoil2 in range(whichCoil1):
-                coords2 = coil_coords[whichCoil2]["x"]
-
-                d = jnp.linalg.norm(
-                    coords1[:, None, :] - coords2[None, :, :],
-                    axis=-1,
-                )
-
-                minSeparation2 = jnp.min(jnp.array([jnp.min(d), minSeparation2]))
-
-        return minSeparation2
 
     @classmethod
     def linspaced_angular(
@@ -1399,7 +1144,7 @@
 
         # check toroidal extent of coils to be repeated
         maxphi = 2 * np.pi / NFP / (sym + 1)
-        data = coils.compute("phi", return_only_unique=True)
+        data = coils.compute("phi")
         for i, cdata in enumerate(data):
             errorif(
                 np.any(cdata["phi"] > maxphi),
