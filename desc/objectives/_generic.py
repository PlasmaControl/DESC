--- conflicted
+++ resolved
@@ -89,7 +89,7 @@
         self._args = get_params(self.f)
         self._profiles = get_profiles(self.f, eq=eq, grid=self.grid)
         self._transforms = get_transforms(self.f, eq=eq, grid=self.grid)
-        super().build(eq=eq, use_jit=use_jit, verbose=verbose)
+        super().build(eq=eq, use_jit=use_jit)
 
     def compute(self, **params):
         """Compute the quantity.
@@ -205,7 +205,7 @@
             scales = compute_scaling_factors(eq)
             self._normalization = scales["I"] / jnp.sqrt(self._dim_f)
 
-        super().build(eq=eq, use_jit=use_jit, verbose=verbose)
+        super().build(eq=eq, use_jit=use_jit)
 
     def compute(self, R_lmn, Z_lmn, L_lmn, i_l, c_l, Psi, **kwargs):
         """Compute toroidal current.
@@ -312,12 +312,7 @@
             Equilibrium that will be optimized to satisfy the Objective.
         use_jit : bool, optional
             Whether to just-in-time compile the objective and derivatives.
-<<<<<<< HEAD
-        verbose : int, optional
-            Level of output.
-=======
-
->>>>>>> 25a94237
+
         """
         if self.grid is None:
             self.grid = LinearGrid(
@@ -342,7 +337,7 @@
         timer.stop("Precomputing transforms")
         timer.disp("Precomputing transforms")
 
-        super().build(eq=eq, use_jit=use_jit, verbose=verbose)
+        super().build(eq=eq, use_jit=use_jit)
 
     def compute(self, R_lmn, Z_lmn, L_lmn, i_l, c_l, Psi, **kwargs):
         """Compute rotational transform profile errors.
