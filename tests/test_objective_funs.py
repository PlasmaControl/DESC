--- conflicted
+++ resolved
@@ -92,15 +92,11 @@
         """Test calculation of MHD energy."""
 
         def test(eq):
-<<<<<<< HEAD
             obj = Energy(target=0, weight=(4 * np.pi * 1e-7), eq=eq, normalize=False)
             W = obj.compute(
                 eq.R_lmn, eq.Z_lmn, eq.L_lmn, eq.p_l, eq.i_l, eq.c_l, eq.Psi
             )
-=======
-            obj = Energy(target=0, weight=(4 * np.pi * 1e-7), eq=eq)
             W = obj.compute(*obj.xs(eq))
->>>>>>> 169ce492
             np.testing.assert_allclose(W, 10)
 
         test(Equilibrium(node_pattern="quad", iota=PowerSeriesProfile(0)))
