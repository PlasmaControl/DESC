"""Functions for plotting and visualizing equilibria."""

import inspect
import numbers
import tkinter
import warnings

import matplotlib
import matplotlib.pyplot as plt
import numpy as np
import plotly.graph_objects as go
from matplotlib import cycler, rcParams
from mpl_toolkits.axes_grid1 import make_axes_locatable
from pylatexenc.latex2text import LatexNodes2Text
from termcolor import colored

from desc.backend import sign
from desc.basis import fourier, zernike_radial_poly
from desc.coils import CoilSet, _Coil
from desc.compute import data_index, get_transforms
from desc.compute.utils import _parse_parameterization
from desc.equilibrium.coords import map_coordinates
from desc.grid import Grid, LinearGrid
from desc.integrals import surface_averages_map
from desc.magnetic_fields import field_line_integrate
from desc.utils import errorif, only1, parse_argname_change, setdefault
from desc.vmec_utils import ptolemy_linear_transform

__all__ = [
    "plot_1d",
    "plot_2d",
    "plot_3d",
    "plot_basis",
    "plot_boozer_modes",
    "plot_boozer_surface",
    "plot_boundaries",
    "plot_boundary",
    "plot_coefficients",
    "plot_coils",
    "plot_comparison",
    "plot_fsa",
    "plot_grid",
    "plot_logo",
    "plot_qs_error",
    "plot_regcoil_outputs",
    "plot_section",
    "plot_surfaces",
]


colorblind_colors = [
    (0.0000, 0.4500, 0.7000),  # blue
    (0.8359, 0.3682, 0.0000),  # vermilion
    (0.0000, 0.6000, 0.5000),  # bluish green
    (0.9500, 0.9000, 0.2500),  # yellow
    (0.3500, 0.7000, 0.9000),  # sky blue
    (0.8000, 0.6000, 0.7000),  # reddish purple
    (0.9000, 0.6000, 0.0000),  # orange
]
sequential_colors = [
    "#c80016",  # red
    "#dc5b0e",  # burnt orange
    "#f0b528",  # light orange
    "#dce953",  # yellow
    "#7acf7c",  # green
    "#1fb7c9",  # teal
    "#2192e3",  # medium blue
    "#4f66d4",  # blue-violet
    "#7436a5",  # purple
]
dashes = [
    (1.0, 0.0, 0.0, 0.0, 0.0, 0.0),  # solid
    (3.7, 1.6, 0.0, 0.0, 0.0, 0.0),  # dashed
    (1.0, 1.6, 0.0, 0.0, 0.0, 0.0),  # dotted
    (6.4, 1.6, 1.0, 1.6, 0.0, 0.0),  # dot dash
    (3.0, 1.6, 1.0, 1.6, 1.0, 1.6),  # dot dot dash
    (6.0, 4.0, 0.0, 0.0, 0.0, 0.0),  # long dash
    (1.0, 1.6, 3.0, 1.6, 3.0, 1.6),  # dash dash dot
]
matplotlib.rcdefaults()
rcParams["font.family"] = "DejaVu Serif"
rcParams["mathtext.fontset"] = "cm"
rcParams["font.size"] = 10
rcParams["figure.facecolor"] = (1, 1, 1, 1)
rcParams["figure.figsize"] = (6, 4)

try:
    dpi = tkinter.Tk().winfo_fpixels("1i")
except tkinter._tkinter.TclError:
    dpi = 72
rcParams["figure.dpi"] = dpi
rcParams["figure.autolayout"] = True
rcParams["axes.spines.top"] = False
rcParams["axes.spines.right"] = False
rcParams["axes.labelsize"] = "small"
rcParams["axes.titlesize"] = "medium"
rcParams["lines.linewidth"] = 1
rcParams["lines.solid_capstyle"] = "round"
rcParams["lines.dash_capstyle"] = "round"
rcParams["lines.dash_joinstyle"] = "round"
rcParams["xtick.labelsize"] = "x-small"
rcParams["ytick.labelsize"] = "x-small"
color_cycle = cycler(color=colorblind_colors)
dash_cycle = cycler(dashes=dashes)
rcParams["axes.prop_cycle"] = color_cycle

_AXIS_LABELS_RTZ = [r"$\rho$", r"$\theta$", r"$\zeta$"]
_AXIS_LABELS_RPZ = [r"$R ~(\mathrm{m})$", r"$\phi$", r"$Z ~(\mathrm{m})$"]
_AXIS_LABELS_XYZ = [r"$X ~(\mathrm{m})$", r"$Y ~(\mathrm{m})$", r"$Z ~(\mathrm{m})$"]


def _set_tight_layout(fig):
    # compat layer to deal with API changes in mpl 3.6.0
    if int(matplotlib._version.version.split(".")[1]) < 6:
        fig.set_tight_layout(True)
    else:
        fig.set_layout_engine("tight")


def _get_cmap(name, n=None):
    # compat layer to deal with API changes in mpl 3.6.0
    if int(matplotlib._version.version.split(".")[1]) < 6:
        return matplotlib.cm.get_cmap(name, n)
    else:
        c = matplotlib.colormaps[name]
        if n is not None:
            c = c.resampled(n)
        return c


def _format_ax(ax, is3d=False, rows=1, cols=1, figsize=None, equal=False):
    """Check type of ax argument. If ax is not a matplotlib AxesSubplot, initialize one.

    Parameters
    ----------
    ax : None or matplotlib AxesSubplot instance
        Axis to plot on.
    is3d: bool
        Whether the plot is three-dimensional.
    rows : int, optional
        Number of rows of subplots to create.
    cols : int, optional
        Number of columns of subplots to create.
    figsize : tuple of 2 floats
        Figure size (width, height) in inches. Default is (6, 6).
    equal : bool
        Whether axes should have equal scales for x and y.

    Returns
    -------
    fig : matplotlib.figure.Figure
        Figure being plotted to.
    ax : matplotlib.axes.Axes or ndarray of Axes
        Axes being plotted to.

    """
    if figsize is None:
        figsize = (6, 6)
    if ax is None:
        if is3d:
            fig = plt.figure(figsize=figsize, dpi=dpi)
            ax = np.array(
                [
                    fig.add_subplot(rows, cols, int(r * cols + c + 1), projection="3d")
                    for r in range(rows)
                    for c in range(cols)
                ]
            ).reshape((rows, cols))
            if ax.size == 1:
                ax = ax.flatten()[0]
            return fig, ax
        else:
            fig, ax = plt.subplots(
                rows,
                cols,
                figsize=figsize,
                squeeze=False,
                sharex=True,
                sharey=True,
                subplot_kw=dict(aspect="equal") if equal else None,
            )
            if ax.size == 1:
                ax = ax.flatten()[0]
            return fig, ax

    elif isinstance(ax, matplotlib.axes.Axes):
        return plt.gcf(), ax
    else:
        ax = np.atleast_1d(ax)
        if isinstance(ax.flatten()[0], matplotlib.axes.Axes):
            return plt.gcf(), ax
        else:
            raise TypeError(
                colored(
                    "ax argument must be None or an axis instance or array of axes",
                    "red",
                )
            )


def _get_grid(**kwargs):
    """Get grid for plotting.

    Parameters
    ----------
    kwargs
         Any arguments taken by LinearGrid.

    Returns
    -------
    grid : LinearGrid
         Grid of coordinates to evaluate at.

    """
    grid_args = {
        "L": None,
        "M": None,
        "N": None,
        "NFP": 1,
        "sym": False,
        "axis": True,
        "endpoint": True,
        "rho": np.array([1.0]),
        "theta": np.array([0.0]),
        "zeta": np.array([0.0]),
    }
    for key in kwargs.keys():
        if key in grid_args.keys():
            grid_args[key] = kwargs[key]
    grid = LinearGrid(**grid_args)

    return grid


def _get_plot_axes(grid):
    """Find which axes are being plotted.

    Parameters
    ----------
    grid : Grid
        Grid of coordinates to evaluate at.

    Returns
    -------
    axes : tuple of int
        Which axes of the grid are being plotted.

    """
    plot_axes = [0, 1, 2]
    if grid.num_rho == 1:
        plot_axes.remove(0)
    if grid.num_theta == 1:
        plot_axes.remove(1)
    if grid.num_zeta == 1:
        plot_axes.remove(2)

    return tuple(plot_axes)


def _compute(eq, name, grid, component=None, reshape=True):
    """Compute quantity specified by name on grid for Equilibrium eq.

    Parameters
    ----------
    eq : Equilibrium
        Object from which to plot.
    name : str
        Name of variable to plot.
    grid : Grid
        Grid of coordinates to evaluate at.
    component : str, optional
        For vector variables, which element to plot. Default is the norm of the vector.

    Returns
    -------
    data : float array of shape (M, L, N)
        Computed quantity.

    """
    parameterization = _parse_parameterization(eq)
    if name not in data_index[parameterization]:
        raise ValueError(
            f"Unrecognized value '{name}' for "
            + f"parameterization {parameterization}."
        )
    assert component in [
        None,
        "R",
        "phi",
        "Z",
    ], f"component must be one of [None, 'R', 'phi', 'Z'], got {component}"

    components = {"R": 0, "phi": 1, "Z": 2}

    label = data_index[parameterization][name]["label"]

    with warnings.catch_warnings():
        warnings.simplefilter("ignore")
        data = eq.compute(name, grid=grid)[name]

    if data_index[parameterization][name]["dim"] > 1:
        if component is None:
            data = np.linalg.norm(data, axis=-1)
            label = "|" + label + "|"
        else:
            data = data[:, components[component]]
            label = "(" + label + ")_"
            if component in ["R", "Z"]:
                label += component
            else:
                label += r"\phi"

    label = r"$" + label + "~(" + data_index[parameterization][name]["units"] + ")$"

    if reshape:
        data = data.reshape((grid.num_theta, grid.num_rho, grid.num_zeta), order="F")

    return data, label


def plot_coefficients(eq, L=True, M=True, N=True, ax=None, **kwargs):
    """Plot spectral coefficient magnitudes vs spectral mode number.

    Parameters
    ----------
    eq : Equilibrium
        Object from which to plot.
    L : bool
        Whether to include radial mode numbers in the x-axis or not.
    M : bool
        Whether to include poloidal mode numbers in the x-axis or not.
    N : bool
        Whether to include toroidal mode numbers in the x-axis or not.
    ax : matplotlib AxesSubplot, optional
        Axis to plot on.
    **kwargs : fig,ax and plotting properties
        Specify properties of the figure, axis, and plot appearance e.g.::

            plot_X(figsize=(4,6))

        Valid keyword arguments are:

        figsize: tuple of length 2, the size of the figure (to be passed to matplotlib)
        title_fontsize: integer, font size of the title
        xlabel_fontsize: integer, font size of the x axis label
        color: str or tuple, color to use for scatter plot
        marker: str, marker to use for scatter plot


    Returns
    -------
    fig : matplotlib.figure.Figure
        Figure being plotted to.
    ax : matplotlib.axes.Axes or ndarray of Axes
        Axes being plotted to.

    Examples
    --------
    .. image:: ../../_static/images/plotting/plot_coefficients.png

    .. code-block:: python

        from desc.plotting import plot_coefficients
        fig, ax = plot_coefficients(eq)

    """
    lmn = np.array([], dtype=int)
    xlabel = ""
    if L:
        lmn = np.append(lmn, np.array([0]))
        xlabel += "l"
        if M or N:
            xlabel += " + "
    if M:
        lmn = np.append(lmn, np.array([1]))
        xlabel += "|m|"
        if N:
            xlabel += " + "
    if N:
        lmn = np.append(lmn, np.array([2]))
        xlabel += "|n|"

    fig, ax = _format_ax(ax, rows=1, cols=3, figsize=kwargs.pop("figsize", None))
    title_fontsize = kwargs.pop("title_fontsize", None)
    xlabel_fontsize = kwargs.pop("xlabel_fontsize", None)
    marker = kwargs.pop("marker", "o")
    color = kwargs.pop("color", "b")

    assert (
        len(kwargs) == 0
    ), f"plot_coefficients got unexpected keyword argument: {kwargs.keys()}"

    ax[0, 0].semilogy(
        np.sum(np.abs(eq.R_basis.modes[:, lmn]), axis=1),
        np.abs(eq.R_lmn),
        c=color,
        marker=marker,
        ls="",
    )
    ax[0, 1].semilogy(
        np.sum(np.abs(eq.Z_basis.modes[:, lmn]), axis=1),
        np.abs(eq.Z_lmn),
        c=color,
        marker=marker,
        ls="",
    )
    ax[0, 2].semilogy(
        np.sum(np.abs(eq.L_basis.modes[:, lmn]), axis=1),
        np.abs(eq.L_lmn),
        c=color,
        marker=marker,
        ls="",
    )

    ax[0, 0].set_xlabel(xlabel, fontsize=xlabel_fontsize)
    ax[0, 1].set_xlabel(xlabel, fontsize=xlabel_fontsize)
    ax[0, 2].set_xlabel(xlabel, fontsize=xlabel_fontsize)

    ax[0, 0].set_title("$|R_{lmn}|$", fontsize=title_fontsize)
    ax[0, 1].set_title("$|Z_{lmn}|$", fontsize=title_fontsize)
    ax[0, 2].set_title("$|\\lambda_{lmn}|$", fontsize=title_fontsize)
    _set_tight_layout(fig)

    return fig, ax


def plot_1d(eq, name, grid=None, log=False, ax=None, return_data=False, **kwargs):
    """Plot 1D profiles.

    Parameters
    ----------
    eq : Equilibrium, Surface, Curve
        Object from which to plot.
    name : str
        Name of variable to plot.
    grid : Grid, optional
        Grid of coordinates to plot at.
    log : bool, optional
        Whether to use a log scale.
    ax : matplotlib AxesSubplot, optional
        Axis to plot on.
    return_data : bool
        If True, return the data plotted as well as fig,ax
    **kwargs : dict, optional
        Specify properties of the figure, axis, and plot appearance e.g.::

            plot_X(figsize=(4,6),label="your_label")

        Valid keyword arguments are:

        * ``figsize``: tuple of length 2, the size of the figure (to be passed to
          matplotlib)
        * ``component``: str, one of [None, 'R', 'phi', 'Z'], For vector variables,
          which element to plot. Default is the norm of the vector.
        * ``label``: str, label of the plotted line (e.g. to be shown with ax.legend())
        * ``xlabel_fontsize``: float, fontsize of the xlabel
        * ``ylabel_fontsize``: float, fontsize of the ylabel
        * ``linecolor``: str or tuple, color to use for plot line
        * ``ls``: str, linestyle to use for plot line
        * ``lw``: float, linewidth to use for plot line

    Returns
    -------
    fig : matplotlib.figure.Figure
        Figure being plotted to.
    ax : matplotlib.axes.Axes or ndarray of Axes
        Axes being plotted to.
    plot_data : dict
        Dictionary of the data plotted, only returned if ``return_data=True``

    Examples
    --------
    .. image:: ../../_static/images/plotting/plot_1d.png

    .. code-block:: python

        from desc.plotting import plot_1d
        plot_1d(eq, 'p')

    """
    # If the quantity is a flux surface function, call plot_fsa.
    # This is done because the computation of some quantities relies on a
    # surface average. Surface averages should be computed over a 2-D grid to
    # sample the entire surface. Computing this on a 1-D grid would return a
    # misleading plot.
    parameterization = _parse_parameterization(eq)
    default_L = 100
    default_N = 0
    if data_index[parameterization][name]["coordinates"] == "r":
        if grid is None:
            return plot_fsa(
                eq,
                name,
                rho=default_L,
                log=log,
                ax=ax,
                return_data=return_data,
                **kwargs,
            )
        rho = grid.nodes[:, 0]
        if not np.all(np.isclose(rho, rho[0])):
            # rho nodes are not constant, so user must be plotting against rho
            return plot_fsa(
                eq, name, rho=rho, log=log, ax=ax, return_data=return_data, **kwargs
            )

    elif data_index[parameterization][name]["coordinates"] == "s":  # curve qtys
        default_L = 0
        default_N = 100
    NFP = getattr(eq, "NFP", 1)
    if grid is None:
        grid_kwargs = {"L": default_L, "N": default_N, "NFP": NFP}
        grid = _get_grid(**grid_kwargs)
    plot_axes = _get_plot_axes(grid)
    if len(plot_axes) != 1:
        return ValueError(colored("Grid must be 1D", "red"))

    data, ylabel = _compute(eq, name, grid, kwargs.pop("component", None))
    label = kwargs.pop("label", None)

    fig, ax = _format_ax(ax, figsize=kwargs.pop("figsize", None))

    # reshape data to 1D
    data = data.flatten()
    linecolor = kwargs.pop("linecolor", colorblind_colors[0])
    ls = kwargs.pop("ls", "-")
    lw = kwargs.pop("lw", 1)
    if log:
        data = np.abs(data)  # ensure data is positive for log plot
        ax.semilogy(
            grid.nodes[:, plot_axes[0]],
            data,
            label=label,
            color=linecolor,
            ls=ls,
            lw=lw,
        )
    else:
        ax.plot(
            grid.nodes[:, plot_axes[0]],
            data,
            label=label,
            color=linecolor,
            ls=ls,
            lw=lw,
        )
    xlabel_fontsize = kwargs.pop("xlabel_fontsize", None)
    ylabel_fontsize = kwargs.pop("ylabel_fontsize", None)

    assert len(kwargs) == 0, f"plot_1d got unexpected keyword argument: {kwargs.keys()}"
    xlabel = _AXIS_LABELS_RTZ[plot_axes[0]]
    ax.set_xlabel(xlabel, fontsize=xlabel_fontsize)
    ax.set_ylabel(ylabel, fontsize=ylabel_fontsize)
    _set_tight_layout(fig)
    plot_data = {xlabel.strip("$").strip("\\"): grid.nodes[:, plot_axes[0]], name: data}

    if label is not None:
        ax.legend()

    if return_data:
        return fig, ax, plot_data

    return fig, ax


def plot_2d(
    eq, name, grid=None, log=False, norm_F=False, ax=None, return_data=False, **kwargs
):
    """Plot 2D cross-sections.

    Parameters
    ----------
    eq : Equilibrium, Surface
        Object from which to plot.
    name : str
        Name of variable to plot.
    grid : Grid, optional
        Grid of coordinates to plot at.
    log : bool, optional
        Whether to use a log scale.
    norm_F : bool, optional
        Whether to normalize a plot of force error to be unitless.
        Vacuum equilibria are normalized by the gradient of magnetic pressure,
        while finite beta equilibria are normalized by the pressure gradient.
    ax : matplotlib AxesSubplot, optional
        Axis to plot on.
    return_data : bool
        If True, return the data plotted as well as fig,ax
    **kwargs : dict, optional
        Specify properties of the figure, axis, and plot appearance e.g.::

            plot_X(figsize=(4,6),cmap="plasma")

        Valid keyword arguments are:

        * ``figsize``: tuple of length 2, the size of the figure (to be passed to
          matplotlib)
        * ``component``: str, one of [None, 'R', 'phi', 'Z'], For vector variables,
          which element to plot. Default is the norm of the vector.
        * ``title_fontsize``: integer, font size of the title
        * ``xlabel_fontsize``: float, fontsize of the xlabel
        * ``ylabel_fontsize``: float, fontsize of the ylabel
        * ``cmap``: str, matplotlib colormap scheme to use, passed to ax.contourf
        * ``levels``: int or array-like, passed to contourf
        * ``field``: MagneticField, a magnetic field with which to calculate Bn on
          the surface, must be provided if Bn is entered as the variable to plot.
        * ``field_grid``: MagneticField, a Grid to pass to the field as a source grid
          from which to calculate Bn, by default None.

    Returns
    -------
    fig : matplotlib.figure.Figure
        Figure being plotted to.
    ax : matplotlib.axes.Axes or ndarray of Axes
        Axes being plotted to.
    plot_data : dict
        Dictionary of the data plotted, only returned if ``return_data=True``

    Examples
    --------
    .. image:: ../../_static/images/plotting/plot_2d.png

    .. code-block:: python

        from desc.plotting import plot_2d
        plot_2d(eq, 'sqrt(g)')

    """
    parameterization = _parse_parameterization(eq)
    if grid is None:
        grid_kwargs = {"M": 33, "N": 33, "NFP": eq.NFP, "axis": False}
        grid = _get_grid(**grid_kwargs)
    plot_axes = _get_plot_axes(grid)
    if len(plot_axes) != 2:
        return ValueError(colored("Grid must be 2D", "red"))
    component = kwargs.pop("component", None)
    if name != "B*n":
        data, label = _compute(
            eq,
            name,
            grid,
            component=component,
        )
    else:
        field = kwargs.pop("field", None)
        errorif(
            field is None,
            ValueError,
            "If B*n is entered as the variable to plot, a magnetic field"
            " must be provided.",
        )
        errorif(
            not np.all(np.isclose(grid.nodes[:, 0], 1)),
            ValueError,
            "If B*n is entered as the variable to plot, "
            "the grid nodes must be at rho=1.",
        )

        field_grid = kwargs.pop("field_grid", None)
        with warnings.catch_warnings():
            warnings.simplefilter("ignore")

            if grid.endpoint:
                # cannot use a grid with endpoint=True for FFT interpolator
                vc_grid = LinearGrid(
                    theta=grid.nodes[grid.unique_theta_idx[0:-1], 1],
                    zeta=grid.nodes[grid.unique_zeta_idx[0:-1], 2],
                    NFP=grid.NFP,
                    endpoint=False,
                )
            else:
                vc_grid = grid
            data, _ = field.compute_Bnormal(
                eq, eval_grid=vc_grid, source_grid=field_grid, vc_source_grid=vc_grid
            )
        data = data.reshape((vc_grid.num_theta, vc_grid.num_zeta), order="F")
        if grid.endpoint:
            data = np.hstack((data, np.atleast_2d(data[:, 0]).T))
            data = np.vstack((data, data[0, :]))
        data = data.reshape((grid.num_theta, grid.num_rho, grid.num_zeta), order="F")

        label = r"$\mathbf{B} \cdot \hat{n} ~(\mathrm{T})$"

    fig, ax = _format_ax(ax, figsize=kwargs.pop("figsize", None))
    divider = make_axes_locatable(ax)

    if norm_F:
        # normalize force by B pressure gradient
        norm_name = kwargs.pop("norm_name", "<|grad(|B|^2)|/2mu0>_vol")
        norm_data, _ = _compute(eq, norm_name, grid, reshape=False)
        data = data / np.nanmean(np.abs(norm_data))  # normalize

    # reshape data to 2D
    if 0 in plot_axes:
        if 1 in plot_axes:  # rho & theta
            data = data[:, :, 0]
        else:  # rho & zeta
            data = data[0, :, :]
    else:  # theta & zeta
        data = data[:, 0, :]

    contourf_kwargs = {}
    if log:
        data = np.abs(data)  # ensure data is positive for log plot
        contourf_kwargs["norm"] = matplotlib.colors.LogNorm()
        if norm_F:
            contourf_kwargs["levels"] = kwargs.pop("levels", np.logspace(-6, 0, 7))
        else:
            logmin = max(np.floor(np.nanmin(np.log10(data))).astype(int), -16)
            logmax = np.ceil(np.nanmax(np.log10(data))).astype(int)
            contourf_kwargs["levels"] = kwargs.pop(
                "levels", np.logspace(logmin, logmax, logmax - logmin + 1)
            )
    else:
        contourf_kwargs["norm"] = matplotlib.colors.Normalize()
        contourf_kwargs["levels"] = kwargs.pop(
            "levels", np.linspace(np.nanmin(data), np.nanmax(data), 100)
        )
    contourf_kwargs["cmap"] = kwargs.pop("cmap", "jet")
    contourf_kwargs["extend"] = "both"
    title_fontsize = kwargs.pop("title_fontsize", None)
    xlabel_fontsize = kwargs.pop("xlabel_fontsize", None)
    ylabel_fontsize = kwargs.pop("ylabel_fontsize", None)
    assert len(kwargs) == 0, f"plot_2d got unexpected keyword argument: {kwargs.keys()}"

    cax_kwargs = {"size": "5%", "pad": 0.05}

    xx = (
        grid.nodes[:, plot_axes[1]]
        .reshape((grid.num_theta, grid.num_rho, grid.num_zeta), order="F")
        .squeeze()
    )
    yy = (
        grid.nodes[:, plot_axes[0]]
        .reshape((grid.num_theta, grid.num_rho, grid.num_zeta), order="F")
        .squeeze()
    )

    im = ax.contourf(xx, yy, data, **contourf_kwargs)
    cax = divider.append_axes("right", **cax_kwargs)
    cbar = fig.colorbar(im, cax=cax)
    cbar.update_ticks()
    xlabel = _AXIS_LABELS_RTZ[plot_axes[1]]
    ylabel = _AXIS_LABELS_RTZ[plot_axes[0]]
    ax.set_xlabel(xlabel, fontsize=xlabel_fontsize)
    ax.set_ylabel(ylabel, fontsize=ylabel_fontsize)
    ax.set_title(label, fontsize=title_fontsize)
    if norm_F:
        ax.set_title(
            "%s / %s"
            % (
                "$" + data_index[parameterization][name]["label"] + "$",
                "$" + data_index[parameterization][norm_name]["label"] + "$",
            )
        )
    _set_tight_layout(fig)
    plot_data = {
        xlabel.strip("$").strip("\\"): xx,
        ylabel.strip("$").strip("\\"): yy,
        name: data,
    }

    if norm_F:
        plot_data["normalization"] = np.nanmean(np.abs(norm_data))
    else:
        plot_data["normalization"] = 1
    if return_data:
        return fig, ax, plot_data

    return fig, ax


def _trimesh_idx(n1, n2, periodic1=True, periodic2=True):
    # suppose grid is something like this (n1=3, n2=4):
    # 0  1  2  3
    # 4  5  6  7
    # 8  9 10 11

    # first set of triangles are (0,1,4), (1,2,5), (2,3,6), (3,0,7), ... (8,9,0) etc
    # second set are (1,5,4), (2,6,5), (3,7,6), (0,4,7) etc.
    # for the first set, i1 is the linear index, j1 = i1+1, k1=i1+n2
    # for second set, i2 from the second set is j1 from the first, and j2 = k1,
    # k2 = i1 + 1 + n2 with some other tricks to handle wrapping or out of bounds
    n = n1 * n2
    c, r = np.meshgrid(np.arange(n1), np.arange(n2), indexing="ij")

    def clip_or_mod(x, p, flag):
        if flag:
            return x % p
        else:
            return np.clip(x, 0, p - 1)

    i1 = c * n2 + r
    j1 = c * n2 + clip_or_mod((r + 1), n2, periodic2)
    k1 = clip_or_mod((c + 1), n1, periodic1) * n2 + r

    i2 = c * n2 + clip_or_mod((r + 1), n2, periodic2)
    j2 = clip_or_mod((c + 1), n1, periodic1) * n2 + r
    k2 = clip_or_mod((c + 1), n1, periodic1) * n2 + clip_or_mod((r + 1), n2, periodic2)

    i = np.concatenate([i1.flatten(), i2.flatten()])
    j = np.concatenate([j1.flatten(), j2.flatten()])
    k = np.concatenate([k1.flatten(), k2.flatten()])

    # remove degenerate triangles, ie with the same vertex twice
    degens = (i == j) | (j == k) | (i == k)
    ijk = np.array([i, j, k])[:, ~degens]
    # remove out of bounds indices
    ijk = ijk[:, np.all(ijk < n, axis=0)]
    # remove duplicates
    ijk = np.unique(np.sort(ijk, axis=0), axis=1)

    # expected number of triangles
    # start with 2 per square
    exnum = (n1 - 1) * (n2 - 1) * 2
    # if periodic, add extra "ghost" cells to connect ends
    if periodic1:
        exnum += (n2 - 1) * 2
    if periodic2:
        exnum += (n1 - 1) * 2
    # if doubly periodic, there's also 2 at the corner
    if periodic1 and periodic2:
        exnum += 2

    assert ijk.shape[1] == exnum
    return ijk


def plot_3d(
    eq,
    name,
    grid=None,
    log=False,
    fig=None,
    return_data=False,
    **kwargs,
):
    """Plot 3D surfaces.

    Parameters
    ----------
    eq : Equilibrium, Surface
        Object from which to plot.
    name : str
        Name of variable to plot.
    grid : Grid, optional
        Grid of coordinates to plot at.
    log : bool, optional
        Whether to use a log scale.
    fig : plotly.graph_objs._figure.Figure, optional
        Figure to plot on.
    return_data : bool
        If True, return the data plotted as well as fig,ax
    **kwargs : dict, optional
        Specify properties of the figure, axis, and plot appearance e.g.::

            plot_X(figsize=(4,6), cmap="RdBu")

        Valid keyword arguments are:

        * ``figsize``: tuple of length 2, the size of the figure in inches
        * ``component``: str, one of [None, 'R', 'phi', 'Z'], For vector variables,
          which element to plot. Default is the norm of the vector.
        * ``title``: title to add to the figure.
        * ``cmap``: string denoting colormap to use.
        * ``levels``: array of data values where ticks on colorbar should be placed.
        * ``alpha``: float in [0,1.0], the transparency of the plotted surface
<<<<<<< HEAD
        * ``showgrid``: bool of whether or not to show gridlines in the plot.
        * ``zeroline``: bool of whether or not to show the zero gridline in the plot.
        * ``showscale``: Bool, whether or not to show the colorbar. True by default
=======
        * ``showscale``: Bool, whether or not to show the colorbar. True by default.
        * ``showgrid``: Bool, whether or not to show the coordinate grid lines.
          True by default.
        * ``showticklabels``: Bool, whether or not to show the coordinate tick labels.
          True by default.
        * ``showaxislabels``: Bool, whether or not to show the coordinate axis labels.
          True by default.
        * ``zeroline``: Bool, whether or not to show the zero coordinate axis lines.
          True by default.
>>>>>>> e35436db
        * ``field``: MagneticField, a magnetic field with which to calculate Bn on
          the surface, must be provided if Bn is entered as the variable to plot.
        * ``field_grid``: MagneticField, a Grid to pass to the field as a source grid
          from which to calculate Bn, by default None.


    Returns
    -------
    fig : plotly.graph_objs._figure.Figure
        Figure being plotted to
    plot_data : dict
        Dictionary of the data plotted, only returned if ``return_data=True``

    Examples
    --------
    .. image:: ../../_static/images/plotting/plot_3d.png

    .. code-block:: python

        from desc.plotting import plot_3d
        from desc.grid import LinearGrid
        grid = LinearGrid(
                rho=0.5,
                theta=np.linspace(0, 2 * np.pi, 100),
                zeta=np.linspace(0, 2 * np.pi, 100),
                axis=True,
            )
        fig = plot_3d(eq, "|F|", log=True, grid=grid)

    """
    if grid is None:
        grid_kwargs = {"M": 50, "N": int(50 * eq.NFP), "NFP": 1, "endpoint": True}
        grid = _get_grid(**grid_kwargs)
    assert isinstance(grid, LinearGrid), "grid must be LinearGrid for 3d plotting"
    assert only1(
        grid.num_rho == 1, grid.num_theta == 1, grid.num_zeta == 1
    ), "Grid must be 2D"
    figsize = kwargs.pop("figsize", (10, 10))
    alpha = kwargs.pop("alpha", 1.0)
    cmap = kwargs.pop("cmap", "RdBu_r")
    title = kwargs.pop("title", "")
    levels = kwargs.pop("levels", None)
    component = kwargs.pop("component", None)
    showgrid = kwargs.pop("showgrid", True)
    zeroline = kwargs.pop("zeroline", True)
    showscale = kwargs.pop("showscale", True)

    if name != "B*n":
        data, label = _compute(
            eq,
            name,
            grid,
            component=component,
        )
    else:
        field = kwargs.pop("field", None)
        errorif(
            field is None,
            ValueError,
            "If B*n is entered as the variable to plot, a magnetic field"
            " must be provided.",
        )
        errorif(
            not np.all(np.isclose(grid.nodes[:, 0], 1)),
            ValueError,
            "If B*n is entered as the variable to plot, "
            "the grid nodes must be at rho=1.",
        )

        field_grid = kwargs.pop("field_grid", None)
        with warnings.catch_warnings():
            warnings.simplefilter("ignore")

            if grid.endpoint:
                # cannot use a grid with endpoint=True for FFT interpolator
                vc_grid = LinearGrid(
                    theta=grid.nodes[grid.unique_theta_idx[0:-1], 1],
                    zeta=grid.nodes[grid.unique_zeta_idx[0:-1], 2],
                    NFP=grid.NFP,
                    endpoint=False,
                )
            else:
                vc_grid = grid
            data, _ = field.compute_Bnormal(
                eq, eval_grid=vc_grid, source_grid=field_grid, vc_source_grid=vc_grid
            )
        data = data.reshape((vc_grid.num_theta, vc_grid.num_zeta), order="F")
        if grid.endpoint:
            data = np.hstack((data, np.atleast_2d(data[:, 0]).T))
            data = np.vstack((data, data[0, :]))
        data = data.reshape((grid.num_theta, grid.num_rho, grid.num_zeta), order="F")

        label = r"$\mathbf{B} \cdot \hat{n} ~(\mathrm{T})$"
    showgrid = kwargs.pop("showgrid", True)
    zeroline = kwargs.pop("zeroline", True)
    showticklabels = kwargs.pop("showticklabels", True)
    showaxislabels = kwargs.pop("showaxislabels", True)
    errorif(
        len(kwargs) != 0,
        ValueError,
        f"plot_3d got unexpected keyword argument: {kwargs.keys()}",
    )
    with warnings.catch_warnings():
        warnings.simplefilter("ignore")
        coords = eq.compute(["X", "Y", "Z"], grid=grid)
    X = coords["X"].reshape((grid.num_theta, grid.num_rho, grid.num_zeta), order="F")
    Y = coords["Y"].reshape((grid.num_theta, grid.num_rho, grid.num_zeta), order="F")
    Z = coords["Z"].reshape((grid.num_theta, grid.num_rho, grid.num_zeta), order="F")

    if grid.num_rho == 1:
        n1, n2 = grid.num_theta, grid.num_zeta
        if not grid.nodes[-1][2] == 2 * np.pi:
            p1, p2 = False, False
        else:
            p1, p2 = False, True
    elif grid.num_theta == 1:
        n1, n2 = grid.num_rho, grid.num_zeta
        p1, p2 = False, True
    elif grid.num_zeta == 1:
        n1, n2 = grid.num_theta, grid.num_rho
        p1, p2 = True, False
    ijk = _trimesh_idx(n1, n2, p1, p2)

    if log:
        data = np.log10(np.abs(data))  # ensure data is positive for log plot
        cmin = np.floor(np.nanmin(data)).astype(int)
        cmax = np.ceil(np.nanmax(data)).astype(int)
        levels = setdefault(levels, np.logspace(cmin, cmax, cmax - cmin + 1))
        ticks = np.log10(levels)
        cbar = dict(
            title=LatexNodes2Text().latex_to_text(label),
            ticktext=[f"{l:.0e}" for l in levels],
            tickvals=ticks,
        )

    else:
        cbar = dict(
            title=LatexNodes2Text().latex_to_text(label),
            ticktext=levels,
            tickvals=levels,
        )
        cmin = None
        cmax = None

    meshdata = go.Mesh3d(
        x=X.flatten(),
        y=Y.flatten(),
        z=Z.flatten(),
        intensity=data.flatten(),
        opacity=alpha,
        cmin=cmin,
        cmax=cmax,
        i=ijk[0],
        j=ijk[1],
        k=ijk[2],
        colorscale=cmap,
        flatshading=True,
        name=LatexNodes2Text().latex_to_text(label),
        colorbar=cbar,
        showscale=showscale,
    )

    if fig is None:
        fig = go.Figure()
    fig.add_trace(meshdata)
    xaxis_title = (
        LatexNodes2Text().latex_to_text(_AXIS_LABELS_XYZ[0]) if showaxislabels else ""
    )
    yaxis_title = (
        LatexNodes2Text().latex_to_text(_AXIS_LABELS_XYZ[1]) if showaxislabels else ""
    )
    zaxis_title = (
        LatexNodes2Text().latex_to_text(_AXIS_LABELS_XYZ[2]) if showaxislabels else ""
    )

    fig.update_layout(
        scene=dict(
            xaxis_title=xaxis_title,
            yaxis_title=yaxis_title,
            zaxis_title=zaxis_title,
            aspectmode="data",
            xaxis=dict(
                backgroundcolor="white",
                gridcolor="darkgrey",
                showbackground=False,
                zerolinecolor="darkgrey",
                showgrid=showgrid,
                zeroline=zeroline,
<<<<<<< HEAD
=======
                showticklabels=showticklabels,
>>>>>>> e35436db
            ),
            yaxis=dict(
                backgroundcolor="white",
                gridcolor="darkgrey",
                showbackground=False,
                zerolinecolor="darkgrey",
                showgrid=showgrid,
                zeroline=zeroline,
<<<<<<< HEAD
=======
                showticklabels=showticklabels,
>>>>>>> e35436db
            ),
            zaxis=dict(
                backgroundcolor="white",
                gridcolor="darkgrey",
                showbackground=False,
                zerolinecolor="darkgrey",
                showgrid=showgrid,
                zeroline=zeroline,
<<<<<<< HEAD
=======
                showticklabels=showticklabels,
>>>>>>> e35436db
            ),
        ),
        width=figsize[0] * dpi,
        height=figsize[1] * dpi,
        title=dict(text=title, y=0.9, x=0.5, xanchor="center", yanchor="top"),
        font=dict(family="Times"),
    )
    plot_data = {"X": X, "Y": Y, "Z": Z, name: data}

    if return_data:
        return fig, plot_data

    return fig


def plot_fsa(  # noqa: C901
    eq,
    name,
    with_sqrt_g=True,
    log=False,
    rho=20,
    M=None,
    N=None,
    norm_F=False,
    ax=None,
    return_data=False,
    **kwargs,
):
    """Plot flux surface averages of quantities.

    Parameters
    ----------
    eq : Equilibrium
        Object from which to plot.
    name : str
        Name of variable to plot.
    with_sqrt_g : bool, optional
        Whether to weight the surface average with sqrt(g), the 3-D Jacobian
        determinant of flux coordinate system. Default is True.

        The weighted surface average is also known as a flux surface average.
        The unweighted surface average is also known as a theta average.

        Note that this boolean has no effect for quantities which are defined
        as surface functions because averaging such functions is the identity
        operation.
    log : bool, optional
        Whether to use a log scale.
    rho : int or array-like
        Values of rho to plot contours of.
        If an integer, plot that many contours linearly spaced in (0,1).
    M : int, optional
        Poloidal grid resolution. Default is eq.M_grid.
    N : int, optional
        Toroidal grid resolution. Default is eq.N_grid.
    norm_F : bool, optional
        Whether to normalize a plot of force error to be unitless.
        Vacuum equilibria are normalized by the volume average of the gradient
        of magnetic pressure, while finite beta equilibria are normalized by the
        volume average of the pressure gradient.
    ax : matplotlib AxesSubplot, optional
        Axis to plot on.
    return_data : bool
        If True, return the data plotted as well as fig,ax
    **kwargs : dict, optional
        Specify properties of the figure, axis, and plot appearance e.g.::

            plot_X(figsize=(4,6),label="your_label")

        Valid keyword arguments are:

        * ``figsize``: tuple of length 2, the size of the figure (to be passed to
          matplotlib)
        * ``component``: str, one of [None, 'R', 'phi', 'Z'], For vector variables,
          which element to plot. Default is the norm of the vector.
        * ``label``: str, label of the plotted line (e.g. to be shown with ax.legend())
        * ``xlabel_fontsize``: float, fontsize of the xlabel
        * ``ylabel_fontsize``: float, fontsize of the ylabel
        * ``linecolor``: str or tuple, color to use for plot line
        * ``ls``: str, linestyle to use for plot line
        * ``lw``: float, linewidth to use for plot line

    Returns
    -------
    fig : matplotlib.figure.Figure
        Figure being plotted to.
    ax : matplotlib.axes.Axes or ndarray of Axes
        Axes being plotted to.
    plot_data : dict
        Dictionary of the data plotted, only returned if ``return_data=True``

    Examples
    --------
    .. image:: ../../_static/images/plotting/plot_fsa.png

    .. code-block:: python

        from desc.plotting import plot_fsa
        fig, ax = plot_fsa(eq, "B_theta", with_sqrt_g=False)

    """
    if np.isscalar(rho) and (int(rho) == rho):
        rho = np.linspace(0, 1, rho + 1)
    rho = np.atleast_1d(rho)
    if M is None:
        M = eq.M_grid
    if N is None:
        N = eq.N_grid
    linecolor = kwargs.pop("linecolor", colorblind_colors[0])
    ls = kwargs.pop("ls", "-")
    lw = kwargs.pop("lw", 1)
    fig, ax = _format_ax(ax, figsize=kwargs.pop("figsize", (4, 4)))

    label = kwargs.pop("label", None)

    grid = LinearGrid(M=M, N=N, NFP=eq.NFP, rho=rho)

    p = "desc.equilibrium.equilibrium.Equilibrium"
    if "<" + name + ">" in data_index[p]:
        # If we identify the quantity to plot as something in data_index, then
        # we may be able to compute more involved magnetic axis limits.
        deps = data_index[p]["<" + name + ">"]["dependencies"]["data"]
        if with_sqrt_g == ("sqrt(g)" in deps or "V_r(r)" in deps):
            # When we denote a quantity as ``<name>`` in data_index, we have
            # marked it a surface average of ``name``. This does not specify
            # the type of surface average however (i.e. with/without the sqrt(g)
            # factor). The above conditional guard should ensure that the
            # surface average we have the recipe to compute in data_index is the
            # desired surface average.
            name = "<" + name + ">"
    values, ylabel = _compute(
        eq, name, grid, kwargs.pop("component", None), reshape=False
    )
    ylabel = ylabel.split("~")
    if (
        data_index[p][name]["coordinates"] == "r"
        or data_index[p][name]["coordinates"] == ""
    ):
        # If the quantity is a surface function, averaging it again has no
        # effect, regardless of whether sqrt(g) is used.
        # So we avoid surface averaging it and forgo the <> around the ylabel.
        ylabel = r"$ " + ylabel[0][1:] + r" ~" + "~".join(ylabel[1:])
        plot_data_ylabel_key = f"{name}"
        if data_index[p][name]["coordinates"] == "r":
            values = grid.compress(values)
    else:
        compute_surface_averages = surface_averages_map(grid, expand_out=False)
        if with_sqrt_g:  # flux surface average
            sqrt_g = _compute(eq, "sqrt(g)", grid, reshape=False)[0]
            # Attempt to compute the magnetic axis limit.
            # Compute derivative depending on various naming schemes.
            # e.g. B -> B_r, V(r) -> V_r(r), S_r(r) -> S_rr(r)
            # psi_r/sqrt(g) -> (psi_r/sqrt(g))_r
            schemes = (
                name + "_r",
                name[:-3] + "_r" + name[-3:],
                name[:-3] + "r" + name[-3:],
                "(" + name + ")_r",
            )
            values_r = next(
                (
                    _compute(eq, x, grid, reshape=False)[0]
                    for x in schemes
                    if x in data_index[p]
                ),
                np.nan,
            )
            if (np.isfinite(values) & np.isfinite(values_r))[grid.axis].all():
                # Otherwise cannot compute axis limit in this agnostic manner.
                sqrt_g = grid.replace_at_axis(
                    sqrt_g, _compute(eq, "sqrt(g)_r", grid, reshape=False)[0], copy=True
                )
            averages = compute_surface_averages(values, sqrt_g=sqrt_g)
            ylabel = r"$\langle " + ylabel[0][1:] + r" \rangle~" + "~".join(ylabel[1:])
        else:  # theta average
            averages = compute_surface_averages(values)
            ylabel = (
                r"$\langle "
                + ylabel[0][1:]
                + r" \rangle_{\theta}~"
                + "~".join(ylabel[1:])
            )
        # True if values has nan on a given surface.
        is_nan = compute_surface_averages(np.isnan(values)).astype(bool)
        # The integration replaced nan with 0.
        # Put them back to avoid misleading plot (e.g. cusp near the magnetic axis).
        values = np.where(is_nan, np.nan, averages)
        plot_data_ylabel_key = f"<{name}>_fsa"

    if norm_F:
        # normalize force by B pressure gradient
        norm_name = kwargs.pop("norm_name", "<|grad(|B|^2)|/2mu0>_vol")
        norm_data = _compute(eq, norm_name, grid, reshape=False)[0]
        values = values / np.nanmean(np.abs(norm_data))  # normalize
    if log:
        values = np.abs(values)  # ensure data is positive for log plot
        ax.semilogy(rho, values, label=label, color=linecolor, ls=ls, lw=lw)
    else:
        ax.plot(rho, values, label=label, color=linecolor, ls=ls, lw=lw)
    xlabel_fontsize = kwargs.pop("xlabel_fontsize", None)
    ylabel_fontsize = kwargs.pop("ylabel_fontsize", None)
    assert (
        len(kwargs) == 0
    ), f"plot_fsa got unexpected keyword argument: {kwargs.keys()}"

    ax.set_xlabel(_AXIS_LABELS_RTZ[0], fontsize=xlabel_fontsize)
    ax.set_ylabel(ylabel, fontsize=ylabel_fontsize)
    if norm_F:
        ax.set_ylabel(
            "%s / %s"
            % (
                "$" + data_index[p][name]["label"] + "$",
                "$" + data_index[p][norm_name]["label"] + "$",
            ),
            fontsize=ylabel_fontsize,
        )
    _set_tight_layout(fig)

    if label is not None:
        ax.legend()

    plot_data = {"rho": rho, plot_data_ylabel_key: values}
    if norm_F:
        plot_data["normalization"] = np.nanmean(np.abs(norm_data))
    else:
        plot_data["normalization"] = 1

    if return_data:
        return fig, ax, plot_data

    return fig, ax


def plot_section(
    eq, name, grid=None, log=False, norm_F=False, ax=None, return_data=False, **kwargs
):
    """Plot Poincare sections.

    Parameters
    ----------
    eq : Equilibrium
        Object from which to plot.
    name : str
        Name of variable to plot.
    grid : Grid, optional
        Grid of coordinates to plot at.
    log : bool, optional
        Whether to use a log scale.
    norm_F : bool, optional
        Whether to normalize a plot of force error to be unitless.
        Vacuum equilibria are normalized by the gradient of magnetic pressure,
        while finite beta equilibria are normalized by the pressure gradient.
    ax : matplotlib AxesSubplot, optional
        Axis to plot on.
    return_data : bool
        If True, return the data plotted as well as fig,ax
    **kwargs : dict, optional
        Specify properties of the figure, axis, and plot appearance e.g.::

            plot_X(figsize=(4,6),label="your_label")

        Valid keyword arguments are:

        * ``figsize``: tuple of length 2, the size of the figure (to be passed to
          matplotlib)
        * ``component``: str, one of [None, 'R', 'phi', 'Z'], For vector variables,
          which element to plot. Default is the norm of the vector.
        * ``title_fontsize``: integer, font size of the title
        * ``xlabel_fontsize``: float, fontsize of the xlabel
        * ``ylabel_fontsize``: float, fontsize of the ylabel
        * ``cmap``: str, matplotlib colormap scheme to use, passed to ax.contourf
        * ``levels``: int or array-like, passed to contourf
        * ``phi``: float, int or array-like. Toroidal angles to plot. If an integer,
          plot that number equally spaced in [0,2pi/NFP). Default 1 for axisymmetry and
          6 for non-axisymmetry

    Returns
    -------
    fig : matplotlib.figure.Figure
        Figure being plotted to.
    ax : matplotlib.axes.Axes or ndarray of Axes
        Axes being plotted to.
    plot_data : dict
        Dictionary of the data plotted, only returned if ``return_data=True``

    Examples
    --------
    .. image:: ../../_static/images/plotting/plot_section.png

    .. code-block:: python

        from desc.plotting import plot_section
        fig, ax = plot_section(eq, "J^rho")

    """
    phi = kwargs.pop("phi", (1 if eq.N == 0 else 6))
    phi = parse_argname_change(phi, kwargs, "nzeta", "phi")
    phi = parse_argname_change(phi, kwargs, "nphi", "phi")

    if isinstance(phi, numbers.Integral):
        phi = np.linspace(0, 2 * np.pi / eq.NFP, phi, endpoint=False)
    phi = np.atleast_1d(phi)
    nphi = len(phi)
    if grid is None:
        grid_kwargs = {
            "L": 25,
            "NFP": 1,
            "axis": False,
            "theta": np.linspace(0, 2 * np.pi, 91, endpoint=True),
            "zeta": phi,
        }
        grid = _get_grid(**grid_kwargs)
        nr, nt, nz = grid.num_rho, grid.num_theta, grid.num_zeta
        coords = map_coordinates(
            eq,
            grid.nodes,
            ["rho", "theta", "phi"],
            ["rho", "theta", "zeta"],
            period=(np.inf, 2 * np.pi, 2 * np.pi),
            guess=grid.nodes,
        )
        grid = Grid(coords, sort=False)

    else:
        phi = np.unique(grid.nodes[:, 2])
        nphi = phi.size
        nr, nt, nz = grid.num_rho, grid.num_theta, grid.num_zeta
        coords = map_coordinates(
            eq,
            grid.nodes,
            ["rho", "theta", "phi"],
            ["rho", "theta", "zeta"],
            period=(np.inf, 2 * np.pi, 2 * np.pi),
            guess=grid.nodes,
        )
        grid = Grid(coords, sort=False)
    rows = np.floor(np.sqrt(nphi)).astype(int)
    cols = np.ceil(nphi / rows).astype(int)

    data, label = _compute(eq, name, grid, kwargs.pop("component", None), reshape=False)
    if norm_F:
        # normalize force by B pressure gradient
        norm_name = kwargs.pop("norm_name", "<|grad(|B|^2)|/2mu0>_vol")
        norm_data, _ = _compute(eq, norm_name, grid, reshape=False)
        data = data / np.nanmean(np.abs(norm_data))  # normalize

    figw = 5 * cols
    figh = 5 * rows
    fig, ax = _format_ax(
        ax,
        rows=rows,
        cols=cols,
        figsize=kwargs.pop("figsize", (figw, figh)),
        equal=True,
    )
    ax = np.atleast_1d(ax).flatten()

    with warnings.catch_warnings():
        warnings.simplefilter("ignore")
        coords = eq.compute(["R", "Z"], grid=grid)
    R = coords["R"].reshape((nt, nr, nz), order="F")
    Z = coords["Z"].reshape((nt, nr, nz), order="F")
    data = data.reshape((nt, nr, nz), order="F")

    contourf_kwargs = {}
    if log:
        data = np.abs(data)  # ensure data is positive for log plot
        contourf_kwargs["norm"] = matplotlib.colors.LogNorm()
        if norm_F:
            contourf_kwargs["levels"] = kwargs.pop("levels", np.logspace(-6, 0, 7))
        else:
            logmin = np.floor(np.nanmin(np.log10(data))).astype(int)
            logmax = np.ceil(np.nanmax(np.log10(data))).astype(int)
            contourf_kwargs["levels"] = kwargs.pop(
                "levels", np.logspace(logmin, logmax, logmax - logmin + 1)
            )
    else:
        contourf_kwargs["norm"] = matplotlib.colors.Normalize()
        contourf_kwargs["levels"] = kwargs.pop(
            "levels", np.linspace(data.min(), data.max(), 100)
        )
    contourf_kwargs["cmap"] = kwargs.pop("cmap", "jet")
    contourf_kwargs["extend"] = "both"
    title_fontsize = kwargs.pop("title_fontsize", None)
    xlabel_fontsize = kwargs.pop("xlabel_fontsize", None)
    ylabel_fontsize = kwargs.pop("ylabel_fontsize", None)
    assert (
        len(kwargs) == 0
    ), f"plot section got unexpected keyword argument: {kwargs.keys()}"

    cax_kwargs = {"size": "5%", "pad": 0.05}

    for i in range(nphi):
        divider = make_axes_locatable(ax[i])

        cntr = ax[i].contourf(R[:, :, i], Z[:, :, i], data[:, :, i], **contourf_kwargs)
        cax = divider.append_axes("right", **cax_kwargs)
        cbar = fig.colorbar(cntr, cax=cax)
        cbar.update_ticks()

        ax[i].set_xlabel(_AXIS_LABELS_RPZ[0], fontsize=xlabel_fontsize)
        ax[i].set_ylabel(_AXIS_LABELS_RPZ[2], fontsize=ylabel_fontsize)
        ax[i].tick_params(labelbottom=True, labelleft=True)
        ax[i].set_title(
            "$"
            + data_index["desc.equilibrium.equilibrium.Equilibrium"][name]["label"]
            + "$ ($"
            + data_index["desc.equilibrium.equilibrium.Equilibrium"][name]["units"]
            + "$)"
            + ", $\\phi \\cdot N_{{FP}}/2\\pi = {:.3f}$".format(
                eq.NFP * phi[i] / (2 * np.pi)
            )
        )
        if norm_F:
            ax[i].set_title(
                "%s / %s, %s"
                % (
                    "$"
                    + data_index["desc.equilibrium.equilibrium.Equilibrium"][name][
                        "label"
                    ]
                    + "$",
                    "$"
                    + data_index["desc.equilibrium.equilibrium.Equilibrium"][norm_name][
                        "label"
                    ]
                    + "$",
                    "$\\phi \\cdot N_{{FP}}/2\\pi = {:.3f}$".format(
                        eq.NFP * phi[i] / (2 * np.pi)
                    ),
                ),
                fontsize=title_fontsize,
            )
    _set_tight_layout(fig)

    plot_data = {"R": R, "Z": Z, name: data}
    if norm_F:
        plot_data["normalization"] = np.nanmean(np.abs(norm_data))
    else:
        plot_data["normalization"] = 1

    if return_data:
        return fig, ax, plot_data

    return fig, ax


def plot_surfaces(eq, rho=8, theta=8, phi=None, ax=None, return_data=False, **kwargs):
    """Plot flux surfaces.

    Parameters
    ----------
    eq : Equilibrium
        Object from which to plot.
    rho : int or array-like
        Values of rho to plot contours of.
        If an integer, plot that many contours linearly spaced in (0,1).
    theta : int or array-like
        Values of theta to plot contours of.
        If an integer, plot that many contours linearly spaced in (0,2pi).
    phi : float, int or array-like or None
        Values of phi to plot contours at.
        If an integer, plot that many contours linearly spaced in (0,2pi).
        Default is 1 contour for axisymmetric equilibria or 6 for non-axisymmetry.
    ax : matplotlib AxesSubplot, optional
        Axis to plot on.
    return_data : bool
        If True, return the data plotted as well as fig,ax
    **kwargs : dict, optional
        Specify properties of the figure, axis, and plot appearance e.g.::

            plot_X(figsize=(4,6),label="your_label")

        Valid keyword arguments are:

        * ``figsize``: tuple of length 2, the size of the figure (to be passed to
          matplotlib)
        * ``label``: str, label of the plotted line (e.g. to be shown with ax.legend())
        * ``NR``: int, number of equispaced rho point to use in plotting the vartheta
          contours
        * ``NT``: int, number of equispaced theta points to use in plotting the rho
          contours
        * ``theta_color``: str or tuple, color to use for constant vartheta contours
        * ``theta_ls``: str, linestyle to use for constant vartheta contours
        * ``theta_lw``: float, linewidth to use for constant vartheta contours
        * ``rho_color``: str or tuple, color to use for constant rho contours
        * ``rho_ls``: str, linestyle to use for constant rho contours
        * ``rho_lw``: float, linewidth to use for constant rho contours
        * ``lcfs_color``: str or tuple, color to use for the LCFS constant rho contour
        * ``lcfs_ls``: str, linestyle to use for the LCFS constant rho contour
        * ``lcfs_lw``: float, linewidth to use for the LCFS constant rho contour
        * ``axis_color``: str or tuple, color to use for the axis plotted point
        * ``axis_alpha``: float, transparency of the axis plotted point
        * ``axis_marker``: str, markerstyle to use for the axis plotted point
        * ``axis_size``: float, markersize to use for the axis plotted point
        * ``title_fontsize``: integer, font size of the title
        * ``xlabel_fontsize``: float, fontsize of the xlabel
        * ``ylabel_fontsize``: float, fontsize of the ylabel
        * ``legend``: bool, whether to show legend or not, False by default

    Returns
    -------
    fig : matplotlib.figure.Figure
        Figure being plotted to.
    ax : matplotlib.axes.Axes or ndarray of Axes
        Axes being plotted to.
    plot_data : dict
        Dictionary of the data plotted, only returned if ``return_data=True``

    Examples
    --------
    .. image:: ../../_static/images/plotting/plot_surfaces.png

    .. code-block:: python

        from desc.plotting import plot_surfaces
        fig, ax = plot_surfaces(eq)

    """
    phi = parse_argname_change(phi, kwargs, "zeta", "phi")

    NR = kwargs.pop("NR", 50)
    NT = kwargs.pop("NT", 180)
    figsize = kwargs.pop("figsize", None)
    theta_color = kwargs.pop("theta_color", colorblind_colors[2])
    theta_ls = kwargs.pop("theta_ls", ":")
    theta_lw = kwargs.pop("theta_lw", 1)
    rho_color = kwargs.pop("rho_color", colorblind_colors[0])
    rho_ls = kwargs.pop("rho_ls", "-")
    rho_lw = kwargs.pop("rho_lw", 1)
    lcfs_color = kwargs.pop("lcfs_color", colorblind_colors[1])
    lcfs_ls = kwargs.pop("lcfs_ls", "-")
    lcfs_lw = kwargs.pop("lcfs_lw", 1)
    axis_color = kwargs.pop("axis_color", colorblind_colors[3])
    axis_alpha = kwargs.pop("axis_alpha", 1)
    axis_marker = kwargs.pop("axis_marker", "o")
    axis_size = kwargs.pop("axis_size", 36)
    label = kwargs.pop("label", "")
    title_fontsize = kwargs.pop("title_fontsize", None)
    xlabel_fontsize = kwargs.pop("xlabel_fontsize", None)
    ylabel_fontsize = kwargs.pop("ylabel_fontsize", None)

    assert (
        len(kwargs) == 0
    ), f"plot surfaces got unexpected keyword argument: {kwargs.keys()}"

    plot_theta = bool(theta)
    nfp = eq.NFP
    if isinstance(rho, numbers.Integral):
        rho = np.linspace(0, 1, rho + 1)
    rho = np.atleast_1d(rho)
    if isinstance(theta, numbers.Integral):
        theta = np.linspace(0, 2 * np.pi, theta, endpoint=False)
    theta = np.atleast_1d(theta)

    phi = (1 if eq.N == 0 else 6) if phi is None else phi
    if isinstance(phi, numbers.Integral):
        phi = np.linspace(0, 2 * np.pi / eq.NFP, phi, endpoint=False)
    phi = np.atleast_1d(phi)
    nphi = len(phi)

    # do not need NFP supplied to these grids as
    # the above logic takes care of the correct phi range
    # if defaults are requested. Setting NFP here instead
    # can create reshaping issues when phi is supplied and gets
    # truncated by 2pi/NFP. See PR #1204
    grid_kwargs = {
        "rho": rho,
        "NFP": 1,
        "theta": np.linspace(0, 2 * np.pi, NT, endpoint=True),
        "zeta": phi,
    }
    r_grid = _get_grid(**grid_kwargs)
    rnr, rnt, rnz = r_grid.num_rho, r_grid.num_theta, r_grid.num_zeta
    r_grid = Grid(
        map_coordinates(
            eq,
            r_grid.nodes,
            ["rho", "theta", "phi"],
            ["rho", "theta", "zeta"],
            period=(np.inf, 2 * np.pi, 2 * np.pi),
            guess=r_grid.nodes,
        ),
        sort=False,
    )
    grid_kwargs = {
        "rho": np.linspace(0, 1, NR),
        "NFP": 1,
        "theta": theta,
        "zeta": phi,
    }
    if plot_theta:
        # Note: theta* (also known as vartheta) is the poloidal straight field line
        # angle in PEST-like flux coordinates
        t_grid = _get_grid(**grid_kwargs)
        tnr, tnt, tnz = t_grid.num_rho, t_grid.num_theta, t_grid.num_zeta
        v_grid = Grid(
            map_coordinates(
                eq,
                t_grid.nodes,
                ["rho", "theta_PEST", "phi"],
                ["rho", "theta", "zeta"],
                period=(np.inf, 2 * np.pi, 2 * np.pi),
                guess=t_grid.nodes,
            ),
            sort=False,
        )
    rows = np.floor(np.sqrt(nphi)).astype(int)
    cols = np.ceil(nphi / rows).astype(int)

    # rho contours
    with warnings.catch_warnings():
        warnings.simplefilter("ignore")
        r_coords = eq.compute(["R", "Z"], grid=r_grid)
    Rr = r_coords["R"].reshape((rnt, rnr, rnz), order="F")
    Zr = r_coords["Z"].reshape((rnt, rnr, rnz), order="F")
    plot_data = {}

    if plot_theta:
        # vartheta contours
        with warnings.catch_warnings():
            warnings.simplefilter("ignore")
            v_coords = eq.compute(["R", "Z"], grid=v_grid)
        Rv = v_coords["R"].reshape((tnt, tnr, tnz), order="F")
        Zv = v_coords["Z"].reshape((tnt, tnr, tnz), order="F")
        plot_data["vartheta_R_coords"] = Rv
        plot_data["vartheta_Z_coords"] = Zv

    figw = 4 * cols
    figh = 5 * rows
    if figsize is None:
        figsize = (figw, figh)
    fig, ax = _format_ax(ax, rows=rows, cols=cols, figsize=figsize, equal=True)
    ax = np.atleast_1d(ax).flatten()

    for i in range(nphi):
        if plot_theta:
            ax[i].plot(
                Rv[:, :, i].T,
                Zv[:, :, i].T,
                color=theta_color,
                linestyle=theta_ls,
                lw=theta_lw,
            )
        ax[i].plot(
            Rr[:, :, i], Zr[:, :, i], color=rho_color, linestyle=rho_ls, lw=rho_lw
        )
        ax[i].plot(
            Rr[:, -1, i],
            Zr[:, -1, i],
            color=lcfs_color,
            linestyle=lcfs_ls,
            lw=lcfs_lw,
            label=(label if i == 0 else ""),
        )
        if rho[0] == 0:
            ax[i].scatter(
                Rr[0, 0, i],
                Zr[0, 0, i],
                color=axis_color,
                alpha=axis_alpha,
                marker=axis_marker,
                s=axis_size,
            )

        ax[i].set_xlabel(_AXIS_LABELS_RPZ[0], fontsize=xlabel_fontsize)
        ax[i].set_ylabel(_AXIS_LABELS_RPZ[2], fontsize=ylabel_fontsize)
        ax[i].tick_params(labelbottom=True, labelleft=True)
        ax[i].set_title(
            "$\\phi \\cdot N_{{FP}}/2\\pi = {:.3f}$".format(nfp * phi[i] / (2 * np.pi)),
            fontsize=title_fontsize,
        )
        if label is not None and i == 0 and kwargs.pop("legend", False):
            ax[i].legend()

    _set_tight_layout(fig)

    plot_data["rho_R_coords"] = Rr
    plot_data["rho_Z_coords"] = Zr
    if return_data:
        return fig, ax, plot_data

    return fig, ax


def poincare_plot(
    field,
    R0,
    Z0,
    ntransit=100,
    phi=None,
    NFP=None,
    grid=None,
    ax=None,
    return_data=False,
    **kwargs,
):
    """Poincare plot of field lines from external magnetic field.

    Parameters
    ----------
    field : MagneticField
        External field, coilset, current potential etc to plot from.
    R0, Z0 : array-like
        Starting points at phi=0 for field line tracing.
    ntransit : int
        Number of transits to trace field lines for.
    phi : float, int or array-like or None
        Values of phi to plot section at.
        If an integer, plot that many contours linearly spaced in (0,2pi).
        Default is 6.
    NFP : int, optional
        Number of field periods. By default attempts to infer from ``field``, otherwise
        uses NFP=1.
    grid : Grid, optional
        Grid used to discretize ``field``.
    ax : matplotlib AxesSubplot, optional
        Axis to plot on.
    return_data : bool
        If True, return the data plotted as well as fig,ax
    **kwargs : dict, optional
        Specify properties of the figure, axis, and plot appearance e.g.::

            plot_X(figsize=(4,6),)

        Valid keyword arguments are:

        * ``figsize``: tuple of length 2, the size of the figure (to be passed to
          matplotlib)
        * ``color``: str or tuple, color to use for field lines.
        * ``marker``: str, markerstyle to use for the plotted points
        * ``size``: float, markersize to use for the plotted points
        * ``title_fontsize``: integer, font size of the title
        * ``xlabel_fontsize``: float, fontsize of the xlabel
        * ``ylabel_fontsize``: float, fontsize of the ylabel

        Additionally, any other keyword arguments will be passed on to
        ``desc.magnetic_fields.field_line_integrate``

    Returns
    -------
    fig : matplotlib.figure.Figure
        Figure being plotted to.
    ax : matplotlib.axes.Axes or ndarray of Axes
        Axes being plotted to.
    plot_data : dict
        Dictionary of the data plotted, only returned if ``return_data=True``
    """
    fli_kwargs = {}
    for key in inspect.signature(field_line_integrate).parameters:
        if key in kwargs:
            fli_kwargs[key] = kwargs.pop(key)

    figsize = kwargs.pop("figsize", None)
    color = kwargs.pop("color", colorblind_colors[0])
    marker = kwargs.pop("marker", "o")
    size = kwargs.pop("size", 5)
    title_fontsize = kwargs.pop("title_fontsize", None)
    xlabel_fontsize = kwargs.pop("xlabel_fontsize", None)
    ylabel_fontsize = kwargs.pop("ylabel_fontsize", None)

    assert (
        len(kwargs) == 0
    ), f"poincare_plot got unexpected keyword argument: {kwargs.keys()}"

    if NFP is None:
        NFP = getattr(field, "NFP", 1)

    phi = 6 if phi is None else phi
    if isinstance(phi, numbers.Integral):
        phi = np.linspace(0, 2 * np.pi / NFP, phi, endpoint=False)
    phi = np.atleast_1d(phi)
    nplanes = len(phi)

    phis = (phi + np.arange(0, ntransit)[:, None] * 2 * np.pi / NFP).flatten()

    R0, Z0 = np.atleast_1d(R0, Z0)

    fieldR, fieldZ = field_line_integrate(
        r0=R0,
        z0=Z0,
        phis=phis,
        field=field,
        source_grid=grid,
        **fli_kwargs,
    )

    zs = fieldZ.reshape((ntransit, nplanes, -1))
    rs = fieldR.reshape((ntransit, nplanes, -1))

    signBT = np.sign(
        field.compute_magnetic_field(np.array([R0.flat[0], 0.0, Z0.flat[0]]))[:, 1]
    ).flat[0]
    if signBT < 0:  # field lines are traced backwards when toroidal field < 0
        rs, zs = rs[:, ::-1], zs[:, ::-1]
        rs, zs = np.roll(rs, 1, 1), np.roll(zs, 1, 1)

    data = {
        "R": rs,
        "Z": zs,
    }

    rows = np.floor(np.sqrt(nplanes)).astype(int)
    cols = np.ceil(nplanes / rows).astype(int)

    figw = 4 * cols
    figh = 5 * rows
    if figsize is None:
        figsize = (figw, figh)
    fig, ax = _format_ax(ax, rows=rows, cols=cols, figsize=figsize, equal=True)

    for i in range(nplanes):
        ax.flat[i].scatter(
            rs[:, i, :],
            zs[:, i, :],
            color=color,
            marker=marker,
            s=size,
        )

        ax.flat[i].set_xlabel(_AXIS_LABELS_RPZ[0], fontsize=xlabel_fontsize)
        ax.flat[i].set_ylabel(_AXIS_LABELS_RPZ[2], fontsize=ylabel_fontsize)
        ax.flat[i].tick_params(labelbottom=True, labelleft=True)
        ax.flat[i].set_title(
            "$\\phi \\cdot N_{{FP}}/2\\pi = {:.3f}$".format(NFP * phi[i] / (2 * np.pi)),
            fontsize=title_fontsize,
        )

    _set_tight_layout(fig)

    if return_data:
        return fig, ax, data
    return fig, ax


def plot_boundary(eq, phi=None, plot_axis=True, ax=None, return_data=False, **kwargs):
    """Plot stellarator boundary at multiple toroidal coordinates.

    Parameters
    ----------
    eq : Equilibrium, Surface
        Object from which to plot.
    phi : float, int or array-like or None
        Values of phi to plot boundary surface at.
        If an integer, plot that many contours linearly spaced in [0,2pi).
        Default is 1 contour for axisymmetric equilibria or 4 for non-axisymmetry.
    plot_axis : bool
        Whether to plot the magnetic axis locations. Default is True.
    ax : matplotlib AxesSubplot, optional
        Axis to plot on.
    return_data : bool
        If True, return the data plotted as well as fig,ax
    **kwargs : dict, optional
        Specify properties of the figure, axis, and plot appearance e.g.::

            plot_X(figsize=(4,6),label="your_label")

        Valid keyword arguments are:

        * ``figsize``: tuple of length 2, the size of the figure (to be passed to
          matplotlib)
        * ``xlabel_fontsize``: float, fontsize of the x label
        * ``ylabel_fontsize``: float, fontsize of the y label
        * ``legend_kw``: dict, any keyword arguments to be passed to ax.legend()
        * ``cmap``: colormap to use for plotting, discretized into len(phi) colors
        * ``color``: array of colors to use for each phi angle
        * ``ls``: array of line styles to use for each phi angle
        * ``lw``: array of line widths to use for each phi angle
        * ``marker``: str, marker style to use for the axis plotted points
        * ``size``: float, marker size to use for the axis plotted points

    Returns
    -------
    fig : matplotlib.figure.Figure
        Figure being plotted to.
    ax : matplotlib.axes.Axes or ndarray of Axes
        Axes being plotted to.
    plot_data : dict
        Dictionary of the data plotted, only returned if ``return_data=True``

    Examples
    --------
    .. image:: ../../_static/images/plotting/plot_boundary.png

    .. code-block:: python

        from desc.plotting import plot_boundary
        fig, ax = plot_boundary(eq)

    """
    phi = parse_argname_change(phi, kwargs, "zeta", "phi")

    figsize = kwargs.pop("figsize", None)
    cmap = kwargs.pop("cmap", "hsv")
    colors = kwargs.pop("color", None)
    ls = kwargs.pop("ls", None)
    lw = kwargs.pop("lw", None)
    marker = kwargs.pop("marker", "x")
    size = kwargs.pop("size", 36)
    xlabel_fontsize = kwargs.pop("xlabel_fontsize", None)
    ylabel_fontsize = kwargs.pop("ylabel_fontsize", None)
    legend_kw = kwargs.pop("legend_kw", {})

    assert (
        len(kwargs) == 0
    ), f"plot boundary got unexpected keyword argument: {kwargs.keys()}"

    phi = (1 if eq.N == 0 else 4) if phi is None else phi
    if isinstance(phi, numbers.Integral):
        phi = np.linspace(0, 2 * np.pi / eq.NFP, phi, endpoint=False)
    phi = np.atleast_1d(phi)
    nphi = len(phi)
    # don't plot axis for FourierRZToroidalSurface, since it's not defined.
    plot_axis = plot_axis and eq.L > 0
    rho = np.array([0.0, 1.0]) if plot_axis else np.array([1.0])

    grid_kwargs = {"NFP": 1, "rho": rho, "theta": 100, "zeta": phi}
    grid = _get_grid(**grid_kwargs)
    nr, nt, nz = grid.num_rho, grid.num_theta, grid.num_zeta
    grid = Grid(
        map_coordinates(
            eq,
            grid.nodes,
            ["rho", "theta", "phi"],
            ["rho", "theta", "zeta"],
            period=(np.inf, 2 * np.pi, 2 * np.pi),
            guess=grid.nodes,
        ),
        sort=False,
    )

    if colors is None:
        colors = _get_cmap(cmap)((phi * eq.NFP / (2 * np.pi)) % 1)
    if lw is None:
        lw = 1
    if isinstance(lw, int):
        lw = [lw for _ in range(nz)]
    if ls is None:
        ls = "-"
    if isinstance(ls, str):
        ls = [ls for _ in range(nz)]

    with warnings.catch_warnings():
        warnings.simplefilter("ignore")
        coords = eq.compute(["R", "Z"], grid=grid)
    R = coords["R"].reshape((nt, nr, nz), order="F")
    Z = coords["Z"].reshape((nt, nr, nz), order="F")

    fig, ax = _format_ax(ax, figsize=figsize, equal=True)

    for i in range(nphi):
        ax.plot(
            R[:, -1, i],
            Z[:, -1, i],
            color=colors[i],
            linestyle=ls[i],
            lw=lw[i],
            label="$\\phi \\cdot N_{{FP}}/2\\pi = {:.2f}$".format(
                eq.NFP * phi[i] / (2 * np.pi)
            ),
        )
        if rho[0] == 0:
            ax.scatter(R[0, 0, i], Z[0, 0, i], color=colors[i], marker=marker, s=size)

    ax.set_xlabel(_AXIS_LABELS_RPZ[0], fontsize=xlabel_fontsize)
    ax.set_ylabel(_AXIS_LABELS_RPZ[2], fontsize=ylabel_fontsize)
    ax.tick_params(labelbottom=True, labelleft=True)

    ax.legend(**legend_kw)
    _set_tight_layout(fig)

    plot_data = {}
    plot_data["R"] = R
    plot_data["Z"] = Z

    if return_data:
        return fig, ax, plot_data

    return fig, ax


def plot_boundaries(
    eqs, labels=None, phi=None, plot_axis=True, ax=None, return_data=False, **kwargs
):
    """Plot stellarator boundaries at multiple toroidal coordinates.

    NOTE: If attempting to plot objects with differing NFP, `phi` must
    be given explicitly.

    Parameters
    ----------
    eqs : array-like of Equilibrium, Surface or EquilibriaFamily
        Equilibria to plot.
    labels : array-like
        Array the same length as eqs of labels to apply to each equilibrium.
    phi : float, int or array-like or None
        Values of phi to plot boundary surface at.
        If an integer, plot that many contours linearly spaced in [0,2pi).
        Default is 1 contour for axisymmetric equilibria or 4 for non-axisymmetry.
    plot_axis : bool
        Whether to plot the magnetic axis locations. Default is True.
    ax : matplotlib AxesSubplot, optional
        Axis to plot on.
    return_data : bool
        If True, return the data plotted as well as fig,ax
    **kwargs : dict, optional
        Specify properties of the figure, axis, and plot appearance e.g.::

            plot_X(figsize=(4,6),label="your_label")

        Valid keyword arguments are:

        * ``figsize``: tuple of length 2, the size of the figure (to be passed to
          matplotlib)
        * ``xlabel_fontsize``: float, fontsize of the x label
        * ``ylabel_fontsize``: float, fontsize of the y label
        * ``legend``: bool, whether to display legend or not
        * ``legend_kw``: dict, any keyword arguments to be passed to ax.legend()
        * ``cmap``: colormap to use for plotting, discretized into len(eqs) colors
        * ``color``: list of colors to use for each Equilibrium
        * ``ls``: list of str, line styles to use for each Equilibrium
        * ``lw``: list of floats, line widths to use for each Equilibrium
        * ``marker``: str, marker style to use for the axis plotted points
        * ``size``: float, marker size to use for the axis plotted points

    Returns
    -------
    fig : matplotlib.figure.Figure
        Figure being plotted to.
    ax : matplotlib.axes.Axes or ndarray of Axes
        Axes being plotted to.
    plot_data : dict
        Dictionary of the data plotted, only returned if ``return_data=True``

    Examples
    --------
    .. image:: ../../_static/images/plotting/plot_boundaries.png

    .. code-block:: python

        from desc.plotting import plot_boundaries
        fig, ax = plot_boundaries((eq1, eq2, eq3))

    """
    # if NFPs are not all equal, means there are
    # objects with differing NFPs, which it is not clear
    # how to choose the phis for by default, so we will throw an error
    # unless phi was given.
    phi = parse_argname_change(phi, kwargs, "zeta", "phi")
    errorif(
        not np.allclose([thing.NFP for thing in eqs], eqs[0].NFP) and phi is None,
        ValueError,
        "supplied objects must have the same number of field periods, "
        "or if there are differing field periods, `phi` must be given explicitly."
        f" Instead, supplied objects have NFPs {[t.NFP for t in eqs]}."
        " If attempting to plot an axisymmetric object with non-axisymmetric objects,"
        " you must use the `change_resolution` method to make the axisymmetric "
        "object have the same NFP as the non-axisymmetric objects.",
    )

    figsize = kwargs.pop("figsize", None)
    cmap = kwargs.pop("cmap", "rainbow")
    colors = kwargs.pop("color", None)
    ls = kwargs.pop("ls", None)
    lw = kwargs.pop("lw", None)
    xlabel_fontsize = kwargs.pop("xlabel_fontsize", None)
    ylabel_fontsize = kwargs.pop("ylabel_fontsize", None)
    marker = kwargs.pop("marker", "x")
    size = kwargs.pop("size", 36)

    phi = (1 if eqs[-1].N == 0 else 4) if phi is None else phi
    if isinstance(phi, numbers.Integral):
        phi = np.linspace(0, 2 * np.pi / eqs[-1].NFP, phi, endpoint=False)
    phi = np.atleast_1d(phi)

    neq = len(eqs)

    if labels is None:
        labels = [str(i) for i in range(neq)]
    if colors is None:
        colors = _get_cmap(cmap, neq)(np.linspace(0, 1, neq))
    if lw is None:
        lw = 1
    if np.isscalar(lw):
        lw = [lw for i in range(neq)]
    if ls is None:
        ls = "-"
    if isinstance(ls, str):
        ls = [ls for i in range(neq)]

    fig, ax = _format_ax(ax, figsize=figsize, equal=True)
    plot_data = {}
    plot_data["R"] = []
    plot_data["Z"] = []

    for i in range(neq):
        # don't plot axis for FourierRZToroidalSurface, since it's not defined.
        plot_axis_i = plot_axis and eqs[i].L > 0
        rho = np.array([0.0, 1.0]) if plot_axis_i else np.array([1.0])

        grid_kwargs = {"NFP": 1, "theta": 100, "zeta": phi, "rho": rho}
        grid = _get_grid(**grid_kwargs)
        nr, nt, nz = grid.num_rho, grid.num_theta, grid.num_zeta
        grid = Grid(
            map_coordinates(
                eqs[i],
                grid.nodes,
                ["rho", "theta", "phi"],
                ["rho", "theta", "zeta"],
                period=(np.inf, 2 * np.pi, 2 * np.pi),
                guess=grid.nodes,
            ),
            sort=False,
        )
        with warnings.catch_warnings():
            warnings.simplefilter("ignore")
            coords = eqs[i].compute(["R", "Z"], grid=grid)
        R = coords["R"].reshape((nt, nr, nz), order="F")
        Z = coords["Z"].reshape((nt, nr, nz), order="F")

        plot_data["R"].append(R)
        plot_data["Z"].append(Z)

        for j in range(nz):
            (line,) = ax.plot(
                R[:, -1, j], Z[:, -1, j], color=colors[i], linestyle=ls[i], lw=lw[i]
            )
            if rho[0] == 0:
                ax.scatter(
                    R[0, 0, j], Z[0, 0, j], color=colors[i], marker=marker, s=size
                )

            if j == 0:
                line.set_label(labels[i])

    ax.set_xlabel(_AXIS_LABELS_RPZ[0], fontsize=xlabel_fontsize)
    ax.set_ylabel(_AXIS_LABELS_RPZ[2], fontsize=ylabel_fontsize)
    ax.tick_params(labelbottom=True, labelleft=True)

    if any(labels) and kwargs.pop("legend", True):
        ax.legend(**kwargs.pop("legend_kw", {}))
    _set_tight_layout(fig)

    assert (
        len(kwargs) == 0
    ), f"plot boundaries got unexpected keyword argument: {kwargs.keys()}"

    if return_data:
        return fig, ax, plot_data

    return fig, ax


def plot_comparison(
    eqs,
    rho=8,
    theta=8,
    phi=None,
    ax=None,
    cmap="rainbow",
    color=None,
    lw=None,
    ls=None,
    labels=None,
    return_data=False,
    **kwargs,
):
    """Plot comparison between flux surfaces of multiple equilibria.

    NOTE: If attempting to plot objects with differing NFP, `phi` must
    be given explicitly.

    Parameters
    ----------
    eqs : array-like of Equilibrium or EquilibriaFamily
        Equilibria to compare.
    rho : int or array-like
        Values of rho to plot contours of.
        If an integer, plot that many contours linearly spaced in (0,1).
    theta : int or array-like
        Values of theta to plot contours of.
        If an integer, plot that many contours linearly spaced in (0,2pi).
    phi : float, int or array-like or None
        Values of phi to plot contours at.
        If an integer, plot that many contours linearly spaced in [0,2pi).
        Default is 1 contour for axisymmetric equilibria or 6 for non-axisymmetry.
    ax : matplotlib AxesSubplot, optional
        Axis to plot on.
    cmap : str or matplotlib ColorMap
        Colormap to use for plotting, discretized into len(eqs) colors.
    color : array-like
        Array the same length as eqs of colors to use for each equilibrium.
        Overrides `cmap`.
    lw : array-like
        Array the same length as eqs of line widths to use for each equilibrium
    ls : array-like
        Array the same length as eqs of linestyles to use for each equilibrium.
    labels : array-like
        Array the same length as eqs of labels to apply to each equilibrium.
    return_data : bool
        If True, return the data plotted as well as fig,ax
    **kwargs : dict, optional
        Specify properties of the figure, axis, and plot appearance e.g.::

            plot_X(figsize=(4,6),label="your_label")

        Valid keyword arguments are:

        * ``figsize``: tuple of length 2, the size of the figure (to be passed to
          matplotlib)
        * ``legend``: bool, whether to display legend or not
        * ``legend_kw``: dict, any keyword arguments to be passed to ax.legend()
        * ``title_fontsize``: integer, font size of the title
        * ``xlabel_fontsize``: float, fontsize of the xlabel
        * ``ylabel_fontsize``: float, fontsize of the ylabel

    Returns
    -------
    fig : matplotlib.figure.Figure
        Figure being plotted to.
    ax : matplotlib.axes.Axes or ndarray of Axes
        Axes being plotted to.
    plot_data : dict
        Dictionary of the data plotted, only returned if ``return_data=True``

    Examples
    --------
    .. image:: ../../_static/images/plotting/plot_comparison.png

    .. code-block:: python

        from desc.plotting import plot_comparison
        fig, ax = plot_comparison(eqs=[eqf[0],eqf[1],eqf[2]],
                                  labels=['Axisymmetric w/o pressure',
                                          'Axisymmetric w/ pressure',
                                          'Non-axisymmetric w/ pressure',
                                         ],
                                 )

    """
    # if NFPs are not all equal, means there are
    # objects with differing NFPs, which it is not clear
    # how to choose the phis for by default, so we will throw an error
    # unless phi was given.
    phi = parse_argname_change(phi, kwargs, "zeta", "phi")
    errorif(
        not np.allclose([thing.NFP for thing in eqs], eqs[0].NFP) and phi is None,
        ValueError,
        "supplied objects must have the same number of field periods, "
        "or if there are differing field periods, `phi` must be given explicitly."
        f" Instead, supplied objects have NFPs {[t.NFP for t in eqs]}."
        " If attempting to plot an axisymmetric object with non-axisymmetric objects,"
        " you must use the `change_resolution` method to make the axisymmetric "
        "object have the same NFP as the non-axisymmetric objects.",
    )
    color = parse_argname_change(color, kwargs, "colors", "color")
    ls = parse_argname_change(ls, kwargs, "linestyles", "ls")
    lw = parse_argname_change(lw, kwargs, "lws", "lw")

    figsize = kwargs.pop("figsize", None)
    title_fontsize = kwargs.pop("title_fontsize", None)
    xlabel_fontsize = kwargs.pop("xlabel_fontsize", None)
    ylabel_fontsize = kwargs.pop("ylabel_fontsize", None)
    neq = len(eqs)
    if color is None:
        color = _get_cmap(cmap, neq)(np.linspace(0, 1, neq))
    if lw is None:
        lw = [1 for i in range(neq)]
    if ls is None:
        ls = ["-" for i in range(neq)]
    if labels is None:
        labels = [str(i) for i in range(neq)]
    N = np.max([eq.N for eq in eqs])
    nfp = eqs[0].NFP

    phi = (1 if N == 0 else 6) if phi is None else phi
    if isinstance(phi, numbers.Integral):
        phi = np.linspace(0, 2 * np.pi / nfp, phi, endpoint=False)
    phi = np.atleast_1d(phi)
    nphi = len(phi)

    rows = np.floor(np.sqrt(nphi)).astype(int)
    cols = np.ceil(nphi / rows).astype(int)

    figw = 4 * cols
    figh = 5 * rows
    if figsize is None:
        figsize = (figw, figh)
    fig, ax = _format_ax(ax, rows=rows, cols=cols, figsize=figsize, equal=True)
    ax = np.atleast_1d(ax).flatten()

    plot_data = {}
    for string in [
        "rho_R_coords",
        "rho_Z_coords",
        "vartheta_R_coords",
        "vartheta_Z_coords",
    ]:
        plot_data[string] = []
    for i, eq in enumerate(eqs):
        fig, ax, _plot_data = plot_surfaces(
            eq,
            rho,
            theta,
            phi,
            ax,
            theta_color=color[i % len(color)],
            theta_ls=ls[i % len(ls)],
            theta_lw=lw[i % len(lw)],
            rho_color=color[i % len(color)],
            rho_ls=ls[i % len(ls)],
            rho_lw=lw[i % len(lw)],
            lcfs_color=color[i % len(color)],
            lcfs_ls=ls[i % len(ls)],
            lcfs_lw=lw[i % len(lw)],
            axis_color=color[i % len(color)],
            axis_alpha=0,
            axis_marker="o",
            axis_size=0,
            label=labels[i % len(labels)],
            title_fontsize=title_fontsize,
            xlabel_fontsize=xlabel_fontsize,
            ylabel_fontsize=ylabel_fontsize,
            return_data=True,
        )
        for key in _plot_data.keys():
            plot_data[key].append(_plot_data[key])

    if any(labels) and kwargs.pop("legend", True):
        fig.legend(**kwargs.pop("legend_kw", {}))

    assert (
        len(kwargs) == 0
    ), f"plot_comparison got unexpected keyword argument: {kwargs.keys()}"

    if return_data:
        return fig, ax, plot_data

    return fig, ax


def plot_coils(coils, grid=None, fig=None, return_data=False, **kwargs):
    """Create 3D plot of coil geometry.

    Parameters
    ----------
    coils : Coil, CoilSet, Curve, or iterable
        Coil or coils to plot.
    grid : Grid, optional
        Grid to use for evaluating geometry
    fig : plotly.graph_objs._figure.Figure, optional
        Figure to plot on.
    return_data : bool
        If True, return the data plotted as well as fig,ax
    **kwargs : dict, optional
        Specify properties of the figure, axis, and plot appearance e.g.::

            plot_X(figsize=(4,6), color="darkgrey")

        Valid keyword arguments are:

        * ``unique``: bool, only plots unique coils from a CoilSet if True
        * ``figsize``: tuple of length 2, the size of the figure in inches
        * ``lw``: float, linewidth of plotted coils
        * ``ls``: str, linestyle of plotted coils
        * ``color``: str, color of plotted coils
        * ``showgrid``: Bool, whether or not to show the coordinate grid lines.
          True by default.
        * ``showticklabels``: Bool, whether or not to show the coordinate tick labels.
          True by default.
        * ``showaxislabels``: Bool, whether or not to show the coordinate axis labels.
          True by default.
        * ``zeroline``: Bool, whether or not to show the zero coordinate axis lines.
          True by default.

    Returns
    -------
    fig : plotly.graph_objs._figure.Figure
        Figure being plotted to
    plot_data : dict
        Dictionary of the data plotted, only returned if ``return_data=True``

    """
    lw = kwargs.pop("lw", 5)
    ls = kwargs.pop("ls", "solid")
    figsize = kwargs.pop("figsize", (10, 10))
    color = kwargs.pop("color", "black")
    unique = kwargs.pop("unique", False)
    showgrid = kwargs.pop("showgrid", True)
    zeroline = kwargs.pop("zeroline", True)
    showticklabels = kwargs.pop("showticklabels", True)
    showaxislabels = kwargs.pop("showaxislabels", True)
    errorif(
        len(kwargs) != 0,
        ValueError,
        f"plot_coils got unexpected keyword argument: {kwargs.keys()}",
    )
    errorif(
        not isinstance(coils, _Coil),
        ValueError,
        "Expected `coils` to be of type `_Coil`, instead got type" f" {type(coils)}",
    )

    if not isinstance(lw, (list, tuple)):
        lw = [lw]
    if not isinstance(ls, (list, tuple)):
        ls = [ls]
    if not isinstance(color, (list, tuple)):
        color = [color]
    if grid is None:
        grid = LinearGrid(N=400, endpoint=True)

    def flatten_coils(coilset):
        if hasattr(coilset, "__len__"):
            if hasattr(coilset, "_NFP") and hasattr(coilset, "_sym"):
                if not unique and (coilset.NFP > 1 or coilset.sym):
                    # plot all coils for symmetric coil sets
                    coilset = CoilSet.from_symmetry(
                        coilset, NFP=coilset.NFP, sym=coilset.sym
                    )
            return [a for i in coilset for a in flatten_coils(i)]
        else:
            return [coilset]

    coils_list = flatten_coils(coils)
    plot_data = {}
    plot_data["X"] = []
    plot_data["Y"] = []
    plot_data["Z"] = []

    if fig is None:
        fig = go.Figure()

    for i, coil in enumerate(coils_list):
        x, y, z = coil.compute("x", grid=grid, basis="xyz")["x"].T
        current = getattr(coil, "current", np.nan)
        plot_data["X"].append(x)
        plot_data["Y"].append(y)
        plot_data["Z"].append(z)

        trace = go.Scatter3d(
            x=x,
            y=y,
            z=z,
            marker=dict(
                size=0,
                opacity=0,
            ),
            line=dict(
                color=color[i % len(color)],
                width=lw[i % len(lw)],
                dash=ls[i % len(ls)],
            ),
            showlegend=False,
            name=coil.name or f"CoilSet[{i}]",
            hovertext=f"Current = {current} (A)",
        )

        fig.add_trace(trace)
    xaxis_title = "X (m)" if showaxislabels else ""
    yaxis_title = "Y (m)" if showaxislabels else ""
    zaxis_title = "Z (m)" if showaxislabels else ""
    fig.update_layout(
        scene=dict(
            xaxis_title=xaxis_title,
            yaxis_title=yaxis_title,
            zaxis_title=zaxis_title,
            xaxis=dict(
                backgroundcolor="white",
                gridcolor="darkgrey",
                showbackground=False,
                zerolinecolor="darkgrey",
                showgrid=showgrid,
                zeroline=zeroline,
                showticklabels=showticklabels,
            ),
            yaxis=dict(
                backgroundcolor="white",
                gridcolor="darkgrey",
                showbackground=False,
                zerolinecolor="darkgrey",
                showgrid=showgrid,
                zeroline=zeroline,
                showticklabels=showticklabels,
            ),
            zaxis=dict(
                backgroundcolor="white",
                gridcolor="darkgrey",
                showbackground=False,
                zerolinecolor="darkgrey",
                showgrid=showgrid,
                zeroline=zeroline,
                showticklabels=showticklabels,
            ),
            aspectmode="data",
        ),
        width=figsize[0] * dpi,
        height=figsize[1] * dpi,
    )
    if return_data:
        return fig, plot_data
    return fig


def plot_boozer_modes(  # noqa: C901
    eq,
    log=True,
    B0=True,
    norm=False,
    num_modes=10,
    rho=None,
    helicity=None,
    max_only=False,
    ax=None,
    return_data=False,
    **kwargs,
):
    """Plot Fourier harmonics of :math:`|B|` in Boozer coordinates.

    Parameters
    ----------
    eq : Equilibrium
        Object from which to plot.
    log : bool, optional
        Whether to use a log scale.
    B0 : bool, optional
        Whether to include the m=n=0 mode.
    norm : bool, optional
        Whether to normalize the magnitudes such that B0=1 Tesla.
    num_modes : int, optional
        How many modes to include. Use -1 for all modes.
    rho : int or ndarray, optional
        Radial coordinates of the flux surfaces to evaluate at,
        or number of surfaces in (0,1]
    helicity : None or tuple of int
        If a tuple, the (M,N) helicity of the field, only symmetry breaking modes are
        plotted. If None, plot all modes.
    max_only : bool
        If True, only plot the maximum of the symmetry breaking modes. Helicity must
        be specified.
    ax : matplotlib AxesSubplot, optional
        Axis to plot on.
    return_data : bool
        If True, return the data plotted as well as fig,ax
    **kwargs : dict, optional
        Specify properties of the figure, axis, and plot appearance e.g.::

            plot_X(figsize=(4,6))

        Valid keyword arguments are:

        * ``figsize``: tuple of length 2, the size of the figure (to be passed to
          matplotlib)
        * ``lw``: float, linewidth
        * ``ls``: str, linestyle
        * ``legend``: bool, whether to display legend or not
        * ``legend_kw``: dict, any keyword arguments to be passed to ax.legend()
        * ``xlabel_fontsize``: float, fontsize of the xlabel
        * ``ylabel_fontsize``: float, fontsize of the ylabel
        * ``label`` : str, label to apply. Only used if ``max_only`` is True.
        * ``color`` : str, color for plotted line. Only used if ``max_only`` is True.
        * ``M_booz`` : int, poloidal resolution to use for Boozer transform.
        * ``N_booz`` : int, toroidal resolution to use for Boozer transform.

    Returns
    -------
    fig : matplotlib.figure.Figure
        Figure being plotted to.
    ax : matplotlib.axes.Axes or ndarray of Axes
        Axes being plotted to.
    plot_data : dict
        Dictionary of the data plotted, only returned if ``return_data=True``

    Examples
    --------
    .. image:: ../../_static/images/plotting/plot_boozer_modes.png

    .. code-block:: python

        from desc.plotting import plot_boozer_modes
        fig, ax = plot_boozer_modes(eq)

    """
    if rho is None:
        rho = np.linspace(1, 0, num=20, endpoint=False)
    elif np.isscalar(rho) and rho > 1:
        rho = np.linspace(1, 0, num=rho, endpoint=False)

    rho = np.sort(rho)
    M_booz = kwargs.pop("M_booz", 2 * eq.M)
    N_booz = kwargs.pop("N_booz", 2 * eq.N)
    linestyle = kwargs.pop("ls", "-")
    linewidth = kwargs.pop("lw", 2)
    xlabel_fontsize = kwargs.pop("xlabel_fontsize", None)
    ylabel_fontsize = kwargs.pop("ylabel_fontsize", None)

    basis = get_transforms(
        "|B|_mn", obj=eq, grid=Grid(np.array([])), M_booz=M_booz, N_booz=N_booz
    )["B"].basis
    if helicity:
        matrix, modes, symidx = ptolemy_linear_transform(
            basis.modes, helicity=helicity, NFP=eq.NFP
        )
    else:
        matrix, modes = ptolemy_linear_transform(basis.modes)

    grid = LinearGrid(M=2 * eq.M_grid, N=2 * eq.N_grid, NFP=eq.NFP, rho=rho)
    transforms = get_transforms(
        "|B|_mn", obj=eq, grid=grid, M_booz=M_booz, N_booz=N_booz
    )
    with warnings.catch_warnings():
        warnings.simplefilter("ignore")
        data = eq.compute("|B|_mn", grid=grid, transforms=transforms)
    B_mn = data["|B|_mn"].reshape((len(rho), -1))
    B_mn = np.atleast_2d(matrix @ B_mn.T).T

    zidx = np.where((modes[:, 1:] == np.array([[0, 0]])).all(axis=1))[0]
    if norm:
        B_mn = B_mn / B_mn[:, zidx]
    if helicity:
        B_mn = B_mn[:, symidx]
        modes = modes[symidx, :]
    elif not B0:
        B_mn = np.delete(B_mn, zidx, axis=-1)
        modes = np.delete(modes, zidx, axis=0)

    if max_only:
        assert helicity is not None
        B_mn = np.max(np.abs(B_mn), axis=1)
        modes = None
    else:
        idx = np.argsort(np.mean(np.abs(B_mn), axis=0))
        idx = idx[-1::-1] if (num_modes == -1) else idx[-1 : -num_modes - 1 : -1]
        B_mn = B_mn[:, idx]
        modes = modes[idx, :]

    fig, ax = _format_ax(ax, figsize=kwargs.pop("figsize", None))

    plot_op = ax.semilogy if log else ax.plot
    B_mn = np.abs(B_mn) if log else B_mn

    if max_only:
        plot_op(
            rho,
            B_mn,
            label=kwargs.pop("label", ""),
            color=kwargs.pop("color", "k"),
            linestyle=linestyle,
            linewidth=linewidth,
        )
    else:
        for i, (L, M, N) in enumerate(modes):
            N *= int(eq.NFP)
            plot_op(
                rho,
                B_mn[:, i],
                label="M={}, N={}{}".format(
                    M, N, "" if eq.sym else (" (cos)" if L > 0 else " (sin)")
                ),
                linestyle=linestyle,
                linewidth=linewidth,
            )

    plot_data = {
        "|B|_mn": B_mn,
        "B modes": modes,
        "rho": rho,
    }

    ax.set_xlabel(_AXIS_LABELS_RTZ[0], fontsize=xlabel_fontsize)
    if max_only:
        ylabel = r"Max symmetry breaking Boozer $B_{M,N}$"
    elif helicity:
        ylabel = r"Symmetry breaking Boozer $B_{M,N}$"
    else:
        ylabel = r"$B_{M,N}$ in Boozer coordinates"
    ylabel += r" (normalized)" if norm else r" $(T)$"
    ax.set_ylabel(ylabel, fontsize=ylabel_fontsize)

    if kwargs.pop("legend", True):
        ax.legend(**kwargs.pop("legend_kw", {"loc": "lower right"}))

    assert (
        len(kwargs) == 0
    ), f"plot boozer modes got unexpected keyword argument: {kwargs.keys()}"

    _set_tight_layout(fig)
    if return_data:
        return fig, ax, plot_data

    return fig, ax


def plot_boozer_surface(
    thing,
    grid_compute=None,
    grid_plot=None,
    rho=1,
    fill=False,
    ncontours=30,
    fieldlines=0,
    ax=None,
    return_data=False,
    **kwargs,
):
    """Plot :math:`|B|` on a surface vs the Boozer poloidal and toroidal angles.

    Parameters
    ----------
    thing : Equilibrium or OmnigenousField
        Object from which to plot.
    grid_compute : Grid, optional
        Grid to use for computing boozer spectrum
    grid_plot : Grid, optional
        Grid to plot on.
    rho : float, optional
        Radial coordinate of flux surface. Used only if grids are not specified.
    fill : bool, optional
        Whether the contours are filled, i.e. whether to use `contourf` or `contour`.
    ncontours : int, optional
        Number of contours to plot.
    fieldlines : int, optional
        Number of (linearly spaced) magnetic fieldlines to plot. Default is 0 (none).
    ax : matplotlib AxesSubplot, optional
        Axis to plot on.
    return_data : bool
        If True, return the data plotted as well as fig,ax
    **kwargs : dict, optional
        Specify properties of the figure, axis, and plot appearance e.g.::

            plot_X(figsize=(4,6),cmap="plasma")

        Valid keyword arguments are:

        * ``iota``: rotational transform, used when `thing` is an OmnigenousField
        * ``figsize``: tuple of length 2, the size of the figure (to be passed to
          matplotlib)
        * ``cmap``: str, matplotlib colormap scheme to use, passed to ax.contourf
        * ``levels``: int or array-like, passed to contourf
        * ``title_fontsize``: integer, font size of the title
        * ``xlabel_fontsize``: float, fontsize of the xlabel
        * ``ylabel_fontsize``: float, fontsize of the ylabel

    Returns
    -------
    fig : matplotlib.figure.Figure
        Figure being plotted to
    ax : matplotlib.axes.Axes or ndarray of Axes
        Axes being plotted to
    plot_data : dict
        Dictionary of the data plotted, only returned if ``return_data=True``

    Examples
    --------
    .. image:: ../../_static/images/plotting/plot_boozer_surface.png

    .. code-block:: python

        from desc.plotting import plot_boozer_surface
        fig, ax = plot_boozer_surface(eq)

    .. image:: ../../_static/images/plotting/plot_omnigenous_field.png

    .. code-block:: python

        from desc.plotting import plot_boozer_surface
        fig, ax = plot_boozer_surface(field, iota=0.32)

    """
    eq_switch = True
    if hasattr(thing, "_x_lmn"):
        eq_switch = False  # thing is an OmnigenousField, not an Equilibrium

    # default grids
    if grid_compute is None:
        # grid_compute only used for Equilibrium, not OmnigenousField
        grid_kwargs = {
            "rho": rho,
            "M": 4 * getattr(thing, "M", 1),
            "N": 4 * getattr(thing, "N", 1),
            "NFP": thing.NFP,
            "endpoint": False,
        }
        grid_compute = _get_grid(**grid_kwargs)
    if grid_plot is None:
        grid_kwargs = {
            "rho": rho,
            "theta": 91,
            "zeta": 91,
            "NFP": thing.NFP,
            "endpoint": eq_switch,
        }
        grid_plot = _get_grid(**grid_kwargs)

    # compute
    if eq_switch:  # Equilibrium
        M_booz = kwargs.pop("M_booz", 2 * thing.M)
        N_booz = kwargs.pop("N_booz", 2 * thing.N)
        with warnings.catch_warnings():
            warnings.simplefilter("ignore")
            data = thing.compute(
                "|B|_mn", grid=grid_compute, M_booz=M_booz, N_booz=N_booz
            )
        B_transform = get_transforms(
            "|B|_mn", obj=thing, grid=grid_plot, M_booz=M_booz, N_booz=N_booz
        )["B"]
        B = B_transform.transform(data["|B|_mn"]).reshape(
            (grid_plot.num_theta, grid_plot.num_zeta), order="F"
        )
        theta_B = (
            grid_plot.nodes[:, 1]
            .reshape((grid_plot.num_theta, grid_plot.num_zeta), order="F")
            .squeeze()
        )
        zeta_B = (
            grid_plot.nodes[:, 2]
            .reshape((grid_plot.num_theta, grid_plot.num_zeta), order="F")
            .squeeze()
        )
        iota = grid_compute.compress(data["iota"])
    else:  # OmnigenousField
        iota = kwargs.pop("iota", None)
        errorif(iota is None, ValueError, "iota must be supplied for OmnigenousField")
        with warnings.catch_warnings():
            warnings.simplefilter("ignore")
            data = thing.compute(
                ["theta_B", "zeta_B", "|B|"],
                grid=grid_plot,
                helicity=thing.helicity,
                iota=iota,
            )
        B = data["|B|"]
        theta_B = np.mod(data["theta_B"], 2 * np.pi)
        zeta_B = np.mod(data["zeta_B"], 2 * np.pi / thing.NFP)

    fig, ax = _format_ax(ax, figsize=kwargs.pop("figsize", None))
    divider = make_axes_locatable(ax)

    contourf_kwargs = {
        "norm": matplotlib.colors.Normalize(),
        "levels": kwargs.pop(
            "levels", np.linspace(np.nanmin(B), np.nanmax(B), ncontours)
        ),
        "cmap": kwargs.pop("cmap", "jet"),
        "extend": "both",
    }

    title_fontsize = kwargs.pop("title_fontsize", None)
    xlabel_fontsize = kwargs.pop("xlabel_fontsize", None)
    ylabel_fontsize = kwargs.pop("ylabel_fontsize", None)

    assert (
        len(kwargs) == 0
    ), f"plot_boozer_surface got unexpected keyword argument: {kwargs.keys()}"

    # plot
    op = ("" if eq_switch else "tri") + "contour" + ("f" if fill else "")
    im = getattr(ax, op)(zeta_B, theta_B, B, **contourf_kwargs)

    cax_kwargs = {"size": "5%", "pad": 0.05}
    cax = divider.append_axes("right", **cax_kwargs)
    cbar = fig.colorbar(im, cax=cax)
    cbar.update_ticks()

    if fieldlines:
        theta0 = np.linspace(0, 2 * np.pi, fieldlines, endpoint=False)
        zeta = np.linspace(0, 2 * np.pi / grid_plot.NFP, 100)
        alpha = np.atleast_2d(theta0) + iota * np.atleast_2d(zeta).T
        alpha1 = np.where(np.logical_and(alpha >= 0, alpha <= 2 * np.pi), alpha, np.nan)
        alpha2 = np.where(
            np.logical_or(alpha < 0, alpha > 2 * np.pi),
            alpha % (sign(iota) * 2 * np.pi) + (sign(iota) < 0) * (2 * np.pi),
            np.nan,
        )
        alphas = np.hstack((alpha1, alpha2))
        ax.plot(zeta, alphas, color="k", ls="-", lw=2)

    ax.set_xlim([0, 2 * np.pi / thing.NFP])
    ax.set_ylim([0, 2 * np.pi])

    ax.set_xlabel(r"$\zeta_{Boozer}$", fontsize=xlabel_fontsize)
    ax.set_ylabel(r"$\theta_{Boozer}$", fontsize=ylabel_fontsize)
    ax.set_title(r"$|\mathbf{B}|~(T)$", fontsize=title_fontsize)

    _set_tight_layout(fig)

    if return_data:
        plot_data = {"theta_B": theta_B, "zeta_B": zeta_B, "|B|": B}
        return fig, ax, plot_data

    return fig, ax


def plot_qs_error(  # noqa: 16 fxn too complex
    eq,
    log=True,
    fB=True,
    fC=True,
    fT=True,
    helicity=(1, 0),
    rho=None,
    ax=None,
    return_data=False,
    **kwargs,
):
    """Plot quasi-symmetry errors f_B, f_C, and f_T as normalized flux functions.

    Parameters
    ----------
    eq : Equilibrium
        Object from which to plot.
    log : bool, optional
        Whether to use a log scale.
    fB : bool, optional
        Whether to include the Boozer coordinates QS error.
    fC : bool, optional
        Whether to include the flux function QS error.
    fT : bool, optional
        Whether to include the triple product QS error.
    helicity : tuple, int
        Type of quasi-symmetry (M, N).
    rho : int or ndarray, optional
        Radial coordinates of the flux surfaces to evaluate at,
        or number of surfaces in (0,1]
    ax : matplotlib AxesSubplot, optional
        Axis to plot on.
    return_data : bool
        If True, return the data plotted as well as fig,ax
    **kwargs : dict, optional
        Specify properties of the figure, axis, and plot appearance e.g.::

            plot_X(figsize=(4,6))

        Valid keyword arguments are:

        * ``figsize``: tuple of length 2, the size of the figure (to be passed to
          matplotlib)
        * ``ls``: list of strs of length 3, linestyles to use for the 3 different
          qs metrics
        * ``lw``: list of float of length 3, linewidths to use for the 3 different
          qs metrics
        * ``color``: list of strs of length 3, colors to use for the 3 different
          qs metrics
        * ``marker``: list of strs of length 3, markers to use for the 3 different
          qs metrics
        * ``labels``:  list of strs of length 3, labels to use for the 3 different
          qs metrics
        * ``ylabel``: str, ylabel to use for plot
        * ``legend``: bool, whether to display legend or not
        * ``legend_kw``: dict, any keyword arguments to be passed to ax.legend()
        * ``xlabel_fontsize``: float, fontsize of the xlabel
        * ``ylabel_fontsize``: float, fontsize of the ylabel
        * ``labels``: list of strs of length 3, labels to apply to each QS error metric

    Returns
    -------
    fig : matplotlib.figure.Figure
        Figure being plotted to.
    ax : matplotlib.axes.Axes or ndarray of Axes
        Axes being plotted to.
    plot_data : dict
        Dictionary of the data plotted, only returned if ``return_data=True``

    Examples
    --------
    .. image:: ../../_static/images/plotting/plot_qs_error.png

    .. code-block:: python

        from desc.plotting import plot_qs_error
        fig, ax = plot_qs_error(eq, helicity=(1, eq.NFP), log=True)

    """
    colors = kwargs.pop("color", ["r", "b", "g"])
    markers = kwargs.pop("marker", ["o", "o", "o"])
    labels = kwargs.pop("labels", [r"$\hat{f}_B$", r"$\hat{f}_C$", r"$\hat{f}_T$"])
    colors = parse_argname_change(colors, kwargs, "colors", "color")
    markers = parse_argname_change(markers, kwargs, "markers", "marker")

    if rho is None:
        rho = np.linspace(1, 0, num=20, endpoint=False)
    elif np.isscalar(rho) and rho > 1:
        rho = np.linspace(1, 0, num=rho, endpoint=False)
    rho = np.sort(rho)

    fig, ax = _format_ax(ax, figsize=kwargs.pop("figsize", None))

    M_booz = kwargs.pop("M_booz", 2 * eq.M)
    N_booz = kwargs.pop("N_booz", 2 * eq.N)
    ls = kwargs.pop("ls", ["-", "-", "-"])
    lw = kwargs.pop("lw", [1, 1, 1])
    ylabel = kwargs.pop("ylabel", False)
    xlabel_fontsize = kwargs.pop("xlabel_fontsize", None)
    ylabel_fontsize = kwargs.pop("ylabel_fontsize", None)

    with warnings.catch_warnings():
        warnings.simplefilter("ignore")
        data = eq.compute(["R0", "|B|"])
    R0 = data["R0"]
    B0 = np.mean(data["|B|"] * data["sqrt(g)"]) / np.mean(data["sqrt(g)"])

    plot_data = {"rho": rho}

    grid = LinearGrid(M=2 * eq.M_grid, N=2 * eq.N_grid, NFP=eq.NFP, rho=rho)
    names = []
    if fB:
        names += ["|B|_mn"]
        transforms = get_transforms(
            "|B|_mn", obj=eq, grid=grid, M_booz=M_booz, N_booz=N_booz
        )
        matrix, modes, idx = ptolemy_linear_transform(
            transforms["B"].basis.modes,
            helicity=helicity,
            NFP=transforms["B"].basis.NFP,
        )
    if fC or fT:
        names += ["sqrt(g)"]
    if fC:
        names += ["f_C"]
    if fT:
        names += ["f_T"]

    with warnings.catch_warnings():
        warnings.simplefilter("ignore")
        data = eq.compute(
            names, grid=grid, M_booz=M_booz, N_booz=N_booz, helicity=helicity
        )

    if fB:
        B_mn = data["|B|_mn"].reshape((len(rho), -1))
        B_mn = (matrix @ B_mn.T).T
        f_B = np.sqrt(np.sum(B_mn[:, idx] ** 2, axis=-1)) / np.sqrt(
            np.sum(B_mn**2, axis=-1)
        )
        plot_data["f_B"] = f_B
    if fC:
        sqrtg = grid.meshgrid_reshape(data["sqrt(g)"], "rtz")
        f_C = grid.meshgrid_reshape(data["f_C"], "rtz")
        f_C = (
            np.mean(np.abs(f_C) * sqrtg, axis=(1, 2))
            / np.mean(sqrtg, axis=(1, 2))
            / B0**3
        )
        plot_data["f_C"] = f_C
    if fT:
        sqrtg = grid.meshgrid_reshape(data["sqrt(g)"], "rtz")
        f_T = grid.meshgrid_reshape(data["f_T"], "rtz")
        f_T = (
            np.mean(np.abs(f_T) * sqrtg, axis=(1, 2))
            / np.mean(sqrtg, axis=(1, 2))
            * R0**2
            / B0**4
        )
        plot_data["f_T"] = f_T

    plot_op = ax.semilogy if log else ax.plot

    if fB:
        plot_op(
            rho,
            f_B,
            ls=ls[0 % len(ls)],
            c=colors[0 % len(colors)],
            marker=markers[0 % len(markers)],
            label=labels[0 % len(labels)],
            lw=lw[0 % len(lw)],
        )
    if fC:
        plot_op(
            rho,
            f_C,
            ls=ls[1 % len(ls)],
            c=colors[1 % len(colors)],
            marker=markers[1 % len(markers)],
            label=labels[1 % len(labels)],
            lw=lw[1 % len(lw)],
        )
    if fT:
        plot_op(
            rho,
            f_T,
            ls=ls[2 % len(ls)],
            c=colors[2 % len(colors)],
            marker=markers[2 % len(markers)],
            label=labels[2 % len(labels)],
            lw=lw[2 % len(lw)],
        )

    ax.set_xlabel(_AXIS_LABELS_RTZ[0], fontsize=xlabel_fontsize)
    if ylabel:
        ax.set_ylabel(ylabel, fontsize=ylabel_fontsize)

    if kwargs.pop("legend", True):
        ax.legend(**kwargs.pop("legend_kw", {"loc": "center right"}))

    assert (
        len(kwargs) == 0
    ), f"plot qs error got unexpected keyword argument: {kwargs.keys()}"

    _set_tight_layout(fig)
    if return_data:
        return fig, ax, plot_data

    return fig, ax


def plot_grid(grid, return_data=False, **kwargs):
    """Plot the location of collocation nodes on the zeta=0 plane.

    Parameters
    ----------
    grid : Grid
        Grid to plot.
    return_data : bool
        If True, return the data plotted as well as fig,ax
    **kwargs : dict, optional
        Specify properties of the figure, axis, and plot appearance e.g.::

            plot_X(figsize=(4,6))

        Valid keyword arguments are:

        * ``figsize``: tuple of length 2, the size of the figure (to be passed to
          matplotlib)
        * ``title_fontsize``: integer, font size of the title

    Returns
    -------
    fig : matplotlib.figure.Figure
        Figure being plotted to.
    ax : matplotlib.axes.Axes or ndarray of Axes
        Axes being plotted to.
    plot_data : dict
        Dictionary of the data plotted, only returned if ``return_data=True``

    Examples
    --------
    .. image:: ../../_static/images/plotting/plot_grid.png

    .. code-block:: python

        from desc.plotting import plot_grid
        from desc.grid import ConcentricGrid
        grid = ConcentricGrid(L=20, M=10, N=1, node_pattern="jacobi")
        fig, ax = plot_grid(grid)

    """
    fig = plt.figure(figsize=kwargs.pop("figsize", (4, 4)))
    ax = plt.subplot(projection="polar")
    title_fontsize = kwargs.pop("title_fontsize", None)

    assert (
        len(kwargs) == 0
    ), f"plot_grid got unexpected keyword argument: {kwargs.keys()}"

    # node locations
    nodes = grid.nodes[grid.nodes[:, 2] == 0]
    ax.scatter(nodes[:, 1], nodes[:, 0], s=4)
    ax.set_ylim(0, 1)
    ax.set_xticks(
        [
            0,
            np.pi / 4,
            np.pi / 2,
            3 / 4 * np.pi,
            np.pi,
            5 / 4 * np.pi,
            3 / 2 * np.pi,
            7 / 4 * np.pi,
        ]
    )
    ax.set_xticklabels(
        [
            "$0$",
            r"$\frac{\pi}{4}$",
            r"$\frac{\pi}{2}$",
            r"$\frac{3\pi}{4}$",
            r"$\pi$",
            r"$\frac{5\pi}{4}$",
            r"$\frac{3\pi}{2}$",
            r"$\frac{7\pi}{4}$",
        ]
    )
    ax.set_yticklabels([])
    if grid.__class__.__name__ in ["LinearGrid", "Grid", "QuadratureGrid"]:
        ax.set_title(
            "{}, $L={}$, $M={}, pattern: {}$".format(
                grid.__class__.__name__, grid.L, grid.M, grid.node_pattern
            ),
            pad=20,
        )
    if grid.__class__.__name__ in ["ConcentricGrid"]:
        ax.set_title(
            "{}, $M={}$, pattern: {}".format(
                grid.__class__.__name__,
                grid.M,
                grid.node_pattern,
            ),
            pad=20,
            fontsize=title_fontsize,
        )
    _set_tight_layout(fig)

    plot_data = {"rho": nodes[:, 0], "theta": nodes[:, 1]}

    if return_data:
        return fig, ax, plot_data

    return fig, ax


def plot_basis(basis, return_data=False, **kwargs):
    """Plot basis functions.

    Parameters
    ----------
    basis : Basis
        basis to plot
    return_data : bool
        If True, return the data plotted as well as fig,ax
    **kwargs : dict, optional
        Specify properties of the figure, axis, and plot appearance e.g.::

            plot_X(figsize=(4,6),cmap="plasma")

        Valid keyword arguments are:

        * ``figsize``: tuple of length 2, the size of the figure (to be passed to
          matplotlib)
        * ``cmap``: str, matplotlib colormap scheme to use, passed to ax.contourf
        * ``title_fontsize``: integer, font size of the title

    Returns
    -------
    fig : matplotlib.figure.Figure
        Figure being plotted to.
    ax : matplotlib.axes.Axes, ndarray of axes, or dict of axes
        Axes being plotted to. A single axis is used for 1d basis functions,
        2d or 3d bases return an ndarray or dict of axes.    return_data : bool
        if True, return the data plotted as well as fig,ax
    plot_data : dict
        Dictionary of the data plotted, only returned if ``return_data=True``

    Examples
    --------
    .. image:: ../../_static/images/plotting/plot_basis.png

    .. code-block:: python

        from desc.plotting import plot_basis
        from desc.basis import DoubleFourierSeries
        basis = DoubleFourierSeries(M=3, N=2)
        fig, ax = plot_basis(basis)

    """
    title_fontsize = kwargs.pop("title_fontsize", None)

    # TODO: add all other Basis classes
    if basis.__class__.__name__ == "PowerSeries":
        grid = LinearGrid(rho=100, endpoint=True)
        r = grid.nodes[:, 0]
        fig, ax = plt.subplots(figsize=kwargs.get("figsize", (6, 4)))

        f = basis.evaluate(grid.nodes)
        plot_data = {"l": basis.modes[:, 0], "amplitude": [], "rho": r}

        for fi, l in zip(f.T, basis.modes[:, 0]):
            ax.plot(r, fi, label="$l={:d}$".format(int(l)))
            plot_data["amplitude"].append(fi)
        ax.set_xlabel("$\\rho$")
        ax.set_ylabel("$f_l(\\rho)$")
        ax.legend(bbox_to_anchor=(1.04, 0.5), loc="center left", borderaxespad=0)
        ax.set_xticks([0, 0.25, 0.5, 0.75, 1])
        ax.set_yticks([0, 0.25, 0.5, 0.75, 1])
        ax.set_title(
            "{}, $L={}$".format(basis.__class__.__name__, basis.L),
            fontsize=title_fontsize,
        )
        _set_tight_layout(fig)
        if return_data:
            return fig, ax, plot_data

        return fig, ax

    elif basis.__class__.__name__ == "FourierSeries":
        grid = LinearGrid(zeta=100, NFP=basis.NFP, endpoint=True)
        z = grid.nodes[:, 2]
        fig, ax = plt.subplots(figsize=kwargs.get("figsize", (6, 4)))

        f = basis.evaluate(grid.nodes)
        plot_data = {"n": basis.modes[:, 2], "amplitude": [], "zeta": z}

        for fi, n in zip(f.T, basis.modes[:, 2]):
            ax.plot(z, fi, label="$n={:d}$".format(int(n)))
            plot_data["amplitude"].append(fi)

        ax.set_xlabel("$\\zeta$")
        ax.set_ylabel("$f_n(\\zeta)$")
        ax.legend(bbox_to_anchor=(1.04, 0.5), loc="center left", borderaxespad=0)
        ax.set_xticks([0, np.pi / basis.NFP, 2 * np.pi / basis.NFP])
        ax.set_xticklabels(["$0$", "$\\pi/N_{{FP}}$", "$2\\pi/N_{{FP}}$"])
        ax.set_yticks([-1, -0.5, 0, 0.5, 1])
        ax.set_title(
            "{}, $N={}$, $N_{{FP}}={}$".format(
                basis.__class__.__name__, basis.N, basis.NFP
            ),
            fontsize=title_fontsize,
        )
        _set_tight_layout(fig)
        if return_data:
            return fig, ax, plot_data

        return fig, ax

    elif basis.__class__.__name__ == "DoubleFourierSeries":
        nmax = abs(basis.modes[:, 2]).max()
        mmax = abs(basis.modes[:, 1]).max()
        grid = LinearGrid(theta=100, zeta=100, NFP=basis.NFP, endpoint=True)
        t = grid.nodes[:, 1].reshape((grid.num_theta, grid.num_zeta))
        z = grid.nodes[:, 2].reshape((grid.num_theta, grid.num_zeta))
        fig = plt.figure(
            figsize=kwargs.get("figsize", (nmax * 4 + 1, mmax * 4 + 1)),
        )
        wratios = np.ones(2 * nmax + 2)
        wratios[-1] = kwargs.get("cbar_ratio", 0.25)
        hratios = np.ones(2 * mmax + 2)
        hratios[0] = kwargs.get("title_ratio", 0.1)
        gs = matplotlib.gridspec.GridSpec(
            2 * mmax + 2, 2 * nmax + 2, width_ratios=wratios, height_ratios=hratios
        )
        ax = np.empty((2 * mmax + 1, 2 * nmax + 1), dtype=object)
        f = basis.evaluate(grid.nodes)
        plot_data = {
            "m": basis.modes[:, 1],
            "n": basis.modes[:, 2],
            "amplitude": [],
            "zeta": z,
            "theta": t,
        }

        for fi, m, n in zip(f.T, basis.modes[:, 1], basis.modes[:, 2]):
            ax[mmax + m, nmax + n] = plt.subplot(gs[mmax + m + 1, n + nmax])
            ax[mmax + m, nmax + n].set_xticks(
                [
                    0,
                    np.pi / basis.NFP / 2,
                    np.pi / basis.NFP,
                    3 / 2 * np.pi / basis.NFP,
                    2 * np.pi / basis.NFP,
                ]
            )
            ax[mmax + m, 0].set_yticks([0, np.pi / 2, np.pi, 3 / 2 * np.pi, 2 * np.pi])
            ax[mmax + m, nmax + n].set_xticklabels([])
            ax[mmax + m, nmax + n].set_yticklabels([])
            im = ax[mmax + m, nmax + n].contourf(
                z,
                t,
                fi.reshape((grid.num_theta, grid.num_zeta)),
                levels=100,
                vmin=-1,
                vmax=1,
                cmap=kwargs.get("cmap", "coolwarm"),
            )
            plot_data["amplitude"].append(fi.reshape((grid.num_theta, grid.num_zeta)))

            if m == mmax:
                ax[mmax + m, nmax + n].set_xlabel(
                    "$\\zeta$ \n $n={}$".format(n), fontsize=10
                )
                ax[mmax + m, nmax + n].set_xticklabels(
                    ["$0$", None, "$\\pi/N_{{FP}}$", None, "$2\\pi/N_{{FP}}$"],
                    fontsize=8,
                )
            if n + nmax == 0:
                ax[mmax + m, 0].set_ylabel("$m={}$ \n $\\theta$".format(m), fontsize=10)
                ax[mmax + m, 0].set_yticklabels(
                    ["$0$", None, "$\\pi$", None, "$2\\pi$"], fontsize=8
                )
        cb_ax = plt.subplot(gs[:, -1])
        cbar = fig.colorbar(im, cax=cb_ax)
        cbar.set_ticks([-1, -0.5, 0, 0.5, 1])
        fig.suptitle(
            "{}, $M={}$, $N={}$, $N_{{FP}}={}$".format(
                basis.__class__.__name__, basis.M, basis.N, basis.NFP
            ),
            y=0.98,
            fontsize=title_fontsize,
        )
        if return_data:
            return fig, ax, plot_data

        return fig, ax
    elif basis.__class__.__name__ in ["ZernikePolynomial", "FourierZernikeBasis"]:
        lmax = abs(basis.modes[:, 0]).max().astype(int)
        mmax = abs(basis.modes[:, 1]).max().astype(int)

        grid = LinearGrid(rho=100, theta=100, endpoint=True)
        r = grid.nodes[grid.unique_rho_idx, 0]
        v = grid.nodes[grid.unique_theta_idx, 1]

        fig = plt.figure(figsize=kwargs.get("figsize", (3 * mmax, 3 * lmax / 2)))

        plot_data = {"amplitude": [], "rho": r, "theta": v}

        ax = {i: {} for i in range(lmax + 1)}
        ratios = np.ones(2 * (mmax + 1) + 1)
        ratios[-1] = kwargs.get("cbar_ratio", 0.25)
        gs = matplotlib.gridspec.GridSpec(
            lmax + 2, 2 * (mmax + 1) + 1, width_ratios=ratios
        )

        modes = basis.modes[basis.modes[:, 2] == 0]
        plot_data["l"] = basis.modes[:, 0]
        plot_data["m"] = basis.modes[:, 1]
        Zs = basis.evaluate(grid.nodes, modes=modes)
        for i, (l, m) in enumerate(
            zip(modes[:, 0].astype(int), modes[:, 1].astype(int))
        ):
            Z = Zs[:, i].reshape((grid.num_rho, grid.num_theta))
            ax[l][m] = plt.subplot(
                gs[l + 1, m + mmax : m + mmax + 2], projection="polar"
            )
            ax[l][m].set_title("$l={}, m={}$".format(l, m))
            ax[l][m].axis("off")
            im = ax[l][m].contourf(
                v,
                r,
                Z,
                levels=np.linspace(-1, 1, 100),
                cmap=kwargs.get("cmap", "coolwarm"),
            )
            plot_data["amplitude"].append(Zs)

        cb_ax = plt.subplot(gs[:, -1])
        plt.subplots_adjust(right=0.8)
        cbar = fig.colorbar(im, cax=cb_ax)
        cbar.set_ticks(np.linspace(-1, 1, 9))
        fig.suptitle(
            "{}, $L={}$, $M={}$, spectral indexing = {}".format(
                basis.__class__.__name__, basis.L, basis.M, basis.spectral_indexing
            ),
            y=0.98,
            fontsize=title_fontsize,
        )
        _set_tight_layout(fig)
        if return_data:
            return fig, ax, plot_data

        return fig, ax


def plot_logo(save_path=None, **kwargs):
    """Plot the DESC logo.

    Parameters
    ----------
    save_path : str or path-like
        Path to save the figure to.
        File format is inferred from the filename (Default value = None)
    **kwargs : dict, optional
        Additional plot formatting parameters.
        options include ``'D_color'``, ``'D_color_rho'``, ``'D_color_theta'``,
        ``'E_color'``, ``'Scolor'``, ``'C_color'``, ``'BGcolor'``, ``'fig_width'``

    Returns
    -------
    fig : matplotlib.figure.Figure
        Figure being plotted to.
    ax : matplotlib.axes.Axes
        Axes being plotted to.

    Examples
    --------
    .. image:: ../../_static/images/plotting/plot_logo.png

    .. code-block:: python

        from desc.plotting import plot_logo
        plot_logo(save_path='../_static/images/plotting/plot_logo.png')

    """
    eq = np.array(
        [
            [0, 0, 0, 3.62287349e00, 0.00000000e00],
            [1, -1, 0, 0.00000000e00, 1.52398053e00],
            [1, 1, 0, 8.59865670e-01, 0.00000000e00],
            [2, -2, 0, 0.00000000e00, 1.46374759e-01],
            [2, 0, 0, -4.33377700e-01, 0.00000000e00],
            [2, 2, 0, 6.09609205e-01, 0.00000000e00],
            [3, -3, 0, 0.00000000e00, 2.13664220e-01],
            [3, -1, 0, 0.00000000e00, 1.29776568e-01],
            [3, 1, 0, -1.67706961e-01, 0.00000000e00],
            [3, 3, 0, 2.32179123e-01, 0.00000000e00],
            [4, -4, 0, 0.00000000e00, 3.30174283e-02],
            [4, -2, 0, 0.00000000e00, -5.80394864e-02],
            [4, 0, 0, -3.10228782e-02, 0.00000000e00],
            [4, 2, 0, -2.43905484e-03, 0.00000000e00],
            [4, 4, 0, 1.81292185e-01, 0.00000000e00],
            [5, -5, 0, 0.00000000e00, 5.37223061e-02],
            [5, -3, 0, 0.00000000e00, 2.65199520e-03],
            [5, -1, 0, 0.00000000e00, 1.63010516e-02],
            [5, 1, 0, 2.73622502e-02, 0.00000000e00],
            [5, 3, 0, -3.62812195e-02, 0.00000000e00],
            [5, 5, 0, 7.88069456e-02, 0.00000000e00],
            [6, -6, 0, 0.00000000e00, 3.50372526e-03],
            [6, -4, 0, 0.00000000e00, -1.82814700e-02],
            [6, -2, 0, 0.00000000e00, -1.62703504e-02],
            [6, 0, 0, 9.37285472e-03, 0.00000000e00],
            [6, 2, 0, 3.32793660e-03, 0.00000000e00],
            [6, 4, 0, -9.90606341e-03, 0.00000000e00],
            [6, 6, 0, 6.00068129e-02, 0.00000000e00],
            [7, -7, 0, 0.00000000e00, 1.28853330e-02],
            [7, -5, 0, 0.00000000e00, -2.28268526e-03],
            [7, -3, 0, 0.00000000e00, -1.04698799e-02],
            [7, -1, 0, 0.00000000e00, -5.15951605e-03],
            [7, 1, 0, 2.29082701e-02, 0.00000000e00],
            [7, 3, 0, -1.19760934e-02, 0.00000000e00],
            [7, 5, 0, -1.43418200e-02, 0.00000000e00],
            [7, 7, 0, 2.27668988e-02, 0.00000000e00],
            [8, -8, 0, 0.00000000e00, -2.53055423e-03],
            [8, -6, 0, 0.00000000e00, -7.15955981e-03],
            [8, -4, 0, 0.00000000e00, -6.54397837e-03],
            [8, -2, 0, 0.00000000e00, -4.08366006e-03],
            [8, 0, 0, 1.17264567e-02, 0.00000000e00],
            [8, 2, 0, -1.24364476e-04, 0.00000000e00],
            [8, 4, 0, -8.59425384e-03, 0.00000000e00],
            [8, 6, 0, -7.11934473e-03, 0.00000000e00],
            [8, 8, 0, 1.68974668e-02, 0.00000000e00],
        ]
    )

    onlyD = kwargs.get("onlyD", False)
    D_color = kwargs.get("D_color", "xkcd:neon purple")
    D_color_rho = kwargs.get("D_color_rho", "xkcd:neon pink")
    D_color_theta = kwargs.get("D_color_theta", "xkcd:neon pink")
    E_color = kwargs.get("E_color", "deepskyblue")
    Scolor = kwargs.get("Scolor", "deepskyblue")
    C_color = kwargs.get("C_color", "deepskyblue")
    BGcolor = kwargs.get("BGcolor", "clear")
    fig_width = kwargs.get("fig_width", 3)
    fig_height = fig_width / 2
    contour_lw_ratio = kwargs.get("contour_lw_ratio", 0.3)
    lw = fig_width**0.5

    transparent = False
    if BGcolor == "dark":
        BGcolor = "xkcd:charcoal grey"
    elif BGcolor == "light":
        BGcolor = "white"
    elif BGcolor == "clear":
        BGcolor = "white"
        transparent = True

    if onlyD:
        fig_width = fig_width / 2
    fig = plt.figure(figsize=(fig_width, fig_height))
    ax = fig.add_axes([0.1, 0.1, 0.8, 0.8])
    ax.axis("equal")
    ax.axis("off")
    ax.set_facecolor(BGcolor)
    fig.set_facecolor(BGcolor)
    if transparent:
        fig.patch.set_alpha(0)
        ax.patch.set_alpha(0)

    bottom = 0
    top = 10
    Dleft = 0
    Dw = 8
    Dh = top - bottom + 2
    DX = Dleft + Dw / 2
    DY = (top - bottom) / 2
    Dright = Dleft + Dw

    Eleft = Dright + 0.5
    Eright = Eleft + 4

    Soffset = 1
    Sleft = Eright + 0.5
    Sw = 5
    Sright = Sleft + Sw

    Ctheta = np.linspace(np.pi / 4, 2 * np.pi - np.pi / 4, 1000)
    Cleft = Sright + 0.75
    Cw = 4
    Ch = 11
    Cx0 = Cleft + Cw / 2
    Cy0 = (top - bottom) / 2

    # D
    cR = eq[:, 3]
    cZ = eq[:, 4]
    zern_idx = eq[:, :3]
    ls, ms, ns = zern_idx.T
    axis_jacobi = zernike_radial_poly(0, ls, ms)
    R0 = axis_jacobi.dot(cR)
    Z0 = axis_jacobi.dot(cZ)

    nr = kwargs.get("nr", 5)
    nt = kwargs.get("nt", 8)
    Nr = 100
    Nt = 361
    rstep = Nr // nr
    tstep = Nt // nt
    r = np.linspace(0, 1, Nr)
    t = np.linspace(0, 2 * np.pi, Nt)
    r, t = np.meshgrid(r, t, indexing="ij")
    r = r.flatten()
    t = t.flatten()

    radial = zernike_radial_poly(r[:, np.newaxis], ls, ms)
    poloidal = fourier(t[:, np.newaxis], ms)
    zern = radial * poloidal
    bdry = poloidal

    R = zern.dot(cR).reshape((Nr, Nt))
    Z = zern.dot(cZ).reshape((Nr, Nt))
    bdryR = bdry.dot(cR)
    bdryZ = bdry.dot(cZ)

    R = (R - R0) / (R.max() - R.min()) * Dw + DX
    Z = (Z - Z0) / (Z.max() - Z.min()) * Dh + DY
    bdryR = (bdryR - R0) / (bdryR.max() - bdryR.min()) * Dw + DX
    bdryZ = (bdryZ - Z0) / (bdryZ.max() - bdryZ.min()) * Dh + DY

    # plot r contours
    ax.plot(
        R.T[:, ::rstep],
        Z.T[:, ::rstep],
        color=D_color_rho,
        lw=lw * contour_lw_ratio,
        ls="-",
    )
    # plot theta contours
    ax.plot(
        R[:, ::tstep],
        Z[:, ::tstep],
        color=D_color_theta,
        lw=lw * contour_lw_ratio,
        ls="-",
    )
    ax.plot(bdryR, bdryZ, color=D_color, lw=lw)

    if onlyD:
        if save_path is not None:
            fig.savefig(save_path, facecolor=fig.get_facecolor(), edgecolor="none")

        return fig, ax

    # E
    ax.plot([Eleft, Eleft + 1], [bottom, top], lw=lw, color=E_color, linestyle="-")
    ax.plot([Eleft, Eright], [bottom, bottom], lw=lw, color=E_color, linestyle="-")
    ax.plot(
        [Eleft + 1 / 2, Eright],
        [bottom + (top + bottom) / 2, bottom + (top + bottom) / 2],
        lw=lw,
        color=E_color,
        linestyle="-",
    )
    ax.plot([Eleft + 1, Eright], [top, top], lw=lw, color=E_color, linestyle="-")

    # S
    Sy = np.linspace(bottom, top + Soffset, 1000)
    Sx = Sw * np.cos(Sy * 3 / 2 * np.pi / (Sy.max() - Sy.min()) - np.pi) ** 2 + Sleft
    ax.plot(Sx, Sy[::-1] - Soffset / 2, lw=lw, color=Scolor, linestyle="-")

    # C
    Cx = Cw / 2 * np.cos(Ctheta) + Cx0
    Cy = Ch / 2 * np.sin(Ctheta) + Cy0
    ax.plot(Cx, Cy, lw=lw, color=C_color, linestyle="-")

    if save_path is not None:
        fig.savefig(save_path, facecolor=fig.get_facecolor(), edgecolor="none")

    return fig, ax


def plot_regcoil_outputs(
    field,
    data,
    eq,
    eval_grid=None,
    source_grid=None,
    return_data=False,
    vacuum=False,
    **kwargs,
):
    """Plot the outputs of REGCOIL.

    Plots the following outputs if the input ``field`` is
    a single ``FourierCurrentPotential`` object :

    - Contour plot of the current potential on the winding surface.
      Corresponds to the keys ``"fig_Phi", "ax_Phi"`` in the output
      ``figdata, ax_data``
    - Contour plot of the normal field error from that current potential
      on the given equilibrium surface (including plasma contribution if
      `vacuum=False`). Corresponds to the keys ``"fig_Bn", "ax_Bn"`` in the output
      ``figdata, ax_data``

    If the input ``field`` is instead a list of ``FourierCurrentPotentialField``
    objects, this function plots :

    - A scatter plot of the integrated squared quadratic flux on the plasma surface
    versus the REGCOIL regularization parameter. Corresponds to the keys
    ``"fig_chi^2_B_vs_lambda_regularization", "ax_chi^2_B_vs_lambda_regularization"``
    in the output ``figdata, ax_data``
    - A scatter plot of the squared quadratic flux integrated over the plasma surface
    versus the squared current density magnitude integrated over the winding surface.
    Corresponds to the keys ``"fig_chi^2_B_vs_chi^2_K"", "ax_chi^2_B_vs_chi^2_K""``
    in the output ``figdata, ax_data``
    - A composite plot of contours of the current potential on the winding surface for
    each regularization parameter contained inside ``data["lambda_regularization"]``.
    Corresponds to the keys ``"fig_scan_Phi", "ax_scan_Phi"``
    in the output ``figdata, ax_data``
    - A composite plot of contours of the normal field error on the plasma surface for
    each regularization parameter contained inside ``data["lambda_regularization"]``.
    Corresponds to the keys ``"fig_scan_Bn", "ax_scan_Bn"``
    in the output ``figdata, ax_data``

    Parameters
    ----------
    field : FourierCurrentPotentialField or list of FourierCurrentPotentialField
        object(s) with which to plot the data from the REGCOIL output.
        should have the correct resolutions and NFP to match the REGCOIL output.
    data : dict
        dictionary containing the output of a call to the ``run_regcoil`` function.
    eq : Equilibrium
        the equilibrium that the Bn error was evaluated on.
    eval_grid : Grid, optional
        grid to evaluate the magnetic field on, if not None, will plot the magnetic
        field on the LinearGrid used by the `run_regcoil` method the data was made with
    source_grid : Grid, optional
        grid to evaluate the current potential on, if not None, will plot the current
        potential on a default LinearGrid used by the `run_regcoil` method the data was
        made with
    return_data : bool, optional
        if True, return the data plotted as well as fig,ax
    vacuum : bool, optional
        if True, will not calculate the contribution to the normal field from the
        plasma currents.
    **kwargs : dict, optional
        Specify properties of the figure, axis, and plot appearance e.g.::

            plot_X(figsize=(4,6))

        Valid keyword arguments are:

        * ``figsize``: tuple of length 2, the size of the figure (to be passed to
          matplotlib).
        * ``ncontours``: int, defaults to 20, the number of contours to show
        in the contour plots.
        * ``markersize``: int, defaults to 12, the size of the markers to use in
        the scatter plots.



    Outputs
    -------
    figdata : dict of matplotlib.figure.Figure
        Dictionary with the keys ``"fig_X"`` with values ``matplotlib.figure.Figure``,
        with ``X`` corresponding to the different figure types described in the
        docstring description, which are the figures being plotted to.
    axdata : dict
        Dictionary with the keys ``"ax_X"`` with values ``matplotlib.axes.Axes``
        or ``ndarray`` of ``matplotlib.axes.Axes``, with ``X`` corresponding to the
        different figure types described in the docstring description, which are
        the axes being plotted to.
    plot_data : dict
        dictionary of the data plotted, only returned if ``return_data=True``
        This is the same as data_regcoil

    """
    try:
        # if it is a list, just grab the first one
        # as we change the attribute anyways so just need the correct
        # geometry
        field = field[0]
    except TypeError:
        # it was not a list, so proceed as usual
        pass

    field = (
        field.copy()
    )  # copy the field so that we are not changing the passed-in field
    # TODO: check that field has correct NFP and resolutions?
    scan = isinstance(data["Phi_mn"], list)
    # TODO: add flags for each subplot, also add |K| plot
    Bn_tot = data["Bn_total"]
    lambdas = data["lambda_regularization"]
    chi2Bs = data["chi^2_B"]
    chi2Ks = data["chi^2_K"]
    phi_mns = data["Phi_mn"]
    if eval_grid is None:
        eval_grid = data["eval_grid"]
        eval_grid = (
            eval_grid
            if (not eval_grid.sym and eval_grid.N != 0)
            else LinearGrid(
                M=eval_grid.M,
                N=max(eval_grid.N, 1),
                sym=False,
                NFP=eval_grid.NFP,
                endpoint=True,
            )
        )
    if source_grid is None:
        source_grid = data["source_grid"]

    # check if we can use existing quantities in data
    # or re-evaluate based off of the new grids passed-in
    recalc_eval_grid_quantites = not eval_grid.equiv(
        data["eval_grid"]
    ) or not source_grid.equiv(data["source_grid"])

    if "external_field" in data.keys() and recalc_eval_grid_quantites:
        external_field = data["external_field"]
        external_field_grid = data["external_field_grid"]
        B_ext = external_field.compute_Bnormal(
            eq.surface, eval_grid, external_field_grid
        )[0]

    else:
        external_field = None

    # TODO: if recalculating do we replace the data in the dict?

    ncontours = kwargs.pop("ncontours", 20)
    markersize = kwargs.pop("markersize", 12)
    figdata = {}
    axdata = {}
    if not scan:
        figsize = kwargs.pop("figsize", (8, 8))
        field.Phi_mn = data["Phi_mn"]
        field.I = data["I"]
        field.G = data["G"]
        # TODO: replace with plot_2d call
        phi_tot = field.compute("Phi", grid=source_grid)["Phi"]
        # Bnormal plot
        thing_to_pass_to_Bnorm_compute = eq.surface if vacuum else eq
        Bn_tot = (
            Bn_tot
            if not recalc_eval_grid_quantites
            else field.compute_Bnormal(
                thing_to_pass_to_Bnorm_compute, eval_grid, source_grid
            )[0]
        )
        if external_field and recalc_eval_grid_quantites:
            Bn_tot += B_ext
        plt.rcParams.update({"font.size": 26})
        plt.figure(figsize=figsize)
        plt.contourf(
            eval_grid.nodes[eval_grid.unique_zeta_idx, 2],
            eval_grid.nodes[eval_grid.unique_theta_idx, 1],
            (Bn_tot).reshape(eval_grid.num_theta, eval_grid.num_zeta, order="F"),
        )
        plt.ylabel("theta")
        plt.xlabel("zeta")
        plt.title("Bnormal on plasma surface")
        plt.colorbar()
        plt.xlim([0, 2 * np.pi / field.NFP])
        figdata["fig_Bn"] = plt.gcf()
        axdata["ax_Bn"] = plt.gca()

        # TODO: replace with plot_2d call
        # current potential contour plot
        plt.figure(figsize=figsize)
        plt.rcParams.update({"font.size": 18})
        plt.contour(
            source_grid.nodes[source_grid.unique_zeta_idx, 2],
            source_grid.nodes[source_grid.unique_theta_idx, 1],
            (phi_tot).reshape(source_grid.num_theta, source_grid.num_zeta, order="F"),
            levels=ncontours,
            cmap="viridis",
        )
        plt.colorbar()
        plt.ylabel("theta")
        plt.xlabel("zeta")
        plt.title("Total Current Potential on winding surface")

        plt.xlim([0, 2 * np.pi / field.NFP])
        figdata["fig_Phi"] = plt.gcf()
        axdata["ax_Phi"] = plt.gca()
        if return_data:
            return figdata, axdata, data
        return figdata, axdata
    else:  # show composite scan over lambda_regularization plots
        # strongly based off of Landreman's REGCOIL plotting routine:
        # github.com/landreman/regcoil/blob/master/
        figsize = kwargs.pop("figsize", (16, 12))
        plt.figure(figsize=figsize)
        plt.rcParams.update({"font.size": 20})
        plt.scatter(lambdas, chi2Bs, s=markersize)
        plt.xlabel(r"$\lambda$ (regularization parameter)")
        plt.ylabel(r"$\chi^2_B = \int \int B_{normal}^2 dA$ ")
        plt.yscale("log")
        plt.xscale("log")
        figdata["fig_chi^2_B_vs_lambda_regularization"] = plt.gcf()
        axdata["ax_chi^2_B_vs_lambda_regularization"] = plt.gca()
        plt.figure(figsize=figsize)
        plt.scatter(lambdas, chi2Ks, s=markersize)
        plt.ylabel(r"$\chi^2_K = \int \int K^2 dA'$ ")
        plt.xlabel(r"$\lambda$ (regularization parameter)")
        plt.yscale("log")
        plt.xscale("log")
        figdata["fig_chi^2_K_vs_lambda_regularization"] = plt.gcf()
        axdata["ax_chi^2_K_vs_lambda_regularization"] = plt.gca()
        plt.figure(figsize=figsize)
        plt.scatter(chi2Ks, chi2Bs, s=markersize)
        plt.xlabel(r"$\chi^2_K = \int \int K^2 dA'$ ")
        plt.ylabel(r"$\chi^2_B = \int \int B_{normal}^2 dA$ ")
        plt.yscale("log")
        plt.xscale("log")
        figdata["fig_chi^2_B_vs_chi^2_K"] = plt.gcf()
        axdata["ax_chi^2_B_vs_chi^2_K"] = plt.gca()

        nlam = len(chi2Bs)
        max_nlam_for_contour_plots = 16
        numPlots = min(nlam, max_nlam_for_contour_plots)
        ilam_to_plot = np.sort(list(set(map(int, np.linspace(1, nlam, numPlots)))))
        numPlots = len(ilam_to_plot)

        numCols = int(np.ceil(np.sqrt(numPlots)))
        numRows = int(np.ceil(numPlots * 1.0 / numCols))

        ########################################################
        # Plot total current potentials
        ########################################################
        plt.figure(figsize=figsize)
        for whichPlot in range(numPlots):
            plt.subplot(numRows, numCols, whichPlot + 1)
            phi_mn_opt = phi_mns[ilam_to_plot[whichPlot] - 1]
            # TODO replace these with plot 2d calls with the ax of each
            # subplot passed in
            field.Phi_mn = phi_mn_opt
            field.I = data["I"]
            field.G = data["G"]
            phi_tot = field.compute("Phi", grid=source_grid)["Phi"]

            plt.rcParams.update({"font.size": 18})

            plt.contour(
                source_grid.nodes[source_grid.unique_zeta_idx, 2],
                source_grid.nodes[source_grid.unique_theta_idx, 1],
                (phi_tot).reshape(
                    source_grid.num_theta, source_grid.num_zeta, order="F"
                ),
                levels=ncontours,
                cmap="viridis",
            )
            plt.ylabel("theta")
            plt.xlabel("zeta")
            plt.title(
                f"lambda= {lambdas[ilam_to_plot[whichPlot] - 1]:1.5e}"
                + f" index = {ilam_to_plot[whichPlot] - 1}",
                fontsize="x-small",
            )
            plt.colorbar()
            plt.xlim([0, 2 * np.pi / field.NFP])
        plt.tight_layout()
        plt.figtext(
            0.5,
            0.995,
            "Total Current Potential",
            horizontalalignment="center",
            verticalalignment="top",
            fontsize="small",
        )
        figdata["fig_scan_Phi"] = plt.gcf()
        axdata["ax_scan_Phi"] = plt.gca()
        ########################################################
        # Plot Bn
        ########################################################
        plt.figure(figsize=figsize)
        for whichPlot in range(numPlots):
            plt.subplot(numRows, numCols, whichPlot + 1)
            field.Phi_mn = phi_mns[ilam_to_plot[whichPlot] - 1]
            Bn = (
                Bn_tot[ilam_to_plot[whichPlot] - 1]
                if not recalc_eval_grid_quantites
                else field.compute_Bnormal(
                    eq if not vacuum else eq.surface, eval_grid, source_grid
                )[0]
            )
            if external_field and recalc_eval_grid_quantites:
                Bn_tot += B_ext

            plt.rcParams.update({"font.size": 18})

            plt.contourf(
                eval_grid.nodes[eval_grid.unique_zeta_idx, 2],
                eval_grid.nodes[eval_grid.unique_theta_idx, 1],
                (Bn).reshape(eval_grid.num_theta, eval_grid.num_zeta, order="F"),
                levels=ncontours,
                cmap="viridis",
            )
            plt.ylabel("theta")
            plt.xlabel("zeta")
            plt.title(
                f"lambda= {lambdas[ilam_to_plot[whichPlot] - 1]:1.5e}"
                + f" index = {ilam_to_plot[whichPlot] - 1}",
                fontsize="x-small",
            )
            plt.colorbar()
            plt.xlim([0, 2 * np.pi / field.NFP])
        plt.tight_layout()
        units = " (T)"
        plt.figtext(
            0.5,
            0.995,
            "Bnormal" + units,
            horizontalalignment="center",
            verticalalignment="top",
            fontsize="small",
        )
        figdata["fig_scan_Bn"] = plt.gcf()
        axdata["ax_scan_Bn"] = plt.gca()
        ########################################################
        # Plot Surface Current |K|
        ########################################################
        plt.figure(figsize=figsize)
        for whichPlot in range(numPlots):
            plt.subplot(numRows, numCols, whichPlot + 1)
            field.Phi_mn = phi_mns[ilam_to_plot[whichPlot] - 1]
            K = field.compute("K", grid=source_grid, basis="xyz")["K"]
            K_mag = np.linalg.norm(K, axis=1)

            plt.rcParams.update({"font.size": 18})

            plt.contourf(
                source_grid.nodes[source_grid.unique_zeta_idx, 2],
                source_grid.nodes[source_grid.unique_theta_idx, 1],
                (K_mag).reshape(source_grid.num_theta, source_grid.num_zeta, order="F"),
                levels=ncontours,
            )
            plt.ylabel("theta")
            plt.xlabel("zeta")
            plt.title(
                f"lambda= {lambdas[ilam_to_plot[whichPlot] - 1]:1.5e}"
                + f" index = {ilam_to_plot[whichPlot] - 1}",
                fontsize="x-small",
            )
            plt.colorbar()
            plt.xlim([0, 2 * np.pi / field.NFP])
        plt.tight_layout()
        units = " (A/m)"
        plt.figtext(
            0.5,
            0.995,
            "|K|" + units,
            horizontalalignment="center",
            verticalalignment="top",
            fontsize="small",
        )
        figdata["fig_scan_K"] = plt.gcf()
        axdata["ax_scan_K"] = plt.gca()
        if return_data:
            return (
                figdata,
                axdata,
                data,
            )
        else:
            return figdata, axdata<|MERGE_RESOLUTION|>--- conflicted
+++ resolved
@@ -865,11 +865,6 @@
         * ``cmap``: string denoting colormap to use.
         * ``levels``: array of data values where ticks on colorbar should be placed.
         * ``alpha``: float in [0,1.0], the transparency of the plotted surface
-<<<<<<< HEAD
-        * ``showgrid``: bool of whether or not to show gridlines in the plot.
-        * ``zeroline``: bool of whether or not to show the zero gridline in the plot.
-        * ``showscale``: Bool, whether or not to show the colorbar. True by default
-=======
         * ``showscale``: Bool, whether or not to show the colorbar. True by default.
         * ``showgrid``: Bool, whether or not to show the coordinate grid lines.
           True by default.
@@ -879,7 +874,6 @@
           True by default.
         * ``zeroline``: Bool, whether or not to show the zero coordinate axis lines.
           True by default.
->>>>>>> e35436db
         * ``field``: MagneticField, a magnetic field with which to calculate Bn on
           the surface, must be provided if Bn is entered as the variable to plot.
         * ``field_grid``: MagneticField, a Grid to pass to the field as a source grid
@@ -1068,10 +1062,7 @@
                 zerolinecolor="darkgrey",
                 showgrid=showgrid,
                 zeroline=zeroline,
-<<<<<<< HEAD
-=======
                 showticklabels=showticklabels,
->>>>>>> e35436db
             ),
             yaxis=dict(
                 backgroundcolor="white",
@@ -1080,10 +1071,7 @@
                 zerolinecolor="darkgrey",
                 showgrid=showgrid,
                 zeroline=zeroline,
-<<<<<<< HEAD
-=======
                 showticklabels=showticklabels,
->>>>>>> e35436db
             ),
             zaxis=dict(
                 backgroundcolor="white",
@@ -1092,10 +1080,7 @@
                 zerolinecolor="darkgrey",
                 showgrid=showgrid,
                 zeroline=zeroline,
-<<<<<<< HEAD
-=======
                 showticklabels=showticklabels,
->>>>>>> e35436db
             ),
         ),
         width=figsize[0] * dpi,
