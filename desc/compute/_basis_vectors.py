--- conflicted
+++ resolved
@@ -2621,8 +2621,6 @@
 @register_compute_fun(
     name="e_theta_rtt",
     label="\\partial_{\\rho \\theta \\theta} \\mathbf{e}_{\\theta}",
-<<<<<<< HEAD
-=======
     units="m",
     units_long="meters",
     description=(
@@ -2816,16 +2814,11 @@
 @register_compute_fun(
     name="e_theta_rzz",
     label="\\partial_{\\rho \\zeta \\zeta} \\mathbf{e}_{\\theta}",
->>>>>>> b9de417e
     units="m",
     units_long="meters",
     description=(
         "Covariant Poloidal basis vector, third derivative wrt radial coordinate"
-<<<<<<< HEAD
-        " once and poloidal twice"
-=======
         " once and toroidal twice"
->>>>>>> b9de417e
     ),
     dim=3,
     params=[],
@@ -2837,202 +2830,6 @@
         "R_r",
         "R_t",
         "R_rt",
-<<<<<<< HEAD
-        "R_tt",
-        "R_rtt",
-        "R_ttt",
-        "R_rttt",
-        "Z_rttt",
-        "omega_r",
-        "omega_t",
-        "omega_rt",
-        "omega_tt",
-        "omega_rtt",
-        "omega_ttt",
-        "omega_rttt",
-        "phi",
-    ],
-    parameterization=[
-        "desc.equilibrium.equilibrium.Equilibrium",
-        "desc.geometry.surface.ZernikeRZToroidalSection",
-    ],
-    basis="basis",
-    aliases=["e_rho_ttt"],
-)
-def _e_sub_theta_rtt(params, transforms, profiles, data, **kwargs):
-    data["e_theta_rtt"] = jnp.array(
-        [
-            -3 * data["R_rt"] * data["omega_t"] ** 2
-            - 3
-            * data["omega_t"]
-            * (
-                data["R_r"] * data["omega_tt"]
-                + data["R_tt"] * data["omega_r"]
-                + 2 * data["R_t"] * data["omega_rt"]
-                + data["R"] * data["omega_rt"]
-            )
-            - data["omega_r"]
-            * (3 * data["R_t"] * data["omega_tt"] + data["R"] * data["omega_ttt"])
-            + data["R"]
-            * (
-                data["omega_r"] * data["omega_t"] ** 3
-                - 3 * data["omega_rt"] * data["omega_tt"]
-            )
-            + data["R_rttt"],
-            data["R_r"] * (data["omega_ttt"] - data["omega_t"] ** 3)
-            + data["omega_r"]
-            * (
-                data["R_ttt"]
-                - 3
-                * data["omega_t"]
-                * (data["R_t"] * data["omega_t"] + data["R"] * data["omega_tt"])
-            )
-            + 3
-            * (
-                data["R_rt"] * data["omega_tt"]
-                + data["R_tt"] * data["omega_rt"]
-                + data["R_rtt"] * data["omega_t"]
-                + data["R_t"] * data["omega_rtt"]
-            )
-            + data["R"]
-            * (data["omega_rttt"] - 3 * data["omega_t"] ** 2 * data["omega_rt"]),
-            data["Z_rttt"],
-        ]
-    ).T
-    if kwargs.get("basis", "rpz").lower() == "xyz":
-        data["e_theta_rtt"] = rpz2xyz_vec(data["e_theta_rtt"], phi=data["phi"])
-    return data
-
-
-@register_compute_fun(
-    name="e_theta_rtz",
-    label="\\partial_{\\rho \\theta \\zeta} \\mathbf{e}_{\\theta}",
-    units="m",
-    units_long="meters",
-    description=(
-        "Covariant Poloidal basis vector, third derivative wrt radial, poloidal,"
-        " and toroidal coordinates"
-    ),
-    dim=3,
-    params=[],
-    transforms={},
-    profiles=[],
-    coordinates="rtz",
-    data=[
-        "R",
-        "R_r",
-        "R_t",
-        "R_rt",
-        "R_tt",
-        "R_rtt",
-        "R_ttz",
-        "R_rttz",
-        "R_tz",
-        "R_rtz",
-        "R_z",
-        "R_rz",
-        "Z_rttz",
-        "omega_r",
-        "omega_t",
-        "omega_rt",
-        "omega_tt",
-        "omega_rtt",
-        "omega_ttz",
-        "omega_rttz",
-        "omega_tz",
-        "omega_rtz",
-        "omega_z",
-        "omega_rz",
-        "phi",
-    ],
-    basis="basis",
-    aliases=["e_rho_ttz", "e_zeta_rtt"],
-)
-def _e_sub_theta_rtz(params, transforms, profiles, data, **kwargs):
-    data["e_theta_rtz"] = jnp.array(
-        [
-            -2 * data["omega_rz"] * data["R_t"] * data["omega_t"]
-            - 2
-            * (1 + data["omega_z"])
-            * (data["R_rt"] * data["omega_t"] + data["R_t"] * data["omega_rt"])
-            - data["R_rz"] * data["omega_t"] ** 2
-            - 2 * data["R_z"] * data["omega_t"] * data["omega_rt"]
-            - 2 * data["R_r"] * data["omega_t"] * data["omega_tz"]
-            - 2
-            * data["R"]
-            * (
-                data["omega_rt"] * data["omega_tz"]
-                + data["omega_t"] * data["omega_rtz"]
-            )
-            - data["R_r"] * (1 + data["omega_z"]) * data["omega_tt"]
-            - data["R"]
-            * (
-                data["omega_rz"] * data["omega_tt"]
-                + (1 + data["omega_z"]) * data["omega_rtt"]
-            )
-            + data["R_rttz"]
-            - data["omega_r"]
-            * (
-                2 * data["omega_t"] * data["R_tz"]
-                + 2 * data["R_t"] * data["omega_tz"]
-                + (1 + data["omega_z"]) * data["R_tt"]
-                + data["R_z"] * data["omega_tt"]
-                - data["R"]
-                * ((1 + data["omega_z"]) * data["omega_t"] ** 2 - data["omega_ttz"])
-            ),
-            2 * data["omega_rt"] * data["R_tz"]
-            + 2 * data["omega_t"] * data["R_rtz"]
-            + 2 * data["R_rt"] * data["omega_tz"]
-            + 2 * data["R_t"] * data["omega_rtz"]
-            + data["omega_rz"] * data["R_tt"]
-            + (1 + data["omega_z"]) * data["R_rtt"]
-            + data["R_rz"] * data["omega_tt"]
-            + data["R_z"] * data["omega_rtt"]
-            - data["R_r"]
-            * ((1 + data["omega_z"]) * data["omega_t"] ** 2 - data["omega_ttz"])
-            - data["R"]
-            * (
-                data["omega_rz"] * data["omega_t"] ** 2
-                + (1 + data["omega_z"]) * 2 * data["omega_t"] * data["omega_rt"]
-                - data["omega_rttz"]
-            )
-            + data["omega_r"]
-            * (
-                -2 * (1 + data["omega_z"]) * data["R_t"] * data["omega_t"]
-                - data["R_z"] * data["omega_t"] ** 2
-                - 2 * data["R"] * data["omega_t"] * data["omega_tz"]
-                - data["R"] * (1 + data["omega_z"]) * data["omega_tt"]
-                + data["R_ttz"]
-            ),
-            data["Z_rttz"],
-        ]
-    ).T
-    if kwargs.get("basis", "rpz").lower() == "xyz":
-        data["e_theta_rtz"] = rpz2xyz_vec(data["e_theta_rtz"], phi=data["phi"])
-    return data
-
-
-@register_compute_fun(
-    name="e_theta_rzz",
-    label="\\partial_{\\rho \\zeta \\zeta} \\mathbf{e}_{\\theta}",
-    units="m",
-    units_long="meters",
-    description=(
-        "Covariant Poloidal basis vector, third derivative wrt radial coordinate"
-        " once and toroidal twice"
-    ),
-    dim=3,
-    params=[],
-    transforms={},
-    profiles=[],
-    coordinates="rtz",
-    data=[
-        "R",
-        "R_r",
-        "R_t",
-        "R_rt",
-=======
->>>>>>> b9de417e
         "R_tz",
         "R_rtz",
         "R_tzz",
@@ -3103,7 +2900,6 @@
             + 2 * data["R_z"] * data["omega_rtz"]
             - data["R_r"]
             * ((1 + data["omega_z"]) ** 2 * data["omega_t"] - data["omega_tzz"])
-<<<<<<< HEAD
             - data["R"]
             * (
                 2 * (1 + data["omega_z"]) * data["omega_rz"] * data["omega_t"]
@@ -3259,142 +3055,50 @@
     ).T
     if kwargs.get("basis", "rpz").lower() == "xyz":
         data["e_theta_tz"] = rpz2xyz_vec(data["e_theta_tz"], phi=data["phi"])
-=======
-            - data["R"]
-            * (
-                2 * (1 + data["omega_z"]) * data["omega_rz"] * data["omega_t"]
-                + (1 + data["omega_z"]) ** 2 * data["omega_rt"]
-                - data["omega_rtzz"]
-            )
-            + data["omega_r"]
-            * (
-                -((1 + data["omega_z"]) ** 2) * data["R_t"]
-                - 2 * data["R_z"] * (1 + data["omega_z"]) * data["omega_t"]
-                - data["R"] * data["omega_zz"] * data["omega_t"]
-                - 2 * data["R"] * (1 + data["omega_z"]) * data["omega_tz"]
-                + data["R_tzz"]
-            ),
-            data["Z_rtzz"],
-        ]
-    ).T
-    if kwargs.get("basis", "rpz").lower() == "xyz":
-        data["e_theta_rzz"] = rpz2xyz_vec(data["e_theta_rzz"], phi=data["phi"])
->>>>>>> b9de417e
-    return data
-
-
-@register_compute_fun(
-<<<<<<< HEAD
+    return data
+
+
+@register_compute_fun(
     name="e_theta_z",
     label="\\partial_{\\zeta} \\mathbf{e}_{\\theta}",
     units="m",
     units_long="meters",
     description="Covariant Poloidal basis vector, derivative wrt toroidal coordinate",
-=======
-    name="e_theta_t",
-    label="\\partial_{\\theta} \\mathbf{e}_{\\theta}",
-    units="m",
-    units_long="meters",
-    description="Covariant Poloidal basis vector, derivative wrt poloidal coordinate",
->>>>>>> b9de417e
-    dim=3,
-    params=[],
-    transforms={},
-    profiles=[],
-    coordinates="rtz",
-    data=["R", "R_t", "R_tt", "Z_tt", "omega_t", "omega_tt", "phi"],
+    dim=3,
+    params=[],
+    transforms={},
+    profiles=[],
+    coordinates="rtz",
+    data=["R", "R_t", "R_tz", "R_z", "Z_tz", "omega_t", "omega_tz", "omega_z", "phi"],
     parameterization=[
         "desc.equilibrium.equilibrium.Equilibrium",
-        "desc.geometry.core.Surface",
+        "desc.geometry.surface.FourierRZToroidalSurface",
     ],
     basis="basis",
     aliases=["e_zeta_t"],
 )
-<<<<<<< HEAD
 def _e_sub_theta_z(params, transforms, profiles, data, **kwargs):
     data["e_theta_z"] = jnp.array(
-=======
-def _e_sub_theta_t(params, transforms, profiles, data, **kwargs):
-    data["e_theta_t"] = jnp.array(
->>>>>>> b9de417e
         [
-            -data["R"] * data["omega_t"] ** 2 + data["R_tt"],
-            2 * data["R_t"] * data["omega_t"] + data["R"] * data["omega_tt"],
-            data["Z_tt"],
+            -data["R"] * (1 + data["omega_z"]) * data["omega_t"] + data["R_tz"],
+            (1 + data["omega_z"]) * data["R_t"]
+            + data["R_z"] * data["omega_t"]
+            + data["R"] * data["omega_tz"],
+            data["Z_tz"],
         ]
     ).T
     if kwargs.get("basis", "rpz").lower() == "xyz":
-        data["e_theta_t"] = rpz2xyz_vec(data["e_theta_t"], phi=data["phi"])
-    return data
-
-
-@register_compute_fun(
-    name="e_theta_tt",
-    label="\\partial_{\\theta \\theta} \\mathbf{e}_{\\theta}",
-    units="m",
-    units_long="meters",
-    description=(
-        "Covariant Poloidal basis vector, second derivative wrt poloidal and poloidal"
-        " coordinates"
-    ),
-    dim=3,
-    params=[],
-    transforms={},
-    profiles=[],
-    coordinates="rtz",
-    data=[
-        "R",
-        "R_t",
-        "R_tt",
-        "R_ttt",
-        "Z_ttt",
-        "omega_t",
-        "omega_tt",
-        "omega_ttt",
-        "phi",
-    ],
-    parameterization=[
-        "desc.equilibrium.equilibrium.Equilibrium",
-        "desc.geometry.core.Surface",
-    ],
-    basis="basis",
-)
-def _e_sub_theta_tt(params, transforms, profiles, data, **kwargs):
-    data["e_theta_tt"] = jnp.array(
-        [
-            -3 * data["R_t"] * data["omega_t"] ** 2
-            - 3 * data["R"] * data["omega_t"] * data["omega_tt"]
-            + data["R_ttt"],
-            3 * (data["omega_t"] * data["R_tt"] + data["R_t"] * data["omega_tt"])
-            + data["R"] * (-data["omega_t"] ** 3 + data["omega_ttt"]),
-            data["Z_ttt"],
-        ]
-    ).T
-    if kwargs.get("basis", "rpz").lower() == "xyz":
-<<<<<<< HEAD
         data["e_theta_z"] = rpz2xyz_vec(data["e_theta_z"], phi=data["phi"])
-=======
-        data["e_theta_tt"] = rpz2xyz_vec(data["e_theta_tt"], phi=data["phi"])
->>>>>>> b9de417e
-    return data
-
-
-@register_compute_fun(
-<<<<<<< HEAD
+    return data
+
+
+@register_compute_fun(
     name="e_theta_zz",
     label="\\partial_{\\zeta \\zeta} \\mathbf{e}_{\\theta}",
     units="m",
     units_long="meters",
     description=(
         "Covariant Poloidal basis vector, second derivative wrt toroidal and toroidal"
-=======
-    name="e_theta_tz",
-    label="\\partial_{\\theta \\zeta} \\mathbf{e}_{\\theta}",
-    units="m",
-    units_long="meters",
-    description=(
-        "Covariant Poloidal basis vector, second derivative wrt poloidal and toroidal"
->>>>>>> b9de417e
         " coordinates"
     ),
     dim=3,
@@ -3422,7 +3126,6 @@
         "desc.geometry.surface.FourierRZToroidalSurface",
     ],
     basis="basis",
-<<<<<<< HEAD
     aliases=["e_zeta_tz"],
 )
 def _e_sub_theta_zz(params, transforms, profiles, data, **kwargs):
@@ -3471,68 +3174,10 @@
     ).T
     if kwargs.get("basis", "rpz").lower() == "xyz":
         data["e_zeta"] = rpz2xyz_vec(data["e_zeta"], phi=data["phi"])
-=======
-    aliases=["e_zeta_tt"],
-)
-def _e_sub_theta_tz(params, transforms, profiles, data, **kwargs):
-    data["e_theta_tz"] = jnp.array(
-        [
-            -2 * (1 + data["omega_z"]) * data["R_t"] * data["omega_t"]
-            - data["R_z"] * data["omega_t"] ** 2
-            - 2 * data["R"] * data["omega_t"] * data["omega_tz"]
-            - data["R"] * (1 + data["omega_z"]) * data["omega_tt"]
-            + data["R_ttz"],
-            2 * data["omega_t"] * data["R_tz"]
-            + 2 * data["R_t"] * data["omega_tz"]
-            + (1 + data["omega_z"]) * data["R_tt"]
-            + data["R_z"] * data["omega_tt"]
-            - data["R"]
-            * ((1 + data["omega_z"]) * data["omega_t"] ** 2 - data["omega_ttz"]),
-            data["Z_ttz"],
-        ]
-    ).T
-    if kwargs.get("basis", "rpz").lower() == "xyz":
-        data["e_theta_tz"] = rpz2xyz_vec(data["e_theta_tz"], phi=data["phi"])
-    return data
-
-
-@register_compute_fun(
-    name="e_theta_z",
-    label="\\partial_{\\zeta} \\mathbf{e}_{\\theta}",
-    units="m",
-    units_long="meters",
-    description="Covariant Poloidal basis vector, derivative wrt toroidal coordinate",
-    dim=3,
-    params=[],
-    transforms={},
-    profiles=[],
-    coordinates="rtz",
-    data=["R", "R_t", "R_tz", "R_z", "Z_tz", "omega_t", "omega_tz", "omega_z", "phi"],
-    parameterization=[
-        "desc.equilibrium.equilibrium.Equilibrium",
-        "desc.geometry.surface.FourierRZToroidalSurface",
-    ],
-    basis="basis",
-    aliases=["e_zeta_t"],
-)
-def _e_sub_theta_z(params, transforms, profiles, data, **kwargs):
-    data["e_theta_z"] = jnp.array(
-        [
-            -data["R"] * (1 + data["omega_z"]) * data["omega_t"] + data["R_tz"],
-            (1 + data["omega_z"]) * data["R_t"]
-            + data["R_z"] * data["omega_t"]
-            + data["R"] * data["omega_tz"],
-            data["Z_tz"],
-        ]
-    ).T
-    if kwargs.get("basis", "rpz").lower() == "xyz":
-        data["e_theta_z"] = rpz2xyz_vec(data["e_theta_z"], phi=data["phi"])
->>>>>>> b9de417e
-    return data
-
-
-@register_compute_fun(
-<<<<<<< HEAD
+    return data
+
+
+@register_compute_fun(
     name="e_zeta_rzz",
     label="\\partial_{\\rho \\zeta \\zeta} \\mathbf{e}_{\\zeta}",
     units="m",
@@ -3540,15 +3185,6 @@
     description=(
         "Covariant Toroidal basis vector, third derivative wrt radial coordinate"
         " once and toroidal twice"
-=======
-    name="e_theta_zz",
-    label="\\partial_{\\zeta \\zeta} \\mathbf{e}_{\\theta}",
-    units="m",
-    units_long="meters",
-    description=(
-        "Covariant Poloidal basis vector, second derivative wrt toroidal and toroidal"
-        " coordinates"
->>>>>>> b9de417e
     ),
     dim=3,
     params=[],
@@ -3575,15 +3211,9 @@
         "phi",
     ],
     basis="basis",
-    aliases=["e_zeta_tz"],
-)
-<<<<<<< HEAD
+)
 def _e_sub_zeta_rzz(params, transforms, profiles, data, **kwargs):
     data["e_zeta_rzz"] = jnp.array(
-=======
-def _e_sub_theta_zz(params, transforms, profiles, data, **kwargs):
-    data["e_theta_zz"] = jnp.array(
->>>>>>> b9de417e
         [
             -3 * data["R_rz"] * (1 + data["omega_z"]) ** 2
             - 6 * data["R_z"] * (1 + data["omega_z"]) * data["omega_rz"]
@@ -3635,128 +3265,6 @@
         ]
     ).T
     if kwargs.get("basis", "rpz").lower() == "xyz":
-<<<<<<< HEAD
-=======
-        data["e_theta_zz"] = rpz2xyz_vec(data["e_theta_zz"], phi=data["phi"])
-    return data
-
-
-@register_compute_fun(
-    name="e_zeta",
-    label="\\mathbf{e}_{\\zeta}",
-    units="m",
-    units_long="meters",
-    description="Covariant Toroidal basis vector",
-    dim=3,
-    params=[],
-    transforms={},
-    profiles=[],
-    coordinates="rtz",
-    data=["R", "R_z", "Z_z", "omega_z", "phi"],
-    parameterization=[
-        "desc.equilibrium.equilibrium.Equilibrium",
-        "desc.geometry.surface.FourierRZToroidalSurface",
-    ],
-    basis="basis",
-)
-def _e_sub_zeta(params, transforms, profiles, data, **kwargs):
-    data["e_zeta"] = jnp.array(
-        [data["R_z"], data["R"] * (1 + data["omega_z"]), data["Z_z"]]
-    ).T
-    if kwargs.get("basis", "rpz").lower() == "xyz":
-        data["e_zeta"] = rpz2xyz_vec(data["e_zeta"], phi=data["phi"])
-    return data
-
-
-@register_compute_fun(
-    name="e_zeta_rzz",
-    label="\\partial_{\\rho \\zeta \\zeta} \\mathbf{e}_{\\zeta}",
-    units="m",
-    units_long="meters",
-    description=(
-        "Covariant Toroidal basis vector, third derivative wrt radial coordinate"
-        " once and toroidal twice"
-    ),
-    dim=3,
-    params=[],
-    transforms={},
-    profiles=[],
-    coordinates="rtz",
-    data=[
-        "R",
-        "R_r",
-        "R_z",
-        "R_rz",
-        "R_zz",
-        "R_rzz",
-        "R_zzz",
-        "R_rzzz",
-        "Z_rzzz",
-        "omega_r",
-        "omega_z",
-        "omega_rz",
-        "omega_zz",
-        "omega_rzz",
-        "omega_zzz",
-        "omega_rzzz",
-        "phi",
-    ],
-    basis="basis",
-)
-def _e_sub_zeta_rzz(params, transforms, profiles, data, **kwargs):
-    data["e_zeta_rzz"] = jnp.array(
-        [
-            -3 * data["R_rz"] * (1 + data["omega_z"]) ** 2
-            - 6 * data["R_z"] * (1 + data["omega_z"]) * data["omega_rz"]
-            - 3 * data["R_r"] * (1 + data["omega_z"]) * data["omega_zz"]
-            - 3
-            * data["R"]
-            * (
-                data["omega_rz"] * data["omega_zz"]
-                + (1 + data["omega_z"]) * data["omega_rzz"]
-            )
-            + data["R_rzzz"]
-            - data["omega_r"]
-            * (
-                3 * (1 + data["omega_z"]) * data["R_zz"]
-                + 3 * data["R_z"] * data["omega_zz"]
-                - data["R"]
-                * (
-                    1
-                    + 3 * data["omega_z"]
-                    + 3 * data["omega_z"] ** 2
-                    + data["omega_z"] ** 3
-                    - data["omega_zzz"]
-                )
-            ),
-            3 * data["omega_rz"] * data["R_zz"]
-            + 3 * (1 + data["omega_z"]) * data["R_rzz"]
-            + 3 * data["R_rz"] * data["omega_zz"]
-            + 3 * data["R_z"] * data["omega_rzz"]
-            - data["R_r"]
-            * (
-                1
-                + 3 * data["omega_z"]
-                + 3 * data["omega_z"] ** 2
-                + data["omega_z"] ** 3
-                - data["omega_zzz"]
-            )
-            - data["R"]
-            * (
-                3 * data["omega_rz"] * (1 + data["omega_z"] * (1 + data["omega_z"]))
-                - data["omega_rzzz"]
-            )
-            + data["omega_r"]
-            * (
-                -3 * data["R_z"] * (1 + data["omega_z"]) ** 2
-                - 3 * data["R"] * (1 + data["omega_z"]) * data["omega_zz"]
-                + data["R_zzz"]
-            ),
-            data["Z_rzzz"],
-        ]
-    ).T
-    if kwargs.get("basis", "rpz").lower() == "xyz":
->>>>>>> b9de417e
         data["e_zeta_rzz"] = rpz2xyz_vec(data["e_zeta_rzz"], phi=data["phi"])
     return data
 
