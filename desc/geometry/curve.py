"""Classes for parameterized 3D space curves."""

import warnings

import numpy as np

from desc.backend import jnp, put
from desc.basis import FourierSeries
from desc.compute import rpz2xyz, rpz2xyz_vec, xyz2rpz, xyz2rpz_vec
from desc.compute.geom_utils import rotation_matrix
from desc.grid import LinearGrid
from desc.io import InputReader
from desc.optimizable import optimizable_parameter
from desc.transform import Transform
from desc.utils import check_nonnegint, check_posint, copy_coeffs, errorif, warnif

from .core import Curve

__all__ = ["FourierRZCurve", "FourierXYZCurve", "FourierPlanarCurve", "SplineXYZCurve"]


class FourierRZCurve(Curve):
    """Curve parameterized by Fourier series for R,Z in terms of toroidal angle phi.

    Parameters
    ----------
    R_n, Z_n: array-like
        Fourier coefficients for R, Z.
    modes_R : array-like, optional
        Mode numbers associated with R_n. If not given defaults to [-n:n].
    modes_Z : array-like, optional
        Mode numbers associated with Z_n, If not given defaults to [-n:n]].
    NFP : int
        Number of field periods.
    sym : bool
        Whether to enforce stellarator symmetry.
    name : str
        Name for this curve.

    """

    _io_attrs_ = Curve._io_attrs_ + [
        "_R_n",
        "_Z_n",
        "_R_basis",
        "_Z_basis",
        "_sym",
        "_NFP",
    ]

    def __init__(
        self,
        R_n=10,
        Z_n=0,
        modes_R=None,
        modes_Z=None,
        NFP=1,
        sym="auto",
        name="",
    ):
        super().__init__(name)
        R_n, Z_n = np.atleast_1d(R_n), np.atleast_1d(Z_n)
        if modes_R is None:
            modes_R = np.arange(-(R_n.size // 2), R_n.size // 2 + 1)
        if modes_Z is None:
            modes_Z = np.arange(-(Z_n.size // 2), Z_n.size // 2 + 1)

        if R_n.size == 0:
            raise ValueError("At least 1 coefficient for R must be supplied")
        if Z_n.size == 0:
            Z_n = np.array([0.0])
            modes_Z = np.array([0])

        modes_R, modes_Z = np.asarray(modes_R), np.asarray(modes_Z)

        assert R_n.size == modes_R.size, "R_n size and modes_R must be the same size"
        assert Z_n.size == modes_Z.size, "Z_n size and modes_Z must be the same size"

        assert issubclass(modes_R.dtype.type, np.integer)
        assert issubclass(modes_Z.dtype.type, np.integer)

        if sym == "auto":
            if np.all(R_n[modes_R < 0] == 0) and np.all(Z_n[modes_Z >= 0] == 0):
                sym = True
            else:
                sym = False
        self._sym = sym
        NR = np.max(abs(modes_R))
        NZ = np.max(abs(modes_Z))
        N = max(NR, NZ)
        self._NFP = check_posint(NFP, "NFP", False)
        self._R_basis = FourierSeries(N, int(NFP), sym="cos" if sym else False)
        self._Z_basis = FourierSeries(N, int(NFP), sym="sin" if sym else False)

        self._R_n = copy_coeffs(R_n, modes_R, self.R_basis.modes[:, 2])
        self._Z_n = copy_coeffs(Z_n, modes_Z, self.Z_basis.modes[:, 2])

    @property
    def sym(self):
        """bool: Whether or not the curve is stellarator symmetric."""
        return self._sym

    @property
    def R_basis(self):
        """Spectral basis for R_Fourier series."""
        return self._R_basis

    @property
    def Z_basis(self):
        """Spectral basis for Z_Fourier series."""
        return self._Z_basis

    @property
    def NFP(self):
        """Number of field periods."""
        return self._NFP

    @property
    def N(self):
        """Maximum mode number."""
        return max(self.R_basis.N, self.Z_basis.N)

    def change_resolution(self, N=None, NFP=None, sym=None):
        """Change the maximum toroidal resolution."""
        N = check_nonnegint(N, "N")
        NFP = check_posint(NFP, "NFP")
        if (
            ((N is not None) and (N != self.N))
            or ((NFP is not None) and (NFP != self.NFP))
            or (sym is not None)
            and (sym != self.sym)
        ):
            self._NFP = int(NFP if NFP is not None else self.NFP)
            self._sym = bool(sym) if sym is not None else self.sym
            N = int(N if N is not None else self.N)
            R_modes_old = self.R_basis.modes
            Z_modes_old = self.Z_basis.modes
            self.R_basis.change_resolution(
                N=N, NFP=self.NFP, sym="cos" if self.sym else self.sym
            )
            self.Z_basis.change_resolution(
                N=N, NFP=self.NFP, sym="sin" if self.sym else self.sym
            )
            self.R_n = copy_coeffs(self.R_n, R_modes_old, self.R_basis.modes)
            self.Z_n = copy_coeffs(self.Z_n, Z_modes_old, self.Z_basis.modes)

    def get_coeffs(self, n):
        """Get Fourier coefficients for given mode number(s)."""
        n = np.atleast_1d(n).astype(int)
        R = np.zeros_like(n).astype(float)
        Z = np.zeros_like(n).astype(float)

        idxR = np.where(n[:, np.newaxis] == self.R_basis.modes[:, 2])
        idxZ = np.where(n[:, np.newaxis] == self.Z_basis.modes[:, 2])

        R[idxR[0]] = self.R_n[idxR[1]]
        Z[idxZ[0]] = self.Z_n[idxZ[1]]
        return R, Z

    def set_coeffs(self, n, R=None, Z=None):
        """Set specific Fourier coefficients."""
        n, R, Z = np.atleast_1d(n), np.atleast_1d(R), np.atleast_1d(Z)
        R = np.broadcast_to(R, n.shape)
        Z = np.broadcast_to(Z, n.shape)
        for nn, RR, ZZ in zip(n, R, Z):
            if RR is not None:
                idxR = self.R_basis.get_idx(0, 0, nn)
                self.R_n = put(self.R_n, idxR, RR)
            if ZZ is not None:
                idxZ = self.Z_basis.get_idx(0, 0, nn)
                self.Z_n = put(self.Z_n, idxZ, ZZ)

    @optimizable_parameter
    @property
    def R_n(self):
        """Spectral coefficients for R."""
        return self._R_n

    @R_n.setter
    def R_n(self, new):
        if len(new) == self.R_basis.num_modes:
            self._R_n = jnp.asarray(new)
        else:
            raise ValueError(
                f"R_n should have the same size as the basis, got {len(new)} for "
                + f"basis with {self.R_basis.num_modes} modes."
            )

    @optimizable_parameter
    @property
    def Z_n(self):
        """Spectral coefficients for Z."""
        return self._Z_n

    @Z_n.setter
    def Z_n(self, new):
        if len(new) == self.Z_basis.num_modes:
            self._Z_n = jnp.asarray(new)
        else:
            raise ValueError(
                f"Z_n should have the same size as the basis, got {len(new)} for "
                + f"basis with {self.Z_basis.num_modes} modes"
            )

    @classmethod
    def from_input_file(cls, path):
        """Create a axis curve from Fourier coefficients in a DESC or VMEC input file.

        Parameters
        ----------
        path : Path-like or str
            Path to DESC or VMEC input file.

        Returns
        -------
        curve : FourierRZToroidalCurve
            Axis with given Fourier coefficients.

        """
        with warnings.catch_warnings():
            warnings.simplefilter("ignore")
            inputs = InputReader().parse_inputs(path)[-1]
        curve = FourierRZCurve(
            inputs["axis"][:, 1],
            inputs["axis"][:, 2],
            inputs["axis"][:, 0].astype(int),
            inputs["axis"][:, 0].astype(int),
            inputs["NFP"],
            inputs["sym"],
        )
        return curve

    @classmethod
    def from_values(cls, coords, N=10, NFP=1, sym=False, basis="rpz", name=""):
        """Fit coordinates to FourierRZCurve representation.

        Parameters
        ----------
        coords: ndarray, shape (num_coords,3)
            coordinates to fit a FourierRZCurve object with each column
            corresponding to xyz or rpz depending on the basis argument.
        N : int
            Fourier resolution of the new R,Z representation.
        NFP : int
            Number of field periods, the curve will have a discrete toroidal symmetry
            according to NFP.
        sym : bool
            Whether to enforce stellarator symmetry.
        basis : {"rpz", "xyz"}
            basis for input coordinates. Defaults to "rpz"
        name : str
            Name for this curve.

        Returns
        -------
        curve : FourierRZCurve
            New representation of the curve parameterized by Fourier series for R,Z.

        """
        if basis == "rpz":
            coords_rpz = coords
            coords_xyz = rpz2xyz(coords)
        else:
            coords_rpz = xyz2rpz(coords)
            coords_xyz = coords
        R = coords_rpz[:, 0]
        phi = coords_rpz[:, 1]

        X = coords_xyz[:, 0]
        Y = coords_xyz[:, 1]
        Z = coords_rpz[:, 2]

        # easiest to check closure in XYZ coordinates
        X, Y, Z, _, _, _, input_curve_was_closed = _unclose_curve(X, Y, Z)
        if input_curve_was_closed:
            R = R[0:-1]
            phi = phi[0:-1]
            Z = coords_rpz[0:-1, 2]
        # check if any phi are negative, and make them positive instead
        # so we can more easily check if it is monotonic
        inds_negative = np.where(phi < 0)
        phi = phi.at[inds_negative].set(phi[inds_negative] + 2 * np.pi)

        # assert the curve is not doubling back on itself in phi,
        # which can't be represented with a curve parameterized by phi
        errorif(
            not np.all(np.diff(phi) > 0), ValueError, "Supplied phi must be monotonic"
        )

        grid = LinearGrid(zeta=phi, NFP=1, sym=sym)
        basis = FourierSeries(N=N, NFP=NFP, sym=sym)
        transform = Transform(grid, basis, build_pinv=True)
        R_n = transform.fit(R)
        Z_n = transform.fit(Z)
        return FourierRZCurve(
            R_n=R_n,
            Z_n=Z_n,
            modes_R=basis.modes[:, 2],
            modes_Z=basis.modes[:, 2],
            NFP=NFP,
            sym=sym,
            name=name,
        )


def _unclose_curve(X, Y, Z):
    if np.allclose([X[0], Y[0], Z[0]], [X[-1], Y[-1], Z[-1]], atol=1e-14):
        closedX, closedY, closedZ = X.copy(), Y.copy(), Z.copy()
        X, Y, Z = X[:-1], Y[:-1], Z[:-1]
        flag = True
    else:
        closedX, closedY, closedZ = (
            np.append(X, X[0]),
            np.append(Y, Y[0]),
            np.append(Z, Z[0]),
        )
        flag = False
    return X, Y, Z, closedX, closedY, closedZ, flag


class FourierXYZCurve(Curve):
    """Curve parameterized by Fourier series for X,Y,Z in terms of arbitrary angle s.

    Parameters
    ----------
    X_n, Y_n, Z_n: array-like
        Fourier coefficients for X, Y, Z
    modes : array-like
        mode numbers associated with X_n etc.
    name : str
        name for this curve

    """

    _io_attrs_ = Curve._io_attrs_ + [
        "_X_n",
        "_Y_n",
        "_Z_n",
        "_X_basis",
        "_Y_basis",
        "_Z_basis",
    ]

    def __init__(
        self,
        X_n=[0, 10, 2],
        Y_n=[0, 0, 0],
        Z_n=[-2, 0, 0],
        modes=None,
        name="",
    ):
        super().__init__(name)
        X_n, Y_n, Z_n = np.atleast_1d(X_n), np.atleast_1d(Y_n), np.atleast_1d(Z_n)
        if modes is None:
            modes = np.arange(-(X_n.size // 2), X_n.size // 2 + 1)
        else:
            modes = np.asarray(modes)

        assert issubclass(modes.dtype.type, np.integer)

        assert X_n.size == modes.size, "X_n and modes must be the same size"
        assert Y_n.size == modes.size, "Y_n and modes must be the same size"
        assert Z_n.size == modes.size, "Z_n and modes must be the same size"

        N = np.max(abs(modes))
        self._X_basis = FourierSeries(N, NFP=1, sym=False)
        self._Y_basis = FourierSeries(N, NFP=1, sym=False)
        self._Z_basis = FourierSeries(N, NFP=1, sym=False)
        self._X_n = copy_coeffs(X_n, modes, self.X_basis.modes[:, 2])
        self._Y_n = copy_coeffs(Y_n, modes, self.Y_basis.modes[:, 2])
        self._Z_n = copy_coeffs(Z_n, modes, self.Z_basis.modes[:, 2])

    @property
    def X_basis(self):
        """Spectral basis for X Fourier series."""
        return self._X_basis

    @property
    def Y_basis(self):
        """Spectral basis for Y Fourier series."""
        return self._Y_basis

    @property
    def Z_basis(self):
        """Spectral basis for Z Fourier series."""
        return self._Z_basis

    @property
    def N(self):
        """Maximum mode number."""
        return max(self.X_basis.N, self.Y_basis.N, self.Z_basis.N)

    def change_resolution(self, N=None):
        """Change the maximum angular resolution."""
        N = check_nonnegint(N, "N")
        if (N is not None) and (N != self.N):
            N = int(N)
            Xmodes_old = self.X_basis.modes
            Ymodes_old = self.Y_basis.modes
            Zmodes_old = self.Z_basis.modes
            self.X_basis.change_resolution(N=N)
            self.Y_basis.change_resolution(N=N)
            self.Z_basis.change_resolution(N=N)
            self.X_n = copy_coeffs(self.X_n, Xmodes_old, self.X_basis.modes)
            self.Y_n = copy_coeffs(self.Y_n, Ymodes_old, self.Y_basis.modes)
            self.Z_n = copy_coeffs(self.Z_n, Zmodes_old, self.Z_basis.modes)

    def get_coeffs(self, n):
        """Get Fourier coefficients for given mode number(s)."""
        n = np.atleast_1d(n).astype(int)
        X = np.zeros_like(n).astype(float)
        Y = np.zeros_like(n).astype(float)
        Z = np.zeros_like(n).astype(float)

        Xidx = np.where(n[:, np.newaxis] == self.X_basis.modes[:, 2])
        Yidx = np.where(n[:, np.newaxis] == self.Y_basis.modes[:, 2])
        Zidx = np.where(n[:, np.newaxis] == self.Z_basis.modes[:, 2])

        X[Xidx[0]] = self.X_n[Xidx[1]]
        Y[Yidx[0]] = self.Y_n[Yidx[1]]
        Z[Zidx[0]] = self.Z_n[Zidx[1]]
        return X, Y, Z

    def set_coeffs(self, n, X=None, Y=None, Z=None):
        """Set specific Fourier coefficients."""
        n, X, Y, Z = (
            np.atleast_1d(n),
            np.atleast_1d(X),
            np.atleast_1d(Y),
            np.atleast_1d(Z),
        )
        X = np.broadcast_to(X, n.shape)
        Y = np.broadcast_to(Y, n.shape)
        Z = np.broadcast_to(Z, n.shape)
        for nn, XX in zip(n, X):
            idx = self.X_basis.get_idx(0, 0, nn)
            if XX is not None:
                self.X_n = put(self.X_n, idx, XX)

        for nn, YY in zip(n, Y):
            idx = self.Y_basis.get_idx(0, 0, nn)
            if YY is not None:
                self.Y_n = put(self.Y_n, idx, YY)

        for nn, ZZ in zip(n, Z):
            idx = self.Z_basis.get_idx(0, 0, nn)
            if ZZ is not None:
                self.Z_n = put(self.Z_n, idx, ZZ)

    @optimizable_parameter
    @property
    def X_n(self):
        """Spectral coefficients for X."""
        return self._X_n

    @X_n.setter
    def X_n(self, new):
        if len(new) == self.X_basis.num_modes:
            self._X_n = jnp.asarray(new)
        else:
            raise ValueError(
                f"X_n should have the same size as the basis, got {len(new)} for "
                + f"basis with {self.X_basis.num_modes} modes."
            )

    @optimizable_parameter
    @property
    def Y_n(self):
        """Spectral coefficients for Y."""
        return self._Y_n

    @Y_n.setter
    def Y_n(self, new):
        if len(new) == self.Y_basis.num_modes:
            self._Y_n = jnp.asarray(new)
        else:
            raise ValueError(
                f"Y_n should have the same size as the basis, got {len(new)} for "
                + f"basis with {self.Y_basis.num_modes} modes."
            )

    @optimizable_parameter
    @property
    def Z_n(self):
        """Spectral coefficients for Z."""
        return self._Z_n

    @Z_n.setter
    def Z_n(self, new):
        if len(new) == self.Z_basis.num_modes:
            self._Z_n = jnp.asarray(new)
        else:
            raise ValueError(
                f"Z_n should have the same size as the basis, got {len(new)} for "
                + f"basis with {self.Z_basis.num_modes} modes."
            )

    @classmethod
    def from_values(cls, coords, N=10, s=None, basis="xyz", name=""):
        """Fit coordinates to FourierXYZCurve representation.

        Parameters
        ----------
        coords: ndarray, shape (num_coords,3)
            Coordinates to fit a FourierXYZCurve object, with each column
            corresponding to xyz or rpz depending on the basis argument.
        N : int
            Fourier resolution of the new X,Y,Z representation.
        s : ndarray or "arclength"
            Arbitrary curve parameter to use for the fitting.
            Should be monotonic, 1D array of same length as
            coords. if None, defaults linearly spaced in [0,2pi)
            Alternative, can pass "arclength" to use normalized distance between points.
        basis : {"rpz", "xyz"}
            Basis for input coordinates. Defaults to "xyz".

        Returns
        -------
        curve : FourierXYZCurve
            New representation of the curve parameterized by Fourier series for X,Y,Z.

        """
        if basis == "xyz":
            coords_xyz = coords
        else:
            coords_xyz = rpz2xyz(coords, phi=coords[:, 1])
        X = coords_xyz[:, 0]
        Y = coords_xyz[:, 1]
        Z = coords_xyz[:, 2]

        X, Y, Z, closedX, closedY, closedZ, input_curve_was_closed = _unclose_curve(
            X, Y, Z
        )

        if isinstance(s, str):
            assert s == "arclength", f"got unknown specification for s {s}"
            # find equal arclength angle-like variable, and use that as theta
            # L_along_curve / L = theta / 2pi
            lengths = np.sqrt(
                np.diff(closedX) ** 2 + np.diff(closedY) ** 2 + np.diff(closedZ) ** 2
            )
            thetas = 2 * np.pi * np.cumsum(lengths) / np.sum(lengths)
            thetas = np.insert(thetas, 0, 0)
            s = thetas[:-1]
        elif s is None:
            s = np.linspace(0, 2 * np.pi, X.size, endpoint=False)
        else:
            s = np.atleast_1d(s)
            s = s[:-1] if input_curve_was_closed else s
            errorif(
                not np.all(np.diff(s) > 0),
                ValueError,
                "supplied s must be monotonically increasing",
            )
            errorif(s[0] < 0, ValueError, "s must lie in [0, 2pi]")
            errorif(s[-1] > 2 * np.pi, ValueError, "s must lie in [0, 2pi]")

        grid = LinearGrid(zeta=s, NFP=1, sym=False)
        basis = FourierSeries(N=N, NFP=1, sym=False)
        transform = Transform(grid, basis, build_pinv=True)
        X_n = transform.fit(X)
        Y_n = transform.fit(Y)
        Z_n = transform.fit(Z)
        return FourierXYZCurve(
            X_n=X_n, Y_n=Y_n, Z_n=Z_n, modes=basis.modes[:, 2], name=name
        )


class FourierPlanarCurve(Curve):
    """Curve that lies in a plane.

    Parameterized by a point (the center of the curve), a vector (normal to the plane),
    and a Fourier series defining the radius from the center as a function of
    a polar angle theta.

    Parameters
    ----------
    center : array-like, shape(3,)
        Coordinates of center of curve, in system determined by basis.
    normal : array-like, shape(3,)
        Components of normal vector to planar surface, in system determined by basis.
    r_n : array-like
        Fourier coefficients for radius from center as function of polar angle
    modes : array-like
        mode numbers associated with r_n
    basis : {'xyz', 'rpz'}
        Coordinate system for center and normal vectors. Default = 'xyz'.
    name : str
        Name for this curve.

    """

    _io_attrs_ = Curve._io_attrs_ + ["_r_n", "_center", "_normal", "_r_basis", "_basis"]

    # Reference frame is centered at the origin with normal in the +Z direction.
    # Curve is computed in reference frame, then displaced/rotated to the desired frame.
    def __init__(
        self,
        center=[10, 0, 0],
        normal=[0, 1, 0],
        r_n=2,
        modes=None,
        basis="xyz",
        name="",
    ):
        super().__init__(name)
        r_n = np.atleast_1d(r_n)
        if modes is None:
            modes = np.arange(-(r_n.size // 2), r_n.size // 2 + 1)
        else:
            modes = np.asarray(modes)
        assert issubclass(modes.dtype.type, np.integer)
        assert r_n.size == modes.size, "r_n size and modes must be the same size"
        assert basis.lower() in ["xyz", "rpz"]

        N = np.max(abs(modes))
        self._r_basis = FourierSeries(N, NFP=1, sym=False)
        self._r_n = copy_coeffs(r_n, modes, self.r_basis.modes[:, 2])

        self._basis = basis
        self.normal = normal
        self.center = center

    @property
    def r_basis(self):
        """Spectral basis for Fourier series."""
        return self._r_basis

    @property
    def N(self):
        """Maximum mode number."""
        return self.r_basis.N

    def change_resolution(self, N=None):
        """Change the maximum angular resolution."""
        N = check_nonnegint(N, "N")
        if (N is not None) and (N != self.N):
            N = int(N)
            modes_old = self.r_basis.modes
            self.r_basis.change_resolution(N=N)
            self.r_n = copy_coeffs(self.r_n, modes_old, self.r_basis.modes)

    @optimizable_parameter
    @property
    def center(self):
        """Center of planar curve polar coordinates."""
        return self._center

    @center.setter
    def center(self, new):
        if len(new) == 3:
            self._center = np.asarray(new)
        else:
            raise ValueError(
                "center should be a 3 element vector in "
                + self.basis
                + " coordinates, got {}".format(new)
            )

    @optimizable_parameter
    @property
    def normal(self):
        """Normal vector to plane."""
        return self._normal

    @normal.setter
    def normal(self, new):
        if len(np.asarray(new)) == 3:
            self._normal = np.asarray(new) / np.linalg.norm(new)
        else:
            raise ValueError(
                "normal should be a 3 element vector in "
                + self.basis
                + " coordinates, got {}".format(new)
            )

    @optimizable_parameter
    @property
    def r_n(self):
        """Spectral coefficients for r."""
        return self._r_n

    @r_n.setter
    def r_n(self, new):
        if len(np.asarray(new)) == self.r_basis.num_modes:
            self._r_n = jnp.asarray(new)
        else:
            raise ValueError(
                f"r_n should have the same size as the basis, got {len(new)} for "
                + f"basis with {self.r_basis.num_modes} modes."
            )

    @property
    def basis(self):
        """Coordinate system for center and normal vectors."""
        return self._basis

    @basis.setter
    def basis(self, new):
        assert new.lower() in ["xyz", "rpz"]
        if new != self.basis:
            if new == "xyz":
                self.normal = rpz2xyz_vec(self.normal, phi=self.center[1])
                self.center = rpz2xyz(self.center)
            else:
                self.center = xyz2rpz(self.center)
                self.normal = xyz2rpz_vec(self.normal, phi=self.center[1])
            self._basis = new

    def get_coeffs(self, n):
        """Get Fourier coefficients for given mode number(s)."""
        n = np.atleast_1d(n).astype(int)
        r = np.zeros_like(n).astype(float)

        idx = np.where(n[:, np.newaxis] == self.r_basis.modes[:, 2])

        r[idx[0]] = self.r_n[idx[1]]
        return r

    def set_coeffs(self, n, r=None):
        """Set specific Fourier coefficients."""
        n, r = np.atleast_1d(n), np.atleast_1d(r)
        r = np.broadcast_to(r, n.shape)
        for nn, rr in zip(n, r):
            idx = self.r_basis.get_idx(0, 0, nn)
            if rr is not None:
                self.r_n = put(self.r_n, idx, rr)

    def compute(
        self,
        names,
        grid=None,
        params=None,
        transforms=None,
        data=None,
        override_grid=True,
        **kwargs,
    ):
        """Compute the quantity given by name on grid.

        Parameters
        ----------
        names : str or array-like of str
            Name(s) of the quantity(s) to compute.
        grid : Grid or int, optional
            Grid of coordinates to evaluate at. Defaults to a Linear grid.
            If an integer, uses that many equally spaced points.
        params : dict of ndarray
            Parameters from the equilibrium. Defaults to attributes of self.
        transforms : dict of Transform
            Transforms for R, Z, lambda, etc. Default is to build from grid
        data : dict of ndarray
            Data computed so far, generally output from other compute functions.
            Any vector v = v¹ R̂ + v² ϕ̂ + v³ Ẑ should be given in components
            v = [v¹, v², v³] where R̂, ϕ̂, Ẑ are the normalized basis vectors
            of the cylindrical coordinates R, ϕ, Z.
        override_grid : bool
            If True, override the user supplied grid if necessary and use a full
            resolution grid to compute quantities and then downsample to user requested
            grid. If False, uses only the user specified grid, which may lead to
            inaccurate values for surface or volume averages.

        Returns
        -------
        data : dict of ndarray
            Computed quantity and intermediate variables.

        """
        return super().compute(
            names=names,
            grid=grid,
            params=params,
            transforms=transforms,
            data=data,
            override_grid=override_grid,
            basis_in=self.basis,
            **kwargs,
        )

    @classmethod
    def from_values(cls, coords, N=10, basis="xyz", name=""):
        """Fit coordinates to FourierPlanarCurve representation.

        Parameters
        ----------
        coords: ndarray, shape (num_coords,3)
            Coordinates to fit a FourierPlanarCurve object with each column
            corresponding to xyz or rpz depending on the basis argument.
        N : int
            Fourier resolution of the new r representation.
        basis : {"rpz", "xyz"}
            Basis for input coordinates. Defaults to "xyz".
        name : str
            Name for this curve.

        Returns
        -------
        curve : FourierPlanarCurve
            New representation of the curve parameterized by a Fourier series for r.

        """
        # convert to xyz basis
        if basis == "rpz":
            coords = rpz2xyz(coords)
        coords = np.atleast_2d(coords)

        # center
        center = np.mean(coords, axis=0)
        coords = coords - center  # shift to origin

        # normal
        U, _, _ = np.linalg.svd(coords.T)
        normal = U[:, -1].T  # left singular vector of the least singular value

        # axis and angle of rotation
        Z_axis = np.array([0, 0, 1])
        axis = np.cross(Z_axis, normal)
        angle = np.arccos(np.dot(Z_axis, normal))
        rotmat = rotation_matrix(axis, angle)
        coords = coords @ rotmat  # rotate to X-Y plane

        warnif(
            np.max(np.abs(coords[:, 2])) > 1e-14,  # check that Z=0 for all points
            UserWarning,
            "Curve values are not planar! Using the projection onto a plane.",
        )

        # polar radius and angle
        r = np.sqrt(coords[:, 0] ** 2 + coords[:, 1] ** 2)
        s = np.arctan2(coords[:, 1], coords[:, 0])
        s = np.mod(s + 2 * np.pi, 2 * np.pi)  # mod angle to range [0, 2*pi)
        idx = np.argsort(s)  # sort angle to be monotonically increasing
        r = r[idx]
        s = s[idx]

        # Fourier transform
        basis = FourierSeries(N, NFP=1, sym=False)
        grid_fit = LinearGrid(zeta=s, NFP=1)
        transform_fit = Transform(grid_fit, basis, build_pinv=True)
        r_n = transform_fit.fit(r)

        return FourierPlanarCurve(
            center=center,
            normal=normal,
            r_n=r_n,
            modes=basis.modes[:, 2],
            basis="xyz",
            name=name,
        )


class SplineXYZCurve(Curve):
    """Curve parameterized by spline knots in X,Y,Z.

    Parameters
    ----------
    X, Y, Z: array-like
        Points for X, Y, Z describing the curve. If the endpoint is included
        (ie, X[0] == X[-1]), then the final point will be dropped.
    knots : ndarray or "arclength"
        arbitrary curve parameter values to use for spline knots,
        should be a monotonic, 1D ndarray of same length as the input X,Y,Z.
        If None, defaults to using an linearly spaced points in [0, 2pi) as the knots.
        If supplied, should lie in [0,2pi].
        Alternatively, the string "arclength" can be supplied to use the normalized
        distance between points.
    method : str
        method of interpolation

        - ``'nearest'``: nearest neighbor interpolation
        - ``'linear'``: linear interpolation
        - ``'cubic'``: C1 cubic splines (aka local splines)
        - ``'cubic2'``: C2 cubic splines (aka natural splines)
        - ``'catmull-rom'``: C1 cubic centripetal "tension" splines
        - ``'cardinal'``: C1 cubic general tension splines. If used, default tension of
          c = 0 will be used
        - ``'monotonic'``: C1 cubic splines that attempt to preserve monotonicity in the
          data, and will not introduce new extrema in the interpolated points
        - ``'monotonic-0'``: same as `'monotonic'` but with 0 first derivatives at both
          endpoints

    name : str
        name for this curve

    """

    _io_attrs_ = Curve._io_attrs_ + ["_X", "_Y", "_Z", "_knots", "_method"]

    def __init__(
        self,
        X,
        Y,
        Z,
        knots=None,
        method="cubic",
        name="",
    ):
        super().__init__(name)
        X, Y, Z = np.atleast_1d(X), np.atleast_1d(Y), np.atleast_1d(Z)
        X, Y, Z = np.broadcast_arrays(X, Y, Z)

        X, Y, Z, closedX, closedY, closedZ, closed_flag = _unclose_curve(X, Y, Z)

        self._X = X
        self._Y = Y
        self._Z = Z

        if isinstance(knots, str):
            assert knots == "arclength", f"got unknown arclength specification {knots}"
            # find equal arclength angle-like variable, and use that as theta
            # L_along_curve / L = theta / 2pi
            lengths = np.sqrt(
                np.diff(closedX) ** 2 + np.diff(closedY) ** 2 + np.diff(closedZ) ** 2
            )
            thetas = 2 * np.pi * np.cumsum(lengths) / np.sum(lengths)
            thetas = np.insert(thetas, 0, 0)
            knots = thetas[:-1]
        elif knots is None:
            knots = np.linspace(0, 2 * np.pi, len(self._X), endpoint=False)
        else:
            knots = np.atleast_1d(knots)
            errorif(
                not np.all(np.diff(knots) > 0),
                ValueError,
                "supplied knots must be monotonically increasing",
            )
            errorif(knots[0] < 0, ValueError, "knots must lie in [0, 2pi]")
            errorif(knots[-1] > 2 * np.pi, ValueError, "knots must lie in [0, 2pi]")
            knots = knots[:-1] if closed_flag else knots

        self._knots = knots
        self._method = method

    @optimizable_parameter
    @property
    def X(self):
        """Coordinates for X."""
        return self._X

    @X.setter
    def X(self, new):
        if len(new) == len(self.knots):
            self._X = jnp.asarray(new)
        else:
            raise ValueError(
                "X should have the same size as the knots, "
                + f"got {len(new)} X values for {len(self.knots)} knots"
            )

    @optimizable_parameter
    @property
    def Y(self):
        """Coordinates for Y."""
        return self._Y

    @Y.setter
    def Y(self, new):
        if len(new) == len(self.knots):
            self._Y = jnp.asarray(new)
        else:
            raise ValueError(
                "Y should have the same size as the knots, "
                + f"got {len(new)} Y values for {len(self.knots)} knots"
            )

    @optimizable_parameter
    @property
    def Z(self):
        """Coordinates for Z."""
        return self._Z

    @Z.setter
    def Z(self, new):
        if len(new) == len(self.knots):
            self._Z = jnp.asarray(new)
        else:
            raise ValueError(
                "Z should have the same size as the knots, "
                + f"got {len(new)} Z values for {len(self.knots)} knots"
            )

    @property
    def knots(self):
        """Knots for spline."""
        return self._knots

    @knots.setter
    def knots(self, new):
        if len(new) == len(self.knots):
            knots = jnp.atleast_1d(jnp.asarray(new))
            errorif(
                not np.all(np.diff(knots) > 0),
                ValueError,
                "supplied knots must be monotonically increasing",
            )
            errorif(knots[0] < 0, ValueError, "knots must lie in [0, 2pi]")
            errorif(knots[-1] > 2 * np.pi, ValueError, "knots must lie in [0, 2pi]")
            self._knots = jnp.asarray(knots)
        else:
            raise ValueError(
                "new knots should have the same size as the current knots, "
                + f"got {len(new)} new knots, but expected {len(self.knots)} knots"
            )

    @property
    def N(self):
        """Number of knots in the spline."""
        return self.knots.size

    @property
    def method(self):
        """Method of interpolation to use."""
        return self._method

    @method.setter
    def method(self, new):
        possible_methods = [
            "nearest",
            "linear",
            "cubic",
            "cubic2",
            "catmull-rom",
            "monotonic",
            "monotonic-0",
            "cardinal",
        ]
        if new in possible_methods:
            self._method = new
        else:
            raise ValueError(
                "Method must be one of {possible_methods}, "
                + f"instead got unknown method {new} "
            )

    def compute(
        self,
        names,
        grid=None,
        params=None,
        transforms=None,
        data=None,
        **kwargs,
    ):
        """Compute the quantity given by name on grid.

        Parameters
        ----------
        names : str or array-like of str
            Name(s) of the quantity(s) to compute.
        grid : Grid or int, optional
            Grid of coordinates to evaluate at. Defaults to a Linear grid.
            If an integer, uses that many equally spaced points.
        params : dict of ndarray
            Parameters from the equilibrium. Defaults to attributes of self.
        transforms : dict of Transform
            Transforms for R, Z, lambda, etc. Default is to build from grid
        data : dict of ndarray
            Data computed so far, generally output from other compute functions

        Returns
        -------
        data : dict of ndarray
            Computed quantity and intermediate variables.
        """
        return super().compute(
            names=names,
            grid=grid,
            params=params,
            transforms=transforms,
            data=data,
            method=self._method,
            **kwargs,
        )

    @classmethod
    def from_values(cls, coords, knots=None, method="cubic", basis="xyz", name=""):
        """Create SplineXYZCurve from coordinate values.

        Parameters
        ----------
        coords: ndarray, shape (num_coords,3)
            Points for X, Y, Z (or R, phi, Z) describing the curve with each column
            corresponding to xyz or rpz depending on the basis argument. If the
            endpoint is included (ie, X[0] == X[-1]), then the final point will be
            dropped.
        knots : ndarray
            Arbitrary curve parameter values to use for spline knots,
            should be an 1D ndarray of same length as the input.
            (input length in this case is determined by grid argument, since
            the input coordinates come from
            Curve.compute("x",grid=grid))
            If None, defaults to using an equal-arclength angle as the knots
            If supplied, will be rescaled to lie in [0,2pi]
        method : str
            method of interpolation

            - `'nearest'`: nearest neighbor interpolation
            - `'linear'`: linear interpolation
            - `'cubic'`: C1 cubic splines (aka local splines)
            - `'cubic2'`: C2 cubic splines (aka natural splines)
            - `'catmull-rom'`: C1 cubic centripetal "tension" splines

        basis : {"rpz", "xyz"}
            Basis for input coordinates. Defaults to "xyz".
        name : str
            Name for this curve.

        Returns
        -------
        curve: SplineXYZCurve
            New representation of the curve parameterized by splines in X,Y,Z.

        """
        if basis == "rpz":
            coords = rpz2xyz(coords)
        return SplineXYZCurve(
<<<<<<< HEAD
            coords[:, 0], coords[:, 1], coords[:, 2], knots, method, name
        )


# TODO: make this subclass from surface as well somehow?
# or no no, just give it Rlmn Zlmn and then have its x thing compute x
# using the Rlmn Zlmn, yes that will work and allow the deriv
# to propagate correctly I think.
class FourierRZWindingSurfaceCurve(Curve):
    """Curve parameterized by Fourier series for theta,zeta in terms of parameter s.

    This curve will lie on the given winding surface, parameterized by a
    Fourier series given by Rb_mn and Zb_mn.

    Based off of work by Joao Biu and Rogerio Jorge
    https://github.com/hiddenSymmetries/simsopt/pull/289

    Parameters
    ----------
    surface : FourierRZToroidalSurface
        Winding surface that the curve will lie on.
    theta_n, zeta_n: array-like
        Fourier coefficients for theta, zeta in terms of curve parameter s.
    secular_theta : float, optional
        secular term in theta(s) series, defaults to 1
        if 0, curve will not close poloidally, only toroidally.
    secular_zeta : float, optional
        secular term in zeta(s) series, defaults to 0.0
        if 0, curve will not close toroidally, only poloidally
        # FIXME: secular terms must be integers I think...
        # change this and dont allow them to change during optimization
        # and change how they are gotten in compute from params to transforms
    modes_theta : array-like, optional
        Mode numbers associated with theta_n. If not given defaults to [-n:n].
    modes_zeta : array-like, optional
        Mode numbers associated with zeta_n, If not given defaults to [-n:n]].
    sym_theta : {"cos", "sin", False}, optional
        Whether to enforce symmetry for the theta(t) Fourier series. Defaults to "sin"
    sym_zeta : {"cos", "sin", False}, optional
        Whether to enforce symmetry for the zeta(t) Fourier series. Defaults to "sin"
    name : str
        Name for this curve.

    """

    _io_attrs_ = Curve._io_attrs_ + [
        "_theta_n",
        "_zeta_n",
        "_secular_theta",
        "_secular_zeta",
        "_theta_basis",
        "_zeta_basis",
        "_surface",
    ]

    def __init__(
        self,
        surface=None,
        theta_n=[0],
        zeta_n=[0],
        secular_theta=1.0,
        secular_zeta=0.0,
        modes_theta=None,
        modes_zeta=None,
        sym_theta="sin",
        sym_zeta="sin",
        name="",
    ):
        super().__init__(name)
        if surface is None:
            from .surface import FourierRZToroidalSurface

            surface = FourierRZToroidalSurface()
        assert hasattr(surface, "rho"), (
            "surface must be a FourierRZToroidalSurface"
            f"object, instead got type {type(surface)}"
        )
        self._surface = surface
        self._R_lmn = surface.R_lmn
        self._Z_lmn = surface.Z_lmn

        theta_n, zeta_n = np.atleast_1d(theta_n), np.atleast_1d(zeta_n)
        if modes_theta is None:
            modes_theta = np.arange(-(theta_n.size // 2), theta_n.size // 2 + 1)
        if modes_zeta is None:
            modes_zeta = np.arange(-(zeta_n.size // 2), zeta_n.size // 2 + 1)

        if theta_n.size == 0:
            raise ValueError("At least 1 coefficient for theta must be supplied")
        if zeta_n.size == 0:
            zeta_n = np.array([0.0])
            modes_zeta = np.array([0])

        modes_theta, modes_zeta = np.asarray(modes_theta), np.asarray(modes_zeta)

        assert (
            theta_n.size == modes_theta.size
        ), "theta_n size and modes_theta must be the same size"
        assert (
            zeta_n.size == modes_zeta.size
        ), "zeta_n size and modes_zeta must be the same size"

        assert issubclass(modes_theta.dtype.type, np.integer)
        assert issubclass(modes_zeta.dtype.type, np.integer)

        self._sym_theta = sym_theta
        self._sym_zeta = sym_zeta
        Ntheta = np.max(abs(modes_theta))
        Nzeta = np.max(abs(modes_zeta))
        N = max(Ntheta, Nzeta)
        NFP = surface.NFP
        self._theta_basis = FourierSeries(N, int(NFP), sym=sym_theta)
        self._zeta_basis = FourierSeries(N, int(NFP), sym=sym_zeta)

        self._theta_n = copy_coeffs(theta_n, modes_theta, self.theta_basis.modes[:, 2])
        self._zeta_n = copy_coeffs(zeta_n, modes_zeta, self.zeta_basis.modes[:, 2])
        self._secular_theta = float(secular_theta)
        self._secular_zeta = float(secular_zeta)

    @property
    def surface(self):
        """The surface this curve lies on."""
        return self._surface

    @property
    def sym(self):
        """Whether the surface this curve lies on has stellarator symmetry."""
        return self.surface.sym

    @property
    def sym_theta(self):
        """Type of this curve's theta series symmetry."""
        return self._sym_theta

    @property
    def sym_zeta(self):
        """Type of this curve's zeta series symmetry."""
        return self._sym_zeta

    @property
    def theta_basis(self):
        """Spectral basis for theta Fourier series."""
        return self._theta_basis

    @property
    def zeta_basis(self):
        """Spectral basis for zeta Fourier series."""
        return self._zeta_basis

    @property
    def NFP(self):
        """Number of field periods."""
        return self.surface.NFP

    @property
    def N(self):
        """Maximum mode number."""
        return max(self.theta_basis.N, self.zeta_basis.N)

    @optimizable_parameter
    @property
    def R_lmn(self):
        """ndarray: Spectral coefficients for surface R."""
        return self._R_lmn

    @R_lmn.setter
    def R_lmn(self, new):
        if len(new) == self.surface.R_basis.num_modes:
            self._R_lmn = jnp.asarray(new)
            self.surface._R_lmn = self._R_lmn
        else:
            raise ValueError(
                f"R_lmn should have the same size as the surface basis, got {len(new)}"
                + f" for basis with {self.surface.R_basis.num_modes} modes."
            )

    @optimizable_parameter
    @property
    def Z_lmn(self):
        """ndarray: Spectral coefficients for surface Z."""
        return self._Z_lmn

    @Z_lmn.setter
    def Z_lmn(self, new):
        if len(new) == self.surface.Z_basis.num_modes:
            self._Z_lmn = jnp.asarray(new)
            self.surface._Z_lmn = self._Z_lmn
        else:
            raise ValueError(
                f"Z_lmn should have the same size as the surface basis, got {len(new)}"
                + f" for basis with {self.surface.Z_basis.num_modes} modes."
            )

    # todo: need a change_surf_resolutoin that just calls underlying surf?
    def change_resolution(self, N=None, NFP=None, sym=None):
        """Change the maximum toroidal resolution for the curve."""
        if (
            ((N is not None) and (N != self.N))
            or ((NFP is not None) and (NFP != self.NFP))
            or (sym is not None)
            and (sym != self.sym)
        ):
            self._surface.change_resolution(
                NFP=int(NFP if NFP is not None else self.NFP)
            )
            self._sym = sym if sym is not None else self.sym
            N = int(N if N is not None else self.N)
            theta_modes_old = self.theta_basis.modes
            zeta_modes_old = self.zeta_basis.modes
            self.theta_basis.change_resolution(N=N, NFP=self.NFP, sym=self.sym_theta)
            self.zeta_basis.change_resolution(N=N, NFP=self.NFP, sym=self.sym_zeta)
            self.theta_n = copy_coeffs(
                self.theta_n, theta_modes_old, self.theta_basis.modes
            )
            self.zeta_n = copy_coeffs(
                self.zeta_n, zeta_modes_old, self.zeta_basis.modes
            )

    def get_coeffs(self, n):
        """Get Fourier coefficients for given mode number(s)."""
        n = np.atleast_1d(n).astype(int)
        theta = np.zeros_like(n).astype(float)
        zeta = np.zeros_like(n).astype(float)

        idxtheta = np.where(n[:, np.newaxis] == self.theta_basis.modes[:, 2])
        idxzeta = np.where(n[:, np.newaxis] == self.zeta_basis.modes[:, 2])

        theta[idxtheta[0]] = self.theta_n[idxtheta[1]]
        zeta[idxzeta[0]] = self.zeta_n[idxzeta[1]]
        return theta, zeta

    def set_coeffs(self, n, theta=None, zeta=None):
        """Set specific Fourier coefficients."""
        n, theta, zeta = np.atleast_1d(n), np.atleast_1d(theta), np.atleast_1d(zeta)
        theta = np.broadcast_to(theta, n.shape)
        zeta = np.broadcast_to(zeta, n.shape)
        for nn, thetatheta, zetazeta in zip(n, theta, zeta):
            if thetatheta is not None:
                idxtheta = self.theta_basis.get_idx(0, 0, nn)
                self.theta_n = put(self.theta_n, idxtheta, thetatheta)
            if zetazeta is not None:
                idxzeta = self.zeta_basis.get_idx(0, 0, nn)
                self.zeta_n = put(self.zeta_n, idxzeta, zetazeta)

    @optimizable_parameter
    @property
    def theta_n(self):
        """Spectral coefficients for theta."""
        return self._theta_n

    @theta_n.setter
    def theta_n(self, new):
        if len(new) == self.theta_basis.num_modes:
            self._theta_n = jnp.asarray(new)
        else:
            raise ValueError(
                f"theta_n should have the same size as the basis, got {len(new)} for "
                + f"basis with {self.theta_basis.num_modes} modes."
            )

    @optimizable_parameter
    @property
    def zeta_n(self):
        """Spectral coefficients for zeta."""
        return self._zeta_n

    @zeta_n.setter
    def zeta_n(self, new):
        if len(new) == self.zeta_basis.num_modes:
            self._zeta_n = jnp.asarray(new)
        else:
            raise ValueError(
                f"zeta_n should have the same size as the basis, got {len(new)} for "
                + f"basis with {self.zeta_basis.num_modes} modes"
            )

    @optimizable_parameter
    @property
    def secular_theta(self):
        """Secular (in t) coefficient for theta."""
        return self._secular_theta

    @secular_theta.setter
    def secular_theta(self, new):
        self._secular_theta = float(np.squeeze(new))

    @optimizable_parameter
    @property
    def secular_zeta(self):
        """Secular (in t) coefficient for zeta."""
        return self._secular_zeta

    @secular_zeta.setter
    def secular_zeta(self, new):
        self._secular_zeta = float(np.squeeze(new))

    # TODO: add symmetry? I think for modular coils to be not
    # all at the same zeta angle, the zeta basis must
    # have sin sym... maybe best to always have it be sym False?
    @classmethod
    def from_values(
        cls,
        theta,
        zeta,
        surface,
        N=10,
        s=None,
        secular_theta=None,
        secular_zeta=None,
        name="",
    ):
        """Fit given angles on surface to a FourierRZWindingSurfaceCurve representation.

            The given theta and zeta will be fit as a function of a curve parameter s.
            If not provided, the secular terms in theta and zeta will also be
            determined, these terms control the topology of the curve (i.e. whether it
            links the plasma poloidally (secular_theta !=0), toroidally
            (secular_zeta!=0) both, or neither (both = 0)).

        Parameters
        ----------
        theta: ndarray
            Poloidal angles (with the poloidal angle defined by the given surface)
            to fit a FourierRZWindingSurfaceCurve object to.
        zeta: ndarray
            Toroidal angles to fit a FourierRZWindingSurfaceCurve object to.
        secular_theta : int, optional
            secular term in theta(s) series, defaults to 1.0
            i.e. if 0, curve will not close poloidally, only toroidally.
            If not given , will be calculated from the given theta values,.
        secular_zeta : int, optional
            secular term in zeta(s) series, defaults to 0.0
            i.e. if 0, curve will not close toroidally, only poloidally
            If not given, will be fit to the given curve.
        surface: FourierRZToroidalSurface
            Winding surface that the curve will lie on.
        N : int
            Fourier resolution (in curve parameter s) of the new curve representation.
            Default is 10.
        s : ndarray
            arbitrary curve parameter to use for the fitting.
            Should be monotonic, 1D array of same length as
            theta and zeta. if None, defaults linearly spaced in [0,2pi).

        #TODO: do we want to allow these to be fit? The user should know
        # if the curve being passed in is modular or helical...


        Returns
        -------
        curve : FourierRZWindingSurfaceCurve
            New representation of the curve lying on the given surface,
            parameterized by Fourier series (in s) for theta,zeta.

        """
        input_curve_was_closed = np.isclose(
            theta[0] - theta[-1] % (2 * np.pi), 0, atol=1e-12
        ) and np.isclose(zeta[0] - zeta[-1] % (2 * np.pi / surface.NFP), 0, atol=1e-12)
        if input_curve_was_closed:
            theta = theta[0:-1]
            zeta = zeta[0:-1]
        if s is None:
            s = np.linspace(0, 2 * np.pi, theta.size, endpoint=False)
        else:
            s = np.atleast_1d(s)
            s = s[:-1] if input_curve_was_closed else s
            errorif(
                not np.all(np.diff(s) > 0),
                ValueError,
                "supplied s must be monotonically increasing",
            )
            errorif(s[0] < 0, ValueError, "s must lie in [0, 2pi]")
            errorif(s[-1] > 2 * np.pi, ValueError, "s must lie in [0, 2pi]")

        grid = LinearGrid(zeta=s, NFP=1, sym=False)
        basis = FourierSeries(N=N, NFP=1, sym=False)
        transform = Transform(grid, basis, build_pinv=True, method="direct1")
        # need to form linear system
        # A * [secular_theta,theta_n] = theta
        # A * [secular_zeta,zeta_n] = zeta
        A = transform.matrices["direct1"][0][0][0]
        # the secular terms must be integers for the curves to close,
        # so we round the answer of the division of the total angle
        # traversed by the curve divided by 2pi
        if secular_theta is None:
            secular_theta = np.round((theta[-1] - theta[0]) / (2 * np.pi))
        if secular_zeta is None:
            secular_zeta = np.round((zeta[-1] - zeta[0]) / (2 * np.pi))

        # Now we solve the system after subtracting out the secular parts
        # A * theta_n = theta  - secular_theta * s
        # A * zeta_n = zeta  - secular_zeta * s

        # secular term is prescribed, so subtract that from the RHS
        theta_n = np.linalg.lstsq(A, theta - s * secular_theta, rcond=None)[0]
        # secular term is prescribed, so subtract that from the RHS
        zeta_n = np.linalg.lstsq(A, zeta - s * secular_zeta, rcond=None)[0]

        return FourierRZWindingSurfaceCurve(
            surface,
            theta_n,
            zeta_n,
            secular_theta=secular_theta,
            secular_zeta=secular_zeta,
=======
            X=coords[:, 0],
            Y=coords[:, 1],
            Z=coords[:, 2],
            knots=knots,
            method=method,
>>>>>>> 5b245a47
            name=name,
        )<|MERGE_RESOLUTION|>--- conflicted
+++ resolved
@@ -1114,8 +1114,12 @@
         if basis == "rpz":
             coords = rpz2xyz(coords)
         return SplineXYZCurve(
-<<<<<<< HEAD
-            coords[:, 0], coords[:, 1], coords[:, 2], knots, method, name
+            X=coords[:, 0],
+            Y=coords[:, 1],
+            Z=coords[:, 2],
+            knots=knots,
+            method=method,
+            name=name,
         )
 
 
@@ -1519,12 +1523,5 @@
             zeta_n,
             secular_theta=secular_theta,
             secular_zeta=secular_zeta,
-=======
-            X=coords[:, 0],
-            Y=coords[:, 1],
-            Z=coords[:, 2],
-            knots=knots,
-            method=method,
->>>>>>> 5b245a47
             name=name,
         )