"""Compute functions for quantities with obvious geometric meaning.

Notes
-----
Some quantities require additional work to compute at the magnetic axis.
A Python lambda function is used to lazily compute the magnetic axis limits
of these quantities. These lambda functions are evaluated only when the
computational grid has a node on the magnetic axis to avoid potentially
expensive computations.
"""

from desc.backend import jnp

from .data_index import register_compute_fun
from .utils import cross, dot, line_integrals, safenorm, surface_integrals


@register_compute_fun(
    name="V",
    label="V",
    units="m^{3}",
    units_long="cubic meters",
    description="Volume",
    dim=0,
    params=[],
    transforms={"grid": []},
    profiles=[],
    coordinates="",
    data=["sqrt(g)"],
    resolution_requirement="rtz",
)
def _V(params, transforms, profiles, data, **kwargs):
    data["V"] = jnp.sum(data["sqrt(g)"] * transforms["grid"].weights)
    return data


@register_compute_fun(
    name="V",
    label="V",
    units="m^{3}",
    units_long="cubic meters",
    description="Volume",
    dim=1,
    params=[],
    transforms={"grid": []},
    profiles=[],
    coordinates="",
    data=["e_theta", "e_zeta", "x"],
    parameterization="desc.geometry.surface.FourierRZToroidalSurface",
    resolution_requirement="tz",
)
def _V_FourierRZToroidalSurface(params, transforms, profiles, data, **kwargs):
    # divergence theorem: integral(dV div [0, 0, Z]) = integral(dS dot [0, 0, Z])
    data["V"] = jnp.max(  # take max in case there are multiple surfaces for some reason
        jnp.abs(
            surface_integrals(
                transforms["grid"],
                cross(data["e_theta"], data["e_zeta"])[:, 2] * data["x"][:, 2],
                expand_out=False,
            )
        )
    )
    return data


@register_compute_fun(
    name="V(r)",
    label="V(\\rho)",
    units="m^{3}",
    units_long="cubic meters",
    description="Volume enclosed by flux surfaces",
    dim=1,
    params=[],
    transforms={"grid": []},
    profiles=[],
    coordinates="r",
    data=["e_theta", "e_zeta", "Z"],
    resolution_requirement="tz",
)
def _V_of_r(params, transforms, profiles, data, **kwargs):
    # divergence theorem: integral(dV div [0, 0, Z]) = integral(dS dot [0, 0, Z])
    data["V(r)"] = jnp.abs(
        surface_integrals(
            transforms["grid"],
            cross(data["e_theta"], data["e_zeta"])[:, 2] * data["Z"],
        )
    )
    return data


@register_compute_fun(
    name="V_r(r)",
    label="\\partial_{\\rho} V(\\rho)",
    units="m^{3}",
    units_long="cubic meters",
    description="Volume enclosed by flux surfaces, derivative wrt radial coordinate",
    dim=1,
    params=[],
    transforms={"grid": []},
    profiles=[],
    coordinates="r",
    data=["sqrt(g)"],
    resolution_requirement="tz",
)
def _V_r_of_r(params, transforms, profiles, data, **kwargs):
    # eq. 4.9.10 in W.D. D'haeseleer et al. (1991) doi:10.1007/978-3-642-75595-8.
    data["V_r(r)"] = surface_integrals(transforms["grid"], data["sqrt(g)"])
    return data


@register_compute_fun(
    name="V_rr(r)",
    label="\\partial_{\\rho\\rho} V(\\rho)",
    units="m^{3}",
    units_long="cubic meters",
    description="Volume enclosed by flux surfaces, second derivative wrt radial "
    + "coordinate",
    dim=1,
    params=[],
    transforms={"grid": []},
    profiles=[],
    coordinates="r",
    data=["sqrt(g)_r"],
    resolution_requirement="tz",
)
def _V_rr_of_r(params, transforms, profiles, data, **kwargs):
    # The sign of sqrt(g) is enforced to be non-negative.
    data["V_rr(r)"] = surface_integrals(transforms["grid"], data["sqrt(g)_r"])
    return data


@register_compute_fun(
    name="V_rrr(r)",
    label="\\partial_{\\rho\\rho\\rho} V(\\rho)",
    units="m^{3}",
    units_long="cubic meters",
    description="Volume enclosed by flux surfaces, third derivative wrt radial "
    + "coordinate",
    dim=1,
    params=[],
    transforms={"grid": []},
    profiles=[],
    coordinates="r",
    data=["sqrt(g)_rr"],
    resolution_requirement="tz",
)
def _V_rrr_of_r(params, transforms, profiles, data, **kwargs):
    # The sign of sqrt(g) is enforced to be non-negative.
    data["V_rrr(r)"] = surface_integrals(transforms["grid"], data["sqrt(g)_rr"])
    return data


@register_compute_fun(
    name="A(z)",
    label="A(\\zeta)",
    units="m^{2}",
    units_long="square meters",
    description="Cross-sectional area as function of zeta",
    dim=1,
    params=[],
    transforms={"grid": []},
    profiles=[],
    coordinates="z",
    data=["|e_rho x e_theta|"],
    parameterization=[
        "desc.equilibrium.equilibrium.Equilibrium",
        "desc.geometry.surface.ZernikeRZToroidalSection",
    ],
    resolution_requirement="rt",
)
def _A_of_z(params, transforms, profiles, data, **kwargs):
    data["A(z)"] = surface_integrals(
        transforms["grid"],
        data["|e_rho x e_theta|"],
        surface_label="zeta",
        expand_out=True,
    )
    return data


@register_compute_fun(
    name="A(z)",
    label="A(\\zeta)",
    units="m^{2}",
    units_long="square meters",
<<<<<<< HEAD
    description="Enclosed cross-sectional area as function of zeta",
=======
    description="Area of enclosed cross-section (enclosed constant phi surface), "
    "scaled by max(ρ)⁻², as function of zeta",
>>>>>>> 0a6b9957
    dim=1,
    params=[],
    transforms={"grid": []},
    profiles=[],
    coordinates="z",
    data=["Z", "n_rho", "e_theta|r,p", "rho"],
    parameterization=["desc.geometry.surface.FourierRZToroidalSurface"],
<<<<<<< HEAD
    resolution_requirement="rt",
=======
    # FIXME: Add source grid requirement once omega is nonzero.
>>>>>>> 0a6b9957
)
def _A_of_z_FourierRZToroidalSurface(params, transforms, profiles, data, **kwargs):
    # Denote any vector v = [vᴿ, v^ϕ, vᶻ] with a tuple of its contravariant components.
    # We use a 2D divergence theorem over constant ϕ toroidal surface (i.e. R, Z plane).
    # In this geometry, the divergence operator on a polar basis vector is
    # div = ([∂_R, ∂_ϕ, ∂_Z] ⊗ [1, 0, 1]) dot .
    # ∫ dA div v = ∫ dℓ n dot v
    # where n is the unit normal such that n dot e_θ|ρ,ϕ = 0 and n dot e_ϕ|R,Z = 0,
    # and the labels following | denote those coordinates are fixed.
    # Now choose v = [0, 0, Z], and n in the direction (e_θ|ρ,ζ × e_ζ|ρ,θ) ⊗ [1, 0, 1].
    n = data["n_rho"]
    n = n.at[:, 1].set(0)
    n = n / jnp.linalg.norm(n, axis=-1)[:, jnp.newaxis]
    max_rho = jnp.max(data["rho"])
    data["A(z)"] = jnp.abs(
        line_integrals(
            transforms["grid"],
            data["Z"] * n[:, 2] * safenorm(data["e_theta|r,p"], axis=-1),
            # FIXME: Works currently for omega = zero, but for nonzero omega
            #  we need to integrate over theta at constant phi.
            #  Should be simple once we have coordinate mapping and source grid
            #  logic from GitHub pull request #1024.
            line_label="theta",
            fix_surface=("rho", max_rho),
            expand_out=True,
        )
        # To approximate area at ρ ~ 1, we scale by ρ⁻², assuming the integrand
        # varies little from ρ = max_rho to ρ = 1 and a roughly circular cross-section.
        / max_rho**2
    )
    return data


@register_compute_fun(
    name="A",
    label="A",
    units="m^{2}",
    units_long="square meters",
    description="Average cross-sectional area",
    dim=0,
    params=[],
    transforms={"grid": []},
    profiles=[],
    coordinates="",
    data=["A(z)"],
    parameterization=[
        "desc.equilibrium.equilibrium.Equilibrium",
        "desc.geometry.core.Surface",
    ],
    resolution_requirement="z",
)
def _A(params, transforms, profiles, data, **kwargs):
    data["A"] = jnp.mean(
        transforms["grid"].compress(data["A(z)"], surface_label="zeta")
    )
    return data


@register_compute_fun(
    name="A(r)",
    label="A(\\rho)",
    units="m^{2}",
    units_long="square meters",
    description="Average cross-sectional area enclosed by flux surfaces",
    dim=1,
    params=[],
    transforms={"grid": []},
    profiles=[],
    coordinates="r",
    data=["R0", "V(r)"],
)
def _A_of_r(params, transforms, profiles, data, **kwargs):
    data["A(r)"] = data["V(r)"] / (2 * jnp.pi * data["R0"])
    return data


@register_compute_fun(
    name="S",
    label="S",
    units="m^{2}",
    units_long="square meters",
    description="Surface area of outermost flux surface",
    dim=0,
    params=[],
    transforms={"grid": []},
    profiles=[],
    coordinates="",
    data=["|e_theta x e_zeta|"],
    parameterization=[
        "desc.equilibrium.equilibrium.Equilibrium",
        "desc.geometry.surface.FourierRZToroidalSurface",
    ],
    resolution_requirement="tz",
)
def _S(params, transforms, profiles, data, **kwargs):
    data["S"] = jnp.max(
        surface_integrals(
            transforms["grid"], data["|e_theta x e_zeta|"], expand_out=False
        )
    )
    return data


@register_compute_fun(
    name="S(r)",
    label="S(\\rho)",
    units="m^{2}",
    units_long="square meters",
    description="Surface area of flux surfaces",
    dim=1,
    params=[],
    transforms={"grid": []},
    profiles=[],
    coordinates="r",
    data=["|e_theta x e_zeta|"],
    resolution_requirement="tz",
)
def _S_of_r(params, transforms, profiles, data, **kwargs):
    data["S(r)"] = surface_integrals(transforms["grid"], data["|e_theta x e_zeta|"])
    return data


@register_compute_fun(
    name="S_r(r)",
    label="\\partial_{\\rho} S(\\rho)",
    units="m^{2}",
    units_long="square meters",
    description="Surface area of flux surfaces, derivative wrt radial coordinate",
    dim=1,
    params=[],
    transforms={"grid": []},
    profiles=[],
    coordinates="r",
    data=["|e_theta x e_zeta|_r"],
    resolution_requirement="tz",
)
def _S_r_of_r(params, transforms, profiles, data, **kwargs):
    data["S_r(r)"] = surface_integrals(transforms["grid"], data["|e_theta x e_zeta|_r"])
    return data


@register_compute_fun(
    name="S_rr(r)",
    label="\\partial_{\\rho\\rho} S(\\rho)",
    units="m^{2}",
    units_long="square meters",
    description="Surface area of flux surfaces, second derivative wrt radial"
    " coordinate",
    dim=1,
    params=[],
    transforms={"grid": []},
    profiles=[],
    coordinates="r",
    data=["|e_theta x e_zeta|_rr"],
    resolution_requirement="tz",
)
def _S_rr_of_r(params, transforms, profiles, data, **kwargs):
    data["S_rr(r)"] = surface_integrals(
        transforms["grid"], data["|e_theta x e_zeta|_rr"]
    )
    return data


@register_compute_fun(
    name="R0",
    label="R_{0}",
    units="m",
    units_long="meters",
    description="Average major radius",
    dim=0,
    params=[],
    transforms={},
    profiles=[],
    coordinates="",
    data=["V", "A"],
    parameterization=[
        "desc.equilibrium.equilibrium.Equilibrium",
        "desc.geometry.surface.FourierRZToroidalSurface",
    ],
)
def _R0(params, transforms, profiles, data, **kwargs):
    data["R0"] = data["V"] / (2 * jnp.pi * data["A"])
    return data


@register_compute_fun(
    name="a",
    label="a",
    units="m",
    units_long="meters",
    description="Average minor radius",
    dim=0,
    params=[],
    transforms={},
    profiles=[],
    coordinates="",
    data=["A"],
    parameterization=[
        "desc.equilibrium.equilibrium.Equilibrium",
        "desc.geometry.surface.FourierRZToroidalSurface",
    ],
)
def _a(params, transforms, profiles, data, **kwargs):
    data["a"] = jnp.sqrt(data["A"] / jnp.pi)
    return data


@register_compute_fun(
    name="R0/a",
    label="R_{0} / a",
    units="~",
    units_long="None",
    description="Aspect ratio",
    dim=0,
    params=[],
    transforms={},
    profiles=[],
    coordinates="",
    data=["R0", "a"],
    parameterization=[
        "desc.equilibrium.equilibrium.Equilibrium",
        "desc.geometry.surface.FourierRZToroidalSurface",
    ],
)
def _R0_over_a(params, transforms, profiles, data, **kwargs):
    data["R0/a"] = data["R0"] / data["a"]
    return data


@register_compute_fun(
    name="perimeter(z)",
    label="P(\\zeta)",
    units="m",
    units_long="meters",
    description="Perimeter of enclosed cross-section (enclosed constant phi surface), "
    "scaled by max(ρ)⁻¹, as function of zeta",
    dim=1,
    params=[],
    transforms={"grid": []},
    profiles=[],
    coordinates="z",
    data=["rho", "e_theta|r,p"],
    parameterization=[
        "desc.equilibrium.equilibrium.Equilibrium",
        "desc.geometry.core.Surface",
    ],
    resolution_requirement="rt",  # just need r near lcfs
)
def _perimeter_of_z(params, transforms, profiles, data, **kwargs):
    max_rho = jnp.max(data["rho"])
    data["perimeter(z)"] = (
        line_integrals(
            transforms["grid"],
            safenorm(data["e_theta|r,p"], axis=-1),
            # FIXME: Works currently for omega = zero, but for nonzero omega
            #  we need to integrate over theta at constant phi.
            #  Should be simple once we have coordinate mapping and source grid
            #  logic from GitHub pull request #1024.
            line_label="theta",
            fix_surface=("rho", max_rho),
            expand_out=True,
        )
        # To approximate perimeter at ρ ~ 1, we scale by ρ⁻¹, assuming the integrand
        # varies little from ρ = max_rho to ρ = 1.
        / max_rho
    )
    return data


@register_compute_fun(
    name="a_major/a_minor",
    label="a_{\\mathrm{major}} / a_{\\mathrm{minor}}",
    units="~",
    units_long="None",
    description="Elongation at a toroidal cross-section",
    dim=1,
    params=[],
    transforms={"grid": []},
    profiles=[],
    coordinates="z",
    data=["A(z)", "perimeter(z)"],
    parameterization=[
        "desc.equilibrium.equilibrium.Equilibrium",
        "desc.geometry.core.Surface",
    ],
)
def _a_major_over_a_minor(params, transforms, profiles, data, **kwargs):
    A = transforms["grid"].compress(data["A(z)"], surface_label="zeta")
    P = transforms["grid"].compress(data["perimeter(z)"], surface_label="zeta")
    # derived from Ramanujan approximation for the perimeter of an ellipse
    a = (  # semi-major radius
        jnp.sqrt(3)
        * (
            jnp.sqrt(8 * jnp.pi * A + P**2)
            + jnp.sqrt(
                jnp.abs(
                    2 * jnp.sqrt(3) * P * jnp.sqrt(8 * jnp.pi * A + P**2)
                    - 40 * jnp.pi * A
                    + 4 * P**2
                )
            )
        )
        + 3 * P
    ) / (12 * jnp.pi)
    b = A / (jnp.pi * a)  # semi-minor radius
    data["a_major/a_minor"] = transforms["grid"].expand(a / b, surface_label="zeta")
    return data


@register_compute_fun(
    name="L_sff_rho",
    label="L_{\\mathrm{SFF},\\rho}",
    units="m",
    units_long="meters",
    description="L coefficient of second fundamental form of constant rho surface",
    dim=1,
    params=[],
    transforms={},
    profiles=[],
    coordinates="rtz",
    data=["n_rho", "e_theta_t"],
    parameterization=[
        "desc.equilibrium.equilibrium.Equilibrium",
        "desc.geometry.surface.FourierRZToroidalSurface",
    ],
)
def _L_sff_rho(params, transforms, profiles, data, **kwargs):
    # following notation from
    # https://en.wikipedia.org/wiki/Parametric_surface
    data["L_sff_rho"] = dot(data["e_theta_t"], data["n_rho"])
    return data


@register_compute_fun(
    name="M_sff_rho",
    label="M_{\\mathrm{SFF},\\rho}",
    units="m",
    units_long="meters",
    description="M coefficient of second fundamental form of constant rho surface",
    dim=1,
    params=[],
    transforms={},
    profiles=[],
    coordinates="rtz",
    data=["n_rho", "e_theta_z"],
    parameterization=[
        "desc.equilibrium.equilibrium.Equilibrium",
        "desc.geometry.surface.FourierRZToroidalSurface",
    ],
)
def _M_sff_rho(params, transforms, profiles, data, **kwargs):
    # following notation from
    # https://en.wikipedia.org/wiki/Parametric_surface
    data["M_sff_rho"] = dot(data["e_theta_z"], data["n_rho"])
    return data


@register_compute_fun(
    name="N_sff_rho",
    label="N_{\\mathrm{SFF},\\rho}",
    units="m",
    units_long="meters",
    description="N coefficient of second fundamental form of constant rho surface",
    dim=1,
    params=[],
    transforms={},
    profiles=[],
    coordinates="rtz",
    data=["n_rho", "e_zeta_z"],
    parameterization=[
        "desc.equilibrium.equilibrium.Equilibrium",
        "desc.geometry.surface.FourierRZToroidalSurface",
    ],
)
def _N_sff_rho(params, transforms, profiles, data, **kwargs):
    # following notation from
    # https://en.wikipedia.org/wiki/Parametric_surface
    data["N_sff_rho"] = dot(data["e_zeta_z"], data["n_rho"])
    return data


@register_compute_fun(
    name="curvature_k1_rho",
    label="k_{1,\\rho}",
    units="m^{-1}",
    units_long="Inverse meters",
    description="First principle curvature of constant rho surfaces",
    dim=1,
    params=[],
    transforms={},
    profiles=[],
    coordinates="rtz",
    data=["g_tt", "g_tz", "g_zz", "L_sff_rho", "M_sff_rho", "N_sff_rho"],
    parameterization=[
        "desc.equilibrium.equilibrium.Equilibrium",
        "desc.geometry.surface.FourierRZToroidalSurface",
    ],
)
def _curvature_k1_rho(params, transforms, profiles, data, **kwargs):
    # following notation from
    # https://en.wikipedia.org/wiki/Parametric_surface
    E = data["g_tt"]
    F = data["g_tz"]
    G = data["g_zz"]
    L = data["L_sff_rho"]
    M = data["M_sff_rho"]
    N = data["N_sff_rho"]
    a = E * G - F**2
    b = 2 * F * M - L * G - E * N
    c = L * N - M**2
    r1 = (-b + jnp.sqrt(b**2 - 4 * a * c)) / (2 * a)
    r2 = (-b - jnp.sqrt(b**2 - 4 * a * c)) / (2 * a)
    # In the axis limit, the matrix of the first fundamental form is singular.
    # The diagonal of the shape operator becomes unbounded,
    # so the eigenvalues do not exist.
    data["curvature_k1_rho"] = jnp.maximum(r1, r2)
    data["curvature_k2_rho"] = jnp.minimum(r1, r2)
    return data


@register_compute_fun(
    name="curvature_k2_rho",
    label="k_{2,\\rho}",
    units="m^{-1}",
    units_long="Inverse meters",
    description="Second principle curvature of constant rho surfaces",
    dim=1,
    params=[],
    transforms={},
    profiles=[],
    coordinates="rtz",
    data=["g_tt", "g_tz", "g_zz", "L_sff_rho", "M_sff_rho", "N_sff_rho"],
    parameterization=[
        "desc.equilibrium.equilibrium.Equilibrium",
        "desc.geometry.surface.FourierRZToroidalSurface",
    ],
)
def _curvature_k2_rho(params, transforms, profiles, data, **kwargs):
    # following notation from
    # https://en.wikipedia.org/wiki/Parametric_surface
    E = data["g_tt"]
    F = data["g_tz"]
    G = data["g_zz"]
    L = data["L_sff_rho"]
    M = data["M_sff_rho"]
    N = data["N_sff_rho"]
    a = E * G - F**2
    b = 2 * F * M - L * G - E * N
    c = L * N - M**2
    r1 = (-b + jnp.sqrt(b**2 - 4 * a * c)) / (2 * a)
    r2 = (-b - jnp.sqrt(b**2 - 4 * a * c)) / (2 * a)
    # In the axis limit, the matrix of the first fundamental form is singular.
    # The diagonal of the shape operator becomes unbounded,
    # so the eigenvalues do not exist.
    data["curvature_k1_rho"] = jnp.maximum(r1, r2)
    data["curvature_k2_rho"] = jnp.minimum(r1, r2)
    return data


@register_compute_fun(
    name="curvature_K_rho",
    label="K_{\\rho}",
    units="m^2",
    units_long="meters squared",
    description="Gaussian curvature of constant rho surfaces",
    dim=1,
    params=[],
    transforms={},
    profiles=[],
    coordinates="rtz",
    data=["curvature_k1_rho", "curvature_k2_rho"],
    parameterization=[
        "desc.equilibrium.equilibrium.Equilibrium",
        "desc.geometry.surface.FourierRZToroidalSurface",
    ],
)
def _curvature_K_rho(params, transforms, profiles, data, **kwargs):
    # following notation from
    # https://en.wikipedia.org/wiki/Parametric_surface
    data["curvature_K_rho"] = data["curvature_k1_rho"] * data["curvature_k2_rho"]
    return data


@register_compute_fun(
    name="curvature_H_rho",
    label="H_{\\rho}",
    units="m",
    units_long="meters",
    description="Mean curvature of constant rho surfaces",
    dim=1,
    params=[],
    transforms={},
    profiles=[],
    coordinates="rtz",
    data=["curvature_k1_rho", "curvature_k2_rho"],
    parameterization=[
        "desc.equilibrium.equilibrium.Equilibrium",
        "desc.geometry.surface.FourierRZToroidalSurface",
    ],
)
def _curvature_H_rho(params, transforms, profiles, data, **kwargs):
    # following notation from
    # https://en.wikipedia.org/wiki/Parametric_surface
    data["curvature_H_rho"] = (data["curvature_k1_rho"] + data["curvature_k2_rho"]) / 2
    return data


@register_compute_fun(
    name="L_sff_theta",
    label="L_{\\mathrm{SFF},\\theta}",
    units="m",
    units_long="meters",
    description="L coefficient of second fundamental form of constant theta surface",
    dim=1,
    params=[],
    transforms={},
    profiles=[],
    coordinates="rtz",
    data=["n_theta", "e_zeta_z"],
)
def _L_sff_theta(params, transforms, profiles, data, **kwargs):
    # following notation from
    # https://en.wikipedia.org/wiki/Parametric_surface
    data["L_sff_theta"] = dot(data["e_zeta_z"], data["n_theta"])
    return data


@register_compute_fun(
    name="M_sff_theta",
    label="M_{\\mathrm{SFF},\\theta}",
    units="m",
    units_long="meters",
    description="M coefficient of second fundamental form of constant theta surface",
    dim=1,
    params=[],
    transforms={},
    profiles=[],
    coordinates="rtz",
    data=["n_theta", "e_zeta_r"],
)
def _M_sff_theta(params, transforms, profiles, data, **kwargs):
    # following notation from
    # https://en.wikipedia.org/wiki/Parametric_surface
    data["M_sff_theta"] = dot(data["e_zeta_r"], data["n_theta"])
    return data


@register_compute_fun(
    name="N_sff_theta",
    label="N_{\\mathrm{SFF},\\theta}",
    units="m",
    units_long="meters",
    description="N coefficient of second fundamental form of constant theta surface",
    dim=1,
    params=[],
    transforms={},
    profiles=[],
    coordinates="rtz",
    data=["n_theta", "e_rho_r"],
)
def _N_sff_theta(params, transforms, profiles, data, **kwargs):
    # following notation from
    # https://en.wikipedia.org/wiki/Parametric_surface
    data["N_sff_theta"] = dot(data["e_rho_r"], data["n_theta"])
    return data


@register_compute_fun(
    name="curvature_k1_theta",
    label="k_{1,\\theta}",
    units="m^{-1}",
    units_long="Inverse meters",
    description="First principle curvature of constant theta surfaces",
    dim=1,
    params=[],
    transforms={},
    profiles=[],
    coordinates="rtz",
    data=["g_rr", "g_rz", "g_zz", "L_sff_theta", "M_sff_theta", "N_sff_theta"],
)
def _curvature_k1_theta(params, transforms, profiles, data, **kwargs):
    # following notation from
    # https://en.wikipedia.org/wiki/Parametric_surface
    E = data["g_zz"]
    F = data["g_rz"]
    G = data["g_rr"]
    L = data["L_sff_theta"]
    M = data["M_sff_theta"]
    N = data["N_sff_theta"]
    a = E * G - F**2
    b = 2 * F * M - L * G - E * N
    c = L * N - M**2
    r1 = (-b + jnp.sqrt(b**2 - 4 * a * c)) / (2 * a)
    r2 = (-b - jnp.sqrt(b**2 - 4 * a * c)) / (2 * a)
    data["curvature_k1_theta"] = jnp.maximum(r1, r2)
    data["curvature_k2_theta"] = jnp.minimum(r1, r2)
    return data


@register_compute_fun(
    name="curvature_k2_theta",
    label="k_{2,\\theta}",
    units="m^{-1}",
    units_long="Inverse meters",
    description="Second principle curvature of constant theta surfaces",
    dim=1,
    params=[],
    transforms={},
    profiles=[],
    coordinates="rtz",
    data=["g_rr", "g_rz", "g_zz", "L_sff_theta", "M_sff_theta", "N_sff_theta"],
)
def _curvature_k2_theta(params, transforms, profiles, data, **kwargs):
    # following notation from
    # https://en.wikipedia.org/wiki/Parametric_surface
    E = data["g_zz"]
    F = data["g_rz"]
    G = data["g_rr"]
    L = data["L_sff_theta"]
    M = data["M_sff_theta"]
    N = data["N_sff_theta"]
    a = E * G - F**2
    b = 2 * F * M - L * G - E * N
    c = L * N - M**2
    r1 = (-b + jnp.sqrt(b**2 - 4 * a * c)) / (2 * a)
    r2 = (-b - jnp.sqrt(b**2 - 4 * a * c)) / (2 * a)
    data["curvature_k1_theta"] = jnp.maximum(r1, r2)
    data["curvature_k2_theta"] = jnp.minimum(r1, r2)
    return data


@register_compute_fun(
    name="curvature_K_theta",
    label="K_{\\theta}",
    units="m^2",
    units_long="meters squared",
    description="Gaussian curvature of constant theta surfaces",
    dim=1,
    params=[],
    transforms={},
    profiles=[],
    coordinates="rtz",
    data=["curvature_k1_theta", "curvature_k2_theta"],
)
def _curvature_K_theta(params, transforms, profiles, data, **kwargs):
    # following notation from
    # https://en.wikipedia.org/wiki/Parametric_surface
    data["curvature_K_theta"] = data["curvature_k1_theta"] * data["curvature_k2_theta"]
    return data


@register_compute_fun(
    name="curvature_H_theta",
    label="H_{\\theta}",
    units="m",
    units_long="meters",
    description="Mean curvature of constant theta surfaces",
    dim=1,
    params=[],
    transforms={},
    profiles=[],
    coordinates="rtz",
    data=["curvature_k1_theta", "curvature_k2_theta"],
)
def _curvature_H_theta(params, transforms, profiles, data, **kwargs):
    # following notation from
    # https://en.wikipedia.org/wiki/Parametric_surface
    data["curvature_H_theta"] = (
        data["curvature_k1_theta"] + data["curvature_k2_theta"]
    ) / 2
    return data


@register_compute_fun(
    name="L_sff_zeta",
    label="L_{\\mathrm{SFF},\\zeta}",
    units="m",
    units_long="meters",
    description="L coefficient of second fundamental form of constant zeta surface",
    dim=1,
    params=[],
    transforms={},
    profiles=[],
    coordinates="rtz",
    data=["n_zeta", "e_rho_r"],
    parameterization=[
        "desc.equilibrium.equilibrium.Equilibrium",
        "desc.geometry.surface.ZernikeRZToroidalSection",
    ],
)
def _L_sff_zeta(params, transforms, profiles, data, **kwargs):
    # following notation from
    # https://en.wikipedia.org/wiki/Parametric_surface
    data["L_sff_zeta"] = dot(data["e_rho_r"], data["n_zeta"])
    return data


@register_compute_fun(
    name="M_sff_zeta",
    label="M_{\\mathrm{SFF},\\zeta}",
    units="m",
    units_long="meters",
    description="M coefficient of second fundamental form of constant zeta surface",
    dim=1,
    params=[],
    transforms={},
    profiles=[],
    coordinates="rtz",
    data=["n_zeta", "e_rho_t"],
    parameterization=[
        "desc.equilibrium.equilibrium.Equilibrium",
        "desc.geometry.surface.ZernikeRZToroidalSection",
    ],
)
def _M_sff_zeta(params, transforms, profiles, data, **kwargs):
    # following notation from
    # https://en.wikipedia.org/wiki/Parametric_surface
    data["M_sff_zeta"] = dot(data["e_rho_t"], data["n_zeta"])
    return data


@register_compute_fun(
    name="N_sff_zeta",
    label="N_{\\mathrm{SFF},\\zeta}",
    units="m",
    units_long="meters",
    description="N coefficient of second fundamental form of constant zeta surface",
    dim=1,
    params=[],
    transforms={},
    profiles=[],
    coordinates="rtz",
    data=["n_zeta", "e_theta_t"],
    parameterization=[
        "desc.equilibrium.equilibrium.Equilibrium",
        "desc.geometry.surface.ZernikeRZToroidalSection",
    ],
)
def _N_sff_zeta(params, transforms, profiles, data, **kwargs):
    # following notation from
    # https://en.wikipedia.org/wiki/Parametric_surface
    data["N_sff_zeta"] = dot(data["e_theta_t"], data["n_zeta"])
    return data


@register_compute_fun(
    name="curvature_k1_zeta",
    label="k_{1,\\zeta}",
    units="m^{-1}",
    units_long="Inverse meters",
    description="First principle curvature of constant zeta surfaces",
    dim=1,
    params=[],
    transforms={},
    profiles=[],
    coordinates="rtz",
    data=["g_rr", "g_rt", "g_tt", "L_sff_zeta", "M_sff_zeta", "N_sff_zeta"],
    parameterization=[
        "desc.equilibrium.equilibrium.Equilibrium",
        "desc.geometry.surface.ZernikeRZToroidalSection",
    ],
)
def _curvature_k1_zeta(params, transforms, profiles, data, **kwargs):
    # following notation from
    # https://en.wikipedia.org/wiki/Parametric_surface
    E = data["g_rr"]
    F = data["g_rt"]
    G = data["g_tt"]
    L = data["L_sff_zeta"]
    M = data["M_sff_zeta"]
    N = data["N_sff_zeta"]
    a = E * G - F**2
    b = 2 * F * M - L * G - E * N
    c = L * N - M**2
    r1 = (-b + jnp.sqrt(b**2 - 4 * a * c)) / (2 * a)
    r2 = (-b - jnp.sqrt(b**2 - 4 * a * c)) / (2 * a)
    # In the axis limit, the matrix of the first fundamental form is singular.
    # The diagonal of the shape operator becomes unbounded,
    # so the eigenvalues do not exist.
    data["curvature_k1_zeta"] = jnp.maximum(r1, r2)
    data["curvature_k2_zeta"] = jnp.minimum(r1, r2)
    return data


@register_compute_fun(
    name="curvature_k2_zeta",
    label="k_{2,\\zeta}",
    units="m^{-1}",
    units_long="Inverse meters",
    description="Second principle curvature of constant zeta surfaces",
    dim=1,
    params=[],
    transforms={},
    profiles=[],
    coordinates="rtz",
    data=["g_rr", "g_rt", "g_tt", "L_sff_zeta", "M_sff_zeta", "N_sff_zeta"],
    parameterization=[
        "desc.equilibrium.equilibrium.Equilibrium",
        "desc.geometry.surface.ZernikeRZToroidalSection",
    ],
)
def _curvature_k2_zeta(params, transforms, profiles, data, **kwargs):
    # following notation from
    # https://en.wikipedia.org/wiki/Parametric_surface
    E = data["g_rr"]
    F = data["g_rt"]
    G = data["g_tt"]
    L = data["L_sff_zeta"]
    M = data["M_sff_zeta"]
    N = data["N_sff_zeta"]
    a = E * G - F**2
    b = 2 * F * M - L * G - E * N
    c = L * N - M**2
    r1 = (-b + jnp.sqrt(b**2 - 4 * a * c)) / (2 * a)
    r2 = (-b - jnp.sqrt(b**2 - 4 * a * c)) / (2 * a)
    # In the axis limit, the matrix of the first fundamental form is singular.
    # The diagonal of the shape operator becomes unbounded,
    # so the eigenvalues do not exist.
    data["curvature_k1_zeta"] = jnp.maximum(r1, r2)
    data["curvature_k2_zeta"] = jnp.minimum(r1, r2)
    return data


@register_compute_fun(
    name="curvature_K_zeta",
    label="K_{\\zeta}",
    units="m^2",
    units_long="meters squared",
    description="Gaussian curvature of constant zeta surfaces",
    dim=1,
    params=[],
    transforms={},
    profiles=[],
    coordinates="rtz",
    data=["curvature_k1_zeta", "curvature_k2_zeta"],
    parameterization=[
        "desc.equilibrium.equilibrium.Equilibrium",
        "desc.geometry.surface.ZernikeRZToroidalSection",
    ],
)
def _curvature_K_zeta(params, transforms, profiles, data, **kwargs):
    # following notation from
    # https://en.wikipedia.org/wiki/Parametric_surface
    data["curvature_K_zeta"] = data["curvature_k1_zeta"] * data["curvature_k2_zeta"]
    return data


@register_compute_fun(
    name="curvature_H_zeta",
    label="H_{\\zeta}",
    units="m",
    units_long="meters",
    description="Mean curvature of constant zeta surfaces",
    dim=1,
    params=[],
    transforms={},
    profiles=[],
    coordinates="rtz",
    data=["curvature_k1_zeta", "curvature_k2_zeta"],
    parameterization=[
        "desc.equilibrium.equilibrium.Equilibrium",
        "desc.geometry.surface.ZernikeRZToroidalSection",
    ],
)
def _curvature_H_zeta(params, transforms, profiles, data, **kwargs):
    # following notation from
    # https://en.wikipedia.org/wiki/Parametric_surface
    data["curvature_H_zeta"] = (
        data["curvature_k1_zeta"] + data["curvature_k2_zeta"]
    ) / 2
    return data<|MERGE_RESOLUTION|>--- conflicted
+++ resolved
@@ -183,12 +183,8 @@
     label="A(\\zeta)",
     units="m^{2}",
     units_long="square meters",
-<<<<<<< HEAD
-    description="Enclosed cross-sectional area as function of zeta",
-=======
     description="Area of enclosed cross-section (enclosed constant phi surface), "
     "scaled by max(ρ)⁻², as function of zeta",
->>>>>>> 0a6b9957
     dim=1,
     params=[],
     transforms={"grid": []},
@@ -196,11 +192,8 @@
     coordinates="z",
     data=["Z", "n_rho", "e_theta|r,p", "rho"],
     parameterization=["desc.geometry.surface.FourierRZToroidalSurface"],
-<<<<<<< HEAD
-    resolution_requirement="rt",
-=======
+    resolution_requirement="rt",  # just need max(rho) near 1
     # FIXME: Add source grid requirement once omega is nonzero.
->>>>>>> 0a6b9957
 )
 def _A_of_z_FourierRZToroidalSurface(params, transforms, profiles, data, **kwargs):
     # Denote any vector v = [vᴿ, v^ϕ, vᶻ] with a tuple of its contravariant components.
@@ -447,7 +440,7 @@
         "desc.equilibrium.equilibrium.Equilibrium",
         "desc.geometry.core.Surface",
     ],
-    resolution_requirement="rt",  # just need r near lcfs
+    resolution_requirement="rt",  # just need max(rho) near 1
 )
 def _perimeter_of_z(params, transforms, profiles, data, **kwargs):
     max_rho = jnp.max(data["rho"])
