--- conflicted
+++ resolved
@@ -1084,25 +1084,10 @@
     # over NFP
     dV = source_grid.weights * data["|e_theta x e_zeta|"] / source_grid.NFP
 
-<<<<<<< HEAD
     def func(zeta_j):
         rs = rpz2xyz(jnp.column_stack([R, zeta_j, Z]))
         K = rpz2xyz_vec(data["K"], phi=zeta_j)
         return op(coords, rs, K, dV, chunk_size=chunk_size)
-=======
-    def nfp_loop(j, f):
-        # calculate (by rotating) rs, rs_t, rz_t
-        phi = (source_grid.nodes[:, 2] + j * 2 * jnp.pi / source_grid.NFP) % (
-            2 * jnp.pi
-        )
-        # new coords are just old R,Z at a new phi (bc of discrete NFP symmetry)
-        rs = jnp.vstack((_rs[:, 0], phi, _rs[:, 2])).T
-        rs = rpz2xyz(rs)
-        K = rpz2xyz_vec(_K, phi=phi)
-        fj = op(coords, rs, K, _dV, chunk_size=chunk_size)
-        f += fj
-        return f
->>>>>>> 13e60ce9
 
     B = nfp_loop(source_grid, func, jnp.zeros_like(coords))
     if basis == "rpz":
