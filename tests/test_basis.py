"""Tests for basis classes and evaluation functions."""

import mpmath
import numpy as np
import pytest

from desc.backend import jnp
from desc.basis import (
    ChebyshevDoubleFourierBasis,
    DoubleChebyshevFourierBasis,
    ChebyshevPolynomial,
    DoubleFourierSeries,
    FourierSeries,
    FourierZernikeBasis,
    PowerSeries,
    PowerDoubleFourierBasis,
    ZernikePolynomial,
    _jacobi,
    chebyshev,
    fourier,
    polyder_vec,
    polyval_vec,
    powers,
    zernike_radial,
    zernike_radial_coeffs,
    zernike_radial_poly,
)
from desc.derivatives import Derivative
from desc.grid import LinearGrid


class TestBasis:
    """Test Basis class."""

    @pytest.mark.unit
    def test_polyder(self):
        """Test polyder_vec function."""
        p0 = np.array([[1, 0, 0], [0, 1, 0], [0, 0, 1], [1, 1, 1]])
        p1 = polyder_vec(p0, 1)
        p2 = polyder_vec(p0, 2, exact=True)

        correct_p1 = np.array([[0, 2, 0], [0, 0, 1], [0, 0, 0], [0, 2, 1]])
        correct_p2 = np.array([[0, 0, 2], [0, 0, 0], [0, 0, 0], [0, 0, 2]])

        np.testing.assert_allclose(p1, correct_p1, atol=1e-8)
        np.testing.assert_allclose(p2, correct_p2, atol=1e-8)

    @pytest.mark.unit
    def test_polyval(self):
        """Test polyval_vec function."""
        p = np.array([[1, 0, 0], [0, 1, 0], [0, 0, 1], [1, 1, 1]])
        x = np.linspace(0, 1, 11)

        correct_vals = np.array([x**2, x, np.ones_like(x), x**2 + x + 1])
        values = polyval_vec(p, x)

        np.testing.assert_allclose(values, correct_vals, atol=1e-8)

    @pytest.mark.unit
    def test_zernike_coeffs(self):
        """Test calculation of zernike polynomial coefficients."""
        basis = FourierZernikeBasis(L=40, M=40, N=0, spectral_indexing="ansi")
        l, m = basis.modes[:, :2].T
        coeffs = zernike_radial_coeffs(l, m, exact=False)
        assert coeffs.dtype == np.int64
        basis = FourierZernikeBasis(L=60, M=30, N=0, spectral_indexing="fringe")
        l, m = basis.modes[:, :2].T
        coeffs = zernike_radial_coeffs(l, m, exact=False)
        assert coeffs.dtype == np.float64

    @pytest.mark.unit
    @pytest.mark.slow
    def test_polyval_exact(self):
        """Test "exact" polynomial evaluation using extended precision."""
        basis = FourierZernikeBasis(L=80, M=40, N=0)
        l, m = basis.modes[::40, 0], basis.modes[::40, 1]
        coeffs = zernike_radial_coeffs(l, m, exact=True)
        grid = LinearGrid(L=20)
        r = grid.nodes[:, 0]
        mpmath.mp.dps = 100
        exactf = np.array(
            [np.asarray(mpmath.polyval(list(ci), r), dtype=float) for ci in coeffs]
        ).T
        exactdf = np.array(
            [
                np.asarray(mpmath.polyval(list(ci), r), dtype=float)
                for ci in polyder_vec(coeffs, 1, exact=True)
            ]
        ).T
        exactddf = np.array(
            [
                np.asarray(mpmath.polyval(list(ci), r), dtype=float)
                for ci in polyder_vec(coeffs, 2, exact=True)
            ]
        ).T
        exactdddf = np.array(
            [
                np.asarray(mpmath.polyval(list(ci), r), dtype=float)
                for ci in polyder_vec(coeffs, 3, exact=True)
            ]
        ).T

        mpmath.mp.dps = 15
        approx1f = zernike_radial(r[:, np.newaxis], l, m)
        approx1df = zernike_radial(r[:, np.newaxis], l, m, dr=1)
        approx1ddf = zernike_radial(r[:, np.newaxis], l, m, dr=2)
        approx1dddf = zernike_radial(r[:, np.newaxis], l, m, dr=3)
        approx2f = zernike_radial_poly(r[:, np.newaxis], l, m)
        approx2df = zernike_radial_poly(r[:, np.newaxis], l, m, dr=1)
        approx2ddf = zernike_radial_poly(r[:, np.newaxis], l, m, dr=2)
        approx2dddf = zernike_radial_poly(r[:, np.newaxis], l, m, dr=3)

        np.testing.assert_allclose(approx1f, exactf, atol=1e-12)
        np.testing.assert_allclose(approx1df, exactdf, atol=1e-12)
        np.testing.assert_allclose(approx1ddf, exactddf, atol=1e-12)
        np.testing.assert_allclose(approx1dddf, exactdddf, atol=1e-12)
        np.testing.assert_allclose(approx2f, exactf, atol=1e-12)
        np.testing.assert_allclose(approx2df, exactdf, atol=1e-12)
        np.testing.assert_allclose(approx2ddf, exactddf, atol=1e-12)
        np.testing.assert_allclose(approx2dddf, exactdddf, atol=1e-12)

    @pytest.mark.unit
    def test_powers(self):
        """Test powers function for power series evaluation."""
        l = np.array([0, 1, 2])
        r = np.linspace(0, 1, 11)  # rho coordinates

        correct_vals = np.array([np.ones_like(r), r, r**2]).T
        correct_ders = np.array([np.zeros_like(r), np.ones_like(r), 2 * r]).T

        values = powers(r, l, dr=0)
        derivs = powers(r, l, dr=1)

        np.testing.assert_allclose(values, correct_vals, atol=1e-8)
        np.testing.assert_allclose(derivs, correct_ders, atol=1e-8)

    @pytest.mark.unit
    def test_chebyshev(self):
        """Test chebyshev function for Chebyshev polynomial evaluation."""
        l = np.array([0, 1, 2])
        r = np.linspace(0, 1, 11)  # rho coordinates

        correct_vals = np.array([np.ones_like(r), 2 * r - 1, 8 * r**2 - 8 * r + 1]).T
        values = chebyshev(r[:, np.newaxis], l, dr=0)
        np.testing.assert_allclose(values, correct_vals, atol=1e-8)

        with pytest.raises(NotImplementedError):
            chebyshev(r[:, np.newaxis], l, dr=1)

    @pytest.mark.unit
    def test_zernike_radial(self):  # noqa: C901
        """Test zernike_radial function, comparing to analytic formulas."""
        # https://en.wikipedia.org/wiki/Zernike_polynomials#Radial_polynomials

        def Z3_1(x, dx=0):
            if dx == 0:
                return 3 * x**3 - 2 * x
            if dx == 1:
                return 9 * x**2 - 2
            if dx == 2:
                return 18 * x
            if dx == 3:
                return np.full_like(x, 18)
            if dx >= 4:
                return np.zeros_like(x)

        def Z4_2(x, dx=0):
            if dx == 0:
                return 4 * x**4 - 3 * x**2
            if dx == 1:
                return 16 * x**3 - 6 * x
            if dx == 2:
                return 48 * x**2 - 6
            if dx == 3:
                return 96 * x
            if dx == 4:
                return np.full_like(x, 96)
            if dx >= 5:
                return np.zeros_like(x)

        def Z6_2(x, dx=0):
            if dx == 0:
                return 15 * x**6 - 20 * x**4 + 6 * x**2
            if dx == 1:
                return 90 * x**5 - 80 * x**3 + 12 * x
            if dx == 2:
                return 450 * x**4 - 240 * x**2 + 12
            if dx == 3:
                return 1800 * x**3 - 480 * x
            if dx == 4:
                return 5400 * x**2 - 480
            if dx == 5:
                return 10800 * x
            if dx == 6:
                return np.full_like(x, 10800)
            if dx >= 7:
                return np.zeros_like(x)

        l = np.array([3, 4, 6, 4])
        m = np.array([1, 2, 2, 2])
        r = np.linspace(0, 1, 11)  # rho coordinates
        max_dr = 4
        desired = {
            dr: np.array([Z3_1(r, dr), Z4_2(r, dr), Z6_2(r, dr), Z4_2(r, dr)]).T
            for dr in range(max_dr + 1)
        }
        radial = {
            dr: zernike_radial(r[:, np.newaxis], l, m, dr) for dr in range(max_dr + 1)
        }
        radial_poly = {
            dr: zernike_radial_poly(r[:, np.newaxis], l, m, dr)
            for dr in range(max_dr + 1)
        }
        for dr in range(max_dr + 1):
            np.testing.assert_allclose(radial[dr], desired[dr], err_msg=dr)
            np.testing.assert_allclose(radial_poly[dr], desired[dr], err_msg=dr)

    @pytest.mark.unit
    def test_fourier(self):
        """Test Fourier series evaluation."""
        m = np.array([-1, 0, 1])
        t = np.linspace(0, 2 * np.pi, 8, endpoint=False)  # theta coordinates

        correct_vals = np.array([np.sin(t), np.ones_like(t), np.cos(t)]).T
        correct_ders = np.array([np.cos(t), np.zeros_like(t), -np.sin(t)]).T

        values = fourier(t[:, np.newaxis], m, dt=0)
        derivs = fourier(t[:, np.newaxis], m, dt=1)

        np.testing.assert_allclose(values, correct_vals, atol=1e-8)
        np.testing.assert_allclose(derivs, correct_ders, atol=1e-8)

    @pytest.mark.unit
    def test_power_series(self):
        """Test PowerSeries evaluation."""
        grid = LinearGrid(rho=11)
        r = grid.nodes[:, 0]  # rho coordinates

        correct_vals = np.array([np.ones_like(r), r, r**2]).T
        correct_ders = np.array([np.zeros_like(r), np.ones_like(r), 2 * r]).T

        basis = PowerSeries(L=2, sym=False)
        values = basis.evaluate(grid.nodes, derivatives=np.array([0, 0, 0]))
        derivs = basis.evaluate(grid.nodes, derivatives=np.array([1, 0, 0]))

        np.testing.assert_allclose(values, correct_vals, atol=1e-8)
        np.testing.assert_allclose(derivs, correct_ders, atol=1e-8)

    @pytest.mark.unit
    def test_double_fourier(self):
        """Test DoubleFourierSeries evaluation."""
        grid = LinearGrid(M=2, N=2)
        t = grid.nodes[:, 1]  # theta coordinates
        z = grid.nodes[:, 2]  # zeta coordinates

        correct_vals = np.array(
            [
                np.sin(t) * np.sin(z),
                np.sin(z),
                np.cos(t) * np.sin(z),
                np.sin(t),
                np.ones_like(t),
                np.cos(t),
                np.sin(t) * np.cos(z),
                np.cos(z),
                np.cos(t) * np.cos(z),
            ]
        ).T

        basis = DoubleFourierSeries(M=1, N=1)
        values = basis.evaluate(grid.nodes, derivatives=np.array([0, 0, 0]))

        np.testing.assert_allclose(values, correct_vals, atol=1e-8)

    @pytest.mark.unit
    def test_change_resolution(self):
        """Test change_resolution function."""
        ps = PowerSeries(L=4, sym=False)
        ps.change_resolution(L=6)
        assert ps.num_modes == 7

        fs = FourierSeries(N=3)
        fs.change_resolution(N=2)
        assert fs.num_modes == 5

        dfs = DoubleFourierSeries(M=3, N=4)
        dfs.change_resolution(M=2, N=1)
        assert dfs.num_modes == 15

        zpa = ZernikePolynomial(L=0, M=3, spectral_indexing="ansi")
        zpa.change_resolution(L=3, M=3)
        assert zpa.num_modes == 10

        zpf = ZernikePolynomial(L=0, M=3, spectral_indexing="fringe")
        zpf.change_resolution(L=6, M=3)
        assert zpf.num_modes == 16

        cdf = ChebyshevDoubleFourierBasis(L=2, M=2, N=0)
        cdf.change_resolution(L=3, M=2, N=1)
        assert cdf.num_modes == 60

        dcf = DoubleChebyshevFourierBasis(L=2, M=0, N=2)
        dcf.change_resolution(L=3, M=2, N=1)
        assert dcf.num_modes == 40

        pdf = PowerDoubleFourierBasis(L=2, M=0, N=2)
        pdf.change_resolution(L=3, M=2, N=1)
        assert pdf.num_modes == 60

        fz = FourierZernikeBasis(L=3, M=3, N=0)
        fz.change_resolution(L=3, M=3, N=1)
        assert fz.num_modes == 30

    @pytest.mark.unit
    def test_repr(self):
        """Test string representation of basis classes."""
        fz = FourierZernikeBasis(L=6, M=3, N=0)
        s = str(fz)
        assert "FourierZernikeBasis" in s
        assert "ansi" in s
        assert "L=6" in s
        assert "M=3" in s
        assert "N=0" in s

    @pytest.mark.unit
    def test_zernike_indexing(self):
        """Test what modes are in the basis for given resolution and indexing."""
        basis = ZernikePolynomial(L=8, M=4, spectral_indexing="ansi")
        assert (basis.modes == [8, 4, 0]).all(axis=1).any()
        assert not (basis.modes == [8, 8, 0]).all(axis=1).any()

        basis = ZernikePolynomial(L=10, M=4, spectral_indexing="fringe")
        assert (basis.modes == [10, 0, 0]).all(axis=1).any()
        assert not (basis.modes == [10, 2, 0]).all(axis=1).any()

        basis = FourierZernikeBasis(L=8, M=4, N=0, spectral_indexing="ansi")
        assert (basis.modes == [8, 4, 0]).all(axis=1).any()
        assert not (basis.modes == [8, 8, 0]).all(axis=1).any()

        basis = FourierZernikeBasis(L=10, M=4, N=0, spectral_indexing="fringe")
        assert (basis.modes == [10, 0, 0]).all(axis=1).any()
        assert not (basis.modes == [10, 2, 0]).all(axis=1).any()

    @pytest.mark.unit
    def test_derivative_not_in_basis_zeros(self):
        """Test that d/dx = 0 when x is not in the basis."""
        nodes = np.random.random((10, 3))

        basis = PowerSeries(L=3)
        ft = basis.evaluate(nodes, derivatives=[0, 1, 0])
        fz = basis.evaluate(nodes, derivatives=[0, 0, 1])
        assert np.all(ft == 0)
        assert np.all(fz == 0)

        basis = FourierSeries(N=4)
        fr = basis.evaluate(nodes, derivatives=[1, 0, 0])
        ft = basis.evaluate(nodes, derivatives=[0, 1, 0])
        assert np.all(fr == 0)
        assert np.all(ft == 0)

        basis = DoubleFourierSeries(M=2, N=4)
        fr = basis.evaluate(nodes, derivatives=[1, 0, 0])
        assert np.all(fr == 0)

        basis = ZernikePolynomial(L=2, M=3)
        fz = basis.evaluate(nodes, derivatives=[0, 0, 1])
        assert np.all(fz == 0)

    @pytest.mark.unit
    def test_basis_resolutions_assert_integers(self):
        """Test that basis modes are asserted as integers."""
        with pytest.raises(ValueError):
            _ = PowerSeries(L=3.0)

        with pytest.raises(ValueError):
            _ = FourierSeries(N=3.0)
        with pytest.raises(ValueError):
            _ = FourierSeries(N=3, NFP=1.0)

        with pytest.raises(ValueError):
            _ = DoubleFourierSeries(M=3.0, N=2)
        with pytest.raises(ValueError):
            _ = DoubleFourierSeries(M=3, N=2.0)
        with pytest.raises(ValueError):
            _ = DoubleFourierSeries(M=3, N=2, NFP=1.0)

        with pytest.raises(ValueError):
            _ = ZernikePolynomial(L=3.0, M=1)
        with pytest.raises(ValueError):
            _ = ZernikePolynomial(L=3, M=1.0)

        with pytest.raises(ValueError):
            _ = ChebyshevPolynomial(L=3.0)

        with pytest.raises(ValueError):
            _ = FourierZernikeBasis(L=3.0, M=1, N=1)
        with pytest.raises(ValueError):
            _ = FourierZernikeBasis(L=3, M=1.0, N=1)
        with pytest.raises(ValueError):
            _ = FourierZernikeBasis(L=3, M=1, N=1.0)
        with pytest.raises(ValueError):
            _ = FourierZernikeBasis(L=3, M=1, N=1, NFP=1.0)

        with pytest.raises(ValueError):
            _ = ChebyshevDoubleFourierBasis(L=3.0, M=1, N=1)
        with pytest.raises(ValueError):
            _ = ChebyshevDoubleFourierBasis(L=3, M=1.0, N=1)
        with pytest.raises(ValueError):
            _ = ChebyshevDoubleFourierBasis(L=3, M=1, N=1.0)
        with pytest.raises(ValueError):
            _ = ChebyshevDoubleFourierBasis(L=3, M=1, N=1, NFP=1.0)

<<<<<<< HEAD
        with pytest.raises(ValueError):
            _ = DoubleChebyshevFourierBasis(L=3.0, M=1, N=1)
        with pytest.raises(ValueError):
            _ = DoubleChebyshevFourierBasis(L=3, M=1.0, N=1)
        with pytest.raises(ValueError):
            _ = DoubleChebyshevFourierBasis(L=3, M=1, N=1.0)
        with pytest.raises(ValueError):
            _ = DoubleChebyshevFourierBasis(L=3, M=1, N=1, NFP=1.0)
        
        with pytest.raises(ValueError):
            _ = PowerDoubleFourierBasis(L=3.0, M=1, N=1)
        with pytest.raises(ValueError):
            _ = PowerDoubleFourierBasis(L=3, M=1.0, N=1)
        with pytest.raises(ValueError):
            _ = PowerDoubleFourierBasis(L=3, M=1, N=1.0)
        with pytest.raises(ValueError):
            _ = PowerDoubleFourierBasis(L=3, M=1, N=1, NFP=1.0)
=======
    @pytest.mark.unit
    def test_basis_hash(self):
        """Test that all basis classes can be hashable."""
        all_bases = []
        all_types = []
        all_bases.append([PowerSeries(L=3), PowerSeries(L=3)])
        all_bases.append([FourierSeries(N=3), FourierSeries(N=3)])
        all_bases.append([DoubleFourierSeries(M=3, N=3), DoubleFourierSeries(M=3, N=3)])
        all_bases.append([ZernikePolynomial(L=3, M=3), ZernikePolynomial(L=3, M=3)])
        all_bases.append(
            [FourierZernikeBasis(L=3, M=3, N=3), FourierZernikeBasis(L=3, M=3, N=3)]
        )
        all_bases.append(
            [
                ChebyshevDoubleFourierBasis(L=3, M=3, N=3),
                ChebyshevDoubleFourierBasis(L=3, M=3, N=3),
            ]
        )
        all_bases.append([ChebyshevPolynomial(L=3), ChebyshevPolynomial(L=3)])
        for basis1, basis2 in all_bases:
            # check that hash is consistent
            assert hash(basis1) == hash(basis2)
            # check that equality is consistent
            assert basis1 == basis2
            # check that they are not the same object (i.e., not the same instance)
            assert basis1 is not basis2

            all_types.append(str(basis1.__class__.__name__))

        bases1 = [hash(basis[0]) for basis in all_bases]
        bases2 = [hash(basis[1]) for basis in all_bases]

        # check that all bases have unique hashes
        assert len(bases1) == len(set(bases1))
        assert len(bases2) == len(set(bases2))

        import desc

        # chech that this test tests all basis types
        assert set(all_types) == set(
            desc.basis.__all__
        ), "Not all basis types were tested."
>>>>>>> 12ac1857


@pytest.mark.unit
def test_jacobi_jvp():
    """Test that custom derivative rule for jacobi polynomials works."""
    basis = ZernikePolynomial(25, 25)
    l, m = basis.modes[:, :2].T
    m = jnp.abs(m)
    alpha = m
    beta = 0
    n = (l - m) // 2
    r = np.linspace(0, 1, 1000)
    jacobi_arg = 1 - 2 * r**2
    for i in range(5):
        # custom jvp rule for derivative of jacobi should just call jacobi with dx+1
        f1 = jnp.vectorize(Derivative(_jacobi, 3, "grad"))(
            n, alpha, beta, jacobi_arg[:, None], i
        )
        f2 = _jacobi(n, alpha, beta, jacobi_arg[:, None], i + 1)
        np.testing.assert_allclose(f1, f2)<|MERGE_RESOLUTION|>--- conflicted
+++ resolved
@@ -410,7 +410,6 @@
         with pytest.raises(ValueError):
             _ = ChebyshevDoubleFourierBasis(L=3, M=1, N=1, NFP=1.0)
 
-<<<<<<< HEAD
         with pytest.raises(ValueError):
             _ = DoubleChebyshevFourierBasis(L=3.0, M=1, N=1)
         with pytest.raises(ValueError):
@@ -428,7 +427,6 @@
             _ = PowerDoubleFourierBasis(L=3, M=1, N=1.0)
         with pytest.raises(ValueError):
             _ = PowerDoubleFourierBasis(L=3, M=1, N=1, NFP=1.0)
-=======
     @pytest.mark.unit
     def test_basis_hash(self):
         """Test that all basis classes can be hashable."""
@@ -471,7 +469,6 @@
         assert set(all_types) == set(
             desc.basis.__all__
         ), "Not all basis types were tested."
->>>>>>> 12ac1857
 
 
 @pytest.mark.unit
