from .data_index import data_index
from ._core import (
    compute_flux_coords,
    compute_toroidal_flux,
    compute_toroidal_coords,
    compute_cartesian_coords,
    compute_lambda,
    compute_pressure,
    compute_rotational_transform,
    compute_covariant_basis,
    compute_contravariant_basis,
    compute_jacobian,
    compute_covariant_metric_coefficients,
    compute_contravariant_metric_coefficients,
    compute_geometry,
    cross,
    dot,
)
from ._field import (
    compute_contravariant_magnetic_field,
    compute_covariant_magnetic_field,
    compute_magnetic_field_magnitude,
    compute_magnetic_pressure_gradient,
    compute_magnetic_tension,
    compute_B_dot_gradB,
    compute_contravariant_current_density,
)
from ._qs import compute_boozer_coords, compute_quasisymmetry_error
from ._equil import compute_force_error, compute_energy


# defines the order in which objective arguments get concatenated into the state vector
<<<<<<< HEAD
arg_order = ("R_lmn", "Z_lmn", "L_lmn", "p_l", "i_l", "Psi", "Rb_lmn", "Zb_lmn")

__all__ = [
    "arg_order",
    "data_index",
    "compute_flux_coords",
    "compute_toroidal_flux",
    "compute_toroidal_coords",
    "compute_cartesian_coords",
    "compute_lambda",
    "compute_rotational_transform",
    "compute_pressure",
    "compute_covariant_basis",
    "compute_contravariant_basis",
    "compute_jacobian",
    "compute_covariant_metric_coefficients",
    "compute_contravariant_metric_coefficients",
    "compute_contravariant_magnetic_field",
    "compute_covariant_magnetic_field",
    "compute_magnetic_field_magnitude",
    "compute_magnetic_pressure_gradient",
    "compute_magnetic_tension",
    "compute_B_dot_gradB",
    "compute_contravariant_current_density",
    "compute_force_error",
    "compute_boozer_coords",
    "compute_quasisymmetry_error",
    "compute_energy",
    "compute_geometry",
    "cross",
    "dot",
]
=======
arg_order = ("R_lmn", "Z_lmn", "L_lmn", "p_l", "i_l", "Psi", "Rb_lmn", "Zb_lmn")
>>>>>>> 8d2a2637
<|MERGE_RESOLUTION|>--- conflicted
+++ resolved
@@ -30,39 +30,4 @@
 
 
 # defines the order in which objective arguments get concatenated into the state vector
-<<<<<<< HEAD
-arg_order = ("R_lmn", "Z_lmn", "L_lmn", "p_l", "i_l", "Psi", "Rb_lmn", "Zb_lmn")
-
-__all__ = [
-    "arg_order",
-    "data_index",
-    "compute_flux_coords",
-    "compute_toroidal_flux",
-    "compute_toroidal_coords",
-    "compute_cartesian_coords",
-    "compute_lambda",
-    "compute_rotational_transform",
-    "compute_pressure",
-    "compute_covariant_basis",
-    "compute_contravariant_basis",
-    "compute_jacobian",
-    "compute_covariant_metric_coefficients",
-    "compute_contravariant_metric_coefficients",
-    "compute_contravariant_magnetic_field",
-    "compute_covariant_magnetic_field",
-    "compute_magnetic_field_magnitude",
-    "compute_magnetic_pressure_gradient",
-    "compute_magnetic_tension",
-    "compute_B_dot_gradB",
-    "compute_contravariant_current_density",
-    "compute_force_error",
-    "compute_boozer_coords",
-    "compute_quasisymmetry_error",
-    "compute_energy",
-    "compute_geometry",
-    "cross",
-    "dot",
-]
-=======
-arg_order = ("R_lmn", "Z_lmn", "L_lmn", "p_l", "i_l", "Psi", "Rb_lmn", "Zb_lmn")
->>>>>>> 8d2a2637
+arg_order = ("R_lmn", "Z_lmn", "L_lmn", "p_l", "i_l", "Psi", "Rb_lmn", "Zb_lmn")