--- conflicted
+++ resolved
@@ -267,18 +267,10 @@
     ferr.close()
 
 
-<<<<<<< HEAD
-        self.write_vmec()   # Write VMEC file from DESC equilibrium
-        self.write_terps_io()
-        self.run_terps()
-        self.terps_outfile = os.path.join(self.path,'fort.16') # Let's change the name of this at some point
-        self.parse_terps_outfile()
-=======
 def _is_terps_complete(path, run_time, stop_time, terps_subprocess):
     """Check if TERPSICHORE is finished running."""
     if not os.path.exists(path):
         return False
->>>>>>> 4156f408
 
     errorif(
         run_time > stop_time, RuntimeError, "TERPS was unable to find a growth rate!"
@@ -296,9 +288,6 @@
         return False
 
 
-<<<<<<< HEAD
-    def remove_terps_files(self):
-=======
 def _read_terps_output(path):
     """Read TERPSICHORE output file and return the growth rate."""
     errorif(
@@ -319,7 +308,6 @@
         NotImplementedError,
         "Not capable of handling multiple growth rates.",
     )
->>>>>>> 4156f408
 
     return growth_rates[0]
 
@@ -327,254 +315,6 @@
 class TERPSICHORE(_ExternalObjective):
     """Computes linear MHD stability from calls to the code TERPSICHORE.
 
-<<<<<<< HEAD
-        if (os.path.exists(self.terps_stdout)):
-            f_slurm = open(self.terps_stdout, 'r')
-        else:
-            return False
-
-        print("Current runtime = {} seconds".format(math.ceil(runtime)))
-        if (runtime > stop_time):
-            print("TERPS was unable to find a growth rate. Exiting...")
-            exit()
-            
-        terps_out_contents = f_slurm.read()
-        
-        if 'GROWTH RATE' in terps_out_contents:
-            if terps_subprocess.returncode == None:
-                terps_subprocess.terminate()
-            f_slurm.close()
-            #self.remove_terps_files()
-            return True
-        
-        elif 'PARAMETER LSSL' in terps_out_contents:
-            if terps_subprocess.returncode == None:
-                terps_subprocess.terminate()
-            f_slurm.seek(0)
-            line = f_slurm.readline()
-            while line:
-                if 'PARAMETER LSSL' in line:
-                    self.lssl = int(line.split("TO:")[1])
-                    break
-                line = f_slurm.readline()
-            self.write_terps_io() # Rewrite the input file with suggested value of LSSL and re-run
-            return True
-        
-        elif 'PARAMETER LSSD' in terps_out_contents:
-            if terps_subprocess.returncode == None:
-                terps_subprocess.terminate()
-            f_slurm.seek(0)
-            line = f_slurm.readline()
-            while line:
-                if 'PARAMETER LSSD' in line:
-                    self.lssd = int(line.split("TO:")[1])
-                    break
-                line = f_slurm.readline()
-            self.write_terps_io() # Rewrite the input file with suggested value of LSSD and re-run
-            return True
-
-        else:
-            f_slurm.close()
-            return False
-
-
-    def run_terps(self):
-        
-        sleep_time = 1 # seconds
-        stop_time = 60 # seconds (kill the infinite loop if TERPS ran into an error and won't be printing growth rate)
-        
-        fs_error = open('error.terps','w')
-        fs = open('stdout.terps','w')
-        head, tail = os.path.split(self.terps_infile)
-
-        # self.remove_terps_files() # Newest TERPS version does not write out problematic files
-        
-        cmd = ['srun', '-n', '1', '-t', '00:01:00', '<', self.terps_app, self.wout_filename]
-        terps_subprocess = subprocess.run(cmd, stdin=open(self.terps_infile,'r'), stdout=fs, stderr=fs_error)
-
-        runtime = 0.0
-        tic = time.perf_counter()
-        while not self.is_terps_complete(stop_time, runtime, terps_subprocess):
-            time.sleep(sleep_time)
-            toc = time.perf_counter()
-            runtime = toc-tic
-
-        # !!!!! This check and setting of LSSL and LSSD should be done in a TERPS run BEFORE sending out a bunch of parallel TERPS runs (since they should all use the same LSSL and LSSD values) !!!!!
-        if (self.lssl_repeat):
-            self.lssl_repeat = False
-            self.run_terps()
-            
-        elif (self.lssd_repeat):
-            self.lssd_repeat = False
-            self.run_terps()
-                    
-        fs.close()
-
-        # The parallel jobs could start here
-
-        # Need a command here to wait until all TERPS runs are complete if doing some form of parallel execution
-        
-        
-    def parse_terps_outfile(self):
-
-        # Read fort.16 and search for growth rate
-        if (os.path.exists(self.terps_outfile)):
-            f = open(self.terps_outfile, 'r')
-        else:
-            print("TERPS fort.16 output file not found! Exiting...")
-            exit()
-            
-        growth_rate = []
-        for line_number, line in enumerate(f, start=1):
-            index = line.find('GROWTH RATE')
-            if index != -1:
-                growth_rate.append(float(line.strip().split("=")[1]))
-
-        if (len(growth_rate) > 1):
-            print("Currently capable of using only one growth rate. Exiting...")
-            exit()
-        elif (len(growth_rate) == 0):
-            print("Growth rate not found! Exiting...")
-            exit()
-
-        self.growth_rate = growth_rate[0]
-        
-    # I'm not sure what's going on with these final two functions
-    def compute_terps_jvp(self,values,tangents):
-        
-        R_lmn, Z_lmn, L_lmn, i_l, c_l, p_l, Psi = values
-        primal_out = jnp.atleast_1d(0.0)
-
-        n = len(values) 
-        argnum = np.arange(0,n,1)
-
-        jvp = FiniteDiffDerivative.compute_jvp(self.compute,argnum,tangents,*values,rel_step=1e-2)
-        
-        return (primal_out, jvp)
-
-    def compute_terps_batch(self, values, axis):
-        numdiff = len(values[0])
-        res = jnp.array([0.0])
-
-        for i in range(numdiff):
-            R_lmn = values[0][i]
-            Z_lmn = values[1][i]
-            L_lmn = values[2][i]
-            i_l = values[3][i]
-            p_l = values[4][i]
-            Psi = values[5][i]
-            
-            res = jnp.vstack([res,self.compute(R_lmn,Z_lmn,L_lmn,i_l,p_l,Psi)])
-
-        res = res[1:]
-
-
-        return res, axis[0]
-
-    
-    def write_terps_io(self):
-        
-        eq_identifier = "C640"
-
-        ivac = self.nsurf // 4
-        if (self.max_moden > 8) or (self.max_modem > 16):
-            nj = 150
-            nk = 150
-        elif (self.max_moden > 4) or (self.max_modem > 8):
-            nj = 100
-            nk = 100
-        else:
-            nj = 50
-            nk = 50
- 
-        self.terps_infile = os.path.join(self.path, "{}_N{}_family".format(eq_identifier, self.mode_family))
-        f = open(self.terps_infile,"w")
-
-        f.write("               {}\n".format(eq_identifier))
-        f.write("C\n")
-        f.write("C        MM  NMIN  NMAX   MMS NSMIN NSMAX NPROCS INSOL\n")
-        f.write("         {:>2d}   {:>3d}   {:>3d}    55    -8    10    1     0\n".format(self.max_bozm, -self.max_bozn, self.max_bozn))
-        f.write("C\n")
-        f.write("C        NJ    NK  IVAC  LSSL  LSSD MMAXDF NMAXDF\n")
-        f.write("        {:>3d}   {:>3d}   {:>3d}  {:>4d}  {:>4d}    120     64\n".format(nj, nk, ivac, self.lssl, self.lssd))
-        f.write("C     TABLE OF FOURIER COEFFIENTS FOR BOOZER COORDINATES\n")
-        f.write("C     EQUILIBRIUM SETTINGS ARE COMPUTED FROM FIT/VMEC\n")
-        f.write("C\n")
-
-        boz_str_title = "C M=  0"
-        boz_str_neg = "      0"
-        boz_str_pos = "      1"
-        for _im in range(1,37):
-            if (_im >= 10):
-                boz_str_title += " "+str(_im)[1]
-            else:
-                boz_str_title += " "+str(_im)
-            boz_str_neg += " 1"
-            boz_str_pos += " 1"
-                
-
-        boz_str_title += "  N\n"
-        f.write(boz_str_title)
-        for _in in range(-self.max_bozn,self.max_bozn+1):
-            final_str_neg = boz_str_neg+"{:>3}\n".format(_in)
-            final_str_pos = boz_str_pos+"{:>3}\n".format(_in)
-            if _in < 0.0:
-                f.write(final_str_neg)
-            else:
-                f.write(final_str_pos)
-            
-        f.write("C\n")
-        f.write("      LLAMPR      LVMTPR      LMETPR      LFOUPR\n")
-        f.write("           0           0           0           0\n")
-        f.write("      LLHSPR      LRHSPR      LEIGPR      LEFCPR\n")
-        f.write("           9           9           1           1\n")
-        f.write("      LXYZPR      LIOTPL      LDW2PL      LEFCPL\n")
-        f.write("           0           1           1           1\n")
-        f.write("      LCURRF      LMESHP      LMESHV      LITERS\n")
-        f.write("           1           1           2           1\n")
-        f.write("      LXYZPL      LEFPLS      LEQVPL      LPRESS\n")
-        f.write("           1           1           0           0\n")
-        f.write("C\n")
-        f.write("C    PVAC        PARFAC      QONAX        QN         DSVAC       QVAC    NOWALL\n")
-        f.write("  1.0001e+00  0.0000e-00  0.6500e-00  0.0000e-00  1.0000e-00  1.0001e+00     -2\n")
-        f.write("\n")
-        f.write("C    AWALL       EWALL       DWALL       GWALL       DRWAL       DZWAL   NPWALL\n")
-        f.write("  {:10.4e}  1.5000e+00 -1.0000e-00  5.2000e-00 -0.0000e-00 +0.0000e-00      2\n".format(self.awall))
-        f.write("C\n")
-        f.write("C    RPLMIN       XPLO      DELTAJP       WCT        CURFAC\n")
-        f.write("  1.0000e-05  {:10.4e}  {:10.4e}  6.6667e-01  1.0000e-00\n".format(self.xplo, self.deltajp))
-        f.write("C\n")
-        f.write("C                                                             MODELK =      {}\n".format(self.modelk))
-        f.write("C\n")
-        f.write("C     NUMBER OF EQUILIBRIUM FIELD PERIODS PER STABILITY PERIOD: NSTA =      {}\n".format(self.nfp))
-        f.write("C\n")
-        f.write("C     TABLE OF FOURIER COEFFIENTS FOR STABILITY DISPLACEMENTS\n")
-        f.write("C\n")
-        f.write("C M=  0 1 2 3 4 5 6 7 8 9 0 1 2 3 4 5 6 7 8 9 0 1 2 3 4 5 6 7 8 9 0 1 2 3 4 5 6 7 8 9 0 1 2 3 4 5 6 7 8 9 0 1 2 3 4 5  N\n")
-
-        for _in in range(-8,11):
-
-            in_family = False
-            if (_in % 2 == self.mode_family): # This needs to be modified for nfp != 2,3
-                in_family = True
-
-            if _in <= 0:
-                mode_str = "      0"
-            else:
-                if ((_in <= self.max_moden) and (_in >= self.min_moden) and (in_family)):
-                    mode_str = "      1"
-                else:
-                    mode_str = "      0"
-                
-            for _im in range(1,55+1):
-                if ((_im <= self.max_modem) and (in_family)):
-                    if ((_in <= self.max_moden) and (_in >= self.min_moden)):
-                        mode_str += " 1"
-                    else:
-                        mode_str += " 0"
-                else:
-                    mode_str += " 0"
-=======
     Returns the linear growth rate of the fastest growing instability.
 
     Parameters
@@ -606,7 +346,6 @@
         Name of the objective function.
 
     # TODO: update Parameters docs
->>>>>>> 4156f408
 
     """
 
