"""Classes defining objectives for equilibrium and optimization."""

from ._bootstrap import BootstrapRedlConsistency
from ._equilibrium import (
    CurrentDensity,
    Energy,
    ForceBalance,
    HelicalForceBalance,
    RadialForceBalance,
)
from ._generic import (
    GenericObjective,
    MirrorRatio,
    RotationalTransform,
    ToroidalCurrent,
)
from ._geometry import (
    AspectRatio,
    Elongation,
    FluxGradient,
    MeanCurvature,
    PlasmaVesselDistance,
    PrincipalCurvature,
    Volume,
)
from ._qs import (
<<<<<<< HEAD
    QuasiIsodynamic,
    QuasisymmetryBoozer,
    QuasisymmetryTwoTerm,
    QuasisymmetryTripleProduct,
=======
    Isodynamicity,
    QuasisymmetryBoozer,
    QuasisymmetryTripleProduct,
    QuasisymmetryTwoTerm,
>>>>>>> f67a7d94
)
from ._stability import MagneticWell, MercierStability
from .linear_objectives import (
    BoundaryRSelfConsistency,
    BoundaryZSelfConsistency,
    FixAtomicNumber,
    FixAxisR,
    FixAxisZ,
    FixBoundaryR,
    FixBoundaryZ,
    FixCurrent,
    FixElectronDensity,
    FixElectronTemperature,
    FixIonTemperature,
    FixIota,
    FixLambda,
    FixLambdaGauge,
    FixModeR,
    FixModeZ,
    FixPressure,
    FixPsi,
    FixQIShape,
    FixQIShift,
    FixR,
    FixSumModesR,
    FixSumModesZ,
    FixThetaSFL,
    FixZ,
)
from .objective_funs import ObjectiveFunction
from .utils import (
    get_equilibrium_objective,
    get_fixed_axis_constraints,
    get_fixed_boundary_constraints,
    get_NAE_constraints,
)<|MERGE_RESOLUTION|>--- conflicted
+++ resolved
@@ -24,17 +24,11 @@
     Volume,
 )
 from ._qs import (
-<<<<<<< HEAD
+    Isodynamicity,
     QuasiIsodynamic,
-    QuasisymmetryBoozer,
-    QuasisymmetryTwoTerm,
-    QuasisymmetryTripleProduct,
-=======
-    Isodynamicity,
     QuasisymmetryBoozer,
     QuasisymmetryTripleProduct,
     QuasisymmetryTwoTerm,
->>>>>>> f67a7d94
 )
 from ._stability import MagneticWell, MercierStability
 from .linear_objectives import (
