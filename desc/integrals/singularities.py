"""High order method for singular surface integrals, from Malhotra 2019."""

from abc import ABC, abstractmethod

import numpy as np
import scipy
from interpax import fft_interp2d
from jax import jacfwd
from scipy.constants import mu_0

from desc.backend import fori_loop, imap, jnp, vmap
from desc.basis import DoubleFourierSeries
from desc.compute.geom_utils import rpz2xyz, rpz2xyz_vec, xyz2rpz_vec
from desc.grid import LinearGrid
from desc.io import IOAble
<<<<<<< HEAD
from desc.transform import Transform
from desc.utils import dot, safediv, safenorm, setdefault
=======
from desc.utils import safediv, safenorm, warnif
>>>>>>> e51ef971


def _get_default_sq(grid):
    k = min(grid.num_theta, grid.num_zeta * grid.NFP)
    s = k - 1
    q = k // 2 + int(np.sqrt(k))
    return s, q


def _get_quadrature_nodes(q):
    """Polar nodes for quadrature around singular point.

    Parameters
    ----------
    q : int
        Order of quadrature in radial and azimuthal directions.

    Returns
    -------
    r, w : ndarray
        Radial and azimuthal coordinates
    dr, dw : ndarray
        Radial and azimuthal spacing/quadrature weights

    """
    Nr = Nw = q
    r, dr = scipy.special.roots_legendre(Nr)
    # integrate separately over [-1,0] and [0,1]
    r1 = 1 / 2 * r - 1 / 2
    r2 = 1 / 2 * r + 1 / 2
    r = jnp.concatenate([r1, r2])
    dr = jnp.concatenate([dr, dr]) / 2
    w = jnp.linspace(0, jnp.pi, Nw, endpoint=False)
    dw = jnp.ones_like(w) * jnp.pi / Nw
    r, w = jnp.meshgrid(r, w)
    r = r.flatten()
    w = w.flatten()
    dr, dw = jnp.meshgrid(dr, dw)
    dr = dr.flatten()
    dw = dw.flatten()
    return r, w, dr, dw


class _BIESTInterpolator(IOAble, ABC):
    """Base class for interpolators from cartesian to polar domain.

    Used for singular integral calculations.

    Parameters
    ----------
    eval_grid, source_grid : Grid
        Evaluation and source points for the integral transform.
    s : int
        Extent of polar grid in number of source grid points.
        Same as ``M`` in the original Malhotra papers.
    q : int
        Order of quadrature in polar domain.

    """

    _io_attrs_ = ["_eval_grid", "_source_grid", "_q", "_s"]

    def __init__(self, eval_grid, source_grid, s, q):
        assert (
            eval_grid.num_rho == source_grid.num_rho == 1
        ), "Singular integration requires grids on a single surface."
        assert (
            source_grid.nodes[0, 0] == eval_grid.nodes[0, 0]
        ), "Singular integration requires grids on the same surface."
        assert s <= source_grid.num_theta, (
            "Polar grid is invalid. "
            f"Got s = {s} > {source_grid.num_theta} = source_grid.num_theta."
        )
        assert s <= source_grid.num_zeta, (
            "Polar grid is invalid. "
            f"Got s = {s} > {source_grid.num_zeta} = source_grid.num_theta."
        )
        self._eval_grid = eval_grid
        self._source_grid = source_grid
        self._s = s
        self._q = q

    @property
    def s(self):
        """int: Extent of polar grid in number of source grid points."""
        return self._s

    @property
    def q(self):
        """int: Order of quadrature in polar domain."""
        return self._q

    @abstractmethod
    def __call__(self, f, i):
        """Interpolate data to polar grid points.

        Parameters
        ----------
        f : ndarray
            Data at source grid points to interpolate.
        i : int
            Index of polar node.

        Returns
        -------
        fi : ndarray
            Source data interpolated to ith polar node.

        """


class FFTInterpolator(_BIESTInterpolator):
    """FFT interpolation operator required for high order singular integration.

    Parameters
    ----------
    eval_grid, source_grid : Grid
        Evaluation and source points for the integral transform.
        Tensor-product grid in (ρ, θ, ζ) with uniformly spaced nodes
        (θ, ζ) ∈ [0, 2π) × [0, 2π/NFP).
        ``eval_grid`` resolution should at least match ``source_grid``.
    s : int
        Extent of polar grid in number of source grid points.
        Same as ``M`` in the original Malhotra papers.
    q : int
        Order of quadrature in polar domain

    """

    _io_attrs_ = _BIESTInterpolator._io_attrs_ + ["_h_t", "_h_z", "_st", "_sz"]

    def __init__(self, eval_grid, source_grid, s, q):
        assert eval_grid.can_fft2, "Got False for eval_grid.can_fft2."
        assert source_grid.can_fft2, "Got False for source_grid.can_fft2."
        assert eval_grid.NFP == source_grid.NFP, (
            "NFP does not match. "
            f"Got eval_grid.NFP={eval_grid.NFP} and source_grid.NFP={source_grid.NFP}."
        )
        # Otherwise frequency spectrum is truncated.
        assert eval_grid.num_theta >= source_grid.num_theta, (
            f"Got eval_grid.num_theta = {eval_grid.num_theta} < "
            f"{source_grid.num_theta} = source_grid.num_theta."
        )
        assert eval_grid.num_zeta >= source_grid.num_zeta, (
            f"Got eval_grid.num_zeta = {eval_grid.num_zeta} < "
            f"{source_grid.num_zeta} = source_grid.num_zeta."
        )
        super().__init__(eval_grid, source_grid, s, q)

        self._h_t = 2 * jnp.pi / source_grid.num_theta
        self._h_z = 2 * jnp.pi / source_grid.num_zeta / source_grid.NFP
        # Change of variable requires s = M for the mapping to be bijective.
        # For s < M, the partition of unity c.o.v. ensures
        # the portion of the integral that is lost is negligible.
        r, w, _, _ = _get_quadrature_nodes(q)
        self._st = s / 2 * self._h_t * r * jnp.sin(w)
        self._sz = s / 2 * self._h_z * r * jnp.cos(w)

    def __call__(self, f, i):
        """Interpolate data to polar grid points.

        Parameters
        ----------
        f : ndarray
            Data at source grid points to interpolate.
        i : int
            Index of polar node.

        Returns
        -------
        fi : ndarray
            Source data interpolated to ith polar node of the ``source_grid``.

        """
        shape = f.shape[1:]
        f = self._source_grid.meshgrid_reshape(f, "rtz")[0]
        g = fft_interp2d(
            f,
            self._eval_grid.num_theta,
            self._eval_grid.num_zeta,
            sx=self._st[i],
            sy=self._sz[i],
            dx=self._h_t,
            dy=self._h_z,
        )
        return g.reshape(self._eval_grid.num_nodes, *shape, order="F")


class DFTInterpolator(_BIESTInterpolator):
    """Fourier interpolation matrix required for high order singular integration.

    Parameters
    ----------
    eval_grid, source_grid : Grid
        Evaluation and source points for the integral transform.
        ``source_grid`` must be a tensor-product grid in (ρ, θ, ζ) with
        uniformly spaced nodes (θ, ζ) ∈ [0, 2π) × [0, 2π/NFP).
    s : int
        Extent of polar grid in number of source grid points.
        Same as ``M`` in the original Malhotra papers.
    q : int
        Order of quadrature in polar domain

    """

    _io_attrs_ = _BIESTInterpolator._io_attrs_ + ["_mat"]

    def __init__(self, eval_grid, source_grid, s, q):
        assert source_grid.can_fft2, "Got False for source_grid.can_fft2."
        super().__init__(eval_grid, source_grid, s, q)

        h_t = 2 * jnp.pi / source_grid.num_theta
        h_z = 2 * jnp.pi / source_grid.num_zeta / source_grid.NFP
        eval_theta = eval_grid.nodes[:, 1]
        eval_zeta = eval_grid.nodes[:, 2]
        # Change of variable requires s = M for the mapping to be bijective.
        # For s < M, the partition of unity c.o.v. ensures
        # the portion of the integral that is lost is negligible.
        r, w, _, _ = _get_quadrature_nodes(q)
        theta_q = eval_theta[:, None] + s / 2 * h_t * r * jnp.sin(w)
        zeta_q = eval_zeta[:, None] + s / 2 * h_z * r * jnp.cos(w)

        basis = DoubleFourierSeries(
            M=source_grid.M, N=source_grid.N, NFP=source_grid.NFP
        )

        def vandermonde(nodes):
            theta, zeta = nodes
            x = jnp.array([jnp.zeros_like(theta), theta, zeta]).T
            return basis.evaluate(jnp.atleast_2d(x))

        B = imap(vandermonde, (theta_q, zeta_q))
        A = basis.evaluate(source_grid.nodes)
        self._mat = B @ jnp.linalg.pinv(A)
        # Consider change to use ``rfft2`` to compute Ainv @ f and retain B,
        # which would be more efficient than ``FFTInterpolator`` when
        # ``eval_grid`` is smaller than ``source_grid``.

    def __call__(self, f, i):
        """Interpolate data to polar grid points.

        Parameters
        ----------
        f : ndarray
            Data at source grid points to interpolate.
        i : int
            Index of polar node.

        Returns
        -------
        fi : ndarray
            Source data interpolated to ith polar node of the ``eval_grid``.

        """
        return self._mat[:, i] @ f


def _chi(rho):
    """Partition of unity function. Eq 39 in [2]."""
    return jnp.exp(-36 * jnp.abs(rho) ** 8)


def _rho(theta, zeta, theta0, zeta0, dtheta, dzeta, s):
    """Polar grid radial coordinate. Argument of Chi in eq. 36 in [2]."""
    dt = abs(theta - theta0)
    dz = abs(zeta - zeta0)
    dt = jnp.minimum(dt, 2 * np.pi - dt)
    dz = jnp.minimum(dz, 2 * np.pi - dz)
    return 2 / s * jnp.sqrt((dt / dtheta) ** 2 + (dz / dzeta) ** 2)


def _nonsingular_part(
    eval_data, eval_grid, source_data, source_grid, s, kernel, loop=False
):
    """Integrate kernel over non-singular points.

    Generally follows sec 3.2.1 of [2].
    """
    assert source_grid.NFP == int(source_grid.NFP)
    assert "zeta" in source_data and "phi" in source_data

    source_theta = source_grid.nodes[:, 1]
    source_zeta = source_grid.nodes[:, 2]
    eval_theta = jnp.asarray(eval_grid.nodes[:, 1])
    eval_zeta = jnp.asarray(eval_grid.nodes[:, 2])
    h_t = 2 * jnp.pi / source_grid.num_theta
    h_z = 2 * jnp.pi / source_grid.num_zeta / source_grid.NFP
    w = source_data["|e_theta x e_zeta|"] * h_t * h_z

    source_phi = source_data["phi"]
    keys = kernel.keys

    def nfp_loop(j, f_data):
        # calculate effects at all eval pts from all source pts on a single field
        # period, summing over field periods
        f, source_data = f_data
        source_data["zeta"] = (source_zeta + j * 2 * np.pi / source_grid.NFP) % (
            2 * np.pi
        )
        source_data["phi"] = (source_phi + j * 2 * np.pi / source_grid.NFP) % (
            2 * np.pi
        )

        # nest this def to avoid having to pass the modified source_data around the loop
        # easier to just close over it and let JAX figure it out
        def eval_pt_vmap(i):
            # this calculates the effect at a single evaluation point, from all others
            # in a single field period. vmap this to get all pts
            k = kernel({key: eval_data[key][i] for key in keys}, source_data).reshape(
                -1, source_grid.num_nodes, kernel.ndim
            )
            rho = _rho(
                source_theta,
                source_data["zeta"],  # to account for different field periods
                eval_theta[i],
                eval_zeta[i],
                h_t,
                h_z,
                s,
            )
            eta = _chi(rho)  # from eq 36 of [2]
            return jnp.sum(k * (w * (1 - eta))[None, :, None], axis=1)

        # vmap for inner part found more efficient than fori_loop, especially on gpu,
        # but for jacobian looped seems to be better and less memory
        if loop:
            fj = imap(eval_pt_vmap, jnp.arange(eval_grid.num_nodes))
        else:
            fj = vmap(eval_pt_vmap)(jnp.arange(eval_grid.num_nodes))

        f += fj.reshape(eval_grid.num_nodes, kernel.ndim)
        return f, source_data

    f = jnp.zeros((eval_grid.num_nodes, kernel.ndim))
    f, _ = fori_loop(0, int(source_grid.NFP), nfp_loop, (f, source_data))

    # undo rotation of source_zeta
    source_data["zeta"] = source_zeta
    source_data["phi"] = source_phi
    # we sum distance vectors, so they need to be in xyz for that to work
    # but then need to convert vectors back to rpz
    if kernel.ndim == 3:
        f = xyz2rpz_vec(f, phi=eval_data["phi"])
    return f


def _singular_part(
    eval_data,
    eval_grid,
    source_data,
    source_grid,
    s,
    q,
    kernel,
    interpolator,
    loop=False,
):
    """Integrate singular point by interpolating to polar grid.

    Generally follows sec 3.2.2 of [2], with the following differences:

    - hyperparameter M replaced by s
    - density sigma / function f is absorbed into kernel.
    """
    h_t = 2 * jnp.pi / source_grid.num_theta
    h_z = 2 * jnp.pi / source_grid.num_zeta / source_grid.NFP
    eval_theta = jnp.asarray(eval_grid.nodes[:, 1])
    eval_zeta = jnp.asarray(eval_grid.nodes[:, 2])

    if isinstance(interpolator, FFTInterpolator):
        eval_zeta = eval_zeta * (eval_grid.NFP / source_grid.NFP)
        # This is required for vector quantities to be computed correctly
        # (as required for e.g. Biot-Savart kernels). Recall for axisymmetric
        # devices we set source_grid.NFP = 64 which may differ from eval_grid.NFP,
        # See GitHub issue #1524.

    r, w, dr, dw = _get_quadrature_nodes(q)
    eta = _chi(r)
    # integrand of eq 38 in [2] except stuff that needs to be interpolated
    v = eta * s**2 * h_t * h_z / 4 * abs(r) * dr * dw
    dt = s / 2 * h_t * r * jnp.sin(w)
    dz = s / 2 * h_z * r * jnp.cos(w)
    keys = set(["|e_theta x e_zeta|"] + kernel.keys)
    if "phi" in keys:
        keys.add("omega")
    keys = list(keys)
    fsource = [source_data[key] for key in keys]

    def polar_pt_vmap(i):
        """See sec 3.2.2 of [2].

        Evaluate the effect from a single polar node around each eval point
        on that eval point. Polar grids from other singularities have no effect.
        """
        # The ``FFTInterpolator`` interpolates to polar node i of the source grid, while
        # the ``DFTInterpolator`` interpolates to polar node i of the eval   grid.
        # When the source grid and eval grid have different NFP, the values taken
        # by a function that is periodic with source grid NFP will in general
        # be different at these points. For functions with no toroidal variation
        # there will be no difference, and that is the only time the
        # source grid and eval grid may have different NFP.
        source_data_polar = {
            # Todo: unnecessary FFTs here; cache ft of val
            key: interpolator(val, i)
            for key, val in zip(keys, fsource)
        }
        # The (θ, ζ) coordinates at which the maps above were evaluated.
        source_data_polar["theta"] = eval_theta + dt[i]
        source_data_polar["zeta"] = eval_zeta + dz[i]
        # ϕ is not periodic map of θ, ζ.
        if "phi" in keys:
            source_data_polar["phi"] = (
                source_data_polar["zeta"] + source_data_polar["omega"]
            )

        # eval pts x source pts for 1 polar grid offset
        # only need diagonal term because polar grid points
        # don't contribute to other eval pts due to the c.o.v.
        k = kernel(eval_data, source_data_polar, diag=True).reshape(
            eval_grid.num_nodes, kernel.ndim
        )
        dS = (v[i] * source_data_polar["|e_theta x e_zeta|"])[:, None]
        fi = k * dS
        return fi

    def polar_pt_loop(i, f):
        # this calculates the effect at a single evaluation point, from all others
        # in a single field period. loop this to get all pts
        f_temp = polar_pt_vmap(i)
        return f + f_temp

    # vmap found more efficient than fori_loop, esp on gpu, but uses more memory
    if loop:
        f = jnp.zeros((eval_grid.num_nodes, kernel.ndim))
        f = fori_loop(0, v.size, polar_pt_loop, f)
    else:
        f = vmap(polar_pt_vmap)(jnp.arange(v.size)).sum(axis=0)

    # we sum distance vectors, so they need to be in xyz for that to work
    # but then need to convert vectors back to rpz
    if kernel.ndim == 3:
        f = xyz2rpz_vec(f, phi=eval_data["phi"])

    return f


def singular_integral(
    eval_data,
    source_data,
    kernel,
    interpolator,
    loop=False,
):
    """Evaluate a singular integral transform on a surface.

    eg f(θ, ζ) = ∫ ∫ K(θ, ζ, θ', ζ') g(θ', ζ') dθ' dζ'

    Where K(θ, ζ, θ', ζ') is the (singular) kernel and g(θ', ζ') is the metric on the
    surface. See eq. 3.7 in [1]_, but we have absorbed the density σ into K

    Uses method by Malhotra et. al. [1]_ [2]_

    Parameters
    ----------
    eval_data : dict
        Dictionary of data at evaluation points (eval_grid passed to interpolator).
        Keys should be those required by kernel as kernel.keys. Vector data should be
        in rpz basis.
    source_data : dict
        Dictionary of data at source points (source_grid passed to interpolator). Keys
        should be those required by kernel as kernel.keys. Vector data should be in
        rpz basis.
    kernel : str or callable
        Kernel function to evaluate. If str, one of the following:
            '1_over_r' : 1 / |𝐫 − 𝐫'|
            'nr_over_r3' : 𝐧'⋅(𝐫 − 𝐫') / |𝐫 − 𝐫'|³
            'biot_savart' : μ₀/4π 𝐊'×(𝐫 − 𝐫') / |𝐫 − 𝐫'|³
            'biot_savart_A' : μ₀/4π 𝐊' / |𝐫 − 𝐫'|
        If callable, should take 3 arguments:
            eval_data : dict of data at evaluation points (primed)
            source_data : dict of data at source points (unprimed)
            diag : boolean, whether to evaluate full cross interactions or just diagonal
        If a callable, should also have the attributes ``ndim`` and ``keys`` defined.
        ``ndim`` is an integer representing the dimensionality of the output function f,
        1 if f is scalar, 3 if f is a vector, etc.
        ``keys`` is a list of strings of what data is required to evaluate the kernel.
        The kernel will be called with dictionaries containing this data at source and
        evaluation points.
        If vector valued, the input to the kernel function will be in rpz and output
        should be in xyz.
    interpolator : callable
        Function to interpolate from rectangular source grid to polar
        source grid around each singular point. See ``FFTInterpolator`` or
        ``DFTInterpolator``
    loop : bool
        If True, evaluate integral using loops, as opposed to vmap. Slower, but uses
        less memory.

    Returns
    -------
    f : ndarray, shape(eval_grid.num_nodes, kernel.ndim)
        Integral transform evaluated at eval_grid. Vectors are in rpz basis.

    References
    ----------
    .. [1] Malhotra, Dhairya, et al. "Efficient high-order singular quadrature schemes
       in magnetic fusion." Plasma Physics and Controlled Fusion 62.2 (2019): 024004.
    .. [2] Malhotra, Dhairya, et al. "Taylor states in stellarators: A fast high-order
       boundary integral solver." Journal of Computational Physics 397 (2019): 108791.

    """
    # sanitize inputs, we need everything as jax arrays so they can be indexed
    # properly in the loops
    source_data = {key: jnp.asarray(val) for key, val in source_data.items()}
    eval_data = {key: jnp.asarray(val) for key, val in eval_data.items()}

    if isinstance(kernel, str):
        kernel = kernels[kernel]

    s, q = interpolator.s, interpolator.q
    eval_grid, source_grid = interpolator._eval_grid, interpolator._source_grid

    out2 = _singular_part(
        eval_data, eval_grid, source_data, source_grid, s, q, kernel, interpolator, loop
    )
    out1 = _nonsingular_part(
        eval_data, eval_grid, source_data, source_grid, s, kernel, loop
    )
    return out1 + out2


def _kernel_nr_over_r3(eval_data, source_data, diag=False):
    # n * r / |r|^3
    source_x = jnp.atleast_2d(
        rpz2xyz(jnp.array([source_data["R"], source_data["phi"], source_data["Z"]]).T)
    )
    eval_x = jnp.atleast_2d(
        rpz2xyz(jnp.array([eval_data["R"], eval_data["phi"], eval_data["Z"]]).T)
    )
    if diag:
        dx = eval_x - source_x
    else:
        dx = eval_x[:, None] - source_x[None]
    n = rpz2xyz_vec(source_data["e^rho"], phi=source_data["phi"])
    n = n / jnp.linalg.norm(n, axis=-1, keepdims=True)
    r = safenorm(dx, axis=-1)
    return safediv(jnp.sum(n * dx, axis=-1), r**3)


_kernel_nr_over_r3.ndim = 1
_kernel_nr_over_r3.keys = ["R", "phi", "Z", "e^rho"]


def _kernel_1_over_r(eval_data, source_data, diag=False):
    # 1/ |r|
    source_x = jnp.atleast_2d(
        rpz2xyz(jnp.array([source_data["R"], source_data["phi"], source_data["Z"]]).T)
    )
    eval_x = jnp.atleast_2d(
        rpz2xyz(jnp.array([eval_data["R"], eval_data["phi"], eval_data["Z"]]).T)
    )
    if diag:
        dx = eval_x - source_x
    else:
        dx = eval_x[:, None] - source_x[None]
    r = safenorm(dx, axis=-1)
    return safediv(1, r)


_kernel_1_over_r.ndim = 1
_kernel_1_over_r.keys = ["R", "phi", "Z"]


def _kernel_biot_savart(eval_data, source_data, diag=False):
    # K x r / |r|^3
    source_x = jnp.atleast_2d(
        rpz2xyz(jnp.array([source_data["R"], source_data["phi"], source_data["Z"]]).T)
    )
    eval_x = jnp.atleast_2d(
        rpz2xyz(jnp.array([eval_data["R"], eval_data["phi"], eval_data["Z"]]).T)
    )
    if diag:
        dx = eval_x - source_x
    else:
        dx = eval_x[:, None] - source_x[None]
    K = rpz2xyz_vec(source_data["K_vc"], phi=source_data["phi"])
    num = jnp.cross(K, dx, axis=-1)
    r = safenorm(dx, axis=-1)
    if diag:
        r = r[:, None]
    else:
        r = r[:, :, None]
    return mu_0 / 4 / jnp.pi * safediv(num, r**3)


_kernel_biot_savart.ndim = 3
_kernel_biot_savart.keys = ["R", "phi", "Z", "K_vc"]


def _kernel_biot_savart_A(eval_data, source_data, diag=False):
    # K  / |r|
    source_x = jnp.atleast_2d(
        rpz2xyz(jnp.array([source_data["R"], source_data["phi"], source_data["Z"]]).T)
    )
    eval_x = jnp.atleast_2d(
        rpz2xyz(jnp.array([eval_data["R"], eval_data["phi"], eval_data["Z"]]).T)
    )
    if diag:
        dx = eval_x - source_x
    else:
        dx = eval_x[:, None] - source_x[None]
    K = rpz2xyz_vec(source_data["K_vc"], phi=source_data["phi"])
    r = safenorm(dx, axis=-1)
    if diag:
        r = r[:, None]
    else:
        r = r[:, :, None]
    return mu_0 / 4 / jnp.pi * safediv(K, r)


_kernel_biot_savart_A.ndim = 3
_kernel_biot_savart_A.keys = ["R", "phi", "Z", "K_vc"]


def _kernel_Bn_over_r(eval_data, source_data, diag=False):
    # B dot n' / |dx|
    source_x = jnp.atleast_2d(
        rpz2xyz(jnp.array([source_data["R"], source_data["phi"], source_data["Z"]]).T)
    )
    eval_x = jnp.atleast_2d(
        rpz2xyz(jnp.array([eval_data["R"], eval_data["phi"], eval_data["Z"]]).T)
    )
    if diag:
        dx = eval_x - source_x
    else:
        dx = eval_x[:, None] - source_x[None]
    return safediv(source_data["Bn"], safenorm(dx, axis=-1))


_kernel_Bn_over_r.ndim = 1
_kernel_Bn_over_r.keys = ["R", "phi", "Z", "Bn"]


def _kernel_Phi_dG_dn(eval_data, source_data, diag=False):
    # Phi(x') * dG(x,x')/dn' = Phi' * n' dot dx / |dx|^3
    # where Phi has units tesla-meters.
    source_x = jnp.atleast_2d(
        rpz2xyz(jnp.array([source_data["R"], source_data["phi"], source_data["Z"]]).T)
    )
    eval_x = jnp.atleast_2d(
        rpz2xyz(jnp.array([eval_data["R"], eval_data["phi"], eval_data["Z"]]).T)
    )
    if diag:
        dx = eval_x - source_x
    else:
        dx = eval_x[:, None] - source_x[None]
    n = rpz2xyz_vec(source_data["n_rho"], phi=source_data["phi"])
    return safediv(
        source_data["Phi"] * dot(n, dx),
        safenorm(dx, axis=-1) ** 3,
    )


_kernel_Phi_dG_dn.ndim = 1
_kernel_Phi_dG_dn.keys = ["R", "phi", "Z", "Phi", "n_rho"]

kernels = {
    "1_over_r": _kernel_1_over_r,
    "nr_over_r3": _kernel_nr_over_r3,
    "biot_savart": _kernel_biot_savart,
    "biot_savart_A": _kernel_biot_savart_A,
    "_kernel_Bn_over_r": _kernel_Bn_over_r,
    "_kernel_Phi_dG_dn": _kernel_Phi_dG_dn,
}


def virtual_casing_biot_savart(eval_data, source_data, interpolator, loop=True):
    """Evaluate magnetic field on surface due to sheet current on surface.

    The magnetic field due to the plasma current can be written as a Biot-Savart
    integral over the plasma volume:

    𝐁ᵥ(𝐫) = μ₀/4π ∫ 𝐉(𝐫') × (𝐫 − 𝐫')/|𝐫 − 𝐫'|³ d³𝐫'

    Where 𝐉 is the plasma current density, 𝐫 is a point on the plasma surface, and 𝐫' is
    a point in the plasma volume.

    This 3D integral can be converted to a 2D integral over the plasma boundary using
    the virtual casing principle [1]_

    𝐁ᵥ(𝐫) = μ₀/4π ∫ (𝐧' ⋅ 𝐁(𝐫')) (𝐫 − 𝐫')/|𝐫 − 𝐫'|³ d²𝐫'
            + μ₀/4π ∫ (𝐧' × 𝐁(𝐫') × (𝐫 − 𝐫')/ |𝐫 − 𝐫'|³ d²𝐫'
            + 𝐁(𝐫)/2

    Where 𝐁 is the total field on the surface and 𝐧' is the outward surface normal.
    Because the total field is tangent, the first term in the integrand is zero leaving

    𝐁ᵥ(𝐫) = μ₀/4π ∫ K_vc(𝐫') × (𝐫 − 𝐫')/ |𝐫 − 𝐫'|³ d²𝐫' + 𝐁(𝐫)/2

    Where we have defined the virtual casing sheet current K_vc = 𝐧' × 𝐁(𝐫')

    Parameters
    ----------
    eval_data : dict
        Dictionary of data at evaluation points (eval_grid passed to interpolator).
        Keys should be those required by kernel as kernel.keys. Vector data should be
        in rpz basis.
    source_data : dict
        Dictionary of data at source points (source_grid passed to interpolator). Keys
        should be those required by kernel as kernel.keys. Vector data should be in
        rpz basis.
    interpolator : callable
        Function to interpolate from rectangular source grid to polar
        source grid around each singular point. See ``FFTInterpolator`` or
        ``DFTInterpolator``
    loop : bool
        If True, evaluate integral using loops, as opposed to vmap. Slower, but uses
        less memory.

    Returns
    -------
    f : ndarray, shape(eval_grid.num_nodes, kernel.ndim)
        Integral transform evaluated at eval_grid. Vectors are in rpz basis.

    References
    ----------
    .. [1] Hanson, James D. "The virtual-casing principle and Helmholtz’s theorem."
       Plasma Physics and Controlled Fusion 57.11 (2015): 115006.

    """
    return singular_integral(
        eval_data,
        source_data,
        _kernel_biot_savart,
        interpolator,
        loop,
    )


def compute_B_plasma(eq, eval_grid, source_grid=None, normal_only=False):
    """Evaluate magnetic field on surface due to enclosed plasma currents.

    The magnetic field due to the plasma current can be written as a Biot-Savart
    integral over the plasma volume:

    𝐁ᵥ(𝐫) = μ₀/4π ∫ 𝐉(𝐫') × (𝐫 − 𝐫')/|𝐫 − 𝐫'|³ d³𝐫'

    Where 𝐉 is the plasma current density, 𝐫 is a point on the plasma surface, and 𝐫' is
    a point in the plasma volume.

    This 3D integral can be converted to a 2D integral over the plasma boundary using
    the virtual casing principle [1]_

    𝐁ᵥ(𝐫) = μ₀/4π ∫ (𝐧' ⋅ 𝐁(𝐫')) (𝐫 − 𝐫')/|𝐫 − 𝐫'|³ d²𝐫'
            + μ₀/4π ∫ (𝐧' × 𝐁(𝐫') × (𝐫 − 𝐫')/ |𝐫 − 𝐫'|³ d²𝐫'
            + 𝐁(𝐫)/2

    Where 𝐁 is the total field on the surface and 𝐧' is the outward surface normal.
    Because the total field is tangent, the first term in the integrand is zero leaving

    𝐁ᵥ(𝐫) = μ₀/4π ∫ K_vc(𝐫') × (𝐫 − 𝐫')/ |𝐫 − 𝐫'|³ d²𝐫' + 𝐁(𝐫)/2

    Where we have defined the virtual casing sheet current K_vc = 𝐧' × 𝐁(𝐫')

    Parameters
    ----------
    eq : Equilibrium
        Equilibrium that is the source of the plasma current.
    eval_grid : Grid
        Evaluation points for the magnetic field.
    source_grid : Grid, optional
        Source points for integral.
    normal_only : bool
        If True, only compute and return the normal component of the plasma field 𝐁ᵥ⋅𝐧

    Returns
    -------
    f : ndarray, shape(eval_grid.num_nodes, 3) or shape(eval_grid.num_nodes,)
        Magnetic field evaluated at eval_grid.
        If normal_only=False, vector B is in rpz basis.

    References
    ----------
    .. [1] Hanson, James D. "The virtual-casing principle and Helmholtz’s theorem."
       Plasma Physics and Controlled Fusion 57.11 (2015): 115006.

    """
    if source_grid is None:
        source_NFP = eq.NFP if eq.N > 0 else 64
        source_grid = LinearGrid(
            rho=np.array([1.0]),
            M=eq.M_grid,
            N=eq.N_grid,
            NFP=source_NFP,
            sym=False,
        )

    data_keys = ["K_vc", "B", "R", "phi", "Z", "e^rho", "n_rho", "|e_theta x e_zeta|"]
    eval_data = eq.compute(data_keys, grid=eval_grid)
    source_data = eq.compute(data_keys, grid=source_grid)
    s, q = _get_default_sq(source_grid)
    try:
        interpolator = FFTInterpolator(eval_grid, source_grid, s, q)
    except AssertionError as e:
        warnif(
            True,
            msg="Could not build fft interpolator, switching to dft which is slow."
            "\nReason: " + str(e),
        )
        interpolator = DFTInterpolator(eval_grid, source_grid, s, q)
    if hasattr(eq.surface, "Phi_mn"):
        source_data["K_vc"] += eq.surface.compute("K", grid=source_grid)["K"]
    Bplasma = virtual_casing_biot_savart(eval_data, source_data, interpolator)
    # need extra factor of B/2 bc we're evaluating on plasma surface
    Bplasma = Bplasma + eval_data["B"] / 2
    if normal_only:
        Bplasma = jnp.sum(Bplasma * eval_data["n_rho"], axis=1)
    return Bplasma


def compute_B_laplace(
    eq,
    B0,
    eval_grid,
    source_grid=None,
    Phi_grid=None,
    Phi_M=None,
    Phi_N=None,
    sym=False,
):
    """Compute magnetic field in interior of plasma due to vacuum potential.

    Let D, D^∁ denote the interior, exterior of a toroidal region with
    boundary ∂D. Computes the magnetic field 𝐁 in units of Tesla such that

    - 𝐁 = 𝐁₀ + ∇Φ     on D
    - ∇ × 𝐁 = ∇ × 𝐁₀  on D ∪ D^∁ (i.e. ∇Φ is single-valued or periodic)
    - ∇ × 𝐁₀ = μ₀ 𝐉    on D ∪ D^∁
    - 𝐁 * ∇ρ = 0      on ∂D
    - ∇²Φ = 0         on D

    Examples
    --------
    In a vacuum, the magnetic field may be written 𝐁 = ∇𝛷.
    The solution to ∇²𝛷 = 0, under a homogenous boundary
    condition 𝐁 * ∇ρ = 0, is 𝛷 = 0. To obtain a non-trivial solution,
    the boundary condition may be modified.
    Let 𝐁 = 𝐁₀ + ∇Φ.
    If 𝐁₀ ≠ 0 and satisfies ∇ × 𝐁₀ = 0, then ∇²Φ = 0 solved
    under an inhomogeneous boundary condition yields a non-trivial solution.
    If 𝐁₀ ≠ -∇Φ, then 𝐁 ≠ 0.

    Parameters
    ----------
    eq : Equilibrium
        Configuration with surface geometry defining ∂D.
    B0 : MagneticField
        Magnetic field such that ∇ × 𝐁₀ = μ₀ 𝐉
        where 𝐉 is the current in amperes everywhere.
    eval_grid : Grid
        Evaluation points on D for the magnetic field.
    source_grid : Grid
        Source points on ∂D for quadrature of kernels.
        Resolution determines the accuracy of the boundary condition,
        and evaluation of the magnetic field.
    Phi_grid : Grid
        Source points on ∂D.
        Resolution determines accuracy of the spectral coefficients.
        Should have resolution at least ``M=Phi_M`` and ``N=Phi_N``.
    Phi_M : int
        Number of poloidal Fourier modes.
        Default is ``eq.M``.
    Phi_N : int
        Number of toroidal Fourier modes.
        Default is ``eq.N``.
    sym : str
        ``DoubleFourierSeries`` basis symmetry.
        Default is no symmetry.

    Returns
    -------
    B : jnp.ndarray
        Magnetic field evaluated on ``eval_grid``.

    """
    from desc.magnetic_fields import FourierCurrentPotentialField

    if source_grid is None:
        source_grid = LinearGrid(
            rho=np.array([1.0]),
            M=eq.M_grid,
            N=eq.N_grid,
            NFP=eq.NFP if eq.N > 0 else 64,
            sym=False,
        )
    Bn, _ = B0.compute_Bnormal(
        eq.surface, eval_grid=source_grid, source_grid=source_grid
    )
    Phi_mn, Phi_transform = compute_Phi_mn(
        eq, Bn, source_grid, Phi_grid, Phi_M, Phi_N, sym
    )
    # 𝐁 - 𝐁₀ = ∇Φ = 𝐁_vacuum in the interior.
    # Merkel eq. 1.4 is the Green's function solution to ∇²Φ = 0 in the interior.
    # Note that 𝐁₀′ in eq. 3.5 has the wrong sign.
    grad_Phi = FourierCurrentPotentialField.from_surface(
        eq.surface, Phi_mn / mu_0, Phi_transform.basis.modes[:, 1:]
    )
    data = eq.compute(["R", "phi", "Z"], grid=eval_grid)
    coords = jnp.column_stack([data["R"], data["phi"], data["Z"]])
    B = (B0 + grad_Phi).compute_magnetic_field(coords, source_grid=source_grid)
    return B


def compute_Phi_mn(
    eq,
    B0n,
    source_grid,
    Phi_grid=None,
    Phi_M=None,
    Phi_N=None,
    sym=False,
):
    """Compute Fourier coefficients of vacuum potential Φ on ∂D.

    Let D, D^∁ denote the interior, exterior of a toroidal region with
    boundary ∂D. Computes the magnetic field 𝐁 in units of Tesla such that

    - 𝐁 = 𝐁₀ + ∇Φ     on D
    - ∇ × 𝐁 = ∇ × 𝐁₀  on D ∪ D^∁ (i.e. ∇Φ is single-valued or periodic)
    - ∇ × 𝐁₀ = μ₀ 𝐉    on D ∪ D^∁
    - 𝐁 * ∇ρ = 0      on ∂D
    - ∇²Φ = 0         on D

    Parameters
    ----------
    eq : Equilibrium
        Configuration with surface geometry defining ∂D.
    B0n : MagneticField
        𝐁₀ * ∇ρ / |∇ρ| evaluated on ``source_grid`` of magnetic field
        such that ∇ × 𝐁₀ = μ₀ 𝐉 where 𝐉 is the current in amperes everywhere.
    source_grid : Grid
        Source points on ∂D for quadrature of kernels.
        Resolution determines the accuracy of the boundary condition.
    Phi_grid : Grid
        Source points on ∂D.
        Resolution determines accuracy of the spectral coefficients.
        Should have resolution at least ``M=Phi_M`` and ``N=Phi_N``.
    Phi_M : int
        Number of poloidal Fourier modes.
        Default is ``eq.M``.
    Phi_N : int
        Number of toroidal Fourier modes.
        Default is ``eq.N``.
    sym : str
        ``DoubleFourierSeries`` basis symmetry.
        Default is no symmetry.

    Returns
    -------
    Phi_mn, Phi_transform : jnp.ndarray, Transform
        Fourier coefficients of Φ on ∂D.

    """
    basis = DoubleFourierSeries(
        M=setdefault(Phi_M, eq.M),
        N=setdefault(Phi_N, eq.N),
        NFP=eq.NFP,
        sym=sym,
    )
    if Phi_grid is None:
        Phi_grid = LinearGrid(
            rho=np.array([1.0]),
            M=2 * basis.M,
            N=2 * basis.N,
            NFP=basis.NFP if basis.N > 0 else 64,
            sym=False,
        )
    assert source_grid.is_meshgrid
    assert Phi_grid.is_meshgrid

    # Malhotra recommends s = q = N⁰ᐧ²⁵ where N² is num theta * num zeta*NFP,
    # but using same defaults as above.
    k = min(source_grid.num_theta, source_grid.num_zeta * source_grid.NFP)
    s = k - 1
    q = k // 2 + int(np.sqrt(k))
    try:
        interpolator = FFTInterpolator(Phi_grid, source_grid, s, q)
    except AssertionError as e:
        print(
            f"Unable to create FFTInterpolator, got error {e},"
            "falling back to DFT method which is much slower"
        )
        interpolator = DFTInterpolator(Phi_grid, source_grid, s, q)

    names = ["R", "phi", "Z"]
    Phi_data = eq.compute(names, grid=Phi_grid)
    src_data = eq.compute(names + ["n_rho"], grid=source_grid)
    src_data["Bn"] = B0n
    src_transform = Transform(source_grid, basis)
    Phi_transform = Transform(Phi_grid, basis)

    def LHS(Phi_mn):
        # After Fourier transform, the LHS is linear in the spectral coefficients Φₘₙ.
        # We approximate this as finite-dimensional, which enables writing the left
        # hand side as A @ Φₘₙ. Then Φₘₙ is found by solving LHS(Φₘₙ) = A @ Φₘₙ = RHS.
        src_data["Phi"] = src_transform.transform(Phi_mn)
        I = singular_integral(
            Phi_data,
            src_data,
            _kernel_Phi_dG_dn,
            interpolator,
            loop=True,
        ).squeeze()
        Phi = Phi_transform.transform(Phi_mn)
        return Phi + I / (2 * jnp.pi)

    # LHS is expensive, so it is better to construct full Jacobian once
    # rather than iterative solves like jax.scipy.sparse.linalg.cg.
    A = jacfwd(LHS)(jnp.ones(basis.num_modes))
    RHS = -singular_integral(
        Phi_data,
        src_data,
        _kernel_Bn_over_r,
        interpolator,
        loop=True,
    ).squeeze() / (2 * jnp.pi)
    # Fourier coefficients of Φ on boundary
    Phi_mn, _, _, _ = jnp.linalg.lstsq(A, RHS)
    # np.testing.assert_allclose(LHS(Phi_mn), A @ Phi_mn, atol=1e-12)  # noqa: E801
    return Phi_mn, Phi_transform


def compute_dPhi_dn(eq, eval_grid, source_grid, Phi_mn, basis):
    """Computes vacuum field ∇Φ ⋅ n on ∂D.

    Let D, D^∁ denote the interior, exterior of a toroidal region with
    boundary ∂D. Computes the magnetic field 𝐁 in units of Tesla such that

    - 𝐁 = 𝐁₀ + ∇Φ     on D
    - ∇ × 𝐁 = ∇ × 𝐁₀  on D ∪ D^∁ (i.e. ∇Φ is single-valued or periodic)
    - ∇ × 𝐁₀ = μ₀ 𝐉    on D ∪ D^∁
    - 𝐁 * ∇ρ = 0      on ∂D
    - ∇²Φ = 0         on D

    Parameters
    ----------
    eq : Equilibrium
        Configuration with surface geometry defining ∂D.
    eval_grid : Grid
        Evaluation points on ∂D.
    source_grid : Grid
        Source points on ∂D for quadrature of kernels.
    Phi_mn : jnp.ndarray
        Fourier coefficients of Φ on the boundary.
    basis : DoubleFourierSeries
        Basis for Φₘₙ.

    Returns
    -------
    dPhi_dn : jnp.ndarray
        Shape (``eval_grid.grid.num_nodes``, 3).
        Vacuum field ∇Φ ⋅ n on ∂D.

    """
    k = min(source_grid.num_theta, source_grid.num_zeta * source_grid.NFP)
    s = k - 1
    q = k // 2 + int(np.sqrt(k))
    try:
        interpolator = FFTInterpolator(eval_grid, source_grid, s, q)
    except AssertionError as e:
        print(
            f"Unable to create FFTInterpolator, got error {e},"
            "falling back to DFT method which is much slower"
        )
        interpolator = DFTInterpolator(eval_grid, source_grid, s, q)

    names = ["R", "phi", "Z"]
    evl_data = eq.compute(names + ["n_rho"], grid=eval_grid)
    transform = Transform(source_grid, basis, derivs=1)
    src_data = {
        "Phi_t": transform.transform(Phi_mn, dt=1),
        "Phi_z": transform.transform(Phi_mn, dz=1),
    }
    src_data = eq.compute(
        names + ["|e_theta x e_zeta|", "e_theta", "e_zeta"],
        grid=source_grid,
        data=src_data,
    )
    src_data["K^theta"] = -src_data["Phi_z"] / src_data["|e_theta x e_zeta|"]
    src_data["K^zeta"] = src_data["Phi_t"] / src_data["|e_theta x e_zeta|"]
    src_data["K_vc"] = (
        src_data["K^theta"][:, jnp.newaxis] * src_data["e_theta"]
        + src_data["K^zeta"][:, jnp.newaxis] * src_data["e_zeta"]
    )

    # ∇Φ = ∂Φ/∂ρ ∇ρ + ∂Φ/∂θ ∇θ + ∂Φ/∂ζ ∇ζ
    # but we can not obtain ∂Φ/∂ρ from Φₘₙ. Biot-Savart gives
    # K_vc = n × ∇Φ where Φ has units Tesla-meters
    # ∇Φ(x ∈ ∂D) dot n = [1/2π ∫_∂D df' K_vc × ∇G(x,x')] dot n
    # (Same instructions but divide by 2 for x ∈ D).
    # Biot-Savart kernel assumes Φ in amperes, so we account for that.
    dPhi_dn = (2 / mu_0) * dot(
        singular_integral(
            evl_data, src_data, _kernel_biot_savart, interpolator, loop=True
        ),
        evl_data["n_rho"],
    )
    return dPhi_dn


# TODO: surface integral correctness validation: should match output of compute_dPhi_dn.
def _dPhi_dn_triple_layer(
    eq,
    B0n,
    eval_grid,
    source_grid,
    Phi_mn,
    basis,
):
    """Compute ∇Φ ⋅ n on ∂D.

    Parameters
    ----------
    eq : Equilibrium
        Configuration with surface geometry defining ∂D.
    B0n : MagneticField
        𝐁₀ * ∇ρ / |∇ρ| evaluated on ``source_grid`` of magnetic field
        such that ∇ × 𝐁₀ = μ₀ 𝐉 where 𝐉 is the current in amperes everywhere.
    eval_grid : Grid
        Evaluation points on ∂D.
    source_grid : Grid
        Source points on ∂D for quadrature of kernels.
    Phi_mn : jnp.ndarray
        Fourier coefficients of Φ on the boundary.
    basis : DoubleFourierSeries
        Basis for Φₘₙ.

    Returns
    -------
    dPhi_dn : jnp.ndarray
        Shape (``Phi_trans.grid.num_nodes``, ).
        ∇Φ ⋅ n on ∂D.

    """
    k = min(source_grid.num_theta, source_grid.num_zeta * source_grid.NFP)
    s = k - 1
    q = k // 2 + int(np.sqrt(k))
    try:
        interpolator = FFTInterpolator(eval_grid, source_grid, s, q)
    except AssertionError as e:
        print(
            f"Unable to create FFTInterpolator, got error {e},"
            "falling back to DFT method which is much slower"
        )
        interpolator = DFTInterpolator(eval_grid, source_grid, s, q)

    names = ["R", "phi", "Z", "n_rho"]
    evl_data = eq.compute(names, grid=eval_grid)
    src_data = eq.compute(names, grid=source_grid)
    src_data["Bn"] = B0n
    I2 = -singular_integral(
        evl_data,
        src_data,
        _kernel_Bn_grad_G_dot_n,
        interpolator,
        loop=True,
    )
    src_data["Phi"] = Transform(source_grid, basis).transform(Phi_mn)
    I1 = singular_integral(
        evl_data,
        src_data,
        # triple layer kernel may need more resolution
        _kernel_Phi_grad_dG_dn_dot_m,
        interpolator,
        loop=True,
    )
    dPhi_dn = -I1 + I2
    return dPhi_dn


def _kernel_Phi_grad_dG_dn_dot_m(eval_data, source_data, diag=False):
    #   Phi(x') * grad dG(x,x')/dn' dot n
    # = Phi' * n' dot (grad(dx) / |dx|^3 - 3 dx transpose(dx) / |dx|^5) dot n
    # = Phi' * n' dot (n / |dx|^3 - 3 dx (dx dot n) / |dx|^5)
    # = Phi' * n' dot [n |dx|^2 - 3 dx (dx dot n)] / |dx|^5
    # where Phi has units tesla-meters.
    source_x = jnp.atleast_2d(
        rpz2xyz(jnp.array([source_data["R"], source_data["phi"], source_data["Z"]]).T)
    )
    eval_x = jnp.atleast_2d(
        rpz2xyz(jnp.array([eval_data["R"], eval_data["phi"], eval_data["Z"]]).T)
    )
    if diag:
        dx = eval_x - source_x
    else:
        dx = eval_x[:, None] - source_x[None]
    # this is n'
    nn = rpz2xyz_vec(source_data["n_rho"], phi=source_data["phi"])
    # this is n
    n = rpz2xyz_vec(eval_data["n_rho"], phi=eval_data["phi"])
    dx_norm = safenorm(dx, axis=-1)
    return safediv(
        source_data["Phi"] * (dot(nn, n) * dx_norm**2 - 3 * dot(nn, dx) * dot(dx, n)),
        dx_norm**5,
    )


def _kernel_Bn_grad_G_dot_n(eval_data, source_data, diag=False):
    # Bn(x') * dG(x,x')/dn = - Bn * n dot dx / |dx|^3
    source_x = jnp.atleast_2d(
        rpz2xyz(jnp.array([source_data["R"], source_data["phi"], source_data["Z"]]).T)
    )
    eval_x = jnp.atleast_2d(
        rpz2xyz(jnp.array([eval_data["R"], eval_data["phi"], eval_data["Z"]]).T)
    )
    if diag:
        dx = eval_x - source_x
    else:
        dx = eval_x[:, None] - source_x[None]
    n = rpz2xyz_vec(eval_data["n_rho"], phi=eval_data["phi"])
    return safediv(
        -source_data["Bn"] * dot(n, dx),
        safenorm(dx, axis=-1) ** 3,
    )


def compute_K_mn(
    eq,
    G,
    grid=None,
    K_M=None,
    K_N=None,
    sym=False,
):
    """Compute Fourier coefficients of surface current on ∂D.

    Parameters
    ----------
    eq : Equilibrium
        Configuration with surface geometry defining ∂D.
    G : float
        Secular term of poloidal current in amperes.
        Should be ``2*np.pi/mu_0*data["G"]``.
    grid : Grid
        Points on ∂D.
    K_M : int
        Number of poloidal Fourier modes.
        Default is ``eq.M``.
    K_N : int
        Number of toroidal Fourier modes.
        Default is ``eq.N``.
    sym : str
        ``DoubleFourierSeries`` basis symmetry.
        Default is no symmetry.

    Returns
    -------
    K_mn, K_sec, K_transform : jnp.ndarray, Transform
        Fourier coefficients of surface current on ∂D.

    """
    from desc.magnetic_fields import FourierCurrentPotentialField

    K_sec = FourierCurrentPotentialField.from_surface(eq.surface, G=G)
    basis = DoubleFourierSeries(
        M=setdefault(K_M, eq.M),
        N=setdefault(K_N, eq.N),
        NFP=eq.NFP,
        sym=sym,
    )
    if grid is None:
        grid = LinearGrid(
            rho=np.array([1.0]),
            # 3x higher than typical since we need to fit a vector
            M=6 * basis.M,
            N=6 * basis.N,
            NFP=basis.NFP if basis.N > 0 else 64,
            sym=False,
        )
    assert grid.is_meshgrid
    transform = Transform(grid, basis)
    K_secular = K_sec.compute("K", grid=grid)["K"]
    n = eq.compute("n_rho", grid=grid)["n_rho"]

    def LHS(K_mn):
        # After Fourier transform, the LHS is linear in the spectral coefficients Φₘₙ.
        # We approximate this as finite-dimensional, which enables writing the left
        # hand side as A @ Φₘₙ. Then Φₘₙ is found by solving LHS(Φₘₙ) = A @ Φₘₙ = RHS.
        num_coef = K_mn.size // 3
        K_R = transform.transform(K_mn[:num_coef])
        K_phi = transform.transform(K_mn[num_coef : 2 * num_coef])
        K_Z = transform.transform(K_mn[2 * num_coef :])
        K_fourier = jnp.column_stack([K_R, K_phi, K_Z])
        return dot(K_fourier + K_secular, n)

    A = jacfwd(LHS)(jnp.ones(basis.num_modes * 3))
    K_mn, _, _, _ = jnp.linalg.lstsq(A, jnp.zeros(grid.num_nodes))
    # np.testing.assert_allclose(LHS(K_mn), A @ K_mn, atol=1e-8)  # noqa: E801
    return K_mn, K_sec, transform


def compute_B_dot_n_from_K(eq, eval_grid, source_grid, K_mn, K_sec, basis):
    """Computes B ⋅ n on ∂D from surface current.

    Parameters
    ----------
    eq : Equilibrium
        Configuration with surface geometry defining ∂D.
    eval_grid : Grid
        Evaluation points on ∂D.
    source_grid : Grid
        Source points on ∂D for quadrature of kernels.
    K_mn : jnp.ndarray
        Fourier coefficients of surface current on ∂D.
    K_sec : FourierCurrentPotentialField
        Secular part of Fourier current potential field.
    basis : DoubleFourierSeries
        Basis for Kₘₙ.

    Returns
    -------
    B_dot_n : jnp.ndarray
        Shape (``eval_grid.grid.num_nodes``, 3).

    """
    k = min(source_grid.num_theta, source_grid.num_zeta * source_grid.NFP)
    s = k - 1
    q = k // 2 + int(np.sqrt(k))
    try:
        interpolator = FFTInterpolator(eval_grid, source_grid, s, q)
    except AssertionError as e:
        print(
            f"Unable to create FFTInterpolator, got error {e},"
            "falling back to DFT method which is much slower"
        )
        interpolator = DFTInterpolator(eval_grid, source_grid, s, q)

    names = ["R", "phi", "Z"]
    evl_data = eq.compute(names + ["n_rho"], grid=eval_grid)
    transform = Transform(source_grid, basis)
    src_data = eq.compute(names + ["|e_theta x e_zeta|"], grid=source_grid)
    num_coef = K_mn.size // 3
    K_R = transform.transform(K_mn[:num_coef])
    K_phi = transform.transform(K_mn[num_coef : 2 * num_coef])
    K_Z = transform.transform(K_mn[2 * num_coef :])
    K_fourier = jnp.column_stack([K_R, K_phi, K_Z])
    K_secular = K_sec.compute("K", grid=source_grid)["K"]
    src_data["K_vc"] = K_fourier + K_secular

    # Biot-Savart gives K_vc = n × B
    # B(x ∈ ∂D) dot n = [μ₀/2π ∫_∂D df' K_vc × ∇G(x,x')] dot n
    # (Same instructions but divide by 2 for x ∈ D).
    Bn = 2 * dot(
        singular_integral(
            evl_data, src_data, _kernel_biot_savart, interpolator, loop=True
        ),
        evl_data["n_rho"],
    )
    return Bn<|MERGE_RESOLUTION|>--- conflicted
+++ resolved
@@ -13,12 +13,8 @@
 from desc.compute.geom_utils import rpz2xyz, rpz2xyz_vec, xyz2rpz_vec
 from desc.grid import LinearGrid
 from desc.io import IOAble
-<<<<<<< HEAD
 from desc.transform import Transform
-from desc.utils import dot, safediv, safenorm, setdefault
-=======
-from desc.utils import safediv, safenorm, warnif
->>>>>>> e51ef971
+from desc.utils import dot, safediv, safenorm, setdefault, warnif
 
 
 def _get_default_sq(grid):
