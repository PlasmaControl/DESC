"""High order method for singular surface integrals, from Malhotra 2019."""

from abc import ABC, abstractmethod

import numpy as np
import scipy
from interpax import fft_interp2d
from scipy.constants import mu_0

from desc.backend import fori_loop, jnp, rfft2
from desc.batching import batch_map, vmap_chunked
from desc.compute.geom_utils import rpz2xyz, rpz2xyz_vec, xyz2rpz_vec
from desc.grid import LinearGrid
from desc.integrals._interp_utils import rfft2_modes, rfft2_vander
from desc.io import IOAble
<<<<<<< HEAD
from desc.utils import safediv, safenorm
=======
from desc.utils import (
    check_posint,
    errorif,
    parse_argname_change,
    safediv,
    safenorm,
    warnif,
)


def _chi(r):
    """Partition of unity function in polar coordinates. Eq 39 in [2].

    Parameters
    ----------
    r : jnp.ndarray
        Absolute value of radial coordinate in polar domain.

    """
    return jnp.exp(-36 * jnp.abs(r) ** 8)


def _eta(theta, zeta, theta0, zeta0, ht, hz, st, sz):
    """Partition of unity function in rectangular coordinates.

    Consider the mapping from
    (θ,ζ) ∈ [-π, π) × [-π/NFP, π/NFP) to (ρ,ω) ∈ [−1, 1] × [0, 2π)
    defined by
    θ − θ₀ = h₁ s₁/2 ρ sin ω
    ζ − ζ₀ = h₂ s₂/2 ρ cos ω
    with Jacobian determinant norm h₁h₂ s₁s₂/4 |ρ|.

    In general in dimensions higher than one, the mapping that determines a
    change of variable for integration must be bijective. This is satisfied
    only if s₁ = 2π/h₁ and s₂ = (2π/NFP)/h₂. In the particular case the
    integrand is nonzero in a subset of the domain, then the change of variable
    need only be a bijective map where the function does not vanish, more
    precisely, its set of compact support.

    The functions we integrate are proportional to η₀(θ,ζ) = χ₀(r) far from the
    singularity at (θ₀,ζ₀). Therefore, the support matches χ₀(r)'s, assuming
    this region is sufficiently large compared to the singular region.
    Here χ₀(r) has support where the argument r lies in [0, 1]. The map r
    defines a coordinate mapping between the toroidal domain and a polar domain
    such that the integration region in the polar domain (ρ,ω) ∈ [−1, 1] × [0, 2π)
    equals the compact support, and furthermore is a circular region around the
    singular point in (θ,ζ) geometry when s₁ × s₂ denote the number of grid points
    on a uniformly discretized toroidal domain (θ,ζ) ∈ [0, 2π)².
      χ₀ : r ↦ exp(−36r⁸)

      r : ρ, ω ↦ |ρ|

      r : θ, ζ ↦ 2 [ (θ−θ₀)²/(h₁s₁)² + (ζ−ζ₀)²/(h₂s₂)² ]⁰ᐧ⁵

    Hence, r ≥ 1 (r ≤ 1) outside (inside) the integration domain.

    The choice for the size of the support is determined by s₁ and s₂.
    The optimal choice is dependent on the nature of the singularity e.g. if the
    integrand decays quickly then the elliptical grid determined by s₁ and s₂
    can be made smaller and the integration will have higher resolution for the
    same number of quadrature points.

    With the above definitions the support lies on an s₁ × s₂ subset
    of a field period which has ``num_theta`` × ``num_zeta`` nodes total.
    Since kernels are 2π periodic, the choice for s₂ should be multiplied by NFP.
    Then the support lies on an s₁ × s₂ subset of the full domain. For large NFP
    devices such as Heliotron or tokamaks it is typical that s₁ ≪ s₂.

    Parameters
    ----------
    theta, zeta : jnp.ndarray
        Coordinates of points to evaluate partition function η₀(θ,ζ).
    theta0, zeta0 : jnp.ndarray
        Origin (θ₀,ζ₀) where the partition η₀ is unity.
    ht, hz : float
        Grid step size in θ and ζ.
    st, sz : int
        Extent of support is an ``st`` × ``sz`` subset
        of the full domain (θ,ζ) ∈ [0, 2π)² of ``source_grid``.
        Subset of ``source_grid.num_theta`` × ``source_grid.num_zeta*source_grid.NFP``.

    """
    dt = jnp.abs(theta - theta0)
    dz = jnp.abs(zeta - zeta0)
    # The distance spans (dθ,dζ) ∈ [0, π]², independent of NFP.
    dt = jnp.minimum(dt, 2 * jnp.pi - dt)
    dz = jnp.minimum(dz, 2 * jnp.pi - dz)
    r = 2 * jnp.hypot(dt / (ht * st), dz / (hz * sz))
    return _chi(r)


def _get_default_params(grid):
    k = max(min(grid.num_theta, grid.num_zeta * grid.NFP), 2)
    s = k - 1
    q = k // 2 + int(jnp.sqrt(k))
    return s, s, q


def _heuristic_support_params(grid):
    """Parameters for heuristic support size and heuristic quadrature resolution.

    Return parameters following the asymptotic rule of thumb
    in Mahlotora [2], generalized for the partition to have the correct shape
    for rectangular (e.g. perhaps not square) grids.

    Parameters
    ----------
    grid : LinearGrid
        Grid that can fft2.

    Returns
    -------
    st, sz : int
        Extent of support is an ``st`` × ``sz`` subset
        of the full domain (θ,ζ) ∈ [0, 2π)² of ``grid``.
        Subset of ``grid.num_theta`` × ``grid.num_zeta*grid.NFP``.
    q : int
        Order of quadrature in radial and azimuthal directions.

    """
    assert grid.can_fft2
    # TODO: Account for real space grid anisotropy by choosing
    #   ratio = |e_zeta|/|e_theta|
    #   ratio_avg = surface_average(ratio, jacobian=|e_theta x e_zeta|)
    #   st/(sz*NFP) (at evaluation point i) = mean (ratio(i), ratio_avg).
    #   Then we have ~circle in real space around each singular point.
    #   The grid resolution can then still be chosen independently according
    #   to the frequency content of R, Z, λ to net the best function approximation.
    Nt = grid.num_theta
    Nz = grid.num_zeta * grid.NFP
    st = int(min(1 + jnp.sqrt(Nt), Nt))
    sz = int(min(1 + jnp.sqrt(Nz), Nz))
    q = int(1 + (Nt * Nz) ** 0.25)
    return st, sz, q
>>>>>>> 329b1053


def _get_quadrature_nodes(q):
    """Polar nodes for quadrature around singular point.

    Parameters
    ----------
    q : int
        Order of quadrature in radial and azimuthal directions.

    Returns
    -------
    r, w : ndarray
        Radial and azimuthal coordinates.
    dr, dw : ndarray
        Radial and azimuthal spacing and quadrature weights.

    """
    Nr = Nw = q
    r, dr = scipy.special.roots_legendre(Nr)
    # integrate separately over [-1,0] and [0,1]
    r1 = 1 / 2 * r - 1 / 2
    r2 = 1 / 2 * r + 1 / 2
    r = jnp.concatenate([r1, r2])
    dr = jnp.concatenate([dr, dr]) / 2
    w = jnp.linspace(0, jnp.pi, Nw, endpoint=False)
    dw = jnp.ones_like(w) * jnp.pi / Nw
    r, w = jnp.meshgrid(r, w)
    r = r.flatten()
    w = w.flatten()
    dr, dw = jnp.meshgrid(dr, dw)
    dr = dr.flatten()
    dw = dw.flatten()
    return r, w, dr, dw


class _BIESTInterpolator(IOAble, ABC):
    """Base class for interpolators from cartesian to polar domain.

    Used for singular integral calculations.

    Parameters
    ----------
    eval_grid, source_grid : Grid
        Evaluation and source points for the integral transform.
    st, sz : int
        Extent of support is an ``st`` × ``sz`` subset
        of the full domain (θ,ζ) ∈ [0, 2π)² of ``source_grid``.
        Subset of ``source_grid.num_theta`` × ``source_grid.num_zeta*source_grid.NFP``.
    q : int
        Order of quadrature in polar domain.

    """

    _io_attrs_ = [
        "_eval_grid",
        "_source_grid",
        "_st",
        "_sz",
        "_q",
        "_ht",
        "_hz",
        "_shift_t",
        "_shift_z",
    ]

    def __init__(self, eval_grid, source_grid, st, sz, q):
        check_posint(eval_grid.NFP)
        check_posint(source_grid.NFP)
        assert source_grid.can_fft2, "Got False for source_grid.can_fft2."
        # NFP may be different only if there is no toroidal variation.
        assert (eval_grid.NFP == source_grid.NFP) or source_grid.num_zeta == 1, (
            "NFP does not match. "
            f"Got eval_grid.NFP={eval_grid.NFP} and source_grid.NFP={source_grid.NFP}."
        )
        assert (
            eval_grid.num_rho == source_grid.num_rho == 1
        ), "Singular integration requires grids on a single surface."
        assert (
            source_grid.nodes[0, 0] == eval_grid.nodes[0, 0]
        ), "Singular integration requires grids on the same surface."
        assert st <= source_grid.num_theta, (
            "Polar grid is invalid. "
            f"Got st = {st} > {source_grid.num_theta} = source_grid.num_theta."
        )
        assert sz <= source_grid.num_zeta * source_grid.NFP, (
            "Polar grid is invalid. "
            f"Got sz = {sz} > {source_grid.num_zeta * source_grid.NFP} = "
            "source_grid.num_zeta * source_grid.NFP."
        )
        self._eval_grid = eval_grid
        self._source_grid = source_grid
        self._st = st
        self._sz = sz
        self._q = q
        self._ht = 2 * jnp.pi / source_grid.num_theta
        self._hz = 2 * jnp.pi / source_grid.num_zeta / source_grid.NFP
        r, w, _, _ = _get_quadrature_nodes(q)
        self._shift_t = self._ht * st / 2 * r * jnp.sin(w)
        self._shift_z = self._hz * sz / 2 * r * jnp.cos(w)

    @property
    def st(self):
        """Extent of polar grid support.

        Extent of support is an ``st`` × ``sz`` subset
        of the full domain (θ,ζ) ∈ [0, 2π)² of ``source_grid``.
        Subset of ``source_grid.num_theta`` × ``source_grid.num_zeta*source_grid.NFP``.
        """
        return self._st

    @property
    def sz(self):
        """Extent of polar grid support.

        Extent of support is an ``st`` × ``sz`` subset
        of the full domain (θ,ζ) ∈ [0, 2π)² of ``source_grid``.
        Subset of ``source_grid.num_theta`` × ``source_grid.num_zeta*source_grid.NFP``.
        """
        return self._sz

    @property
    def q(self):
        """int: Order of quadrature in polar domain."""
        return self._q

    @property
    def ht(self):
        """float: Source grid θ spacing."""
        return self._ht

    @property
    def hz(self):
        """float: Source grid ζ spacing."""
        return self._hz

    @property
    def shift_t(self):
        """jnp.ndarray: θ shift to polar nodes."""
        return self._shift_t

    @property
    def shift_z(self):
        """jnp.ndarray: ζ shift to polar nodes."""
        return self._shift_z

    def vander_polar(self, i):
        """Return Vandermonde matrix for ith polar node."""
        pass

    def fourier(self, f):
        """Return Fourier transform of ``f`` as expected by this interpolator."""
        return f

    @abstractmethod
    def __call__(self, f, i, *, vander=None):
        """Interpolate ``f`` to polar node ``i`` around evaluation grid.

        Parameters
        ----------
        f : ndarray
            Data at source grid points to interpolate.
        i : int
            Index of polar node.

        Returns
        -------
        fi : ndarray
            Source data interpolated to ith polar node.

        """


class FFTInterpolator(_BIESTInterpolator):
    """FFT interpolation operator required for high order singular integration.

    Parameters
    ----------
    eval_grid, source_grid : Grid
        Evaluation and source points for the integral transform.
        Tensor-product grid in (ρ, θ, ζ) with uniformly spaced nodes
        (θ, ζ) ∈ [0, 2π) × [0, 2π/NFP).
        ``eval_grid`` resolution should at least match ``source_grid``.
    st, sz : int
        Extent of support is an ``st`` × ``sz`` subset
        of the full domain (θ,ζ) ∈ [0, 2π)² of ``source_grid``.
        Subset of ``source_grid.num_theta`` × ``source_grid.num_zeta*source_grid.NFP``.
    q : int
        Order of quadrature in polar domain.

    """

<<<<<<< HEAD
    _io_attrs_ = _BIESTInterpolator._io_attrs_ + ["_h_t", "_h_z", "_st", "_sz"]

    def __init__(self, eval_grid, source_grid, s, q):
        # current fft interpolating can't handle symmetric grids correctly
        assert not source_grid.sym, "fft interpolator requires non-symmetric grid"
        assert not eval_grid.sym, "fft interpolator requires non-symmetric grid"

        # need source_grid to be linearly spaced in theta, zeta,
        # and contain only 1 rho value
        assert (
            source_grid.num_rho == 1
        ), "singular integration requires source grid on a single surface"
        assert (
            eval_grid.num_rho == 1
        ), "singular integration requires eval grid on a single surface"
        assert (
            source_grid.is_meshgrid
        ), "singular integration requires tensor product source grid in theta and zeta"
        assert (
            eval_grid.is_meshgrid
        ), "singular integration requires tensor product eval grid in theta and zeta"
        assert (
            source_grid.fft_poloidal
        ), "singular integration requires source nodes be equally spaced in theta"
        assert (
            eval_grid.fft_poloidal
        ), "singular integration requires eval nodes be equally spaced in theta"
        assert (
            source_grid.fft_toroidal
        ), "singular integration requires source nodes be equally spaced in zeta"
        assert (
            eval_grid.fft_toroidal
        ), "singular integration requires eval nodes be equally spaced in zeta"
        assert np.all(source_grid.nodes[:, 0] == eval_grid.nodes[0, 0]) and np.all(
            eval_grid.nodes[:, 0] == source_grid.nodes[0, 0]
        ), "singular integration requires source and eval grids on the same surface."

        self._eval_grid = eval_grid
        self._source_grid = source_grid
        self._s = s
        self._q = q

        r, w, dr, dw = _get_quadrature_nodes(q)

        source_dtheta = source_grid.spacing[:, 1]
        source_dzeta = source_grid.spacing[:, 2] / source_grid.NFP
=======
    def __init__(self, eval_grid, source_grid, st, sz, q, **kwargs):
        st = parse_argname_change(st, kwargs, "s", "st")
        assert eval_grid.can_fft2, "Got False for eval_grid.can_fft2."
        warnif(
            eval_grid.num_theta < source_grid.num_theta,
            msg="Frequency spectrum of FFT interpolation will be truncated because "
            "the evaluation grid has less resolution than the source grid."
            f"Got eval_grid.num_theta = {eval_grid.num_theta} < "
            f"{source_grid.num_theta} = source_grid.num_theta.",
        )
        warnif(
            eval_grid.num_zeta < source_grid.num_zeta,
            msg="Frequency spectrum of FFT interpolation will be truncated because "
            "the evaluation grid has less resolution than the source grid."
            f"Got eval_grid.num_zeta = {eval_grid.num_zeta} < "
            f"{source_grid.num_zeta} = source_grid.num_zeta.",
        )
        super().__init__(eval_grid, source_grid, st, sz, q)
>>>>>>> 329b1053

    def __call__(self, f, i, *, is_fourier=False, vander=None):
        """Interpolate ``f`` to polar node ``i`` around evaluation grid.

        Notes
        -----
        This actually interpolates ``f`` to polar node ``i`` around the source grid.
        This is different from the expected point when the grids differ in the
        number of field periods. Functions without toroidal variation take the
        same value at these different points. Hence, the only case where the
        source grid and the evaluation grid may differ in the number of field
        periods is when the source grid can only capture functions without
        toroidal variation.

        Parameters
        ----------
        f : ndarray
            Data at source grid points to interpolate.
        i : int
            Index of polar node.
        is_fourier : bool
            Whether ``f`` holds Fourier coefficients as returned by
            ``self.fourier``. Default is false.

        Returns
        -------
        fi : ndarray
            Source data interpolated to ith polar node.

        """
        # Would need to add interpax code to DESC
        # https://github.com/f0uriest/interpax/issues/53
        # for is_fourier to do anything.
        shape = f.shape[1:]
        return fft_interp2d(
            self._source_grid.meshgrid_reshape(f, "rtz")[0],
            n1=self._eval_grid.num_theta,
            n2=self._eval_grid.num_zeta,
            sx=self._shift_t[i],
            sy=self._shift_z[i],
            dx=self._ht,
            dy=self._hz,
        ).reshape(self._eval_grid.num_nodes, *shape, order="F")


class DFTInterpolator(_BIESTInterpolator):
    """Fourier interpolation matrix required for high order singular integration.

    Parameters
    ----------
    eval_grid, source_grid : Grid
        Evaluation and source points for the integral transform.
        ``source_grid`` must be a tensor-product grid in (ρ, θ, ζ) with
        uniformly spaced nodes (θ, ζ) ∈ [0, 2π) × [0, 2π/NFP).
    st, sz : int
        Extent of support is an ``st`` × ``sz`` subset
        of the full domain (θ,ζ) ∈ [0, 2π)² of ``source_grid``.
        Subset of ``source_grid.num_theta`` × ``source_grid.num_zeta*source_grid.NFP``.
    q : int
        Order of quadrature in polar domain

    """

<<<<<<< HEAD
    _io_attrs_ = _BIESTInterpolator._io_attrs_ + ["_mat"]

    def __init__(self, eval_grid, source_grid, s, q):
        # need source_grid to be linearly spaced in theta, zeta,
        # and contain only 1 rho value
        assert (
            source_grid.num_rho == 1
        ), "singular integration requires source grid on a single surface"
        assert (
            source_grid.is_meshgrid
        ), "singular integration requires tensor product source grid in theta and zeta"
        # we need source grid to be tensor product and equally spaced in theta/zeta
        # which is the same as the requirements for fft so easier to check that
        assert (
            source_grid.fft_poloidal
        ), "singular integration requires source nodes be equally spaced in theta"
        assert (
            source_grid.fft_toroidal
        ), "singular integration requires source nodes be equally spaced in zeta"
        assert np.all(source_grid.nodes[:, 0] == eval_grid.nodes[0, 0]) and np.all(
            eval_grid.nodes[:, 0] == source_grid.nodes[0, 0]
        ), "singular integration requires source and eval grids on the same surface."

        self._eval_grid = eval_grid
        self._source_grid = source_grid
        self._s = s
        self._q = q

        r, w, dr, dw = _get_quadrature_nodes(q)

        source_dtheta = source_grid.spacing[:, 1]
        source_dzeta = source_grid.spacing[:, 2] / source_grid.NFP
        eval_theta = eval_grid.nodes[:, 1]
        eval_zeta = eval_grid.nodes[:, 2]

        h_t = jnp.mean(source_dtheta)
        h_z = jnp.mean(source_dzeta)
=======
    _io_attrs_ = _BIESTInterpolator._io_attrs_ + ["_modes_fft", "_modes_rfft"]
>>>>>>> 329b1053

    def __init__(self, eval_grid, source_grid, st, sz, q, **kwargs):
        st = parse_argname_change(st, kwargs, "s", "st")
        super().__init__(eval_grid, source_grid, st, sz, q)
        self._modes_fft, self._modes_rfft = rfft2_modes(
            source_grid.num_theta,
            source_grid.num_zeta,
            domain_rfft=(0, 2 * jnp.pi / source_grid.NFP),
        )
<<<<<<< HEAD
        A = basis.evaluate(source_grid)
        Ainv = jnp.linalg.pinv(A)

        B = jnp.zeros((*theta_q.shape, basis.num_modes))
=======
>>>>>>> 329b1053

    def fourier(self, f):
        """Return Fourier transform of ``f`` as expected by this interpolator."""
        if (self._source_grid.num_zeta % 2) == 0:
            i = (0, -1)
        else:
            i = 0
        return 2 * rfft2(
            self._source_grid.meshgrid_reshape(f, "rtz")[0],
            axes=(0, 1),
            norm="forward",
        ).at[:, i].divide(2).reshape(-1, *f.shape[1:])

    def vander_polar(self, i):
        """Return Vandermonde matrix for ith polar node."""
        theta = self._eval_grid.nodes[:, 1] + self._shift_t[i]
        zeta = self._eval_grid.nodes[:, 2] + self._shift_z[i]
        return rfft2_vander(theta, zeta, self._modes_fft, self._modes_rfft).reshape(
            self._eval_grid.num_nodes, -1
        )

    def __call__(self, f, i, *, is_fourier=False, vander=None):
        """Interpolate ``f`` to polar node ``i`` around evaluation grid.

        Parameters
        ----------
        f : ndarray
            Data at source grid points to interpolate.
        i : int
            Index of polar node.
        is_fourier : bool
            Whether ``f`` holds Fourier coefficients as returned by
            ``self.fourier``. Default is false.
        vander : jnp.ndarray
            Cached value for ``self.vander_polar(i)``.

        Returns
        -------
        fi : ndarray
            Source data interpolated to ith polar node.

        """
        if not is_fourier:
            f = self.fourier(f)
        if vander is None:
            vander = self.vander_polar(i)
        return jnp.real(vander @ f)


def _nonsingular_part(
    eval_data,
    eval_grid,
    source_data,
    source_grid,
    st,
    sz,
    kernel,
    chunk_size=None,
):
    """Integrate kernel over non-singular points.

    Generally follows sec 3.2.1 of [2].
    """
    source_theta = source_grid.nodes[:, 1]
    # make sure source dict has zeta and phi to avoid
    # adding keys to dict during iteration
    source_zeta = source_data.setdefault("zeta", source_grid.nodes[:, 2])
    source_phi = source_data["phi"]

    eval_data = {key: eval_data[key] for key in kernel.keys if key in eval_data}
    eval_data["theta"] = jnp.asarray(eval_grid.nodes[:, 1])
    eval_data["zeta"] = jnp.asarray(eval_grid.nodes[:, 2])

    ht = 2 * jnp.pi / source_grid.num_theta
    hz = 2 * jnp.pi / source_grid.num_zeta / source_grid.NFP
    w = source_data["|e_theta x e_zeta|"][jnp.newaxis] * ht * hz

    def nfp_loop(j, f_data):
        """Calculate effects from source points on a single field period.

        The surface integral is computed on the full domain because the kernels of
        interest have toroidal variation and are not NFP periodic. To that end, the
        integral is computed on every field period and summed. The ``source_grid`` is
        the first field period because DESC truncates the computational domain to
        ζ ∈ [0, 2π/grid.NFP) and changes variables to the spectrally condensed
        ζ* = basis.NFP ζ. Therefore, we shift the domain to the next field period by
        incrementing the toroidal coordinate of the grid by 2π/NFP. For an axisymmetric
        configuration, it is most efficient for ``source_grid`` to be a single toroidal
        cross-section. To capture toroidal effects of the kernels on those grids for
        axisymmetric configurations, we set a dummy value for NFP to an integer larger
        than 1 so that the toroidal increment can move to a new spot.
        """
        f, source_data = f_data
        source_data["zeta"] = (source_zeta + j * 2 * jnp.pi / source_grid.NFP) % (
            2 * jnp.pi
        )
        source_data["phi"] = (source_phi + j * 2 * jnp.pi / source_grid.NFP) % (
            2 * jnp.pi
        )

        # nest this def to avoid having to pass the modified source_data around the loop
        # easier to just close over it and let JAX figure it out
        def eval_pt(eval_data_i):
            k = kernel(eval_data_i, source_data).reshape(
                -1, source_grid.num_nodes, kernel.ndim
            )
            eta = _eta(
                source_theta,
                source_data["zeta"],
                eval_data_i["theta"][:, jnp.newaxis],
                eval_data_i["zeta"][:, jnp.newaxis],
                ht,
                hz,
                st,
                sz,
            )
            return jnp.sum(k * (w * (1 - eta))[..., jnp.newaxis], axis=1)

        f += batch_map(eval_pt, eval_data, chunk_size).reshape(
            eval_grid.num_nodes, kernel.ndim
        )
        return f, source_data

    # This error should be raised earlier since this is not the only place
    # we need the higher dummy NFP value, but the error message is more
    # helpful with the nfp loop docstring.
    errorif(
        source_grid.num_zeta == 1 and source_grid.NFP == 1,
        msg="Source grid cannot compute toroidal effects.\n"
        "Increase NFP of source grid to e.g. 64.\n"
        "This is required to " + nfp_loop.__doc__,
    )
    f = jnp.zeros((eval_grid.num_nodes, kernel.ndim))
    f, _ = fori_loop(0, source_grid.NFP, nfp_loop, (f, source_data))

    # undo rotation of source_zeta
    source_data["zeta"] = source_zeta
    source_data["phi"] = source_phi
    # we sum vectors at different points, so they need to be in xyz for that to work
    # but then need to convert vectors back to rpz
    if kernel.ndim == 3:
        f = xyz2rpz_vec(f, phi=eval_data["phi"])

    return f


def _singular_part(eval_data, source_data, kernel, interpolator, chunk_size=None):
    """Integrate singular point by interpolating to polar grid.

    Generally follows sec 3.2.2 of [2], with the following differences:

    - hyperparameter M replaced by ``st`` and ``sz``.
    - density sigma / function f is absorbed into kernel.
    """
    eval_grid = interpolator._eval_grid
    eval_theta = jnp.asarray(eval_grid.nodes[:, 1])
    eval_zeta = jnp.asarray(eval_grid.nodes[:, 2])

    r, w, dr, dw = _get_quadrature_nodes(interpolator.q)
    r = jnp.abs(r)
    # integrand of eq 38 in [2] except stuff that needs to be interpolated
    v = (
        _chi(r)
        * (interpolator.ht * interpolator.hz)
        * (interpolator.st * interpolator.sz / 4)
        * r
        * dr
        * dw
    )

    keys = set(["|e_theta x e_zeta|"] + kernel.keys)
    if "phi" in keys:
        keys.remove("phi")  # ϕ is not a periodic map of θ, ζ.
        keys.add("omega")
    keys = list(keys)
    # Note that it is necessary to take the Fourier transforms of the
    # vector components of the orthonormal polar basis vectors R̂, ϕ̂, Ẑ.
    # Vector components of the Cartesian basis are not NFP periodic.
    fsource = [interpolator.fourier(source_data[key]) for key in keys]

    def polar_pt(i):
        """See sec 3.2.2 of [2].

        Evaluate the effect from a single polar node around each eval point
        on that eval point. Polar grids from other singularities have no effect,
        so only the diagonal term of the kernel is needed.
        """
        vander = interpolator.vander_polar(i)
        source_data_polar = {
            key: interpolator(val, i, is_fourier=True, vander=vander)
            for key, val in zip(keys, fsource)
        }
        # Coordinates of the polar nodes around the evaluation point.
        source_data_polar["theta"] = eval_theta + interpolator.shift_t[i]
        source_data_polar["zeta"] = eval_zeta + interpolator.shift_z[i]
        if "omega" in keys:
            source_data_polar["phi"] = (
                source_data_polar["zeta"] + source_data_polar["omega"]
            )
            # TODO (#465): For nonzero ω, the quadrature may not be symmetric about the
            #  singular point for hypersingular kernels such as the Biot-Savart
            #  kernel. (Recall the singularity is in real space). Hence the quadrature
            #  may not converge to the desired Hadamard finite part. Prove otherwise or
            #  use uniform grid in θ, ϕ and map coordinates before starting the singular
            #  integral routine.

        # eval pts x source pts for 1 polar grid offset
        k = kernel(eval_data, source_data_polar, diag=True).reshape(
            eval_grid.num_nodes, kernel.ndim
        )
        dS = v[i] * source_data_polar["|e_theta x e_zeta|"]
        fi = k * dS[:, jnp.newaxis]
        return fi

    def polar_pt_loop(i, f):
        return f + polar_pt(i)

    if chunk_size == 1:
        f = fori_loop(
            0, v.size, polar_pt_loop, jnp.zeros((eval_grid.num_nodes, kernel.ndim))
        )
    else:
        f = vmap_chunked(polar_pt, chunk_size=chunk_size)(jnp.arange(v.size)).sum(
            axis=0
        )

    # we sum vectors at different points, so they need to be in xyz for that to work
    # but then need to convert vectors back to rpz
    if kernel.ndim == 3:
        f = xyz2rpz_vec(f, phi=eval_data["phi"])

    return f


def singular_integral(
    eval_data,
    source_data,
    kernel,
    interpolator,
    chunk_size=None,
    **kwargs,
):
    """Evaluate a singular integral transform on a surface.

    eg f(θ, ζ) = ∫ ∫ K(θ, ζ, θ', ζ') g(θ', ζ') dθ' dζ'

    Where K(θ, ζ, θ', ζ') is the (singular) kernel and g(θ', ζ') is the metric on the
    surface. See eq. 3.7 in [1]_, but we have absorbed the density σ into K

    Uses method by Malhotra et al. [1]_ [2]_

    Parameters
    ----------
    eval_data : dict
        Dictionary of data at evaluation points (eval_grid passed to interpolator).
        Keys should be those required by kernel as kernel.keys. Vector data should be
        in rpz basis.
    source_data : dict
        Dictionary of data at source points (source_grid passed to interpolator). Keys
        should be those required by kernel as kernel.keys. Vector data should be in
        rpz basis.
    kernel : str or callable
        Kernel function to evaluate. If str, one of the following:
            '1_over_r' : 1 / |𝐫 − 𝐫'|
            'nr_over_r3' : 𝐧'⋅(𝐫 − 𝐫') / |𝐫 − 𝐫'|³
            'biot_savart' : μ₀/4π 𝐊'×(𝐫 − 𝐫') / |𝐫 − 𝐫'|³
            'biot_savart_A' : μ₀/4π 𝐊' / |𝐫 − 𝐫'|
        If callable, should take 3 arguments:
            eval_data : dict of data at evaluation points (primed)
            source_data : dict of data at source points (unprimed)
            diag : boolean, whether to evaluate full cross interactions or just diagonal
        If a callable, should also have the attributes ``ndim`` and ``keys`` defined.
        ``ndim`` is an integer representing the dimensionality of the output function f,
        1 if f is scalar, 3 if f is a vector, etc.
        ``keys`` is a list of strings of what data is required to evaluate the kernel.
        The kernel will be called with dictionaries containing this data at source and
        evaluation points.
        If vector valued, the input to the kernel function will be in rpz and output
        should be in xyz.
    interpolator : _BIESTInterpolator
        Function to interpolate from rectangular source grid to polar
        source grid around each singular point. See ``FFTInterpolator`` or
        ``DFTInterpolator``
    chunk_size : int or None
        Size to split computation into chunks.
        If no chunking should be done or the chunk size is the full input
        then supply ``None``. Default is ``None``.

    Returns
    -------
    f : ndarray, shape(eval_grid.num_nodes, kernel.ndim)
        Integral transform evaluated at eval_grid. Vectors are in rpz basis.

    References
    ----------
    .. [1] Malhotra, Dhairya, et al. "Efficient high-order singular quadrature schemes
       in magnetic fusion." Plasma Physics and Controlled Fusion 62.2 (2019): 024004.
    .. [2] Malhotra, Dhairya, et al. "Taylor states in stellarators: A fast high-order
       boundary integral solver." Journal of Computational Physics 397 (2019): 108791.

    """
    chunk_size = parse_argname_change(chunk_size, kwargs, "loop", "chunk_size")
    if chunk_size == 0:
        chunk_size = None
    # sanitize inputs, we need everything as jax arrays so they can be indexed
    # properly in the loops
    source_data = {key: jnp.asarray(val) for key, val in source_data.items()}
    eval_data = {key: jnp.asarray(val) for key, val in eval_data.items()}

    if isinstance(kernel, str):
        kernel = kernels[kernel]

    out1 = _singular_part(eval_data, source_data, kernel, interpolator, chunk_size)
    out2 = _nonsingular_part(
        eval_data,
        interpolator._eval_grid,
        source_data,
        interpolator._source_grid,
        interpolator.st,
        interpolator.sz,
        kernel,
        chunk_size,
    )
    return out1 + out2


def _kernel_nr_over_r3(eval_data, source_data, diag=False):
    # n * r / |r|^3
    source_x = jnp.atleast_2d(
        rpz2xyz(jnp.array([source_data["R"], source_data["phi"], source_data["Z"]]).T)
    )
    eval_x = jnp.atleast_2d(
        rpz2xyz(jnp.array([eval_data["R"], eval_data["phi"], eval_data["Z"]]).T)
    )
    if diag:
        dx = eval_x - source_x
    else:
        dx = eval_x[:, None] - source_x[None]
    n = rpz2xyz_vec(source_data["e^rho"], phi=source_data["phi"])
    n = n / jnp.linalg.norm(n, axis=-1, keepdims=True)
    r = safenorm(dx, axis=-1)
    return safediv(jnp.sum(n * dx, axis=-1), r**3)


_kernel_nr_over_r3.ndim = 1
_kernel_nr_over_r3.keys = ["R", "phi", "Z", "e^rho"]


def _kernel_1_over_r(eval_data, source_data, diag=False):
    # 1/|r|
    source_x = jnp.atleast_2d(
        rpz2xyz(jnp.array([source_data["R"], source_data["phi"], source_data["Z"]]).T)
    )
    eval_x = jnp.atleast_2d(
        rpz2xyz(jnp.array([eval_data["R"], eval_data["phi"], eval_data["Z"]]).T)
    )
    if diag:
        dx = eval_x - source_x
    else:
        dx = eval_x[:, None] - source_x[None]
    r = safenorm(dx, axis=-1)
    return safediv(1, r)


_kernel_1_over_r.ndim = 1
_kernel_1_over_r.keys = ["R", "phi", "Z"]


def _kernel_biot_savart(eval_data, source_data, diag=False):
    # K x r / |r|^3
    source_x = jnp.atleast_2d(
        rpz2xyz(jnp.array([source_data["R"], source_data["phi"], source_data["Z"]]).T)
    )
    eval_x = jnp.atleast_2d(
        rpz2xyz(jnp.array([eval_data["R"], eval_data["phi"], eval_data["Z"]]).T)
    )
    if diag:
        dx = eval_x - source_x
    else:
        dx = eval_x[:, None] - source_x[None]
    K = rpz2xyz_vec(source_data["K_vc"], phi=source_data["phi"])
    num = jnp.cross(K, dx, axis=-1)
    r = safenorm(dx, axis=-1)[..., None]
    return mu_0 / 4 / jnp.pi * safediv(num, r**3)


_kernel_biot_savart.ndim = 3
_kernel_biot_savart.keys = ["R", "phi", "Z", "K_vc"]


def _kernel_biot_savart_A(eval_data, source_data, diag=False):
    # K  / |r|
    source_x = jnp.atleast_2d(
        rpz2xyz(jnp.array([source_data["R"], source_data["phi"], source_data["Z"]]).T)
    )
    eval_x = jnp.atleast_2d(
        rpz2xyz(jnp.array([eval_data["R"], eval_data["phi"], eval_data["Z"]]).T)
    )
    if diag:
        dx = eval_x - source_x
    else:
        dx = eval_x[:, None] - source_x[None]
    r = safenorm(dx, axis=-1)[..., None]
    K = rpz2xyz_vec(source_data["K_vc"], phi=source_data["phi"])
    return mu_0 / 4 / jnp.pi * safediv(K, r)


_kernel_biot_savart_A.ndim = 3
_kernel_biot_savart_A.keys = ["R", "phi", "Z", "K_vc"]


kernels = {
    "1_over_r": _kernel_1_over_r,
    "nr_over_r3": _kernel_nr_over_r3,
    "biot_savart": _kernel_biot_savart,
    "biot_savart_A": _kernel_biot_savart_A,
}


def virtual_casing_biot_savart(
    eval_data, source_data, interpolator, chunk_size=1, **kwargs
):
    """Evaluate magnetic field on surface due to sheet current on surface.

    The magnetic field due to the plasma current can be written as a Biot-Savart
    integral over the plasma volume:

    𝐁ᵥ(𝐫) = μ₀/4π ∫ 𝐉(𝐫') × (𝐫 − 𝐫')/|𝐫 − 𝐫'|³ d³𝐫'

    Where 𝐉 is the plasma current density, 𝐫 is a point on the plasma surface, and 𝐫' is
    a point in the plasma volume.

    This 3D integral can be converted to a 2D integral over the plasma boundary using
    the virtual casing principle [1]_

    𝐁ᵥ(𝐫) = μ₀/4π ∫ (𝐧' ⋅ 𝐁(𝐫')) (𝐫 − 𝐫')/|𝐫 − 𝐫'|³ d²𝐫'
            + μ₀/4π ∫ (𝐧' × 𝐁(𝐫') × (𝐫 − 𝐫')/ |𝐫 − 𝐫'|³ d²𝐫'
            + 𝐁(𝐫)/2

    Where 𝐁 is the total field on the surface and 𝐧' is the outward surface normal.
    Because the total field is tangent, the first term in the integrand is zero leaving

    𝐁ᵥ(𝐫) = μ₀/4π ∫ K_vc(𝐫') × (𝐫 − 𝐫')/ |𝐫 − 𝐫'|³ d²𝐫' + 𝐁(𝐫)/2

    Where we have defined the virtual casing sheet current K_vc = 𝐧' × 𝐁(𝐫')

    Parameters
    ----------
    eval_data : dict
        Dictionary of data at evaluation points (eval_grid passed to interpolator).
        Keys should be those required by kernel as kernel.keys. Vector data should be
        in rpz basis.
    source_data : dict
        Dictionary of data at source points (source_grid passed to interpolator). Keys
        should be those required by kernel as kernel.keys. Vector data should be in
        rpz basis.
    interpolator : _BIESTInterpolator
        Function to interpolate from rectangular source grid to polar
        source grid around each singular point. See ``FFTInterpolator`` or
        ``DFTInterpolator``
    chunk_size : int or None
        Size to split computation into chunks.
        If no chunking should be done or the chunk size is the full input
        then supply ``None``. Default is ``1``.

    Returns
    -------
    f : ndarray, shape(eval_grid.num_nodes, kernel.ndim)
        Integral transform evaluated at eval_grid. Vectors are in rpz basis.

    References
    ----------
    .. [1] Hanson, James D. "The virtual-casing principle and Helmholtz’s theorem."
       Plasma Physics and Controlled Fusion 57.11 (2015): 115006.

    """
    return singular_integral(
        eval_data,
        source_data,
        _kernel_biot_savart,
        interpolator,
        chunk_size,
        **kwargs,
    )


def compute_B_plasma(eq, eval_grid, source_grid=None, normal_only=False):
    """Evaluate magnetic field on surface due to enclosed plasma currents.

    The magnetic field due to the plasma current can be written as a Biot-Savart
    integral over the plasma volume:

    𝐁ᵥ(𝐫) = μ₀/4π ∫ 𝐉(𝐫') × (𝐫 − 𝐫')/|𝐫 − 𝐫'|³ d³𝐫'

    Where 𝐉 is the plasma current density, 𝐫 is a point on the plasma surface, and 𝐫' is
    a point in the plasma volume.

    This 3D integral can be converted to a 2D integral over the plasma boundary using
    the virtual casing principle [1]_

    𝐁ᵥ(𝐫) = μ₀/4π ∫ (𝐧' ⋅ 𝐁(𝐫')) (𝐫 − 𝐫')/|𝐫 − 𝐫'|³ d²𝐫'
            + μ₀/4π ∫ (𝐧' × 𝐁(𝐫') × (𝐫 − 𝐫')/ |𝐫 − 𝐫'|³ d²𝐫'
            + 𝐁(𝐫)/2

    Where 𝐁 is the total field on the surface and 𝐧' is the outward surface normal.
    Because the total field is tangent, the first term in the integrand is zero leaving

    𝐁ᵥ(𝐫) = μ₀/4π ∫ K_vc(𝐫') × (𝐫 − 𝐫')/ |𝐫 − 𝐫'|³ d²𝐫' + 𝐁(𝐫)/2

    Where we have defined the virtual casing sheet current K_vc = 𝐧' × 𝐁(𝐫')

    Parameters
    ----------
    eq : Equilibrium
        Equilibrium that is the source of the plasma current.
    eval_grid : Grid
        Evaluation points for the magnetic field.
    source_grid : Grid, optional
        Source points for integral.
    normal_only : bool
        If True, only compute and return the normal component of the plasma field 𝐁ᵥ⋅𝐧

    Returns
    -------
    f : ndarray, shape(eval_grid.num_nodes, 3) or shape(eval_grid.num_nodes,)
        Magnetic field evaluated at eval_grid.
        If normal_only=False, vector B is in rpz basis.

    References
    ----------
    .. [1] Hanson, James D. "The virtual-casing principle and Helmholtz’s theorem."
       Plasma Physics and Controlled Fusion 57.11 (2015): 115006.

    """
    if source_grid is None:
        source_grid = LinearGrid(
            rho=np.array([1.0]),
            M=eq.M_grid,
            N=eq.N_grid,
            NFP=eq.NFP if eq.N > 0 else 64,
            sym=False,
        )

    data_keys = ["K_vc", "B", "R", "phi", "Z", "e^rho", "n_rho", "|e_theta x e_zeta|"]
    eval_data = eq.compute(data_keys, grid=eval_grid)
    source_data = eq.compute(data_keys, grid=source_grid)
    st, sz, q = _get_default_params(source_grid)
    try:
        interpolator = FFTInterpolator(eval_grid, source_grid, st, sz, q)
    except AssertionError as e:
        warnif(
            True,
            msg="Could not build fft interpolator, switching to dft which is slow."
            "\nReason: " + str(e),
        )
        interpolator = DFTInterpolator(eval_grid, source_grid, st, sz, q)
    if hasattr(eq.surface, "Phi_mn"):
        source_data["K_vc"] += eq.surface.compute("K", grid=source_grid)["K"]
    Bplasma = virtual_casing_biot_savart(eval_data, source_data, interpolator)
    # need extra factor of B/2 bc we're evaluating on plasma surface
    Bplasma = Bplasma + eval_data["B"] / 2
    if normal_only:
        Bplasma = jnp.sum(Bplasma * eval_data["n_rho"], axis=1)
    return Bplasma<|MERGE_RESOLUTION|>--- conflicted
+++ resolved
@@ -13,9 +13,6 @@
 from desc.grid import LinearGrid
 from desc.integrals._interp_utils import rfft2_modes, rfft2_vander
 from desc.io import IOAble
-<<<<<<< HEAD
-from desc.utils import safediv, safenorm
-=======
 from desc.utils import (
     check_posint,
     errorif,
@@ -150,7 +147,6 @@
     sz = int(min(1 + jnp.sqrt(Nz), Nz))
     q = int(1 + (Nt * Nz) ** 0.25)
     return st, sz, q
->>>>>>> 329b1053
 
 
 def _get_quadrature_nodes(q):
@@ -343,54 +339,6 @@
 
     """
 
-<<<<<<< HEAD
-    _io_attrs_ = _BIESTInterpolator._io_attrs_ + ["_h_t", "_h_z", "_st", "_sz"]
-
-    def __init__(self, eval_grid, source_grid, s, q):
-        # current fft interpolating can't handle symmetric grids correctly
-        assert not source_grid.sym, "fft interpolator requires non-symmetric grid"
-        assert not eval_grid.sym, "fft interpolator requires non-symmetric grid"
-
-        # need source_grid to be linearly spaced in theta, zeta,
-        # and contain only 1 rho value
-        assert (
-            source_grid.num_rho == 1
-        ), "singular integration requires source grid on a single surface"
-        assert (
-            eval_grid.num_rho == 1
-        ), "singular integration requires eval grid on a single surface"
-        assert (
-            source_grid.is_meshgrid
-        ), "singular integration requires tensor product source grid in theta and zeta"
-        assert (
-            eval_grid.is_meshgrid
-        ), "singular integration requires tensor product eval grid in theta and zeta"
-        assert (
-            source_grid.fft_poloidal
-        ), "singular integration requires source nodes be equally spaced in theta"
-        assert (
-            eval_grid.fft_poloidal
-        ), "singular integration requires eval nodes be equally spaced in theta"
-        assert (
-            source_grid.fft_toroidal
-        ), "singular integration requires source nodes be equally spaced in zeta"
-        assert (
-            eval_grid.fft_toroidal
-        ), "singular integration requires eval nodes be equally spaced in zeta"
-        assert np.all(source_grid.nodes[:, 0] == eval_grid.nodes[0, 0]) and np.all(
-            eval_grid.nodes[:, 0] == source_grid.nodes[0, 0]
-        ), "singular integration requires source and eval grids on the same surface."
-
-        self._eval_grid = eval_grid
-        self._source_grid = source_grid
-        self._s = s
-        self._q = q
-
-        r, w, dr, dw = _get_quadrature_nodes(q)
-
-        source_dtheta = source_grid.spacing[:, 1]
-        source_dzeta = source_grid.spacing[:, 2] / source_grid.NFP
-=======
     def __init__(self, eval_grid, source_grid, st, sz, q, **kwargs):
         st = parse_argname_change(st, kwargs, "s", "st")
         assert eval_grid.can_fft2, "Got False for eval_grid.can_fft2."
@@ -409,7 +357,6 @@
             f"{source_grid.num_zeta} = source_grid.num_zeta.",
         )
         super().__init__(eval_grid, source_grid, st, sz, q)
->>>>>>> 329b1053
 
     def __call__(self, f, i, *, is_fourier=False, vander=None):
         """Interpolate ``f`` to polar node ``i`` around evaluation grid.
@@ -473,47 +420,7 @@
 
     """
 
-<<<<<<< HEAD
-    _io_attrs_ = _BIESTInterpolator._io_attrs_ + ["_mat"]
-
-    def __init__(self, eval_grid, source_grid, s, q):
-        # need source_grid to be linearly spaced in theta, zeta,
-        # and contain only 1 rho value
-        assert (
-            source_grid.num_rho == 1
-        ), "singular integration requires source grid on a single surface"
-        assert (
-            source_grid.is_meshgrid
-        ), "singular integration requires tensor product source grid in theta and zeta"
-        # we need source grid to be tensor product and equally spaced in theta/zeta
-        # which is the same as the requirements for fft so easier to check that
-        assert (
-            source_grid.fft_poloidal
-        ), "singular integration requires source nodes be equally spaced in theta"
-        assert (
-            source_grid.fft_toroidal
-        ), "singular integration requires source nodes be equally spaced in zeta"
-        assert np.all(source_grid.nodes[:, 0] == eval_grid.nodes[0, 0]) and np.all(
-            eval_grid.nodes[:, 0] == source_grid.nodes[0, 0]
-        ), "singular integration requires source and eval grids on the same surface."
-
-        self._eval_grid = eval_grid
-        self._source_grid = source_grid
-        self._s = s
-        self._q = q
-
-        r, w, dr, dw = _get_quadrature_nodes(q)
-
-        source_dtheta = source_grid.spacing[:, 1]
-        source_dzeta = source_grid.spacing[:, 2] / source_grid.NFP
-        eval_theta = eval_grid.nodes[:, 1]
-        eval_zeta = eval_grid.nodes[:, 2]
-
-        h_t = jnp.mean(source_dtheta)
-        h_z = jnp.mean(source_dzeta)
-=======
     _io_attrs_ = _BIESTInterpolator._io_attrs_ + ["_modes_fft", "_modes_rfft"]
->>>>>>> 329b1053
 
     def __init__(self, eval_grid, source_grid, st, sz, q, **kwargs):
         st = parse_argname_change(st, kwargs, "s", "st")
@@ -523,13 +430,6 @@
             source_grid.num_zeta,
             domain_rfft=(0, 2 * jnp.pi / source_grid.NFP),
         )
-<<<<<<< HEAD
-        A = basis.evaluate(source_grid)
-        Ainv = jnp.linalg.pinv(A)
-
-        B = jnp.zeros((*theta_q.shape, basis.num_modes))
-=======
->>>>>>> 329b1053
 
     def fourier(self, f):
         """Return Fourier transform of ``f`` as expected by this interpolator."""
