"""Core class representing MHD equilibrium."""

import copy
import numbers
import warnings
from collections.abc import MutableSequence

import numpy as np
from scipy import special
from scipy.constants import mu_0
from termcolor import colored

from desc.backend import execute_on_cpu, jnp
from desc.basis import FiniteElementBasis, FourierZernikeBasis, fourier, zernike_radial
from desc.compat import ensure_positive_jacobian
from desc.compute import compute as compute_fun
from desc.compute import data_index
from desc.compute.utils import (
    _grow_seeds,
    get_data_deps,
    get_params,
    get_profiles,
    get_transforms,
)
from desc.geometry import (
    FourierRZCurve,
    FourierRZToroidalSurface,
    ZernikeRZToroidalSection,
    convert_spectral_to_FE,
)
from desc.grid import Grid, LinearGrid, QuadratureGrid, _Grid
from desc.io import IOAble
from desc.objectives import (
    ForceBalance,
    ObjectiveFunction,
    get_equilibrium_objective,
    get_fixed_axis_constraints,
    get_fixed_boundary_constraints,
)
from desc.optimizable import Optimizable, optimizable_parameter
from desc.optimize import Optimizer
from desc.perturbations import perturb
from desc.profiles import PowerSeriesProfile, SplineProfile
from desc.transform import Transform
from desc.utils import (
    ResolutionWarning,
    check_nonnegint,
    check_posint,
    copy_coeffs,
    errorif,
    only1,
    setdefault,
    warnif,
)

from ..compute.data_index import is_0d_vol_grid, is_1dr_rad_grid, is_1dz_tor_grid
from .coords import compute_theta_coords, is_nested, map_coordinates, to_sfl
from .initial_guess import set_initial_guess
from .utils import parse_axis, parse_profile, parse_surface


class Equilibrium(IOAble, Optimizable):
    """Equilibrium is an object that represents a plasma equilibrium.

    It contains information about a plasma state, including the shapes of flux surfaces
    and profile inputs. It can compute additional information, such as the magnetic
    field and plasma currents, as well as "solving" itself by finding the equilibrium
    fields, and perturbing those fields to find nearby equilibria.

    Parameters
    ----------
    Psi : float (optional)
        total toroidal flux (in Webers) within LCFS. Default 1.0
    NFP : int (optional)
        number of field periods Default ``surface.NFP`` or 1
    L : int (optional)
        Radial resolution. Default 2*M for ``spectral_indexing=='fringe'``, else M
    M : int (optional)
        Poloidal resolution. Default surface.M or 1
    N : int (optional)
        Toroidal resolution. Default surface.N or 0
    L_grid : int (optional)
        resolution of real space nodes in radial direction
    M_grid : int (optional)
        resolution of real space nodes in poloidal direction
    N_grid : int (optional)
        resolution of real space nodes in toroidal direction
    pressure : Profile or ndarray shape(k,2) (optional)
        Pressure profile or array of mode numbers and spectral coefficients.
        Default is a PowerSeriesProfile with zero pressure
    iota : Profile or ndarray shape(k,2) (optional)
        Rotational transform profile or array of mode numbers and spectral coefficients
    current : Profile or ndarray shape(k,2) (optional)
        Toroidal current profile or array of mode numbers and spectral coefficients
        Default is a PowerSeriesProfile with zero toroidal current
    electron_temperature : Profile or ndarray shape(k,2) (optional)
        Electron temperature (eV) profile or array of mode numbers and spectral
        coefficients. Must be supplied with corresponding density.
        Cannot specify both kinetic profiles and pressure.
    electron_density : Profile or ndarray shape(k,2) (optional)
        Electron density (m^-3) profile or array of mode numbers and spectral
        coefficients. Must be supplied with corresponding temperature.
        Cannot specify both kinetic profiles and pressure.
    ion_temperature : Profile or ndarray shape(k,2) (optional)
        Ion temperature (eV) profile or array of mode numbers and spectral coefficients.
        Default is to assume electrons and ions have the same temperature.
    atomic_number : Profile or ndarray shape(k,2) (optional)
        Effective atomic number (Z_eff) profile or ndarray of mode numbers and spectral
        coefficients. Default is 1
    anisotropy : Profile or ndarray
        Anisotropic pressure profile or array of mode numbers and spectral coefficients.
        Default is a PowerSeriesProfile with zero anisotropic pressure.
    surface: Surface or ndarray shape(k,5) (optional)
        Fixed boundary surface shape, as a Surface object or array of
        spectral mode numbers and coefficients of the form [l, m, n, R, Z].
        Default is a FourierRZToroidalSurface with major radius 10 and minor radius 1
    axis : Curve or ndarray shape(k,3) (optional)
        Initial guess for the magnetic axis as a Curve object or ndarray
        of mode numbers and spectral coefficients of the form [n, R, Z].
        Default is the centroid of the surface.
    sym : bool (optional)
        Whether to enforce stellarator symmetry. Default surface.sym or False.
    spectral_indexing : str (optional)
        Type of Zernike indexing scheme to use. Default ``'ansi'``
    check_orientation : bool
        ensure that this equilibrium has a right handed orientation. Do not set to False
        unless you are sure the parameterization you have given is right handed
        (ie, e_theta x e_zeta points outward from the surface).
    ensure_nested : bool
        If True, and the default initial guess does not produce nested surfaces,
        run a small optimization problem to attempt to refine initial guess to improve
        coordinate mapping.

    """

    _io_attrs_ = [
        "_sym",
        "_R_sym",
        "_Z_sym",
        "_Psi",
        "_NFP",
        "_L",
        "_M",
        "_N",
        "_R_lmn",
        "_Z_lmn",
        "_L_lmn",
        "_R_basis",
        "_Z_basis",
        "_L_basis",
        "_surface",
        "_axis",
        "_pressure",
        "_iota",
        "_current",
        "_electron_temperature",
        "_electron_density",
        "_ion_temperature",
        "_atomic_number",
        "_anisotropy",
        "_spectral_indexing",
        "_bdry_mode",
        "_L_grid",
        "_M_grid",
        "_N_grid",
        "_K_FE",
    ]

    @execute_on_cpu
    def __init__(
        self,
        Psi=1.0,
        basis="FourierZernike",
        NFP=None,
        L=None,
        M=None,
        N=None,
        L_grid=None,
        M_grid=None,
        N_grid=None,
        K_FE=None,
        pressure=None,
        iota=None,
        current=None,
        electron_temperature=None,
        electron_density=None,
        ion_temperature=None,
        atomic_number=None,
        anisotropy=None,
        surface=None,
        axis=None,
        sym=None,
        spectral_indexing=None,
        check_orientation=True,
        ensure_nested=True,
        **kwargs,
    ):
        errorif(
            not isinstance(Psi, numbers.Real),
            ValueError,
            f"Psi should be a real integer or float, got {type(Psi)}",
        )
        self._Psi = float(Psi)

        errorif(
            spectral_indexing
            not in [
                None,
                "ansi",
                "fringe",
            ],
            ValueError,
            "spectral_indexing should be one of 'ansi', 'fringe', None, got "
            + f"{spectral_indexing}",
        )
        self._spectral_indexing = setdefault(
            spectral_indexing, getattr(surface, "spectral_indexing", "ansi")
        )

        NFP = check_posint(NFP, "NFP")
        self._NFP = int(
            setdefault(NFP, getattr(surface, "NFP", getattr(axis, "NFP", 1)))
        )

        # stellarator symmetry for bases
        errorif(
            sym
            not in [
                None,
                True,
                False,
            ],
            ValueError,
            f"sym should be one of True, False, None, got {sym}",
        )
        self._sym = bool(setdefault(sym, getattr(surface, "sym", False)))
        self._R_sym = "cos" if self.sym else False
        self._Z_sym = "sin" if self.sym else False

        # surface
        self._surface, self._bdry_mode = parse_surface(
            surface, self.NFP, self.sym, self.spectral_indexing
        )

        # magnetic axis
        self._axis = parse_axis(axis, self.NFP, self.sym, self.surface)

        # resolution
        L = check_nonnegint(L, "L")
        M = check_nonnegint(M, "M")
        N = check_nonnegint(N, "N")
        L_grid = check_nonnegint(L_grid, "L_grid")
        M_grid = check_nonnegint(M_grid, "M_grid")
        N_grid = check_nonnegint(N_grid, "N_grid")
        K_FE = check_nonnegint(K_FE, "K_FE")

        self._N = int(setdefault(N, self.surface.N))
        self._M = int(setdefault(M, self.surface.M))
        self._L = int(
            setdefault(
                L,
                max(
                    self.surface.L,
                    self.M if (self.spectral_indexing == "ansi") else 2 * self.M,
                ),
            )
        )
        self._L_grid = setdefault(L_grid, 2 * self.L)
        self._M_grid = setdefault(M_grid, 4)
        if self._N == 0:
            self._N_grid = setdefault(N_grid, 0)
        else:
            self._N_grid = setdefault(N_grid, 4)
        self._K_FE = setdefault(K_FE, 1)

        # bases
        self.basis = basis
        self._surface.change_resolution(self.L, self.M, self.N)
        self._axis.change_resolution(self.N)

        self._R_basis = FourierZernikeBasis(
            L=self.L,
            M=self.M,
            N=self.N,
            NFP=self.NFP,
            sym=self._R_sym,
            spectral_indexing=self.spectral_indexing,
        )
        self._Z_basis = FourierZernikeBasis(
            L=self.L,
            M=self.M,
            N=self.N,
            NFP=self.NFP,
            sym=self._Z_sym,
            spectral_indexing=self.spectral_indexing,
        )
        self._L_basis = FourierZernikeBasis(
            L=self.L,
            M=self.M,
            N=self.N,
            NFP=self.NFP,
            sym=self._Z_sym,
            spectral_indexing=self.spectral_indexing,
        )

        # profiles
        self._pressure = None
        self._iota = None
        self._current = None
        self._electron_temperature = None
        self._electron_density = None
        self._ion_temperature = None
        self._atomic_number = None

        if current is None and iota is None:
            current = 0
        use_kinetic = any(
            [electron_temperature is not None, electron_density is not None]
        )
        errorif(
            current is not None and iota is not None,
            ValueError,
            "Cannot specify both iota and current profiles.",
        )
        errorif(
            ((pressure is not None) or (anisotropy is not None)) and use_kinetic,
            ValueError,
            "Cannot specify both pressure and kinetic profiles.",
        )
        errorif(
            use_kinetic and (electron_temperature is None or electron_density is None),
            ValueError,
            "Must give at least electron temperature and density to use "
            + "kinetic profiles.",
        )
        if use_kinetic and atomic_number is None:
            atomic_number = 1
        if use_kinetic and ion_temperature is None:
            ion_temperature = electron_temperature
        if not use_kinetic and pressure is None:
            pressure = 0

        self._electron_temperature = parse_profile(
            electron_temperature, "electron temperature"
        )
        self._electron_density = parse_profile(electron_density, "electron density")
        self._ion_temperature = parse_profile(ion_temperature, "ion temperature")
        self._atomic_number = parse_profile(atomic_number, "atomic number")
        self._pressure = parse_profile(pressure, "pressure")
        self._anisotropy = parse_profile(anisotropy, "anisotropy")
        self._iota = parse_profile(iota, "iota")
        self._current = parse_profile(current, "current")

        # ensure profiles have the right resolution
        for profile in [
            "pressure",
            "iota",
            "current",
            "electron_temperature",
            "electron_density",
            "ion_temperature",
            "atomic_number",
            "anisotropy",
        ]:
            p = getattr(self, profile)
            if hasattr(p, "change_resolution"):
                p.change_resolution(max(p.basis.L, self.L))
            if isinstance(p, PowerSeriesProfile) and p.sym != "even":
                warnings.warn(
                    colored(f"{profile} profile is not an even power series.", "yellow")
                )

        # ensure number of field periods agree before setting guesses
        eq_NFP = self.NFP
        surf_NFP = self.surface.NFP if hasattr(self.surface, "NFP") else self.NFP
        axis_NFP = self._axis.NFP
        errorif(
            not (eq_NFP == surf_NFP == axis_NFP),
            ValueError,
            "Unequal number of field periods for equilibrium "
            + f"{eq_NFP}, surface {surf_NFP}, and axis {axis_NFP}",
        )

        # make sure symmetry agrees
        errorif(
            self.sym != self.surface.sym,
            ValueError,
            "Surface and Equilibrium must have the same symmetry",
        )
        self._R_lmn = np.zeros(self.R_basis.num_modes)
        self._Z_lmn = np.zeros(self.Z_basis.num_modes)
        self._L_lmn = np.zeros(self.L_basis.num_modes)

        self.basis = np.char.lower(basis)
        if ("R_lmn" in kwargs) or ("Z_lmn" in kwargs):
            assert ("R_lmn" in kwargs) and ("Z_lmn" in kwargs), "Must give both R and Z"
            self.R_lmn = kwargs.pop("R_lmn")
            self.Z_lmn = kwargs.pop("Z_lmn")
            self.L_lmn = kwargs.pop("L_lmn", jnp.zeros(self.L_basis.num_modes))
        else:
            # if self.basis != "fourierzernike":
            #     # Convert surface to fourier zernike for initial guess.
            #     R_lmn, Z_lmn, _ = convert_FE_to_spectral(
            #         R_lmn,
            #         Z_lmn,
            #         np.zeros(R_lmn.shape),
            #         fourier_basis_R,
            #         fourier_basis_Z,
            #         fourier_basis_R,
            #         self._R_basis,
            #         self._Z_basis,
            #         self._R_basis,
            #         rho
            # )  
            self.set_initial_guess(ensure_nested=ensure_nested)  #, basis=basis)
        if check_orientation:
            ensure_positive_jacobian(self)
        if kwargs.get("check_kwargs", True):
            errorif(
                len(kwargs),
                TypeError,
                f"Equilibrium got unexpected kwargs: {kwargs.keys()}",
            )

        # Now that initial guess is initialized, convert to the
        # FE basis
        if self.basis != "fourierzernike":
            Rprime_basis = FiniteElementBasis(
                L=self.L_grid, M=self.M_grid, N=self.N_grid, K=self._K_FE
            )
            Zprime_basis = FiniteElementBasis(
                L=self.L_grid, M=self.M_grid, N=self.N_grid, K=self._K_FE
            )
            Lprime_basis = FiniteElementBasis(
                L=self.L_grid, M=self.M_grid, N=self.N_grid, K=self._K_FE
            )
            Rprime_lmn, Zprime_lmn, Lprime_lmn = convert_spectral_to_FE(
                self.R_lmn,
                self.Z_lmn,
                self.L_lmn,
                self._R_basis,
                self._Z_basis,
                self._L_basis,
                Rprime_basis,
                Zprime_basis,
                Lprime_basis,
            )
            self._R_basis = Rprime_basis
            self._Z_basis = Zprime_basis
            self._L_basis = Lprime_basis
            self.R_lmn = Rprime_lmn
            self.Z_lmn = Zprime_lmn
            self.L_lmn = Lprime_lmn

    def _set_up(self):
        """Set unset attributes after loading.

        To ensure object has all properties needed for current DESC version.
        Allows for backwards-compatibility with equilibria saved/ran with older
        DESC versions.
        """
        if not hasattr(self, "_K_FE"):
            # call the property to set it to a proper value
            # instead of None
            self.K_FE

        for attribute in self._io_attrs_:
            if not hasattr(self, attribute):
                setattr(self, attribute, None)

        if self.current is not None and hasattr(self.current, "_get_transform"):
            # Need to rebuild derivative matrices to get higher order derivatives
            # on equilibrium's saved before GitHub pull request #586.
            self.current._transform = self.current._get_transform(self.current.grid)

        # ensure things that should be ints are ints
        self._L = int(self._L)
        self._M = int(self._M)
        self._N = int(self._N)
        self._NFP = int(self._NFP)
        self._L_grid = int(self._L_grid)
        self._M_grid = int(self._M_grid)
        self._N_grid = int(self._N_grid)
        if hasattr(self, "_K_FE") and self._K_FE is not None:
            self._K_FE = int(self._K_FE)
        else:
            self._K_FE = 1

    def _sort_args(self, args):
        """Put arguments in a canonical order. Returns unique sorted elements.

        For Equilibrium, alphabetical order seems to lead to some numerical instability
        so we enforce a particular order that has worked well.
        """
        arg_order = (
            "R_lmn",
            "Z_lmn",
            "L_lmn",
            "p_l",
            "i_l",
            "c_l",
            "Psi",
            "Te_l",
            "ne_l",
            "Ti_l",
            "Zeff_l",
            "a_lmn",
            "Ra_n",
            "Za_n",
            "Rb_lmn",
            "Zb_lmn",
            "I",
            "G",
            "Phi_mn",
        )
        assert sorted(args) == sorted(arg_order)
        return [arg for arg in arg_order if arg in args]

    def __repr__(self):
        """String form of the object."""
        return (
            type(self).__name__
            + " at "
            + str(hex(id(self)))
            + " ("
            + "L={}, M={}, N={}, NFP={}, sym={}".format(
                self.L, self.M, self.N, self.NFP, self.sym
            )
            # + "L={}, M={}, N={}, I={}, K={}, Q={}, NFP={}, sym={}".format(
            #     self.L, self.M, self.N, self.I_LMN, self.K, self.Q, self.NFP, self.sym
            # )
            + ", spectral_indexing={})".format(
                self.spectral_indexing,
            )
        )

    def set_initial_guess(self, *args, ensure_nested=True):
        """Set the initial guess for the flux surfaces, eg R_lmn, Z_lmn, L_lmn.

        Note that the R_{lmn} can represent the basis elements in any basis.

        Parameters
        ----------
        eq : Equilibrium
            Equilibrium to initialize
        args :
            either:
              - No arguments, in which case eq.surface will be scaled for the guess.
              - Another Surface object, which will be scaled to generate the guess.
                Optionally a Curve object may also be supplied for the magnetic axis.
              - Another Equilibrium, whose flux surfaces will be used.
              - File path to a VMEC or DESC equilibrium, which will be loaded and used.
              - Grid and 2-3 ndarrays, specifying the flux surface locations (R, Z, and
                optionally lambda) at fixed flux coordinates. All arrays should have the
                same length. Optionally, an ndarray of shape(k,3) may be passed instead
                of a grid.
        ensure_nested : bool
            If True, and the default initial guess does not produce nested surfaces,
            run a small optimization problem to attempt to refine initial guess to
            improve coordinate mapping.

        Examples
        --------
        Use existing equil.surface and scales down for guess:

        >>> equil.set_initial_guess()

        Use supplied Surface and scales down for guess. Assumes axis is centroid
        of user supplied surface:

        >>> equil.set_initial_guess(surface)

        Optionally, an interior surface may be scaled by giving the surface a
        flux label:

        >>> surf = FourierRZToroidalSurface(rho=0.7)
        >>> equil.set_initial_guess(surf)

        Use supplied Surface and a supplied Curve for axis and scales between
        them for guess:

        >>> equil.set_initial_guess(surface, curve)

        Use the flux surfaces from an existing Equilibrium:

        >>> equil.set_initial_guess(equil2)

        Use flux surfaces from existing Equilibrium or VMEC output stored on disk:

        >>> equil.set_initial_guess(path_to_saved_DESC_or_VMEC_output)

        Use flux surfaces specified by points:
        nodes should either be a Grid or an ndarray, shape(k,3) giving the locations
        in rho, theta, zeta coordinates. R, Z, and optionally lambda should be
        array-like, shape(k,) giving the corresponding real space coordinates

        >>> equil.set_initial_guess(nodes, R, Z, lambda)

        """
        set_initial_guess(self, *args, ensure_nested=ensure_nested)

    def copy(self, deepcopy=True):
        """Return a (deep)copy of this equilibrium."""
        if deepcopy:
            new = copy.deepcopy(self)
        else:
            new = copy.copy(self)
        return new

    @execute_on_cpu
    def change_resolution(
        self,
        L=None,
        M=None,
        N=None,
        L_grid=None,
        M_grid=None,
        N_grid=None,
        K_FE=None,
        NFP=None,
        sym=None,
    ):
        """Set the spectral (or FE) resolution and real space grid resolution.

        Parameters
        ----------
        L : int
            Maximum radial Zernike mode number.
        M : int
            Maximum poloidal Fourier mode number.
        N : int
            Maximum toroidal Fourier mode number.
        L_grid : int
            Radial real space grid resolution.
        M_grid : int
            Poloidal real space grid resolution.
        N_grid : int
            Toroidal real space grid resolution.
        NFP : int
            Number of field periods.
        sym : bool
            Whether to enforce stellarator symmetry.

        """
        warnif(
            L is not None and L < self.L,
            UserWarning,
            "Reducing radial (L) resolution can make plasma boundary inconsistent. "
            + "Recommend calling `eq.surface = eq.get_surface_at(rho=1.0)`",
        )
        self._L = int(setdefault(L, self.L))
        self._M = int(setdefault(M, self.M))
        self._N = int(setdefault(N, self.N))
        self._L_grid = int(setdefault(L_grid, self.L_grid))
        self._M_grid = int(setdefault(M_grid, self.M_grid))
        self._N_grid = int(setdefault(N_grid, self.N_grid))
        self._K_FE = int(setdefault(K_FE, self._K_FE))
        self._NFP = int(setdefault(NFP, self.NFP))
        self._sym = bool(setdefault(sym, self.sym))

        old_modes_R = self.R_basis.modes
        old_modes_Z = self.Z_basis.modes
        old_modes_L = self.L_basis.modes

        if self.basis == "FiniteElementBasis":
<<<<<<< HEAD
            self.R_basis.change_resolution(self.L_grid, self.M_grid, self.N_grid, self._K_FE)
            self.Z_basis.change_resolution(self.L_grid, self.M_grid, self.N_grid, self._K_FE)
            self.L_basis.change_resolution(self.L_grid, self.M_grid, self.N_grid, self._K_FE)
=======
            self.R_basis.change_resolution(
                self.L_grid, self.M_grid, self.N_grid, self.K_FE
            )
            self.Z_basis.change_resolution(
                self.L_grid, self.M_grid, self.N_grid, self.K_FE
            )
            self.L_basis.change_resolution(
                self.L_grid, self.M_grid, self.N_grid, self.K_FE
            )
>>>>>>> fdd9963f
        else:
            self.R_basis.change_resolution(
                self.L,
                self.M,
                self.N,
                NFP=self.NFP,
                sym="cos" if self.sym else self.sym,
            )
            self.Z_basis.change_resolution(
                self.L,
                self.M,
                self.N,
                NFP=self.NFP,
                sym="sin" if self.sym else self.sym,
            )
            self.L_basis.change_resolution(
                self.L,
                self.M,
                self.N,
                NFP=self.NFP,
                sym="sin" if self.sym else self.sym,
            )
        for profile in [
            "pressure",
            "iota",
            "current",
            "electron_temperature",
            "electron_density",
            "ion_temperature",
            "atomic_number",
            "anisotropy",
        ]:
            p = getattr(self, profile)
            if hasattr(p, "change_resolution"):
                p.change_resolution(max(p.basis.L, self.L))

        # Keep the initial surface and axis in Fourier representation
        self.surface.change_resolution(
            self.L, self.M, self.N, NFP=self.NFP, sym=self.sym
        )
        self.axis.change_resolution(self.N, NFP=self.NFP, sym=self.sym)
        self._R_lmn = copy_coeffs(self.R_lmn, old_modes_R, self.R_basis.modes)
        self._Z_lmn = copy_coeffs(self.Z_lmn, old_modes_Z, self.Z_basis.modes)
        self._L_lmn = copy_coeffs(self.L_lmn, old_modes_L, self.L_basis.modes)

    @execute_on_cpu
    def get_surface_at(self, rho=None, theta=None, zeta=None):
        """Return a representation for a given coordinate surface.

        Parameters
        ----------
        rho, theta, zeta : float or None
            radial, poloidal, or toroidal coordinate for the surface. Only
            one may be specified.

        Returns
        -------
        surf : Surface
            object representing the given surface, either a FourierRZToroidalSurface
            for surfaces of constant rho, or a ZernikeRZToroidalSection for
            surfaces of constant zeta.

        """
        errorif(
            not only1(rho is not None, theta is not None, zeta is not None),
            ValueError,
            f"Only one coordinate can be specified, got {rho}, {theta}, {zeta}",
        )
        errorif(
            theta is not None,
            NotImplementedError,
            "Constant theta surfaces have not been implemented yet",
        )
        if rho is not None:
            assert (rho >= 0) and (rho <= 1)
            surface = FourierRZToroidalSurface(sym=self.sym, NFP=self.NFP, rho=rho)
            surface.change_resolution(self.M, self.N)

            AR = np.zeros((surface.R_basis.num_modes, self.R_basis.num_modes))
            AZ = np.zeros((surface.Z_basis.num_modes, self.Z_basis.num_modes))

            Js = []
            zernikeR = zernike_radial(
                rho, self.R_basis.modes[:, 0], self.R_basis.modes[:, 1]
            )
            for i, (l, m, n) in enumerate(self.R_basis.modes):
                j = np.argwhere(
                    np.logical_and(
                        surface.R_basis.modes[:, 1] == m,
                        surface.R_basis.modes[:, 2] == n,
                    )
                )
                Js.append(j.flatten())
            Js = np.array(Js)
            # Broadcasting at once is faster. We need to use np.arange to avoid
            # setting the value to the whole row.
            AR[Js[:, 0], np.arange(self.R_basis.num_modes)] = zernikeR

            Js = []
            zernikeZ = zernike_radial(
                rho, self.Z_basis.modes[:, 0], self.Z_basis.modes[:, 1]
            )
            for i, (l, m, n) in enumerate(self.Z_basis.modes):
                j = np.argwhere(
                    np.logical_and(
                        surface.Z_basis.modes[:, 1] == m,
                        surface.Z_basis.modes[:, 2] == n,
                    )
                )
                Js.append(j.flatten())
            Js = np.array(Js)
            # Broadcasting at once is faster. We need to use np.arange to avoid
            # setting the value to the whole row.
            AZ[Js[:, 0], np.arange(self.Z_basis.num_modes)] = zernikeZ

            Rb = AR @ self.R_lmn
            Zb = AZ @ self.Z_lmn
            surface.R_lmn = Rb
            surface.Z_lmn = Zb
            return surface

        if zeta is not None:
            assert (zeta >= 0) and (zeta <= 2 * np.pi)
            surface = ZernikeRZToroidalSection(sym=self.sym, zeta=zeta)
            surface.change_resolution(self.L, self.M)

            AR = np.zeros((surface.R_basis.num_modes, self.R_basis.num_modes))
            AZ = np.zeros((surface.Z_basis.num_modes, self.Z_basis.num_modes))

            for i, (l, m, n) in enumerate(self.R_basis.modes):
                j = np.argwhere(
                    np.logical_and(
                        surface.R_basis.modes[:, 0] == l,
                        surface.R_basis.modes[:, 1] == m,
                    )
                )
                AR[j, i] = fourier(zeta, n, self.NFP)

            for i, (l, m, n) in enumerate(self.Z_basis.modes):
                j = np.argwhere(
                    np.logical_and(
                        surface.Z_basis.modes[:, 0] == l,
                        surface.Z_basis.modes[:, 1] == m,
                    )
                )
                AZ[j, i] = fourier(zeta, n, self.NFP)
            Rb = AR @ self.R_lmn
            Zb = AZ @ self.Z_lmn
            surface.R_lmn = Rb
            surface.Z_lmn = Zb
            return surface

    def get_profile(self, name, grid=None, kind="spline", **kwargs):
        """Return a SplineProfile of the desired quantity.

        Parameters
        ----------
        name : str
            Name of the quantity to compute.
        grid : Grid, optional
            Grid of coordinates to evaluate at. Defaults to the quadrature grid.
            Note profile will only be a function of the radial coordinate.
        kind : {"power_series", "spline", "fourier_zernike"}
            Type of returned profile.

        Returns
        -------
        profile : SplineProfile
            Radial profile of the desired quantity.

        """
        assert kind in {"power_series", "spline", "fourier_zernike"}
        if grid is None:
            grid = QuadratureGrid(self.L_grid, self.M_grid, self.N_grid, self.NFP)
        data = self.compute(name, grid=grid, **kwargs)
        f = data[name]
        f = grid.compress(f, surface_label="rho")
        x = grid.nodes[grid.unique_rho_idx, 0]
        p = SplineProfile(f, x, name=name)
        if kind == "power_series":
            p = p.to_powerseries(order=min(self.L, len(x)), xs=x, sym=True)
        if kind == "fourier_zernike":
            p = p.to_fourierzernike(L=min(self.L, len(x)), xs=x)
        return p

    def get_axis(self):
        """Return a representation for the magnetic axis.

        Returns
        -------
        axis : FourierRZCurve
            object representing the magnetic axis.
        """
        # value of Zernike polynomials at rho=0 for unique radial modes (+/-1)
        sign_l = np.atleast_2d(((np.arange(0, self.L + 1, 2) / 2) % 2) * -2 + 1).T
        # indices where m=0
        idx0_R = np.where(self.R_basis.modes[:, 1] == 0)[0]
        idx0_Z = np.where(self.Z_basis.modes[:, 1] == 0)[0]
        # indices where l=0 & m=0
        idx00_R = np.where((self.R_basis.modes[:, :2] == [0, 0]).all(axis=1))[0]
        idx00_Z = np.where((self.Z_basis.modes[:, :2] == [0, 0]).all(axis=1))[0]
        # this reshaping assumes the FourierZernike bases are sorted
        R_n = np.sum(
            sign_l * np.reshape(self.R_lmn[idx0_R], (-1, idx00_R.size), order="F"),
            axis=0,
        )
        modes_R = self.R_basis.modes[idx00_R, 2]
        if len(idx00_Z):
            Z_n = np.sum(
                sign_l * np.reshape(self.Z_lmn[idx0_Z], (-1, idx00_Z.size), order="F"),
                axis=0,
            )
            modes_Z = self.Z_basis.modes[idx00_Z, 2]
        else:  # catch cases such as axisymmetry with stellarator symmetry
            Z_n = 0
            modes_Z = 0
        axis = FourierRZCurve(R_n, Z_n, modes_R, modes_Z, NFP=self.NFP, sym=self.sym)
        return axis

    def compute(  # noqa: C901
        self,
        names,
        grid=None,
        params=None,
        transforms=None,
        profiles=None,
        data=None,
        override_grid=True,
        **kwargs,
    ):
        """Compute the quantity given by name on grid.

        If ``grid.coordinates!="rtz"`` then this method may take longer to run
        than usual as a coordinate mapping subproblem will need to be solved.

        Parameters
        ----------
        names : str or array-like of str
            Name(s) of the quantity(s) to compute.
        grid : Grid, optional
            Grid of coordinates to evaluate at. Defaults to the quadrature grid.
        params : dict of ndarray
            Parameters from the equilibrium, such as R_lmn, Z_lmn, i_l, p_l, etc
            Defaults to attributes of self.
        transforms : dict of Transform
            Transforms for R, Z, lambda, etc. Default is to build from grid
        profiles : dict of Profile
            Profile objects for pressure, iota, current, etc. Defaults to attributes
            of self
        data : dict of ndarray
            Data computed so far, generally output from other compute functions.
            Any vector v = v¹ R̂ + v² ϕ̂ + v³ Ẑ should be given in components
            v = [v¹, v², v³] where R̂, ϕ̂, Ẑ are the normalized basis vectors
            of the cylindrical coordinates R, ϕ, Z.
        override_grid : bool
            If True, override the user supplied grid if necessary and use a full
            resolution grid to compute quantities and then downsample to user requested
            grid. If False, uses only the user specified grid, which may lead to
            inaccurate values for surface or volume averages.

        Returns
        -------
        data : dict of ndarray
            Computed quantity and intermediate variables.

        """
        if isinstance(names, str):
            names = [names]
        if grid is None:
            grid = QuadratureGrid(self.L_grid, self.M_grid, self.N_grid, self.NFP)
        errorif(
            not isinstance(grid, _Grid),
            TypeError,
            msg="must pass in a Grid object for argument grid!"
            f" instead got type {type(grid)}",
        )
        if grid.coordinates != "rtz":
            inbasis = {
                "r": "rho",
                "t": "theta",
                "v": "theta_PEST",
                "a": "alpha",
                "z": "zeta",
            }
            rtz_nodes = self.map_coordinates(
                grid.nodes,
                inbasis=[inbasis[char] for char in grid.coordinates],
                outbasis=("rho", "theta", "zeta"),
                period=grid.period,
            )
            grid = Grid(
                nodes=rtz_nodes,
                coordinates="rtz",
                source_grid=grid,
                sort=False,
                jitable=False,
            )

        method = kwargs.pop("method", "auto")
        if params is None:
            params = get_params(
                names,
                obj=self,
                has_axis=grid.axis.size,
                basis=kwargs.get("basis", "rpz"),
            )
        if profiles is None:
            profiles = get_profiles(
                names, obj=self, grid=grid, basis=kwargs.get("basis", "rpz")
            )
        if transforms is None:
            transforms = get_transforms(
                names,
                obj=self,
                grid=grid,
                method=method,
                **kwargs,
            )
        if data is None:
            data = {}

        p = "desc.equilibrium.equilibrium.Equilibrium"
        deps = set(
            get_data_deps(names, obj=p, has_axis=grid.axis.size, data=data) + names
        )

        def need_src(name):
            # Need to compute these on grid that is paired to the source grid, since
            # the compute logic assume input data is evaluated on those coordinates.
            # We exclude these from the depXdx sets below since the grids we will
            # use to compute those dependencies are coordinate-blind.
            # Example, "<L|r,a>" has coordinates="r", but requires computing on
            # field line following source grid.
            return bool(data_index[p][name]["source_grid_requirement"])

        # Need to call _grow_seeds so that some other quantity like K = 2 * <L|r,a>,
        # which does not need a source grid to evaluate, does not compute <L|r,a> on a
        # grid that does not follow field lines.
        # Maybe this can help explain:
        # https://github.com/PlasmaControl/DESC/pull/1024#discussion_r1664918897.
        need_src_deps = _grow_seeds(p, set(filter(need_src, deps)), deps)

        dep0d = {
            dep for dep in deps if is_0d_vol_grid(dep) and dep not in need_src_deps
        }
        # Unless user asks, don't try to recompute stuff which are only dependencies
        # of dep0d. Example, suppose the user supplied grid is a field-line following
        # grid, and the user would like to compute the effective ripple, which requires
        # the scalar R0 as a dependency. The scalar R0 has the following dependencies:
        # R0 <- A <- A(z). Each of these are computable on the quadrature grid, and
        # since R0 is a scalar we can trivially interpolate it back to the user-supplied
        # grid. We don't need to additionally compute A(z) and interpolate it back;
        # it was only needed to compute R0, so we should remove it from the dep1dz list.
        # If we don't remove it from the dep1dz list, then the code would try to create
        # a linear grid with cross-sections at all the unique zeta values in the
        # user-supplied grids. Typically, the user-supplied grid lacks unique_zeta_idx
        # attribute, so this would cause an error.
        dep0d_deps = set(
            get_data_deps(dep0d, obj=p, has_axis=grid.axis.size, data=data)
        )
        # This filter is stronger than the name implies, but the false positives
        # that are filtered out will still get computed with the logic in
        # compute.utils.compute
        # https://github.com/PlasmaControl/DESC/pull/1024#discussion_r1663080423.
        just_dep0d_dep = lambda name: name in dep0d_deps and name not in names
        dep1dr = {
            dep
            for dep in deps
            if is_1dr_rad_grid(dep)
            and not just_dep0d_dep(dep)
            and dep not in need_src_deps
        }
        dep1dz = {
            dep
            for dep in deps
            # By including the additional requirement that dep is not just a dependency
            # of some scalar (0d) quantity, we are ensuring that we do not unnecessarily
            # compute things like A(z) when it was only needed to compute R0, as in the
            # example above.
            if is_1dz_tor_grid(dep)
            and not just_dep0d_dep(dep)
            and dep not in need_src_deps
            # These don't need a special grid, since the transforms are always
            # built on the (rho, theta, zeta) coordinate grid.
            and dep not in ["phi", "zeta"]
        }

        # Whether we need to calculate any dependencies on a special grid.
        calc0d = bool(dep0d)
        calc1dr = bool(dep1dr)
        calc1dz = bool(dep1dz)
        # If the grid samples the full volume, then it is sufficient.
        if grid.L >= self.L_grid and grid.M >= self.M_grid and grid.N >= self.N_grid:
            if isinstance(grid, QuadratureGrid):
                calc0d = calc1dr = calc1dz = False
            if isinstance(grid, LinearGrid):
                calc1dr = calc1dz = False
        else:
            # Warn if best way to compute accurately is increasing resolution.
            for dep in deps:
                req = data_index[p][dep]["resolution_requirement"]
                coords = data_index[p][dep]["coordinates"]
                msg = lambda direction: colored(
                    f"Dependency {dep} may require more {direction}"
                    " resolution to compute accurately.",
                    "yellow",
                )
                warnif(
                    # if need more radial resolution
                    "r" in req and grid.L < self.L_grid
                    # and won't override grid to one with more radial resolution
                    and not (override_grid and coords in {"z", ""}),
                    ResolutionWarning,
                    msg("radial"),
                )
                warnif(
                    # if need more poloidal resolution
                    "t" in req and grid.M < self.M_grid
                    # and won't override grid to one with more poloidal resolution
                    and not (override_grid and coords in {"r", "z", ""}),
                    ResolutionWarning,
                    msg("poloidal"),
                )
                warnif(
                    # if need more toroidal resolution
                    "z" in req and grid.N < self.N_grid
                    # and won't override grid to one with more toroidal resolution
                    and not (override_grid and coords in {"r", ""}),
                    ResolutionWarning,
                    msg("toroidal"),
                )

        # Now compute dependencies on the proper grids, passing in any available
        # seed data which is already computed and interpolatable.
        # There isn't a single non-repeating order for computing that ensures the
        # dependencies of the dependencies are computed on the proper grid. However,
        # 0d -> 1dr -> 1dz -> rest covers most cases. In cases where it
        # doesn't, the expectation is that developer registers the compute function
        # with a resolution requirement or the user precomputes it.

        if calc0d and override_grid:
            grid0d = QuadratureGrid(self.L_grid, self.M_grid, self.N_grid, self.NFP)
            data0d_seed = {key: data[key] for key in data if is_0d_vol_grid(key)}
            data0d = compute_fun(
                self,
                list(dep0d),
                params=params,
                transforms=get_transforms(
                    dep0d,
                    obj=self,
                    grid=grid0d,
                    method=method,
                    **kwargs,
                ),
                profiles=get_profiles(
                    dep0d, obj=self, grid=grid0d, basis=kwargs.get("basis", "rpz")
                ),
                # If a dependency of something is already computed, use it
                # instead of recomputing it on a potentially bad grid.
                data=data0d_seed,
                **kwargs,
            )
            # These should all be 0d quantities so don't need to compress/expand.
            data0d = {
                key: data0d[key] for key in data0d if key in dep0d and key not in data
            }
            data.update(data0d)

        if (calc1dr or calc1dz) and override_grid:
            data0d_seed = {key: data[key] for key in data if is_0d_vol_grid(key)}
        else:
            data0d_seed = {}
        if calc1dr and override_grid:
            grid1dr = LinearGrid(
                rho=grid.compress(grid.nodes[:, 0], surface_label="rho"),
                M=self.M_grid,
                N=self.N_grid,
                NFP=self.NFP,
                sym=self.sym,
            )
            data1dr_seed = {
                key: grid1dr.copy_data_from_other(data[key], grid, surface_label="rho")
                for key in data
                if is_1dr_rad_grid(key)
            }
            data1dr = compute_fun(
                self,
                list(dep1dr),
                params=params,
                transforms=get_transforms(
                    dep1dr,
                    obj=self,
                    grid=grid1dr,
                    method=method,
                    **kwargs,
                ),
                profiles=get_profiles(
                    dep1dr, obj=self, grid=grid1dr, basis=kwargs.get("basis", "rpz")
                ),
                # If a dependency of something is already computed, use it
                # instead of recomputing it on a potentially bad grid.
                data=data1dr_seed | data0d_seed,
                **kwargs,
            )
            # Need to make this data broadcast with the data on the original grid.
            data1dr = {
                key: grid.copy_data_from_other(
                    data1dr[key], grid1dr, surface_label="rho"
                )
                for key in data1dr
                if key in dep1dr and key not in data
            }
            data.update(data1dr)

        if calc1dz and override_grid:
            grid1dz = LinearGrid(
                zeta=grid.compress(grid.nodes[:, 2], surface_label="zeta"),
                L=self.L_grid,
                M=self.M_grid,
                NFP=grid.NFP,  # ex: self.NFP>1 but grid.NFP=1 for plot_3d
                sym=self.sym,
            )
            data1dz_seed = {
                key: grid1dz.copy_data_from_other(data[key], grid, surface_label="zeta")
                for key in data
                if is_1dz_tor_grid(key)
            }
            data1dz = compute_fun(
                self,
                list(dep1dz),
                params=params,
                transforms=get_transforms(
                    dep1dz,
                    obj=self,
                    grid=grid1dz,
                    method=method,
                    **kwargs,
                ),
                profiles=get_profiles(
                    dep1dz, obj=self, grid=grid1dz, basis=kwargs.get("basis", "rpz")
                ),
                # If a dependency of something is already computed, use it
                # instead of recomputing it on a potentially bad grid.
                data=data1dz_seed | data0d_seed,
                **kwargs,
            )
            # Need to make this data broadcast with the data on the original grid.
            data1dz = {
                key: grid.copy_data_from_other(
                    data1dz[key], grid1dz, surface_label="zeta"
                )
                for key in data1dz
                if key in dep1dz and key not in data
            }
            data.update(data1dz)

        data = compute_fun(
            self,
            names,
            params=params,
            transforms=transforms,
            profiles=profiles,
            data=data,
            **kwargs,
        )
        return data

    def map_coordinates(  # noqa: C901
        self,
        coords,
        inbasis,
        outbasis=("rho", "theta", "zeta"),
        guess=None,
        params=None,
        period=(np.inf, np.inf, np.inf),
        tol=1e-6,
        maxiter=30,
        full_output=False,
        **kwargs,
    ):
        """Given coordinates in inbasis, compute corresponding coordinates in outbasis.

        First solves for the computational coordinates that correspond to inbasis, then
        evaluates outbasis at those locations.

        Parameters
        ----------
        coords : ndarray, shape(k,3)
            2D array of input coordinates. Each row is a different
            point in space.
        inbasis, outbasis : tuple of str
            Labels for input and output coordinates, eg ("R", "phi", "Z") or
            ("rho", "alpha", "zeta") or any combination thereof. Labels should be the
            same as the compute function data key
        guess : None or ndarray, shape(k,3)
            Initial guess for the computational coordinates ['rho', 'theta', 'zeta']
            corresponding to coords in inbasis. If None, heuristics are used based on
            in basis and a nearest neighbor search on a coarse grid.
        params : dict
            Values of equilibrium parameters to use, eg eq.params_dict
        period : tuple of float
            Assumed periodicity for each quantity in inbasis.
            Use np.inf to denote no periodicity.
        tol : float
            Stopping tolerance.
        maxiter : int > 0
            Maximum number of Newton iterations
        full_output : bool, optional
            If True, also return a tuple where the first element is the residual from
            the root finding and the second is the number of iterations.
        kwargs : dict, optional
            Additional keyword arguments to pass to ``root`` such as ``maxiter_ls``,
            ``alpha``.

        Returns
        -------
        coords : ndarray, shape(k,3)
            Coordinates mapped from inbasis to outbasis.
        info : tuple
            2 element tuple containing residuals and number of iterations
            for each point. Only returned if ``full_output`` is True

        Notes
        -----
        ``guess`` must be given for this function to be compatible with ``jit``.

        """
        return map_coordinates(
            self,
            coords,
            inbasis,
            outbasis,
            guess,
            params,
            period,
            tol,
            maxiter,
            full_output,
            **kwargs,
        )

    def compute_theta_coords(
        self, flux_coords, L_lmn=None, tol=1e-6, maxiter=20, full_output=False, **kwargs
    ):
        """Find theta_DESC for given straight field line theta_PEST.

        Parameters
        ----------
        eq : Equilibrium
            Equilibrium to use
        flux_coords : ndarray, shape(k,3)
            2d array of flux coordinates [rho,theta*,zeta]. Each row is a different
            point in space.
        L_lmn : ndarray
            spectral coefficients for lambda. Defaults to eq.L_lmn
        tol : float
            Stopping tolerance.
        maxiter : int > 0
            maximum number of Newton iterations
        full_output : bool, optional
            If True, also return a tuple where the first element is the residual from
            the root finding and the second is the number of iterations.
        kwargs : dict, optional
            Additional keyword arguments to pass to ``root_scalar`` such as
            ``maxiter_ls``, ``alpha``.

        Returns
        -------
        coords : ndarray, shape(k,3)
            coordinates [rho,theta,zeta].
        info : tuple
            2 element tuple containing residuals and number of iterations
            for each point. Only returned if ``full_output`` is True
        """
        return compute_theta_coords(
            self,
            flux_coords,
            L_lmn=L_lmn,
            maxiter=maxiter,
            tol=tol,
            full_output=full_output,
            **kwargs,
        )

    @execute_on_cpu
    def is_nested(self, grid=None, R_lmn=None, Z_lmn=None, L_lmn=None, msg=None):
        """Check that an equilibrium has properly nested flux surfaces in a plane.

        Does so by checking coordinate Jacobian (sqrt(g)) sign.
        If coordinate Jacobian switches sign somewhere in the volume, this
        indicates that it is zero at some point, meaning surfaces are touching and
        the equilibrium is not nested.

        NOTE: If grid resolution used is too low, or the solution is just barely
        unnested, this function may fail to return the correct answer.

        Parameters
        ----------
        grid  :  Grid, optional
            Grid on which to evaluate the coordinate Jacobian and check for the sign.
            (Default to QuadratureGrid with eq's current grid resolutions)
        R_lmn, Z_lmn, L_lmn : ndarray, optional
            spectral coefficients for R, Z, lambda. Defaults to eq.R_lmn, eq.Z_lmn
        msg : {None, "auto", "manual"}
            Warning to throw if unnested.

        Returns
        -------
        is_nested : bool
            whether the surfaces are nested

        """
        return is_nested(self, grid, R_lmn, Z_lmn, L_lmn, msg)

    def to_sfl(
        self,
        L=None,
        M=None,
        N=None,
        L_grid=None,
        M_grid=None,
        N_grid=None,
        rcond=None,
        copy=False,
    ):
        """Transform this equilibrium to use straight field line coordinates.

        Uses a least squares fit to find FourierZernike coefficients of R, Z, Rb, Zb
        with respect to the straight field line coordinates, rather than the boundary
        coordinates. The new lambda value will be zero.

        NOTE: Though the converted equilibrium will have the same flux surfaces,
        the force balance error will likely be higher than the original equilibrium.

        Parameters
        ----------
        L : int, optional
            radial resolution to use for SFL equilibrium. Default = 1.5*eq.L
        M : int, optional
            poloidal resolution to use for SFL equilibrium. Default = 1.5*eq.M
        N : int, optional
            toroidal resolution to use for SFL equilibrium. Default = 1.5*eq.N
        L_grid : int, optional
            radial spatial resolution to use for fit to new basis. Default = 2*L
        M_grid : int, optional
            poloidal spatial resolution to use for fit to new basis. Default = 2*M
        N_grid : int, optional
            toroidal spatial resolution to use for fit to new basis. Default = 2*N
        rcond : float, optional
            cutoff for small singular values in least squares fit.
        copy : bool, optional
            Whether to update the existing equilibrium or make a copy (Default).

        Returns
        -------
        eq_sfl : Equilibrium
            Equilibrium transformed to a straight field line coordinate representation.

        """
        return to_sfl(self, L, M, N, L_grid, M_grid, N_grid, rcond, copy)

    @property
    def surface(self):
        """Surface: Geometric surface defining boundary conditions."""
        return self._surface

    @surface.setter
    def surface(self, new):
        assert isinstance(
            new, FourierRZToroidalSurface
        ), f"surface should be of type FourierRZToroidalSurface or subclass, got {new}"
        assert (
            self.sym == new.sym
        ), "Surface and Equilibrium must have the same symmetry"
        assert self.NFP == new.NFP, "Surface and Equilibrium must have the same NFP"
        new.change_resolution(self.L, self.M, self.N)
        self._surface = new

    @property
    def axis(self):
        """Curve: object representing the magnetic axis."""
        return self._axis

    @axis.setter
    def axis(self, new):
        assert isinstance(
            new, FourierRZCurve
        ), f"axis should be of type FourierRZCurve or a subclass, got {new}"
        assert self.sym == new.sym, "Axis and Equilibrium must have the same symmetry"
        assert self.NFP == new.NFP, "Axis and Equilibrium must have the same NFP"
        new.change_resolution(self.N)
        self._axis = new

    @property
    def spectral_indexing(self):
        """str: Type of indexing used for the spectral basis."""
        # TODO: allow this to change?
        return self._spectral_indexing

    @property
    def sym(self):
        """bool: Whether this equilibrium is stellarator symmetric."""
        return self._sym

    @property
    def bdry_mode(self):
        """str: Method for specifying boundary condition."""
        return self._bdry_mode

    @optimizable_parameter
    @property
    def Psi(self):
        """float: Total toroidal flux within the last closed flux surface in Webers."""
        return self._Psi

    @Psi.setter
    def Psi(self, Psi):
        self._Psi = float(np.squeeze(Psi))

    @property
    def NFP(self):
        """int: Number of (toroidal) field periods."""
        return self._NFP

    @property
    def L(self):
        """int: Maximum radial mode number."""
        return self._L

    @property
    def M(self):
        """int: Maximum poloidal fourier mode number."""
        return self._M

    @property
    def N(self):
        """int: Maximum toroidal fourier mode number."""
        return self._N

    @property
    def K_FE(self):
        """int: Order of the finite elements in each tetrahedron."""
        return self.__dict__.setdefault("_K_FE", 1)

    @K_FE.setter
    def K_FE(self, new):
        """int: Order of the finite elements in each tetrahedron."""
        check_nonnegint(new)
        self._K_FE = int(new)

    @optimizable_parameter
    @property
    def R_lmn(self):
        """ndarray: Spectral coefficients of R."""
        return self._R_lmn

    @R_lmn.setter
    def R_lmn(self, R_lmn):
        R_lmn = jnp.atleast_1d(jnp.asarray(R_lmn))
        print("R_lmn =", R_lmn.size)
        print("self.R_lmn=", self._R_lmn.size)
        # errorif( R_lmn.size != self._R_lmn.size,
        #     ValueError,
        #     "R_lmn should have the same size as R_basis, "
        #     + f"got {len(R_lmn)} for basis with {self.R_basis.num_modes} modes",
        # )
        self._R_lmn = R_lmn

    @optimizable_parameter
    @property
    def Z_lmn(self):
        """ndarray: Spectral coefficients of Z."""
        return self._Z_lmn

    @Z_lmn.setter
    def Z_lmn(self, Z_lmn):
        Z_lmn = jnp.atleast_1d(jnp.asarray(Z_lmn))
        # errorif(
        #     Z_lmn.size != self._Z_lmn.size,
        #     ValueError,
        #     "Z_lmn should have the same size as Z_basis, "
        #     + f"got {len(Z_lmn)} for basis with {self.Z_basis.num_modes} modes",
        # )
        self._Z_lmn = Z_lmn

    @optimizable_parameter
    @property
    def L_lmn(self):
        """ndarray: Spectral coefficients of lambda."""
        return self._L_lmn

    @L_lmn.setter
    def L_lmn(self, L_lmn):
        L_lmn = jnp.atleast_1d(jnp.asarray(L_lmn))
        # errorif(
        #     L_lmn.size != self._L_lmn.size,
        #     ValueError,
        #     "L_lmn should have the same size as L_basis, "
        #     + f"got {len(L_lmn)} for basis with {self.L_basis.num_modes} modes",
        # )
        self._L_lmn = L_lmn

    @optimizable_parameter
    @property
    def Rb_lmn(self):
        """ndarray: Spectral coefficients of R at the boundary."""
        return self.surface.R_lmn

    @Rb_lmn.setter
    def Rb_lmn(self, Rb_lmn):
        self.surface.R_lmn = Rb_lmn

    @optimizable_parameter
    @property
    def Zb_lmn(self):
        """ndarray: Spectral coefficients of Z at the boundary."""
        return self.surface.Z_lmn

    @Zb_lmn.setter
    def Zb_lmn(self, Zb_lmn):
        self.surface.Z_lmn = Zb_lmn

    @optimizable_parameter
    @property
    def I(self):  # noqa: E743
        """float: Net toroidal current on the sheet current at the LCFS."""
        return self.surface.I if hasattr(self.surface, "I") else np.empty(0)

    @I.setter
    def I(self, new):  # noqa: E743
        errorif(
            not hasattr(self.surface, "I"),
            ValueError,
            "Attempt to set I on an equilibrium without sheet current",
        )
        self.surface.I = new

    @optimizable_parameter
    @property
    def G(self):
        """float: Net poloidal current on the sheet current at the LCFS."""
        return self.surface.G if hasattr(self.surface, "G") else np.empty(0)

    @G.setter
    def G(self, new):
        errorif(
            not hasattr(self.surface, "G"),
            ValueError,
            "Attempt to set G on an equilibrium without sheet current",
        )
        self.surface.G = new

    @optimizable_parameter
    @property
    def Phi_mn(self):
        """ndarray: coeffs of single-valued part of surface current potential."""
        return self.surface.Phi_mn if hasattr(self.surface, "Phi_mn") else np.empty(0)

    @Phi_mn.setter
    def Phi_mn(self, new):
        errorif(
            not hasattr(self.surface, "Phi_mn"),
            ValueError,
            "Attempt to set Phi_mn on an equilibrium without sheet current",
        )
        self.surface.Phi_mn = new

    @optimizable_parameter
    @property
    def Ra_n(self):
        """ndarray: R coefficients for axis Fourier series."""
        return self.axis.R_n

    @Ra_n.setter
    def Ra_n(self, Ra_n):
        self.axis.R_n = Ra_n

    @optimizable_parameter
    @property
    def Za_n(self):
        """ndarray: Z coefficients for axis Fourier series."""
        return self.axis.Z_n

    @Za_n.setter
    def Za_n(self, Za_n):
        self.axis.Z_n = Za_n

    @property
    def pressure(self):
        """Profile: Pressure (Pa) profile."""
        return self._pressure

    @pressure.setter
    def pressure(self, new):
        self._pressure = parse_profile(new, "pressure")

    @optimizable_parameter
    @property
    def p_l(self):
        """ndarray: Coefficients of pressure profile."""
        return np.empty(0) if self.pressure is None else self.pressure.params

    @p_l.setter
    def p_l(self, p_l):
        errorif(
            self.pressure is None,
            ValueError,
            "Attempt to set pressure on an equilibrium with fixed kinetic profiles",
        )
        self.pressure.params = p_l

    @property
    def anisotropy(self):
        """Profile: Anisotropy profile."""
        return self._anisotropy

    @anisotropy.setter
    def anisotropy(self, new):
        self._anisotropy = parse_profile(new, "anisotropy")

    @optimizable_parameter
    @property
    def a_lmn(self):
        """ndarray: Coefficients of anisotropy profile."""
        return np.empty(0) if self.anisotropy is None else self.anisotropy.params

    @a_lmn.setter
    def a_lmn(self, a_lmn):
        errorif(
            self.anisotropy is None,
            ValueError,
            "Attempt to set anisotropy on an equilibrium without anisotropy profile",
        )
        self.anisotropy.params = a_lmn

    @property
    def electron_temperature(self):
        """Profile: Electron temperature (eV) profile."""
        return self._electron_temperature

    @electron_temperature.setter
    def electron_temperature(self, new):
        self._electron_temperature = parse_profile(new, "electron temperature")

    @optimizable_parameter
    @property
    def Te_l(self):
        """ndarray: Coefficients of electron temperature profile."""
        return (
            np.empty(0)
            if self.electron_temperature is None
            else self.electron_temperature.params
        )

    @Te_l.setter
    def Te_l(self, Te_l):
        errorif(
            self.electron_temperature is None,
            ValueError,
            "Attempt to set electron temperature on an equilibrium with fixed pressure",
        )
        self.electron_temperature.params = Te_l

    @property
    def electron_density(self):
        """Profile: Electron density (m^-3) profile."""
        return self._electron_density

    @electron_density.setter
    def electron_density(self, new):
        self._electron_density = parse_profile(new, "electron density")

    @optimizable_parameter
    @property
    def ne_l(self):
        """ndarray: Coefficients of electron density profile."""
        return (
            np.empty(0)
            if self.electron_density is None
            else self.electron_density.params
        )

    @ne_l.setter
    def ne_l(self, ne_l):
        errorif(
            self.electron_density is None,
            ValueError,
            "Attempt to set electron density on an equilibrium with fixed pressure",
        )
        self.electron_density.params = ne_l

    @property
    def ion_temperature(self):
        """Profile: ion temperature (eV) profile."""
        return self._ion_temperature

    @ion_temperature.setter
    def ion_temperature(self, new):
        self._ion_temperature = parse_profile(new, "ion temperature")

    @optimizable_parameter
    @property
    def Ti_l(self):
        """ndarray: Coefficients of ion temperature profile."""
        return (
            np.empty(0) if self.ion_temperature is None else self.ion_temperature.params
        )

    @Ti_l.setter
    def Ti_l(self, Ti_l):
        errorif(
            self.ion_temperature is None,
            ValueError,
            "Attempt to set ion temperature on an equilibrium with fixed pressure",
        )
        self.ion_temperature.params = Ti_l

    @property
    def atomic_number(self):
        """Profile: Effective atomic number (Z_eff) profile."""
        return self._atomic_number

    @atomic_number.setter
    def atomic_number(self, new):
        self._atomic_number = parse_profile(new, "atomic number")

    @optimizable_parameter
    @property
    def Zeff_l(self):
        """ndarray: Coefficients of effective atomic number profile."""
        return np.empty(0) if self.atomic_number is None else self.atomic_number.params

    @Zeff_l.setter
    def Zeff_l(self, Zeff_l):
        errorif(
            self.atomic_number is None,
            ValueError,
            "Attempt to set atomic number on an equilibrium with fixed pressure",
        )
        self.atomic_number.params = Zeff_l

    @property
    def iota(self):
        """Profile: Rotational transform (iota) profile."""
        return self._iota

    @iota.setter
    def iota(self, new):
        self._iota = parse_profile(new, "iota")

    @optimizable_parameter
    @property
    def i_l(self):
        """ndarray: Coefficients of iota profile."""
        return np.empty(0) if self.iota is None else self.iota.params

    @i_l.setter
    def i_l(self, i_l):
        errorif(
            self.iota is None,
            ValueError,
            "Attempt to set rotational transform on an equilibrium"
            + "with fixed toroidal current",
        )
        self.iota.params = i_l

    @property
    def current(self):
        """Profile: Toroidal current profile (I)."""
        return self._current

    @current.setter
    def current(self, new):
        self._current = parse_profile(new, "current")

    @optimizable_parameter
    @property
    def c_l(self):
        """ndarray: Coefficients of current profile."""
        return np.empty(0) if self.current is None else self.current.params

    @c_l.setter
    def c_l(self, c_l):
        errorif(
            self.current is None,
            ValueError,
            "Attempt to set toroidal current on an equilibrium with "
            + "fixed rotational transform",
        )
        self.current.params = c_l

    @property
    def R_basis(self):
        """FourierZernikeBasis: Spectral basis for R."""
        return self._R_basis

    @property
    def Z_basis(self):
        """FourierZernikeBasis: Spectral basis for Z."""
        return self._Z_basis

    @property
    def L_basis(self):
        """FourierZernikeBasis: Spectral basis for lambda."""
        return self._L_basis

    @property
    def L_grid(self):
        """int: Radial resolution of grid in real space."""
        return self._L_grid

    @L_grid.setter
    def L_grid(self, L_grid):
        if self.L_grid != L_grid:
            self._L_grid = L_grid

    @property
    def M_grid(self):
        """int: Poloidal resolution of grid in real space."""
        return self._M_grid

    @M_grid.setter
    def M_grid(self, M_grid):
        if self.M_grid != M_grid:
            self._M_grid = M_grid

    @property
    def N_grid(self):
        """int: Toroidal resolution of grid in real space."""
        return self._N_grid

    @N_grid.setter
    def N_grid(self, N_grid):
        if self.N_grid != N_grid:
            self._N_grid = N_grid

    @property
    def resolution(self):
        """dict: Spectral and real space resolution parameters of the Equilibrium."""
        return {
            "L": self.L,
            "M": self.M,
            "N": self.N,
            "L_grid": self.L_grid,
            "M_grid": self.M_grid,
            "N_grid": self.N_grid,
        }

    def resolution_summary(self):
        """Print a summary of the spectral and real space resolution."""
        print("Spectral indexing: {}".format(self.spectral_indexing))
        print("Spectral resolution (L,M,N)=({},{},{})".format(self.L, self.M, self.N))
        print(
            "Node resolution (L,M,N)=({},{},{})".format(
                self.L_grid, self.M_grid, self.N_grid
            )
        )

    @classmethod
    def from_near_axis(
        cls,
        na_eq,
        r=0.1,
        L=None,
        M=8,
        N=None,
        ntheta=None,
        spectral_indexing="ansi",
        w=2,
    ):
        """Initialize an Equilibrium from a near-axis solution.

        Parameters
        ----------
        na_eq : Qsc or Qic
            Near-axis solution generated by pyQSC or pyQIC.
        r : float
            Radius of the desired boundary surface (in meters).
        L : int (optional)
            Radial resolution. Default 2*M for ``spectral_indexing=='fringe'``, else M
        M : int (optional)
            Poloidal resolution. Default is 8
        N : int (optional)
            Toroidal resolution. Default is M.
            If N=np.inf, the max resolution provided by na_eq.nphi is used.
        ntheta : int, optional
            Number of poloidal grid points used in the conversion. Default 2*M+1
        spectral_indexing : str (optional)
            Type of Zernike indexing scheme to use. Default ``'ansi'``
        w : float
            Weight exponent for fit. Surfaces are fit using a weighted least squares
            using weight = 1/rho**w, so that points near axis are captured more
            accurately.

        Returns
        -------
        eq : Equilibrium
            Equilibrium approximation of the near-axis solution.

        """
        try:
            # default resolution parameters
            if L is None:
                if spectral_indexing == "ansi":
                    L = M
                elif spectral_indexing == "fringe":
                    L = 2 * M
            if N is None:
                N = M
            if N == np.inf:
                N = int((na_eq.nphi - 1) / 2)

            if ntheta is None:
                ntheta = 2 * M + 1

            inputs = {
                "Psi": np.pi * r**2 * na_eq.Bbar,
                "NFP": na_eq.nfp,
                "L": L,
                "M": M,
                "N": N,
                "sym": not na_eq.lasym,
                "spectral_indexing": spectral_indexing,
                "pressure": np.array([[0, -na_eq.p2 * r**2], [2, na_eq.p2 * r**2]]),
                "iota": None,
                "current": np.array([[2, 2 * np.pi / mu_0 * na_eq.I2 * r**2]]),
                "axis": FourierRZCurve(
                    R_n=np.concatenate((np.flipud(na_eq.rs[1:]), na_eq.rc)),
                    Z_n=np.concatenate((np.flipud(na_eq.zs[1:]), na_eq.zc)),
                    NFP=na_eq.nfp,
                ),
                "surface": None,
            }
        except AttributeError as e:
            raise ValueError("Input must be a pyQSC or pyQIC solution.") from e

        rho, _ = special.js_roots(L, 2, 2)
        # TODO: could make this an OCS grid to improve fitting, need to figure out
        # how concentric grids work with QSC
        grid = LinearGrid(rho=rho, theta=ntheta, zeta=na_eq.phi, NFP=na_eq.nfp)
        basis_R = FourierZernikeBasis(
            L=L,
            M=M,
            N=N,
            NFP=na_eq.nfp,
            sym="cos" if not na_eq.lasym else False,
            spectral_indexing=spectral_indexing,
        )
        basis_Z = FourierZernikeBasis(
            L=L,
            M=M,
            N=N,
            NFP=na_eq.nfp,
            sym="sin" if not na_eq.lasym else False,
            spectral_indexing=spectral_indexing,
        )
        basis_L = FourierZernikeBasis(
            L=L,
            M=M,
            N=N,
            NFP=na_eq.nfp,
            sym="sin" if not na_eq.lasym else False,
            spectral_indexing=spectral_indexing,
        )

        transform_R = Transform(grid, basis_R, method="direct1")
        transform_Z = Transform(grid, basis_Z, method="direct1")
        transform_L = Transform(grid, basis_L, method="direct1")
        A_R = transform_R.matrices["direct1"][0][0][0]
        A_Z = transform_Z.matrices["direct1"][0][0][0]
        A_L = transform_L.matrices["direct1"][0][0][0]

        W = 1 / grid.nodes[:, 0].flatten() ** w
        A_Rw = A_R * W[:, None]
        A_Zw = A_Z * W[:, None]
        A_Lw = A_L * W[:, None]

        R_1D = np.zeros((grid.num_nodes,))
        Z_1D = np.zeros((grid.num_nodes,))
        L_1D = np.zeros((grid.num_nodes,))
        for rho_i in rho:
            R_2D, Z_2D, phi0_2D = na_eq.Frenet_to_cylindrical(r * rho_i, ntheta)
            phi_cyl_ax = np.linspace(
                0, 2 * np.pi / na_eq.nfp, na_eq.nphi, endpoint=False
            )
            nu_B_ax = na_eq.nu_spline(phi_cyl_ax)
            phi_B = phi_cyl_ax + nu_B_ax
            nu_B = phi_B - phi0_2D
            idx = np.nonzero(grid.nodes[:, 0] == rho_i)[0]
            R_1D[idx] = R_2D.flatten(order="F")
            Z_1D[idx] = Z_2D.flatten(order="F")
            L_1D[idx] = -nu_B.flatten(order="F") * na_eq.iota

        inputs["R_lmn"] = np.linalg.lstsq(A_Rw, R_1D * W, rcond=None)[0]
        inputs["Z_lmn"] = np.linalg.lstsq(A_Zw, Z_1D * W, rcond=None)[0]
        inputs["L_lmn"] = np.linalg.lstsq(A_Lw, L_1D * W, rcond=None)[0]

        eq = Equilibrium(**inputs)
        eq.surface = eq.get_surface_at(rho=1)

        return eq

    def solve(
        self,
        objective="force",
        constraints=None,
        optimizer="lsq-exact",
        ftol=None,
        xtol=None,
        gtol=None,
        maxiter=None,
        x_scale="auto",
        options=None,
        verbose=1,
        copy=False,
    ):
        """Solve to find the equilibrium configuration.

        Parameters
        ----------
        objective : {"force", "forces", "energy"}
            Objective function to solve. Default = force balance on unified grid.
        constraints : Tuple
            set of constraints to enforce. Default = fixed boundary/profiles
        optimizer : str or Optimizer (optional)
            optimizer to use
        ftol, xtol, gtol : float
            stopping tolerances. `None` will use defaults for given optimizer.
        maxiter : int
            Maximum number of solver steps.
        x_scale : array_like or ``'auto'``, optional
            Characteristic scale of each variable. Setting ``x_scale`` is equivalent
            to reformulating the problem in scaled variables ``xs = x / x_scale``.
            An alternative view is that the size of a trust region along jth
            dimension is proportional to ``x_scale[j]``. Improved convergence may
            be achieved by setting ``x_scale`` such that a step of a given size
            along any of the scaled variables has a similar effect on the cost
            function. If set to ``'auto'``, the scale is iteratively updated using the
            inverse norms of the columns of the Jacobian or Hessian matrix.
        options : dict
            Dictionary of additional options to pass to optimizer.
        verbose : int
            Level of output.
        copy : bool
            Whether to return the current equilibrium or a copy (leaving the original
            unchanged).

        Returns
        -------
        eq : Equilibrium
            Either this equilibrium or a copy, depending on "copy" argument.
        result : OptimizeResult
            The optimization result represented as a ``OptimizeResult`` object.
            Important attributes are: ``x`` the solution array, ``success`` a
            Boolean flag indicating if the optimizer exited successfully and
            ``message`` which describes the cause of the termination. See
            `OptimizeResult` for a description of other attributes.

        """
        print("Constraints are here = ", constraints)
        if constraints is None:
            constraints = get_fixed_boundary_constraints(eq=self)
        if not isinstance(objective, ObjectiveFunction):
            objective = get_equilibrium_objective(eq=self, mode=objective)
        if not isinstance(optimizer, Optimizer):
            optimizer = Optimizer(optimizer)
        if not isinstance(constraints, (list, tuple)):
            constraints = tuple([constraints])

        if self.N > self.N_grid or self.M > self.M_grid or self.L > self.L_grid:
            warnings.warn(
                colored(
                    "Equilibrium has one or more spectral resolutions "
                    + "greater than the corresponding collocation grid resolution! "
                    + "This is not recommended and may result in poor convergence. "
                    + "Set grid resolutions to be higher, (i.e. eq.N_grid=2*eq.N) "
                    + "to avoid this warning.",
                    "yellow",
                )
            )
        if self.bdry_mode == "poincare":
            raise NotImplementedError(
                "Solving equilibrium with poincare XS as BC is not supported yet "
                + "on master branch."
            )

        things, result = optimizer.optimize(
            self,
            objective,
            constraints,
            ftol=ftol,
            xtol=xtol,
            gtol=gtol,
            x_scale=x_scale,
            verbose=verbose,
            maxiter=maxiter,
            options=options,
            copy=copy,
        )

        return things[0], result

    def optimize(
        self,
        objective=None,
        constraints=None,
        optimizer="proximal-lsq-exact",
        ftol=None,
        xtol=None,
        gtol=None,
        ctol=None,
        maxiter=None,
        x_scale="auto",
        options=None,
        verbose=1,
        copy=False,
    ):
        """Optimize an equilibrium for an objective.

        Parameters
        ----------
        objective : ObjectiveFunction
            Objective function to optimize.
        constraints : Objective or tuple of Objective
            Objective function to satisfy. Default = fixed-boundary force balance.
        optimizer : str or Optimizer (optional)
            optimizer to use
        ftol, xtol, gtol, ctol : float
            stopping tolerances. `None` will use defaults for given optimizer.
        maxiter : int
            Maximum number of solver steps.
        x_scale : array_like or ``'auto'``, optional
            Characteristic scale of each variable. Setting ``x_scale`` is equivalent
            to reformulating the problem in scaled variables ``xs = x / x_scale``.
            An alternative view is that the size of a trust region along jth
            dimension is proportional to ``x_scale[j]``. Improved convergence may
            be achieved by setting ``x_scale`` such that a step of a given size
            along any of the scaled variables has a similar effect on the cost
            function. If set to ``'auto'``, the scale is iteratively updated using the
            inverse norms of the columns of the Jacobian or Hessian matrix.
        options : dict
            Dictionary of additional options to pass to optimizer.
        verbose : int
            Level of output.
        copy : bool
            Whether to return the current equilibrium or a copy (leaving the original
            unchanged).

        Returns
        -------
        eq : Equilibrium
            Either this equilibrium or a copy, depending on "copy" argument.
        result : OptimizeResult
            The optimization result represented as a ``OptimizeResult`` object.
            Important attributes are: ``x`` the solution array, ``success`` a
            Boolean flag indicating if the optimizer exited successfully and
            ``message`` which describes the cause of the termination. See
            `OptimizeResult` for a description of other attributes.

        """
        if not isinstance(optimizer, Optimizer):
            optimizer = Optimizer(optimizer)
        if constraints is None:
            constraints = get_fixed_boundary_constraints(eq=self)
            constraints = (ForceBalance(eq=self), *constraints)
        if not isinstance(constraints, (list, tuple)):
            constraints = tuple([constraints])

        things, result = optimizer.optimize(
            self,
            objective,
            constraints,
            ftol=ftol,
            xtol=xtol,
            gtol=gtol,
            ctol=ctol,
            x_scale=x_scale,
            verbose=verbose,
            maxiter=maxiter,
            options=options,
            copy=copy,
        )

        return things[0], result

    def perturb(
        self,
        deltas,
        objective=None,
        constraints=None,
        order=2,
        tr_ratio=0.1,
        weight="auto",
        include_f=True,
        verbose=1,
        copy=False,
    ):
        """Perturb an equilibrium.

        Parameters
        ----------
        objective : ObjectiveFunction
            Objective function to satisfy. Default = force balance.
        constraints : Objective or tuple of Objective
            Constraint function to satisfy. Default = fixed-boundary.
        deltas : dict of ndarray
            Deltas for perturbations. Keys should names of Equilibrium attributes
            ("p_l",  "Rb_lmn", "L_lmn" etc.) and values of arrays of desired change in
            the attribute.
        order : {0,1,2,3}
            Order of perturbation (0=none, 1=linear, 2=quadratic, etc.)
        tr_ratio : float or array of float
            Radius of the trust region, as a fraction of ||x||.
            Enforces ||dx1|| <= tr_ratio*||x|| and ||dx2|| <= tr_ratio*||dx1||.
            If a scalar, uses the same ratio for all steps. If an array, uses the first
            element for the first step and so on.
        weight : ndarray, "auto", or None, optional
            1d or 2d array for weighted least squares. 1d arrays are turned into
            diagonal matrices. Default is to weight by (mode number)**2. None applies
            no weighting.
        include_f : bool, optional
            Whether to include the 0th order objective residual in the perturbation
            equation. Including this term can improve force balance if the perturbation
            step is large, but can result in too large a step if the perturbation
            is small.
        verbose : int
            Level of output.
        copy : bool, optional
            Whether to update the existing equilibrium or make a copy (Default).

        Returns
        -------
        eq_new : Equilibrium
            Perturbed equilibrium.

        """
        if objective is None:
            objective = get_equilibrium_objective(eq=self)
        if constraints is None:
            if "Ra_n" in deltas or "Za_n" in deltas:
                constraints = get_fixed_axis_constraints(eq=self)
            else:
                constraints = get_fixed_boundary_constraints(eq=self)

        eq = perturb(
            self,
            objective,
            constraints,
            deltas,
            order=order,
            tr_ratio=tr_ratio,
            weight=weight,
            include_f=include_f,
            verbose=verbose,
            copy=copy,
        )

        return eq


class EquilibriaFamily(IOAble, MutableSequence):
    """EquilibriaFamily stores a list of Equilibria.

    Has methods for solving complex equilibria using a multi-grid continuation method.

    Parameters
    ----------
    args : Equilibrium, dict or list of dict
        Should be either:

        * An Equilibrium (or several)
        * A dictionary of inputs (or several) to create a equilibria
        * A single list of dictionaries, one for each equilibrium in a continuation.
        * Nothing, to create an empty family.

        For more information see inputs required by ``'Equilibrium'``.
    """

    _io_attrs_ = ["_equilibria"]

    def __init__(self, *args):
        # we use ensure_nested=False here for all but the first iteration
        # because it is assumed the family
        # will be solved with a continuation method, so there's no need for the
        # fancy coordinate mapping stuff since it will just be overwritten during
        # solve_continuation
        self.equilibria = []
        if len(args) == 1 and isinstance(args[0], list):
            for i, inp in enumerate(args[0]):
                # ensure that first step is nested
                ensure_nested_bool = True if i == 0 else False
                self.equilibria.append(
                    Equilibrium(
                        **inp, ensure_nested=ensure_nested_bool, check_kwargs=False
                    )
                )
        else:
            for i, arg in enumerate(args):
                if isinstance(arg, Equilibrium):
                    self.equilibria.append(arg)
                elif isinstance(arg, dict):
                    ensure_nested_bool = True if i == 0 else False
                    self.equilibria.append(
                        Equilibrium(
                            **arg, ensure_nested=ensure_nested_bool, check_kwargs=False
                        )
                    )
                else:
                    raise TypeError(
                        "Args to create EquilibriaFamily should either be "
                        + "Equilibrium or dictionary"
                    )

    def solve_continuation(
        self,
        objective="force",
        optimizer="lsq-exact",
        pert_order=2,
        ftol=None,
        xtol=None,
        gtol=None,
        maxiter=100,
        verbose=1,
        checkpoint_path=None,
    ):
        """Solve for an equilibrium by continuation method.

        Steps through an EquilibriaFamily, solving each equilibrium, and uses
        perturbations to step between different profiles/boundaries.

        Uses the previous step as an initial guess for each solution.

        Parameters
        ----------
        eqfam : EquilibriaFamily or list of Equilibria
            Equilibria to solve for at each step.
        objective : str or ObjectiveFunction (optional)
            function to solve for equilibrium solution
        optimizer : str or Optimizer (optional)
            optimizer to use
        pert_order : int or array of int
            order of perturbations to use. If array-like, should be same length as
            family to specify different values for each step.
        ftol, xtol, gtol : float or array-like of float
            stopping tolerances for subproblem at each step. `None` will use defaults
            for given optimizer.
        maxiter : int or array-like of int
            maximum number of iterations in each equilibrium subproblem.
        verbose : integer
            * 0: no output
            * 1: summary of each iteration
            * 2: as above plus timing information
            * 3: as above plus detailed solver output
        checkpoint_path : str or path-like
            file to save checkpoint data (Default value = None)

        Returns
        -------
        eqfam : EquilibriaFamily
            family of equilibria for the intermediate steps, where the last member is
            the final desired configuration,

        """
        from desc.continuation import solve_continuation

        return solve_continuation(
            self,
            objective,
            optimizer,
            pert_order,
            ftol,
            xtol,
            gtol,
            maxiter,
            verbose,
            checkpoint_path,
        )

    @classmethod
    def solve_continuation_automatic(
        cls,
        eq,
        objective="force",
        optimizer="lsq-exact",
        pert_order=2,
        ftol=None,
        xtol=None,
        gtol=None,
        maxiter=100,
        verbose=1,
        checkpoint_path=None,
        **kwargs,
    ):
        """Solve for an equilibrium using an automatic continuation method.

        By default, the method first solves for a no pressure tokamak, then a finite
        beta tokamak, then a finite beta stellarator. Currently hard coded to take a
        fixed number of perturbation steps based on conservative estimates and testing.
        In the future, continuation stepping will be done adaptively.

        Parameters
        ----------
        eq : Equilibrium
            Unsolved Equilibrium with the final desired boundary, profiles, resolution.
        objective : str or ObjectiveFunction (optional)
            function to solve for equilibrium solution
        optimizer : str or Optimizer (optional)
            optimizer to use
        pert_order : int
            order of perturbations to use.
        ftol, xtol, gtol : float
            stopping tolerances for subproblem at each step. `None` will use defaults
            for given optimizer.
        maxiter : int
            maximum number of iterations in each equilibrium subproblem.
        verbose : integer
            * 0: no output
            * 1: summary of each iteration
            * 2: as above plus timing information
            * 3: as above plus detailed solver output
        checkpoint_path : str or path-like
            file to save checkpoint data (Default value = None)
        **kwargs : dict, optional
            * ``mres_step``: int, default 6. The amount to increase Mpol by at each
              continuation step
            * ``pres_step``: float, ``0<=pres_step<=1``, default 0.5. The amount to
              increase pres_ratio by at each continuation step
            * ``bdry_step``: float, ``0<=bdry_step<=1``, default 0.25. The amount to
              increase bdry_ratio by at each continuation step

        Returns
        -------
        eqfam : EquilibriaFamily
            family of equilibria for the intermediate steps, where the last member is
            the final desired configuration,

        """
        from desc.continuation import solve_continuation_automatic

        return solve_continuation_automatic(
            eq,
            objective,
            optimizer,
            pert_order,
            ftol,
            xtol,
            gtol,
            maxiter,
            verbose,
            checkpoint_path,
            **kwargs,
        )

    @property
    def equilibria(self):
        """list: Equilibria contained in the family."""
        return self._equilibria

    @equilibria.setter
    def equilibria(self, equil):
        if isinstance(equil, tuple):
            equil = list(equil)
        elif isinstance(equil, np.ndarray):
            equil = equil.tolist()
        elif not isinstance(equil, list):
            equil = [equil]
        if len(equil) and not all([isinstance(eq, Equilibrium) for eq in equil]):
            raise ValueError(
                "Members of EquilibriaFamily should be of type Equilibrium or subclass."
            )
        self._equilibria = list(equil)

    def __getitem__(self, i):
        return self._equilibria[i]

    def __setitem__(self, i, new_item):
        if not isinstance(new_item, Equilibrium):
            raise ValueError(
                "Members of EquilibriaFamily should be of type Equilibrium or subclass."
            )
        self._equilibria[i] = new_item

    def __delitem__(self, i):
        del self._equilibria[i]

    def __len__(self):
        return len(self._equilibria)

    def insert(self, i, new_item):
        """Insert a new Equilibrium into the family at position i."""
        if not isinstance(new_item, Equilibrium):
            raise ValueError(
                "Members of EquilibriaFamily should be of type Equilibrium or subclass."
            )
        self._equilibria.insert(i, new_item)<|MERGE_RESOLUTION|>--- conflicted
+++ resolved
@@ -663,21 +663,9 @@
         old_modes_L = self.L_basis.modes
 
         if self.basis == "FiniteElementBasis":
-<<<<<<< HEAD
             self.R_basis.change_resolution(self.L_grid, self.M_grid, self.N_grid, self._K_FE)
             self.Z_basis.change_resolution(self.L_grid, self.M_grid, self.N_grid, self._K_FE)
             self.L_basis.change_resolution(self.L_grid, self.M_grid, self.N_grid, self._K_FE)
-=======
-            self.R_basis.change_resolution(
-                self.L_grid, self.M_grid, self.N_grid, self.K_FE
-            )
-            self.Z_basis.change_resolution(
-                self.L_grid, self.M_grid, self.N_grid, self.K_FE
-            )
-            self.L_basis.change_resolution(
-                self.L_grid, self.M_grid, self.N_grid, self.K_FE
-            )
->>>>>>> fdd9963f
         else:
             self.R_basis.change_resolution(
                 self.L,
