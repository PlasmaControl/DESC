--- conflicted
+++ resolved
@@ -6,13 +6,9 @@
 import numpy as np
 
 from desc.backend import jnp, put
-<<<<<<< HEAD
 from desc.basis import ChebyshevSeries, FourierSeries
 from desc.compute import rpz2xyz, rpz2xyz_vec, xyz2rpz, xyz2rpz_vec
 from desc.compute.geom_utils import rotation_matrix
-=======
-from desc.basis import FourierSeries
->>>>>>> b138bb88
 from desc.grid import LinearGrid
 from desc.io import InputReader
 from desc.optimizable import optimizable_parameter
