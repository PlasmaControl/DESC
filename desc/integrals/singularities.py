"""High order method for singular surface integrals, from Malhotra 2019."""

from abc import ABC, abstractmethod

from scipy.constants import mu_0

from desc.backend import jnp, rfft2
from desc.batching import batch_map, vmap_chunked
from desc.compute.geom_utils import rpz2xyz, rpz2xyz_vec, xyz2rpz_vec
from desc.grid import LinearGrid  # noqa: F401
from desc.integrals._interp_utils import rfft2_modes, rfft2_vander
from desc.integrals.quad_utils import _get_polar_quadrature, chi, eta, nfp_loop
from desc.io import IOAble
from desc.utils import (
    check_posint,
    dot,
    parse_argname_change,
    safediv,
    safenorm,
    setdefault,
    warnif,
)

from ._interpax_mod import fft_interp2d


def _vanilla_params(grid):
    """Parameters for support size and quadrature resolution.

    These parameters do not account for grid anisotropy.

    Parameters
    ----------
    grid : LinearGrid
        Grid that can fft2.

    Returns
    -------
    st : int
        Extent of support is an ``st`` × ``sz`` subset
        of the full domain (θ,ζ) ∈ [0, 2π)² of ``grid``.
        Subset of ``grid.num_theta`` × ``grid.num_zeta*grid.NFP``.
    sz : int
        Extent of support is an ``st`` × ``sz`` subset
        of the full domain (θ,ζ) ∈ [0, 2π)² of ``grid``.
        Subset of ``grid.num_theta`` × ``grid.num_zeta*grid.NFP``.
    q : int
        Order of quadrature in radial and azimuthal directions.

    """
    Nt = grid.num_theta
    Nz = grid.num_zeta * grid.NFP
    q = int(jnp.sqrt(grid.num_nodes) / 2)
    s = min(q, Nt, Nz)
    return s, s, q


def best_params(grid, ratio):
    """Parameters for heuristic support size and quadrature resolution.

    These parameters account for global grid anisotropy which ensures
    more robust convergence across a wider aspect ratio range.

    Parameters
    ----------
    grid : LinearGrid
        Grid that can fft2.
    ratio : float or jnp.ndarray
        Best ratio.

    Returns
    -------
    st : int
        Extent of support is an ``st`` × ``sz`` subset
        of the full domain (θ,ζ) ∈ [0, 2π)² of ``grid``.
        Subset of ``grid.num_theta`` × ``grid.num_zeta*grid.NFP``.
    sz : int
        Extent of support is an ``st`` × ``sz`` subset
        of the full domain (θ,ζ) ∈ [0, 2π)² of ``grid``.
        Subset of ``grid.num_theta`` × ``grid.num_zeta*grid.NFP``.
    q : int
        Order of quadrature in radial and azimuthal directions.

    """
    assert grid.can_fft2
    Nt = grid.num_theta
    Nz = grid.num_zeta * grid.NFP
    if grid.num_zeta > 1:  # actually has toroidal resolution
        q = int(jnp.sqrt(grid.num_nodes) / 2)
    else:  # axisymmetry
        q = int(jnp.sqrt(Nt * Nz) / 2)
    s = min(q, Nt, Nz)
    # Size of singular region in real space = s * h * |e_.|
    # For it to be a circle, choose radius ~ equal
    # s_t * h_t * |e_t| = s_z * h_z * |e_z|
    # s_z / s_t = h_t / h_z  |e_t| / |e_z| = Nz*NFP/Nt |e_t| / |e_z|
    # Denote ratio = < |e_z| / |e_t| > and
    #      s_ratio = s_z / s_t = Nz*NFP/Nt / ratio
    # Also want sqrt(s_z*s_t) ~ s = q.
    s_ratio = jnp.sqrt(Nz / Nt / ratio)
    st = jnp.clip(jnp.ceil(s / s_ratio).astype(int), None, Nt)
    sz = jnp.clip(jnp.ceil(s * s_ratio).astype(int), None, Nz)
    if s_ratio.size == 1:
        st = int(st)
        sz = int(sz)
    return st, sz, q


def best_ratio(data):
    """Ratio to make singular integration partition ~circle in real space.

    Parameters
    ----------
    data : dict[str, jnp.ndarray]
        Dictionary of data evaluated on single flux surface grid that ``can_fft2``
        with keys ``|e_theta x e_zeta|``, ``e_theta``, and ``e_zeta``.

    """
    scale = jnp.linalg.norm(data["e_zeta"], axis=-1) / jnp.linalg.norm(
        data["e_theta"], axis=-1
    )
    return jnp.mean(scale * data["|e_theta x e_zeta|"]) / jnp.mean(
        data["|e_theta x e_zeta|"]
    )


def get_interpolator(
    eval_grid,
    source_grid,
    src_data,
    use_dft=False,
    *,
    st=None,
    sz=None,
    q=None,
    warn_dft=True,
    warn_fft=True,
    **kwargs,
):
    """Get interpolator from Cartesian to polar domain.

    Parameters
    ----------
    eval_grid, source_grid : Grid
        Evaluation and source points for the integral transform.
    src_data : dict[str, jnp.ndarray]
        Dictionary of data evaluated on single flux surface grid that ``can_fft2``
        with keys ``|e_theta x e_zeta|``, ``e_theta``, and ``e_zeta``.
    use_dft : bool
        Whether to use matrix multiplication transform from spectral to physical domain
        instead of inverse fast Fourier transform.
    warn_dft : bool
        Set to ``False`` to turn off warnings about using DFT.
    warn_fft : bool
        Set to ``False`` to turn off warnings about FFT frequency truncation.

    Returns
    -------
    f : _BIESTInterpolator
        Interpolator that uses the specified method.

    """
    if st is None or sz is None or q is None:
        _st, _sz, _q = best_params(source_grid, best_ratio(src_data))
        st = setdefault(st, _st)
        sz = setdefault(sz, _sz)
        q = setdefault(q, _q)
    if use_dft:
        f = DFTInterpolator(eval_grid, source_grid, st, sz, q)
    else:
        try:
            f = FFTInterpolator(eval_grid, source_grid, st, sz, q, warn_fft=warn_fft)
        except AssertionError as e:
            warnif(
                warn_dft,
                msg="Could not build fft interpolator because:\n"
                + str(e)
                + "\nThe DFT interpolator is much less performant."
                "\nIn some cases, when the real domain grid is sparser than the "
                "spectral domain grid, the DFT interpolator may be useful as "
                "it is exact unlike the FFT which truncates higher frequencies.",
            )
            f = DFTInterpolator(eval_grid, source_grid, st, sz, q)
            use_dft = True
    # TODO (#1599).
    warnif(
        use_dft and warn_dft,
        RuntimeWarning,
        msg="Matrix multiplication may be performed incorrectly for large matrices "
        "due to open issues with JAX. Until this is fixed, it is recommended to "
        "validate results against computations with small chunk size when using "
        "the DFT interpolator.",
    )
    return f


class _BIESTInterpolator(IOAble, ABC):
    """Base class for interpolators from cartesian to polar domain.

    Used for singular integral calculations.

    Parameters
    ----------
    eval_grid, source_grid : Grid
        Evaluation and source points for the integral transform.
    st, sz : int
        Extent of support is an ``st`` × ``sz`` subset
        of the full domain (θ,ζ) ∈ [0, 2π)² of ``source_grid``.
        Subset of ``source_grid.num_theta`` × ``source_grid.num_zeta*source_grid.NFP``.
    q : int
        Order of quadrature in polar domain.

    """

    _io_attrs_ = [
        "_eval_grid",
        "_source_grid",
        "_st",
        "_sz",
        "_q",
        "_ht",
        "_hz",
        "_shift_t",
        "_shift_z",
    ]

    def __init__(self, eval_grid, source_grid, st, sz, q):
        check_posint(eval_grid.NFP)
        check_posint(source_grid.NFP)
        assert source_grid.can_fft2, "Got False for source_grid.can_fft2."
        # NFP may be different only if there is no toroidal variation.
        assert (eval_grid.NFP == source_grid.NFP) or source_grid.num_zeta == 1, (
            "NFP does not match. "
            f"Got eval_grid.NFP={eval_grid.NFP} and source_grid.NFP={source_grid.NFP}."
        )
        assert (
            eval_grid.num_rho == source_grid.num_rho == 1
        ), "Singular integration requires grids on a single surface."
        assert (
            source_grid.nodes[0, 0] == eval_grid.nodes[0, 0]
        ), "Singular integration requires grids on the same surface."
        assert st <= source_grid.num_theta, (
            "Polar grid is invalid. "
            f"Got st = {st} > {source_grid.num_theta} = source_grid.num_theta."
        )
        assert sz <= source_grid.num_zeta * source_grid.NFP, (
            "Polar grid is invalid. "
            f"Got sz = {sz} > {source_grid.num_zeta * source_grid.NFP} = "
            "source_grid.num_zeta * source_grid.NFP."
        )
        self._eval_grid = eval_grid
        self._source_grid = source_grid
        self._st = st
        self._sz = sz
        self._q = q
        self._ht = 2 * jnp.pi / source_grid.num_theta
        self._hz = 2 * jnp.pi / source_grid.num_zeta / source_grid.NFP
        r, w, _, _ = _get_polar_quadrature(q)
        self._shift_t = self._ht * st / 2 * r * jnp.sin(w)
        self._shift_z = self._hz * sz / 2 * r * jnp.cos(w)

    @property
    def st(self):
        """Extent of polar grid support.

        Extent of support is an ``st`` × ``sz`` subset
        of the full domain (θ,ζ) ∈ [0, 2π)² of ``source_grid``.
        Subset of ``source_grid.num_theta`` × ``source_grid.num_zeta*source_grid.NFP``.
        """
        return self._st

    @property
    def sz(self):
        """Extent of polar grid support.

        Extent of support is an ``st`` × ``sz`` subset
        of the full domain (θ,ζ) ∈ [0, 2π)² of ``source_grid``.
        Subset of ``source_grid.num_theta`` × ``source_grid.num_zeta*source_grid.NFP``.
        """
        return self._sz

    @property
    def q(self):
        """int: Order of quadrature in polar domain."""
        return self._q

    @property
    def ht(self):
        """float: Source grid θ spacing."""
        return self._ht

    @property
    def hz(self):
        """float: Source grid ζ spacing."""
        return self._hz

    @property
    def shift_t(self):
        """jnp.ndarray: θ shift to polar nodes."""
        return self._shift_t

    @property
    def shift_z(self):
        """jnp.ndarray: ζ shift to polar nodes."""
        return self._shift_z

    def vander_polar(self, i):
        """Return Vandermonde matrix for ith polar node."""
        pass

    def fourier(self, f):
        """Return Fourier transform of ``f`` as expected by this interpolator."""
        return f

    @abstractmethod
    def __call__(self, f, i, *, vander=None):
        """Interpolate ``f`` to polar node ``i`` around evaluation grid.

        Parameters
        ----------
        f : ndarray
            Data at source grid points to interpolate.
        i : int
            Index of polar node.

        Returns
        -------
        fi : ndarray
            Source data interpolated to ith polar node.

        """


class FFTInterpolator(_BIESTInterpolator):
    """FFT interpolation operator required for high order singular integration.

    Parameters
    ----------
    eval_grid, source_grid : Grid
        Evaluation and source points for the integral transform.
        Tensor-product grid in (ρ, θ, ζ) with uniformly spaced nodes
        (θ, ζ) ∈ [0, 2π) × [0, 2π/NFP).
        ``eval_grid`` resolution should at least match ``source_grid``.
    st, sz : int
        Extent of support is an ``st`` × ``sz`` subset
        of the full domain (θ,ζ) ∈ [0, 2π)² of ``source_grid``.
        Subset of ``source_grid.num_theta`` × ``source_grid.num_zeta*source_grid.NFP``.
    q : int
        Order of quadrature in polar domain.

    """

    def __init__(self, eval_grid, source_grid, st, sz, q, **kwargs):
        st = parse_argname_change(st, kwargs, "s", "st")
        assert eval_grid.can_fft2, "Got False for eval_grid.can_fft2."
        warn_fft = kwargs.get("warn_fft", True)
        warnif(
            warn_fft and eval_grid.num_theta < source_grid.num_theta,
            msg="Frequency spectrum of FFT interpolation will be truncated because "
            "the evaluation grid has less resolution than the source grid.\n"
            f"Got eval_grid.num_theta = {eval_grid.num_theta} < "
            f"{source_grid.num_theta} = source_grid.num_theta.",
        )
        warnif(
            warn_fft and eval_grid.num_zeta < source_grid.num_zeta,
            msg="Frequency spectrum of FFT interpolation will be truncated because "
            "the evaluation grid has less resolution than the source grid.\n"
            f"Got eval_grid.num_zeta = {eval_grid.num_zeta} < "
            f"{source_grid.num_zeta} = source_grid.num_zeta.",
        )
        super().__init__(eval_grid, source_grid, st, sz, q)

    def fourier(self, f):
        """Return Fourier transform of ``f`` as expected by this interpolator."""
        # TODO (#1206)
        return jnp.fft.ifft2(
            self._source_grid.meshgrid_reshape(f, "rtz")[0], axes=(0, 1)
        )

    def __call__(self, f, i, *, is_fourier=False, vander=None):
        """Interpolate ``f`` to polar node ``i`` around evaluation grid.

        Notes
        -----
        This actually interpolates ``f`` to polar node ``i`` around the source grid.
        This is different from the expected point when the grids differ in the
        number of field periods. Functions without toroidal variation take the
        same value at these different points. Hence, the only case where the
        source grid and the evaluation grid may differ in the number of field
        periods is when the source grid can only capture functions without
        toroidal variation.

        Parameters
        ----------
        f : ndarray
            Data at source grid points to interpolate.
        i : int
            Index of polar node.
        is_fourier : bool
            Whether ``f`` holds Fourier coefficients as returned by
            ``self.fourier``. Default is false.

        Returns
        -------
        fi : ndarray
            Source data interpolated to ith polar node.

        """
        if not is_fourier:
            f = self.fourier(f)
        return fft_interp2d(
            f,
            n1=self._eval_grid.num_theta,
            n2=self._eval_grid.num_zeta,
            sx=self._shift_t[i],
            sy=self._shift_z[i],
            dx=self._ht,
            dy=self._hz,
            is_fourier=True,
        ).reshape(self._eval_grid.num_nodes, *f.shape[2:], order="F")


class DFTInterpolator(_BIESTInterpolator):
    """Fourier interpolation matrix required for high order singular integration.

    Parameters
    ----------
    eval_grid, source_grid : Grid
        Evaluation and source points for the integral transform.
        ``source_grid`` must be a tensor-product grid in (ρ, θ, ζ) with
        uniformly spaced nodes (θ, ζ) ∈ [0, 2π) × [0, 2π/NFP).
    st, sz : int
        Extent of support is an ``st`` × ``sz`` subset
        of the full domain (θ,ζ) ∈ [0, 2π)² of ``source_grid``.
        Subset of ``source_grid.num_theta`` × ``source_grid.num_zeta*source_grid.NFP``.
    q : int
        Order of quadrature in polar domain.

    """

    _io_attrs_ = _BIESTInterpolator._io_attrs_ + ["_modes_fft", "_modes_rfft"]

    def __init__(self, eval_grid, source_grid, st, sz, q, **kwargs):
        st = parse_argname_change(st, kwargs, "s", "st")
        super().__init__(eval_grid, source_grid, st, sz, q)
        self._modes_fft, self._modes_rfft = rfft2_modes(
            source_grid.num_theta,
            source_grid.num_zeta,
            domain_rfft=(0, 2 * jnp.pi / source_grid.NFP),
        )

    def fourier(self, f):
        """Return Fourier transform of ``f`` as expected by this interpolator."""
        if (self._source_grid.num_zeta % 2) == 0:
            i = (0, -1)
        else:
            i = 0
        return 2 * rfft2(
            self._source_grid.meshgrid_reshape(f, "rtz")[0],
            axes=(0, 1),
            norm="forward",
        ).at[:, i].divide(2).reshape(-1, *f.shape[1:])

    def vander_polar(self, i):
        """Return Vandermonde matrix for ith polar node."""
        return rfft2_vander(
            self._eval_grid.unique_theta + self._shift_t[i],
            self._eval_grid.unique_zeta + self._shift_z[i],
            self._modes_fft,
            self._modes_rfft,
            inverse_idx_fft=self._eval_grid.inverse_theta_idx,
            inverse_idx_rfft=self._eval_grid.inverse_zeta_idx,
        ).reshape(self._eval_grid.num_nodes, -1)

    def __call__(self, f, i, *, is_fourier=False, vander=None):
        """Interpolate ``f`` to polar node ``i`` around evaluation grid.

        Parameters
        ----------
        f : ndarray
            Data at source grid points to interpolate.
        i : int
            Index of polar node.
        is_fourier : bool
            Whether ``f`` holds Fourier coefficients as returned by
            ``self.fourier``. Default is false.
        vander : jnp.ndarray
            Cached value for ``self.vander_polar(i)``.

        Returns
        -------
        fi : ndarray
            Source data interpolated to ith polar node.

        """
        if not is_fourier:
            f = self.fourier(f)
        if vander is None:
            vander = self.vander_polar(i)
        return jnp.real(vander @ f)


def _nonsingular_part(
    eval_data,
    eval_grid,
    source_data,
    source_grid,
    st,
    sz,
    *,
    kernel,
    ndim=None,
    chunk_size=None,
):
    """Integrate kernel over non-singular points.

    Generally follows sec 3.2.1 of [2].
    If ``eval_grid`` is ``None``, then take eta = 0.
    """
    assert source_grid.can_fft2
    ndim = setdefault(ndim, kernel.ndim)
    source_data.setdefault("theta", source_grid.nodes[:, 1])
    # make sure source dict has zeta and phi to avoid
    # adding keys to dict during iteration
    source_zeta = source_data.setdefault("zeta", source_grid.nodes[:, 2])
    source_phi = source_data["phi"]

    # slim down to skip batching quantities that aren't used
    eval_data = {key: eval_data[key] for key in kernel.keys if key in eval_data}
    if eval_grid is not None:
        eval_data["theta"] = jnp.asarray(eval_grid.nodes[:, 1])
        eval_data["zeta"] = jnp.asarray(eval_grid.nodes[:, 2])

    ht = 2 * jnp.pi / source_grid.num_theta
    hz = 2 * jnp.pi / source_grid.num_zeta / source_grid.NFP

    def func(zeta_j):
        source_data["zeta"] = zeta_j
        source_data["phi"] = zeta_j  # TODO (#465)

        # nest this def and let JAX figure it out
        def eval_pt(eval_data_i):
            _eta = (
                0
                if eval_grid is None
                else eta(
                    source_data["theta"],
                    source_data["zeta"],
                    eval_data_i["theta"][:, jnp.newaxis],
                    eval_data_i["zeta"][:, jnp.newaxis],
                    ht,
                    hz,
                    st,
                    sz,
                )
            )
            return (
                kernel(eval_data_i, source_data, (ht * hz) * (1 - _eta))
                .reshape(-1, source_grid.num_nodes, ndim)
                .sum(axis=-2)
            )

        return batch_map(eval_pt, eval_data, chunk_size).reshape(-1, ndim)

    f = nfp_loop(source_grid, func, jnp.zeros((eval_data["phi"].size, ndim)))
    # we sum vectors at different points, so they need to be in xyz for that to work
    # but then need to convert vectors back to rpzs
    if kernel.ndim == 3:
        f = xyz2rpz_vec(f, phi=eval_data["phi"])

    # undo rotation of source_zeta
    source_data["zeta"] = source_zeta
    source_data["phi"] = source_phi

    return f


def _singular_part(
    eval_data, source_data, interpolator, *, kernel, known_map=None, chunk_size=None
):
    """Integrate singular point by interpolating to polar grid.

    Generally follows sec 3.2.2 of [2], with the following differences:

    - hyperparameter M replaced by ``st`` and ``sz``.
    - density sigma / function f is absorbed into kernel.
    """
    eval_grid = interpolator._eval_grid
    eval_theta = eval_grid.unique_theta
    eval_zeta = eval_grid.unique_zeta

    r, w, dr, dw = _get_polar_quadrature(interpolator.q)
    r = jnp.abs(r)
    # integrand of eq 38 in [2] except stuff that needs to be interpolated
    v = interpolator.ht * interpolator.hz * interpolator.st * interpolator.sz / 4
    v = v * (chi(r) * r * dr * dw)

    keys = set(kernel.keys)
    if "phi" in keys:
        keys.remove("phi")  # ϕ is not a periodic map of θ, ζ.
        keys.add("omega")
    if known_map is not None:
        map_name, map_fun = known_map
        keys.remove(map_name)
    # Note that it is necessary to take the Fourier transforms of the
    # vector components of the orthonormal polar basis vectors R̂, ϕ̂, Ẑ.
    # Vector components of the Cartesian basis are not NFP periodic.
    fsource = [
        (key, interpolator.fourier(source_data[key]))
        for key in keys
        if key in source_data
    ]

    def polar_pt(i):
        """See sec 3.2.2 of [2].

        Evaluate the effect from a single polar node around each eval point
        on that eval point. Polar grids from other singularities have no effect,
        so only the diagonal term of the kernel is needed.
        """
        vander = interpolator.vander_polar(i)
        source_data_polar = {
            key: interpolator(val, i, is_fourier=True, vander=vander)
            for key, val in fsource
        }
        # Coordinates of the polar nodes around the evaluation point.
        t = eval_theta + interpolator.shift_t[i]
        z = eval_zeta + interpolator.shift_z[i]
        source_data_polar["theta"] = t[eval_grid.inverse_theta_idx]
        source_data_polar["zeta"] = z[eval_grid.inverse_zeta_idx]
        if "omega" in keys:
            source_data_polar["phi"] = (
                source_data_polar["zeta"] + source_data_polar["omega"]
            )
            # TODO (#465): For nonzero ω, the quadrature may not be symmetric about the
            #  singular point for hypersingular kernels such as the Biot-Savart kernel.
            #  Hence the quadrature may not converge to the Hadamard finite part.
            #  Prove otherwise or use uniform grid in θ, ϕ and map coordinates.
        if known_map is not None:
            source_data_polar[map_name] = map_fun(eval_grid, t=t, z=z)
        return kernel(eval_data, source_data_polar, v[i], diag=True)

    f = vmap_chunked(
        polar_pt,
        chunk_size=chunk_size,
        reduction=jnp.add,
        chunk_reduction=_add_reduce,
    )(jnp.arange(v.size)).reshape(eval_grid.num_nodes, -1)
    # we sum vectors at different points, so they need to be in xyz for that to work
    # but then need to convert vectors back to rpz
    if kernel.ndim == 3:
        f = xyz2rpz_vec(f, phi=eval_data["phi"])

    return f


def _add_reduce(x):
    # https://github.com/jax-ml/jax/issues/23493
    return x.sum(axis=0)


def singular_integral(
    eval_data,
    source_data,
    interpolator,
    *,
    kernel,
    known_map=None,
    ndim=None,
    chunk_size=None,
    **kwargs,
):
    """Evaluate a singular integral transform on a surface.

    eg f(θ, ζ) = ∫ ∫ K(θ, ζ, θ', ζ') g(θ', ζ') dθ' dζ'

    Where K(θ, ζ, θ', ζ') is the (singular) kernel and g(θ', ζ') is the metric on the
    surface. See eq. 3.7 in [1]_, but we have absorbed the density σ into K

    Uses method by Malhotra et al. [1]_ [2]_

    Parameters
    ----------
    eval_data : dict
        Dictionary of data at evaluation points (eval_grid passed to interpolator).
        Keys should be those required by kernel as kernel.keys. Vector data should be
        in rpz basis.
    source_data : dict
        Dictionary of data at source points (source_grid passed to interpolator). Keys
        should be those required by kernel as kernel.keys. Vector data should be in
        rpz basis.
    interpolator : _BIESTInterpolator
        Function to interpolate from rectangular source grid to polar
        source grid around each singular point. See ``FFTInterpolator`` or
        ``DFTInterpolator``
    kernel : str or callable
        Kernel function to evaluate. If str, one of the following:
            '1_over_r'        : 1 / |𝐫 − 𝐫'| dS
            'nr_over_r3'      : 𝐧'⋅(𝐫 − 𝐫') / |𝐫 − 𝐫'|³ dS
            'biot_savart'     : μ₀/4π 𝐊'×(𝐫 − 𝐫') / |𝐫 − 𝐫'|³ dS
            'biot_savart_A'   : μ₀/4π 𝐊' / |𝐫 − 𝐫'| dS
        If callable, should take 4 arguments:
            eval_data   : dict of data at evaluation points (primed)
            source_data : dict of data at source points (unprimed)
            ds          : Surface area element (not weighted by ‖e_θ × e_ζ‖ Jacobian).
                          Broadcasts with shape
                          (eval_grid.num_nodes, source_grid.num_nodes).
            diag        : boolean, whether to evaluate full cross interactions
                          or just diagonal
        If a callable, should also have the attributes ``ndim`` and ``keys`` defined.
        ``ndim`` is an integer representing the dimensionality of the output function f,
        1 if f is scalar, 3 if f is a vector, etc.
        ``keys`` is a list of strings of what data is required to evaluate the kernel.
        The kernel will be called with dictionaries containing this data at source and
        evaluation points.
        If vector valued, the input to the kernel function will be in rpz and output
        should be in xyz.
    known_map : (str, callable)
        Optional. If map used in kernel of singular integral is known,
        then it is more efficient to provide a callable to compute it
        rather than interpolating and evaluating a Fourier series.
        First index should store the name of the map used in the kernel
        e.g. "Phi", and the second index should store the Python callable
        that accepts a grid argument.
        Should broadcast with shapes (..., source_grid.num_nodes, ndim).
    ndim : int
        Default is kernel.ndim.
        In some applications it, may be useful to supply other values for batching.
    chunk_size : int or None
        Size to split computation into chunks.
        If no chunking should be done or the chunk size is the full input
        then supply ``None``. Default is ``None``.

    Returns
    -------
    f : ndarray, shape(eval_grid.num_nodes, kernel.ndim)
        Integral transform evaluated at eval_grid. Vectors are in rpz basis.

    References
    ----------
    .. [1] Malhotra, Dhairya, et al. "Efficient high-order singular quadrature schemes
       in magnetic fusion." Plasma Physics and Controlled Fusion 62.2 (2019): 024004.
    .. [2] Malhotra, Dhairya, et al. "Taylor states in stellarators: A fast high-order
       boundary integral solver." Journal of Computational Physics 397 (2019): 108791.

    """
    chunk_size = parse_argname_change(chunk_size, kwargs, "loop", "chunk_size")
    if chunk_size == 0:
        chunk_size = None
    # sanitize inputs, we need everything as jax arrays so they can be indexed
    # properly in the loops
    source_data = {key: jnp.asarray(val) for key, val in source_data.items()}
    eval_data = {key: jnp.asarray(val) for key, val in eval_data.items()}

    if isinstance(kernel, str):
        kernel = kernels[kernel]

    out1 = _singular_part(
        eval_data,
        source_data,
        interpolator,
        kernel=kernel,
        known_map=known_map,
        chunk_size=chunk_size,
    )
    out2 = _nonsingular_part(
        eval_data,
        interpolator._eval_grid,
        source_data,
        interpolator._source_grid,
        interpolator.st,
        interpolator.sz,
        kernel=kernel,
        ndim=ndim,
        chunk_size=chunk_size,
    )
    return out1 + out2


def _dx(eval_data, source_data, diag=False):
    """Compute distance vector between eval and source points.

    Parameters
    ----------
    eval_data : dict[str, jnp.ndarray]
        x data evaluated on eval grid.
    source_data : dict[str, jnp.ndarray]
        y data evaluated on source grid.
    diag : bool
        Set to True to bypass outer product.

    Returns
    -------
    dx : jnp.ndarray
        The vector x-y where y is a source point and x is eval point,
        in Cartesian coordinates.
        Shape (num eval, num source, 3).

    """
    source_x = rpz2xyz(
        jnp.column_stack([source_data["R"], source_data["phi"], source_data["Z"]])
    )
    eval_x = rpz2xyz(
        jnp.column_stack([eval_data["R"], eval_data["phi"], eval_data["Z"]])
    )
    if not diag:
        eval_x = eval_x[:, jnp.newaxis]
    return eval_x - source_x


def _1_over_G(dx, keepdims=False):
    """1 over the fundamental solution to the Laplacian in ℝ³.

    Parameters
    ----------
    dx : jnp.ndarray
        The vector x-y where y is a source point and x is eval point,
        in Cartesian coordinates.
        Shape (num eval, num source, 3).

    Returns
    -------
    _1_over_G : jnp.ndarray
        1/G(x-y) = -4π ‖x−y‖.
        Shape (num eval, num source).

    """
    return -4 * jnp.pi * safenorm(dx, axis=-1, keepdims=keepdims)


def _grad_G(dx):
    """∇_x G(x−y) where G is the fundamental solution to the Laplacian in ℝ³.

    Parameters
    ----------
    dx : jnp.ndarray
        The vector x-y where y is a source point and x is eval point,
        in Cartesian coordinates.
        Shape (num eval, num source, 3).

    Returns
    -------
    grad_G : jnp.ndarray
        ∇_x G(x−y) = (4π)⁻¹ ‖x−y‖⁻³ (x-y).
        Shape (num eval, num source).

    """
    return safediv(dx, 4 * jnp.pi * safenorm(dx, axis=-1, keepdims=True) ** 3)


_dx.keys = ["R", "phi", "Z"]


def _kernel_1_over_r(eval_data, source_data, ds, diag=False):
    """Returns -4π da(y) G(x-y) = ‖e_θ × e_ζ‖ dθ dζ ‖x−y‖⁻¹."""
    return (-4 * jnp.pi * ds) * safediv(
        source_data["|e_theta x e_zeta|"],
        _1_over_G(_dx(eval_data, source_data, diag)),
    )


_kernel_1_over_r.ndim = 1
_kernel_1_over_r.keys = _dx.keys + ["|e_theta x e_zeta|"]


def _kernel_nr_over_r3(eval_data, source_data, ds, diag=False):
<<<<<<< HEAD
    """Returns -4π ds(y) ⋅ ∇_y G(x−y) = ds(y) ⋅ ‖x−y‖⁻³ (x-y)."""
    return (-4 * jnp.pi * ds) * dot(
        rpz2xyz_vec(source_data["e_theta x e_zeta"], phi=source_data["phi"]),
=======
    """Returns 4π ds(y) ⋅ ∇_x G(x−y) = ds(y) ⋅ ‖x−y‖⁻³ (x-y)."""
    return (4 * jnp.pi * ds) * dot(
        rpz2xyz_vec(source_data["e^rho*sqrt(g)"], phi=source_data["phi"]),
>>>>>>> 0bed5a5d
        _grad_G(_dx(eval_data, source_data, diag)),
    )


_kernel_nr_over_r3.ndim = 1
_kernel_nr_over_r3.keys = _dx.keys + ["e_theta x e_zeta"]


def _kernel_biot_savart(eval_data, source_data, ds, diag=False):
    """Returns (μ₀ K(y) x ∇_x G(x−y)) da(y) = (μ₀/4π) K(y) da(y) × (x-y) ‖x−y‖⁻³."""
    if jnp.ndim(ds) > 0:
        ds = ds[..., jnp.newaxis]
    K = rpz2xyz_vec(source_data["K_vc"], phi=source_data["phi"])
    return ds * jnp.cross(
        mu_0 * K * source_data["|e_theta x e_zeta|"][:, jnp.newaxis],
        _grad_G(_dx(eval_data, source_data, diag)),
    )


_kernel_biot_savart.ndim = 3
_kernel_biot_savart.keys = _dx.keys + ["K_vc", "|e_theta x e_zeta|"]


def _kernel_biot_savart_A(eval_data, source_data, ds, diag=False):
    """Returns ds(y) (-μ₀K)(y) G(x−y) = (μ₀/4π) ds(y) K(y) ‖x−y‖⁻¹."""
    if jnp.ndim(ds) > 0:
        ds = ds[..., jnp.newaxis]
    K = rpz2xyz_vec(source_data["K_vc"], phi=source_data["phi"])
    return ds * safediv(
        source_data["|e_theta x e_zeta|"][:, jnp.newaxis] * (-mu_0 * K),
        _1_over_G(_dx(eval_data, source_data, diag)),
    )


_kernel_biot_savart_A.ndim = 3
_kernel_biot_savart_A.keys = _dx.keys + ["K_vc", "|e_theta x e_zeta|"]


def _kernel_biot_savart_coulomb(eval_data, source_data, ds, diag=False):
    """Returns K(y) (Tesla) x ∇_x G(x−y) da(y) + ∇_x G(x−y) Bₙ(y) da(y)."""
    if jnp.ndim(ds) > 0:
        ds = ds[..., jnp.newaxis]
    K = rpz2xyz_vec(source_data["K_vc"], phi=source_data["phi"])
    a = source_data["|e_theta x e_zeta|"]
    grad_G = _grad_G(_dx(eval_data, source_data, diag))
    return ds * (
        jnp.cross(K * a[:, jnp.newaxis], grad_G)
        + grad_G * (source_data.get("Bn", 0) * a)[:, jnp.newaxis]
    )


_kernel_biot_savart_coulomb.ndim = 3
_kernel_biot_savart_coulomb.keys = _dx.keys + ["K_vc", "Bn", "|e_theta x e_zeta|"]


def _kernel_Bn_over_r(eval_data, source_data, ds, diag=False):
    """Returns -4π Bₙ(y) G(x-y) da(y) = Bₙ(y) ‖x−y‖⁻¹ da(y)."""
    return (-4 * jnp.pi) * _kernel_monopole(eval_data, source_data, ds, diag)


_kernel_Bn_over_r.ndim = 1
_kernel_Bn_over_r.keys = _dx.keys + ["Bn", "|e_theta x e_zeta|"]


def _kernel_monopole(eval_data, source_data, ds, diag=False):
    """Kernel of single layer operator S[Bₙ]: Bₙ(y) G(x-y) da(y)."""
    return ds * safediv(
        source_data["|e_theta x e_zeta|"] * source_data.get("Bn", 0),
        _1_over_G(_dx(eval_data, source_data, diag)),
    )


_kernel_monopole.ndim = 1
_kernel_monopole.keys = _dx.keys + ["Bn", "|e_theta x e_zeta|"]


def _kernel_dipole(eval_data, source_data, ds, diag=False):
    """Kernel of double layer operator D[Φ]: Φ(y)〈∇_x G(x−y),n(y)〉da(y)."""
    out = ds * dot(
        rpz2xyz_vec(source_data["e_theta x e_zeta"], phi=source_data["phi"]),
        _grad_G(_dx(eval_data, source_data, diag)),
    )
    if source_data["Phi"].ndim > 1:
        out = out[..., jnp.newaxis]
    # Do operation with Φ at the end, so that the following
    # outer product plus reduction is more likely to be fused.
    return source_data["Phi"] * out


_kernel_dipole.ndim = 1
_kernel_dipole.keys = _dx.keys + ["e_theta x e_zeta", "Phi"]


kernels = {
    "1_over_r": _kernel_1_over_r,
    "nr_over_r3": _kernel_nr_over_r3,
    "biot_savart": _kernel_biot_savart,
    "biot_savart_A": _kernel_biot_savart_A,
    "Bn_over_r": _kernel_Bn_over_r,
    "biot_savart_coulomb": _kernel_biot_savart_coulomb,
    "monopole": _kernel_monopole,
    "dipole": _kernel_dipole,
}<|MERGE_RESOLUTION|>--- conflicted
+++ resolved
@@ -864,15 +864,9 @@
 
 
 def _kernel_nr_over_r3(eval_data, source_data, ds, diag=False):
-<<<<<<< HEAD
-    """Returns -4π ds(y) ⋅ ∇_y G(x−y) = ds(y) ⋅ ‖x−y‖⁻³ (x-y)."""
-    return (-4 * jnp.pi * ds) * dot(
-        rpz2xyz_vec(source_data["e_theta x e_zeta"], phi=source_data["phi"]),
-=======
     """Returns 4π ds(y) ⋅ ∇_x G(x−y) = ds(y) ⋅ ‖x−y‖⁻³ (x-y)."""
     return (4 * jnp.pi * ds) * dot(
-        rpz2xyz_vec(source_data["e^rho*sqrt(g)"], phi=source_data["phi"]),
->>>>>>> 0bed5a5d
+        rpz2xyz_vec(source_data["e_theta x e_zeta"], phi=source_data["phi"]),
         _grad_G(_dx(eval_data, source_data, diag)),
     )
 
