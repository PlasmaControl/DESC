"""Compute functions for bootstrap current."""

from scipy.constants import elementary_charge
from scipy.special import roots_legendre

from ..backend import fori_loop, jnp
from .data_index import register_compute_fun
from .utils import compress, expand, surface_averages_map


@register_compute_fun(
    name="trapped fraction",
    label="1 - \\frac{3}{4} \\langle B^2 \\rangle \\int_0^{1/Bmax} "
    "\\frac{\\lambda\\; d\\lambda}{\\langle \\sqrt{1 - \\lambda B} \\rangle}",
    units="~",
    units_long="None",
    description="Neoclassical effective trapped particle fraction",
    dim=1,
    params=[],
    transforms={"grid": []},
    profiles=[],
    coordinates="r",
    data=["sqrt(g)", "V_r(r)", "|B|", "<B^2>", "max_tz |B|"],
    n_gauss="n_gauss",
)
def _trapped_fraction(params, transforms, profiles, data, **kwargs):
    r"""
    Evaluate the effective trapped particle fraction.

    Compute the effective fraction of trapped particles, which enters
    several formulae for neoclassical transport. The trapped fraction
    ``f_t`` has a standard definition in neoclassical theory:

    .. math::
        f_t = 1 - \frac{3}{4} \langle B^2 \rangle \int_0^{1/Bmax}
            \frac{\lambda\; d\lambda}{\langle \sqrt{1 - \lambda B} \rangle}

    where :math:`\langle \ldots \rangle` is a flux surface average.
    """
    # Get nodes and weights for Gauss-Legendre integration:
    n_gauss = kwargs.get("n_gauss", 20)
    base_nodes, base_weights = roots_legendre(n_gauss)
    # Rescale for integration on [0, 1], not [-1, 1]:
    lambd = jnp.asarray((base_nodes + 1) * 0.5)
    lambda_weights = jnp.asarray(base_weights * 0.5)

    grid = transforms["grid"]
    Bmax = data["max_tz |B|"]
    modB_over_Bmax = data["|B|"] / Bmax
    sqrt_g = data["sqrt(g)"]
    Bmax_squared = compress(grid, Bmax * Bmax)
    V_r = compress(grid, data["V_r(r)"])
    compute_surface_averages = surface_averages_map(grid, expand_out=False)

    # Sum over the lambda grid points, using fori_loop for efficiency.
    def body_fun(jlambda, lambda_integral):
        flux_surf_avg_term = compute_surface_averages(
            jnp.sqrt(1 - lambd[jlambda] * modB_over_Bmax),
            sqrt_g,
            denominator=V_r,
        )
        return lambda_integral + lambda_weights[jlambda] * lambd[jlambda] / (
            Bmax_squared * flux_surf_avg_term
        )

    lambda_integral = fori_loop(0, n_gauss, body_fun, jnp.zeros(grid.num_rho))

    trapped_fraction = 1 - 0.75 * compress(grid, data["<B^2>"]) * lambda_integral
    data["trapped fraction"] = expand(grid, trapped_fraction)
    return data


def j_dot_B_Redl(
    geom_data,
    profile_data,
    helicity_N=None,
):
    r"""Compute the bootstrap current.

    (specifically :math:`\langle\vec{J}\cdot\vec{B}\rangle`) using the formulae in
    Redl et al, Physics of Plasmas 28, 022502 (2021). This formula for
    the bootstrap current is valid in axisymmetry, quasi-axisymmetry,
    and quasi-helical symmetry, but not in other stellarators.

    The argument ``geom_data`` is a Dictionary that should contain the
    following items:

    - G: 1D array with the Boozer ``G`` coefficient.
    - R: 1D array with the effective value of ``R`` to use in the Redl formula,
      not necessarily the major radius.
    - iota: 1D array with the rotational transform.
    - epsilon: 1D array with the effective inverse aspect ratio to use in
      the Redl formula.
    - psi_edge: float, the boundary toroidal flux, divided by (2 pi).
    - f_t: 1D array with the effective trapped particle fraction

    The argument ``profile_data`` is a Dictionary that should contain the
    following items, all 1D arrays with quantities on the same radial grid:

    - rho: effective minor radius.
    - ne: electron density, in meters^{-3}.
    - Te: electron temperature, in eV.
    - Ti: ion temperature, in eV.
    - Zeff: effective atomic charge.
    - ne_r: derivative of electron density with respect to rho.
    - Te_r: derivative of electron temperature with respect to rho.
    - Ti_r: derivative of ion temperature with respect to rho.

    Parameters
    ----------
    geom_data : dict
        Dictionary containing the data described above.
    profile_data : dict
        Dictionary containing the data described above.
    helicity_N : int
        Set to 0 for quasi-axisymmetry, or +/- NFP for quasi-helical symmetry.
        This quantity is used to apply the quasisymmetry isomorphism to map the
        collisionality and bootstrap current from the tokamak expressions to
        quasi-helical symmetry.

    Returns
    -------
    J_dot_B_data : dict
        Dictionary containing the computed data listed above.
    """
    G = geom_data["G"]
    R = geom_data["R"]
    iota = geom_data["iota"]
    epsilon = geom_data["epsilon"]
    psi_edge = geom_data["psi_edge"]
    f_t = geom_data["f_t"]

    # Set profiles:
    rho = profile_data["rho"]
    ne = profile_data["ne"]
    Te = profile_data["Te"]
    Ti = profile_data["Ti"]
    # Since Zeff appears in the Redl formula via sqrt(Zeff - 1), when
    # Zeff = 1 the gradient can sometimes evaluate to NaN. This
    # problem is avoided by adding a tiny number here:
    Zeff = jnp.maximum(1 + 1.0e-14, profile_data["Zeff"])
    ni = ne / Zeff
    pe = ne * Te
    d_ne_d_s = profile_data["ne_r"] / (2 * rho)
    d_Te_d_s = profile_data["Te_r"] / (2 * rho)
    d_Ti_d_s = profile_data["Ti_r"] / (2 * rho)

    # Eq (18d)-(18e) in Sauter, Angioni, and Lin-Liu, Physics of Plasmas 6, 2834 (1999).
    ln_Lambda_e = 31.3 - jnp.log(jnp.sqrt(ne) / Te)
    ln_Lambda_ii = 30 - jnp.log(Zeff**3 * jnp.sqrt(ni) / (Ti**1.5))

    # Eq (18b)-(18c) in Sauter:
    geometry_factor = abs(R / (iota - helicity_N))
    nu_e = (
        geometry_factor
        * (6.921e-18)
        * ne
        * Zeff
        * ln_Lambda_e
        / (Te * Te * (epsilon**1.5))
    )
    nu_i = (
        geometry_factor
        * (4.90e-18)
        * ni
        * (Zeff**4)
        * ln_Lambda_ii
        / (Ti * Ti * (epsilon**1.5))
    )

    # Redl eq (11):
    X31 = f_t / (
        1
        + (0.67 * (1 - 0.7 * f_t) * jnp.sqrt(nu_e)) / (0.56 + 0.44 * Zeff)
        + (0.52 + 0.086 * jnp.sqrt(nu_e))
        * (1 + 0.87 * f_t)
        * nu_e
        / (1 + 1.13 * jnp.sqrt(Zeff - 1))
    )

    # Redl eq (10):
    Zfac = Zeff**1.2 - 0.71
    L31 = (
        (1 + 0.15 / Zfac) * X31
        - 0.22 / Zfac * (X31**2)
        + 0.01 / Zfac * (X31**3)
        + 0.06 / Zfac * (X31**4)
    )

    # Redl eq (14):
    X32e = f_t / (
        1
        + 0.23 * (1 - 0.96 * f_t) * jnp.sqrt(nu_e) / jnp.sqrt(Zeff)
        + 0.13
        * (1 - 0.38 * f_t)
        * nu_e
        / (Zeff * Zeff)
        * (
            jnp.sqrt(1 + 2 * jnp.sqrt(Zeff - 1))
            + f_t * f_t * jnp.sqrt((0.075 + 0.25 * (Zeff - 1) ** 2) * nu_e)
        )
    )

    # Redl eq (13):
    F32ee = (
        (0.1 + 0.6 * Zeff)
        * (X32e - X32e**4)
        / (Zeff * (0.77 + 0.63 * (1 + (Zeff - 1) ** 1.1)))
        + 0.7
        / (1 + 0.2 * Zeff)
        * (X32e**2 - X32e**4 - 1.2 * (X32e**3 - X32e**4))
        + 1.3 / (1 + 0.5 * Zeff) * (X32e**4)
    )

    # Redl eq (16):
    X32ei = f_t / (
        1
        + 0.87 * (1 + 0.39 * f_t) * jnp.sqrt(nu_e) / (1 + 2.95 * (Zeff - 1) ** 2)
        + 1.53 * (1 - 0.37 * f_t) * nu_e * (2 + 0.375 * (Zeff - 1))
    )

    # Redl eq (15):
    F32ei = (
        -(0.4 + 1.93 * Zeff) / (Zeff * (0.8 + 0.6 * Zeff)) * (X32ei - X32ei**4)
        + 5.5
        / (1.5 + 2 * Zeff)
        * (X32ei**2 - X32ei**4 - 0.8 * (X32ei**3 - X32ei**4))
        - 1.3 / (1 + 0.5 * Zeff) * (X32ei**4)
    )

    # Redl eq (12):
    L32 = F32ei + F32ee

    # Redl eq (19):
    L34 = L31

    # Redl eq (20):
    alpha0 = (
        -(0.62 + 0.055 * (Zeff - 1))
        * (1 - f_t)
        / (
            (0.53 + 0.17 * (Zeff - 1))
            * (1 - (0.31 - 0.065 * (Zeff - 1)) * f_t - 0.25 * f_t * f_t)
        )
    )
    # Redl eq (21):
    alpha = (
        (alpha0 + 0.7 * Zeff * jnp.sqrt(f_t * nu_i)) / (1 + 0.18 * jnp.sqrt(nu_i))
        - 0.002 * nu_i * nu_i * (f_t**6)
    ) / (1 + 0.004 * nu_i * nu_i * (f_t**6))

    # Factor of elementary_charge is included below to convert temperatures from eV to J
    dnds_term = (
        -G
        * elementary_charge
        * (ne * Te + ni * Ti)
        * L31
        * (d_ne_d_s / ne)
        / (psi_edge * (iota - helicity_N))
    )
    dTeds_term = (
        -G
        * elementary_charge
        * pe
        * (L31 + L32)
        * (d_Te_d_s / Te)
        / (psi_edge * (iota - helicity_N))
    )
    dTids_term = (
        -G
        * elementary_charge
        * ni
        * Ti
        * (L31 + L34 * alpha)
        * (d_Ti_d_s / Ti)
        / (psi_edge * (iota - helicity_N))
    )
    J_dot_B = dnds_term + dTeds_term + dTids_term

    # Store all results in the J_dot_B_data dictionary:
<<<<<<< HEAD
    nu_e_star = nu_e  # noqa: F841
    nu_i_star = nu_i  # noqa: F841
    variables = [
        "rho",
        "ne",
        "ni",
        "Zeff",
        "Te",
        "Ti",
        "d_ne_d_s",
        "d_Te_d_s",
        "d_Ti_d_s",
        "ln_Lambda_e",
        "ln_Lambda_ii",
        "nu_e_star",
        "nu_i_star",
        "X31",
        "X32e",
        "X32ei",
        "F32ee",
        "F32ei",
        "L31",
        "L32",
        "L34",
        "alpha0",
        "alpha",
        "dnds_term",
        "dTeds_term",
        "dTids_term",
    ]
=======
>>>>>>> 6adcb4c2
    J_dot_B_data = geom_data.copy()
    J_dot_B_data["rho"] = rho
    J_dot_B_data["ne"] = ne
    J_dot_B_data["ni"] = ni
    J_dot_B_data["Zeff"] = Zeff
    J_dot_B_data["Te"] = Te
    J_dot_B_data["Ti"] = Ti
    J_dot_B_data["d_ne_d_s"] = d_ne_d_s
    J_dot_B_data["d_Te_d_s"] = d_Te_d_s
    J_dot_B_data["d_Ti_d_s"] = d_Ti_d_s
    J_dot_B_data["ln_Lambda_e"] = ln_Lambda_e
    J_dot_B_data["ln_Lambda_ii"] = ln_Lambda_ii
    J_dot_B_data["nu_e_star"] = nu_e
    J_dot_B_data["nu_i_star"] = nu_i
    J_dot_B_data["X31"] = X31
    J_dot_B_data["X32e"] = X32e
    J_dot_B_data["X32ei"] = X32ei
    J_dot_B_data["F32ee"] = F32ee
    J_dot_B_data["F32ei"] = F32ei
    J_dot_B_data["L31"] = L31
    J_dot_B_data["L32"] = L32
    J_dot_B_data["L34"] = L34
    J_dot_B_data["alpha0"] = alpha0
    J_dot_B_data["alpha"] = alpha
    J_dot_B_data["dnds_term"] = dnds_term
    J_dot_B_data["dTeds_term"] = dTeds_term
    J_dot_B_data["dTids_term"] = dTids_term
    J_dot_B_data["<J*B>"] = J_dot_B
    return J_dot_B_data


@register_compute_fun(
    name="<J*B> Redl",
    label="\\langle\\mathbf{J}\\cdot\\mathbf{B}\\rangle_{Redl}",
    units="T A m^{-2}",
    units_long="Tesla Ampere / meter^2",
    description="Bootstrap current profile, Redl model for quasisymmetry",
    dim=1,
    params=["Psi"],
    transforms={"grid": []},
    profiles=["atomic_number"],
    coordinates="r",
    data=[
        "trapped fraction",
        "G",
        "I",
        "iota",
        "<1/|B|>",
        "effective r/R0",
        "ne",
        "ne_r",
        "Te",
        "Te_r",
        "Ti",
        "Ti_r",
        "Zeff",
        "rho",
    ],
    helicity="helicity",
)
def _compute_J_dot_B_Redl(params, transforms, profiles, data, **kwargs):
    r"""Compute the bootstrap current.

    (specifically :math:`\langle\vec{J}\cdot\vec{B}\rangle`) using the formulae in
    Redl et al, Physics of Plasmas 28, 022502 (2021). This formula for
    the bootstrap current is valid in axisymmetry, quasi-axisymmetry,
    and quasi-helical symmetry, but not in other stellarators.
    """
    grid = transforms["grid"]

    # Note that the geom_data dictionary provided to j_dot_B_Redl()
    # contains info only as a function of rho, not theta or zeta,
    # i.e. on the compressed grid. In contrast, "data" contains
    # quantities on a 3D grid even for quantities that are flux
    # functions.
    geom_data = {}
    geom_data["f_t"] = compress(grid, data["trapped fraction"])
    geom_data["epsilon"] = compress(grid, data["effective r/R0"])
    geom_data["G"] = compress(grid, data["G"])
    geom_data["I"] = compress(grid, data["I"])
    geom_data["iota"] = compress(grid, data["iota"])
    geom_data["<1/|B|>"] = compress(grid, data["<1/|B|>"])
    geom_data["R"] = (geom_data["G"] + geom_data["iota"] * geom_data["I"]) * geom_data[
        "<1/|B|>"
    ]
    geom_data["psi_edge"] = params["Psi"] / (2 * jnp.pi)

    profile_data = {}
    profile_data["rho"] = compress(grid, data["rho"])
    profile_data["ne"] = compress(grid, data["ne"])
    profile_data["ne_r"] = compress(grid, data["ne_r"])
    profile_data["Te"] = compress(grid, data["Te"])
    profile_data["Te_r"] = compress(grid, data["Te_r"])
    profile_data["Ti"] = compress(grid, data["Ti"])
    profile_data["Ti_r"] = compress(grid, data["Ti_r"])
    if profiles["atomic_number"] is None:
        Zeff = jnp.ones(grid.num_rho)
    else:
        Zeff = compress(grid, data["Zeff"])
    profile_data["Zeff"] = Zeff

    helicity = kwargs.get("helicity", (1, 0))
    helicity_N = helicity[1]

    j_dot_B_data = j_dot_B_Redl(
        geom_data,
        profile_data,
        helicity_N,
    )
    data["<J*B> Redl"] = expand(grid, j_dot_B_data["<J*B>"])
    return data<|MERGE_RESOLUTION|>--- conflicted
+++ resolved
@@ -278,39 +278,6 @@
     J_dot_B = dnds_term + dTeds_term + dTids_term
 
     # Store all results in the J_dot_B_data dictionary:
-<<<<<<< HEAD
-    nu_e_star = nu_e  # noqa: F841
-    nu_i_star = nu_i  # noqa: F841
-    variables = [
-        "rho",
-        "ne",
-        "ni",
-        "Zeff",
-        "Te",
-        "Ti",
-        "d_ne_d_s",
-        "d_Te_d_s",
-        "d_Ti_d_s",
-        "ln_Lambda_e",
-        "ln_Lambda_ii",
-        "nu_e_star",
-        "nu_i_star",
-        "X31",
-        "X32e",
-        "X32ei",
-        "F32ee",
-        "F32ei",
-        "L31",
-        "L32",
-        "L34",
-        "alpha0",
-        "alpha",
-        "dnds_term",
-        "dTeds_term",
-        "dTids_term",
-    ]
-=======
->>>>>>> 6adcb4c2
     J_dot_B_data = geom_data.copy()
     J_dot_B_data["rho"] = rho
     J_dot_B_data["ne"] = ne
