import numbers
import warnings

import numpy as np

from desc.backend import jnp, tree_flatten, tree_leaves, tree_map, tree_unflatten
from desc.compute import get_profiles, get_transforms
from desc.compute.utils import _compute as compute_fun
<<<<<<< HEAD
from desc.compute.utils import safenorm
=======
>>>>>>> 958781a0
from desc.grid import LinearGrid, _Grid
from desc.singularities import compute_B_plasma
from desc.utils import Timer, errorif, warnif

from .normalization import compute_scaling_factors
from .objective_funs import _Objective


class _CoilObjective(_Objective):
    """Base class for calculating coil objectives.

    Parameters
    ----------
    coil : CoilSet or Coil
        Coil for which the data keys will be optimized.
    data_keys : list of str
        data keys that will be optimized when this class is inherited.
    target : float, ndarray, optional
        Target value(s) of the objective. Only used if bounds is None.
        Must be broadcastable to Objective.dim_f.
    bounds : tuple of float, ndarray, optional
        Lower and upper bounds on the objective. Overrides target.
        Both bounds must be broadcastable to to Objective.dim_f
    weight : float, ndarray, optional
        Weighting to apply to the Objective, relative to other Objectives.
        Must be broadcastable to to Objective.dim_f
    normalize : bool, optional
        Whether to compute the error in physical units or non-dimensionalize.
    normalize_target : bool, optional
        Whether target and bounds should be normalized before comparing to computed
        values. If `normalize` is `True` and the target is in physical units,
        this should also be set to True.
        be set to True.
    loss_function : {None, 'mean', 'min', 'max'}, optional
        Loss function to apply to the objective values once computed. This loss function
        is called on the raw compute value, before any shifting, scaling, or
        normalization. Operates over all coils, not each individual coil.
    deriv_mode : {"auto", "fwd", "rev"}
        Specify how to compute jacobian matrix, either forward mode or reverse mode AD.
        "auto" selects forward or reverse mode based on the size of the input and output
        of the objective. Has no effect on self.grad or self.hess which always use
        reverse mode and forward over reverse mode respectively.
    grid : Grid, list, optional
        Collocation grid containing the nodes to evaluate at. If list, has to adhere to
        Objective.dim_f
    name : str, optional
        Name of the objective function.

    """

    def __init__(
        self,
        coil,
        data_keys,
        target=None,
        bounds=None,
        weight=1,
        normalize=True,
        normalize_target=True,
        loss_function=None,
        deriv_mode="auto",
        grid=None,
        name=None,
    ):
        self._grid = grid
        self._data_keys = data_keys
        self._normalize = normalize
        super().__init__(
            things=[coil],
            target=target,
            bounds=bounds,
            weight=weight,
            normalize=normalize,
            normalize_target=normalize_target,
            loss_function=loss_function,
            deriv_mode=deriv_mode,
            name=name,
        )

    def build(self, use_jit=True, verbose=1):  # noqa:C901
        """Build constant arrays.

        Parameters
        ----------
        use_jit : bool, optional
            Whether to just-in-time compile the objective and derivatives.
        verbose : int, optional
            Level of output.

        """
        # local import to avoid circular import
        from desc.coils import CoilSet, MixedCoilSet

        self._dim_f = 0
        self._quad_weights = jnp.array([])

        def to_list(coilset):
            """Turn a MixedCoilSet container into a list of what it's containing."""
            if isinstance(coilset, list):
                return [to_list(x) for x in coilset]
            elif isinstance(coilset, MixedCoilSet):
                return [to_list(x) for x in coilset]
            elif isinstance(coilset, CoilSet):
                # use the same grid/transform for CoilSet
                return to_list(coilset.coils[0])
            else:
                return [coilset]

        # gives structure of coils, e.g. MixedCoilSet(coils, coils) would give a
        # a structure of [[*, *], [*, *]] if n = 2 coils
        coil_leaves, coil_structure = tree_flatten(
            self.things[0], is_leaf=lambda x: not hasattr(x, "__len__")
        )
        self._num_coils = len(coil_leaves)

        # check type
        if isinstance(self._grid, numbers.Integral):
            self._grid = LinearGrid(N=self._grid, endpoint=False)
        # all of these cases return a container MixedCoilSet that contains
        # LinearGrids. i.e. MixedCoilSet.coils = list of LinearGrid
        if self._grid is None:
            # map default grid to structure of inputted coils
            self._grid = tree_map(
                lambda x: LinearGrid(
                    N=2 * x.N + 5, NFP=getattr(x, "NFP", 1), endpoint=False
                ),
                self.things[0],
                is_leaf=lambda x: not hasattr(x, "__len__"),
            )
        elif isinstance(self._grid, _Grid):
            # map inputted single LinearGrid to structure of inputted coils
            self._grid = [self._grid] * self._num_coils
            self._grid = tree_unflatten(coil_structure, self._grid)
        else:
            # this case covers an inputted list of grids that matches the size
            # of the inputted coils. Can be a 1D list or nested list.
            flattened_grid = tree_leaves(
                self._grid, is_leaf=lambda x: isinstance(x, _Grid)
            )
            self._grid = tree_unflatten(coil_structure, flattened_grid)

        timer = Timer()
        if verbose > 0:
            print("Precomputing transforms")
        timer.start("Precomputing transforms")

        transforms = tree_map(
            lambda x, y: get_transforms(self._data_keys, obj=x, grid=y),
            self.things[0],
            self._grid,
            is_leaf=lambda x: not hasattr(x, "__len__"),
        )

        grids = tree_leaves(self._grid, is_leaf=lambda x: hasattr(x, "num_nodes"))
        self._dim_f = np.sum([grid.num_nodes for grid in grids])
        self._quad_weights = np.concatenate([grid.spacing[:, 2] for grid in grids])

        # get only needed grids (1 per CoilSet) and flatten that list
        self._grid = tree_leaves(
            to_list(self._grid), is_leaf=lambda x: isinstance(x, _Grid)
        )
        transforms = tree_leaves(
            to_list(transforms), is_leaf=lambda x: isinstance(x, dict)
        )

        errorif(
            np.any([grid.num_rho > 1 or grid.num_theta > 1 for grid in self._grid]),
            ValueError,
            "Only use toroidal resolution for coil grids.",
        )

        # CoilSet and _Coil have one grid/transform
        if not isinstance(self.things[0], MixedCoilSet):
            self._grid = self._grid[0]
            transforms = transforms[0]

        self._constants = {
            "transforms": transforms,
            "quad_weights": self._quad_weights,
        }

        timer.stop("Precomputing transforms")
        if verbose > 1:
            timer.disp("Precomputing transforms")

        if self._normalize:
            self._scales = [compute_scaling_factors(coil) for coil in coil_leaves]

        super().build(use_jit=use_jit, verbose=verbose)

    def compute(self, params, constants=None):
        """Compute data of coil for given data key.

        Parameters
        ----------
        params : dict
            Dictionary of the coil's degrees of freedom.
        constants : dict
            Dictionary of constant data, eg transforms, profiles etc. Defaults to
            self._constants.

        Returns
        -------
        f : float or array of floats
            Coil length.

        """
        if constants is None:
            constants = self._constants

        coils = self.things[0]
        data = coils.compute(
            self._data_keys,
            params=params,
            transforms=constants["transforms"],
            grid=self._grid,
        )

        return data


class CoilLength(_CoilObjective):
    """Coil length.

    Parameters
    ----------
    coil : CoilSet or Coil
        Coil(s) that are to be optimized
    target : float, ndarray, optional
        Target value(s) of the objective. Only used if bounds is None.
        Must be broadcastable to Objective.dim_f. If array, it has to
        be flattened according to the number of inputs. Defaults to ``target=2*np.pi``.
    bounds : tuple of float, ndarray, optional
        Lower and upper bounds on the objective. Overrides target.
        Both bounds must be broadcastable to to Objective.dim_f.
        Defaults to ``target=2*np.pi``.
    weight : float, ndarray, optional
        Weighting to apply to the Objective, relative to other Objectives.
        Must be broadcastable to to Objective.dim_f
    normalize : bool, optional
        Whether to compute the error in physical units or non-dimensionalize.
    normalize_target : bool, optional
        Whether target and bounds should be normalized before comparing to computed
        values. If `normalize` is `True` and the target is in physical units,
        this should also be set to True.
        be set to True.
    loss_function : {None, 'mean', 'min', 'max'}, optional
        Loss function to apply to the objective values once computed. This loss function
        is called on the raw compute value, before any shifting, scaling, or
        normalization. Operates over all coils, not each individual coil.
    deriv_mode : {"auto", "fwd", "rev"}
        Specify how to compute jacobian matrix, either forward mode or reverse mode AD.
        "auto" selects forward or reverse mode based on the size of the input and output
        of the objective. Has no effect on self.grad or self.hess which always use
        reverse mode and forward over reverse mode respectively.
    grid : Grid, optional
        Collocation grid containing the nodes to evaluate at.
        Defaults to ``LinearGrid(N=2 * coil.N + 5)``
    name : str, optional
        Name of the objective function.

    """

    _scalar = False  # Not always a scalar, if a coilset is passed in
    _units = "(m)"
    _print_value_fmt = "Coil length: {:10.3e} "

    def __init__(
        self,
        coils,
        target=None,
        bounds=None,
        weight=1,
        normalize=True,
        normalize_target=True,
        loss_function=None,
        deriv_mode="auto",
        grid=None,
        name="coil length",
    ):
        self._coils = coils
        if target is None and bounds is None:
            target = 2 * np.pi

        super().__init__(
            coils,
            ["length"],
            target=target,
            bounds=bounds,
            weight=weight,
            normalize=normalize,
            normalize_target=normalize_target,
            loss_function=loss_function,
            deriv_mode=deriv_mode,
            grid=grid,
            name=name,
        )

    def build(self, use_jit=True, verbose=1):
        """Build constant arrays.

        Parameters
        ----------
        use_jit : bool, optional
            Whether to just-in-time compile the objective and derivatives.
        verbose : int, optional
            Level of output.

        """
        super().build(use_jit=use_jit, verbose=verbose)

        self._dim_f = self._num_coils
        self._constants["quad_weights"] = 1

        if self._normalize:
            self._normalization = np.mean([scale["a"] for scale in self._scales])

    def compute(self, params, constants=None):
        """Compute coil length.

        Parameters
        ----------
        params : dict
            Dictionary of the coil's degrees of freedom.
        constants : dict
            Dictionary of constant data, eg transforms, profiles etc. Defaults to
            self._constants.

        Returns
        -------
        f : array of floats
            Coil length.

        """
        data = super().compute(params, constants=constants)
        data = tree_leaves(data, is_leaf=lambda x: isinstance(x, dict))
        out = jnp.array([dat["length"] for dat in data])
        return out


class CoilCurvature(_CoilObjective):
    """Coil curvature.

    Targets the local curvature value per grid node for each coil. A smaller curvature
    value indicates straighter coils. All curvature values are positive.

    Parameters
    ----------
    coil : CoilSet or Coil
        Coil(s) that are to be optimized
    target : float, ndarray, optional
        Target value(s) of the objective. Only used if bounds is None.
        Must be broadcastable to Objective.dim_f. If array, it has to
        be flattened according to the number of inputs. Defaults to ``bounds=(0,1)``.
    bounds : tuple of float, ndarray, optional
        Lower and upper bounds on the objective. Overrides target.
        Both bounds must be broadcastable to to Objective.dim_f.
        Defaults to ``bounds=(0,1)``.
    weight : float, ndarray, optional
        Weighting to apply to the Objective, relative to other Objectives.
        Must be broadcastable to to Objective.dim_f
    normalize : bool, optional
        Whether to compute the error in physical units or non-dimensionalize.
    normalize_target : bool, optional
        Whether target and bounds should be normalized before comparing to computed
        values. If `normalize` is `True` and the target is in physical units,
        this should also be set to True.
        be set to True.
    loss_function : {None, 'mean', 'min', 'max'}, optional
        Loss function to apply to the objective values once computed. This loss function
        is called on the raw compute value, before any shifting, scaling, or
        normalization. Operates over all coils, not each individual coil.
    deriv_mode : {"auto", "fwd", "rev"}
        Specify how to compute jacobian matrix, either forward mode or reverse mode AD.
        "auto" selects forward or reverse mode based on the size of the input and output
        of the objective. Has no effect on self.grad or self.hess which always use
        reverse mode and forward over reverse mode respectively.
    grid : Grid, optional
        Collocation grid containing the nodes to evaluate at.
        Defaults to ``LinearGrid(N=2 * coil.N + 5)``
    name : str, optional
        Name of the objective function.

    """

    _scalar = False
    _units = "(m^-1)"
    _print_value_fmt = "Coil curvature: {:10.3e} "

    def __init__(
        self,
        coil,
        target=None,
        bounds=None,
        weight=1,
        normalize=True,
        normalize_target=True,
        loss_function=None,
        deriv_mode="auto",
        grid=None,
        name="coil curvature",
    ):
        if target is None and bounds is None:
            bounds = (0, 1)

        super().__init__(
            coil,
            ["curvature"],
            target=target,
            bounds=bounds,
            weight=weight,
            normalize=normalize,
            normalize_target=normalize_target,
            loss_function=loss_function,
            deriv_mode=deriv_mode,
            grid=grid,
            name=name,
        )

    def build(self, use_jit=True, verbose=1):
        """Build constant arrays.

        Parameters
        ----------
        use_jit : bool, optional
            Whether to just-in-time compile the objective and derivatives.
        verbose : int, optional
            Level of output.

        """
        super().build(use_jit=use_jit, verbose=verbose)

        if self._normalize:
            self._normalization = 1 / np.mean([scale["a"] for scale in self._scales])

    def compute(self, params, constants=None):
        """Compute coil curvature.

        Parameters
        ----------
        params : dict
            Dictionary of the coil's degrees of freedom.
        constants : dict
            Dictionary of constant data, eg transforms, profiles etc. Defaults to
            self._constants.

        Returns
        -------
        f : array of floats
            1D array of coil curvature values.

        """
        data = super().compute(params, constants=constants)
        data = tree_leaves(data, is_leaf=lambda x: isinstance(x, dict))
        out = jnp.concatenate([dat["curvature"] for dat in data])
        return out


class CoilTorsion(_CoilObjective):
    """Coil torsion.

    Targets the local torsion value per grid node for each coil. Indicative
    of how much the coil goes out of the poloidal plane. e.g. a torsion
    value of 0 means the coil is completely planar.

    Parameters
    ----------
    coil : CoilSet or Coil
        Coil(s) that are to be optimized
    target : float, ndarray, optional
        Target value(s) of the objective. Only used if bounds is None.
        Must be broadcastable to Objective.dim_f. If array, it has to
        be flattened according to the number of inputs. Defaults to ``target=0``.
    bounds : tuple of float, ndarray, optional
        Lower and upper bounds on the objective. Overrides target.
        Both bounds must be broadcastable to to Objective.dim_f.
        Defaults to ``target=0``.
    weight : float, ndarray, optional
        Weighting to apply to the Objective, relative to other Objectives.
        Must be broadcastable to to Objective.dim_f
    normalize : bool, optional
        Whether to compute the error in physical units or non-dimensionalize.
    normalize_target : bool, optional
        Whether target and bounds should be normalized before comparing to computed
        values. If `normalize` is `True` and the target is in physical units,
        this should also be set to True.
        be set to True.
    loss_function : {None, 'mean', 'min', 'max'}, optional
        Loss function to apply to the objective values once computed. This loss function
        is called on the raw compute value, before any shifting, scaling, or
        normalization. Operates over all coils, not each individual coil.
    deriv_mode : {"auto", "fwd", "rev"}
        Specify how to compute jacobian matrix, either forward mode or reverse mode AD.
        "auto" selects forward or reverse mode based on the size of the input and output
        of the objective. Has no effect on self.grad or self.hess which always use
        reverse mode and forward over reverse mode respectively.
    grid : Grid, optional
        Collocation grid containing the nodes to evaluate at.
        Defaults to ``LinearGrid(N=2 * coil.N + 5)``
    name : str, optional
        Name of the objective function.

    """

    _scalar = False
    _units = "(m^-1)"
    _print_value_fmt = "Coil torsion: {:10.3e} "

    def __init__(
        self,
        coil,
        target=None,
        bounds=None,
        weight=1,
        normalize=True,
        normalize_target=True,
        loss_function=None,
        deriv_mode="auto",
        grid=None,
        name="coil torsion",
    ):
        if target is None and bounds is None:
            target = 0

        super().__init__(
            coil,
            ["torsion"],
            target=target,
            bounds=bounds,
            weight=weight,
            normalize=normalize,
            normalize_target=normalize_target,
            loss_function=loss_function,
            deriv_mode=deriv_mode,
            grid=grid,
            name=name,
        )

    def build(self, use_jit=True, verbose=1):
        """Build constant arrays.

        Parameters
        ----------
        use_jit : bool, optional
            Whether to just-in-time compile the objective and derivatives.
        verbose : int, optional
            Level of output.

        """
        super().build(use_jit=use_jit, verbose=verbose)

        if self._normalize:
            self._normalization = 1 / np.mean([scale["a"] for scale in self._scales])

    def compute(self, params, constants=None):
        """Compute coil torsion.

        Parameters
        ----------
        params : dict
            Dictionary of the coil's degrees of freedom.
        constants : dict
            Dictionary of constant data, eg transforms, profiles etc. Defaults to
            self._constants.

        Returns
        -------
        f : array of floats
            Coil torsion.

        """
        data = super().compute(params, constants=constants)
        data = tree_leaves(data, is_leaf=lambda x: isinstance(x, dict))
        out = jnp.concatenate([dat["torsion"] for dat in data])
        return out


class CoilCurrentLength(CoilLength):
    """Coil current length.

    Targets the coil current length, i.e. current * length for each coil.
    Useful for approximating HTS cost.

    Parameters
    ----------
    coil : CoilSet or Coil
        Coil(s) that are to be optimized
    target : float, ndarray, optional
        Target value(s) of the objective. Only used if bounds is None.
        Must be broadcastable to Objective.dim_f. If array, it has to
        be flattened according to the number of inputs. Defaults to ``target=0``.
    bounds : tuple of float, ndarray, optional
        Lower and upper bounds on the objective. Overrides target.
        Both bounds must be broadcastable to to Objective.dim_f.
        Defaults to ``target=0``.
    weight : float, ndarray, optional
        Weighting to apply to the Objective, relative to other Objectives.
        Must be broadcastable to to Objective.dim_f
    normalize : bool, optional
        Whether to compute the error in physical units or non-dimensionalize.
    normalize_target : bool, optional
        Whether target and bounds should be normalized before comparing to computed
        values. If `normalize` is `True` and the target is in physical units,
        this should also be set to True.
        be set to True.
    loss_function : {None, 'mean', 'min', 'max'}, optional
        Loss function to apply to the objective values once computed. This loss function
        is called on the raw compute value, before any shifting, scaling, or
        normalization. Operates over all coils, not each individual coil.
    deriv_mode : {"auto", "fwd", "rev"}
        Specify how to compute jacobian matrix, either forward mode or reverse mode AD.
        "auto" selects forward or reverse mode based on the size of the input and output
        of the objective. Has no effect on self.grad or self.hess which always use
        reverse mode and forward over reverse mode respectively.
    grid : Grid, optional
        Collocation grid containing the nodes to evaluate at.
        Defaults to ``LinearGrid(N=2 * coil.N + 5)``
    name : str, optional
        Name of the objective function.

    """

    _scalar = False
    _units = "(A*m)"
    _print_value_fmt = "Coil current length: {:10.3e} "

    def __init__(
        self,
        coil,
        target=None,
        bounds=None,
        weight=1,
        normalize=True,
        normalize_target=True,
        loss_function=None,
        deriv_mode="auto",
        grid=None,
        name="coil current length",
    ):
        if target is None and bounds is None:
            target = 0

        super().__init__(
            coil,
            target=target,
            bounds=bounds,
            weight=weight,
            normalize=normalize,
            normalize_target=normalize_target,
            loss_function=loss_function,
            deriv_mode=deriv_mode,
            grid=grid,
            name=name,
        )

    def build(self, use_jit=True, verbose=1):
        """Build constant arrays.

        Parameters
        ----------
        use_jit : bool, optional
            Whether to just-in-time compile the objective and derivatives.
        verbose : int, optional
            Level of output.

        """
        super().build(use_jit=use_jit, verbose=verbose)

        self._dim_f = self._num_coils
        self._constants["quad_weights"] = 1

        if self._normalize:
            mean_length = np.mean([scale["a"] for scale in self._scales])
            params = tree_leaves(
                self.things[0].params_dict, is_leaf=lambda x: isinstance(x, dict)
            )
            mean_current = np.mean([np.abs(param["current"]) for param in params])
            mean_current = np.max((mean_current, 1))
            self._normalization = mean_current * mean_length

    def compute(self, params, constants=None):
        """Compute coil current length (current * length).

        Parameters
        ----------
        params : dict
            Dictionary of the coil's degrees of freedom.
        constants : dict
            Dictionary of constant data, eg transforms, profiles etc. Defaults to
            self._constants.

        Returns
        -------
        f : array of floats

        """
        lengths = super().compute(params, constants=constants)
        params = tree_leaves(params, is_leaf=lambda x: isinstance(x, dict))
        currents = [param["current"] for param in params]
        out = jnp.asarray(lengths) * jnp.asarray(currents)
        return out


class QuadraticFlux(_Objective):
    """Target B*n = 0 on LCFS.

    Uses virtual casing to find plasma component of B and penalizes
    (B_coil + B_plasma)*n. The equilibrium is kept fixed while the
    field is unfixed.

    Parameters
    ----------
    eq : Equilibrium
        Equilibrium upon whose surface the normal field error will be minimized.
        The equilibrium is kept fixed during the optimization with this objective.
    field : MagneticField
        External field produced by coils or other source, which will be optimized to
        minimize the normal field error on the provided equilibrium's surface.
    target : float, ndarray, optional
        Target value(s) of the objective. Only used if bounds is None.
        len(target) must be equal to Objective.dim_f.
        Default target is zero.
    bounds : tuple, optional
        Lower and upper bounds on the objective. Overrides target.
        len(bounds[0]) and len(bounds[1]) must be equal to Objective.dim_f
    weight : float, ndarray, optional
        Weighting to apply to the Objective, relative to other Objectives.
        len(weight) must be equal to Objective.dim_f
    normalize : bool
        Whether to compute the error in physical units or non-dimensionalize.
    normalize_target : bool
        Whether target and bounds should be normalized before comparing to computed
        values. If `normalize` is `True` and the target is in physical units,
        this should also be set to True.
    source_grid : Grid, optional
        Collocation grid containing the nodes for plasma source terms.
        Default grid is detailed in the docs for ``compute_B_plasma``
    eval_grid : Grid, optional
        Collocation grid containing the nodes on the plasma surface at which the
        magnetic field is being calculated and where to evaluate Bn errors.
        Default grid is: LinearGrid(rho=np.array([1.0]), M=eq.M_grid, N=eq.N_grid,
            NFP=int(eq.NFP), sym=False)
    field_grid : Grid, optional
        Grid used to discretize field (e.g. grid for the magnetic field source from
        coils). Default grid is determined by the specific MagneticField object, see
        the docs of that object's ``compute_magnetic_field`` method for more detail.
    vacuum : bool
        If true, B_plasma (the contribution to the normal field on the boundary from the
        plasma currents) is set to zero.
    name : str
        Name of the objective function.

    """

    _scalar = False
    _linear = False
    _print_value_fmt = "Boundary normal field error: {:10.3e} "
    _units = "(T m^2)"
    _coordinates = "rtz"

    def __init__(
        self,
        eq,
        field,
        target=None,
        bounds=None,
        weight=1,
        normalize=True,
        normalize_target=True,
        source_grid=None,
        eval_grid=None,
        field_grid=None,
        vacuum=False,
        name="Quadratic flux",
    ):
        if target is None and bounds is None:
            target = 0
        self._source_grid = source_grid
        self._eval_grid = eval_grid
        self._eq = eq
        self._field = field
        self._field_grid = field_grid
        self._vacuum = vacuum
        things = [field]
        super().__init__(
            things=things,
            target=target,
            bounds=bounds,
            weight=weight,
            normalize=normalize,
            normalize_target=normalize_target,
            name=name,
        )

    def build(self, use_jit=True, verbose=1):
        """Build constant arrays.

        Parameters
        ----------
        use_jit : bool, optional
            Whether to just-in-time compile the objective and derivatives.
        verbose : int, optional
            Level of output.

        """
        eq = self._eq

        if self._eval_grid is None:
            eval_grid = LinearGrid(
                rho=np.array([1.0]),
                M=eq.M_grid,
                N=eq.N_grid,
                NFP=int(eq.NFP),
                sym=False,
            )
            self._eval_grid = eval_grid
        else:
            eval_grid = self._eval_grid

        self._data_keys = ["R", "Z", "n_rho", "phi", "|e_theta x e_zeta|"]

        timer = Timer()
        if verbose > 0:
            print("Precomputing transforms")
        timer.start("Precomputing transforms")

        self._dim_f = eval_grid.num_nodes

        w = eval_grid.weights
        w *= jnp.sqrt(eval_grid.num_nodes)

        eval_profiles = get_profiles(self._data_keys, obj=eq, grid=eval_grid)
        eval_transforms = get_transforms(self._data_keys, obj=eq, grid=eval_grid)
        eval_data = compute_fun(
            "desc.equilibrium.equilibrium.Equilibrium",
            self._data_keys,
            params=eq.params_dict,
            transforms=eval_transforms,
            profiles=eval_profiles,
        )

        # pre-compute B_plasma because we are assuming eq is fixed
        if self._vacuum:
            Bplasma = jnp.zeros(eval_grid.num_nodes)

        else:
            Bplasma = compute_B_plasma(
                eq, eval_grid, self._source_grid, normal_only=True
            )
        field = self._field
<<<<<<< HEAD
        if hasattr(field, "Phi_mn"):
            # make the transform for the FourierCurrentPotentialField
=======
        # FIXME: need to add case for CurrentPotentialField as well
        if hasattr(field, "Phi_mn"):
            # make the transform for the CurrentPotentialField
>>>>>>> 958781a0
            if self._field_grid is None:
                self._field_grid = LinearGrid(
                    M=30 + 2 * max(field.M, field.M_Phi),
                    N=30 + 2 * max(field.N, field.N_Phi),
                    NFP=field.NFP,
                )
            field_transforms = get_transforms(
                ["K", "x"], obj=field, grid=self._field_grid
            )
        else:
            field_transforms = None

        self._constants = {
            "field": self._field,
            "field_grid": self._field_grid,
            "quad_weights": w,
            "eval_data": eval_data,
            "B_plasma": Bplasma,
            "field_transforms": field_transforms,
        }

        timer.stop("Precomputing transforms")
        if verbose > 1:
            timer.disp("Precomputing transforms")

        if self._normalize:
            scales = compute_scaling_factors(eq)
            self._normalization = scales["B"] * scales["R0"] * scales["a"]

        super().build(use_jit=use_jit, verbose=verbose)

    def compute(self, field_params, constants=None):
        """Compute boundary force error.

        Parameters
        ----------
        field_params : dict
            Dictionary of the external field's degrees of freedom.
        constants : dict
            Dictionary of constant data, eg transforms, profiles etc. Defaults to
            self.constants

        Returns
        -------
        f : ndarray
            Bnorm from B_ext and B_plasma

        """
        if constants is None:
            constants = self.constants

        # B_plasma from equilibrium precomputed
        eval_data = constants["eval_data"]
        B_plasma = constants["B_plasma"]

        x = jnp.array([eval_data["R"], eval_data["phi"], eval_data["Z"]]).T

        # B_ext is not pre-computed because field is not fixed
        B_ext = constants["field"].compute_magnetic_field(
            x,
            source_grid=constants["field_grid"],
            basis="rpz",
            params=field_params,
            transforms=constants["field_transforms"],
        )
        B_ext = jnp.sum(B_ext * eval_data["n_rho"], axis=-1)
        f = (B_ext + B_plasma) * eval_data["|e_theta x e_zeta|"]
        return f


class ToroidalFlux(_Objective):
    """Target the toroidal flux in an equilibrium from a magnetic field.

    This objective is needed when performing stage-two coil optimization on
    a vacuum equilibrium, to avoid the trivial solution of minimizing Bn
    by making the coil currents zero. Instead, this objective ensures
    the coils create the necessary toroidal flux for the equilibrium field.

    Parameters
    ----------
    eq : Equilibrium
        Equilibrium for which the toroidal flux will be calculated.
        The Equilibrium is assumed to be held fixed when using this
        objective.
    field : MagneticField
        MagneticField object, the parameters of this will be optimized
        to minimize the objective.
    target : {float, ndarray}, optional
        Target value(s) of the objective. Only used if bounds is None.
        Defaults to eq.Psi. Must be broadcastable to Objective.dim_f.
    bounds : tuple of {float, ndarray}, optional
        Lower and upper bounds on the objective. Overrides target.
        Both bounds must be broadcastable to to Objective.dim_f
    weight : {float, ndarray}, optional
        Weighting to apply to the Objective, relative to other Objectives.
        Must be broadcastable to to Objective.dim_f
    normalize : bool, optional
        Whether to compute the error in physical units or non-dimensionalize.
    normalize_target : bool
        Whether target should be normalized before comparing to computed values.
        if `normalize` is `True` and the target is in physical units, this should also
        be set to True.
    loss_function : {None, 'mean', 'min', 'max'}, optional
        Loss function to apply to the objective values once computed. This function
        is called on the raw compute value, before any shifting, scaling, or
        normalization. Note: has no effect for this objective
    deriv_mode : {"auto", "fwd", "rev"}
        Specify how to compute jacobian matrix, either forward mode or reverse mode AD.
        "auto" selects forward or reverse mode based on the size of the input and output
        of the objective. Has no effect on self.grad or self.hess which always use
        reverse mode and forward over reverse mode respectively.
    field_grid : Grid, optional
        Grid containing the nodes to evaluate field source at on
        the winding surface. (used if e.g. field is a CoilSet or
        FourierCurrentPotentialField). Defaults to the default for the
        given field, see the docstring of the field object for the specific default.
    eval_grid : Grid, optional
        Collocation grid containing the nodes to evaluate the normal magnetic field at
        plasma geometry at. Defaults to a LinearGrid(L=eq.L_grid, M=eq.M_grid,
        zeta=jnp.array(0.0), NFP=eq.NFP).
    name : str, optional
        Name of the objective function.

    """

    _coordinates = "rtz"
    _units = "(Wb)"
    _print_value_fmt = "Toroidal Flux: {:10.3e} "

    def __init__(
        self,
        eq,
        field,
        target=None,
        bounds=None,
        weight=1,
        normalize=True,
        normalize_target=True,
        loss_function=None,
        deriv_mode="auto",
        field_grid=None,
        eval_grid=None,
        name="toroidal-flux",
    ):
        if target is None and bounds is None:
            target = eq.Psi
        self._field = field
        self._field_grid = field_grid
        self._eval_grid = eval_grid
        self._eq = eq

        super().__init__(
            things=[field],
            target=target,
            bounds=bounds,
            weight=weight,
            normalize=normalize,
            normalize_target=normalize_target,
            loss_function=loss_function,
            deriv_mode=deriv_mode,
            name=name,
        )

    def build(self, use_jit=True, verbose=1):
        """Build constant arrays.

        Parameters
        ----------
        use_jit : bool, optional
            Whether to just-in-time compile the objective and derivatives.
        verbose : int, optional
            Level of output.

        """
        eq = self._eq
        if self._eval_grid is None:
            eval_grid = LinearGrid(
                L=eq.L_grid, M=eq.M_grid, zeta=jnp.array(0.0), NFP=eq.NFP
            )
            self._eval_grid = eval_grid
        eval_grid = self._eval_grid

        errorif(
            not np.allclose(eval_grid.nodes[:, 2], eval_grid.nodes[0, 2]),
            ValueError,
            "Evaluation grid should be at constant zeta",
        )
        if self._normalize:
            self._normalization = eq.Psi

        # ensure vacuum eq, as is unneeded for finite beta
        pres = np.max(np.abs(eq.compute("p")["p"]))
        curr = np.max(np.abs(eq.compute("current")["current"]))
        warnif(
            pres > 1e-8,
            UserWarning,
            f"Pressure appears to be non-zero (max {pres} Pa), "
            + "this objective is unneeded at finite beta.",
        )
        warnif(
            curr > 1e-8,
            UserWarning,
            f"Current appears to be non-zero (max {curr} A), "
            + "this objective is unneeded at finite beta.",
        )

        # eval_grid.num_nodes for quad flux cost,
        self._dim_f = 1
        timer = Timer()
        if verbose > 0:
            print("Precomputing transforms")
        timer.start("Precomputing transforms")

        data = eq.compute(
            ["R", "phi", "Z", "|e_rho x e_theta|", "n_zeta"], grid=eval_grid
        )

        plasma_coords = jnp.array([data["R"], data["phi"], data["Z"]]).T

        field = self._field
<<<<<<< HEAD

        if hasattr(field, "Phi_mn"):
            # make the transform for the FourierCurrentPotentialField
=======
        # FIXME: need to add case for CurrentPotentialField as well
        if hasattr(field, "Phi_mn"):
            # make the transform for the CurrentPotentialField
>>>>>>> 958781a0
            if self._field_grid is None:
                self._field_grid = LinearGrid(
                    M=30 + 2 * max(field.M, field.M_Phi),
                    N=30 + 2 * max(field.N, field.N_Phi),
                    NFP=field.NFP,
                )
            field_transforms = get_transforms(
                ["K", "x"], obj=field, grid=self._field_grid
            )
        else:
            field_transforms = None

        self._constants = {
            "plasma_coords": plasma_coords,
            "equil_data": data,
            "quad_weights": 1.0,
            "field": self._field,
            "field_grid": self._field_grid,
            "eval_grid": eval_grid,
            "field_transforms": field_transforms,
        }

        timer.stop("Precomputing transforms")
        if verbose > 1:
            timer.disp("Precomputing transforms")

        super().build(use_jit=use_jit, verbose=verbose)

    def compute(self, field_params=None, constants=None):
        """Compute toroidal flux.

        Parameters
        ----------
        field_params : dict
            Dictionary of field degrees of freedom,
            eg FourierCurrentPotential.params_dict or CoilSet.params_dict
        constants : dict
            Dictionary of constant data, eg transforms, profiles etc. Defaults to
            self.constants

        Returns
        -------
        f : float
            Toroidal flux from coils and external field

        """
        if constants is None:
            constants = self.constants

        data = constants["equil_data"]
        plasma_coords = constants["plasma_coords"]

        B = constants["field"].compute_magnetic_field(
            plasma_coords,
            basis="rpz",
            source_grid=constants["field_grid"],
            params=field_params,
            transforms=constants["field_transforms"],
        )
        grid = constants["eval_grid"]

        B_dot_n_zeta = jnp.sum(B * data["n_zeta"], axis=1)

        Psi = jnp.sum(
            grid.spacing[:, 0]
            * grid.spacing[:, 1]
            * data["|e_rho x e_theta|"]
            * B_dot_n_zeta
        )

        return Psi


class SurfaceCurrentRegularization(_Objective):
    """Target the surface current magnitude.

    compute::

        w*(|K|)^2

    where K is the winding surface current density, and w is the
    regularization parameter (the weight on this objective)

    This is intended to be used with a surface current::

        K = n x ∇ Φ
        Φ(θ,ζ) = Φₛᵥ(θ,ζ) + Gζ/2π + Iθ/2π

    i.e. a FourierCurrentPotentialField

    Intended to be used with a QuadraticFlux objective, to form
    the REGCOIL algorithm described in [1]_.

    [1] Landreman, An improved current potential method for fast computation
        of stellarator coil shapes, Nuclear Fusion (2017)

    Parameters
    ----------
    surface_current_field : FourierCurrentPotentialField
        Surface current which is producing the magnetic field, the parameters
        of this will be optimized to minimize the objective.
    target : {float, ndarray}, optional
        Target value(s) of the objective. Only used if bounds is None.
        Must be broadcastable to Objective.dim_f.
    bounds : tuple of {float, ndarray}, optional
        Lower and upper bounds on the objective. Overrides target.
        Both bounds must be broadcastable to to Objective.dim_f
    weight : {float, ndarray}, optional
        Weighting to apply to the Objective, relative to other Objectives.
        Must be broadcastable to to Objective.dim_f
        When used with QuadraticFlux objective, this acts as the regularization
        parameter, with 0 corresponding to no regularization. The larger this
        parameter is, the less complex the surface current will be, but the
        worse the normal field.
    normalize : bool, optional
        Whether to compute the error in physical units or non-dimensionalize.
        Note: has no effect on this objective.
    normalize_target : bool
        Whether target should be normalized before comparing to computed values.
        if `normalize` is `True` and the target is in physical units, this should also
        be set to True.
        Note: has no effect on this objective.
    loss_function : {None, 'mean', 'min', 'max'}, optional
        Loss function to apply to the objective values once computed. This loss function
        is called on the raw compute value, before any shifting, scaling, or
        normalization. Note: has no effect for this objective
    deriv_mode : {"auto", "fwd", "rev"}
        Specify how to compute jacobian matrix, either forward mode or reverse mode AD.
        "auto" selects forward or reverse mode based on the size of the input and output
        of the objective. Has no effect on self.grad or self.hess which always use
        reverse mode and forward over reverse mode respectively.
    source_grid : Grid, optional
        Collocation grid containing the nodes to evaluate current source at on
        the winding surface. If used in conjunction with the QuadraticFlux objective,
        with the same ``source_grid``, this replicates the REGCOIL algorithm described
        in [1]_.
    name : str, optional
        Name of the objective function.
    """

    _coordinates = ""
    _units = ""
    _print_value_fmt = "Surface Current Regularization: {:10.3e} "

    def __init__(
        self,
        surface_current_field,
        target=None,
        bounds=None,
        weight=1,
        normalize=True,
        normalize_target=True,
        loss_function=None,
        deriv_mode="auto",
        source_grid=None,
        name="surface-current-regularization",
    ):
        if target is None and bounds is None:
            target = 0
        assert hasattr(
            surface_current_field, "Phi_mn"
        ), "surface_current_field must be a FourierCurrentPotentialField"
        self._surface_current_field = surface_current_field
        self._source_grid = source_grid

        super().__init__(
            things=[surface_current_field],
            target=target,
            bounds=bounds,
            weight=weight,
            normalize=normalize,
            normalize_target=normalize_target,
            loss_function=loss_function,
            deriv_mode=deriv_mode,
            name=name,
        )

    def build(self, use_jit=True, verbose=1):
        """Build constant arrays.

        Parameters
        ----------
        use_jit : bool, optional
            Whether to just-in-time compile the objective and derivatives.
        verbose : int, optional
            Level of output.

        """
        surface_current_field = self.things[0]

        if self._source_grid is None:
            source_grid = LinearGrid(
                M=surface_current_field._M_Phi * 3 + 1,
                N=surface_current_field._N_Phi * 3 + 1,
                NFP=surface_current_field.NFP,
            )
        else:
            source_grid = self._source_grid

        if not np.allclose(source_grid.nodes[:, 0], 1):
            warnings.warn("Source grid includes off-surface pts, should be rho=1")

        # source_grid.num_nodes for the regularization cost
        self._dim_f = source_grid.num_nodes
        self._surface_data_keys = ["K"]

        timer = Timer()
        if verbose > 0:
            print("Precomputing transforms")
        timer.start("Precomputing transforms")

        surface_transforms = get_transforms(
            self._surface_data_keys,
            obj=surface_current_field,
            grid=source_grid,
            has_axis=source_grid.axis.size,
        )

        self._constants = {
            "surface_transforms": surface_transforms,
            "quad_weights": source_grid.weights * jnp.sqrt(source_grid.num_nodes),
        }

        timer.stop("Precomputing transforms")
        if verbose > 1:
            timer.disp("Precomputing transforms")

        super().build(use_jit=use_jit, verbose=verbose)

    def compute(self, surface_params=None, constants=None):
        """Compute surface current regularization.

        Parameters
        ----------
        surface_params : dict
            Dictionary of surface degrees of freedom,
            eg FourierCurrentPotential.params_dict
        constants : dict
            Dictionary of constant data, eg transforms, profiles etc. Defaults to
            self.constants

        Returns
        -------
        f : ndarray
            The surface current density magnitude on the source surface.

        """
        if constants is None:
            constants = self.constants

        surface_data = compute_fun(
            self._surface_current_field,
            self._surface_data_keys,
            params=surface_params,
            transforms=constants["surface_transforms"],
            profiles={},
            basis="xyz",
        )

        K_mag = safenorm(surface_data["K"], axis=-1)
        return K_mag<|MERGE_RESOLUTION|>--- conflicted
+++ resolved
@@ -6,10 +6,7 @@
 from desc.backend import jnp, tree_flatten, tree_leaves, tree_map, tree_unflatten
 from desc.compute import get_profiles, get_transforms
 from desc.compute.utils import _compute as compute_fun
-<<<<<<< HEAD
 from desc.compute.utils import safenorm
-=======
->>>>>>> 958781a0
 from desc.grid import LinearGrid, _Grid
 from desc.singularities import compute_B_plasma
 from desc.utils import Timer, errorif, warnif
@@ -860,14 +857,9 @@
                 eq, eval_grid, self._source_grid, normal_only=True
             )
         field = self._field
-<<<<<<< HEAD
-        if hasattr(field, "Phi_mn"):
-            # make the transform for the FourierCurrentPotentialField
-=======
         # FIXME: need to add case for CurrentPotentialField as well
         if hasattr(field, "Phi_mn"):
             # make the transform for the CurrentPotentialField
->>>>>>> 958781a0
             if self._field_grid is None:
                 self._field_grid = LinearGrid(
                     M=30 + 2 * max(field.M, field.M_Phi),
@@ -1088,15 +1080,9 @@
         plasma_coords = jnp.array([data["R"], data["phi"], data["Z"]]).T
 
         field = self._field
-<<<<<<< HEAD
-
-        if hasattr(field, "Phi_mn"):
-            # make the transform for the FourierCurrentPotentialField
-=======
         # FIXME: need to add case for CurrentPotentialField as well
         if hasattr(field, "Phi_mn"):
             # make the transform for the CurrentPotentialField
->>>>>>> 958781a0
             if self._field_grid is None:
                 self._field_grid = LinearGrid(
                     M=30 + 2 * max(field.M, field.M_Phi),
