--- conflicted
+++ resolved
@@ -1377,16 +1377,7 @@
     profiles=[],
     coordinates="",
     data=["ds", "x_s"],
-<<<<<<< HEAD
-    parameterization=[
-        "desc.geometry.curve.FourierRZCurve",
-        "desc.geometry.curve.FourierRZWindingSurfaceCurve",
-        "desc.geometry.curve.FourierXYZCurve",
-        "desc.geometry.curve.FourierPlanarCurve",
-    ],
-=======
     parameterization=["desc.geometry.core.Curve"],
->>>>>>> ce394efd
 )
 def _length(params, transforms, profiles, data, **kwargs):
     T = jnp.linalg.norm(data["x_s"], axis=-1)
