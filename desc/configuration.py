--- conflicted
+++ resolved
@@ -1269,17 +1269,7 @@
         pressure = self.pressure.copy()
         pressure.grid = R_transform.grid
         iota = self.iota.copy()
-<<<<<<< HEAD
         iota.grid = grid
-=======
-        iota.grid = R_transform.grid
-        Rb_transform = Transform(
-            R_transform.grid, self.Rb_basis, derivs=1, method="auto"
-        )
-        Zb_transform = Transform(
-            R_transform.grid, self.Zb_basis, derivs=1, method="auto"
-        )
->>>>>>> c7a8d01f
 
         obj = get_objective_function(
             "energy",
