"""Class for wrapping a number of common optimization methods."""

<<<<<<< HEAD
import warnings
=======
>>>>>>> 058855cc
import logging

import numpy as np
from termcolor import colored

<<<<<<< HEAD
=======

from desc import set_console_logging
>>>>>>> 058855cc
from desc.optimize.utils import redirect_stdout
from io import StringIO
from termcolor import colored
from desc.backend import jnp
from desc.io import IOAble
from desc.objectives import (
    CurrentDensity,
    FixCurrent,
    FixIota,
    ForceBalance,
    HelicalForceBalance,
    ObjectiveFunction,
    RadialForceBalance,
    WrappedEquilibriumObjective,
)
from desc.objectives.utils import factorize_linear_constraints
from desc.utils import Timer, set_console_logging

from ._scipy_wrappers import _optimize_scipy_least_squares, _optimize_scipy_minimize
from .fmin_scalar import fmintr
from .least_squares import lsqtr
from .stochastic import sgd


class Optimizer(IOAble):
    """A helper class to wrap several optimization routines.

    Offers all the ``scipy.optimize.least_squares`` routines  and several of the most
    useful ``scipy.optimize.minimize`` routines.
    Also offers several custom routines specifically designed for DESC, both scalar and
    least squares routines with and without Jacobian/Hessian information.

    Parameters
    ----------
    method : str
        name of the optimizer to use. Options are:

        * scipy scalar routines: ``'scipy-bfgs'``, ``'scipy-trust-exact'``,
          ``'scipy-trust-ncg'``, ``'scipy-trust-krylov'``
        * scipy least squares routines: ``'scipy-trf'``, ``'scipy-lm'``,
          ``'scipy-dogbox'``
        * desc scalar routines: ``'dogleg'``, ``'subspace'``, ``'dogleg-bfgs'``,
          ``'subspace-bfgs'``
        * desc least squares routines: ``'lsq-exact'``

    objective : ObjectiveFunction
        objective to be optimized

    """

    _io_attrs_ = ["_method"]

    # TODO: better way to organize these:
    _scipy_least_squares_methods = ["scipy-trf", "scipy-lm", "scipy-dogbox"]
    _scipy_scalar_methods = [
        "scipy-bfgs",
        "scipy-trust-exact",
        "scipy-trust-ncg",
        "scipy-trust-krylov",
    ]
    _desc_scalar_methods = ["dogleg", "subspace", "dogleg-bfgs", "subspace-bfgs"]
    _desc_stochastic_methods = ["sgd"]
    _desc_least_squares_methods = ["lsq-exact"]
    _hessian_free_methods = ["scipy-bfgs", "dogleg-bfgs", "subspace-bfgs"]
    _scipy_constrained_scalar_methods = ["scipy-trust-constr"]
    _scipy_constrained_least_squares_methods = []
    _desc_constrained_scalar_methods = []
    _desc_constrained_least_squares_methods = []
    _scalar_methods = (
        _desc_scalar_methods
        + _scipy_scalar_methods
        + _scipy_constrained_scalar_methods
        + _desc_constrained_scalar_methods
        + _desc_stochastic_methods
    )
    _least_squares_methods = (
        _scipy_least_squares_methods
        + _desc_least_squares_methods
        + _scipy_constrained_least_squares_methods
        + _desc_constrained_least_squares_methods
    )
    _scipy_methods = (
        _scipy_least_squares_methods
        + _scipy_scalar_methods
        + _scipy_constrained_scalar_methods
        + _scipy_constrained_least_squares_methods
    )
    _desc_methods = (
        _desc_least_squares_methods
        + _desc_scalar_methods
        + _desc_constrained_scalar_methods
        + _desc_constrained_least_squares_methods
        + _desc_stochastic_methods
    )
    _constrained_methods = (
        _desc_constrained_scalar_methods
        + _desc_constrained_least_squares_methods
        + _scipy_constrained_scalar_methods
        + _scipy_constrained_least_squares_methods
    )
    _all_methods = (
        _scipy_least_squares_methods
        + _scipy_scalar_methods
        + _desc_scalar_methods
        + _desc_least_squares_methods
        + _desc_stochastic_methods
    )

    def __init__(self, method):

        self.method = method

    def __repr__(self):
        """Get the string form of the object."""
        return (
            type(self).__name__
            + " at "
            + str(hex(id(self)))
            + " (method={})".format(self.method)
        )

    @property
    def method(self):
        """str: Name of the optimization method."""
        return self._method

    @method.setter
    def method(self, method):
        if method not in Optimizer._all_methods:
            raise NotImplementedError(
                colored(
                    "method must be one of {}".format(
                        ".".join([Optimizer._all_methods])
                    ),
                    "red",
                )
            )
        self._method = method

    # TODO: add copy argument and return the equilibrium?
    def optimize(  # noqa: C901 - FIXME: simplify this
        self,
        eq,
        objective,
        constraints=(),
        ftol=None,
        xtol=None,
        gtol=None,
        x_scale="auto",
        maxiter=None,
        verbose=1,
        options={},
    ):
        """Optimize an objective function.

        Parameters
        ----------
        eq : Equilibrium
            Initial equilibrium.
        objective : ObjectiveFunction
            Objective function to optimize.
        constraints : tuple of Objective, optional
            List of objectives to be used as constraints during optimization.
        ftol : float or None, optional
            Tolerance for termination by the change of the cost function.
            The optimization process is stopped when ``dF < ftol * F``,
            and there was an adequate agreement between a local quadratic model and the
            true model in the last step.
            If None, the termination by this condition is disabled.
        xtol : float or None, optional
            Tolerance for termination by the change of the independent variables.
            Optimization is stopped when ``norm(dx) < xtol * (xtol + norm(x))``.
            If None, the termination by this condition is disabled.
        gtol : float or None, optional
            Absolute tolerance for termination by the norm of the gradient.
            Optimizer terminates when ``norm(g) < gtol``, where
            If None, the termination by this condition is disabled.
        x_scale : array_like or ``'auto'``, optional
            Characteristic scale of each variable. Setting ``x_scale`` is equivalent
            to reformulating the problem in scaled variables ``xs = x / x_scale``.
            An alternative view is that the size of a trust region along jth
            dimension is proportional to ``x_scale[j]``. Improved convergence may
            be achieved by setting ``x_scale`` such that a step of a given size
            along any of the scaled variables has a similar effect on the cost
            function. If set to ``'auto'``, the scale is iteratively updated using the
            inverse norms of the columns of the Jacobian or Hessian matrix.
        verbose : integer, optional
            * 0  : work silently.
            * 1  : display a termination report
            * 2  : display progress and timing info during iterations
        maxiter : int, optional
            Maximum number of iterations. Defaults to 100.
        options : dict, optional
            Dictionary of optional keyword arguments to override default solver
            settings. See the code for more details.

        Returns
        -------
        res : OptimizeResult
            The optimization result represented as a ``OptimizeResult`` object.
            Important attributes are: ``x`` the solution array, ``success`` a
            Boolean flag indicating if the optimizer exited successfully and
            ``message`` which describes the cause of the termination. See
            `OptimizeResult` for a description of other attributes.

        """
        # TODO: document options

        if verbose == 0:
            set_console_logging(console_log_level="CRITICAL")
        if verbose == 1:
            set_console_logging(console_log_level="INFO")
        if verbose == 2:
            set_console_logging(console_log_level="DEBUG")

        timer = Timer()

        if (
            self.method in Optimizer._desc_methods
            and self.method not in Optimizer._desc_stochastic_methods
        ):
            if not isinstance(x_scale, str) and jnp.allclose(x_scale, 1):
                options.setdefault("initial_trust_radius", 0.5)
                options.setdefault("max_trust_radius", 1.0)

        linear_constraints, nonlinear_constraints = _parse_constraints(constraints)
        # wrap nonlinear constraints if necessary
        wrapped = False
        if len(nonlinear_constraints) > 0 and (
            self.method not in Optimizer._constrained_methods
        ):
            wrapped = True
            objective = _wrap_nonlinear_constraints(
                objective, nonlinear_constraints, self.method, options
            )

        if not objective.built:
            objective.build(eq)
        if not objective.compiled:
            mode = "scalar" if self.method in Optimizer._scalar_methods else "lsq"
            objective.compile(mode)
        for constraint in linear_constraints:
            if not constraint.built:
                constraint.build(eq)

        if objective.scalar and (self.method in Optimizer._least_squares_methods):
            logging.warning(
                colored(
                    "method {} is not intended for scalar objective function".format(
                        ".".join([self.method])
                    ),
                    "yellow",
                )
            )

        logging.info("Factorizing linear constraints")
        timer.start("linear constraint factorize")
        (
            compute_wrapped,
            compute_scalar_wrapped,
            grad_wrapped,
            hess_wrapped,
            jac_wrapped,
            project,
            recover,
        ) = _wrap_objective_with_constraints(objective, linear_constraints, self.method)
        timer.stop("linear constraint factorize")
        timer.disp("linear constraint factorize")

        x0_reduced = project(objective.x(eq))

        stoptol = _get_default_tols(
            self.method,
            ftol,
            xtol,
            gtol,
            maxiter,
            options,
        )

<<<<<<< HEAD
        
        logging.info("Number of parameters: {}".format(x0_reduced.size))
        logging.info("Number of objectives: {}".format(objective.dim_f))

=======

        logging.info("Number of parameters: {}", x0_reduced.size)
        logging.info("Number of objectives: {}", objective.dim_f)

>>>>>>> 058855cc
        logging.info("Starting optimization")
        timer.start("Solution time")

        if self.method in Optimizer._scipy_scalar_methods:

            method = self.method[len("scipy-") :]
            x_scale = 1 if x_scale == "auto" else x_scale
            if isinstance(x_scale, str):
                raise ValueError(
                    f"Method {self.method} does not support x_scale type {x_scale}"
                )
            result = _optimize_scipy_minimize(
                compute_scalar_wrapped,
                grad_wrapped,
                hess_wrapped,
                x0_reduced,
                method,
                x_scale,
                stoptol,
                options,
            )

        elif self.method in Optimizer._scipy_least_squares_methods:

            x_scale = "jac" if x_scale == "auto" else x_scale
            method = self.method[len("scipy-") :]

            result = _optimize_scipy_least_squares(
                compute_wrapped,
                jac_wrapped,
                x0_reduced,
                method,
                x_scale,
                stoptol,
                options,
            )

        elif self.method in Optimizer._desc_scalar_methods:

            hess = hess_wrapped if "bfgs" not in self.method else "bfgs"
            method = (
                self.method if "bfgs" not in self.method else self.method.split("-")[0]
            )
            if isinstance(x_scale, str):
                if x_scale == "auto":
                    if "bfgs" not in self.method:
                        x_scale = "hess"
                    else:
                        x_scale = 1
            result = fmintr(
                compute_scalar_wrapped,
                x0=x0_reduced,
                grad=grad_wrapped,
                hess=hess,
                args=(),
                method=method,
                x_scale=x_scale,
                ftol=stoptol["ftol"],
                xtol=stoptol["xtol"],
                gtol=stoptol["gtol"],
                maxiter=stoptol["maxiter"],
<<<<<<< HEAD
                verbose=verbose,
=======
>>>>>>> 058855cc
                callback=None,
                options=options,
            )

        elif self.method in Optimizer._desc_stochastic_methods:

            result = sgd(
                compute_scalar_wrapped,
                x0=x0_reduced,
                grad=grad_wrapped,
                args=(),
                method=self.method,
                ftol=stoptol["ftol"],
                xtol=stoptol["xtol"],
                gtol=stoptol["gtol"],
                maxiter=stoptol["maxiter"],
<<<<<<< HEAD
                verbose=verbose,
=======
>>>>>>> 058855cc
                callback=None,
                options=options,
            )

        elif self.method in Optimizer._desc_least_squares_methods:

            result = lsqtr(
                compute_wrapped,
                x0=x0_reduced,
                jac=jac_wrapped,
                args=(),
                x_scale=x_scale,
                ftol=stoptol["ftol"],
                xtol=stoptol["xtol"],
                gtol=stoptol["gtol"],
                maxiter=stoptol["maxiter"],
<<<<<<< HEAD
                verbose=verbose,
=======
>>>>>>> 058855cc
                callback=None,
                options=options,
            )

        if wrapped:
            result["history"] = objective.history
        else:
            result["history"] = {}
            for arg in objective.args:
                result["history"][arg] = []
            for x_reduced in result["allx"]:
                x = recover(x_reduced)
                kwargs = objective.unpack_state(x)
                for arg in kwargs:
                    result["history"][arg].append(kwargs[arg])

        timer.stop("Solution time")
        timer.disp("Solution time")
        timer.pretty_print(
            "Avg time per step",
            timer["Solution time"] / (result.get("nit", result.get("nfev")) + 1),
        )
        for key in ["hess", "hess_inv", "jac", "grad", "active_mask"]:
            _ = result.pop(key, None)

        return result


def _parse_constraints(constraints):
    if not isinstance(constraints, tuple):
        constraints = (constraints,)
    linear_constraints = tuple(
        constraint for constraint in constraints if constraint.linear
    )
    nonlinear_constraints = tuple(
        constraint for constraint in constraints if not constraint.linear
    )
    if any(isinstance(lc, FixCurrent) for lc in linear_constraints) and any(
        isinstance(lc, FixIota) for lc in linear_constraints
    ):
        raise ValueError(
            "Toroidal current and rotational transform cannot be "
            + "constrained simultaneously."
        )
    return linear_constraints, nonlinear_constraints


def _wrap_objective_with_constraints(objective, linear_constraints, method):
    """Factorize constraints and make new functions that project/recover + evaluate."""
    _, _, _, _, Z, unfixed_idx, project, recover = factorize_linear_constraints(
        linear_constraints, objective.args
    )

    def compute_wrapped(x_reduced):
        x = recover(x_reduced)
        f = objective.compute(x)
        if method in Optimizer._scalar_methods:
            return f.squeeze()
        else:
            return jnp.atleast_1d(f)

    def compute_scalar_wrapped(x_reduced):
        x = recover(x_reduced)
        return objective.compute_scalar(x)

    def grad_wrapped(x_reduced):
        x = recover(x_reduced)
        df = objective.grad(x)
        return df[unfixed_idx] @ Z

    def hess_wrapped(x_reduced):
        x = recover(x_reduced)
        df = objective.hess(x)
        return Z.T @ df[unfixed_idx, :][:, unfixed_idx] @ Z

    def jac_wrapped(x_reduced):
        x = recover(x_reduced)
        df = objective.jac(x)
        return df[:, unfixed_idx] @ Z

    return (
        compute_wrapped,
        compute_scalar_wrapped,
        grad_wrapped,
        hess_wrapped,
        jac_wrapped,
        project,
        recover,
    )


def _wrap_nonlinear_constraints(objective, nonlinear_constraints, method, options):
    """Use WrappedEquilibriumObjective to hanle nonlinear equilibrium constraints."""
    for constraint in nonlinear_constraints:
        if not isinstance(
            constraint,
            (
                ForceBalance,
                RadialForceBalance,
                HelicalForceBalance,
                CurrentDensity,
            ),
        ):
            raise ValueError(
                "optimizer method {} ".format(method)
                + "cannot handle general nonlinear constraint {}.".format(constraint)
            )
    perturb_options = options.pop("perturb_options", {})
    perturb_options.setdefault("verbose", 0)
    perturb_options.setdefault("include_f", False)
    solve_options = options.pop("solve_options", {})
    solve_options.setdefault("verbose", 0)
    objective = WrappedEquilibriumObjective(
        objective,
        eq_objective=ObjectiveFunction(nonlinear_constraints),
        perturb_options=perturb_options,
        solve_options=solve_options,
    )
    return objective


def _get_default_tols(
    method,
    ftol=None,
    xtol=None,
    gtol=None,
    maxiter=None,
    options=None,
):
    """Parse and set defaults for stopping tolerances."""
    if options is None:
        options = {}
    stoptol = {}
    if xtol is not None:
        stoptol["xtol"] = xtol
    if ftol is not None:
        stoptol["ftol"] = ftol
    if gtol is not None:
        stoptol["gtol"] = gtol
    if maxiter is not None:
        stoptol["maxiter"] = maxiter
    stoptol.setdefault(
        "xtol",
        options.pop(
            "xtol", 1e-6 if method in Optimizer._desc_stochastic_methods else 1e-4
        ),
    )
    stoptol.setdefault(
        "ftol",
        options.pop(
            "ftol", 1e-6 if method in Optimizer._desc_stochastic_methods else 1e-2
        ),
    )
    stoptol.setdefault("gtol", options.pop("gtol", 1e-8))
    stoptol.setdefault("maxiter", options.pop("maxiter", 100))

    stoptol["max_nfev"] = options.pop("max_nfev", np.inf)
    stoptol["max_ngev"] = options.pop("max_ngev", np.inf)
    stoptol["max_njev"] = options.pop("max_njev", np.inf)
    stoptol["max_nhev"] = options.pop("max_nhev", np.inf)

    return stoptol<|MERGE_RESOLUTION|>--- conflicted
+++ resolved
@@ -1,19 +1,12 @@
 """Class for wrapping a number of common optimization methods."""
 
-<<<<<<< HEAD
-import warnings
-=======
->>>>>>> 058855cc
 import logging
 
 import numpy as np
 from termcolor import colored
 
-<<<<<<< HEAD
-=======
 
 from desc import set_console_logging
->>>>>>> 058855cc
 from desc.optimize.utils import redirect_stdout
 from io import StringIO
 from termcolor import colored
@@ -30,7 +23,7 @@
     WrappedEquilibriumObjective,
 )
 from desc.objectives.utils import factorize_linear_constraints
-from desc.utils import Timer, set_console_logging
+from desc.utils import Timer
 
 from ._scipy_wrappers import _optimize_scipy_least_squares, _optimize_scipy_minimize
 from .fmin_scalar import fmintr
@@ -294,17 +287,10 @@
             options,
         )
 
-<<<<<<< HEAD
-        
-        logging.info("Number of parameters: {}".format(x0_reduced.size))
-        logging.info("Number of objectives: {}".format(objective.dim_f))
-
-=======
 
         logging.info("Number of parameters: {}", x0_reduced.size)
         logging.info("Number of objectives: {}", objective.dim_f)
 
->>>>>>> 058855cc
         logging.info("Starting optimization")
         timer.start("Solution time")
 
@@ -366,10 +352,6 @@
                 xtol=stoptol["xtol"],
                 gtol=stoptol["gtol"],
                 maxiter=stoptol["maxiter"],
-<<<<<<< HEAD
-                verbose=verbose,
-=======
->>>>>>> 058855cc
                 callback=None,
                 options=options,
             )
@@ -386,10 +368,6 @@
                 xtol=stoptol["xtol"],
                 gtol=stoptol["gtol"],
                 maxiter=stoptol["maxiter"],
-<<<<<<< HEAD
-                verbose=verbose,
-=======
->>>>>>> 058855cc
                 callback=None,
                 options=options,
             )
@@ -406,10 +384,6 @@
                 xtol=stoptol["xtol"],
                 gtol=stoptol["gtol"],
                 maxiter=stoptol["maxiter"],
-<<<<<<< HEAD
-                verbose=verbose,
-=======
->>>>>>> 058855cc
                 callback=None,
                 options=options,
             )
