<<<<<<< HEAD
=======
"""Tests for Grid classes."""

>>>>>>> 87f1dff7
import numpy as np
import pytest
from scipy import special

from desc.basis import FourierZernikeBasis
from desc.compute.utils import compress, surface_averages, surface_integrals
from desc.equilibrium import Equilibrium
<<<<<<< HEAD
from desc.grid import Grid, LinearGrid, ConcentricGrid, QuadratureGrid
=======
from desc.grid import ConcentricGrid, Grid, LinearGrid, QuadratureGrid
>>>>>>> 87f1dff7
from desc.transform import Transform


class TestGrid:
    """Test Grid classes."""

    @pytest.mark.unit
    def test_custom_grid(self):
        """Test creating a grid with custom set of nodes."""
        nodes = np.array(
            [
                [0, 0, 0],
                [0.25, 0, 0],
                [0.5, np.pi / 2, np.pi / 3],
                [0.5, np.pi / 2, np.pi / 3],
                [0.75, np.pi, np.pi],
                [1, 2 * np.pi, 3 * np.pi / 2],
            ]
        )
        grid = Grid(nodes)
        weights = grid.weights

        w = 4 * np.pi ** 2 / (grid.num_nodes - 1)
        weights_ref = np.array([w, w, w / 2, w / 2, w, w])

        np.testing.assert_allclose(weights, weights_ref)
        np.testing.assert_allclose(np.sum(grid.weights), (2 * np.pi) ** 2)

    @pytest.mark.unit
    def test_linear_grid(self):
        """Test node placement in a LinearGrid."""
        L, M, N, NFP, axis, endpoint = 8, 5, 3, 2, True, False
        g = LinearGrid(L, M, N, NFP, sym=False, axis=axis, endpoint=endpoint)

        np.testing.assert_equal(g.num_rho, L + 1)
        np.testing.assert_equal(g.num_theta, 2 * M + 1)
        np.testing.assert_equal(g.num_zeta, 2 * N + 1)

        nodes = np.stack(
            [
                np.tile(
                    np.repeat(np.linspace(1, 0, g.num_rho, axis)[::-1], g.num_theta),
                    g.num_zeta,
                ),
                np.tile(
                    np.linspace(0, 2 * np.pi, g.num_theta, endpoint),
                    g.num_rho * g.num_zeta,
                ),
                np.repeat(
                    np.linspace(0, 2 * np.pi / NFP, g.num_zeta, endpoint),
                    g.num_rho * g.num_theta,
                ),
            ]
        ).T

        np.testing.assert_allclose(g.nodes, nodes)
        # spacing.prod == weights for linear grids (not true for concentric)
        np.testing.assert_allclose(g.spacing.prod(axis=1), g.weights)
        np.testing.assert_allclose(g.weights.sum(), (2 * np.pi) ** 2)

    @pytest.mark.unit
    def test_linear_grid_spacing(self):
        """Test linear grid spacing is consistent."""

        def test(endpoint=False, axis=True):
            nrho = 1
            ntheta = 5
            nzeta = 7
            NFP = 3
            grid1 = LinearGrid(
                rho=nrho,
                theta=ntheta,
                zeta=nzeta,
                NFP=NFP,
                axis=axis,
                endpoint=endpoint,
            )
            grid2 = LinearGrid(
                rho=np.linspace(1, 0, nrho, endpoint=axis)[::-1],
                theta=np.linspace(0, 2 * np.pi, ntheta, endpoint=endpoint),
                zeta=np.linspace(0, 2 * np.pi / NFP, nzeta, endpoint=endpoint),
                NFP=NFP,
                axis=axis,
                endpoint=endpoint,
            )
            np.testing.assert_allclose(grid1.nodes, grid2.nodes)
            np.testing.assert_allclose(grid1.spacing, grid2.spacing)

        test(endpoint=False)
        # test(endpoint=True)  # _scale_weights() will mess this up
        test(axis=False)
        test(axis=True)

    @pytest.mark.unit
    def test_linear_grid_spacing_two_nodes(self):
        """Test that 2 node grids assign equal spacing to nodes."""
        node_count = 2
        NFP = 7  # any integer > 1 is good candidate for test
        endpoint = False  # TODO: fix endpoint = True issue later
        lg = LinearGrid(
            theta=np.linspace(0, 2 * np.pi, node_count, endpoint=endpoint),
            zeta=np.linspace(0, 2 * np.pi / NFP, node_count, endpoint=endpoint),
            NFP=NFP,
            endpoint=endpoint,
        )
        spacing = np.tile([1, np.pi, np.pi], (node_count * node_count, 1))
        np.testing.assert_allclose(lg.spacing, spacing)

    @pytest.mark.unit
    def test_concentric_grid(self):
        """Test node placement in ConcentricGrid."""
        M = 2
        N = 0
        NFP = 1

        grid_ansi = ConcentricGrid(
            M, M, N, NFP, sym=False, axis=True, node_pattern="linear"
        )
        grid_fringe = ConcentricGrid(
            2 * M, M, N, NFP, sym=True, axis=True, node_pattern="linear"
        )

        ansi_nodes = np.stack(
            [
                np.array([0, 1, 1, 1, 1, 1]),
                np.array(
                    [
                        0,
                        0,
                        2 * np.pi / 5,
                        4 * np.pi / 5,
                        6 * np.pi / 5,
                        8 * np.pi / 5,
                    ]
                ),
                np.zeros((int((M + 1) * (M + 2) / 2),)),
            ]
        ).T
        fringe_nodes = np.stack(
            [
                np.array([0, 0.5, 0.5, 1, 1, 1]),
                np.array(
                    [
                        np.pi / 2,
                        np.pi / 4,
                        3 * np.pi / 4,
                        np.pi / 6,
                        np.pi / 2,
                        5 * np.pi / 6,
                    ]
                ),
                np.zeros((6,)),
            ]
        ).T

        np.testing.assert_allclose(grid_ansi.nodes, ansi_nodes, err_msg="ansi")
        np.testing.assert_allclose(grid_fringe.nodes, fringe_nodes, err_msg="fringe")
        np.testing.assert_allclose(grid_ansi.weights.sum(), (2 * np.pi) ** 2)

    @pytest.mark.unit
    def test_quadrature_grid(self):
        """Test node placement in QuadratureGrid."""
        L = 2
        M = 2
        N = 0
        NFP = 1

        grid_quad = QuadratureGrid(L, M, N, NFP)

        roots, weights = special.js_roots(3, 2, 2)

        quadrature_nodes = np.stack(
            [
                np.array([roots[0]] * 5 + [roots[1]] * 5 + [roots[2]] * 5),
                np.array(
                    [0, 2 * np.pi / 5, 4 * np.pi / 5, 6 * np.pi / 5, 8 * np.pi / 5] * 3
                ),
                np.zeros(15),
            ]
        ).T

        # spacing.prod == weights for quad grids (not true for concentric)
        np.testing.assert_allclose(grid_quad.spacing.prod(axis=1), grid_quad.weights)
        np.testing.assert_allclose(grid_quad.nodes, quadrature_nodes)

    @pytest.mark.unit
    def test_concentric_grid_high_res(self):
        """Test that we can create high resolution grids without crashing.

        Verifies solution to GH issue #207.
        """
        _ = ConcentricGrid(L=32, M=28, N=30)

    @pytest.mark.unit
    def test_quad_grid_volume_integration(self):
        """Test that quadrature grid gives correct volume integrals."""
        r = 1
        R = 10
        vol = 2 * (np.pi ** 2) * (r ** 2) * R

        inputs = {
            "L": 1,
            "M": 1,
            "N": 0,
            "NFP": 1,
            "Psi": 1.0,
            "pressure": np.array([[0, 0]]),
            "iota": np.array([[0, 0]]),
            "surface": np.array([[0, 0, 0, R, 0], [0, 1, 0, r, 0], [0, -1, 0, 0, r]]),
            "spectral_indexing": "ansi",
            "bdry_mode": "lcfs",
            "node_pattern": "quad",
        }

        eq = Equilibrium(**inputs)
        grid = QuadratureGrid(L=eq.L, M=eq.M, N=eq.N, NFP=eq.NFP)
        g = eq.compute("sqrt(g)", grid)
        vol_quad = np.sum(np.abs(g["sqrt(g)"]) * grid.weights)

        np.testing.assert_allclose(vol, vol_quad)

    @pytest.mark.unit
    def test_repr(self):
        """Test string representations of grid objects."""
        qg = ConcentricGrid(2, 3, 4)
        s = str(qg)
        assert "ConcentricGrid" in s
        assert "jacobi" in s
        assert "L=2" in s
        assert "M=3" in s
        assert "N=4" in s

    @pytest.mark.unit
    def test_change_resolution(self):
        """Test changing grid resolution."""
        lg = LinearGrid(1, 2, 3)
        lg.change_resolution(2, 3, 4)
        assert lg.L == 2
        assert lg.M == 3
        assert lg.N == 4

        qg = QuadratureGrid(1, 2, 3)
        qg.change_resolution(2, 3, 4)
        assert qg.L == 2
        assert qg.M == 3
        assert qg.N == 4

        cg = ConcentricGrid(2, 3, 4)
        cg.change_resolution(3, 4, 5)
        assert cg.L == 3
        assert cg.M == 4
        assert cg.N == 5

    @pytest.mark.unit
    def test_enforce_symmetry(self):
        """Test that enforce_symmetry spaces theta nodes correctly."""

        def test(grid):
            # check if theta nodes cover the circumference of the theta curve
            dtheta_sums = surface_integrals(grid, q=1 / grid.spacing[:, 2])
            np.testing.assert_allclose(dtheta_sums, 2 * np.pi * grid.num_zeta)

        # Before enforcing symmetry,
        # this grid has 2 surfaces near axis lacking theta > pi nodes.
        # These edge cases should be handled correctly.
        # Otherwise, a dimension mismatch / broadcast error should be raised.
        test(ConcentricGrid(L=20, M=3, N=2, sym=True))
        test(LinearGrid(L=20, M=3, N=2, sym=True))

    @pytest.mark.unit
    def test_symmetry_1(self):
        """Test surface averages of a smooth function."""

        def test(grid, err_msg):
            t = grid.nodes[:, 1]
            z = grid.nodes[:, 2] * grid.NFP
            true_avg = 5
            f = (
                true_avg
                + np.cos(t)
                - 0.5 * np.cos(z)
                + 3 * np.cos(t) * np.cos(z)
                - 2 * np.sin(z) * np.sin(t)
            )
            numerical_avg = surface_averages(grid, f)
            np.testing.assert_allclose(numerical_avg, true_avg, err_msg=err_msg)

        L, M, N, NFP, sym = 6, 6, 3, 5, True
        test(LinearGrid(L, M, N, NFP, sym), "LinearGrid")
        test(QuadratureGrid(L, M, N, NFP), "QuadratureGrid")
        test(ConcentricGrid(L, M, N, NFP, sym), "ConcentricGrid")

        L, M, N, NFP, sym = 3, 6, 3, 3, True
        test(LinearGrid(L, M, N, NFP, sym), "LinearGrid")
        test(QuadratureGrid(L, M, N, NFP), "QuadratureGrid")
        test(ConcentricGrid(L, M, N, NFP, sym), "ConcentricGrid")

        L, M, N, NFP, sym = 5, 5, 3, 5, False
        test(LinearGrid(L, M, N, NFP, sym), "LinearGrid")
        test(QuadratureGrid(L, M, N, NFP), "QuadratureGrid")
        test(ConcentricGrid(L, M, N, NFP, sym), "ConcentricGrid")

        L, M, N, NFP, sym = 3, 7, 3, 3, False
        test(LinearGrid(L, M, N, NFP, sym), "LinearGrid")
        test(QuadratureGrid(L, M, N, NFP), "QuadratureGrid")
        test(ConcentricGrid(L, M, N, NFP, sym), "ConcentricGrid")

    @pytest.mark.unit
    def test_symmetry_2(self):
        """Tests that surface averages are correct using specified basis."""

        def test(grid, basis, err_msg, true_avg=1):
            transform = Transform(grid, basis)

            # random data with specified average on each surface
            coeffs = np.random.rand(basis.num_modes)
            coeffs[np.where((basis.modes[:, 1:] == [0, 0]).all(axis=1))[0]] = 0
            coeffs[np.where((basis.modes == [0, 0, 0]).all(axis=1))[0]] = true_avg

            # compute average for each surface in grid
            values = transform.transform(coeffs)
            numerical_avg = compress(grid, surface_averages(grid, values))
            if isinstance(grid, ConcentricGrid):
                # values closest to axis are never accurate enough
                numerical_avg = numerical_avg[1:]
            np.testing.assert_allclose(numerical_avg, true_avg, err_msg=err_msg)

        M = 10
        M_grid = 23
        test(
            QuadratureGrid(L=M_grid, M=M_grid, N=0),
            FourierZernikeBasis(L=M, M=M, N=0),
            "QuadratureGrid",
        )
        test(
            LinearGrid(L=M_grid, M=M_grid, N=0, sym=True),
            FourierZernikeBasis(L=M, M=M, N=0, sym="cos"),
            "LinearGrid with symmetry",
        )
        test(
            ConcentricGrid(L=M_grid, M=M_grid, N=0),
            FourierZernikeBasis(L=M, M=M, N=0),
            "ConcentricGrid without symmetry",
        )
        test(
            ConcentricGrid(L=M_grid, M=M_grid, N=0, sym=True),
            FourierZernikeBasis(L=M, M=M, N=0, sym="cos"),
            "ConcentricGrid with symmetry",
        )<|MERGE_RESOLUTION|>--- conflicted
+++ resolved
@@ -1,8 +1,5 @@
-<<<<<<< HEAD
-=======
 """Tests for Grid classes."""
 
->>>>>>> 87f1dff7
 import numpy as np
 import pytest
 from scipy import special
@@ -10,11 +7,7 @@
 from desc.basis import FourierZernikeBasis
 from desc.compute.utils import compress, surface_averages, surface_integrals
 from desc.equilibrium import Equilibrium
-<<<<<<< HEAD
-from desc.grid import Grid, LinearGrid, ConcentricGrid, QuadratureGrid
-=======
 from desc.grid import ConcentricGrid, Grid, LinearGrid, QuadratureGrid
->>>>>>> 87f1dff7
 from desc.transform import Transform
 
 
@@ -104,7 +97,6 @@
             np.testing.assert_allclose(grid1.spacing, grid2.spacing)
 
         test(endpoint=False)
-        # test(endpoint=True)  # _scale_weights() will mess this up
         test(axis=False)
         test(axis=True)
 
