--- conflicted
+++ resolved
@@ -576,7 +576,7 @@
         product(
             [FFTInterpolator, DFTInterpolator],
             [
-                (_f_2d, *_f_2d_nyquist_freq(), 1),
+                (_c_2d, *_c_2d_nyquist_freq(), 1),
                 (lambda x, y: np.cos(6 * x) ** 2 + np.sin(90 * y) + 1, 12, 3, 30),
             ],
         ),
@@ -725,7 +725,6 @@
             return B
 
     @pytest.mark.unit
-<<<<<<< HEAD
     @pytest.mark.parametrize(
         "surface, M, N, maxiter, chunk_size, just_err",
         [(None, 16, 16, -1, 500, False), (None, 16, 16, 40, 500, False)],
@@ -790,19 +789,10 @@
             Phi_err.append(e)
             print(f"Resolution num iter={n} is done with error={e}.")
         data = {"num iter": np.asarray(num_iter), "Phi error": np.asarray(Phi_err)}
-=======
-    @pytest.mark.parametrize("interpolator", [FFTInterpolator, DFTInterpolator])
-    def test_biest_interpolators(self, interpolator):
-        """Test that FFT and DFT interpolation gives same result for standard grids."""
-        grid = LinearGrid(0, *_c_2d_nyquist_freq())
-        h_t = 2 * np.pi / grid.num_theta
-        h_z = 2 * np.pi / grid.num_zeta / grid.NFP
->>>>>>> 12ffa131
 
         with open(f"{name}.pkl", "wb") as file:
             pickle.dump(data, file)
 
-<<<<<<< HEAD
     @pytest.mark.skip
     def test_convergence_plot_fixed_point(self, name="convergence-fp_W7-X"):
         """Imports name.pkl and saves plot in name.pdf.
@@ -1230,15 +1220,6 @@
             * fun(m[:, np.newaxis] * theta + n[:, np.newaxis] * zeta),
             axis=0,
         )
-=======
-        interp = interpolator(grid, grid, st, sz, q)
-        theta = grid.nodes[:, 1]
-        zeta = grid.nodes[:, 2]
-        f = _c_2d(theta, zeta)
-        for i in range(dt.size):
-            truth = _c_2d(theta + dt[i], zeta + dz[i])
-            np.testing.assert_allclose(interp(f, i), truth)
->>>>>>> 12ffa131
 
 
 class TestBouncePoints:
@@ -1650,42 +1631,16 @@
         alpha = np.array([0, 0.5])
         zeta = np.linspace(-2 * np.pi, 2 * np.pi, 200)
         grid = Grid.create_meshgrid([rho, alpha, zeta], coordinates="raz")
-<<<<<<< HEAD
-        # 3. Compute input data.
-=======
-
->>>>>>> 12ffa131
         eq = get("HELIOTRON")
         data = eq.compute(
             Bounce1D.required_names + ["min_tz |B|", "max_tz |B|", "g_zz"], grid=grid
         )
-<<<<<<< HEAD
-        # 4. Make the bounce integration operator.
-=======
->>>>>>> 12ffa131
         bounce = Bounce1D(grid, data, check=True)
         pitch_inv, _ = bounce.get_pitch_inv_quad(
             min_B=grid.compress(data["min_tz |B|"]),
             max_B=grid.compress(data["max_tz |B|"]),
             num_pitch=10,
         )
-<<<<<<< HEAD
-        # 5. Compute bounce points.
-        points = bounce.points(pitch_inv)
-        # 6. Optionally check for correctness of bounce points.
-        bounce.check_points(points, pitch_inv, plot=False)
-        # 7. Integrate.
-        num = bounce.integrate(
-            integrand=TestBounce._example_numerator,
-            pitch_inv=pitch_inv,
-            data={"g_zz": Bounce1D.reshape(grid, data["g_zz"])},
-            points=points,
-            check=True,
-        )
-        den = bounce.integrate(
-            integrand=TestBounce._example_denominator,
-            pitch_inv=pitch_inv,
-=======
         points = bounce.points(pitch_inv)
 
         # optionally check for correctness of bounce points
@@ -1695,7 +1650,6 @@
             [TestBounce._example_numerator, TestBounce._example_denominator],
             pitch_inv,
             {"g_zz": Bounce1D.reshape(grid, data["g_zz"])},
->>>>>>> 12ffa131
             points=points,
             check=True,
         )
@@ -1708,13 +1662,8 @@
             "to see if this is expected.",
         )
 
-<<<<<<< HEAD
-        # 8. Example manipulation of the output
-        # Sum all bounce averages on a particular field line, for every field line.
-=======
         # Example manipulation of the output:
         # sum all bounce averages on a particular field line, for every field line.
->>>>>>> 12ffa131
         result = avg.sum(axis=-1)
         # the result stored at
         l, m, p = 1, 0, 3
