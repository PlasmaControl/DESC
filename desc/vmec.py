"""Functions and classes for interfacing with VMEC equilibria."""

import io
import os
import warnings

import matplotlib.pyplot as plt
import numpy as np
from netCDF4 import Dataset, stringtochar
from scipy import integrate, interpolate, optimize
from scipy.constants import mu_0

from desc.basis import DoubleFourierSeries
from desc.compat import ensure_positive_jacobian
from desc.compute.utils import surface_averages
from desc.equilibrium import Equilibrium
from desc.geometry import FourierRZToroidalSurface
from desc.grid import Grid, LinearGrid
from desc.objectives import (
    ObjectiveFunction,
    get_fixed_axis_constraints,
    get_fixed_boundary_constraints,
    maybe_add_self_consistency,
)
from desc.objectives.utils import factorize_linear_constraints
from desc.profiles import PowerSeriesProfile, SplineProfile
from desc.transform import Transform
from desc.utils import Timer
from desc.vmec_utils import (
    fourier_to_zernike,
    ptolemy_identity_fwd,
    ptolemy_identity_rev,
    zernike_to_fourier,
)


class VMECIO:
    """Performs input from VMEC netCDF files to DESC Equilibrium and vice-versa."""

    @classmethod
    def load(
        cls, path, L=None, M=None, N=None, spectral_indexing="ansi", profile="iota"
    ):
        """Load a VMEC netCDF file as an Equilibrium.

        Parameters
        ----------
        path : str
            File path of input data.
        L : int, optional
            Radial resolution. Default determined by index.
        M : int, optional
            Poloidal resolution. Default = MPOL-1 from VMEC solution.
        N : int, optional
            Toroidal resolution. Default = NTOR from VMEC solution.
        spectral_indexing : str, optional
            Type of Zernike indexing scheme to use. (Default = ``'ansi'``)
        profile : {"iota", "current"}
             Which profile to use as the equilibrium constraint. (Default = ``'iota'``)

        Returns
        -------
        eq: Equilibrium
            Equilibrium that resembles the VMEC data.

        Notes
        -----
        To ensure compatibility with different profile representations in VMEC,
        the resulting equilibrium will always have SplineProfile types for all profiles

        """
        assert profile in ["iota", "current"]
        file = Dataset(path, mode="r")
        inputs = {}

        version = file.variables["version_"][0]
        if version < 9:
            warnings.warn(
                "VMEC output appears to be from version {}".format(str(version))
                + " while DESC is only designed for compatibility with VMEC version"
                + " 9. Some data may not be loaded correctly."
            )

        # parameters
        inputs["Psi"] = float(file.variables["phi"][-1])
        inputs["NFP"] = int(file.variables["nfp"][0])
        inputs["M"] = M if M is not None else int(file.variables["mpol"][0] - 1)
        inputs["N"] = N if N is not None else int(file.variables["ntor"][0])
        inputs["spectral_indexing"] = spectral_indexing
        default_L = {
            "ansi": inputs["M"],
            "fringe": 2 * inputs["M"],
        }
        inputs["L"] = L if L is not None else default_L[inputs["spectral_indexing"]]

        # data
        xm = file.variables["xm"][:].filled()
        xn = file.variables["xn"][:].filled() / inputs["NFP"]
        rmnc = file.variables["rmnc"][:].filled()
        zmns = file.variables["zmns"][:].filled()
        lmns = file.variables["lmns"][:].filled()
        try:
            rmns = file.variables["rmns"][:].filled()
            zmnc = file.variables["zmnc"][:].filled()
            lmnc = file.variables["lmnc"][:].filled()
            inputs["sym"] = False
        except KeyError:
            rmns = np.zeros_like(rmnc)
            zmnc = np.zeros_like(zmns)
            lmnc = np.zeros_like(lmns)
            inputs["sym"] = True

        # profiles
        r = np.sqrt(np.linspace(0, 1, file.variables["ns"][:].filled()))
        pres = file.variables["presf"][:].filled()
        inputs["pressure"] = SplineProfile(pres, r, name="pressure")
        if profile == "iota":
            iota = file.variables["iotaf"][:].filled()
            inputs["iota"] = SplineProfile(iota, r, name="iota")
            inputs["current"] = None
        if profile == "current":
            curr = 2 * np.pi / mu_0 * file.variables["buco"][:].filled()
            inputs["current"] = SplineProfile(curr, r, name="current")
            inputs["iota"] = None

        # boundary
        m, n, Rb_lmn = ptolemy_identity_fwd(xm, xn, s=rmns[-1, :], c=rmnc[-1, :])
        m, n, Zb_lmn = ptolemy_identity_fwd(xm, xn, s=zmns[-1, :], c=zmnc[-1, :])
        surface = np.vstack((np.zeros_like(m), m, n, Rb_lmn, Zb_lmn)).T
        # need to create surface object here so we can tell it not to flip the
        # orientation yet. If we did it here, it would mess up the self-consistency
        # stuff later
        inputs["surface"] = FourierRZToroidalSurface(
            surface[:, 3],
            surface[:, 4],
            surface[:, 1:3].astype(int),
            surface[:, 1:3].astype(int),
            inputs["NFP"],
            inputs["sym"],
            check_orientation=False,
        )

        # axis
        rax_cc = file.variables["raxis_cc"][:].filled()
        zax_cs = file.variables["zaxis_cs"][:].filled()
        try:
            rax_cs = file.variables["raxis_cs"][:].filled()
            rax_cc = file.variables["zaxis_cc"][:].filled()
        except KeyError:
            rax_cs = np.zeros_like(rax_cc)
            zax_cc = np.zeros_like(zax_cs)
        rax = np.concatenate([-rax_cs[1:][::-1], rax_cc])
        zax = np.concatenate([-zax_cs[1:][::-1], zax_cc])
        nax = len(rax_cc) - 1
        nax = np.arange(-nax, nax + 1)
        inputs["axis"] = np.vstack([nax, rax, zax]).T

        file.close()

        # initialize Equilibrium
        eq = Equilibrium(**inputs, check_orientation=False)

        # R
        m, n, R_mn = ptolemy_identity_fwd(xm, xn, s=rmns, c=rmnc)
        eq.R_lmn = fourier_to_zernike(m, n, R_mn, eq.R_basis)

        # Z
        m, n, Z_mn = ptolemy_identity_fwd(xm, xn, s=zmns, c=zmnc)
        eq.Z_lmn = fourier_to_zernike(m, n, Z_mn, eq.Z_basis)

        # lambda
        m, n, L_mn = ptolemy_identity_fwd(xm, xn, s=lmns, c=lmnc)
        eq.L_lmn = fourier_to_zernike(m, n, L_mn, eq.L_basis)

        # apply boundary conditions
        constraints = get_fixed_axis_constraints(
            profiles=False, eq=eq
        ) + get_fixed_boundary_constraints(eq=eq)
        constraints = maybe_add_self_consistency(eq, constraints)
        objective = ObjectiveFunction(constraints)
        objective.build(verbose=0)
        _, _, _, _, _, project, recover = factorize_linear_constraints(
            objective, objective
        )
        args = objective.unpack_state(recover(project(objective.x(eq))), False)[0]
        eq.params_dict = args

        # now we flip the orientation at the very end
        with warnings.catch_warnings():
            warnings.filterwarnings(
                "ignore", message="Left handed coordinates detected"
            )
            eq = ensure_positive_jacobian(eq)

        return eq

    @classmethod
    def save(cls, eq, path, surfs=128, verbose=1):  # noqa: C901 - FIXME - simplify
        """Save an Equilibrium as a netCDF file in the VMEC format.

        Parameters
        ----------
        eq : Equilibrium
            Equilibrium to save.
        path : str
            File path of output data.
        surfs: int
            Number of flux surfaces to interpolate at (Default = 128).
        verbose: int
            Level of output (Default = 1).
            * 0: no output
            * 1: status of quantities computed
            * 2: as above plus timing information

        Returns
        -------
        None

        """
        timer = Timer()
        timer.start("Total time")

        """ VMEC netCDF file is generated in VMEC2000/Sources/Input_Output/wrout.f
            see lines 300+ for full list of included variables
        """
        file = Dataset(path, mode="w", format="NETCDF3_64BIT_OFFSET")

        Psi = eq.Psi
        NFP = eq.NFP
        M = eq.M
        N = eq.N
        M_nyq = M + 4
        N_nyq = N + 2 if N > 0 else 0

        # VMEC radial coordinate: s = rho^2 = Psi / Psi(LCFS)
        s_full = np.linspace(0, 1, surfs)
        s_half = s_full[0:-1] + 0.5 / (surfs - 1)
        r_full = np.sqrt(s_full)
        r_half = np.sqrt(s_half)

        # dimensions
        file.createDimension("radius", surfs)  # number of flux surfaces
        file.createDimension(
            "mn_mode", (2 * N + 1) * M + N + 1
        )  # number of Fourier modes
        file.createDimension(
            "mn_mode_nyq", (2 * N_nyq + 1) * M_nyq + N_nyq + 1
        )  # number of Nyquist Fourier modes
        file.createDimension("n_tor", N + 1)  # number of toroidal Fourier modes
        file.createDimension("preset", 21)  # dimension of profile inputs
        file.createDimension("ndfmax", 101)  # used for am_aux & ai_aux
        file.createDimension("time", 100)  # used for fsq* & wdot
        file.createDimension("dim_00001", 1)
        file.createDimension("dim_00020", 20)
        file.createDimension("dim_00100", 100)
        file.createDimension("dim_00200", 200)

        # compute data
        timer.start("compute")
        if verbose > 0:
            print("Computing data")

        grid_axis = LinearGrid(M=M_nyq, N=N_nyq, rho=np.array([0.0]), NFP=NFP)
        grid_lcfs = LinearGrid(M=M_nyq, N=N_nyq, rho=np.array([1.0]), NFP=NFP)
        grid_half = LinearGrid(M=M_nyq, N=N_nyq, NFP=NFP, rho=r_half)
        grid_full = LinearGrid(M=M_nyq, N=N_nyq, NFP=NFP, rho=r_full)

        data_quad = eq.compute(
            ["R0/a", "V", "<|B|>_rms", "<beta>_vol", "<beta_pol>_vol", "<beta_tor>_vol"]
        )
        data_axis = eq.compute(["G", "p", "R", "<|B|^2>"], grid=grid_axis)
        data_lcfs = eq.compute(["G", "I", "R", "Z"], grid=grid_lcfs)
        data_half = eq.compute(
            [
                "B_rho",
                "B_theta",
                "B_zeta",
                "G",
                "I",
                "J",
                "iota",
                "p",
                "sqrt(g)",
                "V_r(r)",
                "|B|",
                "<|B|^2>",
            ],
            grid=grid_half,
        )
        data_full = eq.compute(
            [
                "B_rho",
                "B_theta",
                "B_zeta",
                "current",
                "D_Mercier",
                "iota",
                "J",
                "J^theta*sqrt(g)",
                "J^zeta",
                "p",
                "sqrt(g)",
                "<|B|^2>",
                "<J*B>",
            ],
            grid=grid_full,
        )

        timer.stop("compute")
        if verbose > 1:
            timer.disp("compute")

        # parameters
        timer.start("parameters")
        if verbose > 0:
            print("Saving parameters")

        version_ = file.createVariable("version_", np.float64)
        version_[:] = 9  # VMEC version at the time of this writing

        input_extension = file.createVariable("input_extension", "S1", ("dim_00100",))
        input_extension[:] = stringtochar(
            np.array([" " * 100], "S" + str(file.dimensions["dim_00100"].size))
        )  # VMEC input filename: input.[input_extension]

        # TODO: instead of hard-coding for fixed-boundary, also allow for free-boundary?
        mgrid_mode = file.createVariable("mgrid_mode", "S1", ("dim_00001",))
        mgrid_mode[:] = stringtochar(
            np.array([""], "S" + str(file.dimensions["dim_00001"].size))
        )

        mgrid_file = file.createVariable("mgrid_file", "S1", ("dim_00200",))
        mgrid_file[:] = stringtochar(
            np.array(["none" + " " * 196], "S" + str(file.dimensions["dim_00200"].size))
        )

        ier_flag = file.createVariable("ier_flag", np.int32)
        ier_flag.long_name = (
            "error flag (DESC always outputs 0; "
            + "manually check for a good equilibrium solution)"
        )
        ier_flag[:] = 0

        lfreeb = file.createVariable("lfreeb__logical__", np.int32)
        lfreeb.long_name = "free boundary logical (0 = fixed boundary)"
        lfreeb[:] = 0

        lrecon = file.createVariable("lrecon__logical__", np.int32)
        lrecon.long_name = "reconstruction logical (0 = no reconstruction)"
        lrecon[:] = 0

        lrfp = file.createVariable("lrfp__logical__", np.int32)
        lrfp.long_name = "reverse-field pinch logical (0 = not an RFP)"
        lrfp[:] = 0

        lasym = file.createVariable("lasym__logical__", np.int32)
        lasym.long_name = "asymmetry logical (0 = stellarator symmetry)"
        lasym[:] = int(not eq.sym)

        nfp = file.createVariable("nfp", np.int32)
        nfp.long_name = "number of field periods"
        nfp[:] = NFP

        ns = file.createVariable("ns", np.int32)
        ns.long_name = "number of flux surfaces"
        ns[:] = surfs

        mpol = file.createVariable("mpol", np.int32)
        mpol.long_name = "number of poloidal Fourier modes"
        mpol[:] = M + 1

        ntor = file.createVariable("ntor", np.int32)
        ntor.long_name = "number of positive toroidal Fourier modes"
        ntor[:] = N

        mnmax = file.createVariable("mnmax", np.int32)
        mnmax.long_name = "total number of Fourier modes"
        mnmax[:] = file.dimensions["mn_mode"].size

        xm = file.createVariable("xm", np.float64, ("mn_mode",))
        xm.long_name = "poloidal mode numbers"
        xm[:] = np.tile(np.linspace(0, M, M + 1), (2 * N + 1, 1)).T.flatten()[
            -file.dimensions["mn_mode"].size :
        ]

        xn = file.createVariable("xn", np.float64, ("mn_mode",))
        xn.long_name = "toroidal mode numbers"
        xn[:] = np.tile(np.linspace(-N, N, 2 * N + 1) * NFP, M + 1)[
            -file.dimensions["mn_mode"].size :
        ]

        mnmax_nyq = file.createVariable("mnmax_nyq", np.int32)
        mnmax_nyq.long_name = "total number of Nyquist Fourier modes"
        mnmax_nyq[:] = file.dimensions["mn_mode_nyq"].size

        xm_nyq = file.createVariable("xm_nyq", np.float64, ("mn_mode_nyq",))
        xm_nyq.long_name = "poloidal Nyquist mode numbers"
        xm_nyq[:] = np.tile(
            np.linspace(0, M_nyq, M_nyq + 1), (2 * N_nyq + 1, 1)
        ).T.flatten()[-file.dimensions["mn_mode_nyq"].size :]

        xn_nyq = file.createVariable("xn_nyq", np.float64, ("mn_mode_nyq",))
        xn_nyq.long_name = "toroidal Nyquist mode numbers"
        xn_nyq[:] = np.tile(np.linspace(-N_nyq, N_nyq, 2 * N_nyq + 1) * NFP, M_nyq + 1)[
            -file.dimensions["mn_mode_nyq"].size :
        ]

        signgs = file.createVariable("signgs", np.int32)
        signgs.long_name = "sign of coordinate system Jacobian"
        signgs[:] = -1  # VMEC always uses a negative Jacobian

        gamma = file.createVariable("gamma", np.float64)
        gamma.long_name = "compressibility index (0 = pressure prescribed)"
        gamma[:] = 0

        nextcur = file.createVariable("nextcur", np.int32)
        nextcur.long_name = "number of coils (external currents)"
        nextcur[:] = 0  # hard-coded assuming fixed-boundary solve

        # TODO: add option for saving spline profiles
        power_series = stringtochar(
            np.array(
                ["power_series" + " " * 8], "S" + str(file.dimensions["dim_00020"].size)
            )
        )

        pmass_type = file.createVariable("pmass_type", "S1", ("dim_00020",))
        pmass_type.long_name = "parameterization of pressure function"
        pmass_type[:] = power_series

        piota_type = file.createVariable("piota_type", "S1", ("dim_00020",))
        piota_type.long_name = "parameterization of rotational transform function"
        piota_type[:] = power_series

        pcurr_type = file.createVariable("pcurr_type", "S1", ("dim_00020",))
        pcurr_type.long_name = "parameterization of current density function"
        pcurr_type[:] = power_series

        # scalars computed on a Quadrature grid

        Rmajor_p = file.createVariable("Rmajor_p", np.float64)
        Rmajor_p.long_name = "major radius"
        Rmajor_p.units = "m"
        Rmajor_p[:] = data_quad["R0"]

        Aminor_p = file.createVariable("Aminor_p", np.float64)
        Aminor_p.long_name = "minor radius"
        Aminor_p.units = "m"
        Aminor_p[:] = data_quad["a"]

        aspect = file.createVariable("aspect", np.float64)
        aspect.long_name = "aspect ratio = R_major / A_minor"
        aspect.units = "None"
        aspect[:] = data_quad["R0/a"]

        volume_p = file.createVariable("volume_p", np.float64)
        volume_p.long_name = "plasma volume"
        volume_p.units = "m^3"
        volume_p[:] = data_quad["V"]

        volavgB = file.createVariable("volavgB", np.float64)
        volavgB.long_name = "volume average magnetic field, root mean square"
        volavgB.units = "T"
        volavgB[:] = data_quad["<|B|>_rms"]

        betatotal = file.createVariable("betatotal", np.float64)
        betatotal.long_name = "normalized plasma pressure"
        betatotal.units = "None"
        betatotal[:] = data_quad["<beta>_vol"]

        betapol = file.createVariable("betapol", np.float64)
        betapol.long_name = "normalized poloidal plasma pressure"
        betapol.units = "None"
        betapol[:] = data_quad["<beta_pol>_vol"]

        betator = file.createVariable("betator", np.float64)
        betator.long_name = "normalized toroidal plasma pressure"
        betator.units = "None"
        betator[:] = data_quad["<beta_tor>_vol"]

        # scalars computed at the magnetic axis

        rbtor0 = file.createVariable("rbtor0", np.float64)
        rbtor0.long_name = "<R*B_tor> on axis"
        rbtor0.units = "T*m"
        rbtor0[:] = data_axis["G"][0]

        b0 = file.createVariable("b0", np.float64)
        b0.long_name = "average B_tor on axis"
        b0.units = "T"
        b0[:] = data_axis["G"][0] / data_axis["R"][0]

        betaxis = file.createVariable("betaxis", np.float64)
        betaxis.long_name = "2 * mu_0 * pressure / <|B|^2> on the magnetic axis"
        betaxis.units = "None"
        betaxis[:] = 2 * mu_0 * data_axis["p"][0] / data_axis["<|B|^2>"][0]

        # scalars computed at the last closed flux surface

        ctor = file.createVariable("ctor", np.float64)
        ctor.long_name = "total toroidal plasma current"
        ctor.units = "A"
        ctor[:] = data_lcfs["I"][0] * 2 * np.pi / mu_0

        rbtor = file.createVariable("rbtor", np.float64)
        rbtor.long_name = "<R*B_tor> on last closed flux surface"
        rbtor.units = "T*m"
        rbtor[:] = data_lcfs["G"][0]

<<<<<<< HEAD
        rbtor0 = file.createVariable("rbtor0", np.float64)
        rbtor0.long_name = "<R*B_tor> on axis"
        rbtor0.units = "T*m"
        grid = LinearGrid(M=eq.M_grid, N=eq.N_grid, rho=[0.0], NFP=NFP)
        rbtor0[:] = eq.compute("G", grid=grid)["G"][0]

        b0 = file.createVariable("b0", np.float64)
        b0.long_name = "average B_tor on axis"
        b0.units = "T"
        grid = LinearGrid(M=eq.M_grid, N=eq.N_grid, rho=[0.0], NFP=NFP)
        b0[:] = eq.compute("G", grid=grid)["G"][0] / eq.compute("R", grid=grid)["R"][0]
=======
        # half mesh quantities

        pres = file.createVariable("pres", np.float64, ("radius",))
        pres.long_name = "pressure on half mesh"
        pres.units = "Pa"
        pres[0] = 0
        pres[1:] = grid_half.compress(data_half["p"])
>>>>>>> a232c025

        mass = file.createVariable("mass", np.float64, ("radius",))
        mass.long_name = "mass on half mesh"
        mass.units = "Pa"
        mass[:] = pres[:]

        iotas = file.createVariable("iotas", np.float64, ("radius",))
        iotas.long_name = "rotational transform on half mesh"
        iotas.units = "None"
        iotas[0] = 0
        iotas[1:] = -grid_half.compress(data_half["iota"])  # - for negative Jacobian

        phips = file.createVariable("phips", np.float64, ("radius",))
        phips.long_name = "d(phi)/ds * -1/2pi: toroidal flux derivative, on half mesh"
        phips[0] = 0
        phips[1:] = -Psi * np.ones((surfs - 1,)) / (2 * np.pi)

        buco = file.createVariable("buco", np.float64, ("radius",))
        buco.long_name = "Boozer toroidal current I, on half mesh"
        buco.units = "T*m"
        buco[1:] = -grid_half.compress(data_half["I"])  # - for negative Jacobian
        buco[0] = 0

        bvco = file.createVariable("bvco", np.float64, ("radius",))
        bvco.long_name = "Boozer poloidal current G, on half mesh"
        bvco.units = "T*m"
        bvco[1:] = grid_half.compress(data_half["G"])
        bvco[0] = 0

        beta_vol = file.createVariable("beta_vol", np.float64, ("radius",))
        beta_vol.long_name = "2 * mu_0 * pressure / <|B|^2>, on half mesh"
        beta_vol.units = "None"
        beta_vol[1:] = (
            2
            * mu_0
            * grid_half.compress(data_half["p"])
            / grid_half.compress(data_half["<|B|^2>"])
        )
        beta_vol[0] = 0.0

        vp = file.createVariable("vp", np.float64, ("radius",))
        vp.long_name = "dV/ds normalized by 4*pi^2, on half mesh"
        vp.units = "m^3"
        vp[1:] = grid_half.compress(data_half["V_r(r)"]) / (
            8 * np.pi**2 * grid_half.compress(data_half["rho"])
        )
        vp[0] = 0

        # full mesh quantities

        presf = file.createVariable("presf", np.float64, ("radius",))
        presf.long_name = "pressure on full mesh"
        presf.units = "Pa"
        presf[:] = grid_full.compress(data_full["p"])

        iotaf = file.createVariable("iotaf", np.float64, ("radius",))
        iotaf.long_name = "rotational transform on full mesh"
        iotaf.units = "None"
        iotaf[:] = -grid_full.compress(data_full["iota"])  # - for negative Jacobian

        q_factor = file.createVariable("q_factor", np.float64, ("radius",))
        q_factor.long_name = "inverse rotational transform on full mesh"
        q_factor.units = "None"
        q_factor[:] = 1 / iotaf[:]

        phi = file.createVariable("phi", np.float64, ("radius",))
        phi.long_name = "toroidal flux, on full mesh"
        phi.units = "Wb"
        phi[:] = np.linspace(0, Psi, surfs)

        phipf = file.createVariable("phipf", np.float64, ("radius",))
        phipf.long_name = "d(phi)/ds: toroidal flux derivative, on full mesh"
        phipf[:] = Psi * np.ones((surfs,))

        chi = file.createVariable("chi", np.float64, ("radius",))
        chi.long_name = "poloidal flux, on full mesh"
        chi.units = "Wb"
        chi[:] = (
            -2  # - for negative Jacobian
            * Psi
            * integrate.cumulative_trapezoid(r_full * iotaf[:], r_full, initial=0)
        )

        chipf = file.createVariable("chipf", np.float64, ("radius",))
        chipf.long_name = "d(chi)/ds: poloidal flux derivative, on full mesh"
        chipf[:] = phipf[:] * iotaf[:]

        am = file.createVariable("am", np.float64, ("preset",))
        am.long_name = "pressure coefficients"
        am.units = "Pa"
        am[:] = np.zeros((file.dimensions["preset"].size,))
        # only using up to 10th order to avoid poor conditioning
        am[:11] = PowerSeriesProfile.from_values(
            s_full, grid_full.compress(data_full["p"]), order=10, sym=False
        ).params

        ai = file.createVariable("ai", np.float64, ("preset",))
        ai.long_name = "rotational transform coefficients"
        ai[:] = np.zeros((file.dimensions["preset"].size,))
        if eq.iota is not None:
            # only using up to 10th order to avoid poor conditioning
            ai[:11] = -PowerSeriesProfile.from_values(  # - for negative Jacobian
                s_full, grid_full.compress(data_full["iota"]), order=10, sym=False
            ).params

        ac = file.createVariable("ac", np.float64, ("preset",))
        ac.long_name = "normalized toroidal current density coefficients"
        ac[:] = np.zeros((file.dimensions["preset"].size,))
        if eq.current is not None:
            # only using up to 10th order to avoid poor conditioning
            ac[:11] = PowerSeriesProfile.from_values(
                s_full, grid_full.compress(data_full["current"]), order=10, sym=False
            ).params

        bdotb = file.createVariable("bdotb", np.float64, ("radius",))
        bdotb.long_name = "flux surface average of magnetic field squared, on full mesh"
        bdotb.units = "T^2"
        bdotb[:] = grid_full.compress(data_full["<|B|^2>"])
        bdotb[0] = 0

        jdotb = file.createVariable("jdotb", np.float64, ("radius",))
        jdotb.long_name = "flux surface average of J*B, on full mesh"
        jdotb.units = "N/m^3"
        jdotb[:] = grid_full.compress(data_full["<J*B>"])
        jdotb[0] = 0

        jcuru = file.createVariable("jcuru", np.float64, ("radius",))
        jcuru.long_name = "flux surface average of sqrt(g)*J^theta, on full mesh"
        jcuru.units = "A/m^3"
        jcuru[:] = -surface_averages(  # - for negative Jacobian
            grid_full,
            data_full["J^theta*sqrt(g)"] / (2 * data_full["rho"]),
            sqrt_g=data_full["sqrt(g)"],
            expand_out=False,
        )
        jcuru[0] = 0

        jcurv = file.createVariable("jcurv", np.float64, ("radius",))
        jcuru.long_name = "flux surface average of sqrt(g)*J^zeta, on full mesh"
        jcurv.units = "A/m^3"
        jcurv[:] = surface_averages(
            grid_full,
            data_full["sqrt(g)"] * data_full["J^zeta"] / (2 * data_full["rho"]),
            sqrt_g=data_full["sqrt(g)"],
            expand_out=False,
        )
        jcurv[0] = 0

        DShear = file.createVariable("DShear", np.float64, ("radius",))
        DShear.long_name = (
            "Mercier stability criterion magnetic shear term, on full mesh"
        )
        DShear.units = "1/Wb^2"
        DShear[:] = grid_full.compress(data_full["D_shear"])
        DShear[0] = 0

        DCurr = file.createVariable("DCurr", np.float64, ("radius",))
        DCurr.long_name = (
            "Mercier stability criterion toroidal current term, on full mesh"
        )
        DCurr.units = "1/Wb^2"
        DCurr[:] = grid_full.compress(data_full["D_current"])
        DCurr[0] = 0

        DWell = file.createVariable("DWell", np.float64, ("radius",))
        DWell.long_name = "Mercier stability criterion magnetic well term, on full mesh"
        DWell.units = "1/Wb^2"
        DWell[:] = grid_full.compress(data_full["D_well"])
        DWell[0] = 0

        DGeod = file.createVariable("DGeod", np.float64, ("radius",))
        DGeod.long_name = (
            "Mercier stability criterion geodesic curvature term, on full mesh"
        )
        DGeod.units = "1/Wb^2"
        DGeod[:] = grid_full.compress(data_full["D_geodesic"])
        DGeod[0] = 0

        DMerc = file.createVariable("DMerc", np.float64, ("radius",))
        DMerc.long_name = "Mercier stability criterion, on full mesh"
        DMerc.units = "1/Wb^2"
        DMerc[:] = grid_full.compress(data_full["D_Mercier"])
        DMerc[0] = 0

        timer.stop("parameters")
        if verbose > 1:
            timer.disp("parameters")

        # independent variables (exact conversion)

        # R axis
        idx = np.where(eq.R_basis.modes[:, 1] == 0)[0]
        R0_n = np.zeros((2 * N + 1,))
        for k in idx:
            (l, m, n) = eq.R_basis.modes[k, :]
            R0_n[n + N] += (-2 * (l // 2 % 2) + 1) * eq.R_lmn[k]
        raxis_cc = file.createVariable("raxis_cc", np.float64, ("n_tor",))
        raxis_cc.long_name = "cos(n*p) component of magnetic axis R coordinate"
        raxis_cc.units = "m"
        raxis_cc[:] = R0_n[N:]
        if not eq.sym:
            raxis_cs = file.createVariable("raxis_cs", np.float64, ("n_tor",))
            raxis_cs.long_name = "sin(n*p) component of magnetic axis R coordinate"
            raxis_cs.units = "m"
            raxis_cs[0] = 0.0
            raxis_cs[1:] = -R0_n[0:N][::-1]

        # Z axis
        idx = np.where(eq.Z_basis.modes[:, 1] == 0)[0]
        Z0_n = np.zeros((2 * N + 1,))
        for k in idx:
            (l, m, n) = eq.Z_basis.modes[k, :]
            Z0_n[n + N] += (-2 * (l // 2 % 2) + 1) * eq.Z_lmn[k]
        zaxis_cs = file.createVariable("zaxis_cs", np.float64, ("n_tor",))
        zaxis_cs.long_name = "sin(n*p) component of magnetic axis Z coordinate"
        zaxis_cs.units = "m"
        zaxis_cs[0] = 0.0
        zaxis_cs[1:] = -Z0_n[0:N][::-1]
        if not eq.sym:
            zaxis_cc = file.createVariable("zaxis_cc", np.float64, ("n_tor",))
            zaxis_cc.long_name = "cos(n*p) component of magnetic axis Z coordinate"
            zaxis_cc.units = "m"
            zaxis_cc[:] = Z0_n[N:]

        # R
        timer.start("R")
        if verbose > 0:
            print("Saving R")
        rmnc = file.createVariable("rmnc", np.float64, ("radius", "mn_mode"))
        rmnc.long_name = "cos(m*t-n*p) component of cylindrical R, on full mesh"
        rmnc.units = "m"
        if not eq.sym:
            rmns = file.createVariable("rmns", np.float64, ("radius", "mn_mode"))
            rmns.long_name = "sin(m*t-n*p) component of cylindrical R, on full mesh"
            rmns.units = "m"
        r1 = np.ones_like(eq.R_lmn)
        r1[eq.R_basis.modes[:, 1] < 0] *= -1
        m, n, x_mn = zernike_to_fourier(r1 * eq.R_lmn, basis=eq.R_basis, rho=r_full)
        xm, xn, s, c = ptolemy_identity_rev(m, n, x_mn)
        rmnc[:] = c
        if not eq.sym:
            rmns[:] = s
        timer.stop("R")
        if verbose > 1:
            timer.disp("R")

        # Z
        timer.start("Z")
        if verbose > 0:
            print("Saving Z")
        zmns = file.createVariable("zmns", np.float64, ("radius", "mn_mode"))
        zmns.long_name = "sin(m*t-n*p) component of cylindrical Z, on full mesh"
        zmns.units = "m"
        if not eq.sym:
            zmnc = file.createVariable("zmnc", np.float64, ("radius", "mn_mode"))
            zmnc.long_name = "cos(m*t-n*p) component of cylindrical Z, on full mesh"
            zmnc.units = "m"
        z1 = np.ones_like(eq.Z_lmn)
        z1[eq.Z_basis.modes[:, 1] < 0] *= -1
        m, n, x_mn = zernike_to_fourier(z1 * eq.Z_lmn, basis=eq.Z_basis, rho=r_full)
        xm, xn, s, c = ptolemy_identity_rev(m, n, x_mn)
        zmns[:] = s
        if not eq.sym:
            zmnc[:] = c
        timer.stop("Z")
        if verbose > 1:
            timer.disp("Z")

        # lambda
        timer.start("lambda")
        if verbose > 0:
            print("Saving lambda")
        lmns = file.createVariable("lmns", np.float64, ("radius", "mn_mode"))
        lmns.long_name = "sin(m*t-n*p) component of lambda, on half mesh"
        lmns.units = "rad"
        if not eq.sym:
            lmnc = file.createVariable("lmnc", np.float64, ("radius", "mn_mode"))
            lmnc.long_name = "cos(m*t-n*p) component of lambda, on half mesh"
            lmnc.units = "rad"
        l1 = np.ones_like(eq.L_lmn)
        l1[eq.L_basis.modes[:, 1] >= 0] *= -1
        m, n, x_mn = zernike_to_fourier(l1 * eq.L_lmn, basis=eq.L_basis, rho=r_half)
        xm, xn, s, c = ptolemy_identity_rev(m, n, x_mn)
        lmns[0, :] = 0
        lmns[1:, :] = s
        if not eq.sym:
            lmnc[0, :] = 0
            lmnc[1:, :] = c
        timer.stop("lambda")
        if verbose > 1:
            timer.disp("lambda")

        # derived quantities (approximate conversion)

        sin_basis = DoubleFourierSeries(M=M_nyq, N=N_nyq, NFP=NFP, sym="sin")
        cos_basis = DoubleFourierSeries(M=M_nyq, N=N_nyq, NFP=NFP, sym="cos")
        full_basis = DoubleFourierSeries(M=M_nyq, N=N_nyq, NFP=NFP, sym=None)
        if eq.sym:
            sin_transform = Transform(
                grid=grid_lcfs, basis=sin_basis, build=False, build_pinv=True
            )
            cos_transform = Transform(
                grid=grid_lcfs, basis=cos_basis, build=False, build_pinv=True
            )

            def cosfit(x):
                y = cos_transform.fit(x)
                return np.where(cos_transform.basis.modes[:, 1] < 0, -y, y)

            def sinfit(x):
                y = sin_transform.fit(x)
                return np.where(sin_transform.basis.modes[:, 1] < 0, -y, y)

        else:
            full_transform = Transform(
                grid=grid_lcfs, basis=full_basis, build=False, build_pinv=True
            )

            def fullfit(x):
                y = full_transform.fit(x)
                return np.where(full_transform.basis.modes[:, 1] < 0, -y, y)

        rmin_surf = file.createVariable("rmin_surf", np.float64)
        rmin_surf.long_name = "minimum R coordinate range"
        rmin_surf.units = "m"
        rmin_surf[:] = np.amin(data_lcfs["R"])

        rmax_surf = file.createVariable("rmax_surf", np.float64)
        rmax_surf.long_name = "maximum R coordinate range"
        rmax_surf.units = "m"
        rmax_surf[:] = np.amax(data_lcfs["R"])

        zmax_surf = file.createVariable("zmax_surf", np.float64)
        zmax_surf.long_name = "maximum Z coordinate range"
        zmax_surf.units = "m"
        zmax_surf[:] = np.amax(np.abs(data_lcfs["Z"]))

        # Jacobian
        timer.start("Jacobian")
        if verbose > 0:
            print("Saving Jacobian")
        gmnc = file.createVariable("gmnc", np.float64, ("radius", "mn_mode_nyq"))
        gmnc.long_name = "cos(m*t-n*p) component of Jacobian, on half mesh"
        gmnc.units = "m"
        m = cos_basis.modes[:, 1]
        n = cos_basis.modes[:, 2]
        if not eq.sym:
            gmns = file.createVariable("gmns", np.float64, ("radius", "mn_mode_nyq"))
            gmns.long_name = "sin(m*t-n*p) component of Jacobian, on half mesh"
            gmns.units = "m"
            m = full_basis.modes[:, 1]
            n = full_basis.modes[:, 2]
        # d(rho)/d(s) = 1/(2*rho)
        data = (
            (data_half["sqrt(g)"] / (2 * data_half["rho"]))
            .reshape(
                (grid_half.num_theta, grid_half.num_rho, grid_half.num_zeta), order="F"
            )
            .transpose((1, 0, 2))
            .reshape((grid_half.num_rho, -1), order="F")
        )
        x_mn = np.zeros((surfs - 1, m.size))
        for i in range(surfs - 1):
            if eq.sym:
                x_mn[i, :] = cosfit(data[i, :])
            else:
                x_mn[i, :] = fullfit(data[i, :])
        xm, xn, s, c = ptolemy_identity_rev(m, n, x_mn)
        gmnc[0, :] = 0
        gmnc[1:, :] = -c  # negative sign for negative Jacobian
        if not eq.sym:
            gmns[0, :] = 0
            gmns[1:, :] = -s
        timer.stop("Jacobian")
        if verbose > 1:
            timer.disp("Jacobian")

        # |B|
        timer.start("|B|")
        if verbose > 0:
            print("Saving |B|")
        bmnc = file.createVariable("bmnc", np.float64, ("radius", "mn_mode_nyq"))
        bmnc.long_name = "cos(m*t-n*p) component of |B|, on half mesh"
        bmnc.units = "T"
        m = cos_basis.modes[:, 1]
        n = cos_basis.modes[:, 2]
        if not eq.sym:
            bmns = file.createVariable("bmns", np.float64, ("radius", "mn_mode_nyq"))
            bmns.long_name = "sin(m*t-n*p) component of |B|, on half mesh"
            bmns.units = "T"
            m = full_basis.modes[:, 1]
            n = full_basis.modes[:, 2]
        data = (
            data_half["|B|"]
            .reshape(
                (grid_half.num_theta, grid_half.num_rho, grid_half.num_zeta), order="F"
            )
            .transpose((1, 0, 2))
            .reshape((grid_half.num_rho, -1), order="F")
        )
        x_mn = np.zeros((surfs - 1, m.size))
        for i in range(surfs - 1):
            if eq.sym:
                x_mn[i, :] = cosfit(data[i, :])
            else:
                x_mn[i, :] = full_transform.fit(data[i, :])
        xm, xn, s, c = ptolemy_identity_rev(m, n, x_mn)
        bmnc[0, :] = 0
        bmnc[1:, :] = c
        if not eq.sym:
            bmns[0, :] = 0
            bmns[1:, :] = s
        timer.stop("|B|")
        if verbose > 1:
            timer.disp("|B|")

        # B^theta
        timer.start("B^theta")
        if verbose > 0:
            print("Saving B^theta")
        bsupumnc = file.createVariable(
            "bsupumnc", np.float64, ("radius", "mn_mode_nyq")
        )
        bsupumnc.long_name = "cos(m*t-n*p) component of B^theta, on half mesh"
        bsupumnc.units = "T/m"
        m = cos_basis.modes[:, 1]
        n = cos_basis.modes[:, 2]
        if not eq.sym:
            bsupumns = file.createVariable(
                "bsupumns", np.float64, ("radius", "mn_mode_nyq")
            )
            bsupumns.long_name = "sin(m*t-n*p) component of B^theta, on half mesh"
            bsupumns.units = "T/m"
            m = full_basis.modes[:, 1]
            n = full_basis.modes[:, 2]
        data = (
            data_half["B^theta"]
            .reshape(
                (grid_half.num_theta, grid_half.num_rho, grid_half.num_zeta), order="F"
            )
            .transpose((1, 0, 2))
            .reshape((grid_half.num_rho, -1), order="F")
        )
        x_mn = np.zeros((surfs - 1, m.size))
        for i in range(surfs - 1):
            if eq.sym:
                x_mn[i, :] = cosfit(data[i, :])
            else:
                x_mn[i, :] = full_transform.fit(data[i, :])
        xm, xn, s, c = ptolemy_identity_rev(m, n, x_mn)
        bsupumnc[0, :] = 0
        bsupumnc[1:, :] = -c  # negative sign for negative Jacobian
        if not eq.sym:
            bsupumns[0, :] = 0
            bsupumns[1:, :] = -s
        timer.stop("B^theta")
        if verbose > 1:
            timer.disp("B^theta")

        # B^zeta
        timer.start("B^zeta")
        if verbose > 0:
            print("Saving B^zeta")
        bsupvmnc = file.createVariable(
            "bsupvmnc", np.float64, ("radius", "mn_mode_nyq")
        )
        bsupvmnc.long_name = "cos(m*t-n*p) component of B^zeta, on half mesh"
        bsupvmnc.units = "T/m"
        m = cos_basis.modes[:, 1]
        n = cos_basis.modes[:, 2]
        if not eq.sym:
            bsupvmns = file.createVariable(
                "bsupvmns", np.float64, ("radius", "mn_mode_nyq")
            )
            bsupvmns.long_name = "sin(m*t-n*p) component of B^zeta, on half mesh"
            bsupvmns.units = "T/m"
            m = full_basis.modes[:, 1]
            n = full_basis.modes[:, 2]
        data = (
            data_half["B^zeta"]
            .reshape(
                (grid_half.num_theta, grid_half.num_rho, grid_half.num_zeta), order="F"
            )
            .transpose((1, 0, 2))
            .reshape((grid_half.num_rho, -1), order="F")
        )
        x_mn = np.zeros((surfs - 1, m.size))
        for i in range(surfs - 1):
            if eq.sym:
                x_mn[i, :] = cosfit(data[i, :])
            else:
                x_mn[i, :] = full_transform.fit(data[i, :])
        xm, xn, s, c = ptolemy_identity_rev(m, n, x_mn)
        bsupvmnc[0, :] = 0
        bsupvmnc[1:, :] = c
        if not eq.sym:
            bsupvmns[0, :] = 0
            bsupvmns[1:, :] = s
        timer.stop("B^zeta")
        if verbose > 1:
            timer.disp("B^zeta")

        # B_psi
        timer.start("B_psi")
        if verbose > 0:
            print("Saving B_psi")
        bsubsmns = file.createVariable(
            "bsubsmns", np.float64, ("radius", "mn_mode_nyq")
        )
        bsubsmns.long_name = "sin(m*t-n*p) component of B_psi, on full mesh"
        bsubsmns.units = "T*m"
        m = sin_basis.modes[:, 1]
        n = sin_basis.modes[:, 2]
        if not eq.sym:
            bsubsmnc = file.createVariable(
                "bsubsmnc", np.float64, ("radius", "mn_mode_nyq")
            )
            bsubsmnc.long_name = "cos(m*t-n*p) component of B_psi, on full mesh"
            bsubsmnc.units = "T*m"
            m = full_basis.modes[:, 1]
            n = full_basis.modes[:, 2]
        data = data_full["B_rho"].reshape(
            (grid_full.num_theta, grid_full.num_rho, grid_full.num_zeta), order="F"
        ).transpose((1, 0, 2)).reshape((grid_full.num_rho, -1), order="F") / (
            2 * r_full[:, np.newaxis]
        )
        # B_rho -> B_psi conversion: d(rho)/d(s) = 1/(2*rho)
        x_mn = np.zeros((surfs, m.size))
        for i in range(surfs):
            if eq.sym:
                x_mn[i, :] = sinfit(data[i, :])
            else:
                x_mn[i, :] = fullfit(data[i, :])
        xm, xn, s, c = ptolemy_identity_rev(m, n, x_mn)
        bsubsmns[:, :] = s
        bsubsmns[0, :] = (  # linear extrapolation for coefficient at the magnetic axis
            s[1, :] - (s[2, :] - s[1, :]) / (s_full[2] - s_full[1]) * s_full[1]
        )
        # TODO: evaluate current at rho=0 nodes instead of extrapolation
        if not eq.sym:
            bsubsmnc[:, :] = c
            bsubsmnc[0, :] = (
                c[1, :] - (c[2, :] - c[1, :]) / (s_full[2] - s_full[1]) * s_full[1]
            )
        timer.stop("B_psi")
        if verbose > 1:
            timer.disp("B_psi")

        # B_theta
        timer.start("B_theta")
        if verbose > 0:
            print("Saving B_theta")
        bsubumnc = file.createVariable(
            "bsubumnc", np.float64, ("radius", "mn_mode_nyq")
        )
        bsubumnc.long_name = "cos(m*t-n*p) component of B_theta, on half mesh"
        bsubumnc.units = "T*m"
        m = cos_basis.modes[:, 1]
        n = cos_basis.modes[:, 2]
        if not eq.sym:
            bsubumns = file.createVariable(
                "bsubumns", np.float64, ("radius", "mn_mode_nyq")
            )
            bsubumns.long_name = "sin(m*t-n*p) component of B_theta, on half mesh"
            bsubumns.units = "T*m"
            m = full_basis.modes[:, 1]
            n = full_basis.modes[:, 2]
        data = (
            data_half["B_theta"]
            .reshape(
                (grid_half.num_theta, grid_half.num_rho, grid_half.num_zeta), order="F"
            )
            .transpose((1, 0, 2))
            .reshape((grid_half.num_rho, -1), order="F")
        )
        x_mn = np.zeros((surfs - 1, m.size))
        for i in range(surfs - 1):
            if eq.sym:
                x_mn[i, :] = cosfit(data[i, :])
            else:
                x_mn[i, :] = fullfit(data[i, :])
        xm, xn, s, c = ptolemy_identity_rev(m, n, x_mn)
        bsubumnc[0, :] = 0
        bsubumnc[1:, :] = -c  # negative sign for negative Jacobian
        if not eq.sym:
            bsubumns[0, :] = 0
            bsubumns[1:, :] = -s
        timer.stop("B_theta")
        if verbose > 1:
            timer.disp("B_theta")

        # B_zeta
        timer.start("B_zeta")
        if verbose > 0:
            print("Saving B_zeta")
        bsubvmnc = file.createVariable(
            "bsubvmnc", np.float64, ("radius", "mn_mode_nyq")
        )
        bsubvmnc.long_name = "cos(m*t-n*p) component of B_zeta, on half mesh"
        bsubvmnc.units = "T*m"
        m = cos_basis.modes[:, 1]
        n = cos_basis.modes[:, 2]
        if not eq.sym:
            bsubvmns = file.createVariable(
                "bsubvmns", np.float64, ("radius", "mn_mode_nyq")
            )
            bsubvmns.long_name = "sin(m*t-n*p) component of B_zeta, on half mesh"
            bsubvmns.units = "T*m"
            m = full_basis.modes[:, 1]
            n = full_basis.modes[:, 2]
        data = (
            data_half["B_zeta"]
            .reshape(
                (grid_half.num_theta, grid_half.num_rho, grid_half.num_zeta), order="F"
            )
            .transpose((1, 0, 2))
            .reshape((grid_half.num_rho, -1), order="F")
        )
        x_mn = np.zeros((surfs - 1, m.size))
        for i in range(surfs - 1):
            if eq.sym:
                x_mn[i, :] = cosfit(data[i, :])
            else:
                x_mn[i, :] = fullfit(data[i, :])
        xm, xn, s, c = ptolemy_identity_rev(m, n, x_mn)
        bsubvmnc[0, :] = 0
        bsubvmnc[1:, :] = c
        if not eq.sym:
            bsubvmns[0, :] = 0
            bsubvmns[1:, :] = s
        timer.stop("B_zeta")
        if verbose > 1:
            timer.disp("B_zeta")

        # J^theta
        timer.start("J^theta*sqrt(g)")
        if verbose > 0:
            print("Saving J^theta*sqrt(g)")
        currumnc = file.createVariable(
            "currumnc", np.float64, ("radius", "mn_mode_nyq")
        )
        currumnc.long_name = "cos(m*t-n*p) component of sqrt(g)*J^theta, on full mesh"
        currumnc.units = "A/m^3"
        m = cos_basis.modes[:, 1]
        n = cos_basis.modes[:, 2]
        if not eq.sym:
            currumns = file.createVariable(
                "currumns", np.float64, ("radius", "mn_mode_nyq")
            )
            currumns.long_name = (
                "sin(m*t-n*p) component of sqrt(g)*J^theta, on full mesh"
            )
            currumns.units = "A/m^3"
            m = full_basis.modes[:, 1]
            n = full_basis.modes[:, 2]
        data = (
            (data_full["J^theta*sqrt(g)"] / (2 * data_full["rho"]))
            .reshape(
                (grid_full.num_theta, grid_full.num_rho, grid_full.num_zeta), order="F"
            )
            .transpose((1, 0, 2))
            .reshape((grid_full.num_rho, -1), order="F")
        )
        x_mn = np.zeros((surfs, m.size))
        for i in range(1, surfs):  # skip NaN values at magnetic axis
            if eq.sym:
                x_mn[i, :] = cosfit(data[i, :])
            else:
                x_mn[i, :] = fullfit(data[i, :])
        xm, xn, s, c = ptolemy_identity_rev(m, n, x_mn)
        currumnc[:, :] = c
        currumnc[0, :] = (  # linear extrapolation for coefficient at the magnetic axis
            s[1, :] - (c[2, :] - c[1, :]) / (s_full[2] - s_full[1]) * s_full[1]
        )
        # TODO: evaluate current at rho=0 nodes instead of extrapolation
        if not eq.sym:
            currumns[:, :] = s
            currumns[0, :] = (
                s[1, :] - (s[2, :] - s[1, :]) / (s_full[2] - s_full[1]) * s_full[1]
            )
        timer.stop("J^theta*sqrt(g)")
        if verbose > 1:
            timer.disp("J^theta*sqrt(g)")

        # J^zeta
        timer.start("J^zeta*sqrt(g)")
        if verbose > 0:
            print("Saving J^zeta*sqrt(g)")
        currvmnc = file.createVariable(
            "currvmnc", np.float64, ("radius", "mn_mode_nyq")
        )
        currvmnc.long_name = "cos(m*t-n*p) component of sqrt(g)*J^zeta, on full mesh"
        currvmnc.units = "A/m^3"
        m = cos_basis.modes[:, 1]
        n = cos_basis.modes[:, 2]
        if not eq.sym:
            currvmns = file.createVariable(
                "currvmns", np.float64, ("radius", "mn_mode_nyq")
            )
            currvmns.long_name = (
                "sin(m*t-n*p) component of sqrt(g)*J^zeta, on full mesh"
            )
            currvmns.units = "A/m^3"
            m = full_basis.modes[:, 1]
            n = full_basis.modes[:, 2]
        data = (
            (data_full["J^zeta"] * data_full["sqrt(g)"] / (2 * data_full["rho"]))
            .reshape(
                (grid_full.num_theta, grid_full.num_rho, grid_full.num_zeta), order="F"
            )
            .transpose((1, 0, 2))
            .reshape((grid_full.num_rho, -1), order="F")
        )
        x_mn = np.zeros((surfs, m.size))
        for i in range(1, surfs):  # skip NaN values at magnetic axis
            if eq.sym:
                x_mn[i, :] = cosfit(data[i, :])
            else:
                x_mn[i, :] = fullfit(data[i, :])
        xm, xn, s, c = ptolemy_identity_rev(m, n, x_mn)
        currvmnc[:, :] = -c  # negative sign for negative Jacobian
        currvmnc[0, :] = -(  # linear extrapolation for coefficient at the magnetic axis
            s[1, :] - (c[2, :] - c[1, :]) / (s_full[2] - s_full[1]) * s_full[1]
        )
        # TODO: evaluate current at rho=0 nodes instead of extrapolation
        if not eq.sym:
            currvmns[:, :] = -s
            currumns[0, :] = -(
                s[1, :] - (s[2, :] - s[1, :]) / (s_full[2] - s_full[1]) * s_full[1]
            )
        timer.stop("J^zeta*sqrt(g)")
        if verbose > 1:
            timer.disp("J^zeta*sqrt(g)")

        # TODO: these output quantities need to be added
        bdotgradv = file.createVariable("bdotgradv", np.float64, ("radius",))
        bdotgradv[:] = np.zeros((file.dimensions["radius"].size,))
        bdotgradv.long_name = "Not Implemented: This output is hard-coded to 0!"
        bdotgradv.units = "None"
        """
        IonLarmor = file.createVariable("IonLarmor", np.float64)
        IonLarmor[:] = 0.0

        ac_aux_f = file.createVariable("ac_aux_f", np.float64, ("ndfmax",))
        ac_aux_f[:] = np.ones((file.dimensions["ndfmax"].size,)) * np.nan

        ac_aux_s = file.createVariable("ac_aux_s", np.float64, ("ndfmax",))
        ac_aux_s[:] = -np.ones((file.dimensions["ndfmax"].size,))

        ai_aux_f = file.createVariable("ai_aux_f", np.float64, ("ndfmax",))
        ai_aux_f[:] = np.ones((file.dimensions["ndfmax"].size,)) * np.nan

        ai_aux_s = file.createVariable("ai_aux_s", np.float64, ("ndfmax",))
        ai_aux_s[:] = -np.ones((file.dimensions["ndfmax"].size,))

        am_aux_f = file.createVariable("am_aux_f", np.float64, ("ndfmax",))
        am_aux_f[:] = np.ones((file.dimensions["ndfmax"].size,)) * np.nan

        am_aux_s = file.createVariable("am_aux_s", np.float64, ("ndfmax",))
        am_aux_s[:] = -np.ones((file.dimensions["ndfmax"].size,))

        extcur = file.createVariable("extcur", np.float64)
        extcur.long_name = "external current?"
        extcur[:] = np.nan  # VMEC gives nothing for fixed-boundary solutions

        fsql = file.createVariable("fsql", np.float64)
        fsql[:] = 1e-16

        fsqr = file.createVariable("fsqr", np.float64)
        fsqr[:] = 1e-16

        fsqt = file.createVariable("fsqt", np.float64)
        fsqt[:] = 1e-16

        fsqz = file.createVariable("fsqz", np.float64)
        fsqz[:] = 1e-16

        ftolv = file.createVariable("ftolv", np.float64)
        ftolv[:] = 1e-16

        itfsq = file.createVariable("itfsq", np.int32)
        itfsq[:] = 1

        niter = file.createVariable("niter", np.int32)
        niter[:] = 1

        over_r = file.createVariable("over_r", np.float64, ("radius",))
        over_r[:] = np.zeros((file.dimensions["radius"].size,))

        specw = file.createVariable("specw", np.float64, ("radius",))
        specw[:] = np.zeros((file.dimensions["radius"].size,))

        # this is not the same as DESC's "W_B"
        wb = file.createVariable("wb", np.float64)
        wb[:] = 0.0

        wdot = file.createVariable("wdot", np.float64, ("time",))
        wdot[:] = np.zeros((file.dimensions["time"].size,))

        # this is not the same as DESC's "W_p"
        wp = file.createVariable("wp", np.float64)
        wp[:] = 0.0
        """

        file.close()
        timer.stop("Total time")
        if verbose > 1:
            timer.disp("Total time")

    @classmethod
    def read_vmec_output(cls, fname):
        """Read VMEC data from wout NetCDF file.

        Parameters
        ----------
        fname : str or path-like
            Filename of VMEC output file.

        Returns
        -------
        vmec_data : dict
            The VMEC data fields.

        """
        file = Dataset(fname, mode="r")

        vmec_data = {
            "NFP": file.variables["nfp"][:],
            "psi": file.variables["phi"][:],  # toroidal flux is saved as 'phi'
            "xm": file.variables["xm"][:],
            "xn": file.variables["xn"][:],
            "rmnc": file.variables["rmnc"][:],
            "zmns": file.variables["zmns"][:],
            "lmns": file.variables["lmns"][:],
            "signgs": file.variables["signgs"][:],
        }
        try:
            vmec_data["rmns"] = file.variables["rmns"][:]
            vmec_data["zmnc"] = file.variables["zmnc"][:]
            vmec_data["lmnc"] = file.variables["lmnc"][:]
            vmec_data["sym"] = False
        except KeyError:
            vmec_data["sym"] = True

        return vmec_data

    @classmethod
    def write_vmec_input(cls, eq, fname, header="", **kwargs):  # noqa: C901
        """Write a VMEC input file for an equivalent DESC equilibrium.

        Parameters
        ----------
        eq : Equilibrium
            Equilibrium to write the input file for.
        fname : str or path-like
            Filename of VMEC input file.
        header : str
            Text to print at the top of the file.

        Returns
        -------
        None

        """
        # open the file, unless its already open
        if not isinstance(fname, io.IOBase):
            f = open(fname, "w+")
        else:
            f = fname
        f.seek(0)

        f.write("! " + header + "\n")
        f.write("&INDATA\n")

        # free-boundary parameters (values are hard-coded for fixed-boundary solve)
        f.write("!---- Free-Boundary Parameters ----\n")
        f.write("  LFREEB = F\n")  # free-boundary?
        f.write("  MGRID_FILE = 'none'\n")  # MGRID file name
        f.write("  NVACSKIP = 5\n")  # how often to update vaccum solution

        f.write("!---- Runtime Parameters ----\n")
        # how often (in iterations) to print diagnostics
        f.write("  NSTEP = {:3.0f}\n".format(kwargs.get("NITER", 250)))
        # blending parameter from previous iteration [0, 1]
        f.write("  DELT = {}\n".format(kwargs.get("DELT", 0.9)))
        f.write("  NS_ARRAY =   ")  # number of flux surfaces
        for ns in kwargs.get("NS_ARRAY", [17, 33, 65, 129, 257]):
            f.write(" {:5.0f}".format(ns))
        f.write("\n  NITER_ARRAY =")  # maximum number of iterations
        for niter in kwargs.get("NITER_ARRAY", [1e4, 2e4, 3e4, 4e4, 5e4]):
            f.write(" {:5.0f}".format(niter))
        f.write("\n  FTOL_ARRAY = ")  # stopping tolerance
        for ftol in kwargs.get("FTOL_ARRAY", [1e-12, 1e-12, 1e-12, 1e-12, 1e-12]):
            f.write(" {:5.0E}".format(ftol))
        f.write("\n")

        f.write("!---- Grid Parameters ----\n")
        f.write("  LASYM = {}\n".format("F" if eq.sym else "T"))  # stellarator symmetry
        f.write("  NFP = {:2.0f}\n".format(eq.NFP))  # number of field periods
        # poloidal resolution
        f.write("  MPOL = {:2.0f}\n".format(kwargs.get("MPOL", eq.M + 1)))
        # toroidal resolution
        f.write("  NTOR = {:2.0f}\n".format(kwargs.get("NTOR", eq.N)))
        # total toroidal magnetic flux (Wb)
        f.write("  PHIEDGE = {:+14.8E}\n".format(eq.Psi))

        f.write("!---- Pressure Parameters ----\n")
        f.write("  GAMMA = 0\n")  # pressure profile specified
        f.write("  PRES_SCALE = {}\n".format(kwargs.get("PRES_SCALE", 1)))  # AM scale
        if eq.pressure is not None:
            pressure = eq.pressure
        else:
            # if kinetic profiles, fit pressure to power series
            grid = LinearGrid(L=eq.L_grid, axis=True)
            data = eq.compute(["rho", "p"], grid=grid)
            rho = grid.compress(data["rho"])
            p = grid.compress(data["p"])
            pressure = PowerSeriesProfile.from_values(rho, p, order=eq.L, sym=True)
        if isinstance(pressure, PowerSeriesProfile) and pressure.sym:
            f.write("  AM =")  # pressure power series coefficients
            for am in pressure.params:
                f.write(" {:+14.8E}".format(am))
            f.write("\n  PMASS_TYPE = 'power_series'\n")
        elif isinstance(pressure, PowerSeriesProfile) and not pressure.sym:
            rho = np.linspace(0, 1, pressure.basis.L + 1)
            pressure = SplineProfile(values=pressure(rho), knots=rho)
        if isinstance(pressure, SplineProfile):
            f.write("  AM_AUX_S =")  # spline knot locations
            for r in pressure.knots:
                f.write(" {:+14.8E}".format(r**2))  # s = rho^2
            f.write("\n  AM_AUX_F =")  # pressure cubic spline values
            for am in pressure.params:
                f.write(" {:+14.8E}".format(am))
            f.write("\n  PMASS_TYPE = 'cubic_spline'\n")

        f.write("!---- Current/Iota Parameters ----\n")
        if eq.current is None:
            iota = eq.iota
            f.write("  NCURR = 0\n")  # rotational transform profile specified
            if isinstance(iota, PowerSeriesProfile) and iota.sym:
                f.write("  AI =")  # iota power series coefficients
                for ai in iota.params:
                    f.write(" {:+14.8E}".format(ai))
                f.write("\n  PIOTA_TYPE = 'power_series'\n")
            elif isinstance(iota, PowerSeriesProfile) and not iota.sym:
                rho = np.linspace(0, 1, iota.basis.L + 1)
                iota = SplineProfile(values=iota(rho), knots=rho)
            if isinstance(iota, SplineProfile):
                f.write("  AI_AUX_S =")  # spline knot locations
                for r in iota.knots:
                    f.write(" {:+14.8E}".format(r**2))  # s = rho^2
                f.write("\n  AI_AUX_F =")  # iota cubic spline values
                for ai in iota.params:
                    f.write(" {:+14.8E}".format(ai))
                f.write("\n  PIOTA_TYPE = 'cubic_spline'\n")
        else:
            current = eq.current
            f.write("  NCURR = 1\n")  # current profile specified
            f.write("  CURTOR = {:+14.8E}\n".format(float(current(1))))  # AC scale
            if isinstance(current, PowerSeriesProfile) and current.sym:
                f.write("  AC =")  # current power series coefficients
                for ac in current.params:
                    f.write(" {:+14.8E}".format(ac))
                f.write("\n  PCURR_TYPE = 'power_series_I'\n")
            else:
                rho = np.linspace(0, 1, eq.L_grid + 1)
                f.write("  AC_AUX_S =")  # spline knot locations
                for r in rho:
                    f.write(" {:+14.8E}".format(r**2))  # s = rho^2
                f.write("\n  AC_AUX_F =")  # current cubic spline values
                for r in rho:
                    # dI/ds = dI/drho / (2*rho)
                    f.write(
                        " {:+14.8E}".format(
                            0
                            if np.abs(r) < np.finfo(r.dtype).eps
                            else float(current(r, dr=1) / (2 * r))
                        )
                    )
                f.write("\n  PCURR_TYPE = 'cubic_spline_Ip'\n")

        f.write("!---- Axis Parameters ----\n")
        # R axis
        idx = np.where(eq.R_basis.modes[:, 1] == 0)[0]
        R0_n = np.zeros((2 * eq.N + 1,))
        for k in idx:
            (l, m, n) = eq.R_basis.modes[k, :]
            R0_n[n + eq.N] += (-2 * (l // 2 % 2) + 1) * eq.R_lmn[k]
        # Z axis
        idx = np.where(eq.Z_basis.modes[:, 1] == 0)[0]
        Z0_n = np.zeros((2 * eq.N + 1,))
        for k in idx:
            (l, m, n) = eq.Z_basis.modes[k, :]
            Z0_n[n + eq.N] += (-2 * (l // 2 % 2) + 1) * eq.Z_lmn[k]
        # R axis cosine coefficients
        f.write("  RAXIS_CC = ")
        for rac in R0_n[eq.N :]:
            f.write("{:+14.8E} ".format(rac))
        if not eq.sym:
            # R axis sine coefficients
            f.write("\n  RAXIS_CS = {:+14.8E}".format(0))
            for ras in -R0_n[0 : eq.N][::-1]:
                f.write(" {:+14.8E}".format(ras))
            # Z axis cosine coefficients
            f.write("\n  ZAXIS_CC =")
            for zac in Z0_n[eq.N :]:
                f.write(" {:+14.8E}".format(zac))
        # Z axis sine coefficients
        f.write("\n  ZAXIS_CS = {:+14.8E}".format(0))
        for zas in -Z0_n[0 : eq.N][::-1]:
            f.write(" {:+14.8E}".format(zas))
        f.write("\n")

        f.write("!---- Boundary Parameters ----\n")
        # R boundary coefficients
        M, N, RBS, RBC = ptolemy_identity_rev(
            eq.surface.R_basis.modes[:, 1],
            eq.surface.R_basis.modes[:, 2],
            eq.surface.R_lmn,
        )
        # Z boundary coefficients
        _, _, ZBS, ZBC = ptolemy_identity_rev(
            eq.surface.Z_basis.modes[:, 1],
            eq.surface.Z_basis.modes[:, 2],
            eq.surface.Z_lmn,
        )
        if eq.sym:
            for m, n, rbc, zbs in np.vstack(
                (np.atleast_2d(M), np.atleast_2d(N), RBC, ZBS)
            ).T:
                f.write(
                    f"  RBC({n:3.0f},{m:3.0f}) = {rbc:+14.8E}"
                    + f"  ZBS({n:3.0f},{m:3.0f}) = {zbs:+14.8E}\n"
                )
        else:
            for m, n, rbc, rbs, zbc, zbs in np.vstack(
                (np.atleast_2d(M), np.atleast_2d(N), RBC, RBS, ZBC, ZBS)
            ).T:
                f.write(
                    f"  RBC({n:3.0f},{m:3.0f}) = {rbc:+14.8E}"
                    + f"  RBS({n:3.0f},{m:3.0f}) = {rbs:+14.8E}"
                    + f"  ZBC({n:3.0f},{m:3.0f}) = {zbc:+14.8E}"
                    + f"  ZBS({n:3.0f},{m:3.0f}) = {zbs:+14.8E}\n"
                )

        f.write("/")
        f.close()
        return None

    @staticmethod
    def vmec_interpolate(Cmn, Smn, xm, xn, theta, phi, s=None, si=None, sym=True):
        """Interpolate VMEC data on a flux surface.

        Parameters
        ----------
        Cmn : ndarray
            cos(mt-np) Fourier coefficients
        Smn : ndarray
            sin(mt-np) Fourier coefficients
        xm : ndarray
            poloidal mode numbers
        xn : ndarray
            toroidal mode numbers
        theta : ndarray
            poloidal angles
        phi : ndarray
            toroidal angles
        s : ndarray
            radial coordinate, equivalent to normalized toroidal magnetic flux.
            Defaults to si (all flux surfaces)
        si : ndarray
            values of radial coordinates where Cmn,Smn are defined. Defaults to linearly
            spaced on [0,1]
        sym : bool
            stellarator symmetry (Default value = True)

        Returns
        -------
        if sym = True
            C, S (tuple of ndarray): VMEC data interpolated at the points (s,theta,phi)
            where C has cosine symmetry and S has sine symmetry
        if sym = False
            X (ndarray): non-symmetric VMEC data interpolated at (s,theta,phi)
        """
        if si is None:
            si = np.linspace(0, 1, Cmn.shape[0])
        if s is None:
            s = si
        Cf = interpolate.CubicSpline(si, Cmn)
        Sf = interpolate.CubicSpline(si, Smn)

        C = np.sum(
            Cf(s)
            * np.cos(
                xm[np.newaxis] * theta[:, np.newaxis]
                - xn[np.newaxis] * phi[:, np.newaxis]
            ),
            axis=-1,
        )
        S = np.sum(
            Sf(s)
            * np.sin(
                xm[np.newaxis] * theta[:, np.newaxis]
                - xn[np.newaxis] * phi[:, np.newaxis]
            ),
            axis=-1,
        )

        if sym:
            return C, S
        else:
            return C + S

    @classmethod
    def compute_theta_coords(cls, lmns, xm, xn, s, theta_star, zeta, si=None):
        """Find theta such that theta + lambda(theta) == theta_star.

        Parameters
        ----------
        lmns : array-like
            fourier coefficients for lambda
        xm : array-like
            poloidal mode numbers
        xn : array-like
            toroidal mode numbers
        s : array-like
            desired radial coordinates (normalized toroidal magnetic flux)
        theta_star : array-like
            desired straight field-line poloidal angles (PEST/VMEC-like flux
            coordinates)
        zeta : array-like
            desired toroidal angles (toroidal coordinate phi)
        si : ndarray
            values of radial coordinates where lmns are defined. Defaults to linearly
            spaced on half grid between (0,1)

        Returns
        -------
        theta : ndarray
            theta such that theta + lambda(theta) == theta_star

        """
        if si is None:
            si = np.linspace(0, 1, lmns.shape[0])
            si[1:] = si[0:-1] + 0.5 / (lmns.shape[0] - 1)
        lmbda_mn = interpolate.CubicSpline(si, lmns)

        # Note: theta* (also known as vartheta) is the poloidal straight field line
        # angle in PEST-like flux coordinates

        def root_fun(theta):
            lmbda = np.sum(
                lmbda_mn(s)
                * np.sin(
                    xm[np.newaxis] * theta[:, np.newaxis]
                    - xn[np.newaxis] * zeta[:, np.newaxis]
                ),
                axis=-1,
            )
            theta_star_k = theta + lmbda  # theta* = theta + lambda
            err = theta_star - theta_star_k
            return err

        out = optimize.root(
            root_fun, x0=theta_star, method="diagbroyden", options={"ftol": 1e-6}
        )
        return out.x

    @classmethod
    def compute_coord_surfaces(cls, equil, vmec_data, Nr=10, Nt=8, Nz=None, **kwargs):
        """Compute points on surfaces of constant rho, vartheta for both DESC and VMEC.

        Parameters
        ----------
        equil : Equilibrium
            desc equilibrium to compare
        vmec_data : str or path-like or dict
            path to VMEC output file, or dictionary of vmec outputs
        Nr : int, optional
            number of rho contours
        Nt : int, optional
            number of vartheta contours
        Nz : int, optional
            Number of zeta planes to compare. If None, use 1 plane for axisymmetric
            cases or 6 for non-axisymmetric.

        Returns
        -------
        coords : dict of ndarray
            dictionary of coordinate arrays with keys Xy_code where X is R or Z, y is r
            for rho contours, or v for vartheta contours, and code is vmec or desc

        """
        if isinstance(vmec_data, (str, os.PathLike)):
            vmec_data = cls.read_vmec_output(vmec_data)

        if Nz is None and equil.N == 0:
            Nz = 1
        elif Nz is None:
            Nz = 6

        num_theta = kwargs.get("num_theta", 180)
        Nr_vmec = vmec_data["rmnc"].shape[0] - 1
        s_idx = Nr_vmec % np.floor(Nr_vmec / (Nr - 1))
        idxes = np.linspace(s_idx, Nr_vmec, Nr).astype(int)
        if s_idx != 0:
            idxes = np.pad(idxes, (1, 0), mode="constant")

        # flux surfaces to plot
        rr = np.sqrt(idxes / Nr_vmec)
        rt = np.linspace(0, 2 * np.pi, num_theta)
        rz = np.linspace(0, 2 * np.pi / equil.NFP, Nz, endpoint=False)
        r_grid = LinearGrid(rho=rr, theta=rt, zeta=rz, NFP=equil.NFP)

        # straight field line angles to plot
        tr = np.linspace(0, 1, 50)
        tt = np.linspace(0, 2 * np.pi, Nt, endpoint=False)
        tz = np.linspace(0, 2 * np.pi / equil.NFP, Nz, endpoint=False)
        t_grid = LinearGrid(rho=tr, theta=tt, zeta=tz, NFP=equil.NFP)

        # Note: theta* (also known as vartheta) is the poloidal straight field line
        # angle in PEST-like flux coordinates

        # find theta angles corresponding to desired theta* angles
        v_grid = Grid(equil.compute_theta_coords(t_grid.nodes))
        r_coords_desc = equil.compute(["R", "Z"], grid=r_grid)
        v_coords_desc = equil.compute(["R", "Z"], grid=v_grid)

        # rho contours
        Rr_desc = r_coords_desc["R"].reshape(
            (r_grid.num_theta, r_grid.num_rho, r_grid.num_zeta), order="F"
        )
        Zr_desc = r_coords_desc["Z"].reshape(
            (r_grid.num_theta, r_grid.num_rho, r_grid.num_zeta), order="F"
        )

        # vartheta contours
        Rv_desc = v_coords_desc["R"].reshape(
            (t_grid.num_theta, t_grid.num_rho, t_grid.num_zeta), order="F"
        )
        Zv_desc = v_coords_desc["Z"].reshape(
            (t_grid.num_theta, t_grid.num_rho, t_grid.num_zeta), order="F"
        )

        # Note: the VMEC radial coordinate s is the normalized toroidal magnetic flux;
        # the DESC radial coordinate rho = sqrt(s)

        # convert from rho -> s
        r_nodes = r_grid.nodes
        r_nodes[:, 0] = r_nodes[:, 0] ** 2
        t_nodes = t_grid.nodes
        t_nodes[:, 0] = t_nodes[:, 0] ** 2

        v_nodes = cls.compute_theta_coords(
            vmec_data["lmns"],
            vmec_data["xm"],
            vmec_data["xn"],
            t_nodes[:, 0],
            t_nodes[:, 1],
            t_nodes[:, 2],
        )

        t_nodes[:, 1] = v_nodes

        Rr_vmec, Zr_vmec = cls.vmec_interpolate(
            vmec_data["rmnc"],
            vmec_data["zmns"],
            vmec_data["xm"],
            vmec_data["xn"],
            theta=r_nodes[:, 1],
            phi=r_nodes[:, 2],
            s=r_nodes[:, 0],
        )

        Rv_vmec, Zv_vmec = cls.vmec_interpolate(
            vmec_data["rmnc"],
            vmec_data["zmns"],
            vmec_data["xm"],
            vmec_data["xn"],
            theta=t_nodes[:, 1],
            phi=t_nodes[:, 2],
            s=t_nodes[:, 0],
        )

        coords = {
            "Rr_desc": Rr_desc,
            "Zr_desc": Zr_desc,
            "Rv_desc": Rv_desc,
            "Zv_desc": Zv_desc,
            "Rr_vmec": Rr_vmec.reshape(
                (r_grid.num_theta, r_grid.num_rho, r_grid.num_zeta), order="F"
            ),
            "Zr_vmec": Zr_vmec.reshape(
                (r_grid.num_theta, r_grid.num_rho, r_grid.num_zeta), order="F"
            ),
            "Rv_vmec": Rv_vmec.reshape(
                (t_grid.num_theta, t_grid.num_rho, t_grid.num_zeta), order="F"
            ),
            "Zv_vmec": Zv_vmec.reshape(
                (t_grid.num_theta, t_grid.num_rho, t_grid.num_zeta), order="F"
            ),
        }
        coords = {key: np.swapaxes(val, 0, 1) for key, val in coords.items()}
        return coords

    @classmethod
    def plot_vmec_comparison(cls, equil, vmec_data, Nr=10, Nt=8, **kwargs):
        """Plot a comparison to VMEC flux surfaces.

        Parameters
        ----------
        equil : Equilibrium
            desc equilibrium to compare
        vmec_data : str or path-like or dict
            path to VMEC output file, or dictionary of vmec outputs
        Nr : int, optional
            number of rho contours to plot
        Nt : int, optional
            number of vartheta contours to plot

        Returns
        -------
        fig : matplotlib.figure.Figure
            figure being plotted to
        ax : matplotlib.axes.Axes or ndarray of Axes
            axes being plotted to

        """
        if isinstance(vmec_data, (str, os.PathLike)):
            vmec_data = cls.read_vmec_output(vmec_data)
        coords = cls.compute_coord_surfaces(equil, vmec_data, Nr, Nt, **kwargs)

        if equil.N == 0:
            fig, ax = plt.subplots(1, 1, figsize=(6, 6), squeeze=False)
        else:
            fig, ax = plt.subplots(2, 3, figsize=(16, 12), squeeze=False)
        ax = ax.flatten()

        for k in range(len(ax)):
            ax[k].plot(coords["Rr_vmec"][0, 0, k], coords["Zr_vmec"][0, 0, k], "bo")
            s_vmec = ax[k].plot(
                coords["Rr_vmec"][:, :, k].T, coords["Zr_vmec"][:, :, k].T, "b-"
            )
            ax[k].plot(coords["Rv_vmec"][:, :, k], coords["Zv_vmec"][:, :, k], "b-")

            ax[k].plot(coords["Rr_desc"][0, 0, k].T, coords["Zr_desc"][0, 0, k].T, "ro")
            ax[k].plot(coords["Rv_desc"][:, :, k], coords["Zv_desc"][:, :, k], "r--")
            s_desc = ax[k].plot(
                coords["Rr_desc"][:, :, k].T, coords["Zr_desc"][:, :, k].T, "r--"
            )

            ax[k].axis("equal")
            ax[k].set_xlabel(r"$R ~(\mathrm{m})$")
            ax[k].set_ylabel(r"$Z ~(\mathrm{m})$")
            if k == 0:
                s_vmec[0].set_label(r"$\mathrm{VMEC}$")
                s_desc[0].set_label(r"$\mathrm{DESC}$")
                ax[k].legend(fontsize="x-small")

        return fig, ax<|MERGE_RESOLUTION|>--- conflicted
+++ resolved
@@ -507,19 +507,6 @@
         rbtor.units = "T*m"
         rbtor[:] = data_lcfs["G"][0]
 
-<<<<<<< HEAD
-        rbtor0 = file.createVariable("rbtor0", np.float64)
-        rbtor0.long_name = "<R*B_tor> on axis"
-        rbtor0.units = "T*m"
-        grid = LinearGrid(M=eq.M_grid, N=eq.N_grid, rho=[0.0], NFP=NFP)
-        rbtor0[:] = eq.compute("G", grid=grid)["G"][0]
-
-        b0 = file.createVariable("b0", np.float64)
-        b0.long_name = "average B_tor on axis"
-        b0.units = "T"
-        grid = LinearGrid(M=eq.M_grid, N=eq.N_grid, rho=[0.0], NFP=NFP)
-        b0[:] = eq.compute("G", grid=grid)["G"][0] / eq.compute("R", grid=grid)["R"][0]
-=======
         # half mesh quantities
 
         pres = file.createVariable("pres", np.float64, ("radius",))
@@ -527,7 +514,6 @@
         pres.units = "Pa"
         pres[0] = 0
         pres[1:] = grid_half.compress(data_half["p"])
->>>>>>> a232c025
 
         mass = file.createVariable("mass", np.float64, ("radius",))
         mass.long_name = "mass on half mesh"
