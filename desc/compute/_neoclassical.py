--- conflicted
+++ resolved
@@ -17,8 +17,7 @@
 from desc.backend import jit, jnp
 
 from ..integrals.bounce_integral import Bounce1D
-<<<<<<< HEAD
-from ..integrals.bounce_utils import interp_to_argmin
+from ..integrals.bounce_utils import get_pitch_inv_quad, interp_to_argmin
 from ..integrals.quad_utils import (
     automorphism_sin,
     chebgauss2,
@@ -26,11 +25,6 @@
     grad_automorphism_sin,
 )
 from ..utils import cross, dot, map2, safediv
-=======
-from ..integrals.bounce_utils import get_pitch_inv_quad
-from ..integrals.quad_utils import chebgauss2
-from ..utils import map2, safediv
->>>>>>> 098db023
 from .data_index import register_compute_fun
 
 
@@ -311,7 +305,7 @@
     data["Gamma_c Velasco"] = (
         jnp.pi
         / (8 * 2**0.5)
-        * grid.expand(_poloidal_mean(grid, map2(compute, _data)))
+        * grid.expand(_alpha_mean(map2(compute, _data)))
         / data["<L|r,a>"]
     )
     return data
@@ -489,7 +483,7 @@
     data["Gamma_c"] = (
         jnp.pi
         / (8 * 2**0.5)
-        * grid.expand(_poloidal_mean(grid, map2(compute, _data)))
+        * grid.expand(_alpha_mean(map2(compute, _data)))
         / data["<L|r,a>"]
     )
     return data