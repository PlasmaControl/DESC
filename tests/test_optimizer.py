--- conflicted
+++ resolved
@@ -412,10 +412,6 @@
     # the objective methods, so that _static_attrs is set correctly
     objective.build()
     # make gradient super noisy so it stalls
-<<<<<<< HEAD
-=======
-    objective.build()
->>>>>>> 4e527932
     objective.jac_scaled_error = lambda x, *args: objective.jac_scaled_error(
         x
     ) + 1e2 * (np.random.random((objective._dim_f, x.size)) - 0.5)
