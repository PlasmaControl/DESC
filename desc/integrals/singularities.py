"""High order method for singular surface integrals, from Malhotra 2019."""

from abc import ABC, abstractmethod

from scipy.constants import mu_0

from desc.backend import jnp, rfft2
from desc.batching import batch_map, vmap_chunked
from desc.compute.geom_utils import rpz2xyz, rpz2xyz_vec, xyz2rpz_vec
from desc.grid import LinearGrid  # noqa: F401
from desc.integrals._interp_utils import rfft2_modes, rfft2_vander
from desc.integrals.quad_utils import _get_polar_quadrature, chi, eta, nfp_loop
from desc.io import IOAble
from desc.utils import (
    check_posint,
    dot,
    parse_argname_change,
    safediv,
    safenorm,
    setdefault,
    warnif,
)

from ._interpax_mod import fft_interp2d


def _vanilla_params(grid):
    """Parameters for support size and quadrature resolution.

    These parameters do not account for grid anisotropy.

    Parameters
    ----------
    grid : LinearGrid
        Grid that can fft2.

    Returns
    -------
    st : int
        Extent of support is an ``st`` × ``sz`` subset
        of the full domain (θ,ζ) ∈ [0, 2π)² of ``grid``.
        Subset of ``grid.num_theta`` × ``grid.num_zeta*grid.NFP``.
    sz : int
        Extent of support is an ``st`` × ``sz`` subset
        of the full domain (θ,ζ) ∈ [0, 2π)² of ``grid``.
        Subset of ``grid.num_theta`` × ``grid.num_zeta*grid.NFP``.
    q : int
        Order of quadrature in radial and azimuthal directions.

    """
    Nt = grid.num_theta
    Nz = grid.num_zeta * grid.NFP
    q = int(jnp.sqrt(grid.num_nodes) / 2)
    s = min(q, Nt, Nz)
    return s, s, q


def best_params(grid, ratio):
    """Parameters for heuristic support size and quadrature resolution.

    These parameters account for global grid anisotropy which ensures
    more robust convergence across a wider aspect ratio range.

    Parameters
    ----------
    grid : LinearGrid
        Grid that can fft2.
    ratio : float or jnp.ndarray
        Best ratio.

    Returns
    -------
    st : int
        Extent of support is an ``st`` × ``sz`` subset
        of the full domain (θ,ζ) ∈ [0, 2π)² of ``grid``.
        Subset of ``grid.num_theta`` × ``grid.num_zeta*grid.NFP``.
    sz : int
        Extent of support is an ``st`` × ``sz`` subset
        of the full domain (θ,ζ) ∈ [0, 2π)² of ``grid``.
        Subset of ``grid.num_theta`` × ``grid.num_zeta*grid.NFP``.
    q : int
        Order of quadrature in radial and azimuthal directions.

    """
    assert grid.can_fft2
    Nt = grid.num_theta
    Nz = grid.num_zeta * grid.NFP
    if grid.num_zeta > 1:  # actually has toroidal resolution
        q = int(jnp.sqrt(grid.num_nodes) / 2)
    else:  # axisymmetry
        q = int(jnp.sqrt(Nt * Nz) / 2)
    s = min(q, Nt, Nz)
    # Size of singular region in real space = s * h * |e_.|
    # For it to be a circle, choose radius ~ equal
    # s_t * h_t * |e_t| = s_z * h_z * |e_z|
    # s_z / s_t = h_t / h_z  |e_t| / |e_z| = Nz*NFP/Nt |e_t| / |e_z|
    # Denote ratio = < |e_z| / |e_t| > and
    #      s_ratio = s_z / s_t = Nz*NFP/Nt / ratio
    # Also want sqrt(s_z*s_t) ~ s = q.
    s_ratio = jnp.sqrt(Nz / Nt / ratio)
    st = jnp.clip(jnp.ceil(s / s_ratio).astype(int), None, Nt)
    sz = jnp.clip(jnp.ceil(s * s_ratio).astype(int), None, Nz)
    if s_ratio.size == 1:
        st = int(st)
        sz = int(sz)
    return st, sz, q


def best_ratio(data, local=False):
    """Ratio to make singular integration partition ~circle in real space.

    Parameters
    ----------
    data : dict[str, jnp.ndarray]
        Dictionary of data evaluated on single flux surface grid that ``can_fft2``
        with keys ``|e_theta x e_zeta|``, ``e_theta``, and ``e_zeta``.
    local : bool
        Whether to average with local aspect ratio.

    """
    scale = jnp.linalg.norm(data["e_zeta"], axis=-1) / jnp.linalg.norm(
        data["e_theta"], axis=-1
    )
    mean = jnp.mean(scale * data["|e_theta x e_zeta|"]) / jnp.mean(
        data["|e_theta x e_zeta|"]
    )
    return (0.5 * (mean + scale)) if local else mean


def get_interpolator(
    eval_grid,
    source_grid,
    src_data,
    use_dft=False,
    *,
    st=None,
    sz=None,
    q=None,
    warn_dft=True,
    warn_fft=True,
    **kwargs,
):
    """Get interpolator from Cartesian to polar domain.

    Parameters
    ----------
    eval_grid, source_grid : Grid
        Evaluation and source points for the integral transform.
    src_data : dict[str, jnp.ndarray]
        Dictionary of data evaluated on single flux surface grid that ``can_fft2``
        with keys ``|e_theta x e_zeta|``, ``e_theta``, and ``e_zeta``.
    use_dft : bool
        Whether to use matrix multiplication transform from spectral to physical domain
        instead of inverse fast Fourier transform.
    warn_dft : bool
        Set to ``False`` to turn off warnings about using DFT.
    warn_fft : bool
        Set to ``False`` to turn off warnings about FFT frequency truncation.

    Returns
    -------
    f : _BIESTInterpolator
        Interpolator that uses the specified method.

    """
    if st is None or sz is None or q is None:
        _st, _sz, _q = best_params(source_grid, best_ratio(src_data))
        st = setdefault(st, _st)
        sz = setdefault(sz, _sz)
        q = setdefault(q, _q)
    if use_dft:
        f = DFTInterpolator(eval_grid, source_grid, st, sz, q)
    else:
        try:
            f = FFTInterpolator(eval_grid, source_grid, st, sz, q, warn_fft=warn_fft)
        except AssertionError as e:
            warnif(
                warn_dft,
                msg="Could not build fft interpolator because:\n"
                + str(e)
                + "\nThe DFT interpolator is much less performant."
                "\nIn some cases, when the real domain grid is sparser than the "
                "spectral domain grid, the DFT interpolator may be useful as "
                "it is exact unlike the FFT which truncates higher frequencies.",
            )
            f = DFTInterpolator(eval_grid, source_grid, st, sz, q)
            use_dft = True
    # TODO (#1599).
    warnif(
        use_dft and warn_dft,
        RuntimeWarning,
        msg="Matrix multiplication may be performed incorrectly for large matrices "
        "due to open issues with JAX. Until this is fixed, it is recommended to "
        "validate results against computations with small chunk size when using "
        "the DFT interpolator.",
    )
    return f


class _BIESTInterpolator(IOAble, ABC):
    """Base class for interpolators from cartesian to polar domain.

    Used for singular integral calculations.

    Parameters
    ----------
    eval_grid, source_grid : Grid
        Evaluation and source points for the integral transform.
    st, sz : int
        Extent of support is an ``st`` × ``sz`` subset
        of the full domain (θ,ζ) ∈ [0, 2π)² of ``source_grid``.
        Subset of ``source_grid.num_theta`` × ``source_grid.num_zeta*source_grid.NFP``.
    q : int
        Order of quadrature in polar domain.

    """

    _io_attrs_ = [
        "_eval_grid",
        "_source_grid",
        "_st",
        "_sz",
        "_q",
        "_ht",
        "_hz",
        "_shift_t",
        "_shift_z",
    ]

    def __init__(self, eval_grid, source_grid, st, sz, q):
        check_posint(eval_grid.NFP)
        check_posint(source_grid.NFP)
        assert source_grid.can_fft2, "Got False for source_grid.can_fft2."
        # NFP may be different only if there is no toroidal variation.
        assert (eval_grid.NFP == source_grid.NFP) or source_grid.num_zeta == 1, (
            "NFP does not match. "
            f"Got eval_grid.NFP={eval_grid.NFP} and source_grid.NFP={source_grid.NFP}."
        )
        assert (
            eval_grid.num_rho == source_grid.num_rho == 1
        ), "Singular integration requires grids on a single surface."
        assert (
            source_grid.nodes[0, 0] == eval_grid.nodes[0, 0]
        ), "Singular integration requires grids on the same surface."
        assert st <= source_grid.num_theta, (
            "Polar grid is invalid. "
            f"Got st = {st} > {source_grid.num_theta} = source_grid.num_theta."
        )
        assert sz <= source_grid.num_zeta * source_grid.NFP, (
            "Polar grid is invalid. "
            f"Got sz = {sz} > {source_grid.num_zeta * source_grid.NFP} = "
            "source_grid.num_zeta * source_grid.NFP."
        )
        self._eval_grid = eval_grid
        self._source_grid = source_grid
        self._st = st
        self._sz = sz
        self._q = q
        self._ht = 2 * jnp.pi / source_grid.num_theta
        self._hz = 2 * jnp.pi / source_grid.num_zeta / source_grid.NFP
        r, w, _, _ = _get_polar_quadrature(q)
        self._shift_t = self._ht * st / 2 * r * jnp.sin(w)
        self._shift_z = self._hz * sz / 2 * r * jnp.cos(w)

    @property
    def st(self):
        """Extent of polar grid support.

        Extent of support is an ``st`` × ``sz`` subset
        of the full domain (θ,ζ) ∈ [0, 2π)² of ``source_grid``.
        Subset of ``source_grid.num_theta`` × ``source_grid.num_zeta*source_grid.NFP``.
        """
        return self._st

    @property
    def sz(self):
        """Extent of polar grid support.

        Extent of support is an ``st`` × ``sz`` subset
        of the full domain (θ,ζ) ∈ [0, 2π)² of ``source_grid``.
        Subset of ``source_grid.num_theta`` × ``source_grid.num_zeta*source_grid.NFP``.
        """
        return self._sz

    @property
    def q(self):
        """int: Order of quadrature in polar domain."""
        return self._q

    @property
    def ht(self):
        """float: Source grid θ spacing."""
        return self._ht

    @property
    def hz(self):
        """float: Source grid ζ spacing."""
        return self._hz

    @property
    def shift_t(self):
        """jnp.ndarray: θ shift to polar nodes."""
        return self._shift_t

    @property
    def shift_z(self):
        """jnp.ndarray: ζ shift to polar nodes."""
        return self._shift_z

    def vander_polar(self, i):
        """Return Vandermonde matrix for ith polar node."""
        pass

    def fourier(self, f):
        """Return Fourier transform of ``f`` as expected by this interpolator."""
        return f

    @abstractmethod
    def __call__(self, f, i, *, vander=None):
        """Interpolate ``f`` to polar node ``i`` around evaluation grid.

        Parameters
        ----------
        f : ndarray
            Data at source grid points to interpolate.
        i : int
            Index of polar node.

        Returns
        -------
        fi : ndarray
            Source data interpolated to ith polar node.

        """


class FFTInterpolator(_BIESTInterpolator):
    """FFT interpolation operator required for high order singular integration.

    Parameters
    ----------
    eval_grid, source_grid : Grid
        Evaluation and source points for the integral transform.
        Tensor-product grid in (ρ, θ, ζ) with uniformly spaced nodes
        (θ, ζ) ∈ [0, 2π) × [0, 2π/NFP).
        ``eval_grid`` resolution should at least match ``source_grid``.
    st, sz : int
        Extent of support is an ``st`` × ``sz`` subset
        of the full domain (θ,ζ) ∈ [0, 2π)² of ``source_grid``.
        Subset of ``source_grid.num_theta`` × ``source_grid.num_zeta*source_grid.NFP``.
    q : int
        Order of quadrature in polar domain.

    """

    def __init__(self, eval_grid, source_grid, st, sz, q, **kwargs):
        st = parse_argname_change(st, kwargs, "s", "st")
        assert eval_grid.can_fft2, "Got False for eval_grid.can_fft2."
        warn = kwargs.get("warn_fft", True)
        warnif(
            warn and eval_grid.num_theta < source_grid.num_theta,
            msg="Frequency spectrum of FFT interpolation will be truncated because "
            "the evaluation grid has less resolution than the source grid.\n"
            f"Got eval_grid.num_theta = {eval_grid.num_theta} < "
            f"{source_grid.num_theta} = source_grid.num_theta.",
        )
        warnif(
            warn and eval_grid.num_zeta < source_grid.num_zeta,
            msg="Frequency spectrum of FFT interpolation will be truncated because "
            "the evaluation grid has less resolution than the source grid.\n"
            f"Got eval_grid.num_zeta = {eval_grid.num_zeta} < "
            f"{source_grid.num_zeta} = source_grid.num_zeta.",
        )
        super().__init__(eval_grid, source_grid, st, sz, q)

    def fourier(self, f):
        """Return Fourier transform of ``f`` as expected by this interpolator."""
        # TODO (#1206)
        return jnp.fft.ifft2(
            self._source_grid.meshgrid_reshape(f, "rtz")[0], axes=(0, 1)
        )

    def __call__(self, f, i, *, is_fourier=False, vander=None):
        """Interpolate ``f`` to polar node ``i`` around evaluation grid.

        Notes
        -----
        This actually interpolates ``f`` to polar node ``i`` around the source grid.
        This is different from the expected point when the grids differ in the
        number of field periods. Functions without toroidal variation take the
        same value at these different points. Hence, the only case where the
        source grid and the evaluation grid may differ in the number of field
        periods is when the source grid can only capture functions without
        toroidal variation.

        Parameters
        ----------
        f : ndarray
            Data at source grid points to interpolate.
        i : int
            Index of polar node.
        is_fourier : bool
            Whether ``f`` holds Fourier coefficients as returned by
            ``self.fourier``. Default is false.

        Returns
        -------
        fi : ndarray
            Source data interpolated to ith polar node.

        """
        if not is_fourier:
            f = self.fourier(f)
        return fft_interp2d(
            f,
            n1=self._eval_grid.num_theta,
            n2=self._eval_grid.num_zeta,
            sx=self._shift_t[i],
            sy=self._shift_z[i],
            dx=self._ht,
            dy=self._hz,
            is_fourier=True,
        ).reshape(self._eval_grid.num_nodes, *f.shape[2:], order="F")


class DFTInterpolator(_BIESTInterpolator):
    """Fourier interpolation matrix required for high order singular integration.

    Parameters
    ----------
    eval_grid, source_grid : Grid
        Evaluation and source points for the integral transform.
        ``source_grid`` must be a tensor-product grid in (ρ, θ, ζ) with
        uniformly spaced nodes (θ, ζ) ∈ [0, 2π) × [0, 2π/NFP).
    st, sz : int
        Extent of support is an ``st`` × ``sz`` subset
        of the full domain (θ,ζ) ∈ [0, 2π)² of ``source_grid``.
        Subset of ``source_grid.num_theta`` × ``source_grid.num_zeta*source_grid.NFP``.
    q : int
        Order of quadrature in polar domain.

    """

    _io_attrs_ = _BIESTInterpolator._io_attrs_ + ["_modes_fft", "_modes_rfft"]

    def __init__(self, eval_grid, source_grid, st, sz, q, **kwargs):
        st = parse_argname_change(st, kwargs, "s", "st")
        super().__init__(eval_grid, source_grid, st, sz, q)
        self._modes_fft, self._modes_rfft = rfft2_modes(
            source_grid.num_theta,
            source_grid.num_zeta,
            domain_rfft=(0, 2 * jnp.pi / source_grid.NFP),
        )

    def fourier(self, f):
        """Return Fourier transform of ``f`` as expected by this interpolator."""
        if (self._source_grid.num_zeta % 2) == 0:
            i = (0, -1)
        else:
            i = 0
        return 2 * rfft2(
            self._source_grid.meshgrid_reshape(f, "rtz")[0],
            axes=(0, 1),
            norm="forward",
        ).at[:, i].divide(2).reshape(-1, *f.shape[1:])

    def vander_polar(self, i):
        """Return Vandermonde matrix for ith polar node."""
        return rfft2_vander(
            self._eval_grid.unique_theta + self._shift_t[i],
            self._eval_grid.unique_zeta + self._shift_z[i],
            self._modes_fft,
            self._modes_rfft,
            inverse_idx_fft=self._eval_grid.inverse_theta_idx,
            inverse_idx_rfft=self._eval_grid.inverse_zeta_idx,
        ).reshape(self._eval_grid.num_nodes, -1)

    def __call__(self, f, i, *, is_fourier=False, vander=None):
        """Interpolate ``f`` to polar node ``i`` around evaluation grid.

        Parameters
        ----------
        f : ndarray
            Data at source grid points to interpolate.
        i : int
            Index of polar node.
        is_fourier : bool
            Whether ``f`` holds Fourier coefficients as returned by
            ``self.fourier``. Default is false.
        vander : jnp.ndarray
            Cached value for ``self.vander_polar(i)``.

        Returns
        -------
        fi : ndarray
            Source data interpolated to ith polar node.

        """
        if not is_fourier:
            f = self.fourier(f)
        if vander is None:
            vander = self.vander_polar(i)
        return jnp.real(vander @ f)


def _nonsingular_part(
    eval_data,
    eval_grid,
    source_data,
    source_grid,
    st,
    sz,
    *,
    kernel,
    ndim=None,
    chunk_size=None,
    _eta=eta,
):
    """Integrate kernel over non-singular points.

    Generally follows sec 3.2.1 of [2].
    """
    assert source_grid.can_fft2
    ndim = setdefault(ndim, kernel.ndim)
    source_data.setdefault("theta", source_grid.nodes[:, 1])
    # make sure source dict has zeta and phi to avoid
    # adding keys to dict during iteration
    source_zeta = source_data.setdefault("zeta", source_grid.nodes[:, 2])
    source_phi = source_data["phi"]

    # slim down to skip batching quantities that aren't used
    eval_data = {key: eval_data[key] for key in kernel.keys if key in eval_data}
    eval_data["theta"] = jnp.asarray(eval_grid.nodes[:, 1])
    eval_data["zeta"] = jnp.asarray(eval_grid.nodes[:, 2])

    ht = 2 * jnp.pi / source_grid.num_theta
    hz = 2 * jnp.pi / source_grid.num_zeta / source_grid.NFP

    def func(zeta_j):
        source_data["zeta"] = zeta_j
        source_data["phi"] = zeta_j  # TODO (#465)

        # nest this def and let JAX figure it out
        def eval_pt(eval_data_i):
            e = _eta(
                source_data["theta"],
                source_data["zeta"],
                eval_data_i["theta"][:, jnp.newaxis],
                eval_data_i["zeta"][:, jnp.newaxis],
                ht,
                hz,
                st,
                sz,
            )
            return (
                kernel(eval_data_i, source_data, (ht * hz) * (1 - e))
                .reshape(-1, source_grid.num_nodes, ndim)
                .sum(axis=-2)
            )

        return batch_map(eval_pt, eval_data, chunk_size).reshape(
            eval_grid.num_nodes, ndim
        )

    f = nfp_loop(source_grid, func, jnp.zeros((eval_grid.num_nodes, ndim)))
    # we sum vectors at different points, so they need to be in xyz for that to work
    # but then need to convert vectors back to rpzs
    if kernel.ndim == 3:
        f = xyz2rpz_vec(f, phi=eval_data["phi"])

    # undo rotation of source_zeta
    source_data["zeta"] = source_zeta
    source_data["phi"] = source_phi

    return f


def _singular_part(
    eval_data, source_data, interpolator, *, kernel, known_map=None, chunk_size=None
):
    """Integrate singular point by interpolating to polar grid.

    Generally follows sec 3.2.2 of [2], with the following differences:

    - hyperparameter M replaced by ``st`` and ``sz``.
    - density sigma / function f is absorbed into kernel.
    """
    eval_grid = interpolator._eval_grid
    eval_theta = eval_grid.unique_theta
    eval_zeta = eval_grid.unique_zeta

    r, w, dr, dw = _get_polar_quadrature(interpolator.q)
    r = jnp.abs(r)
    # integrand of eq 38 in [2] except stuff that needs to be interpolated
    v = interpolator.ht * interpolator.hz * interpolator.st * interpolator.sz / 4
    v = v * (chi(r) * r * dr * dw)

    keys = set(kernel.keys)
    if "phi" in keys:
        keys.remove("phi")  # ϕ is not a periodic map of θ, ζ.
        keys.add("omega")
    if known_map is not None:
        map_name, map_fun = known_map
        keys.remove(map_name)
    # Note that it is necessary to take the Fourier transforms of the
    # vector components of the orthonormal polar basis vectors R̂, ϕ̂, Ẑ.
    # Vector components of the Cartesian basis are not NFP periodic.
    fsource = [(key, interpolator.fourier(source_data[key])) for key in keys]

    def polar_pt(i):
        """See sec 3.2.2 of [2].

        Evaluate the effect from a single polar node around each eval point
        on that eval point. Polar grids from other singularities have no effect,
        so only the diagonal term of the kernel is needed.
        """
        vander = interpolator.vander_polar(i)
        source_data_polar = {
            key: interpolator(val, i, is_fourier=True, vander=vander)
            for key, val in fsource
        }
        # Coordinates of the polar nodes around the evaluation point.
        t = eval_theta + interpolator.shift_t[i]
        z = eval_zeta + interpolator.shift_z[i]
        source_data_polar["theta"] = t[eval_grid.inverse_theta_idx]
        source_data_polar["zeta"] = z[eval_grid.inverse_zeta_idx]
        if "omega" in keys:
            source_data_polar["phi"] = (
                source_data_polar["zeta"] + source_data_polar["omega"]
            )
            # TODO (#465): For nonzero ω, the quadrature may not be symmetric about the
            #  singular point for hypersingular kernels such as the Biot-Savart kernel.
            #  Hence the quadrature may not converge to the Hadamard finite part.
            #  Prove otherwise or use uniform grid in θ, ϕ and map coordinates.
        if known_map is not None:
            source_data_polar[map_name] = map_fun(eval_grid, t=t, z=z)
        return kernel(eval_data, source_data_polar, v[i], diag=True)

    f = vmap_chunked(
        polar_pt,
        chunk_size=chunk_size,
        reduction=jnp.add,
        chunk_reduction=_add_reduce,
    )(jnp.arange(v.size)).reshape(eval_grid.num_nodes, -1)
    # we sum vectors at different points, so they need to be in xyz for that to work
    # but then need to convert vectors back to rpz
    if kernel.ndim == 3:
        f = xyz2rpz_vec(f, phi=eval_data["phi"])

    return f


def _add_reduce(x):
    # https://github.com/jax-ml/jax/issues/23493
    return x.sum(axis=0)


def singular_integral(
    eval_data,
    source_data,
    interpolator,
    *,
    kernel,
    known_map=None,
    ndim=None,
    chunk_size=None,
    **kwargs,
):
    """Evaluate a singular integral transform on a surface.

    eg f(θ, ζ) = ∫ ∫ K(θ, ζ, θ', ζ') g(θ', ζ') dθ' dζ'

    Where K(θ, ζ, θ', ζ') is the (singular) kernel and g(θ', ζ') is the metric on the
    surface. See eq. 3.7 in [1]_, but we have absorbed the density σ into K

    Uses method by Malhotra et al. [1]_ [2]_

    Parameters
    ----------
    eval_data : dict
        Dictionary of data at evaluation points (eval_grid passed to interpolator).
        Keys should be those required by kernel as kernel.keys. Vector data should be
        in rpz basis.
    source_data : dict
        Dictionary of data at source points (source_grid passed to interpolator). Keys
        should be those required by kernel as kernel.keys. Vector data should be in
        rpz basis.
    interpolator : _BIESTInterpolator
        Function to interpolate from rectangular source grid to polar
        source grid around each singular point. See ``FFTInterpolator`` or
        ``DFTInterpolator``
    kernel : str or callable
        Kernel function to evaluate. If str, one of the following:
            '1_over_r'        : 1 / |𝐫 − 𝐫'| dS
            'nr_over_r3'      : 𝐧'⋅(𝐫 − 𝐫') / |𝐫 − 𝐫'|³ dS
            'biot_savart'     : μ₀/4π 𝐊'×(𝐫 − 𝐫') / |𝐫 − 𝐫'|³ dS
            'biot_savart_A'   : μ₀/4π 𝐊' / |𝐫 − 𝐫'| dS
            'magnetic_dipole' : 〈 Φ(y) ∇_y G(x−y), ds(y) 〉
        If callable, should take 4 arguments:
            eval_data   : dict of data at evaluation points (primed)
            source_data : dict of data at source points (unprimed)
            ds          : Surface area element (not weighted by ‖e_θ × e_ζ‖ Jacobian).
                          Broadcasts with shape
                          (eval_grid.num_nodes, source_grid.num_nodes).
            diag        : boolean, whether to evaluate full cross interactions
                          or just diagonal
        If a callable, should also have the attributes ``ndim`` and ``keys`` defined.
        ``ndim`` is an integer representing the dimensionality of the output function f,
        1 if f is scalar, 3 if f is a vector, etc.
        ``keys`` is a list of strings of what data is required to evaluate the kernel.
        The kernel will be called with dictionaries containing this data at source and
        evaluation points.
        If vector valued, the input to the kernel function will be in rpz and output
        should be in xyz.
    known_map : (str, callable)
        Optional. If map used in kernel of singular integral is known,
        then may provide a callable to compute to avoid inefficient
        interpolation and function approximation.
        First index should store the name of the map used in the kernel
        e.g. "Phi", and the second index should store the Python callable
        that accepts a grid argument.
    ndim : int
        Default is kernel.ndim.
        In some applications it, may be useful to supply other values for batching.
    chunk_size : int or None
        Size to split computation into chunks.
        If no chunking should be done or the chunk size is the full input
        then supply ``None``. Default is ``None``.

    Returns
    -------
    f : ndarray, shape(eval_grid.num_nodes, kernel.ndim)
        Integral transform evaluated at eval_grid. Vectors are in rpz basis.

    References
    ----------
    .. [1] Malhotra, Dhairya, et al. "Efficient high-order singular quadrature schemes
       in magnetic fusion." Plasma Physics and Controlled Fusion 62.2 (2019): 024004.
    .. [2] Malhotra, Dhairya, et al. "Taylor states in stellarators: A fast high-order
       boundary integral solver." Journal of Computational Physics 397 (2019): 108791.

    """
    chunk_size = parse_argname_change(chunk_size, kwargs, "loop", "chunk_size")
    if chunk_size == 0:
        chunk_size = None
    # sanitize inputs, we need everything as jax arrays so they can be indexed
    # properly in the loops
    source_data = {key: jnp.asarray(val) for key, val in source_data.items()}
    eval_data = {key: jnp.asarray(val) for key, val in eval_data.items()}

    if isinstance(kernel, str):
        kernel = kernels[kernel]

    out1 = _singular_part(
        eval_data,
        source_data,
        interpolator,
        kernel=kernel,
        known_map=known_map,
        chunk_size=chunk_size,
    )
    out2 = _nonsingular_part(
        eval_data,
        interpolator._eval_grid,
        source_data,
        interpolator._source_grid,
        interpolator.st,
        interpolator.sz,
        kernel=kernel,
        ndim=ndim,
        chunk_size=chunk_size,
    )
    return out1 + out2


def _dx(eval_data, source_data, diag=False):
    """Compute distance vector between eval and source points.

    Parameters
    ----------
    eval_data : dict[str, jnp.ndarray]
        x data evaluated on eval grid.
    source_data : dict[str, jnp.ndarray]
        y data evaluated on source grid.
    diag : bool
        Set to True to bypass outer product.

    Returns
    -------
    dx : jnp.ndarray
        The vector x-y where y is a source point and x is eval point,
        in Cartesian coordinates.
        Shape (num eval, num source, 3).

    """
    source_x = rpz2xyz(
        jnp.column_stack([source_data["R"], source_data["phi"], source_data["Z"]])
    )
    eval_x = rpz2xyz(
        jnp.column_stack([eval_data["R"], eval_data["phi"], eval_data["Z"]])
    )
    if not diag:
        eval_x = eval_x[:, jnp.newaxis]
    return eval_x - source_x


def _1_over_G(dx, keepdims=False):
    """1 over the fundamental solution to the Laplacian in ℝ³.

    Parameters
    ----------
    dx : jnp.ndarray
        The vector x-y where y is a source point and x is eval point,
        in Cartesian coordinates.
        Shape (num eval, num source, 3).

    Returns
    -------
    _1_over_G : jnp.ndarray
        1/G(x-y) = -4π ‖x−y‖.
        Shape (num eval, num source).

    """
    return -4 * jnp.pi * safenorm(dx, axis=-1, keepdims=keepdims)


def _grad_G(dx):
    """∇_y G(x−y) where G is the fundamental solution to the Laplacian in ℝ³.

    Parameters
    ----------
    dx : jnp.ndarray
        The vector x-y where y is a source point and x is eval point,
        in Cartesian coordinates.
        Shape (num eval, num source, 3).

    Returns
    -------
    grad_G : jnp.ndarray
        ∇_y G(x−y) = -(4π)⁻¹ ‖x−y‖⁻³ (x-y).
        Shape (num eval, num source).

    """
    return safediv(dx, -4 * jnp.pi * safenorm(dx, axis=-1, keepdims=True) ** 3)


_dx.keys = ["R", "phi", "Z"]


def _kernel_1_over_r(eval_data, source_data, ds, diag=False):
    """Returns -4π da(y) G(x,y) = ‖e_θ × e_ζ‖ dθ dζ ‖x−y‖⁻¹."""
    return (-4 * jnp.pi * ds) * safediv(
        source_data["|e_theta x e_zeta|"],
        _1_over_G(_dx(eval_data, source_data, diag)),
    )


_kernel_1_over_r.ndim = 1
_kernel_1_over_r.keys = _dx.keys + ["|e_theta x e_zeta|"]


def _kernel_Bn_over_r(eval_data, source_data, ds, diag=False):
    """Returns -4π da(y) Bₙ(y) G(x,y) = da(y) Bₙ(y) ‖x−y‖⁻¹."""
    return (-4 * jnp.pi * ds) * safediv(
        source_data["|e_theta x e_zeta|"] * source_data["Bn"],
        _1_over_G(_dx(eval_data, source_data, diag)),
    )


_kernel_Bn_over_r.ndim = 1
_kernel_Bn_over_r.keys = _dx.keys + ["Bn", "|e_theta x e_zeta|"]


def _kernel_nr_over_r3(eval_data, source_data, ds, diag=False):
<<<<<<< HEAD
    """Returns n ⋅ −∇G(x,x') dS = n ⋅ (x−x')|x−x'|⁻³ dS."""
    dx = _dx(eval_data, source_data, diag)
    n = rpz2xyz_vec(source_data["e_theta x e_zeta"], phi=source_data["phi"])
    return safediv(
        dot(n, dx) * ds,
        safenorm(dx, axis=-1) ** 3,
=======
    """Returns -4π ds(y) ⋅ ∇_y G(x−y) = ds(y) ⋅ ‖x−y‖⁻³ (x-y)."""
    return (-4 * jnp.pi * ds) * dot(
        rpz2xyz_vec(source_data["e^rho*sqrt(g)"], phi=source_data["phi"]),
        _grad_G(_dx(eval_data, source_data, diag)),
>>>>>>> 38b8acfe
    )


_kernel_nr_over_r3.ndim = 1
_kernel_nr_over_r3.keys = _dx.keys + ["e_theta x e_zeta"]


def _kernel_biot_savart(eval_data, source_data, ds, diag=False):
    """Returns ∇_y G(x−y) × μ₀ K(y) da(y) = (μ₀/4π) K(y) da(y) × (x-y) ‖x−y‖⁻³."""
    if jnp.ndim(ds) > 0:
        ds = ds[..., jnp.newaxis]
    K = rpz2xyz_vec(source_data["K_vc"], phi=source_data["phi"])
    return ds * jnp.cross(
        _grad_G(_dx(eval_data, source_data, diag)),
        mu_0 * K * source_data["|e_theta x e_zeta|"][:, jnp.newaxis],
    )


_kernel_biot_savart.ndim = 3
_kernel_biot_savart.keys = _dx.keys + ["K_vc", "|e_theta x e_zeta|"]


def _kernel_biot_savart_A(eval_data, source_data, ds, diag=False):
    """Returns ds(y) (-μ₀K)(y) G(x−y) = (μ₀/4π) ds(y) K(y) ‖x−y‖⁻¹."""
    if jnp.ndim(ds) > 0:
        ds = ds[..., jnp.newaxis]
    K = rpz2xyz_vec(source_data["K_vc"], phi=source_data["phi"])
    return ds * safediv(
        source_data["|e_theta x e_zeta|"][:, jnp.newaxis] * (-mu_0 * K),
        _1_over_G(_dx(eval_data, source_data, diag)),
    )


_kernel_biot_savart_A.ndim = 3
_kernel_biot_savart_A.keys = _dx.keys + ["K_vc", "|e_theta x e_zeta|"]


def _kernel_biot_savart_coulomb(eval_data, source_data, ds, diag=False):
    """Returns ∇_y G(x−y) × K(y) (Tesla) da(y) - ∇_y G(x−y) Bₙ(y) da(y)."""
    if jnp.ndim(ds) > 0:
        ds = ds[..., jnp.newaxis]
    K = rpz2xyz_vec(source_data["K_vc"], phi=source_data["phi"])
    a = source_data["|e_theta x e_zeta|"]
    grad_G = _grad_G(_dx(eval_data, source_data, diag))
    return ds * (
        jnp.cross(grad_G, K * a[:, jnp.newaxis])
        - grad_G * (source_data["Bn"] * a)[:, jnp.newaxis]
    )


_kernel_biot_savart_coulomb.ndim = 3
_kernel_biot_savart_coulomb.keys = _dx.keys + ["K_vc", "Bn", "|e_theta x e_zeta|"]


def _kernel_magnetic_dipole(eval_data, source_data, ds, diag=False):
    """Returns 〈 Φ(y) ∇_y G(x−y), ds(y) 〉.

    Φ has units Tesla-meters.
    Φ is the magnetic dipole layer for the surface current K = −n × ∇Φ.
    """
<<<<<<< HEAD
    dx = _dx(eval_data, source_data, diag)
    out = ds * safediv(
        dot(rpz2xyz_vec(source_data["e_theta x e_zeta"], phi=source_data["phi"]), dx),
        safenorm(dx, axis=-1) ** 3,
=======
    out = ds * dot(
        rpz2xyz_vec(source_data["e^rho*sqrt(g)"], phi=source_data["phi"]),
        _grad_G(_dx(eval_data, source_data, diag)),
>>>>>>> 38b8acfe
    )
    if source_data["Phi"].ndim > 1:
        out = out[..., jnp.newaxis]
    # Do operation with Φ at the end, so that the following
    # outer product plus reduction is more likely to be fused.
    return source_data["Phi"] * out


<<<<<<< HEAD
_kernel_Phi_dGp_dn.ndim = 1
_kernel_Phi_dGp_dn.keys = _dx.keys + ["e_theta x e_zeta", "Phi"]


def _kernel_biot_savart_coulomb(eval_data, source_data, ds, diag=False):
    """Returns [ K (Tesla) × −∇G(x,x') - Bₙ ∇G(x,x') ] / 4π * dS."""
    dx = _dx(eval_data, source_data, diag)
    K = rpz2xyz_vec(source_data["K_vc"], phi=source_data["phi"])
    a = source_data["|e_theta x e_zeta|"] / (4 * jnp.pi)
    if jnp.ndim(ds) > 0:
        ds = ds[..., jnp.newaxis]
    return ds * safediv(
        jnp.cross(K * a[:, jnp.newaxis], dx)
        + (source_data["Bn"] * a)[:, jnp.newaxis] * dx,
        safenorm(dx, axis=-1, keepdims=True) ** 3,
    )


_kernel_biot_savart_coulomb.ndim = 3
_kernel_biot_savart_coulomb.keys = _dx.keys + ["K_vc", "Bn", "|e_theta x e_zeta|"]
=======
_kernel_magnetic_dipole.ndim = 1
_kernel_magnetic_dipole.keys = _dx.keys + ["e^rho*sqrt(g)", "Phi"]
>>>>>>> 38b8acfe


kernels = {
    "1_over_r": _kernel_1_over_r,
    "nr_over_r3": _kernel_nr_over_r3,
    "biot_savart": _kernel_biot_savart,
    "biot_savart_A": _kernel_biot_savart_A,
    "Bn_over_r": _kernel_Bn_over_r,
    "biot_savart_coulomb": _kernel_biot_savart_coulomb,
    "magnetic_dipole": _kernel_magnetic_dipole,
}<|MERGE_RESOLUTION|>--- conflicted
+++ resolved
@@ -872,19 +872,10 @@
 
 
 def _kernel_nr_over_r3(eval_data, source_data, ds, diag=False):
-<<<<<<< HEAD
-    """Returns n ⋅ −∇G(x,x') dS = n ⋅ (x−x')|x−x'|⁻³ dS."""
-    dx = _dx(eval_data, source_data, diag)
-    n = rpz2xyz_vec(source_data["e_theta x e_zeta"], phi=source_data["phi"])
-    return safediv(
-        dot(n, dx) * ds,
-        safenorm(dx, axis=-1) ** 3,
-=======
     """Returns -4π ds(y) ⋅ ∇_y G(x−y) = ds(y) ⋅ ‖x−y‖⁻³ (x-y)."""
     return (-4 * jnp.pi * ds) * dot(
-        rpz2xyz_vec(source_data["e^rho*sqrt(g)"], phi=source_data["phi"]),
+        rpz2xyz_vec(source_data["e_theta x e_zeta"], phi=source_data["phi"]),
         _grad_G(_dx(eval_data, source_data, diag)),
->>>>>>> 38b8acfe
     )
 
 
@@ -945,16 +936,9 @@
     Φ has units Tesla-meters.
     Φ is the magnetic dipole layer for the surface current K = −n × ∇Φ.
     """
-<<<<<<< HEAD
-    dx = _dx(eval_data, source_data, diag)
-    out = ds * safediv(
-        dot(rpz2xyz_vec(source_data["e_theta x e_zeta"], phi=source_data["phi"]), dx),
-        safenorm(dx, axis=-1) ** 3,
-=======
     out = ds * dot(
-        rpz2xyz_vec(source_data["e^rho*sqrt(g)"], phi=source_data["phi"]),
+        rpz2xyz_vec(source_data["e_theta x e_zeta"], phi=source_data["phi"]),
         _grad_G(_dx(eval_data, source_data, diag)),
->>>>>>> 38b8acfe
     )
     if source_data["Phi"].ndim > 1:
         out = out[..., jnp.newaxis]
@@ -963,31 +947,8 @@
     return source_data["Phi"] * out
 
 
-<<<<<<< HEAD
-_kernel_Phi_dGp_dn.ndim = 1
-_kernel_Phi_dGp_dn.keys = _dx.keys + ["e_theta x e_zeta", "Phi"]
-
-
-def _kernel_biot_savart_coulomb(eval_data, source_data, ds, diag=False):
-    """Returns [ K (Tesla) × −∇G(x,x') - Bₙ ∇G(x,x') ] / 4π * dS."""
-    dx = _dx(eval_data, source_data, diag)
-    K = rpz2xyz_vec(source_data["K_vc"], phi=source_data["phi"])
-    a = source_data["|e_theta x e_zeta|"] / (4 * jnp.pi)
-    if jnp.ndim(ds) > 0:
-        ds = ds[..., jnp.newaxis]
-    return ds * safediv(
-        jnp.cross(K * a[:, jnp.newaxis], dx)
-        + (source_data["Bn"] * a)[:, jnp.newaxis] * dx,
-        safenorm(dx, axis=-1, keepdims=True) ** 3,
-    )
-
-
-_kernel_biot_savart_coulomb.ndim = 3
-_kernel_biot_savart_coulomb.keys = _dx.keys + ["K_vc", "Bn", "|e_theta x e_zeta|"]
-=======
 _kernel_magnetic_dipole.ndim = 1
-_kernel_magnetic_dipole.keys = _dx.keys + ["e^rho*sqrt(g)", "Phi"]
->>>>>>> 38b8acfe
+_kernel_magnetic_dipole.keys = _dx.keys + ["e_theta x e_zeta", "Phi"]
 
 
 kernels = {
