--- conflicted
+++ resolved
@@ -51,7 +51,6 @@
     grad_automorphism_sin,
     grad_bijection_from_disc,
     leggauss_lob,
-    simpson2,
     tanh_sinh,
 )
 from desc.integrals.basis import FourierChebyshevSeries
@@ -1008,67 +1007,6 @@
         assert np.count_nonzero(result) == 1
         np.testing.assert_allclose(result.sum(), truth, rtol=1e-4)
 
-<<<<<<< HEAD
-    @pytest.mark.parametrize(
-        "is_strong, B",
-        [
-            (False, lambda x: _one_bump(x, 0.75)),
-            (False, lambda x: _one_bump(x, 0.999)),
-            (True, lambda x: _one_bump(x, 0.75)),
-            (True, lambda x: _one_bump(x, 0.999)),
-            (False, _bumpy),
-            (True, _bumpy),
-        ],
-    )
-    @pytest.mark.unit
-    def test_quad_compare(self, is_strong, B):
-        """Compare quadratures in W-shaped wells."""
-        x = np.linspace(-1, 1, 1000)
-        plt.plot(x, B(x))
-
-        def func(x):
-            w1 = jnp.sqrt(jnp.clip(2 - B(x), 0, jnp.inf))
-            if is_strong:
-                w1 = safediv(1, w1)
-            return w1
-
-        plt.plot(x, func(x))
-
-        truth, info = quadax.quadts(func, interval=(-1, 1))
-        print("\n" + 50 * "---" + f"\nTrue value: {truth}, neval: {info[1]}")
-        for n in [9, 17, 33, 65, 129]:
-            x, w = uniform(n)
-            trap = func(x).dot(w)
-            x, w = simpson2(n)
-            simp = func(x).dot(w)
-            x, w = get_quadrature(leggauss(n), auto_sin)
-            legs = func(x).dot(w)
-            x, w = tanh_sinh(n)
-            tanh = func(x).dot(w)
-
-            print(f"\nPoints: {n}")
-            print("Singularity = " + ("strong" if is_strong else "weak"))
-            print(f"Trapezoid:  {trap:.12f}, Error: {abs(trap - truth):.2e}")
-            print(f"Simpson:    {simp:.12f}, Error: {abs(simp - truth):.2e}")
-            print(
-                (colored("Legs sin:   ", "cyan") if is_strong else "Legs sin:   ")
-                + f"{legs:.12f}, Error: {abs(legs - truth):.2e}"
-            )
-            print(f"Tanh-sinh:  {tanh:.12f}, Error: {abs(tanh - truth):.2e}")
-            if is_strong:
-                x, w = chebgauss1(n)
-                cheb1 = func(x).dot(w)
-                print(f"Cheb strg:  {cheb1:.12f}, Error: {abs(cheb1 - truth):.2e}")
-            else:
-                x, w = chebgauss2(n)
-                cheb2 = func(x).dot(w)
-                print(
-                    colored("Cheb weak:  ", "cyan")
-                    + f"{cheb2:.12f}, Error: {abs(cheb2 - truth):.2e}"
-                )
-
-=======
->>>>>>> e10c571b
     @staticmethod
     @partial(np.vectorize, excluded={0})
     def _adaptive_elliptic(integrand, k):
