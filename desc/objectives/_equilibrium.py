"""Objectives for solving equilibrium problems."""

<<<<<<< HEAD
import warnings
=======
>>>>>>> 058855cc
import logging

from termcolor import colored

from desc.backend import jnp
from desc.compute import compute as compute_fun
from desc.compute import get_params, get_profiles, get_transforms
from desc.grid import ConcentricGrid, QuadratureGrid
from desc.utils import Timer

from .normalization import compute_scaling_factors
from .objective_funs import _Objective


class ForceBalance(_Objective):
    """Radial and helical MHD force balance.

    F_rho = sqrt(g) (B^zeta J^theta - B^theta J^zeta) - grad(p)
    f_rho = F_rho |grad(rho)| dV  (N)

    F_helical = sqrt(g) J^rho
    e^helical = -B^zeta grad(theta) + B^theta grad(zeta)
    f_helical = F_helical |e^helical| dV  (N)

    Parameters
    ----------
    eq : Equilibrium, optional
        Equilibrium that will be optimized to satisfy the Objective.
    target : float, ndarray, optional
        Target value(s) of the objective.
        len(target) must be equal to Objective.dim_f
    weight : float, ndarray, optional
        Weighting to apply to the Objective, relative to other Objectives.
        len(weight) must be equal to Objective.dim_f
    normalize : bool
        Whether to compute the error in physical units or non-dimensionalize.
    normalize_target : bool
        Whether target should be normalized before comparing to computed values.
        if `normalize` is `True` and the target is in physical units, this should also
        be set to True.
    grid : Grid, ndarray, optional
        Collocation grid containing the nodes to evaluate at.
    name : str
        Name of the objective function.

    """

    _scalar = False
    _linear = False
    _units = "(N)"
    _print_value_fmt = "Total force: {:10.3e} "

    def __init__(
        self,
        eq=None,
        target=0,
        weight=1,
        normalize=True,
        normalize_target=True,
        grid=None,
        name="force",
    ):

        self.grid = grid
        super().__init__(
            eq=eq,
            target=target,
            weight=weight,
            normalize=normalize,
            normalize_target=normalize_target,
            name=name,
        )

    def build(self, eq, use_jit=True):
        """Build constant arrays.

        Parameters
        ----------
        eq : Equilibrium, optional
            Equilibrium that will be optimized to satisfy the Objective.
        use_jit : bool, optional
            Whether to just-in-time compile the objective and derivatives.

        """
        if self.grid is None:
            if eq.node_pattern is None or eq.node_pattern in [
                "jacobi",
                "cheb1",
                "cheb2",
                "ocs",
                "linear",
            ]:
                self.grid = ConcentricGrid(
                    L=eq.L_grid,
                    M=eq.M_grid,
                    N=eq.N_grid,
                    NFP=eq.NFP,
                    sym=eq.sym,
                    axis=False,
                    node_pattern=eq.node_pattern,
                )
            elif eq.node_pattern == "quad":
                self.grid = QuadratureGrid(
                    L=eq.L_grid,
                    M=eq.M_grid,
                    N=eq.N_grid,
                    NFP=eq.NFP,
                )

        self._dim_f = 2 * self.grid.num_nodes
        self._data_keys = [
            "F_rho",
            "|grad(rho)|",
            "sqrt(g)",
            "F_helical",
            "|e^helical|",
        ]
        self._args = get_params(self._data_keys)

        timer = Timer()
        logging.info("Precomputing transforms")
        timer.start("Precomputing transforms")

        self._profiles = get_profiles(self._data_keys, eq=eq, grid=self.grid)
        self._transforms = get_transforms(self._data_keys, eq=eq, grid=self.grid)

        timer.stop("Precomputing transforms")
        timer.disp("Precomputing transforms")

        if self._normalize:
            scales = compute_scaling_factors(eq)
            # local quantity, want to divide by number of nodes
            self._normalization = scales["f"] / jnp.sqrt(self._dim_f)

        super().build(eq=eq, use_jit=use_jit)

    def compute(self, *args, **kwargs):
        """Compute MHD force balance errors.

        Parameters
        ----------
        R_lmn : ndarray
            Spectral coefficients of R(rho,theta,zeta) -- flux surface R coordinate (m).
        Z_lmn : ndarray
            Spectral coefficients of Z(rho,theta,zeta) -- flux surface Z coordinate (m).
        L_lmn : ndarray
            Spectral coefficients of lambda(rho,theta,zeta) -- poloidal stream function.
        p_l : ndarray
            Spectral coefficients of p(rho) -- pressure profile.
        i_l : ndarray
            Spectral coefficients of iota(rho) -- rotational transform profile.
        c_l : ndarray
            Spectral coefficients of I(rho) -- toroidal current profile.
        Psi : float
            Total toroidal magnetic flux within the last closed flux surface (Wb).

        Returns
        -------
        f : ndarray
            MHD force balance error at each node (N).

        """
        params = self._parse_args(*args, **kwargs)
        data = compute_fun(
            self._data_keys,
            params=params,
            transforms=self._transforms,
            profiles=self._profiles,
        )
        fr = data["F_rho"] * data["|grad(rho)|"]
        fr = fr * data["sqrt(g)"] * self.grid.weights

        fb = data["F_helical"] * data["|e^helical|"]
        fb = fb * data["sqrt(g)"] * self.grid.weights

        f = jnp.concatenate([fr, fb])
        return self._shift_scale(f)


class RadialForceBalance(_Objective):
    """Radial MHD force balance.

    F_rho = sqrt(g) (B^zeta J^theta - B^theta J^zeta) - grad(p)
    f_rho = F_rho |grad(rho)| dV  (N)

    Parameters
    ----------
    eq : Equilibrium, optional
        Equilibrium that will be optimized to satisfy the Objective.
    target : float, ndarray, optional
        Target value(s) of the objective.
        len(target) must be equal to Objective.dim_f
    weight : float, ndarray, optional
        Weighting to apply to the Objective, relative to other Objectives.
        len(weight) must be equal to Objective.dim_f
    normalize : bool
        Whether to compute the error in physical units or non-dimensionalize.
    normalize_target : bool
        Whether target should be normalized before comparing to computed values.
        if `normalize` is `True` and the target is in physical units, this should also
        be set to True.
    grid : Grid, ndarray, optional
        Collocation grid containing the nodes to evaluate at.
    name : str
        Name of the objective function.

    """

    _scalar = False
    _linear = False
    _units = "(N)"
    _print_value_fmt = "Radial force: {:10.3e} "

    def __init__(
        self,
        eq=None,
        target=0,
        weight=1,
        normalize=True,
        normalize_target=True,
        grid=None,
        name="radial force",
    ):

        self.grid = grid
        super().__init__(
            eq=eq,
            target=target,
            weight=weight,
            normalize=normalize,
            normalize_target=normalize_target,
            name=name,
        )

    def build(self, eq, use_jit=True):
        """Build constant arrays.

        Parameters
        ----------
        eq : Equilibrium, optional
            Equilibrium that will be optimized to satisfy the Objective.
        use_jit : bool, optional
            Whether to just-in-time compile the objective and derivatives.

        """
        if self.grid is None:
            if eq.node_pattern is None or eq.node_pattern in [
                "jacobi",
                "cheb1",
                "cheb2",
                "ocs",
                "linear",
            ]:
                self.grid = ConcentricGrid(
                    L=eq.L_grid,
                    M=eq.M_grid,
                    N=eq.N_grid,
                    NFP=eq.NFP,
                    sym=eq.sym,
                    axis=False,
                    node_pattern=eq.node_pattern,
                )
            elif eq.node_pattern == "quad":
                self.grid = QuadratureGrid(
                    L=eq.L_grid,
                    M=eq.M_grid,
                    N=eq.N_grid,
                    NFP=eq.NFP,
                )

        self._dim_f = self.grid.num_nodes
        self._data_keys = ["F_rho", "|grad(rho)|", "sqrt(g)"]
        self._args = get_params(self._data_keys)

        timer = Timer()
        logging.info("Precomputing transforms")
        timer.start("Precomputing transforms")

        self._profiles = get_profiles(self._data_keys, eq=eq, grid=self.grid)
        self._transforms = get_transforms(self._data_keys, eq=eq, grid=self.grid)

        timer.stop("Precomputing transforms")
        timer.disp("Precomputing transforms")

        if self._normalize:
            scales = compute_scaling_factors(eq)
            # local quantity, want to divide by number of nodes
            self._normalization = scales["f"] / jnp.sqrt(self._dim_f)

        super().build(eq=eq, use_jit=use_jit)

    def compute(self, *args, **kwargs):
        """Compute radial MHD force balance errors.

        Parameters
        ----------
        R_lmn : ndarray
            Spectral coefficients of R(rho,theta,zeta) -- flux surface R coordinate (m).
        Z_lmn : ndarray
            Spectral coefficients of Z(rho,theta,zeta) -- flux surface Z coordinate (m).
        L_lmn : ndarray
            Spectral coefficients of lambda(rho,theta,zeta) -- poloidal stream function.
        p_l : ndarray
            Spectral coefficients of p(rho) -- pressure profile.
        i_l : ndarray
            Spectral coefficients of iota(rho) -- rotational transform profile.
        c_l : ndarray
            Spectral coefficients of I(rho) -- toroidal current profile.
        Psi : float
            Total toroidal magnetic flux within the last closed flux surface (Wb).

        Returns
        -------
        f_rho : ndarray
            Radial MHD force balance error at each node (N).

        """
        params = self._parse_args(*args, **kwargs)
        data = compute_fun(
            self._data_keys,
            params=params,
            transforms=self._transforms,
            profiles=self._profiles,
        )
        f = data["F_rho"] * data["|grad(rho)|"]
        f = f * data["sqrt(g)"] * self.grid.weights

        return self._shift_scale(f)


class HelicalForceBalance(_Objective):
    """Helical MHD force balance.

    F_helical = sqrt(g) J^rho
    e^helical = -B^zeta grad(theta) + B^theta grad(zeta)
    f_helical = F_helical |e^helical| dV  (N)

    Parameters
    ----------
    eq : Equilibrium, optional
        Equilibrium that will be optimized to satisfy the Objective.
    target : float, ndarray, optional
        Target value(s) of the objective.
        len(target) must be equal to Objective.dim_f
    weight : float, ndarray, optional
        Weighting to apply to the Objective, relative to other Objectives.
        len(weight) must be equal to Objective.dim_f
    normalize : bool
        Whether to compute the error in physical units or non-dimensionalize.
    normalize_target : bool
        Whether target should be normalized before comparing to computed values.
        if `normalize` is `True` and the target is in physical units, this should also
        be set to True.
    grid : Grid, ndarray, optional
        Collocation grid containing the nodes to evaluate at.
    name : str
        Name of the objective function.

    """

    _scalar = False
    _linear = False
    _units = "(N)"
    _print_value_fmt = "Helical force: {:10.3e}, "

    def __init__(
        self,
        eq=None,
        target=0,
        weight=1,
        normalize=True,
        normalize_target=True,
        grid=None,
        name="helical force",
    ):

        self.grid = grid
        super().__init__(
            eq=eq,
            target=target,
            weight=weight,
            normalize=normalize,
            normalize_target=normalize_target,
            name=name,
        )

    def build(self, eq, use_jit=True):
        """Build constant arrays.

        Parameters
        ----------
        eq : Equilibrium, optional
            Equilibrium that will be optimized to satisfy the Objective.
        use_jit : bool, optional
            Whether to just-in-time compile the objective and derivatives.

        """
        if self.grid is None:
            if eq.node_pattern is None or eq.node_pattern in [
                "jacobi",
                "cheb1",
                "cheb2",
                "ocs",
                "linear",
            ]:
                self.grid = ConcentricGrid(
                    L=eq.L_grid,
                    M=eq.M_grid,
                    N=eq.N_grid,
                    NFP=eq.NFP,
                    sym=eq.sym,
                    axis=False,
                    node_pattern=eq.node_pattern,
                )
            elif eq.node_pattern == "quad":
                self.grid = QuadratureGrid(
                    L=eq.L_grid,
                    M=eq.M_grid,
                    N=eq.N_grid,
                    NFP=eq.NFP,
                )

        self._dim_f = self.grid.num_nodes
        self._data_keys = ["F_helical", "|e^helical|", "sqrt(g)"]
        self._args = get_params(self._data_keys)

        timer = Timer()
        logging.info("Precomputing transforms")
        timer.start("Precomputing transforms")

        self._profiles = get_profiles(self._data_keys, eq=eq, grid=self.grid)
        self._transforms = get_transforms(self._data_keys, eq=eq, grid=self.grid)

        timer.stop("Precomputing transforms")
        timer.disp("Precomputing transforms")

        if self._normalize:
            scales = compute_scaling_factors(eq)
            # local quantity, want to divide by number of nodes
            self._normalization = scales["f"] / jnp.sqrt(self._dim_f)

        super().build(eq=eq, use_jit=use_jit)

    def compute(self, *args, **kwargs):
        """Compute helical MHD force balance errors.

        Parameters
        ----------
        R_lmn : ndarray
            Spectral coefficients of R(rho,theta,zeta) -- flux surface R coordinate (m).
        Z_lmn : ndarray
            Spectral coefficients of Z(rho,theta,zeta) -- flux surface Z coordinate (m).
        L_lmn : ndarray
            Spectral coefficients of lambda(rho,theta,zeta) -- poloidal stream function.
        p_l : ndarray
            Spectral coefficients of p(rho) -- pressure profile.
        i_l : ndarray
            Spectral coefficients of iota(rho) -- rotational transform profile.
        c_l : ndarray
            Spectral coefficients of I(rho) -- toroidal current profile.
        Psi : float
            Total toroidal magnetic flux within the last closed flux surface (Wb).

        Returns
        -------
        f : ndarray
            Helical MHD force balance error at each node (N).

        """
        params = self._parse_args(*args, **kwargs)
        data = compute_fun(
            self._data_keys,
            params=params,
            transforms=self._transforms,
            profiles=self._profiles,
        )
        f = data["F_helical"] * data["|e^helical|"]
        f = f * data["sqrt(g)"] * self.grid.weights

        return self._shift_scale(f)


class Energy(_Objective):
    """MHD energy.

    W = integral( B^2 / (2*mu0) + p / (gamma - 1) ) dV  (J)

    Parameters
    ----------
    eq : Equilibrium, optional
        Equilibrium that will be optimized to satisfy the Objective.
    target : float, ndarray, optional
        Target value(s) of the objective.
        len(target) must be equal to Objective.dim_f
    weight : float, ndarray, optional
        Weighting to apply to the Objective, relative to other Objectives.
        len(weight) must be equal to Objective.dim_f
    normalize : bool
        Whether to compute the error in physical units or non-dimensionalize.
    normalize_target : bool
        Whether target should be normalized before comparing to computed values.
        if `normalize` is `True` and the target is in physical units, this should also
        be set to True.
    grid : Grid, ndarray, optional
        Collocation grid containing the nodes to evaluate at.
        This will default to a QuadratureGrid
    gamma : float, optional
        Adiabatic (compressional) index. Default = 0.
    name : str
        Name of the objective function.

    """

    _io_attrs_ = _Objective._io_attrs_ + ["gamma"]
    _scalar = True
    _linear = False
    _units = "(J)"
    _print_value_fmt = "Total MHD energy: {:10.3e} "

    def __init__(
        self,
        eq=None,
        target=0,
        weight=1,
        normalize=True,
        normalize_target=True,
        grid=None,
        gamma=0,
        name="energy",
    ):

        self.grid = grid
        self.gamma = gamma
        super().__init__(
            eq=eq,
            target=target,
            weight=weight,
            normalize=normalize,
            normalize_target=normalize_target,
            name=name,
        )

    def build(self, eq, use_jit=True):
        """Build constant arrays.

        Parameters
        ----------
        eq : Equilibrium, optional
            Equilibrium that will be optimized to satisfy the Objective.
        use_jit : bool, optional
            Whether to just-in-time compile the objective and derivatives.

        """
        if self.grid is None:
            if eq.node_pattern in [
                "jacobi",
                "cheb1",
                "cheb2",
                "ocs",
                "linear",
            ]:
                logging.warning(
                    colored(
                        "Energy objective built using grid "
                        + "that is not the quadrature grid! "
                        + "This is not recommended and may result in poor convergence. "
                        "yellow",
                    )
                )
                self.grid = ConcentricGrid(
                    L=eq.L_grid,
                    M=eq.M_grid,
                    N=eq.N_grid,
                    NFP=eq.NFP,
                    sym=eq.sym,
                    axis=False,
                    node_pattern=eq.node_pattern,
                )

            else:
                self.grid = QuadratureGrid(
                    L=eq.L_grid,
                    M=eq.M_grid,
                    N=eq.N_grid,
                    NFP=eq.NFP,
                )

        self._dim_f = 1
        self._data_keys = ["W"]
        self._args = get_params(self._data_keys)

        timer = Timer()
        logging.info("Precomputing transforms")
        timer.start("Precomputing transforms")

        self._profiles = get_profiles(self._data_keys, eq=eq, grid=self.grid)
        self._transforms = get_transforms(self._data_keys, eq=eq, grid=self.grid)

        timer.stop("Precomputing transforms")
        timer.disp("Precomputing transforms")

        if self._normalize:
            scales = compute_scaling_factors(eq)
            self._normalization = scales["W"]

        super().build(eq=eq, use_jit=use_jit)

    def compute(self, *args, **kwargs):
        """Compute MHD energy.

        Parameters
        ----------
        R_lmn : ndarray
            Spectral coefficients of R(rho,theta,zeta) -- flux surface R coordinate (m).
        Z_lmn : ndarray
            Spectral coefficients of Z(rho,theta,zeta) -- flux surface Z coordinate (m).
        L_lmn : ndarray
            Spectral coefficients of lambda(rho,theta,zeta) -- poloidal stream function.
        p_l : ndarray
            Spectral coefficients of p(rho) -- pressure profile.
        i_l : ndarray
            Spectral coefficients of iota(rho) -- rotational transform profile.
        c_l : ndarray
            Spectral coefficients of I(rho) -- toroidal current profile.
        Psi : float
            Total toroidal magnetic flux within the last closed flux surface (Wb).

        Returns
        -------
        W : float
            Total MHD energy in the plasma volume (J).

        """
        params = self._parse_args(*args, **kwargs)
        data = compute_fun(
            self._data_keys,
            params=params,
            transforms=self._transforms,
            profiles=self._profiles,
            gamma=self._gamma,
        )
        return self._shift_scale(data["W"])

    @property
    def gamma(self):
        """float: Adiabatic (compressional) index."""
        return self._gamma

    @gamma.setter
    def gamma(self, gamma):
        self._gamma = gamma


class CurrentDensity(_Objective):
    """Radial, poloidal, and toroidal current density.

    Useful for solving vacuum equilibria.

    Parameters
    ----------
    eq : Equilibrium, optional
        Equilibrium that will be optimized to satisfy the Objective.
    target : float, ndarray, optional
        Target value(s) of the objective.
        len(target) must be equal to Objective.dim_f
    weight : float, ndarray, optional
        Weighting to apply to the Objective, relative to other Objectives.
        len(weight) must be equal to Objective.dim_f
    normalize : bool
        Whether to compute the error in physical units or non-dimensionalize.
    normalize_target : bool
        Whether target should be normalized before comparing to computed values.
        if `normalize` is `True` and the target is in physical units, this should also
        be set to True.
    grid : Grid, ndarray, optional
        Collocation grid containing the nodes to evaluate at.
    name : str
        Name of the objective function.

    """

    _scalar = False
    _linear = False
    _units = "(A*m)"
    _print_value_fmt = "Total current density: {:10.3e} "

    def __init__(
        self,
        eq=None,
        target=0,
        weight=1,
        normalize=True,
        normalize_target=True,
        grid=None,
        name="current density",
    ):

        self.grid = grid
        super().__init__(
            eq=eq,
            target=target,
            weight=weight,
            normalize=normalize,
            normalize_target=normalize_target,
            name=name,
        )

    def build(self, eq, use_jit=True):
        """Build constant arrays.

        Parameters
        ----------
        eq : Equilibrium, optional
            Equilibrium that will be optimized to satisfy the Objective.
        use_jit : bool, optional
            Whether to just-in-time compile the objective and derivatives.

        """
        if self.grid is None:
            if eq.node_pattern is None or eq.node_pattern in [
                "jacobi",
                "cheb1",
                "cheb2",
                "ocs",
                "linear",
            ]:
                self.grid = ConcentricGrid(
                    L=eq.L_grid,
                    M=eq.M_grid,
                    N=eq.N_grid,
                    NFP=eq.NFP,
                    sym=eq.sym,
                    axis=False,
                    node_pattern=eq.node_pattern,
                )
            elif eq.node_pattern == "quad":
                self.grid = QuadratureGrid(
                    L=eq.L_grid,
                    M=eq.M_grid,
                    N=eq.N_grid,
                    NFP=eq.NFP,
                )

        self._dim_f = 3 * self.grid.num_nodes
        self._data_keys = ["J^rho", "J^theta", "J^zeta", "sqrt(g)"]
        self._args = get_params(self._data_keys)

        timer = Timer()
        logging.info("Precomputing transforms")
        timer.start("Precomputing transforms")

        self._profiles = get_profiles(self._data_keys, eq=eq, grid=self.grid)
        self._transforms = get_transforms(self._data_keys, eq=eq, grid=self.grid)

        timer.stop("Precomputing transforms")
        timer.disp("Precomputing transforms")

        if self._normalize:
            scales = compute_scaling_factors(eq)
            # local quantity, want to divide by number of nodes
            self._normalization = scales["J"] * scales["V"] / jnp.sqrt(self._dim_f)

        super().build(eq=eq, use_jit=use_jit)

    def compute(self, *args, **kwargs):
        """Compute toroidal current density.

        Parameters
        ----------
        R_lmn : ndarray
            Spectral coefficients of R(rho,theta,zeta) -- flux surface R coordinate (m).
        Z_lmn : ndarray
            Spectral coefficients of Z(rho,theta,zeta) -- flux surface Z coordinate (m).
        L_lmn : ndarray
            Spectral coefficients of lambda(rho,theta,zeta) -- poloidal stream function.
        i_l : ndarray
            Spectral coefficients of iota(rho) -- rotational transform profile.
        c_l : ndarray
            Spectral coefficients of I(rho) -- toroidal current profile.
        Psi : float
            Total toroidal magnetic flux within the last closed flux surface (Wb).

        Returns
        -------
        f : ndarray
            Toroidal current at each node (A*m).

        """
        params = self._parse_args(*args, **kwargs)
        data = compute_fun(
            self._data_keys,
            params=params,
            transforms=self._transforms,
            profiles=self._profiles,
        )
        jr = data["J^rho"] * data["sqrt(g)"] * self.grid.weights
        jt = data["J^theta"] * data["sqrt(g)"] * self.grid.weights
        jz = data["J^zeta"] * data["sqrt(g)"] * self.grid.weights

        f = jnp.concatenate([jr, jt, jz])
        return self._shift_scale(f)<|MERGE_RESOLUTION|>--- conflicted
+++ resolved
@@ -1,9 +1,5 @@
 """Objectives for solving equilibrium problems."""
 
-<<<<<<< HEAD
-import warnings
-=======
->>>>>>> 058855cc
 import logging
 
 from termcolor import colored
