--- conflicted
+++ resolved
@@ -1240,19 +1240,11 @@
         self,
         coords,
         params=None,
-<<<<<<< HEAD
         basis="rpz",
         source_grid=None,
         transforms=None,
         chunk_size=50,
         method="biot-savart",
-=======
-        period=(np.inf, np.inf, np.inf),
-        tol=1e-6,
-        maxiter=30,
-        full_output=False,
-        **kwargs,
->>>>>>> 5519f7b6
     ):
         """Compute magnetic field at a set of points.
 
@@ -1394,7 +1386,6 @@
 
         Parameters
         ----------
-<<<<<<< HEAD
         coords : array-like shape(n,3)
             Nodes to evaluate vector potential at in [R,phi,Z] or [X,Y,Z] coordinates.
         params : dict or array-like of dict, optional
@@ -1410,7 +1401,76 @@
             Size to split computation into chunks of evaluation points.
             If no chunking should be done or the chunk size is the full input
             then supply ``None``. Default is ``None``.
-=======
+
+        Returns
+        -------
+        A : ndarray, shape(n,3)
+            magnetic vector potential at specified points
+
+        """
+        coords = jnp.atleast_2d(coords).astype(jnp.float64)
+        eval_xyz = rpz2xyz(coords) if basis.lower() == "rpz" else coords
+        if source_grid is None:
+            source_grid = QuadratureGrid(
+                L=self.L_grid, M=self.M_grid, N=self.N_grid, NFP=self.NFP
+            )
+
+        data = self.compute(
+            ["J", "phi", "sqrt(g)", "x"],
+            grid=source_grid,
+            params=params,
+            transforms=transforms,
+        )
+        # surface element, must divide by NFP to remove the NFP multiple on the surface
+        # grid weights, as we account for that when doing the for loop over NFP
+        dV = data["sqrt(g)"] * source_grid.weights / source_grid.NFP
+
+        def nfp_loop(j, f):
+            # calculate (by rotating) rs, rs_t, rz_t
+            phi = (source_grid.nodes[:, 2] + j * 2 * jnp.pi / source_grid.NFP) % (
+                2 * jnp.pi
+            )
+            # new coords are just old R,Z at a new phi (bc of discrete NFP symmetry)
+            source_rpz = jnp.vstack((data["x"][:, 0], phi, data["x"][:, 2])).T
+            source_xyz = rpz2xyz(source_rpz)
+            J = rpz2xyz_vec(data["J"], phi=phi)
+            fj = biot_savart_general_vector_potential(
+                eval_xyz,
+                source_xyz,
+                J=J,
+                dV=dV,
+                chunk_size=chunk_size,
+            )
+            f += fj
+            return f
+
+        A = fori_loop(0, source_grid.NFP, nfp_loop, jnp.zeros_like(coords))
+        if basis.lower() == "rpz":
+            A = xyz2rpz_vec(A, phi=coords[:, 1])
+        return A
+
+    def map_coordinates(
+        self,
+        coords,
+        inbasis,
+        outbasis=("rho", "theta", "zeta"),
+        guess=None,
+        params=None,
+        period=(np.inf, np.inf, np.inf),
+        tol=1e-6,
+        maxiter=30,
+        full_output=False,
+        **kwargs,
+    ):
+        """Transform coordinates given in ``inbasis`` to ``outbasis``.
+
+        Solves for the computational coordinates that correspond to ``inbasis``,
+        then evaluates ``outbasis`` at those locations.
+
+        Performance can often improve significantly given a reasonable initial guess.
+
+        Parameters
+        ----------
         coords : ndarray
             Shape (k, 3).
             2D array of input coordinates. Each row is a different point in space.
@@ -1440,54 +1500,32 @@
         kwargs : dict, optional
             Additional keyword arguments to pass to ``root`` such as ``maxiter_ls``,
             ``alpha``.
->>>>>>> 5519f7b6
 
         Returns
         -------
-        A : ndarray, shape(n,3)
-            magnetic vector potential at specified points
+        out : jnp.ndarray
+            Shape (k, 3).
+            Coordinates mapped from ``inbasis`` to ``outbasis``. Values of NaN will be
+            returned for coordinates where root finding did not succeed, possibly
+            because the coordinate is not in the plasma volume.
+        info : tuple
+            2 element tuple containing residuals and number of iterations
+            for each point. Only returned if ``full_output`` is True.
 
         """
-        coords = jnp.atleast_2d(coords).astype(jnp.float64)
-        eval_xyz = rpz2xyz(coords) if basis.lower() == "rpz" else coords
-        if source_grid is None:
-            source_grid = QuadratureGrid(
-                L=self.L_grid, M=self.M_grid, N=self.N_grid, NFP=self.NFP
-            )
-
-        data = self.compute(
-            ["J", "phi", "sqrt(g)", "x"],
-            grid=source_grid,
-            params=params,
-            transforms=transforms,
-        )
-        # surface element, must divide by NFP to remove the NFP multiple on the surface
-        # grid weights, as we account for that when doing the for loop over NFP
-        dV = data["sqrt(g)"] * source_grid.weights / source_grid.NFP
-
-        def nfp_loop(j, f):
-            # calculate (by rotating) rs, rs_t, rz_t
-            phi = (source_grid.nodes[:, 2] + j * 2 * jnp.pi / source_grid.NFP) % (
-                2 * jnp.pi
-            )
-            # new coords are just old R,Z at a new phi (bc of discrete NFP symmetry)
-            source_rpz = jnp.vstack((data["x"][:, 0], phi, data["x"][:, 2])).T
-            source_xyz = rpz2xyz(source_rpz)
-            J = rpz2xyz_vec(data["J"], phi=phi)
-            fj = biot_savart_general_vector_potential(
-                eval_xyz,
-                source_xyz,
-                J=J,
-                dV=dV,
-                chunk_size=chunk_size,
-            )
-            f += fj
-            return f
-
-        A = fori_loop(0, source_grid.NFP, nfp_loop, jnp.zeros_like(coords))
-        if basis.lower() == "rpz":
-            A = xyz2rpz_vec(A, phi=coords[:, 1])
-        return A
+        return map_coordinates(
+            self,
+            coords,
+            inbasis,
+            outbasis,
+            guess,
+            params,
+            period,
+            tol,
+            maxiter,
+            full_output,
+            **kwargs,
+        )
 
     def _get_rtz_grid(
         self,
