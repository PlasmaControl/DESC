"""Core class representing MHD equilibrium."""

import numbers
import warnings
from collections.abc import MutableSequence

import numpy as np
from scipy import special
from scipy.constants import mu_0
from termcolor import colored

from desc.backend import use_jax
from desc.basis import FourierZernikeBasis
from desc.configuration import _Configuration
from desc.geometry import FourierRZCurve, FourierRZToroidalSurface
from desc.grid import LinearGrid
from desc.io import IOAble
from desc.objectives import (
    ForceBalance,
    ObjectiveFunction,
    get_equilibrium_objective,
    get_fixed_boundary_constraints,
)
<<<<<<< HEAD
from desc.perturbations import perturb, autoperturb
=======
from desc.optimize import Optimizer
from desc.perturbations import perturb
from desc.transform import Transform
from desc.utils import Timer, isalmostequal
>>>>>>> 18896477


class Equilibrium(_Configuration, IOAble):
    """Equilibrium is an object that represents a plasma equilibrium.

    It contains information about a plasma state, including the shapes of flux surfaces
    and profile inputs. It can compute additional information, such as the magnetic
    field and plasma currents, as well as "solving" itself by finding the equilibrium
    fields, and perturbing those fields to find nearby equilibria.

    Parameters
    ----------
    Psi : float (optional)
        total toroidal flux (in Webers) within LCFS. Default 1.0
    NFP : int (optional)
        number of field periods Default ``surface.NFP`` or 1
    L : int (optional)
        Radial resolution. Default 2*M for ``spectral_indexing=='fringe'``, else M
    M : int (optional)
        Poloidal resolution. Default surface.M or 1
    N : int (optional)
        Toroidal resolution. Default surface.N or 0
    L_grid : int (optional)
        resolution of real space nodes in radial direction
    M_grid : int (optional)
        resolution of real space nodes in poloidal direction
    N_grid : int (optional)
        resolution of real space nodes in toroidal direction
    node_pattern : str (optional)
        pattern of nodes in real space. Default is ``'jacobi'``
    pressure : Profile or ndarray shape(k,2) (optional)
        Pressure profile or array of mode numbers and spectral coefficients.
        Default is a PowerSeriesProfile with zero pressure
    iota : Profile or ndarray shape(k,2) (optional)
        Rotational transform profile or array of mode numbers and spectral coefficients
    current : Profile or ndarray shape(k,2) (optional)
        Toroidal current profile or array of mode numbers and spectral coefficients
        Default is a PowerSeriesProfile with zero toroidal current
    surface: Surface or ndarray shape(k,5) (optional)
        Fixed boundary surface shape, as a Surface object or array of
        spectral mode numbers and coefficients of the form [l, m, n, R, Z].
        Default is a FourierRZToroidalSurface with major radius 10 and minor radius 1
    axis : Curve or ndarray shape(k,3) (optional)
        Initial guess for the magnetic axis as a Curve object or ndarray
        of mode numbers and spectral coefficients of the form [n, R, Z].
        Default is the centroid of the surface.
    sym : bool (optional)
        Whether to enforce stellarator symmetry. Default surface.sym or False.
    spectral_indexing : str (optional)
        Type of Zernike indexing scheme to use. Default ``'ansi'``
    """

    _io_attrs_ = _Configuration._io_attrs_ + [
        "_solved",
        "_L_grid",
        "_M_grid",
        "_N_grid",
        "_node_pattern",
    ]

    def __init__(
        self,
        Psi=1.0,
        NFP=None,
        L=None,
        M=None,
        N=None,
        L_grid=None,
        M_grid=None,
        N_grid=None,
        node_pattern=None,
        pressure=None,
        iota=None,
        current=None,
        surface=None,
        axis=None,
        sym=None,
        spectral_indexing=None,
        **kwargs,
    ):

        super().__init__(
            Psi,
            NFP,
            L,
            M,
            N,
            pressure,
            iota,
            current,
            surface,
            axis,
            sym,
            spectral_indexing,
            **kwargs,
        )

        assert (L_grid is None) or (
            isinstance(L_grid, numbers.Real)
            and (L_grid == int(L_grid))
            and (L_grid >= 0)
        ), "L_grid should be a non-negative integer or None, got {L_grid}"
        assert (M_grid is None) or (
            isinstance(M_grid, numbers.Real)
            and (M_grid == int(M_grid))
            and (M_grid >= 0)
        ), "M_grid should be a non-negative integer or None, got {M_grid}"
        assert (N_grid is None) or (
            isinstance(N_grid, numbers.Real)
            and (N_grid == int(N_grid))
            and (N_grid >= 0)
        ), "N_grid should be a non-negative integer or None, got {N_grid}"
        self._L_grid = L_grid if L_grid is not None else 2 * self.L
        self._M_grid = M_grid if M_grid is not None else 2 * self.M
        self._N_grid = N_grid if N_grid is not None else 2 * self.N
        self._node_pattern = node_pattern if node_pattern is not None else "jacobi"
        self._solved = False
        self.optimizer_results = {}

    def __repr__(self):
        """String form of the object."""
        return (
            type(self).__name__
            + " at "
            + str(hex(id(self)))
            + " (L={}, M={}, N={}, NFP={}, sym={}, spectral_indexing={})".format(
                self.L, self.M, self.N, self.NFP, self.sym, self.spectral_indexing
            )
        )

    @property
    def L_grid(self):
        """int: Radial resolution of grid in real space."""
        if not hasattr(self, "_L_grid"):
            self._L_grid = (
                self.M_grid if self.spectral_indexing == "ansi" else 2 * self.M_grid
            )
        return self._L_grid

    @L_grid.setter
    def L_grid(self, L_grid):
        if self.L_grid != L_grid:
            self._L_grid = L_grid

    @property
    def M_grid(self):
        """int: Poloidal resolution of grid in real space."""
        if not hasattr(self, "_M_grid"):
            self._M_grid = 1
        return self._M_grid

    @M_grid.setter
    def M_grid(self, M_grid):
        if self.M_grid != M_grid:
            self._M_grid = M_grid

    @property
    def N_grid(self):
        """int: Toroidal resolution of grid in real space."""
        if not hasattr(self, "_N_grid"):
            self._N_grid = 0
        return self._N_grid

    @N_grid.setter
    def N_grid(self, N_grid):
        if self.N_grid != N_grid:
            self._N_grid = N_grid

    @property
    def node_pattern(self):
        """str: Pattern for placement of nodes in curvilinear coordinates."""
        if not hasattr(self, "_node_pattern"):
            self._node_pattern = None
        return self._node_pattern

    @property
    def solved(self):
        """bool: Whether the equilibrium has been solved."""
        return self._solved

    @solved.setter
    def solved(self, solved):
        self._solved = solved

    @property
    def resolution(self):
        """dict: Spectral and real space resolution parameters of the Equilibrium."""
        return {
            "L": self.L,
            "M": self.M,
            "N": self.N,
            "L_grid": self.L_grid,
            "M_grid": self.M_grid,
            "N_grid": self.N_grid,
        }

    def resolution_summary(self):
        """Print a summary of the spectral and real space resolution."""
        print("Spectral indexing: {}".format(self.spectral_indexing))
        print("Spectral resolution (L,M,N)=({},{},{})".format(self.L, self.M, self.N))
        print("Node pattern: {}".format(self.node_pattern))
        print(
            "Node resolution (L,M,N)=({},{},{})".format(
                self.L_grid, self.M_grid, self.N_grid
            )
        )

    def change_resolution(
        self, L=None, M=None, N=None, L_grid=None, M_grid=None, N_grid=None, NFP=None
    ):
        """Set the spectral resolution and real space grid resolution.

        Parameters
        ----------
        L : int
            maximum radial zernike mode number.
        M : int
            maximum poloidal fourier mode number.
        N : int
            maximum toroidal fourier mode number.
        L_grid : int
            radial real space grid resolution.
        M_grid : int
            poloidal real space grid resolution.
        N_grid : int
            toroidal real space grid resolution.
        NFP : int
            number of field periods.

        """
        L_change = M_change = N_change = NFP_change = False
        if L is not None and L != self.L:
            L_change = True
        if M is not None and M != self.M:
            M_change = True
        if N is not None and N != self.N:
            N_change = True
        if NFP is not None and NFP != self.NFP:
            NFP_change = True

        if any([L_change, M_change, N_change, NFP_change]):
            super().change_resolution(L, M, N, NFP)

        if L_grid is not None and L_grid != self.L_grid:
            self._L_grid = L_grid
        if M_grid is not None and M_grid != self.M_grid:
            self._M_grid = M_grid
        if N_grid is not None and N_grid != self.N_grid:
            self._N_grid = N_grid

    @classmethod
    def from_near_axis(
        cls, na_eq, r=0.1, L=None, M=8, N=None, ntheta=None, spectral_indexing="ansi"
    ):
        """Initialize an Equilibrium from a near-axis solution.

        Parameters
        ----------
        na_eq : Qsc or Qic
            Near-axis solution generated by pyQSC or pyQIC.
        r : float
            Radius of the desired boundary surface (in meters).
        L : int (optional)
            Radial resolution. Default 2*M for `spectral_indexing`==fringe, else M
        M : int (optional)
            Poloidal resolution. Default is 8
        N : int (optional)
            Toroidal resolution. Default is M.
            If N=np.inf, the max resolution provided by na_eq.nphi is used.
        ntheta : int, optional
            Number of poloidal grid points used in the conversion. Default 2*M+1
        spectral_indexing : str (optional)
            Type of Zernike indexing scheme to use. Default ``'ansi'``

        Returns
        -------
        eq : Equilibrium
            Equilibrium approximation of the near-axis solution.

        """
        try:
            # default resolution parameters
            if L is None:
                if spectral_indexing == "ansi":
                    L = M
                elif spectral_indexing == "fringe":
                    L = 2 * M
            if N is None:
                N = M
            if N == np.inf:
                N = int((na_eq.nphi - 1) / 2)

            if ntheta is None:
                ntheta = 2 * M + 1

            inputs = {}
            inputs["Psi"] = np.pi * r ** 2 * na_eq.spsi * na_eq.Bbar
            inputs["NFP"] = na_eq.nfp
            inputs["L"] = L
            inputs["M"] = M
            inputs["N"] = N
            inputs["sym"] = not na_eq.lasym
            inputs["spectral_indexing "] = spectral_indexing
            inputs["pressure"] = np.array(
                [[0, -na_eq.p2 * r ** 2], [2, na_eq.p2 * r ** 2]]
            )
            inputs["iota"] = None
            inputs["current"] = np.array([[2, 2 * np.pi / mu_0 * na_eq.I2 * r ** 2]])
            inputs["axis"] = FourierRZCurve(
                R_n=np.concatenate((np.flipud(na_eq.rs[1:]), na_eq.rc)),
                Z_n=np.concatenate((np.flipud(na_eq.zs[1:]), na_eq.zc)),
                NFP=na_eq.nfp,
            )
            inputs["surface"] = None
        except AttributeError as e:
            raise ValueError("Input must be a pyQSC or pyQIC solution.") from e

        rho, _ = special.js_roots(L, 2, 2)
        grid = LinearGrid(rho=rho, theta=ntheta, zeta=na_eq.nphi, NFP=na_eq.nfp)
        basis_R = FourierZernikeBasis(
            L=L,
            M=M,
            N=N,
            NFP=na_eq.nfp,
            sym="cos" if not na_eq.lasym else False,
            spectral_indexing=spectral_indexing,
        )
        basis_Z = FourierZernikeBasis(
            L=L,
            M=M,
            N=N,
            NFP=na_eq.nfp,
            sym="sin" if not na_eq.lasym else False,
            spectral_indexing=spectral_indexing,
        )
        transform_R = Transform(grid, basis_R, build_pinv=True)
        transform_Z = Transform(grid, basis_Z, build_pinv=True)

        R_1D = np.zeros((grid.num_nodes,))
        Z_1D = np.zeros((grid.num_nodes,))

        for rho_i in rho:
            idx = idx = np.where((grid.nodes[:, 0] == rho_i))[0]
            R_2D, Z_2D, _ = na_eq.Frenet_to_cylindrical(r * rho_i, ntheta)
            R_1D[idx] = R_2D.flatten(order="F")
            Z_1D[idx] = Z_2D.flatten(order="F")

        inputs["R_lmn"] = transform_R.fit(R_1D)
        inputs["Z_lmn"] = transform_Z.fit(Z_1D)
        inputs["L_lmn"] = np.zeros_like(inputs["Z_lmn"])

        eq = Equilibrium(**inputs)
        eq.surface = eq.get_surface_at(rho=1)

        return eq

    def solve(
        self,
        objective="force",
        constraints=None,
        optimizer="lsq-exact",
        ftol=1e-2,
        xtol=1e-4,
        gtol=1e-6,
        maxiter=50,
        x_scale="auto",
        options={},
        verbose=1,
        copy=False,
    ):
        """Solve to find the equilibrium configuration.

        Parameters
        ----------
        objective : {"force", "forces", "energy", "vacuum"}
            Objective function to solve. Default = force balance on unified grid.
        constraints : Tuple
            set of constraints to enforce. Default = fixed boundary/profiles
        optimizer : string
            Optimization algorithm. Default = "lsq-exact".
        ftol : float
            Relative stopping tolerance on objective function value.
        xtol : float
            Stopping tolerance on step size.
        gtol : float
            Stopping tolerance on norm of gradient.
        maxiter : int
            Maximum number of solver steps.
        x_scale : array_like or ``'auto'``, optional
            Characteristic scale of each variable. Setting ``x_scale`` is equivalent
            to reformulating the problem in scaled variables ``xs = x / x_scale``.
            An alternative view is that the size of a trust region along jth
            dimension is proportional to ``x_scale[j]``. Improved convergence may
            be achieved by setting ``x_scale`` such that a step of a given size
            along any of the scaled variables has a similar effect on the cost
            function. If set to ``'auto'``, the scale is iteratively updated using the
            inverse norms of the columns of the jacobian or hessian matrix.
        options : dict
            Dictionary of additional options to pass to optimizer.
        verbose : int
            Level of output.
        copy : bool
            Whether to return the current equilibrium or a copy (leaving the original
            unchanged).

        Returns
        -------
        eq : Equilibrium
            Either this equilibrium or a copy, depending on "copy" argument.
        result : OptimizeResult
            The optimization result represented as a ``OptimizeResult`` object.
            Important attributes are: ``x`` the solution array, ``success`` a
            Boolean flag indicating if the optimizer exited successfully and
            ``message`` which describes the cause of the termination. See
            `OptimizeResult` for a description of other attributes.


        """
        if constraints is None:
            constraints = get_fixed_boundary_constraints(
                iota=objective != "vacuum" and self.iota is not None
            )
        if not isinstance(objective, ObjectiveFunction):
            objective = get_equilibrium_objective(objective)
        if not isinstance(optimizer, Optimizer):
            optimizer = Optimizer("lsq-exact")

        if copy:
            eq = self.copy()
        else:
            eq = self

        if eq.N > eq.N_grid or eq.M > eq.M_grid or eq.L > eq.L_grid:
            warnings.warn(
                colored(
                    "Equilibrium has one or more spectral resolutions "
                    + "greater than the corresponding collocation grid resolution! "
                    + "This is not recommended and may result in poor convergence. "
                    + "Set grid resolutions to be higher, (i.e. eq.N_grid=2*eq.N) "
                    + "to avoid this warning.",
                    "yellow",
                )
            )
        if eq.bdry_mode == "poincare":
            raise NotImplementedError(
                (
                    "Solving equilibrium with poincare XS as BC is not supported yet "
                    + "on master branch."
                )
            )

        result = optimizer.optimize(
            eq,
            objective,
            constraints,
            ftol=ftol,
            xtol=xtol,
            gtol=gtol,
            x_scale=x_scale,
            verbose=verbose,
            maxiter=maxiter,
            options=options,
        )

        if verbose > 0:
            print("Start of solver")
            objective.print_value(objective.x(eq))
        for key, value in result["history"].items():
            # don't set nonexistent profile (values are empty ndarrays)
            if not (key == "c_l" or key == "i_l") or value[-1].size:
                setattr(eq, key, value[-1])

        if verbose > 0:
            print("End of solver")
            objective.print_value(objective.x(eq))

        eq.solved = result["success"]
        return eq, result

    def optimize(
        self,
        objective=None,
        constraints=None,
        optimizer=None,
        ftol=1e-2,
        xtol=1e-4,
        gtol=1e-6,
        maxiter=50,
        x_scale="auto",
        options={},
        verbose=1,
        copy=False,
    ):
        """Optimize an equilibrium for an objective.

        Parameters
        ----------
        objective : ObjectiveFunction
            Objective function to optimize.
        constraints : Objective or tuple of Objective
            Objective function to satisfy. Default = fixed-boundary force balance.
        optimizer : Optimizer
            Optimization algorithm. Default = lsq-exact.
        ftol : float
            Relative stopping tolerance on objective function value.
        xtol : float
            Stopping tolerance on step size.
        gtol : float
            Stopping tolerance on norm of gradient.
        maxiter : int
            Maximum number of solver steps.
        x_scale : array_like or ``'auto'``, optional
            Characteristic scale of each variable. Setting ``x_scale`` is equivalent
            to reformulating the problem in scaled variables ``xs = x / x_scale``.
            An alternative view is that the size of a trust region along jth
            dimension is proportional to ``x_scale[j]``. Improved convergence may
            be achieved by setting ``x_scale`` such that a step of a given size
            along any of the scaled variables has a similar effect on the cost
            function. If set to ``'auto'``, the scale is iteratively updated using the
            inverse norms of the columns of the jacobian or hessian matrix.
        options : dict
            Dictionary of additional options to pass to optimizer.
        verbose : int
            Level of output.
        copy : bool
            Whether to return the current equilibrium or a copy (leaving the original
            unchanged).

        Returns
        -------
        eq : Equilibrium
            Either this equilibrium or a copy, depending on "copy" argument.
        result : OptimizeResult
            The optimization result represented as a ``OptimizeResult`` object.
            Important attributes are: ``x`` the solution array, ``success`` a
            Boolean flag indicating if the optimizer exited successfully and
            ``message`` which describes the cause of the termination. See
            `OptimizeResult` for a description of other attributes.

        """
        if optimizer is None:
            optimizer = Optimizer("lsq-exact")
        if constraints is None:
            constraints = get_fixed_boundary_constraints(iota=self.iota is not None)
            constraints = (ForceBalance(), *constraints)

        if copy:
            eq = self.copy()
        else:
            eq = self

        result = optimizer.optimize(
            eq,
            objective,
            constraints,
            ftol=ftol,
            xtol=xtol,
            gtol=gtol,
            x_scale=x_scale,
            verbose=verbose,
            maxiter=maxiter,
            options=options,
        )

        if verbose > 0:
            print("Start of solver")
            objective.print_value(objective.x(eq))
        for key, value in result["history"].items():
            # don't set nonexistent profile (values are empty ndarrays)
            if not (key == "c_l" or key == "i_l") or value[-1].size:
                setattr(eq, key, value[-1])
        if verbose > 0:
            print("End of solver")
            objective.print_value(objective.x(eq))

        eq.solved = result["success"]
        return eq, result

    def _optimize(
        self,
        objective,
        constraint=None,
        ftol=1e-6,
        xtol=1e-6,
        maxiter=50,
        verbose=1,
        copy=False,
        solve_options={},
        perturb_options={},
    ):
        """Optimize an equilibrium for an objective.

        Parameters
        ----------
        objective : ObjectiveFunction
            Objective function to optimize.
        constraint : ObjectiveFunction
            Objective function to satisfy. Default = fixed-boundary force balance.
        ftol : float
            Relative stopping tolerance on objective function value.
        xtol : float
            Stopping tolerance on optimization step size.
        maxiter : int
            Maximum number of optimization steps.
        verbose : int
            Level of output.
        copy : bool, optional
            Whether to update the existing equilibrium or make a copy (Default).
        solve_options : dict
            Dictionary of additional options used in Equilibrium.solve().
        perturb_options : dict
            Dictionary of additional options used in Equilibrium.perturb().

        Returns
        -------
        eq_new : Equilibrium
            Optimized equilibrium.

        """
        import inspect
        from copy import deepcopy

        from desc.optimize.tr_subproblems import update_tr_radius
        from desc.optimize.utils import check_termination
        from desc.perturbations import optimal_perturb

        if constraint is None:
            constraint = get_equilibrium_objective()

        timer = Timer()
        timer.start("Total time")

        eq = self
        if not objective.built:
            objective.build(eq)
        if not constraint.built:
            constraint.build(eq)

        cost = objective.compute_scalar(objective.x(eq))
        perturb_options = deepcopy(perturb_options)
        tr_ratio = perturb_options.get(
            "tr_ratio",
            inspect.signature(optimal_perturb).parameters["tr_ratio"].default,
        )

        if verbose > 0:
            objective.print_value(objective.x(eq))

        iteration = 1
        success = None
        while success is None:

            timer.start("Step {} time".format(iteration))
            if verbose > 0:
                print("====================")
                print("Optimization Step {}".format(iteration))
                print("====================")
                print("Trust-Region ratio = {:9.3e}".format(tr_ratio[0]))

            # perturb + solve
            (
                eq_new,
                predicted_reduction,
                dc_opt,
                dc,
                c_norm,
                bound_hit,
            ) = optimal_perturb(
                eq,
                constraint,
                objective,
                copy=True,
                **perturb_options,
            )
            eq_new.solve(objective=constraint, **solve_options)

            # update trust region radius
            cost_new = objective.compute_scalar(objective.x(eq_new))
            actual_reduction = cost - cost_new
            trust_radius, ratio = update_tr_radius(
                tr_ratio[0] * c_norm,
                actual_reduction,
                predicted_reduction,
                np.linalg.norm(dc_opt),
                bound_hit,
            )
            tr_ratio[0] = trust_radius / c_norm
            perturb_options["tr_ratio"] = tr_ratio

            timer.stop("Step {} time".format(iteration))
            if verbose > 0:
                objective.print_value(objective.x(eq_new))
                print("Predicted Reduction = {:10.3e}".format(predicted_reduction))
                print("Reduction Ratio = {:+.3f}".format(ratio))
            if verbose > 1:
                timer.disp("Step {} time".format(iteration))

            # stopping criteria
            success, message = check_termination(
                actual_reduction,
                cost,
                np.linalg.norm(dc),
                c_norm,
                np.inf,  # TODO: add g_norm
                ratio,
                ftol,
                xtol,
                0,  # TODO: add gtol
                iteration,
                maxiter,
                0,
                np.inf,
                0,
                np.inf,
                0,
                np.inf,
            )
            if actual_reduction > 0:
                eq = eq_new
                cost = cost_new
            if success is not None:
                break

            iteration += 1

        timer.stop("Total time")
        print("====================")
        print("Done")
        if verbose > 0:
            print(message)
        if verbose > 1:
            timer.disp("Total time")

        if copy:
            return eq
        else:
            for attr in self._io_attrs_:
                setattr(self, attr, getattr(eq, attr))
            return self

    def autoperturb(
        self,
        objective,
        constraints=(),
        surface=None,
        pressure=None,
        iota=None,
        Psi=None,
        nsteps=1,
        maxiter=10,
        order=2,
        tr_ratio=0.1,
        weight="auto",
        verbose=1,
        copy=True,
    ):
        """Perturb an Equilibrium with respect to input parameters, with adaptive step sizing.

        Recommended to use this method over directly calling ``perturb``

        Parameters
        ----------
        eq : Equilibrium
            Equilibrium to perturb.
        objective : ObjectiveFunction
            Objective function to satisfy.
        constraints : tuple of Objective, optional
            List of objectives to be used as constraints during perturbation.
        surface : Surface
            target surface to perturb to
        pressure, iota : Profile
            target profiles to perturb to
        Psi : float
            target toroidal flux to perturb to
        nsteps : int > 0
            initial number of perturbation steps to try. If this fails, nsteps will be
            increased until it succeeds or the total number of steps exceeds maxiter.
        maxiter : int > 0
            total number of perturbation steps to try before giving up.
        order : {0,1,2,3}
            Order of perturbation (0=none, 1=linear, 2=quadratic, etc.)
        tr_ratio : float or array of float
            Radius of the trust region, as a fraction of ||x||.
            Enforces ||dx1|| <= tr_ratio*||x|| and ||dx2|| <= tr_ratio*||dx1||.
            If a scalar, uses the same ratio for all steps. If an array, uses the first
            element for the first step and so on.
        weight : ndarray, "auto", or None, optional
            1d or 2d array for weighted least squares. 1d arrays are turned into diagonal
            matrices. Default is to weight by (mode number)**2. None applies no weighting.
        verbose : int
            Level of output.
        copy : bool
            Whether to perturb the input equilibrium (False) or make a copy (True, Default).

        Returns
        -------
        eq_new : Equilibrium
            Perturbed equilibrium.

        """
        if objective is None:
            objective = get_equilibrium_objective()
        if constraints is None:
            constraints = get_fixed_boundary_constraints()

        if not objective.built:
            objective.build(self, verbose=verbose)
        for constraint in constraints:
            if not constraint.built:
                constraint.build(self, verbose=verbose)

        eq = autoperturb(
            self,
            objective,
            constraints,
            surface=surface,
            pressure=pressure,
            iota=iota,
            Psi=Psi,
            nsteps=nsteps,
            maxiter=maxiter,
            order=order,
            tr_ratio=tr_ratio,
            weight=weight,
            verbose=verbose,
            copy=copy,
        )
        eq.solved = False

        return eq

    def perturb(
        self,
        objective=None,
        constraints=None,
        dR=None,
        dZ=None,
        dL=None,
        dRb=None,
        dZb=None,
        dp=None,
        di=None,
        dc=None,
        dPsi=None,
        order=2,
        tr_ratio=0.1,
        verbose=1,
        copy=False,
    ):
        """Perturb an equilibrium.

        Parameters
        ----------
        objective : ObjectiveFunction
            Objective function to satisfy. Default = force balance.
        constraints : Objective or tuple of Objective
            Constraint function to satisfy. Default = fixed-boundary.
        dR, dZ, dL, dRb, dZb, dp, di, dc, dPsi : ndarray or float
            Deltas for perturbations of R, Z, lambda, R_boundary, Z_boundary, pressure,
            rotational transform, toroidal current, and total toroidal magnetic flux.
            Setting to None or zero ignores that term in the expansion.
        order : {0,1,2,3}
            Order of perturbation (0=none, 1=linear, 2=quadratic, etc.)
        tr_ratio : float or array of float
            Radius of the trust region, as a fraction of ||x||.
            Enforces ||dx1|| <= tr_ratio*||x|| and ||dx2|| <= tr_ratio*||dx1||.
            If a scalar, uses the same ratio for all steps. If an array, uses the first
            element for the first step and so on.
        verbose : int
            Level of output.
        copy : bool, optional
            Whether to update the existing equilibrium or make a copy (Default).

        Returns
        -------
        eq_new : Equilibrium
            Perturbed equilibrium.

        """
        if objective is None:
            objective = get_equilibrium_objective()
        if constraints is None:
            constraints = get_fixed_boundary_constraints(iota=self.iota is not None)

        if not objective.built:
            objective.build(self, verbose=verbose)
        for constraint in constraints:
            if not constraint.built:
                constraint.build(self, verbose=verbose)

        eq = perturb(
            self,
            objective,
            constraints,
            dR=dR,
            dZ=dZ,
            dL=dL,
            dRb=dRb,
            dZb=dZb,
            dp=dp,
            di=di,
            dc=dc,
            dPsi=dPsi,
            order=order,
            tr_ratio=tr_ratio,
            verbose=verbose,
            copy=copy,
        )
        eq.solved = False

        return eq


class EquilibriaFamily(IOAble, MutableSequence):
    """EquilibriaFamily stores a list of Equilibria.

    Has methods for solving complex equilibria using a multi-grid continuation method.

    Parameters
    ----------
    inputs : dict or list
        either a dictionary of inputs or list of dictionaries. For more information
        see inputs required by ``'Equilibrium'``.
        If solving using continuation method, a list should be given.

    """

    _io_attrs_ = ["_equilibria"]

    def __init__(self, inputs):
        # did we get 1 set of inputs or several?
        if isinstance(inputs, (list, tuple)):
            self.equilibria = [Equilibrium(**inputs[0])]
        else:
            self.equilibria = [Equilibrium(**inputs)]
        self.inputs = inputs

    @staticmethod
    def _format_deltas(inputs, equil):
        """Format the changes in continuation parameters.

        Parameters
        ----------
        inputs : dict
             Dictionary of continuation parameters for next step.
        equil : Equilibrium
            Equilibrium being perturbed.

        Returns
        -------
        deltas : dict
            Dictionary of changes in parameter values.

        """
        deltas = {}
        if equil.bdry_mode == "lcfs":
            s = FourierRZToroidalSurface(
                inputs["surface"][:, 3],
                inputs["surface"][:, 4],
                inputs["surface"][:, 1:3].astype(int),
                inputs["surface"][:, 1:3].astype(int),
                equil.NFP,
                equil.sym,
            )
            s.change_resolution(equil.L, equil.M, equil.N)
            Rb_lmn, Zb_lmn = s.R_lmn, s.Z_lmn
        elif equil.bdry_mode == "poincare":
            raise NotImplementedError(
                "Specifying poincare XS as BC is not implemented yet on master branch."
            )

        p_l = np.zeros_like(equil.pressure.params)
        for l, p in inputs["pressure"]:
            idx = np.where(equil.pressure.basis.modes[:, 0] == int(l))[0]
            p_l[idx] = p
        if equil.iota is not None:
            i_l = np.zeros_like(equil.iota.params)
            for l, i in inputs["iota"]:
                idx = np.where(equil.iota.basis.modes[:, 0] == int(l))[0]
                i_l[idx] = i
        if equil.current is not None:
            c_l = np.zeros_like(equil.current.params)
            for l, c in inputs["current"]:
                idx = np.where(equil.current.basis.modes[:, 0] == int(l))[0]
                c_l[idx] = c

        if not np.allclose(Rb_lmn, equil.Rb_lmn):
            deltas["dRb"] = Rb_lmn - equil.Rb_lmn
        if not np.allclose(Zb_lmn, equil.Zb_lmn):
            deltas["dZb"] = Zb_lmn - equil.Zb_lmn
        if not np.allclose(p_l, equil.p_l):
            deltas["dp"] = p_l - equil.p_l
        if equil.iota is not None and not np.allclose(i_l, equil.i_l):
            deltas["di"] = i_l - equil.i_l
        if equil.current is not None and not np.allclose(c_l, equil.c_l):
            deltas["dc"] = c_l - equil.c_l
        if not np.allclose(inputs["Psi"], equil.Psi):
            deltas["dPsi"] = inputs["Psi"] - equil.Psi
        return deltas

    def _print_iteration(self, ii, equil):
        print("================")
        print("Step {}/{}".format(ii + 1, len(self.inputs)))
        print("================")
        equil.resolution_summary()
        print("Boundary ratio = {}".format(self.inputs[ii]["bdry_ratio"]))
        print("Pressure ratio = {}".format(self.inputs[ii]["pres_ratio"]))
        if "current" in self.inputs[ii]:
            print("Current ratio = {}".format(self.inputs[ii]["curr_ratio"]))
        print("Perturbation Order = {}".format(self.inputs[ii]["pert_order"]))
        print("Objective: {}".format(self.inputs[ii]["objective"]))
        print("Optimizer: {}".format(self.inputs[ii]["optimizer"]))
        print("Function tolerance = {}".format(self.inputs[ii]["ftol"]))
        print("Gradient tolerance = {}".format(self.inputs[ii]["gtol"]))
        print("State vector tolerance = {}".format(self.inputs[ii]["xtol"]))
        print("Max function evaluations = {}".format(self.inputs[ii]["nfev"]))
        print("================")

    def solve_continuation(  # noqa: C901 - FIXME: break this up into simpler pieces
        self, start_from=0, verbose=None, checkpoint_path=None
    ):
        """Solve for an equilibrium by continuation method.

            1. Creates an initial guess from the given inputs
            2. Find equilibrium flux surfaces by minimizing the objective function.
            3. Step up to higher resolution and perturb the previous solution
            4. Repeat 2 and 3 until at desired resolution

        Parameters
        ----------
        start_from : integer
            start solution from the given index
        verbose : integer
            * 0: no output
            * 1: summary of each iteration
            * 2: as above plus timing information
            * 3: as above plus detailed solver output
        checkpoint_path : str or path-like
            file to save checkpoint data (Default value = None)

        """
        timer = Timer()
        if verbose is None:
            verbose = self.inputs[0]["verbose"]
        timer.start("Total time")

        if (
            not (
                isalmostequal([inp["bdry_ratio"] for inp in self.inputs])
                and isalmostequal([inp["pres_ratio"] for inp in self.inputs])
            )
            and not use_jax
        ):
            warnings.warn(
                colored(
                    "Computing perturbations with finite differences can be "
                    + "highly inaccurate, consider using JAX or setting all "
                    + "perturbation ratios to 1",
                    "yellow",
                )
            )

        for ii in range(start_from, len(self.inputs)):
            timer.start("Iteration {} total".format(ii + 1))

            # TODO: make this more efficient (minimize re-building)
            optimizer = Optimizer(self.inputs[ii]["optimizer"])
            objective = get_equilibrium_objective(self.inputs[ii]["objective"])
            constraints = get_fixed_boundary_constraints(
                iota=self.inputs[ii]["objective"] != "vacuum"
                and "iota" in self.inputs[ii]
            )

            if ii == start_from:
                equil = self[ii]
                if verbose > 0:
                    self._print_iteration(ii, equil)

            else:
                equil = self[ii - 1].copy()
                self.insert(ii, equil)

                equil.change_resolution(
                    L=self.inputs[ii]["L"],
                    M=self.inputs[ii]["M"],
                    N=self.inputs[ii]["N"],
                )
                equil.L_grid = self.inputs[ii]["L_grid"]
                equil.M_grid = self.inputs[ii]["M_grid"]
                equil.N_grid = self.inputs[ii]["N_grid"]

                if verbose > 0:
                    self._print_iteration(ii, equil)

                # figure out if we need perturbations
                deltas = self._format_deltas(self.inputs[ii], equil)

                if len(deltas) > 0:
                    if verbose > 0:
                        print("Perturbing equilibrium")
                    # TODO: pass Jx if available
                    equil.perturb(
                        objective=objective,
                        constraints=constraints,
                        **deltas,
                        order=self.inputs[ii]["pert_order"],
                        verbose=verbose,
                        copy=False,
                    )

            if not equil.is_nested():
                warnings.warn(
                    colored(
                        "WARNING: Flux surfaces are no longer nested, exiting early."
                        + "Consider taking smaller perturbation/resolution steps "
                        + "or reducing trust radius",
                        "yellow",
                    )
                )
                if checkpoint_path is not None:
                    if verbose > 0:
                        print("Saving latest state")
                    self.save(checkpoint_path)
                break

            equil.solve(
                optimizer=optimizer,
                objective=objective,
                constraints=constraints,
                ftol=self.inputs[ii]["ftol"],
                xtol=self.inputs[ii]["xtol"],
                gtol=self.inputs[ii]["gtol"],
                verbose=verbose,
                maxiter=self.inputs[ii]["nfev"],
            )

            if checkpoint_path is not None:
                if verbose > 0:
                    print("Saving latest iteration")
                self.save(checkpoint_path)
            timer.stop("Iteration {} total".format(ii + 1))
            if verbose > 1:
                timer.disp("Iteration {} total".format(ii + 1))

            if not equil.is_nested():
                warnings.warn(
                    colored(
                        "WARNING: Flux surfaces are no longer nested, exiting early."
                        + "Consider taking smaller perturbation/resolution steps "
                        + "or reducing trust radius",
                        "yellow",
                    )
                )
                break

        timer.stop("Total time")
        print("====================")
        print("Done")
        if verbose > 1:
            timer.disp("Total time")
        if checkpoint_path is not None:
            print("Output written to {}".format(checkpoint_path))
        print("====================")

    @property
    def equilibria(self):
        """list: Equilibria contained in the family."""
        return self._equilibria

    @equilibria.setter
    def equilibria(self, equil):
        if isinstance(equil, tuple):
            equil = list(equil)
        elif isinstance(equil, np.ndarray):
            equil = equil.tolist()
        elif not isinstance(equil, list):
            equil = [equil]
        if not np.all([isinstance(eq, Equilibrium) for eq in equil]):
            raise ValueError(
                "Members of EquilibriaFamily should be of type Equilibrium or subclass."
            )
        self._equilibria = list(equil)

    # dunder methods required by MutableSequence

    def __getitem__(self, i):
        return self._equilibria[i]

    def __setitem__(self, i, new_item):
        if not isinstance(new_item, Equilibrium):
            raise ValueError(
                "Members of EquilibriaFamily should be of type Equilibrium or subclass."
            )
        self._equilibria[i] = new_item

    def __delitem__(self, i):
        del self._equilibria[i]

    def __len__(self):
        return len(self._equilibria)

    def insert(self, i, new_item):
        """Insert a new Equilibrium into the family at position i."""
        if not isinstance(new_item, Equilibrium):
            raise ValueError(
                "Members of EquilibriaFamily should be of type Equilibrium or subclass."
            )
        self._equilibria.insert(i, new_item)<|MERGE_RESOLUTION|>--- conflicted
+++ resolved
@@ -21,14 +21,10 @@
     get_equilibrium_objective,
     get_fixed_boundary_constraints,
 )
-<<<<<<< HEAD
-from desc.perturbations import perturb, autoperturb
-=======
 from desc.optimize import Optimizer
 from desc.perturbations import perturb
 from desc.transform import Transform
 from desc.utils import Timer, isalmostequal
->>>>>>> 18896477
 
 
 class Equilibrium(_Configuration, IOAble):
