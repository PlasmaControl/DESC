--- conflicted
+++ resolved
@@ -2482,12 +2482,7 @@
         GenericObjective,
         LinearObjectiveFromUser,
         ObjectiveFromUser,
-<<<<<<< HEAD
-        # TODO: add Omnigenity objective (see GH issue #943)
-        Omnigenity,
         BallooningStability,
-=======
->>>>>>> fd73bdb8
     ]
     other_objectives = list(set(objectives) - set(specials))
 
