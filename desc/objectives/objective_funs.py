--- conflicted
+++ resolved
@@ -66,10 +66,12 @@
         self._args = [arg for arg in arg_order if arg in self._args]
         self._set_state_vector()
 
-<<<<<<< HEAD
+    def _set_state_vector(self):
+        """Set state vector components, dimensions, and indices."""
+        self._dimensions = self.objectives[0].dimensions
+
         # args not in arg_order
         self._QI_dict = {}
-        self._dimensions = {}
         objective_names = [obj.name for obj in self.objectives]
         for i, obj in enumerate(self.objectives):
             assert objective_names.count(obj.name) == 1
@@ -78,11 +80,6 @@
                 assert "QI_l {}".format(obj.name) not in self.args
                 self._args += ["QI_l {}".format(obj.name), "QI_mn {}".format(obj.name)]
                 self._QI_dict[obj.name] = i
-=======
-    def _set_state_vector(self):
-        """Set state vector components, dimensions, and indices."""
-        self._dimensions = self.objectives[0].dimensions
->>>>>>> f67a7d94
 
         self._dim_x = 0
         self._x_idx = {}
