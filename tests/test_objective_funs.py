"""Tests for objective functions.

These generally don't test the accuracy of the computation for realistic examples,
that is done in test_compute_functions or regression tests.

This module primarily tests the constructing/building/calling methods.
"""

import warnings

import numpy as np
import pytest
from scipy.constants import elementary_charge, mu_0

import desc.examples
from desc.backend import jnp
from desc.coils import (
    CoilSet,
    FourierPlanarCoil,
    FourierRZCoil,
    FourierXYZCoil,
    MixedCoilSet,
)
from desc.compute import get_transforms
from desc.equilibrium import Equilibrium
from desc.examples import get
from desc.geometry import FourierPlanarCurve, FourierRZToroidalSurface, FourierXYZCurve
from desc.grid import ConcentricGrid, LinearGrid, QuadratureGrid
from desc.io import load
from desc.magnetic_fields import (
    CurrentPotentialField,
    FourierCurrentPotentialField,
    OmnigenousField,
    PoloidalMagneticField,
    SplineMagneticField,
    ToroidalMagneticField,
    VerticalMagneticField,
)
from desc.objectives import (
    AspectRatio,
    BallooningStability,
    BootstrapRedlConsistency,
    BoundaryError,
    BScaleLength,
    CoilArclengthVariance,
    CoilCurrentLength,
    CoilCurvature,
    CoilLength,
    CoilSetLinkingNumber,
    CoilSetMinDistance,
    CoilTorsion,
    Elongation,
    Energy,
    ForceBalance,
    ForceBalanceAnisotropic,
    FusionPower,
    GenericObjective,
    HeatingPowerISS04,
    Isodynamicity,
    LinearObjectiveFromUser,
    MagneticWell,
    MeanCurvature,
    MercierStability,
    ObjectiveFromUser,
    ObjectiveFunction,
    Omnigenity,
    PlasmaCoilSetMinDistance,
    PlasmaVesselDistance,
    Pressure,
    PrincipalCurvature,
    QuadraticFlux,
    QuasisymmetryBoozer,
    QuasisymmetryTripleProduct,
    QuasisymmetryTwoTerm,
    RotationalTransform,
    Shear,
    SurfaceCurrentRegularization,
    ToroidalCurrent,
    ToroidalFlux,
    VacuumBoundaryError,
    Volume,
)
from desc.objectives._free_boundary import BoundaryErrorNESTOR
from desc.objectives.normalization import compute_scaling_factors
from desc.objectives.objective_funs import _Objective, collect_docs
from desc.objectives.utils import softmax, softmin
from desc.profiles import FourierZernikeProfile, PowerSeriesProfile
from desc.utils import PRINT_WIDTH
from desc.vmec_utils import ptolemy_linear_transform


class TestObjectiveFunction:
    """Test ObjectiveFunction classes."""

    @pytest.mark.unit
    def test_generic(self):
        """Test GenericObjective for arbitrary Equilibrium quantities."""

        def test(f, thing, grid=None, compress=False):
            obj = GenericObjective(f, thing=thing, grid=grid)
            obj.build()
            val = thing.compute(f, grid=obj.constants["transforms"]["grid"])[f]
            if compress:
                val = obj.constants["transforms"]["grid"].compress(val)
            np.testing.assert_allclose(
                obj.compute(thing.params_dict),
                val,
            )

        test("curvature", FourierXYZCurve(Y_n=[-1, 0, 0]), LinearGrid(0, 0, 12))
        test("length", FourierPlanarCoil(r_n=0.5), LinearGrid(0, 0, 12))
        test(
            "Phi",
            FourierCurrentPotentialField(Phi_mn=np.array([0.2])),
            LinearGrid(0, 4, 4),
        )
        test("sqrt(g)", Equilibrium())
        test("current", Equilibrium(iota=PowerSeriesProfile(0)), None, True)
        test("iota", Equilibrium(current=PowerSeriesProfile(0)), None, True)

    @pytest.mark.unit
    def test_objective_from_user(self):
        """Test ObjectiveFromUser for arbitrary callable."""

        def myfun(grid, data):
            x = data["X"]
            y = data["Y"]
            r = jnp.sqrt(x * data["X"] + y**2)
            return r

        def test(thing, grid):
            objective = ObjectiveFromUser(myfun, thing=thing, grid=grid)
            objective.build()
            R1 = objective.compute(*objective.xs(thing))
            R2 = thing.compute("R", grid=grid)["R"]
            np.testing.assert_allclose(R1, R2)

        curve = FourierXYZCurve()
        grid = LinearGrid(0, 0, 5)
        test(curve, grid)

        surf = FourierRZToroidalSurface()
        grid = LinearGrid(2, 2, 2)
        test(surf, grid)

        eq = Equilibrium()
        grid = LinearGrid(2, 2, 2)
        test(eq, grid)

    @pytest.mark.unit
    def test_linear_objective_from_user(self):
        """Test LinearObjectiveFromUser for arbitrary callable."""

        def myfun(params):
            L_lmn = params["L_lmn"]
            p_l = params["p_l"]
            c_l = params["c_l"]
            Zb_lmn = params["Zb_lmn"]
            r = jnp.array([p_l[0] + Zb_lmn[0], c_l[2] + L_lmn[1]])
            return r

        eq = Equilibrium(pressure=np.array([1, 0, -1]), current=np.array([0, 0, 2]))
        objective = LinearObjectiveFromUser(myfun, eq)
        objective.build()
        f = objective.compute(*objective.xs(eq))
        np.testing.assert_allclose(f, np.array([0, 2]))

    @pytest.mark.unit
    def test_volume(self):
        """Test calculation of plasma volume."""

        def test(eq):
            obj = Volume(
                target=10 * np.pi**2,
                weight=1 / np.pi**2,
                eq=eq,
                normalize=False,
            )
            obj.build()
            V = obj.compute_unscaled(*obj.xs(eq))
            V_scaled = obj.compute_scaled_error(*obj.xs(eq))
            V_scalar = obj.compute_scalar(*obj.xs(eq))
            np.testing.assert_allclose(V, 20 * np.pi**2)
            np.testing.assert_allclose(V_scaled, 10)
            np.testing.assert_allclose(V_scalar, 10)

        eqi = Equilibrium(iota=PowerSeriesProfile(0))
        test(eqi)
        test(Equilibrium(current=PowerSeriesProfile(0)))
        # test that it can compute with a surface object
        test(eqi.surface)

    @pytest.mark.unit
    def test_aspect_ratio(self):
        """Test calculation of aspect ratio."""

        def test(eq):
            obj = AspectRatio(target=5, weight=1, eq=eq)
            obj.build()
            AR = obj.compute_unscaled(*obj.xs(eq))
            AR_scaled = obj.compute_scaled_error(*obj.xs(eq))
            np.testing.assert_allclose(AR, 10)
            np.testing.assert_allclose(AR_scaled, 5)

        test(Equilibrium(iota=PowerSeriesProfile(0)))
        test(Equilibrium(current=PowerSeriesProfile(0)))
        test(Equilibrium(iota=PowerSeriesProfile(0)).surface)

    @pytest.mark.unit
    def test_elongation(self):
        """Test calculation of elongation."""

        def test(eq):
            obj = Elongation(target=0, weight=2, eq=eq)
            obj.build()
            f = obj.compute_unscaled(*obj.xs(eq))
            f_scaled = obj.compute_scaled_error(*obj.xs(eq))
            np.testing.assert_allclose(f, 1.3 / 0.7, rtol=8e-3)
            np.testing.assert_allclose(f_scaled, 2 * (1.3 / 0.7), rtol=8e-3)

        test(get("HELIOTRON"))
        test(get("HELIOTRON").surface)

    @pytest.mark.unit
    def test_energy(self):
        """Test calculation of MHD energy."""

        def test(eq):
            obj = Energy(target=0, weight=mu_0, eq=eq, normalize=False)
            obj.build()
            W = obj.compute_unscaled(*obj.xs(eq))
            W_scaled = obj.compute_scaled_error(*obj.xs(eq))
            np.testing.assert_allclose(W, 10 / mu_0)
            np.testing.assert_allclose(W_scaled, 10)

        test(Equilibrium(iota=PowerSeriesProfile(0)))
        test(Equilibrium(current=PowerSeriesProfile(0)))

    @pytest.mark.unit
    def test_target_iota(self):
        """Test calculation of iota profile."""

        def test(eq):
            obj = RotationalTransform(target=1, weight=2, eq=eq)
            obj.build()
            iota = obj.compute_unscaled(*obj.xs(eq))
            iota_scaled = obj.compute_scaled_error(*obj.xs(eq))
            np.testing.assert_allclose(iota, 0)
            np.testing.assert_allclose(iota_scaled, -2 / np.sqrt(3))

        test(Equilibrium(iota=PowerSeriesProfile(0)))
        test(Equilibrium(current=PowerSeriesProfile(0)))

    @pytest.mark.unit
    def test_target_shear(self):
        """Test calculation of shear profile."""

        def test(eq, raw, scaled):
            obj = Shear(target=-1, weight=2, eq=eq)
            obj.build()
            shear = obj.compute_unscaled(*obj.xs(eq))
            shear_scaled = obj.compute_scaled_error(*obj.xs(eq))
            np.testing.assert_allclose(shear, raw)
            np.testing.assert_allclose(shear_scaled, scaled)

        test(Equilibrium(iota=PowerSeriesProfile(0)), 0, 2 / np.sqrt(3))
        test(Equilibrium(current=PowerSeriesProfile(0)), 0, 2 / np.sqrt(3))
        test(Equilibrium(iota=PowerSeriesProfile([0, 0, 0.5])), -2, -2 / np.sqrt(3))

    @pytest.mark.unit
    def test_toroidal_current(self):
        """Test calculation of toroidal current."""

        def test(eq):
            obj = ToroidalCurrent(target=1, weight=2, eq=eq, normalize=False)
            obj.build()
            I = obj.compute_unscaled(*obj.xs(eq))
            I_scaled = obj.compute_scaled_error(*obj.xs(eq))
            np.testing.assert_allclose(I, 0)
            np.testing.assert_allclose(I_scaled, -2 / np.sqrt(3))

        test(Equilibrium(iota=PowerSeriesProfile(0)))
        test(Equilibrium(current=PowerSeriesProfile(0)))

    @pytest.mark.unit
    def test_pressure(self):
        """Test calculation of pressure objective."""

        def test(eq):
            obj = Pressure(target=1, weight=2, eq=eq, normalize=False)
            obj.build()
            p = obj.compute_unscaled(*obj.xs(eq))
            p_scaled = obj.compute_scaled_error(*obj.xs(eq))
            np.testing.assert_allclose(p, 12)
            # (value - target) * objective weight * quadrature weights
            # in this case, both value and target are constant wrt rho
            np.testing.assert_allclose(p_scaled, (12 - 1) * 2 / np.sqrt(3))

        test(Equilibrium(pressure=PowerSeriesProfile(12)))
        test(
            Equilibrium(
                electron_temperature=PowerSeriesProfile(2),
                electron_density=PowerSeriesProfile(3 / elementary_charge),
            )
        )

    @pytest.mark.unit
    def test_qa_boozer(self):
        """Test calculation of Boozer QA metric."""

        def test(eq):
            obj = QuasisymmetryBoozer(eq=eq)
            obj.build()
            fb = obj.compute_unscaled(*obj.xs(eq))
            np.testing.assert_allclose(fb, 0, atol=1e-12)

        test(Equilibrium(L=2, M=2, N=1, iota=PowerSeriesProfile(0)))
        test(Equilibrium(L=2, M=2, N=1, current=PowerSeriesProfile(0)))

    @pytest.mark.unit
    def test_jax_compile_boozer(self):
        """Test compilation of Boozer QA metric in ObjectiveFunction."""

        def test(eq):
            """Ensure compilation without any errors from JAX, related to issue #625."""
            obj = ObjectiveFunction(QuasisymmetryBoozer(eq=eq))
            obj.build()
            obj.compile("all")
            fb = obj.compute_scaled_error(obj.x(eq))
            np.testing.assert_allclose(fb, 0, atol=1e-12)

        test(Equilibrium(L=2, M=2, N=1, current=PowerSeriesProfile(0)))

    @pytest.mark.unit
    def test_qh_boozer(self):
        """Test calculation of Boozer QH metric."""
        eq = get("WISTELL-A")  # WISTELL-A is optimized for QH symmetry
        helicity = (1, -eq.NFP)
        M_booz = eq.M
        N_booz = eq.N
        grid = LinearGrid(M=2 * eq.M, N=2 * eq.N, NFP=eq.NFP, sym=False)

        # objective function returns amplitudes of non-symmetric modes
        obj = QuasisymmetryBoozer(
            helicity=helicity,
            M_booz=M_booz,
            N_booz=N_booz,
            grid=grid,
            normalize=False,
            eq=eq,
        )
        obj.build()
        f = obj.compute_unscaled(*obj.xs(eq))
        idx_f = np.argsort(np.abs(f))

        # compute all amplitudes in the Boozer spectrum
        transforms = get_transforms(
            "|B|_mn", obj=eq, grid=grid, M_booz=M_booz, N_booz=N_booz
        )
        matrix, modes, idx = ptolemy_linear_transform(
            transforms["B"].basis.modes, helicity=helicity, NFP=eq.NFP
        )
        data = eq.compute("|B|_mn", helicity=helicity, grid=grid, transforms=transforms)
        B_mn = matrix @ data["|B|_mn"]
        idx_B = np.argsort(np.abs(B_mn))

        # check that largest amplitudes are the QH modes
        np.testing.assert_allclose(B_mn[idx_B[-3:]], np.flip(np.delete(B_mn, idx)[:3]))
        # check that these QH modes are not returned by the objective
        assert [b not in f for b in B_mn[idx_B[-3:]]]
        # check that the objective returns the lowest amplitudes
        # 120 ~ smallest amplitudes BEFORE QH modes show up so that sorting both arrays
        # should have the same values up until then
        np.testing.assert_allclose(f[idx_f][:120], B_mn[idx_B][:120])

    @pytest.mark.unit
    def test_qh_boozer_multiple_surfaces(self):
        """Test for computing Boozer error on multiple surfaces."""
        eq = get("WISTELL-A")  # WISTELL-A is optimized for QH symmetry
        helicity = (1, -eq.NFP)
        M_booz = eq.M
        N_booz = eq.N
        grid1 = LinearGrid(rho=0.5, M=2 * eq.M, N=2 * eq.N, NFP=eq.NFP, sym=False)
        grid2 = LinearGrid(rho=1.0, M=2 * eq.M, N=2 * eq.N, NFP=eq.NFP, sym=False)
        grid3 = LinearGrid(
            rho=np.array([0.5, 1.0]), M=2 * eq.M, N=2 * eq.N, NFP=eq.NFP, sym=False
        )

        obj1 = QuasisymmetryBoozer(
            helicity=helicity,
            M_booz=M_booz,
            N_booz=N_booz,
            grid=grid1,
            normalize=False,
            eq=eq,
        )
        obj2 = QuasisymmetryBoozer(
            helicity=helicity,
            M_booz=M_booz,
            N_booz=N_booz,
            grid=grid2,
            normalize=False,
            eq=eq,
        )
        obj3 = QuasisymmetryBoozer(
            helicity=helicity,
            M_booz=M_booz,
            N_booz=N_booz,
            grid=grid3,
            normalize=False,
            eq=eq,
        )
        obj1.build()
        obj2.build()
        obj3.build()
        f1 = obj1.compute_unscaled(*obj1.xs(eq))
        f2 = obj2.compute_unscaled(*obj2.xs(eq))
        f3 = obj3.compute_unscaled(*obj3.xs(eq))
        np.testing.assert_allclose(f3, np.concatenate([f1, f2]), atol=1e-14)

    @pytest.mark.unit
    def test_qs_twoterm(self):
        """Test calculation of two term QS metric."""

        def test(eq):
            obj = QuasisymmetryTwoTerm(eq=eq)
            obj.build()
            fc = obj.compute_unscaled(*obj.xs(eq))
            np.testing.assert_allclose(fc, 0)

        test(Equilibrium(iota=PowerSeriesProfile(0)))
        test(Equilibrium(current=PowerSeriesProfile(0)))

        # also make sure helicity is set correctly
        eq1 = desc.examples.get("precise_QA")
        eq2 = desc.examples.get("precise_QH")

        helicity_QA = (1, 0)
        helicity_QH = (1, eq2.NFP)

        # precise_QA should have lower QA than QH
        obj = QuasisymmetryTwoTerm(eq=eq1, helicity=helicity_QA)
        obj.build()
        f1 = obj.compute_scalar(*obj.xs(eq1), constants=obj.constants)
        obj.helicity = helicity_QH
        obj.build()
        f2 = obj.compute_scalar(*obj.xs(eq1), constants=obj.constants)
        assert f1 < f2

        # precise_QH should have lower QH than QA
        obj = QuasisymmetryTwoTerm(eq=eq2, helicity=helicity_QH)
        obj.build()
        f1 = obj.compute_scalar(*obj.xs(eq2), constants=obj.constants)
        obj.helicity = helicity_QA
        obj.build()
        f2 = obj.compute_scalar(*obj.xs(eq2), constants=obj.constants)
        assert f1 < f2

    @pytest.mark.unit
    def test_qs_tripleproduct(self):
        """Test calculation of triple product QS metric."""

        def test(eq):
            obj = QuasisymmetryTripleProduct(eq=eq)
            obj.build()
            ft = obj.compute_unscaled(*obj.xs(eq))
            np.testing.assert_allclose(ft, 0, atol=5e-35)

        test(Equilibrium(iota=PowerSeriesProfile(0)))
        test(Equilibrium(current=PowerSeriesProfile(0)))

    @pytest.mark.unit
    def test_isodynamicity(self):
        """Test calculation of isodynamicity metric."""

        def test(eq):
            obj = Isodynamicity(eq=eq)
            obj.build()
            iso = obj.compute(*obj.xs(eq))
            np.testing.assert_allclose(iso, 0, atol=1e-14)

        test(Equilibrium(iota=PowerSeriesProfile(0)))
        test(Equilibrium(current=PowerSeriesProfile(0)))

    @pytest.mark.unit
    def test_qs_boozer_grids(self):
        """Test grid compatibility with QS objectives."""
        eq = get("NCSX")

        # symmetric grid
        grid = LinearGrid(M=eq.M, N=eq.N, NFP=eq.NFP, sym=True)
        with pytest.raises(ValueError):
            QuasisymmetryBoozer(eq=eq, grid=grid).build()

    @pytest.mark.unit
    def test_mercier_stability(self):
        """Test calculation of mercier stability criteria."""

        def test(eq):
            obj = MercierStability(eq=eq)
            obj.build()
            DMerc = obj.compute_unscaled(*obj.xs(eq))
            np.testing.assert_equal(
                len(DMerc), obj.constants["transforms"]["grid"].num_rho
            )
            np.testing.assert_allclose(DMerc, 0)

        test(Equilibrium(iota=PowerSeriesProfile(0)))
        test(Equilibrium(current=PowerSeriesProfile(0)))

    @pytest.mark.unit
    def test_magnetic_well(self):
        """Test calculation of magnetic well stability criteria."""

        def test(eq):
            obj = MagneticWell(eq=eq)
            obj.build()
            magnetic_well = obj.compute_unscaled(*obj.xs(eq))
            np.testing.assert_equal(
                len(magnetic_well), obj.constants["transforms"]["grid"].num_rho
            )
            np.testing.assert_allclose(magnetic_well, 0, atol=1e-15)

        test(Equilibrium(iota=PowerSeriesProfile(0)))
        test(Equilibrium(current=PowerSeriesProfile(0)))

    @pytest.mark.unit
    def test_boundary_error_biestsc(self):
        """Test calculation of boundary error using BIEST w/ sheet current."""
        coil = FourierXYZCoil(5e5)
        coilset = CoilSet.linspaced_angular(coil, n=100)
        coil_grid = LinearGrid(N=20)
        eq = Equilibrium(L=3, M=3, N=3, Psi=np.pi)
        eq.surface = FourierCurrentPotentialField.from_surface(
            eq.surface, M_Phi=eq.M, N_Phi=eq.N
        )
        eq.solve()
        obj = BoundaryError(eq, coilset, field_grid=coil_grid)
        obj.build()
        f = obj.compute_scaled_error(*obj.xs())
        n = len(f) // 3
        # first n should be B*n errors
        np.testing.assert_allclose(f[:n], 0, atol=1e-4)
        # next n should be B^2 errors
        np.testing.assert_allclose(f[n : 2 * n], 0, atol=5e-2)
        # last n should be K errors
        np.testing.assert_allclose(f[2 * n :], 0, atol=3e-2)

    @pytest.mark.unit
    def test_boundary_error_biest(self):
        """Test calculation of boundary error using BIEST."""
        coil = FourierXYZCoil(5e5)
        coilset = CoilSet.linspaced_angular(coil, n=100)
        coil_grid = LinearGrid(N=20)
        eq = Equilibrium(L=3, M=3, N=3, Psi=np.pi)
        eq.solve()
        obj = BoundaryError(eq, coilset, field_grid=coil_grid)
        obj.build()
        f = obj.compute_scaled_error(*obj.xs())
        n = len(f) // 2
        # first n should be B*n errors
        np.testing.assert_allclose(f[:n], 0, atol=1e-4)
        # next n should be B^2 errors
        np.testing.assert_allclose(f[n : 2 * n], 0, atol=5e-2)

    @pytest.mark.unit
    def test_boundary_error_vacuum(self):
        """Test calculation of vacuum boundary error."""
        coil = FourierXYZCoil(5e5)
        coilset = CoilSet.linspaced_angular(coil, n=100)
        coil_grid = LinearGrid(N=20)
        eq = Equilibrium(L=3, M=3, N=3, Psi=np.pi)
        eq.solve()
        obj = VacuumBoundaryError(eq, coilset, field_grid=coil_grid)
        obj.build()
        f = obj.compute_scaled_error(*obj.xs())
        n = len(f) // 2
        # first n should be B*n errors
        np.testing.assert_allclose(f[:n], 0, atol=1e-4)
        # next n should be B^2 errors
        np.testing.assert_allclose(f[n : 2 * n], 0, atol=4e-2)

    @pytest.mark.unit
    def test_boundary_error_nestor(self):
        """Test calculation of boundary error using NESTOR."""
        coil = FourierXYZCoil(5e5)
        coilset = CoilSet.linspaced_angular(coil, n=100)
        coil_grid = LinearGrid(N=20)
        eq = Equilibrium(L=3, M=3, N=3, Psi=np.pi)
        eq.solve()
        obj = BoundaryErrorNESTOR(eq, coilset, field_grid=coil_grid)
        obj.build()
        f = obj.compute_scaled_error(*obj.xs())
        np.testing.assert_allclose(f, 0, atol=2e-3)

    @pytest.mark.unit
    def test_target_mean_iota(self):
        """Test calculation of iota profile average."""

        def test(eq):
            grid = LinearGrid(L=5, M=1, N=1, NFP=eq.NFP)
            mean_iota = jnp.mean(eq.compute("iota", grid=grid)["iota"])
            obj = RotationalTransform(
                target=mean_iota, weight=1, eq=eq, loss_function="mean", grid=grid
            )
            obj.build()
            mean_iota_unscaled = obj.compute_unscaled(*obj.xs(eq))
            mean_iota_scaled_error = obj.compute_scaled_error(*obj.xs(eq))
            mean_iota_scaled = obj.compute_scaled(*obj.xs(eq))
            np.testing.assert_allclose(mean_iota, mean_iota_unscaled, atol=1e-16)
            np.testing.assert_allclose(mean_iota_scaled_error, 0, atol=5e-16)
            np.testing.assert_allclose(mean_iota_scaled, mean_iota, atol=5e-16)

        test(get("DSHAPE"))
        test(get("HELIOTRON"))

    @pytest.mark.unit
    def test_target_max_iota(self):
        """Test calculation of iota profile max."""

        def test(eq):
            grid = LinearGrid(L=5, M=1, N=1, NFP=eq.NFP)
            max_iota = jnp.max(eq.compute("iota", grid=grid)["iota"])
            obj = RotationalTransform(
                target=max_iota, weight=1, eq=eq, loss_function="max", grid=grid
            )
            obj.build()
            max_iota_unscaled = obj.compute_unscaled(*obj.xs(eq))
            max_iota_scaled_error = obj.compute_scaled_error(*obj.xs(eq))
            max_iota_scaled = obj.compute_scaled(*obj.xs(eq))
            np.testing.assert_allclose(max_iota, max_iota_unscaled, atol=1e-16)
            np.testing.assert_allclose(max_iota_scaled_error, 0, atol=5e-16)
            np.testing.assert_allclose(max_iota_scaled, max_iota, atol=5e-16)

        test(get("DSHAPE"))
        test(get("HELIOTRON"))

    @pytest.mark.unit
    def test_target_min_iota(self):
        """Test calculation of iota profile min."""

        def test(eq):
            grid = LinearGrid(L=5, M=1, N=1, NFP=eq.NFP)
            min_iota = jnp.min(eq.compute("iota", grid=grid)["iota"])
            obj = RotationalTransform(
                target=min_iota, weight=1, eq=eq, loss_function="min", grid=grid
            )
            obj.build()
            min_iota_unscaled = obj.compute_unscaled(*obj.xs(eq))
            min_iota_scaled_error = obj.compute_scaled_error(*obj.xs(eq))
            min_iota_scaled = obj.compute_scaled(*obj.xs(eq))
            np.testing.assert_allclose(min_iota, min_iota_unscaled, atol=1e-16)
            np.testing.assert_allclose(min_iota_scaled_error, 0, atol=5e-16)
            np.testing.assert_allclose(min_iota_scaled, min_iota, atol=5e-16)

        test(get("DSHAPE"))
        test(get("HELIOTRON"))

    @pytest.mark.unit
    def test_plasma_vessel_distance(self):
        """Test calculation of min distance from plasma to vessel."""
        R0 = 10.0
        a_p = 1.0
        a_s = 2.0
        # default eq has R0=10, a=1
        eq = Equilibrium(M=3, N=2)
        # surface with same R0, a=2, so true d=1 for all pts
        surface = FourierRZToroidalSurface(
            R_lmn=[R0, a_s], Z_lmn=[-a_s], modes_R=[[0, 0], [1, 0]], modes_Z=[[-1, 0]]
        )
        # For equally spaced grids, should get true d=1
        surf_grid = LinearGrid(M=5, N=6)
        plas_grid = LinearGrid(M=5, N=6)
        obj = PlasmaVesselDistance(
            eq=eq, plasma_grid=plas_grid, surface_grid=surf_grid, surface=surface
        )
        obj.build()
        d = obj.compute_unscaled(*obj.xs(eq, surface))
        np.testing.assert_allclose(d, a_s - a_p)

        # for unequal M, should have error of order M_spacing*a_p
        surf_grid = LinearGrid(M=5, N=6)
        plas_grid = LinearGrid(M=10, N=6)
        obj = PlasmaVesselDistance(
            eq=eq,
            plasma_grid=plas_grid,
            surface_grid=surf_grid,
            surface=surface,
            surface_fixed=True,
        )
        obj.build()
        d = obj.compute_unscaled(*obj.xs(eq))
        assert d.size == obj.dim_f
        assert abs(d.min() - (a_s - a_p)) < 1e-14
        assert abs(d.max() - (a_s - a_p)) < surf_grid.spacing[0, 1] * a_p

        # for unequal N, should have error of order N_spacing*R0
        surf_grid = LinearGrid(M=5, N=6)
        plas_grid = LinearGrid(M=5, N=12)
        obj = PlasmaVesselDistance(
            eq=eq, plasma_grid=plas_grid, surface_grid=surf_grid, surface=surface
        )
        obj.build()
        d = obj.compute_unscaled(*obj.xs(eq, surface))
        assert abs(d.min() - (a_s - a_p)) < 1e-14
        assert abs(d.max() - (a_s - a_p)) < surf_grid.spacing[0, 2] * R0
        # ensure that it works (dimension-wise) when compute_scaled is called
        _ = obj.compute_scaled(*obj.xs(eq, surface))

        grid = LinearGrid(L=3, M=3, N=3)
        eq = Equilibrium()
        surf = FourierRZToroidalSurface()
        obj = PlasmaVesselDistance(
            surface=surf, surface_grid=grid, plasma_grid=grid, eq=eq
        )
        with pytest.raises(UserWarning):
            with warnings.catch_warnings():
                warnings.simplefilter("error")
                obj.build()

        # test softmin, should give value less than true minimum
        surf_grid = LinearGrid(M=5, N=6)
        plas_grid = LinearGrid(M=5, N=6)
        obj = PlasmaVesselDistance(
            eq=eq,
            plasma_grid=plas_grid,
            surface_grid=surf_grid,
            surface=surface,
            use_softmin=True,
        )
        obj.build()
        d = obj.compute_unscaled(*obj.xs(eq, surface))
        assert d.size == obj.dim_f
        assert np.all(np.abs(d) < a_s - a_p)

        # for large enough alpha, should be same as actual min
        obj = PlasmaVesselDistance(
            eq=eq,
            plasma_grid=plas_grid,
            surface_grid=surf_grid,
            surface=surface,
            use_softmin=True,
            softmin_alpha=100,
        )
        obj.build()
        d = obj.compute_unscaled(*obj.xs(eq, surface))
        np.testing.assert_allclose(d, a_s - a_p)

    @pytest.mark.unit
    def test_mean_curvature(self):
        """Test for mean curvature objective function."""
        # torus should have mean curvature negative everywhere
        eq = Equilibrium()
        obj = MeanCurvature(eq=eq)
        obj.build()
        H = obj.compute_unscaled(*obj.xs(eq))
        assert np.all(H <= 0)

        # more shaped case like NCSX should have some positive curvature
        eq = get("NCSX")
        obj = MeanCurvature(eq=eq)
        obj.build()
        H = obj.compute_unscaled(*obj.xs(eq))
        assert np.any(H > 0)

        # check using the surface
        obj = MeanCurvature(eq=eq.surface)
        obj.build()
        H = obj.compute_unscaled(*obj.xs(eq.surface))
        assert np.any(H > 0)

    @pytest.mark.unit
    def test_principal_curvature(self):
        """Test for principal curvature objective function."""
        eq1 = get("DSHAPE")
        eq2 = get("NCSX")
        obj1 = PrincipalCurvature(eq=eq1, normalize=False)
        obj1.build()
        K1 = obj1.compute_unscaled(*obj1.xs(eq1))
        obj2 = PrincipalCurvature(eq=eq2, normalize=False)
        obj2.build()
        K2 = obj2.compute_unscaled(*obj2.xs(eq2))

        # simple test: NCSX should have higher mean absolute curvature than DSHAPE
        assert K1.mean() < K2.mean()

        # same test but using the surface directly
        obj1 = PrincipalCurvature(eq=eq1.surface, normalize=False)
        obj1.build()
        K1 = obj1.compute_unscaled(*obj1.xs(eq1.surface))
        obj2 = PrincipalCurvature(eq=eq2.surface, normalize=False)
        obj2.build()
        K2 = obj2.compute_unscaled(*obj2.xs(eq2.surface))

        # simple test: NCSX should have higher mean absolute curvature than DSHAPE
        assert K1.mean() < K2.mean()

    @pytest.mark.unit
    def test_field_scale_length(self):
        """Test for B field scale length objective function."""
        surf1 = FourierRZToroidalSurface(
            R_lmn=[5, 1], Z_lmn=[-1], modes_R=[[0, 0], [1, 0]], modes_Z=[[-1, 0]], NFP=1
        )
        surf2 = FourierRZToroidalSurface(
            R_lmn=[10, 2],
            Z_lmn=[-2],
            modes_R=[[0, 0], [1, 0]],
            modes_Z=[[-1, 0]],
            NFP=1,
        )
        eq1 = Equilibrium(L=2, M=2, N=0, surface=surf1)
        eq2 = Equilibrium(L=2, M=2, N=0, surface=surf2)
        eq1.solve()
        eq2.solve()

        obj1 = BScaleLength(eq=eq1, normalize=False)
        obj2 = BScaleLength(eq=eq2, normalize=False)
        obj1.build()
        obj2.build()

        L1 = obj1.compute_unscaled(*obj1.xs(eq1))
        L2 = obj2.compute_unscaled(*obj2.xs(eq2))

        np.testing.assert_array_less(L1, L2)

    @pytest.mark.unit
    def test_coil_length(self):
        """Tests coil length."""

        def test(coil, grid=None):
            obj = CoilLength(coil, grid=grid)
            obj.build()
            f = obj.compute(params=coil.params_dict)
            np.testing.assert_allclose(f, 4 * np.pi, rtol=1e-8)
            assert len(f) == obj.dim_f

        coil = FourierPlanarCoil(r_n=2, basis="rpz")
        coils = CoilSet.linspaced_linear(coil, n=3, displacement=[0, 3, 0])
        mixed_coils = MixedCoilSet.linspaced_linear(coil, n=2, displacement=[0, 7, 0])
        nested_coils = MixedCoilSet(coils, mixed_coils, check_intersection=False)

        grid = None  # default grid

        test(coil)
        test(coils)
        test(mixed_coils)
        test(nested_coils, grid=grid)

    @pytest.mark.unit
    def test_coil_current_length(self):
        """Tests coil current length."""

        def test(coil, grid=None):
            obj = CoilCurrentLength(coil, grid=grid)
            obj.build()
            f = obj.compute(params=coil.params_dict)
            np.testing.assert_allclose(f, 4 * np.pi, rtol=1e-8)
            assert f.shape == (obj.dim_f,)

        coil = FourierPlanarCoil(r_n=2, basis="rpz")
        coils = CoilSet.linspaced_linear(coil, n=3, displacement=[0, 3, 0])
        mixed_coils = MixedCoilSet.linspaced_linear(coil, n=2, displacement=[0, 7, 0])
        nested_coils = MixedCoilSet(coils, mixed_coils, check_intersection=False)

        grid = LinearGrid(N=5)  # single grid

        test(coil)
        test(coils)
        test(mixed_coils)
        test(nested_coils, grid=grid)

    @pytest.mark.unit
    def test_coil_curvature(self):
        """Tests coil curvature."""

        def test(coil, grid=None):
            obj = CoilCurvature(coil, grid=grid)
            obj.build()
            f = obj.compute(params=coil.params_dict)
            np.testing.assert_allclose(f, 1 / 2, rtol=1e-8)
            assert len(f) == obj.dim_f

        coil = FourierPlanarCoil(r_n=2, basis="rpz")
        coils = CoilSet.linspaced_linear(coil, n=3, displacement=[0, 3, 0])
        mixed_coils = MixedCoilSet.linspaced_linear(coil, n=2, displacement=[0, 7, 0])
        nested_coils = MixedCoilSet(coils, mixed_coils, check_intersection=False)

        grid = [LinearGrid(N=5)] * 5  # single list of grids

        test(coil)
        test(coils)
        test(mixed_coils)
        test(nested_coils, grid=grid)

    @pytest.mark.unit
    def test_coil_torsion(self):
        """Tests coil torsion."""

        def test(coil, grid=None):
            obj = CoilTorsion(coil, grid=grid)
            obj.build()
            f = obj.compute(params=coil.params_dict)
            np.testing.assert_allclose(f, 0, atol=1e-8)
            assert len(f) == obj.dim_f

        coil = FourierPlanarCoil(r_n=2, basis="rpz")
        coils = CoilSet.linspaced_linear(coil, n=3, displacement=[0, 3, 0])
        mixed_coils = MixedCoilSet.linspaced_linear(coil, n=2, displacement=[0, 7, 0])
        nested_coils = MixedCoilSet(coils, mixed_coils, check_intersection=False)

        grid = [[LinearGrid(N=5)] * 3, [LinearGrid(N=5)] * 2]  # nested list of grids

        test(coil)
        test(coils)
        test(mixed_coils)
        test(nested_coils, grid=grid)

    @pytest.mark.unit
    def test_coil_type_error(self):
        """Tests error when objective is not passed a coil."""
        curve = FourierPlanarCurve(r_n=2, basis="rpz")
        obj = CoilLength(curve)
        with pytest.raises(TypeError):
            obj.build()

    @pytest.mark.unit
    def test_coil_min_distance(self):
        """Tests minimum distance between coils in a coilset."""

        def test(coils, mindist, grid=None, expect_intersect=False, tol=None):
            obj = CoilSetMinDistance(coils, grid=grid)
            obj.build()
            f = obj.compute(params=coils.params_dict)
            assert f.size == coils.num_coils
            np.testing.assert_allclose(f, mindist)
            assert coils.is_self_intersecting(grid=grid, tol=tol) == expect_intersect

        # linearly spaced planar coils, all coils are min distance from their neighbors
        n = 3
        disp = 5
        coil = FourierPlanarCoil(r_n=1, normal=[0, 0, 1])
        coils_linear = CoilSet.linspaced_linear(coil, n=n, displacement=[0, 0, disp])
        test(coils_linear, disp / n)

        # planar toroidal coils, without symmetry
        # min points are at the inboard midplane and are corners of a square inscribed
        # in a circle of radius = center - r
        center = 3
        r = 1
        coil = FourierPlanarCoil(center=[center, 0, 0], normal=[0, 1, 0], r_n=r)
        coils_angular = CoilSet.linspaced_angular(coil, n=4)
        test(
            coils_angular, np.sqrt(2) * (center - r), grid=LinearGrid(zeta=4), tol=1e-5
        )

        # planar toroidal coils, with symmetry
        # min points are at the inboard midplane and are corners of an octagon inscribed
        # in a circle of radius = center - r
        center = 3
        r = 1
        coil = FourierPlanarCoil(center=[center, 0, 0], normal=[0, 1, 0], r_n=r)
        coils = CoilSet.linspaced_angular(coil, angle=np.pi / 2, n=5, endpoint=True)
        coils_sym = CoilSet(coils[1::2], NFP=2, sym=True)
        test(coils_sym, 2 * (center - r) * np.sin(np.pi / 8), grid=LinearGrid(zeta=4))

        # mixture of toroidal field coilset, vertical field coilset, and extra coil
        # TF coils instersect with the middle VF coil
        # extra coil is 5 m from middle VF coil
        tf_coil = FourierPlanarCoil(center=[2, 0, 0], normal=[0, 1, 0], r_n=1)
        tf_coilset = CoilSet.linspaced_angular(tf_coil, n=4)
        vf_coil = FourierRZCoil(R_n=3, Z_n=-1)
        vf_coilset = CoilSet.linspaced_linear(
            vf_coil, displacement=[0, 0, 2], n=3, endpoint=True
        )
        xyz_coil = FourierXYZCoil(X_n=[0, 6, 1], Y_n=[0, 0, 0], Z_n=[-1, 0, 0])
        coils_mixed = MixedCoilSet(
            (tf_coilset, vf_coilset, xyz_coil), check_intersection=False
        )
        with pytest.warns(UserWarning, match="nearly intersecting"):
            test(
                coils_mixed,
                [0, 0, 0, 0, 1, 0, 1, 2],
                grid=LinearGrid(zeta=4),
                expect_intersect=True,
            )
        # TODO: move this coil set to conftest?

    @pytest.mark.unit
    def test_plasma_coil_min_distance(self):
        """Tests minimum distance between plasma and a coilset."""

        def test(
            eq,
            coils,
            mindist,
            plasma_grid=None,
            coil_grid=None,
            eq_fixed=False,
            coils_fixed=False,
        ):
            obj = PlasmaCoilSetMinDistance(
                eq=eq,
                coil=coils,
                plasma_grid=plasma_grid,
                coil_grid=coil_grid,
                eq_fixed=eq_fixed,
                coils_fixed=coils_fixed,
            )
            obj.build()
            if eq_fixed:
                f = obj.compute(params_1=coils.params_dict)
            elif coils_fixed:
                f = obj.compute(params_1=eq.params_dict)
            else:
                f = obj.compute(params_1=eq.params_dict, params_2=coils.params_dict)
            assert f.size == coils.num_coils
            np.testing.assert_allclose(f, mindist)

        plasma_grid = LinearGrid(M=4, zeta=16)
        coil_grid = LinearGrid(N=8)

        # planar toroidal coils without symmetry, around fixed circular tokamak
        R0 = 3
        a = 1
        offset = 0.5
        surf = FourierRZToroidalSurface(
            R_lmn=np.array([R0, a]),
            Z_lmn=np.array([0, -a]),
            modes_R=np.array([[0, 0], [1, 0]]),
            modes_Z=np.array([[0, 0], [-1, 0]]),
        )
        eq = Equilibrium(surface=surf, NFP=1, M=2, N=0, sym=True)
        coil = FourierPlanarCoil(center=[R0, 0, 0], normal=[0, 1, 0], r_n=[a + offset])
        coils = CoilSet.linspaced_angular(coil, n=8)
        test(
            eq,
            coils,
            offset,
            plasma_grid=plasma_grid,
            coil_grid=coil_grid,
            eq_fixed=True,
        )
        test(
            eq.surface,
            coils,
            offset,
            plasma_grid=plasma_grid,
            coil_grid=coil_grid,
            eq_fixed=True,
        )

        # planar toroidal coils with symmetry, around unfixed circular tokamak
        R0 = 5
        a = 1.5
        offset = 0.75
        surf = FourierRZToroidalSurface(
            R_lmn=np.array([R0, a]),
            Z_lmn=np.array([0, -a]),
            modes_R=np.array([[0, 0], [1, 0]]),
            modes_Z=np.array([[0, 0], [-1, 0]]),
        )
        eq = Equilibrium(surface=surf, NFP=1, M=2, N=0, sym=True)
        coil = FourierPlanarCoil(center=[R0, 0, 0], normal=[0, 1, 0], r_n=[a + offset])
        coils = CoilSet.linspaced_angular(coil, angle=np.pi / 2, n=5, endpoint=True)
        coils = CoilSet(coils[1::2], NFP=2, sym=True)
        test(
            eq,
            coils,
            offset,
            plasma_grid=plasma_grid,
            coil_grid=coil_grid,
            eq_fixed=False,
        )
        test(
            eq.surface,
            coils,
            offset,
            plasma_grid=plasma_grid,
            coil_grid=coil_grid,
            eq_fixed=False,
        )

        # fixed planar toroidal coils with symmetry, around unfixed circular tokamak
        R0 = 5
        a = 1.5
        offset = 0.75
        surf = FourierRZToroidalSurface(
            R_lmn=np.array([R0, a]),
            Z_lmn=np.array([0, -a]),
            modes_R=np.array([[0, 0], [1, 0]]),
            modes_Z=np.array([[0, 0], [-1, 0]]),
        )
        eq = Equilibrium(surface=surf, NFP=1, M=2, N=0, sym=True)
        coil = FourierPlanarCoil(center=[R0, 0, 0], normal=[0, 1, 0], r_n=[a + offset])
        coils = CoilSet.linspaced_angular(coil, angle=np.pi / 2, n=5, endpoint=True)
        coils = CoilSet(coils[1::2], NFP=2, sym=True)
        test(
            eq,
            coils,
            offset,
            plasma_grid=plasma_grid,
            coil_grid=coil_grid,
            eq_fixed=False,
            coils_fixed=True,
        )

        # TODO: add more complex test case with a stellarator and/or MixedCoilSet

    @pytest.mark.unit
    def test_quadratic_flux(self):
        """Test calculation of quadratic flux on the boundary."""
        t_field = ToroidalMagneticField(1, 1)

        # test that torus (axisymmetric) Bnorm is exactly 0
        eq = load("./tests/inputs/vacuum_circular_tokamak.h5")
        obj = QuadraticFlux(eq, t_field)
        obj.build(eq, verbose=2)
        f = obj.compute(field_params=t_field.params_dict)
        np.testing.assert_allclose(f, 0, rtol=1e-14, atol=1e-14)

        # test non-axisymmetric surface
        eq = desc.examples.get("precise_QA", "all")[0]
        with pytest.warns(UserWarning, match="Reducing radial"):
            eq.change_resolution(4, 4, 4, 8, 8, 8)
        eval_grid = LinearGrid(
            rho=np.array([1.0]),
            M=eq.M_grid,
            N=eq.N_grid,
            NFP=eq.NFP,
            sym=False,
        )
        source_grid = LinearGrid(
            rho=np.array([1.0]),
            M=eq.M_grid,
            N=eq.N_grid,
            NFP=eq.NFP,
            sym=False,
        )

        obj = QuadraticFlux(eq, t_field, eval_grid=eval_grid, source_grid=source_grid)
        Bnorm = t_field.compute_Bnormal(
            eq.surface, eval_grid=eval_grid, source_grid=source_grid
        )[0]
        obj.build(eq)
        dA = eq.compute("|e_theta x e_zeta|", grid=eval_grid)["|e_theta x e_zeta|"]
        f = obj.compute(field_params=t_field.params_dict)

        np.testing.assert_allclose(f, Bnorm * dA, atol=2e-4, rtol=1e-2)

        # equilibrium that has B_plasma == 0
        eq = load("./tests/inputs/vacuum_nonaxisym.h5")

        eval_grid = LinearGrid(
            rho=np.array([1.0]),
            M=eq.M_grid,
            N=eq.N_grid,
            NFP=eq.NFP,
            sym=False,
        )
        obj = QuadraticFlux(eq, t_field, vacuum=True, eval_grid=eval_grid)
        Bnorm = t_field.compute_Bnormal(eq.surface, eval_grid=eval_grid)[0]
        obj.build(eq)
        f = obj.compute(field_params=t_field.params_dict)
        dA = eq.compute("|e_theta x e_zeta|", grid=eval_grid)["|e_theta x e_zeta|"]
        # check that they're the same since we set B_plasma = 0
        np.testing.assert_allclose(f, Bnorm * dA, atol=1e-14)

    @pytest.mark.unit
    def test_toroidal_flux(self):
        """Test calculation of toroidal flux from coils."""
        grid1 = LinearGrid(L=0, M=40, zeta=np.array(0.0))

        def test(eq, field, correct_value, rtol=1e-14, grid=None):
            obj = ToroidalFlux(
                eq=eq,
                field=field,
                eval_grid=grid,
            )
            obj.build(verbose=2)
            torflux = obj.compute_unscaled(*obj.xs(field))
            np.testing.assert_allclose(torflux, correct_value, rtol=rtol)

        eq = Equilibrium(iota=PowerSeriesProfile(0))
        test(eq, VerticalMagneticField(B0=1), 0, grid=grid1)
        field = ToroidalMagneticField(B0=1, R0=1)
        # calc field Psi

        data = eq.compute(["R", "phi", "Z", "e_theta"], grid=grid1)
        field_A = field.compute_magnetic_vector_potential(
            np.vstack([data["R"], data["phi"], data["Z"]]).T
        )

        A_dot_e_theta = jnp.sum(field_A * data["e_theta"], axis=1)

        psi_from_field = np.sum(grid1.spacing[:, 1] * A_dot_e_theta)
        eq.change_resolution(L_grid=20, M_grid=20)

        test(eq, field, psi_from_field)
        test(eq, field, psi_from_field, rtol=1e-3)
        # test on field with no vector potential
        test(eq, PoloidalMagneticField(1, 1, 1), 0.0)

    @pytest.mark.unit
    def test_coil_linking_number(self):
        """Test for linking number objective."""
        coil = FourierPlanarCoil(center=[10, 1, 0])
        # regular modular coilset from symmetry, so that there are 10 coils, half going
        # one way and half going the other way
        coilset = CoilSet.from_symmetry(coil, NFP=5, sym=True)
        coil2 = FourierRZCoil()
        # add a coil along the axis that links all the other coils
        coilset2 = MixedCoilSet(coilset, coil2)

        obj = CoilSetLinkingNumber(coilset2)
        obj.build()
        out = obj.compute_scaled_error(coilset2.params_dict)
        # the modular coils all link 1 other coil (the axis)
        # while the axis links all 10 modular coils
        expected = np.array([1] * 10 + [10])
        np.testing.assert_allclose(out, expected, rtol=1e-3)

    @pytest.mark.unit
    def test_signed_plasma_vessel_distance(self):
        """Test calculation of signed distance from plasma to vessel."""
        R0 = 10.0
        a_p = 1.0
        a_s = 2.0
        # default eq has R0=10, a=1
        eq = Equilibrium(M=3, N=2)
        # surface with same R0, a=2, so true d=1 for all pts
        surface = FourierRZToroidalSurface(
            R_lmn=[R0, a_s], Z_lmn=[-a_s], modes_R=[[0, 0], [1, 0]], modes_Z=[[-1, 0]]
        )
        grid = LinearGrid(M=5, N=6)
        obj = PlasmaVesselDistance(
            eq=eq,
            surface_grid=grid,
            plasma_grid=grid,
            surface=surface,
            use_signed_distance=True,
        )
        obj.build()
        d = obj.compute_unscaled(*obj.xs(eq, surface))
        assert obj.dim_f == d.size
        np.testing.assert_allclose(d, a_s - a_p)

        # ensure that it works (dimension-wise) when compute_scaled is called
        _ = obj.compute_scaled(*obj.xs(eq, surface))

        # For plasma outside surface, should get signed distance
        a_s = 0.5 * a_p
        surface = FourierRZToroidalSurface(
            R_lmn=[R0, a_s],
            Z_lmn=[-a_s],
            modes_R=[[0, 0], [1, 0]],
            modes_Z=[[-1, 0]],
        )
        grid = LinearGrid(M=5, N=6)
        obj = PlasmaVesselDistance(
            eq=eq,
            surface_grid=grid,
            plasma_grid=grid,
            surface=surface,
            use_signed_distance=True,
        )
        obj.build()
        d = obj.compute_unscaled(*obj.xs(eq, surface))
        assert obj.dim_f == d.size
        np.testing.assert_allclose(d, a_s - a_p)

        # ensure it works with different sized grids (poloidal resolution different)
        grid = LinearGrid(M=5, N=6)
        obj = PlasmaVesselDistance(
            eq=eq,
            surface_grid=grid,
            plasma_grid=LinearGrid(M=10, N=6),
            surface=surface,
            use_signed_distance=True,
        )
        obj.build()
        d = obj.compute_unscaled(*obj.xs(eq, surface))
        assert obj.dim_f == d.size
        assert abs(d.max() - (-a_s)) < 1e-14
        assert abs(d.min() - (-a_s)) < grid.spacing[0, 1] * a_s

        # ensure it works with different sized grids (poloidal resolution different)
        # and using softmin (with deprecated name alpha)
        grid = LinearGrid(M=5, N=6)
        with pytest.raises(FutureWarning):
            obj = PlasmaVesselDistance(
                eq=eq,
                surface_grid=grid,
                plasma_grid=LinearGrid(M=10, N=6),
                surface=surface,
                use_signed_distance=True,
                use_softmin=True,
                alpha=4000,
            )
        obj.build()
        d = obj.compute_unscaled(*obj.xs(eq, surface))
        assert obj.dim_f == d.size
        assert abs(d.max() - (-a_s)) < 1e-14
        assert abs(d.min() - (-a_s)) < grid.spacing[0, 1] * a_s

<<<<<<< HEAD
    @pytest.mark.unit
    def test_surface_current_regularization(self):
        """Test SurfaceCurrentRegularization Calculation."""

        def test(field, grid):
            obj = SurfaceCurrentRegularization(field, source_grid=grid)
            obj.build()
            return obj.compute(field.params_dict)

        field1 = FourierCurrentPotentialField(
            I=0, G=10, NFP=10, Phi_mn=[[0]], modes_Phi=[[2, 2]]
        )
        grid = LinearGrid(M=5, N=5, NFP=field1.NFP)
        result1 = test(field1, grid)
        result2 = test(field1, grid=None)

        # test with CurrentPotentialField
        surface = FourierRZToroidalSurface(
            R_lmn=jnp.array([10, 1]),
            Z_lmn=jnp.array([0, -1]),
            modes_R=jnp.array([[0, 0], [1, 0]]),
            modes_Z=jnp.array([[0, 0], [-1, 0]]),
            NFP=10,
        )
        surface.change_resolution(M=field1._M_Phi - 1, N=field1._N_Phi - 1)
        # make a current potential corresponding a purely poloidal current
        G = 10  # net poloidal current
        potential = lambda theta, zeta, G: G * zeta / 2 / jnp.pi
        potential_dtheta = lambda theta, zeta, G: jnp.zeros_like(theta)
        potential_dzeta = lambda theta, zeta, G: G * jnp.ones_like(theta) / 2 / jnp.pi

        params = {"G": -G}

        field2 = CurrentPotentialField(
            potential,
            R_lmn=surface.R_lmn,
            Z_lmn=surface.Z_lmn,
            modes_R=surface._R_basis.modes[:, 1:],
            modes_Z=surface._Z_basis.modes[:, 1:],
            params=params,
            potential_dtheta=potential_dtheta,
            potential_dzeta=potential_dzeta,
            NFP=surface.NFP,
        )
        result3 = test(field2, grid)
        result4 = test(field2, grid=None)
        field1.G = 2 * field1.G
        result5 = test(field1, grid)

        np.testing.assert_allclose(result1, result3)
        np.testing.assert_allclose(result1 * 2, result5)
        np.testing.assert_allclose(result2, result4)
=======
        # test errors
        # differing grid zetas, same num_zeta
        with pytest.raises(ValueError):
            obj = PlasmaVesselDistance(
                eq=eq,
                surface_grid=grid,
                plasma_grid=LinearGrid(M=grid.M, N=grid.N, NFP=2),
                surface=surface,
                use_signed_distance=True,
            )
            obj.build()
        # test with differing grid.num_zeta
        with pytest.raises(ValueError):
            obj = PlasmaVesselDistance(
                eq=eq,
                surface_grid=grid,
                plasma_grid=LinearGrid(M=grid.M, N=grid.N - 2),
                surface=surface,
                use_signed_distance=True,
            )
            obj.build()
>>>>>>> d29ba601


@pytest.mark.regression
def test_derivative_modes():
    """Test equality of derivatives using batched, looped methods."""
    eq = Equilibrium(M=2, N=1, L=2)
    surf = FourierRZToroidalSurface()
    obj1 = ObjectiveFunction(
        [
            PlasmaVesselDistance(eq, surf, jac_chunk_size=1),
            MagneticWell(eq),
            AspectRatio(eq),
        ],
        deriv_mode="batched",
        use_jit=False,
    )
    obj2 = ObjectiveFunction(
        [
            PlasmaVesselDistance(eq, surf, jac_chunk_size=2),
            MagneticWell(eq),
            AspectRatio(eq, jac_chunk_size=None),
        ],
        deriv_mode="blocked",
        jac_chunk_size=10,
        use_jit=False,
    )
    with pytest.warns(DeprecationWarning, match="looped"):
        obj3 = ObjectiveFunction(
            [
                PlasmaVesselDistance(eq, surf),
                MagneticWell(eq),
                AspectRatio(eq),
            ],
            deriv_mode="looped",
            use_jit=False,
        )
    with pytest.raises(ValueError, match="jac_chunk_size"):
        obj1.build()
    with pytest.raises(ValueError, match="jac_chunk_size"):
        obj2.build()
    obj1 = ObjectiveFunction(
        [
            PlasmaVesselDistance(eq, surf),
            MagneticWell(eq),
            AspectRatio(eq),
        ],
        deriv_mode="batched",
        jac_chunk_size="auto",
        use_jit=False,
    )
    obj2 = ObjectiveFunction(
        [
            PlasmaVesselDistance(eq, surf, jac_chunk_size=2),
            MagneticWell(eq),
            AspectRatio(eq, jac_chunk_size=None),
        ],
        deriv_mode="blocked",
        jac_chunk_size="auto",
        use_jit=False,
    )
    obj1.build()
    obj2.build()
    # check that default size works for blocked
    assert obj2.objectives[0]._jac_chunk_size == 2
    assert obj2.objectives[1]._jac_chunk_size > 0
    assert obj2.objectives[2]._jac_chunk_size > 0
    # hard to say what size auto will give, just check it is >0
    assert obj1._jac_chunk_size > 0
    obj3.build()
    x = obj1.x(eq, surf)
    v = jnp.ones_like(x)
    g1 = obj1.grad(x)
    g2 = obj2.grad(x)
    g3 = obj3.grad(x)
    np.testing.assert_allclose(g1, g2, atol=1e-10)
    np.testing.assert_allclose(g1, g3, atol=1e-10)
    J1 = obj1.jac_scaled(x)
    J2 = obj2.jac_scaled(x)
    J3 = obj3.jac_scaled(x)
    np.testing.assert_allclose(J1, J2, atol=1e-10)
    np.testing.assert_allclose(J1, J3, atol=1e-10)
    J1 = obj1.jac_unscaled(x)
    J2 = obj2.jac_unscaled(x)
    J3 = obj3.jac_unscaled(x)
    np.testing.assert_allclose(J1, J2, atol=1e-10)
    np.testing.assert_allclose(J1, J3, atol=1e-10)
    H1 = obj1.hess(x)
    H2 = obj2.hess(x)
    H3 = obj3.hess(x)
    np.testing.assert_allclose(H1, H2, atol=1e-10)
    np.testing.assert_allclose(H1, H3, atol=1e-10)
    j1 = obj1.jvp_scaled(v, x)
    j2 = obj2.jvp_scaled(v, x)
    j3 = obj3.jvp_scaled(v, x)
    np.testing.assert_allclose(j1, j2, atol=1e-10)
    np.testing.assert_allclose(j1, j3, atol=1e-10)


@pytest.mark.unit
def test_fwd_rev():
    """Test that forward and reverse mode jvps etc give same results."""
    eq = Equilibrium()
    obj1 = MeanCurvature(eq, deriv_mode="fwd")
    obj2 = MeanCurvature(eq, deriv_mode="rev")
    obj1.build()
    obj2.build()

    x = eq.pack_params(eq.params_dict)
    J1 = obj1.jac_scaled(x)
    J2 = obj2.jac_scaled(x)
    np.testing.assert_allclose(J1, J2, atol=1e-14)

    jvp1 = obj1.jvp_scaled(x, jnp.ones_like(x))
    jvp2 = obj2.jvp_scaled(x, jnp.ones_like(x))
    np.testing.assert_allclose(jvp1, jvp2, atol=1e-14)

    surf = FourierRZToroidalSurface()
    obj1 = PlasmaVesselDistance(eq, surf, deriv_mode="fwd")
    obj2 = PlasmaVesselDistance(eq, surf, deriv_mode="rev")
    obj1.build()
    obj2.build()

    x1 = eq.pack_params(eq.params_dict)
    x2 = surf.pack_params(surf.params_dict)

    J1a, J1b = obj1.jac_scaled(x1, x2)
    J2a, J2b = obj2.jac_scaled(x1, x2)
    np.testing.assert_allclose(J1a, J2a, atol=1e-14)
    np.testing.assert_allclose(J1b, J2b, atol=1e-14)

    jvp1 = obj1.jvp_scaled((x1, x2), (jnp.ones_like(x1), jnp.ones_like(x2)))
    jvp2 = obj2.jvp_scaled((x1, x2), (jnp.ones_like(x1), jnp.ones_like(x2)))
    np.testing.assert_allclose(jvp1, jvp2, atol=1e-14)


@pytest.mark.unit
def test_getter_setter():
    """Test getter and setter methods of Objectives."""
    eq = Equilibrium()
    obj = GenericObjective("R", thing=eq)
    obj.build()
    R = obj.compute_unscaled(*obj.xs(eq))

    # target
    target = R - 0.5
    obj.target = target
    np.testing.assert_allclose(obj.target, target)

    # bounds
    bounds = (0.5 * R, 2 * R)
    obj.bounds = bounds
    np.testing.assert_allclose(obj.bounds, bounds)

    # weight
    weight = R
    obj.weight = weight
    np.testing.assert_allclose(obj.weight, weight)


@pytest.mark.unit
def test_bounds_format():
    """Test that tuple targets are in the format (lower bound, upper bound)."""
    eq = Equilibrium()
    with pytest.raises(AssertionError):
        GenericObjective("R", bounds=(1,), thing=eq).build()
    with pytest.raises(AssertionError):
        GenericObjective("R", bounds=(1, 2, 3), thing=eq).build()
    with pytest.raises(ValueError):
        GenericObjective("R", bounds=(1, -1), thing=eq).build()


@pytest.mark.unit
def test_target_profiles():
    """Tests for using Profile objects as targets for profile objectives."""
    iota = PowerSeriesProfile([1, 0, -0.3])
    shear = PowerSeriesProfile([0, -0.6])
    current = PowerSeriesProfile([4, 0, 1, 0, -1])
    merc = PowerSeriesProfile([1, 0, -1])
    well = PowerSeriesProfile([2, 0, -2])
    pres = PowerSeriesProfile([3, 0, -3])
    eqi = Equilibrium(L=5, N=3, M=3, iota=iota)
    eqc = Equilibrium(L=3, N=3, M=3, current=current)
    obji = RotationalTransform(target=iota, eq=eqi)
    obji.build()
    np.testing.assert_allclose(
        obji.target,
        iota(
            obji.constants["transforms"]["grid"].nodes[
                obji.constants["transforms"]["grid"].unique_rho_idx
            ]
        ),
    )
    objs = Shear(target=shear, eq=eqi)
    objs.build()
    np.testing.assert_allclose(
        objs.target,
        shear(
            objs.constants["transforms"]["grid"].nodes[
                objs.constants["transforms"]["grid"].unique_rho_idx
            ]
        ),
    )
    objc = ToroidalCurrent(target=current, eq=eqc)
    objc.build()
    np.testing.assert_allclose(
        objc.target,
        current(
            objc.constants["transforms"]["grid"].nodes[
                objc.constants["transforms"]["grid"].unique_rho_idx
            ]
        ),
    )
    objm = MercierStability(bounds=(merc, np.inf), eq=eqi)
    objm.build()
    np.testing.assert_allclose(
        objm.bounds[0],
        merc(
            objm.constants["transforms"]["grid"].nodes[
                objm.constants["transforms"]["grid"].unique_rho_idx
            ]
        ),
    )
    np.testing.assert_allclose(objm.bounds[1], np.inf)
    objw = MagneticWell(bounds=(merc, well), eq=eqi)
    objw.build()
    np.testing.assert_allclose(
        objw.bounds[0],
        merc(
            objw.constants["transforms"]["grid"].nodes[
                objw.constants["transforms"]["grid"].unique_rho_idx
            ]
        ),
    )
    np.testing.assert_allclose(
        objw.bounds[1],
        well(
            objw.constants["transforms"]["grid"].nodes[
                objw.constants["transforms"]["grid"].unique_rho_idx
            ]
        ),
    )
    objp = Pressure(target=pres, eq=eqc)
    objp.build()
    np.testing.assert_allclose(
        objp.target,
        pres(
            objp.constants["transforms"]["grid"].nodes[
                objp.constants["transforms"]["grid"].unique_rho_idx
            ]
        ),
    )
    objp = Pressure(target=lambda x: 2 * x, eq=eqc)
    objp.build()
    np.testing.assert_allclose(
        objp.target,
        2
        * objp.constants["transforms"]["grid"].nodes[
            objp.constants["transforms"]["grid"].unique_rho_idx, 0
        ],
    )


@pytest.mark.unit
def test_profile_objective_print(capsys):
    """Test that the profile objectives print correctly."""
    eq = Equilibrium(
        iota=PowerSeriesProfile([1, 0, 0.5]), pressure=PowerSeriesProfile([1, 0, -1])
    )
    grid = LinearGrid(L=10, M=10, N=5, axis=False)
    pre_width = len("Maximum ")

    def test(obj, values, print_init=False, normalize=False):
        if print_init:
            # print the initial value too. For this test, it is the
            # same as the final value
            obj.print_value(obj.xs(eq), obj.xs(eq))
            print_fmt = (
                f"{obj._print_value_fmt:<{PRINT_WIDTH-pre_width}}"
                + "{:10.3e}  -->  {:10.3e} "
            )
        else:
            obj.print_value(obj.xs(eq))
            print_fmt = f"{obj._print_value_fmt:<{PRINT_WIDTH-pre_width}}" + "{:10.3e} "
        out = capsys.readouterr()

        corr_out = str(
            "Precomputing transforms\n"
            + "Maximum "
            + print_fmt.format(np.max(values), np.max(values))
            + obj._units
            + "\n"
            + "Minimum "
            + print_fmt.format(np.min(values), np.min(values))
            + obj._units
            + "\n"
            + "Average "
            + print_fmt.format(np.mean(values), np.mean(values))
            + obj._units
            + "\n"
        )
        if normalize:
            corr_out += str(
                "Maximum "
                + print_fmt.format(
                    np.max(values / obj.normalization),
                    np.max(values / obj.normalization),
                )
                + "(normalized)"
                + "\n"
                + "Minimum "
                + print_fmt.format(
                    np.min(values / obj.normalization),
                    np.min(values / obj.normalization),
                )
                + "(normalized)"
                + "\n"
                + "Average "
                + print_fmt.format(
                    np.mean(values / obj.normalization),
                    np.mean(values / obj.normalization),
                )
                + "(normalized)"
                + "\n"
            )

        assert out.out == corr_out

    iota = eq.compute("iota", grid=grid)["iota"]
    obj = RotationalTransform(eq=eq, target=1, grid=grid)
    obj.build()
    test(obj, iota, print_init=True)
    shear = eq.compute("shear", grid=grid)["shear"]
    obj = Shear(eq=eq, target=1, grid=grid)
    obj.build()
    test(obj, shear)
    curr = eq.compute("current", grid=grid)["current"]
    obj = ToroidalCurrent(eq=eq, target=1, grid=grid)
    obj.build()
    test(obj, curr, print_init=True, normalize=True)
    pres = eq.compute("p", grid=grid)["p"]
    obj = Pressure(eq=eq, target=1, grid=grid)
    obj.build()
    test(obj, pres, normalize=True)


@pytest.mark.unit
def test_plasma_vessel_distance_print(capsys):
    """Test that the PlasmaVesselDistance objective prints correctly."""
    pre_width = len("Maximum ")

    def test(obj, eq, surface, d, print_init=False):
        if print_init:
            if isinstance(obj, ObjectiveFunction):
                obj.print_value(obj.x(eq, surface), obj.x(eq, surface))
                print_fmt = (
                    f"{obj.objectives[0]._print_value_fmt:<{PRINT_WIDTH-pre_width}}"  # noqa: E501
                    + "{:10.3e}  -->  {:10.3e} "
                )
                units = obj.objectives[0]._units
                norm = obj.objectives[0].normalization
            else:
                obj.print_value(obj.xs(eq, surface), obj.xs(eq, surface))
                print_fmt = (
                    f"{obj._print_value_fmt:<{PRINT_WIDTH-pre_width}}"
                    + "{:10.3e}  -->  {:10.3e} "
                )
                units = obj._units
                norm = obj.normalization
        else:
            if isinstance(obj, ObjectiveFunction):
                obj.print_value(obj.x(eq, surface))
                print_fmt = (
                    f"{obj.objectives[0]._print_value_fmt:<{PRINT_WIDTH-pre_width}}"  # noqa: E501
                    + "{:10.3e} "
                )
                units = obj.objectives[0]._units
                norm = obj.objectives[0].normalization
            else:
                obj.print_value(obj.xs(eq, surface))
                print_fmt = (
                    f"{obj._print_value_fmt:<{PRINT_WIDTH-pre_width}}" + "{:10.3e} "
                )
                units = obj._units
                norm = obj.normalization
        out = capsys.readouterr()

        corr_out = str(
            "Maximum "
            + print_fmt.format(np.max(d), np.max(d))
            + units
            + "\n"
            + "Minimum "
            + print_fmt.format(np.min(d), np.min(d))
            + units
            + "\n"
            + "Average "
            + print_fmt.format(np.mean(d), np.mean(d))
            + units
            + "\n"
            + "Maximum "
            + print_fmt.format(np.max(d / norm), np.max(d / norm))
            + "(normalized)"
            + "\n"
            + "Minimum "
            + print_fmt.format(np.min(d / norm), np.min(d / norm))
            + "(normalized)"
            + "\n"
            + "Average "
            + print_fmt.format(np.mean(d / norm), np.mean(d / norm))
            + "(normalized)"
            + "\n"
        )
        if isinstance(obj, ObjectiveFunction):
            f = obj.compute_scalar(obj.x(eq, surface))
            if print_init:
                corr_out = (
                    str(
                        f"{'Total (sum of squares): ':<{PRINT_WIDTH}}"
                        + "{:10.3e}  -->  {:10.3e}, \n".format(f, f)
                    )
                    + corr_out
                )
            else:
                corr_out = (
                    str(
                        f"{'Total (sum of squares): ':<{PRINT_WIDTH}}"
                        + "{:10.3e}, \n".format(f)
                    )
                    + corr_out
                )
        assert out.out == corr_out

    R0 = 10.0
    a_p = 1.0
    a_s = 2.0
    # default eq has R0=10, a=1
    eq = Equilibrium(M=3, N=2)
    # surface with same R0, a=2, so true d=1 for all pts
    surface = FourierRZToroidalSurface(
        R_lmn=[R0, a_s], Z_lmn=[-a_s], modes_R=[[0, 0], [1, 0]], modes_Z=[[-1, 0]]
    )
    surf_grid = LinearGrid(M=5, N=0)
    plas_grid = LinearGrid(M=5, N=0)
    obj = PlasmaVesselDistance(
        eq=eq, plasma_grid=plas_grid, surface_grid=surf_grid, surface=surface
    )
    obj.build(verbose=0)
    d = obj.compute_unscaled(*obj.xs(eq, surface))
    np.testing.assert_allclose(d, a_s - a_p)
    test(obj, eq, surface, d)
    test(obj, eq, surface, d, print_init=True)

    obj = ObjectiveFunction(
        PlasmaVesselDistance(
            eq=eq, plasma_grid=plas_grid, surface_grid=surf_grid, surface=surface
        )
    )
    obj.build(verbose=0)
    d = obj.compute_unscaled(obj.x(eq, surface))
    test(obj, eq, surface, d)
    test(obj, eq, surface, d, print_init=True)


@pytest.mark.unit
def test_boundary_error_print(capsys):
    """Test that the boundary error objectives print correctly."""
    coil = FourierXYZCoil(5e5)
    coilset = CoilSet.linspaced_angular(coil, n=100)
    coil_grid = LinearGrid(N=20)
    eq = Equilibrium(L=3, M=3, N=3, Psi=np.pi)

    obj = VacuumBoundaryError(eq, coilset, field_grid=coil_grid)
    obj.build()

    f = np.abs(obj.compute_unscaled(*obj.xs(eq, coilset)))
    n = len(f) // 2
    f1 = f[:n]
    f2 = f[n:]
    obj.print_value(obj.xs())
    out = capsys.readouterr()
    pre_width = len("Maximum absolute ")

    corr_out = str(
        "Precomputing transforms\n"
        + "Maximum absolute "
        + f"{'Boundary normal field error: ':<{PRINT_WIDTH-pre_width}}"
        + "{:10.3e} ".format(np.max(f1))
        + "(T*m^2)"
        + "\n"
        + "Minimum absolute "
        + f"{'Boundary normal field error: ':<{PRINT_WIDTH-pre_width}}"
        + "{:10.3e} ".format(np.min(f1))
        + "(T*m^2)"
        + "\n"
        + "Average absolute "
        + f"{'Boundary normal field error: ':<{PRINT_WIDTH-pre_width}}"
        + "{:10.3e} ".format(np.mean(f1))
        + "(T*m^2)"
        + "\n"
        + "Maximum absolute "
        + f"{'Boundary normal field error: ':<{PRINT_WIDTH-pre_width}}"
        + "{:10.3e} ".format(np.max(f1 / obj.normalization[0]))
        + "(normalized)"
        + "\n"
        + "Minimum absolute "
        + f"{'Boundary normal field error: ':<{PRINT_WIDTH-pre_width}}"
        + "{:10.3e} ".format(np.min(f1 / obj.normalization[0]))
        + "(normalized)"
        + "\n"
        + "Average absolute "
        + f"{'Boundary normal field error: ':<{PRINT_WIDTH-pre_width}}"
        + "{:10.3e} ".format(np.mean(f1 / obj.normalization[0]))
        + "(normalized)"
        + "\n"
        + "Maximum absolute "
        + f"{'Boundary magnetic pressure error: ':<{PRINT_WIDTH-pre_width}}"
        + "{:10.3e} ".format(np.max(f2))
        + "(T^2*m^2)"
        + "\n"
        + "Minimum absolute "
        + f"{'Boundary magnetic pressure error: ':<{PRINT_WIDTH-pre_width}}"
        + "{:10.3e} ".format(np.min(f2))
        + "(T^2*m^2)"
        + "\n"
        + "Average absolute "
        + f"{'Boundary magnetic pressure error: ':<{PRINT_WIDTH-pre_width}}"
        + "{:10.3e} ".format(np.mean(f2))
        + "(T^2*m^2)"
        + "\n"
        + "Maximum absolute "
        + f"{'Boundary magnetic pressure error: ':<{PRINT_WIDTH-pre_width}}"
        + "{:10.3e} ".format(np.max(f2 / obj.normalization[-1]))
        + "(normalized)"
        + "\n"
        + "Minimum absolute "
        + f"{'Boundary magnetic pressure error: ':<{PRINT_WIDTH-pre_width}}"
        + "{:10.3e} ".format(np.min(f2 / obj.normalization[-1]))
        + "(normalized)"
        + "\n"
        + "Average absolute "
        + f"{'Boundary magnetic pressure error: ':<{PRINT_WIDTH-pre_width}}"
        + "{:10.3e} ".format(np.mean(f2 / obj.normalization[-1]))
        + "(normalized)"
        + "\n"
    )
    assert out.out == corr_out

    obj = BoundaryError(eq, coilset, field_grid=coil_grid)
    obj.build()

    f = np.abs(obj.compute_unscaled(*obj.xs(eq, coilset)))
    n = len(f) // 2
    f1 = f[:n]
    f2 = f[n:]
    obj.print_value(obj.xs())
    out = capsys.readouterr()

    corr_out = str(
        "Precomputing transforms\n"
        + "Maximum absolute "
        + f"{'Boundary normal field error: ':{PRINT_WIDTH-pre_width}}"
        + "{:10.3e} ".format(np.max(f1))
        + "(T*m^2)"
        + "\n"
        + "Minimum absolute "
        + f"{'Boundary normal field error: ':{PRINT_WIDTH-pre_width}}"
        + "{:10.3e} ".format(np.min(f1))
        + "(T*m^2)"
        + "\n"
        + "Average absolute "
        + f"{'Boundary normal field error: ':{PRINT_WIDTH-pre_width}}"
        + "{:10.3e} ".format(np.mean(f1))
        + "(T*m^2)"
        + "\n"
        + "Maximum absolute "
        + f"{'Boundary normal field error: ':{PRINT_WIDTH-pre_width}}"
        + "{:10.3e} ".format(np.max(f1 / obj.normalization[0]))
        + "(normalized)"
        + "\n"
        + "Minimum absolute "
        + f"{'Boundary normal field error: ':{PRINT_WIDTH-pre_width}}"
        + "{:10.3e} ".format(np.min(f1 / obj.normalization[0]))
        + "(normalized)"
        + "\n"
        + "Average absolute "
        + f"{'Boundary normal field error: ':{PRINT_WIDTH-pre_width}}"
        + "{:10.3e} ".format(np.mean(f1 / obj.normalization[0]))
        + "(normalized)"
        + "\n"
        + "Maximum absolute "
        + f"{'Boundary magnetic pressure error: ':{PRINT_WIDTH-pre_width}}"
        + "{:10.3e} ".format(np.max(f2))
        + "(T^2*m^2)"
        + "\n"
        + "Minimum absolute "
        + f"{'Boundary magnetic pressure error: ':{PRINT_WIDTH-pre_width}}"
        + "{:10.3e} ".format(np.min(f2))
        + "(T^2*m^2)"
        + "\n"
        + "Average absolute "
        + f"{'Boundary magnetic pressure error: ':{PRINT_WIDTH-pre_width}}"
        + "{:10.3e} ".format(np.mean(f2))
        + "(T^2*m^2)"
        + "\n"
        + "Maximum absolute "
        + f"{'Boundary magnetic pressure error: ':{PRINT_WIDTH-pre_width}}"
        + "{:10.3e} ".format(np.max(f2 / obj.normalization[-1]))
        + "(normalized)"
        + "\n"
        + "Minimum absolute "
        + f"{'Boundary magnetic pressure error: ':{PRINT_WIDTH-pre_width}}"
        + "{:10.3e} ".format(np.min(f2 / obj.normalization[-1]))
        + "(normalized)"
        + "\n"
        + "Average absolute "
        + f"{'Boundary magnetic pressure error: ':{PRINT_WIDTH-pre_width}}"
        + "{:10.3e} ".format(np.mean(f2 / obj.normalization[-1]))
        + "(normalized)"
        + "\n"
    )
    assert out.out == corr_out

    eq.surface = FourierCurrentPotentialField.from_surface(eq.surface)
    obj = BoundaryError(eq, coilset, field_grid=coil_grid)
    obj.build()

    f = np.abs(obj.compute_unscaled(*obj.xs(eq, coilset)))
    n = len(f) // 3
    f1 = f[:n]
    f2 = f[n : 2 * n]
    f3 = f[2 * n :]
    obj.print_value(obj.xs())
    out = capsys.readouterr()

    corr_out = str(
        "Precomputing transforms\n"
        + "Maximum absolute "
        + f"{'Boundary normal field error: ':{PRINT_WIDTH-pre_width}}"
        + "{:10.3e} ".format(np.max(f1))
        + "(T*m^2)"
        + "\n"
        + "Minimum absolute "
        + f"{'Boundary normal field error: ':{PRINT_WIDTH-pre_width}}"
        + "{:10.3e} ".format(np.min(f1))
        + "(T*m^2)"
        + "\n"
        + "Average absolute "
        + f"{'Boundary normal field error: ':{PRINT_WIDTH-pre_width}}"
        + "{:10.3e} ".format(np.mean(f1))
        + "(T*m^2)"
        + "\n"
        + "Maximum absolute "
        + f"{'Boundary normal field error: ':{PRINT_WIDTH-pre_width}}"
        + "{:10.3e} ".format(np.max(f1 / obj.normalization[0]))
        + "(normalized)"
        + "\n"
        + "Minimum absolute "
        + f"{'Boundary normal field error: ':{PRINT_WIDTH-pre_width}}"
        + "{:10.3e} ".format(np.min(f1 / obj.normalization[0]))
        + "(normalized)"
        + "\n"
        + "Average absolute "
        + f"{'Boundary normal field error: ':{PRINT_WIDTH-pre_width}}"
        + "{:10.3e} ".format(np.mean(f1 / obj.normalization[0]))
        + "(normalized)"
        + "\n"
        + "Maximum absolute "
        + f"{'Boundary magnetic pressure error: ':{PRINT_WIDTH-pre_width}}"
        + "{:10.3e} ".format(np.max(f2))
        + "(T^2*m^2)"
        + "\n"
        + "Minimum absolute "
        + f"{'Boundary magnetic pressure error: ':{PRINT_WIDTH-pre_width}}"
        + "{:10.3e} ".format(np.min(f2))
        + "(T^2*m^2)"
        + "\n"
        + "Average absolute "
        + f"{'Boundary magnetic pressure error: ':{PRINT_WIDTH-pre_width}}"
        + "{:10.3e} ".format(np.mean(f2))
        + "(T^2*m^2)"
        + "\n"
        + "Maximum absolute "
        + f"{'Boundary magnetic pressure error: ':{PRINT_WIDTH-pre_width}}"
        + "{:10.3e} ".format(np.max(f2 / obj.normalization[n]))
        + "(normalized)"
        + "\n"
        + "Minimum absolute "
        + f"{'Boundary magnetic pressure error: ':{PRINT_WIDTH-pre_width}}"
        + "{:10.3e} ".format(np.min(f2 / obj.normalization[n]))
        + "(normalized)"
        + "\n"
        + "Average absolute "
        + f"{'Boundary magnetic pressure error: ':{PRINT_WIDTH-pre_width}}"
        + "{:10.3e} ".format(np.mean(f2 / obj.normalization[n]))
        + "(normalized)"
        + "\n"
        + "Maximum absolute "
        + f"{'Boundary field jump error: ':{PRINT_WIDTH-pre_width}}"
        + "{:10.3e} ".format(np.max(f3))
        + "(T*m^2)"
        + "\n"
        + "Minimum absolute "
        + f"{'Boundary field jump error: ':{PRINT_WIDTH-pre_width}}"
        + "{:10.3e} ".format(np.min(f3))
        + "(T*m^2)"
        + "\n"
        + "Average absolute "
        + f"{'Boundary field jump error: ':{PRINT_WIDTH-pre_width}}"
        + "{:10.3e} ".format(np.mean(f3))
        + "(T*m^2)"
        + "\n"
        + "Maximum absolute "
        + f"{'Boundary field jump error: ':{PRINT_WIDTH-pre_width}}"
        + "{:10.3e} ".format(np.max(f3 / obj.normalization[-1]))
        + "(normalized)"
        + "\n"
        + "Minimum absolute "
        + f"{'Boundary field jump error: ':{PRINT_WIDTH-pre_width}}"
        + "{:10.3e} ".format(np.min(f3 / obj.normalization[-1]))
        + "(normalized)"
        + "\n"
        + "Average absolute "
        + f"{'Boundary field jump error: ':{PRINT_WIDTH-pre_width}}"
        + "{:10.3e} ".format(np.mean(f3 / obj.normalization[-1]))
        + "(normalized)"
        + "\n"
    )
    assert out.out == corr_out


@pytest.mark.unit
def test_objective_fun_things():
    """Test that the objective things logic works correctly."""
    R0 = 10.0
    a_p = 1.0
    a_s = 2.0
    # default eq has R0=10, a=1
    eq = Equilibrium(M=3, N=2)
    # surface with same R0, a=2, so true d=1 for all pts
    surface = FourierRZToroidalSurface(
        R_lmn=[R0, a_s], Z_lmn=[-a_s], modes_R=[[0, 0], [1, 0]], modes_Z=[[-1, 0]]
    )
    # For equally spaced grids, should get true d=1
    surf_grid = LinearGrid(M=5, N=6)
    plas_grid = LinearGrid(M=5, N=6)
    obj = PlasmaVesselDistance(
        eq=eq, plasma_grid=plas_grid, surface_grid=surf_grid, surface=surface
    )
    obj.build()
    d = obj.compute_unscaled(*obj.xs(eq, surface))
    np.testing.assert_allclose(d, a_s - a_p)

    surface2 = surface.copy()
    eq2 = eq.copy()
    obj.things = [eq2, surface2]
    obj.build()
    d = obj.compute_unscaled(*obj.xs(eq2, surface2))
    np.testing.assert_allclose(d, a_s - a_p)

    # change objects, and surface resolution as well
    a_s2 = 2.5
    surface2 = FourierRZToroidalSurface(
        R_lmn=[R0, a_s2], Z_lmn=[-a_s2], modes_R=[[0, 0], [1, 0]], modes_Z=[[-1, 0]]
    )
    eq2 = Equilibrium(M=3, N=2)
    surface2.change_resolution(M=4, N=4)
    obj.things = [eq2, surface2]
    obj.build()
    d = obj.compute_unscaled(*obj.xs(eq2, surface2))
    np.testing.assert_allclose(d, a_s2 - a_p)

    # test that works correctly when changing both objects
    # with the resolution of the equilibrium surface also changing
    a_s2 = 2.5
    surface2 = FourierRZToroidalSurface(
        R_lmn=[R0, a_s2], Z_lmn=[-a_s2], modes_R=[[0, 0], [1, 0]], modes_Z=[[-1, 0]]
    )
    eq2 = Equilibrium(surface=surface, M=3, N=2)
    obj.things = [eq2, surface2]
    obj.build()
    d = obj.compute_unscaled(*obj.xs(eq2, surface2))
    np.testing.assert_allclose(d, a_s2 - a_s)

    with pytest.raises(AssertionError):
        # one of these is not optimizable, throws error
        obj.things = [eq, 2.0]
    with pytest.raises(AssertionError):
        # these are not the expected types
        obj.things = [eq, eq2]
    with pytest.raises(AssertionError):
        # these are not in the correct order for the objective
        obj.things = [surface, eq]


@pytest.mark.unit
def test_jvp_scaled():
    """Test that jvps are scaled correctly."""
    eq = Equilibrium()
    weight = 3
    target = 5
    objective = ObjectiveFunction(
        Volume(target=target, normalize=True, weight=weight, eq=eq), use_jit=False
    )
    objective.build()
    x = objective.x(eq)
    dx = x / 100
    jvp1u = objective.jvp_unscaled((dx,), x)
    jvp2u = objective.jvp_unscaled((dx, dx), x)
    jvp3u = objective.jvp_unscaled((dx, dx, dx), x)
    jvp1s = objective.jvp_scaled((dx,), x)
    jvp2s = objective.jvp_scaled((dx, dx), x)
    jvp3s = objective.jvp_scaled((dx, dx, dx), x)

    np.testing.assert_allclose(
        jvp1u / objective._objectives[0].normalization * weight, jvp1s
    )
    np.testing.assert_allclose(
        jvp2u / objective._objectives[0].normalization * weight, jvp2s
    )
    np.testing.assert_allclose(
        jvp3u / objective._objectives[0].normalization * weight, jvp3s
    )

    with pytest.raises(NotImplementedError):
        _ = objective.jvp_scaled((dx, dx, dx, dx), x)

    with pytest.raises(NotImplementedError):
        _ = objective.jvp_unscaled((dx, dx, dx, dx), x)


@pytest.mark.unit
def test_vjp():
    """Test that vjps are scaled correctly."""
    eq = Equilibrium()
    weight = 3
    target = 5
    objective = ObjectiveFunction(
        ForceBalance(target=target, normalize=True, weight=weight, eq=eq), use_jit=False
    )
    objective.build()
    x = objective.x(eq)
    y = np.linspace(0, 1, objective.dim_f)
    vjp1u = objective.vjp_unscaled(y, x)
    vjp1s = objective.vjp_scaled(y, x)
    vjp2u = y @ objective.jac_unscaled(x)
    vjp2s = y @ objective.jac_scaled(x)

    np.testing.assert_allclose(vjp1u, vjp2u, atol=1e-8)
    np.testing.assert_allclose(vjp1s, vjp2s, atol=1e-8)


@pytest.mark.unit
def test_objective_target_bounds():
    """Test that the target_scaled and bounds_scaled etc. return the right things."""
    eq = Equilibrium()

    vol = Volume(target=3, normalize=True, weight=2, eq=eq)
    asp = AspectRatio(bounds=(2, 3), normalize=False, weight=3, eq=eq)
    fbl = ForceBalance(normalize=True, bounds=(-1, 2), weight=5, eq=eq)

    objective = ObjectiveFunction((vol, asp, fbl), use_jit=False)
    objective.build()

    target = objective.target_scaled
    bounds = objective.bounds_scaled
    weight = objective.weights

    assert bounds[0][0] == 3 / vol.normalization * vol.weight
    assert bounds[1][0] == 3 / vol.normalization * vol.weight
    assert bounds[0][1] == 2 * asp.weight
    assert bounds[1][1] == 3 * asp.weight
    np.testing.assert_allclose(
        bounds[0][2:],
        (-1 / fbl.normalization * fbl.weight * fbl.constants["quad_weights"]),
    )
    np.testing.assert_allclose(
        bounds[1][2:],
        (2 / fbl.normalization * fbl.weight * fbl.constants["quad_weights"]),
    )

    assert target[0] == 3 / vol.normalization * vol.weight
    assert target[1] == 2.5 * asp.weight
    np.testing.assert_allclose(
        target[2:],
        (0.5 / fbl.normalization * fbl.weight * fbl.constants["quad_weights"]),
    )

    assert weight[0] == 2
    assert weight[1] == 3
    assert np.all(weight[2:] == 5)

    eq = Equilibrium(L=8, M=2, N=2, iota=PowerSeriesProfile(0.42))

    con = ObjectiveFunction(
        RotationalTransform(eq=eq, bounds=(0.41, 0.43)), use_jit=False
    )
    con.build()

    np.testing.assert_allclose(con.compute_scaled_error(con.x(eq)), 0)
    np.testing.assert_array_less(con.bounds_scaled[0], con.compute_scaled(con.x(eq)))
    np.testing.assert_array_less(con.compute_scaled(con.x(eq)), con.bounds_scaled[1])


@pytest.mark.unit
def test_softmax_and_softmin():
    """Test softmax and softmin function."""
    arr = np.arange(-17, 17, 5)
    # expect this to not be equal to the max but rather be more
    # since softmax is a conservative estimate of the max
    sftmax = softmax(arr, alpha=1)
    assert sftmax >= np.max(arr)

    # expect this to be equal to the max
    # as alpha -> infinity, softmax -> max
    sftmax = softmax(arr, alpha=100)
    np.testing.assert_almost_equal(sftmax, np.max(arr))

    # expect this to not be equal to the min but rather be less
    # since softmin is a conservative estimate of the min
    sftmin = softmin(arr, alpha=1)
    assert sftmin <= np.min(arr)

    # expect this to be equal to the min
    # as alpha -> infinity, softmin -> min
    sftmin = softmin(arr, alpha=100)
    np.testing.assert_almost_equal(sftmin, np.min(arr))
    sftmin = softmin(arr, alpha=100)
    np.testing.assert_almost_equal(sftmin, np.min(arr))


@pytest.mark.unit
def test_loss_function_asserts():
    """Test the checks on loss function for _Objective."""
    eq = Equilibrium()
    # ensure passed-in loss_function is callable
    with pytest.raises(AssertionError):
        RotationalTransform(eq=eq, loss_function=1)
    # ensure passed-in loss_function takes only one argument
    fun = lambda x, y: x + y
    with pytest.raises(Exception):
        RotationalTransform(eq=eq, loss_function=fun)
    # ensure passed-in loss_function returns a single 0D or 1D array
    fun = lambda x: jnp.vstack((x, x))
    with pytest.raises(AssertionError):
        RotationalTransform(eq=eq, loss_function=fun)
    fun = lambda x: (x, x)
    with pytest.raises(AssertionError):
        RotationalTransform(eq=eq, loss_function=fun)


class TestComputeScalarResolution:
    """Test that compute_scalar values are roughly independent of grid resolution."""

    # get a list of all the objectives
    objectives = [
        getattr(desc.objectives, obj)
        for obj in dir(desc.objectives)
        if obj[0].isupper()
        and (not obj.startswith("Fix"))
        and (obj != "ObjectiveFunction")
        and ("SelfConsistency" not in obj)
    ]
    specials = [
        # these require special logic
        BootstrapRedlConsistency,
        BoundaryError,
        CoilArclengthVariance,
        CoilCurrentLength,
        CoilCurvature,
        CoilLength,
        CoilSetLinkingNumber,
        CoilSetMinDistance,
        CoilTorsion,
        FusionPower,
        GenericObjective,
        HeatingPowerISS04,
        Omnigenity,
        PlasmaCoilSetMinDistance,
        PlasmaVesselDistance,
        QuadraticFlux,
        ToroidalFlux,
        SurfaceCurrentRegularization,
        VacuumBoundaryError,
        # need to avoid blowup near the axis
        MercierStability,
        # don't test these since they depend on what user wants
        LinearObjectiveFromUser,
        ObjectiveFromUser,
    ]
    other_objectives = list(set(objectives) - set(specials))

    eq = get("HELIOTRON")
    res_array = np.array([2, 2.5, 3])

    @pytest.mark.regression
    def test_compute_scalar_resolution_plasma_vessel(self):
        """PlasmaVesselDistance."""
        f = np.zeros_like(self.res_array, dtype=float)
        surface = FourierRZToroidalSurface(
            R_lmn=[10, 1.5], Z_lmn=[-1.5], modes_R=[[0, 0], [1, 0]], modes_Z=[[-1, 0]]
        )
        for i, res in enumerate(self.res_array):
            grid = LinearGrid(
                M=int(self.eq.M * res), N=int(self.eq.N * res), NFP=self.eq.NFP
            )
            obj = ObjectiveFunction(
                PlasmaVesselDistance(
                    surface=surface, eq=self.eq, surface_grid=grid, plasma_grid=grid
                ),
                use_jit=False,
            )
            obj.build(verbose=0)
            f[i] = obj.compute_scalar(obj.x())
        np.testing.assert_allclose(f, f[-1], rtol=5e-2)

    @pytest.mark.regression
    def test_compute_scalar_resolution_bootstrap(self):
        """BootstrapRedlConsistency."""
        eq = self.eq.copy()
        eq.electron_density = PowerSeriesProfile([1e19, 0, -1e19])
        eq.electron_temperature = PowerSeriesProfile([1e3, 0, -1e3])
        eq.ion_temperature = PowerSeriesProfile([1e3, 0, -1e3])
        eq.atomic_number = 1.0

        f = np.zeros_like(self.res_array, dtype=float)
        for i, res in enumerate(self.res_array):
            grid = LinearGrid(
                M=int(self.eq.M * res), N=int(self.eq.N * res), NFP=self.eq.NFP
            )
            obj = ObjectiveFunction(
                BootstrapRedlConsistency(eq=eq, grid=grid), use_jit=False
            )
            obj.build(verbose=0)
            f[i] = obj.compute_scalar(obj.x())
        np.testing.assert_allclose(f, f[-1], rtol=5e-2)

    @pytest.mark.regression
    def test_compute_scalar_resolution_fusion_power(self):
        """FusionPower."""
        eq = self.eq.copy()
        eq.electron_density = PowerSeriesProfile([1e19, 0, -1e19])
        eq.electron_temperature = PowerSeriesProfile([1e3, 0, -1e3])
        eq.ion_temperature = PowerSeriesProfile([1e3, 0, -1e3])
        eq.atomic_number = 1.0

        f = np.zeros_like(self.res_array, dtype=float)
        for i, res in enumerate(self.res_array):
            grid = QuadratureGrid(
                L=int(self.eq.L * res),
                M=int(self.eq.M * res),
                N=int(self.eq.N * res),
                NFP=self.eq.NFP,
            )
            obj = ObjectiveFunction(FusionPower(eq=eq, grid=grid))
            obj.build(verbose=0)
            f[i] = obj.compute_scalar(obj.x())
        np.testing.assert_allclose(f, f[-1], rtol=5e-2)

    @pytest.mark.regression
    def test_compute_scalar_resolution_heating_power(self):
        """HeatingPowerISS04."""
        eq = self.eq.copy()
        eq.electron_density = PowerSeriesProfile([1e19, 0, -1e19])
        eq.electron_temperature = PowerSeriesProfile([1e3, 0, -1e3])
        eq.ion_temperature = PowerSeriesProfile([1e3, 0, -1e3])
        eq.atomic_number = 1.0

        f = np.zeros_like(self.res_array, dtype=float)
        for i, res in enumerate(self.res_array):
            grid = QuadratureGrid(
                L=int(self.eq.L * res),
                M=int(self.eq.M * res),
                N=int(self.eq.N * res),
                NFP=self.eq.NFP,
            )
            obj = ObjectiveFunction(HeatingPowerISS04(eq=eq, grid=grid))
            obj.build(verbose=0)
            f[i] = obj.compute_scalar(obj.x())
        np.testing.assert_allclose(f, f[-1], rtol=5e-2)

    @pytest.mark.regression
    def test_compute_scalar_resolution_boundary_error(self):
        """BoundaryError."""
        with pytest.warns(UserWarning):
            # user warning because saved mgrid no vector potential
            ext_field = SplineMagneticField.from_mgrid(r"tests/inputs/mgrid_solovev.nc")

        pres = PowerSeriesProfile([1.25e-1, 0, -1.25e-1])
        iota = PowerSeriesProfile([-4.9e-1, 0, 3.0e-1])
        surf = FourierRZToroidalSurface(
            R_lmn=[4.0, 1.0],
            modes_R=[[0, 0], [1, 0]],
            Z_lmn=[-1.0],
            modes_Z=[[-1, 0]],
            NFP=1,
        )
        eq = Equilibrium(M=6, N=0, Psi=1.0, surface=surf, pressure=pres, iota=iota)

        f = np.zeros_like(self.res_array, dtype=float)
        for i, res in enumerate(self.res_array):
            eq.change_resolution(
                L_grid=int(eq.L * res), M_grid=int(eq.M * res), N_grid=int(eq.N * res)
            )
            obj = ObjectiveFunction(BoundaryError(eq, ext_field), use_jit=False)
            obj.build(verbose=0)
            f[i] = obj.compute_scalar(obj.x())
        np.testing.assert_allclose(f, f[-1], rtol=5e-2)

    @pytest.mark.regression
    def test_compute_scalar_resolution_vacuum_boundary_error(self):
        """VacuumBoundaryError."""
        with pytest.warns(UserWarning):
            # user warning because saved mgrid no vector potential
            ext_field = SplineMagneticField.from_mgrid(r"tests/inputs/mgrid_solovev.nc")

        pres = PowerSeriesProfile([1.25e-1, 0, -1.25e-1])
        iota = PowerSeriesProfile([-4.9e-1, 0, 3.0e-1])
        surf = FourierRZToroidalSurface(
            R_lmn=[4.0, 1.0],
            modes_R=[[0, 0], [1, 0]],
            Z_lmn=[-1.0],
            modes_Z=[[-1, 0]],
            NFP=1,
        )
        eq = Equilibrium(M=6, N=0, Psi=1.0, surface=surf, pressure=pres, iota=iota)

        f = np.zeros_like(self.res_array, dtype=float)
        for i, res in enumerate(self.res_array):
            eq.change_resolution(
                L_grid=int(eq.L * res), M_grid=int(eq.M * res), N_grid=int(eq.N * res)
            )
            obj = ObjectiveFunction(VacuumBoundaryError(eq, ext_field), use_jit=False)
            with pytest.warns(UserWarning):
                obj.build(verbose=0)
            f[i] = obj.compute_scalar(obj.x())
        np.testing.assert_allclose(f, f[-1], rtol=5e-2)

    @pytest.mark.regression
    def test_compute_scalar_resolution_quadratic_flux(self):
        """VacuumBoundaryError."""
        with pytest.warns(UserWarning):
            ext_field = SplineMagneticField.from_mgrid(r"tests/inputs/mgrid_solovev.nc")

        pres = PowerSeriesProfile([1.25e-1, 0, -1.25e-1])
        iota = PowerSeriesProfile([-4.9e-1, 0, 3.0e-1])
        surf = FourierRZToroidalSurface(
            R_lmn=[4.0, 1.0],
            modes_R=[[0, 0], [1, 0]],
            Z_lmn=[-1.0],
            modes_Z=[[-1, 0]],
            NFP=1,
        )
        eq = Equilibrium(M=6, N=0, Psi=1.0, surface=surf, pressure=pres, iota=iota)

        f = np.zeros_like(self.res_array, dtype=float)
        for i, res in enumerate(self.res_array):
            eq.change_resolution(
                L_grid=int(eq.L * res), M_grid=int(eq.M * res), N_grid=int(eq.N * res)
            )
            obj = ObjectiveFunction(QuadraticFlux(eq, ext_field), use_jit=False)
            obj.build(verbose=0)
            f[i] = obj.compute_scalar(obj.x())
        np.testing.assert_allclose(f, f[-1], rtol=5e-2)

    @pytest.mark.regression
    def test_compute_scalar_resolution_toroidal_flux_A(self):
        """ToroidalFlux."""
        ext_field = ToroidalMagneticField(1, 1)
        eq = get("precise_QA")
        with pytest.warns(UserWarning, match="Reducing radial"):
            eq.change_resolution(4, 4, 4, 8, 8, 8)

        f = np.zeros_like(self.res_array, dtype=float)
        for i, res in enumerate(self.res_array):
            eq.change_resolution(
                L_grid=int(eq.L * res), M_grid=int(eq.M * res), N_grid=int(eq.N * res)
            )
            obj = ObjectiveFunction(ToroidalFlux(eq, ext_field), use_jit=False)
            obj.build(verbose=0)
            f[i] = obj.compute_scalar(obj.x())
        np.testing.assert_allclose(f, f[-1], rtol=5e-2)

    @pytest.mark.regression
    def test_compute_scalar_resolution_toroidal_flux_B(self):
        """ToroidalFlux."""
        ext_field = ToroidalMagneticField(1, 1)
        eq = get("precise_QA")
        with pytest.warns(UserWarning, match="Reducing radial"):
            eq.change_resolution(4, 4, 4, 8, 8, 8)

        f = np.zeros_like(self.res_array, dtype=float)
        for i, res in enumerate(self.res_array):
            eq.change_resolution(
                L_grid=int(eq.L * res), M_grid=int(eq.M * res), N_grid=int(eq.N * res)
            )
            obj = ObjectiveFunction(ToroidalFlux(eq, ext_field), use_jit=False)
            obj.build(verbose=0)
            f[i] = obj.compute_scalar(obj.x())
        np.testing.assert_allclose(f, f[-1], rtol=5e-2)

    @pytest.mark.regression
    def test_compute_scalar_resolution_surface_current_reg(self):
        """SurfaceCurrentRegularization."""
        field = FourierCurrentPotentialField(
            I=1, G=1, Phi_mn=np.array([1, 1]), modes_Phi=np.array([[1, 1], [4, 4]])
        )
        M0 = 5
        N0 = 5
        f = np.zeros_like(self.res_array, dtype=float)
        for i, res in enumerate(self.res_array):
            grid = LinearGrid(M=round(M0 * res), N=round(N0 * res))
            obj = ObjectiveFunction(
                SurfaceCurrentRegularization(field, source_grid=grid), use_jit=False
            )
            obj.build(verbose=0)
            f[i] = obj.compute_scalar(obj.x())
        np.testing.assert_allclose(f, f[-1], rtol=5e-2)

    @pytest.mark.regression
    def test_compute_scalar_resolution_generic_scalar(self):
        """Generic objective with scalar qty."""
        f = np.zeros_like(self.res_array, dtype=float)
        for i, res in enumerate(self.res_array):
            grid = QuadratureGrid(
                L=int(self.eq.L * res),
                M=int(self.eq.M * res),
                N=int(self.eq.N * res),
                NFP=self.eq.NFP,
            )
            obj = ObjectiveFunction(
                GenericObjective("<beta>_vol", thing=self.eq, grid=grid), use_jit=False
            )
            obj.build(verbose=0)
            f[i] = obj.compute_scalar(obj.x())
        np.testing.assert_allclose(f, f[-1], rtol=1e-2)

    @pytest.mark.regression
    def test_compute_scalar_resolution_generic_profile(self):
        """Generic objective with profile qty."""
        f = np.zeros_like(self.res_array, dtype=float)
        for i, res in enumerate(self.res_array):
            grid = LinearGrid(
                L=int(self.eq.L * res),
                M=int(self.eq.M * res),
                N=int(self.eq.N * res),
                NFP=self.eq.NFP,
                sym=self.eq.sym,
                axis=False,
            )
            obj = ObjectiveFunction(
                GenericObjective("<J*B>", thing=self.eq, grid=grid), use_jit=False
            )
            obj.build(verbose=0)
            f[i] = obj.compute_scalar(obj.x())
        np.testing.assert_allclose(f, f[-1], rtol=2e-2)

    @pytest.mark.regression
    def test_compute_scalar_resolution_generic_volume(self):
        """Generic objective with volume qty."""
        f = np.zeros_like(self.res_array, dtype=float)
        for i, res in enumerate(self.res_array):
            grid = ConcentricGrid(
                L=int(self.eq.L * res),
                M=int(self.eq.M * res),
                N=int(self.eq.N * res),
                NFP=self.eq.NFP,
                sym=self.eq.sym,
            )
            obj = ObjectiveFunction(
                GenericObjective("sqrt(g)", thing=self.eq, grid=grid), use_jit=False
            )
            obj.build(verbose=0)
            f[i] = obj.compute_scalar(obj.x())
        np.testing.assert_allclose(f, f[-1], rtol=2e-2)

    @pytest.mark.regression
    def test_compute_scalar_resolution_mercier(self):
        """Mercier stability."""
        f = np.zeros_like(self.res_array, dtype=float)
        for i, res in enumerate(self.res_array):
            rho = np.linspace(0.2, 1, int(self.eq.L * res))
            grid = LinearGrid(
                rho=rho,
                M=int(self.eq.M * res),
                N=int(self.eq.N * res),
                NFP=self.eq.NFP,
                sym=self.eq.sym,
            )
            obj = ObjectiveFunction(
                MercierStability(eq=self.eq, grid=grid), use_jit=False
            )
            obj.build(verbose=0)
            f[i] = obj.compute_scalar(obj.x())
        np.testing.assert_allclose(f, f[-1], rtol=2e-2)

    @pytest.mark.regression
    def test_compute_scalar_resolution_omnigenity(self):
        """Omnigenity."""
        surf = FourierRZToroidalSurface.from_qp_model(
            major_radius=1,
            aspect_ratio=20,
            elongation=6,
            mirror_ratio=0.2,
            torsion=0.1,
            NFP=1,
            sym=True,
        )
        eq = Equilibrium(Psi=6e-3, M=4, N=4, surface=surf)
        eq, _ = eq.solve(objective="force", verbose=3)
        field = OmnigenousField(
            L_B=0,
            M_B=2,
            L_x=0,
            M_x=0,
            N_x=0,
            NFP=eq.NFP,
            helicity=(0, eq.NFP),
            B_lm=np.array([0.8, 1.2]),
        )
        f = np.zeros_like(self.res_array, dtype=float)
        for i, res in enumerate(self.res_array + 0.5):  # omnigenity needs higher res
            grid = LinearGrid(M=int(eq.M * res), N=int(eq.N * res), NFP=eq.NFP)
            obj = ObjectiveFunction(
                Omnigenity(eq=eq, field=field, eq_grid=grid, field_grid=grid)
            )
            obj.build(verbose=0)
            f[i] = obj.compute_scalar(obj.x(eq, field))
        np.testing.assert_allclose(f, f[-1], rtol=1e-3)

    @pytest.mark.regression
    @pytest.mark.parametrize(
        "objective", sorted(other_objectives, key=lambda x: str(x.__name__))
    )
    def test_compute_scalar_resolution_others(self, objective):
        """All other objectives."""
        f = np.zeros_like(self.res_array, dtype=float)
        for i, res in enumerate(self.res_array):
            # just change eq resolution and let objective pick the right grid type
            self.eq.change_resolution(
                L_grid=int(self.eq.L * res),
                M_grid=int(self.eq.M * res),
                N_grid=int(self.eq.N * res),
            )

            obj = ObjectiveFunction(objective(eq=self.eq), use_jit=False)
            obj.build(verbose=0)
            f[i] = obj.compute_scalar(obj.x())
        np.testing.assert_allclose(f, f[-1], rtol=5e-2)

    @pytest.mark.regression
    @pytest.mark.parametrize(
        "objective",
        [
            CoilArclengthVariance,
            CoilCurrentLength,
            CoilCurvature,
            CoilLength,
            CoilTorsion,
            CoilSetLinkingNumber,
            CoilSetMinDistance,
        ],
    )
    def test_compute_scalar_resolution_coils(self, objective):
        """Coil objectives."""
        coil = FourierXYZCoil()
        coilset = CoilSet.linspaced_angular(coil)
        f = np.zeros_like(self.res_array, dtype=float)
        for i, res in enumerate(self.res_array):
            obj = ObjectiveFunction(
                objective(coilset, grid=LinearGrid(N=int(5 + 3 * res))), use_jit=False
            )
            obj.build(verbose=0)
            f[i] = obj.compute_scalar(obj.x())
        np.testing.assert_allclose(f, f[-1], rtol=1e-2, atol=1e-12)


class TestObjectiveNaNGrad:
    """Make sure reverse mode AD works correctly for all objectives."""

    # get a list of all the objectives
    objectives = [
        getattr(desc.objectives, obj)
        for obj in dir(desc.objectives)
        if obj[0].isupper()
        and (not obj.startswith("Fix"))
        and (obj != "ObjectiveFunction")
        and ("SelfConsistency" not in obj)
    ]
    specials = [
        # these require special logic
        BallooningStability,
        BootstrapRedlConsistency,
        BoundaryError,
        CoilArclengthVariance,
        CoilLength,
        CoilCurrentLength,
        CoilCurvature,
        CoilSetLinkingNumber,
        CoilSetMinDistance,
        CoilTorsion,
        ForceBalanceAnisotropic,
        FusionPower,
        HeatingPowerISS04,
        Omnigenity,
        PlasmaCoilSetMinDistance,
        PlasmaVesselDistance,
        QuadraticFlux,
        SurfaceCurrentRegularization,
        ToroidalFlux,
        VacuumBoundaryError,
        # we don't test these since they depend too much on what exactly the user wants
        GenericObjective,
        LinearObjectiveFromUser,
        ObjectiveFromUser,
    ]
    other_objectives = list(set(objectives) - set(specials))

    @pytest.mark.unit
    def test_objective_no_nangrad_plasma_vessel(self):
        """PlasmaVesselDistance."""
        eq = Equilibrium(L=2, M=2, N=2)
        surf = FourierRZToroidalSurface()
        obj = ObjectiveFunction(PlasmaVesselDistance(eq, surf), use_jit=False)
        obj.build()
        g = obj.grad(obj.x(eq, surf))
        assert not np.any(np.isnan(g)), "plasma vessel distance"

    @pytest.mark.unit
    def test_objective_no_nangrad_anisotropy(self):
        """ForceBalanceAnisotropic."""
        eq = Equilibrium(L=2, M=2, N=2, anisotropy=FourierZernikeProfile())
        obj = ObjectiveFunction(ForceBalanceAnisotropic(eq), use_jit=False)
        obj.build()
        g = obj.grad(obj.x(eq))
        assert not np.any(np.isnan(g)), "anisotropic"

    @pytest.mark.unit
    def test_objective_no_nangrad_bootstrap(self):
        """BootstrapRedlConsistency."""
        eq = Equilibrium(
            L=2,
            M=2,
            N=2,
            electron_density=PowerSeriesProfile([1e19, 0, -1e19]),
            electron_temperature=PowerSeriesProfile([1e3, 0, -1e3]),
            current=PowerSeriesProfile([1, 0, -1]),
        )
        obj = ObjectiveFunction(BootstrapRedlConsistency(eq), use_jit=False)
        obj.build()
        g = obj.grad(obj.x(eq))
        assert not np.any(np.isnan(g)), "redl bootstrap"

    @pytest.mark.unit
    def test_objective_no_nangrad_fusion_power(self):
        """FusionPower."""
        eq = Equilibrium(
            L=2,
            M=2,
            N=2,
            electron_density=PowerSeriesProfile([1e19, 0, -1e19]),
            electron_temperature=PowerSeriesProfile([1e3, 0, -1e3]),
            current=PowerSeriesProfile([1, 0, -1]),
        )
        obj = ObjectiveFunction(FusionPower(eq))
        obj.build()
        g = obj.grad(obj.x(eq))
        assert not np.any(np.isnan(g)), "fusion power"

    @pytest.mark.unit
    def test_objective_no_nangrad_heating_power(self):
        """HeatingPowerISS04."""
        eq = Equilibrium(
            L=2,
            M=2,
            N=2,
            electron_density=PowerSeriesProfile([1e19, 0, -1e19]),
            electron_temperature=PowerSeriesProfile([1e3, 0, -1e3]),
            current=PowerSeriesProfile([1, 0, -1]),
        )
        obj = ObjectiveFunction(HeatingPowerISS04(eq))
        obj.build()
        g = obj.grad(obj.x(eq))
        assert not np.any(np.isnan(g)), "heating power"

    @pytest.mark.unit
    def test_objective_no_nangrad_boundary_error(self):
        """BoundaryError."""
        with pytest.warns(UserWarning):
            # user warning because saved mgrid no vector potential
            ext_field = SplineMagneticField.from_mgrid(r"tests/inputs/mgrid_solovev.nc")

        pres = PowerSeriesProfile([1.25e-1, 0, -1.25e-1])
        iota = PowerSeriesProfile([-4.9e-1, 0, 3.0e-1])
        surf = FourierRZToroidalSurface(
            R_lmn=[4.0, 1.0],
            modes_R=[[0, 0], [1, 0]],
            Z_lmn=[-1.0],
            modes_Z=[[-1, 0]],
            NFP=1,
        )

        eq = Equilibrium(M=6, N=0, Psi=1.0, surface=surf, pressure=pres, iota=iota)
        obj = ObjectiveFunction(BoundaryError(eq, ext_field), use_jit=False)
        obj.build()
        g = obj.grad(obj.x(eq, ext_field))
        assert not np.any(np.isnan(g)), "boundary error"

    @pytest.mark.unit
    def test_objective_no_nangrad_vacuum_boundary_error(self):
        """VacuumBoundaryError."""
        with pytest.warns(UserWarning):
            # user warning because saved mgrid no vector potential
            ext_field = SplineMagneticField.from_mgrid(r"tests/inputs/mgrid_solovev.nc")

        pres = PowerSeriesProfile([1.25e-1, 0, -1.25e-1])
        iota = PowerSeriesProfile([-4.9e-1, 0, 3.0e-1])
        surf = FourierRZToroidalSurface(
            R_lmn=[4.0, 1.0],
            modes_R=[[0, 0], [1, 0]],
            Z_lmn=[-1.0],
            modes_Z=[[-1, 0]],
            NFP=1,
        )

        eq = Equilibrium(M=6, N=0, Psi=1.0, surface=surf, pressure=pres, iota=iota)

        obj = ObjectiveFunction(VacuumBoundaryError(eq, ext_field), use_jit=False)
        with pytest.warns(UserWarning):
            obj.build()
        g = obj.grad(obj.x(eq, ext_field))
        assert not np.any(np.isnan(g)), "vacuum boundary error"

    @pytest.mark.unit
    def test_objective_no_nangrad_quadratic_flux(self):
        """QuadraticFlux."""
        with pytest.warns(UserWarning):
            # user warning because saved mgrid no vector potential
            ext_field = SplineMagneticField.from_mgrid(r"tests/inputs/mgrid_solovev.nc")

        pres = PowerSeriesProfile([1.25e-1, 0, -1.25e-1])
        iota = PowerSeriesProfile([-4.9e-1, 0, 3.0e-1])
        surf = FourierRZToroidalSurface(
            R_lmn=[4.0, 1.0],
            modes_R=[[0, 0], [1, 0]],
            Z_lmn=[-1.0],
            modes_Z=[[-1, 0]],
            NFP=1,
        )

        eq = Equilibrium(M=6, N=0, Psi=1.0, surface=surf, pressure=pres, iota=iota)

        obj = ObjectiveFunction(QuadraticFlux(eq, ext_field), use_jit=False)
        obj.build()
        g = obj.grad(obj.x(ext_field))
        assert not np.any(np.isnan(g)), "quadratic flux"

    @pytest.mark.unit
    def test_objective_no_nangrad_toroidal_flux(self):
        """ToroidalFlux."""
        ext_field = ToroidalMagneticField(1, 1)

        eq = get("precise_QA")
        with pytest.warns(UserWarning, match="Reducing radial"):
            eq.change_resolution(4, 4, 4, 8, 8, 8)

        obj = ObjectiveFunction(ToroidalFlux(eq, ext_field), use_jit=False)
        obj.build()
        g = obj.grad(obj.x(ext_field))
        assert not np.any(np.isnan(g)), "toroidal flux A"

        obj = ObjectiveFunction(ToroidalFlux(eq, ext_field), use_jit=False)
        obj.build()
        g = obj.grad(obj.x(ext_field))
        assert not np.any(np.isnan(g)), "toroidal flux B"

    @pytest.mark.unit
    def test_objective_no_nangrad_surface_current_reg(self):
        """SurfaceCurrentRegularization."""
        field = FourierCurrentPotentialField()

        obj = ObjectiveFunction(SurfaceCurrentRegularization(field), use_jit=False)
        obj.build()
        g = obj.grad(obj.x(field))
        assert not np.any(np.isnan(g)), "surface current regularization"

    @pytest.mark.unit
    @pytest.mark.parametrize(
        "objective", sorted(other_objectives, key=lambda x: str(x.__name__))
    )
    def test_objective_no_nangrad(self, objective):
        """Generic test for other objectives."""
        eq = Equilibrium(L=2, M=2, N=2)
        obj = ObjectiveFunction(objective(eq), use_jit=False)
        obj.build()
        g = obj.grad(obj.x(eq))
        assert not np.any(np.isnan(g)), str(objective)

    @pytest.mark.unit
    @pytest.mark.parametrize(
        "objective",
        [
            CoilArclengthVariance,
            CoilCurrentLength,
            CoilCurvature,
            CoilLength,
            CoilTorsion,
            CoilSetLinkingNumber,
            CoilSetMinDistance,
        ],
    )
    def test_objective_no_nangrad_coils(self, objective):
        """Coil objectives."""
        coil = FourierXYZCoil()
        coilset = CoilSet.linspaced_angular(coil, n=3)
        obj = ObjectiveFunction(objective(coilset), use_jit=False)
        obj.build(verbose=0)
        g = obj.grad(obj.x())
        assert not np.any(np.isnan(g)), str(objective)

    @pytest.mark.unit
    @pytest.mark.parametrize("helicity", [(1, 0), (1, 1), (0, 1)])
    def test_objective_no_nangrad_omnigenity(self, helicity):
        """Omnigenity."""
        surf = FourierRZToroidalSurface.from_qp_model(
            major_radius=1,
            aspect_ratio=20,
            elongation=6,
            mirror_ratio=0.2,
            torsion=0.1,
            NFP=1,
            sym=True,
        )
        eq = Equilibrium(Psi=6e-3, M=4, N=4, surface=surf)
        field = OmnigenousField(
            L_B=0,
            M_B=2,
            L_x=1,
            M_x=1,
            N_x=1,
            NFP=eq.NFP,
            helicity=helicity,
            B_lm=np.array([0.8, 1.2]),
        )
        obj = ObjectiveFunction(Omnigenity(eq=eq, field=field))
        obj.build()
        g = obj.grad(obj.x())
        assert not np.any(np.isnan(g)), str(helicity)

    @pytest.mark.unit
    def test_objective_no_nangrad_ballooning(self):
        """BallooningStability."""
        eq = get("HELIOTRON")
        obj = ObjectiveFunction(BallooningStability(eq=eq))
        obj.build()
        g = obj.grad(obj.x())
        assert not np.any(np.isnan(g))


@pytest.mark.unit
def test_asymmetric_normalization():
    """Tests normalizations for asymmetric equilibrium."""
    # related to PR #821
    a = 0.6
    # make a asym equilibrium with 0 for R_1_0 and Z_-1_0
    surf = FourierRZToroidalSurface(
        R_lmn=[10, -a],
        Z_lmn=[0, -a],
        modes_R=np.array([[0, 0], [-1, 0]]),
        modes_Z=np.array([[0, 0], [1, 0]]),
        sym=False,
    )
    eq = Equilibrium(surface=surf)
    scales_surf = compute_scaling_factors(surf)
    scales_eq = compute_scaling_factors(eq)

    for val in scales_surf.values():
        assert np.all(np.isfinite(val))
    for val in scales_eq.values():
        assert np.all(np.isfinite(val))


@pytest.mark.unit
def test_objective_print_widths():
    """Test that the objective's name is shorter than max."""
    subclasses = _Objective.__subclasses__()
    max_prewidth = len("Maximum Absolute ")
    max_width = PRINT_WIDTH - max_prewidth
    # check every subclass of _Objective class
    for subclass in subclasses:
        try:
            assert len(subclass._print_value_fmt) <= max_width, (
                f"{subclass.__name__} is too long for PRINT_WIDTH.\n"
                + "Note to Devs: If this is a new objective, please make sure the "
                + "name is short enough to fit in the PRINT_WIDTH. Either "
                + "change the name or increase the PRINT_WIDTH in the "
                + "desc/utils.py file. The former is preferred."
            )
        except AttributeError:
            # if the subclass has subclasses, check those
            subsubclasses = subclass.__subclasses__()
            for subsubclass in subsubclasses:
                assert len(subsubclass._print_value_fmt) <= max_width, (
                    f"{subsubclass.__name__} is too long for PRINT_WIDTH.\n"
                    + "Note to Devs: If this is a new objective, please make sure the "
                    + "name is short enough to fit in the PRINT_WIDTH. Either "
                    + "change the name or increase the PRINT_WIDTH in the "
                    + "desc/utils.py file. The former is preferred."
                )


@pytest.mark.unit
def test_objective_docstring():
    """Test that the objective docstring and collect_docs are consistent."""
    objective_docs = _Objective.__doc__.rstrip()
    doc_header = (
        "Objective (or constraint) used in the optimization of an Equilibrium.\n\n"
        + "    Parameters\n"
        + "    ----------\n"
        + "    things : Optimizable or tuple/list of Optimizable\n"
        + "        Objects that will be optimized to satisfy the Objective.\n"
    )
    collected_docs = collect_docs().strip()
    collected_docs = doc_header + "    " + collected_docs

    assert objective_docs == collected_docs<|MERGE_RESOLUTION|>--- conflicted
+++ resolved
@@ -1301,8 +1301,28 @@
         assert obj.dim_f == d.size
         assert abs(d.max() - (-a_s)) < 1e-14
         assert abs(d.min() - (-a_s)) < grid.spacing[0, 1] * a_s
-
-<<<<<<< HEAD
+        # test errors
+        # differing grid zetas, same num_zeta
+        with pytest.raises(ValueError):
+            obj = PlasmaVesselDistance(
+                eq=eq,
+                surface_grid=grid,
+                plasma_grid=LinearGrid(M=grid.M, N=grid.N, NFP=2),
+                surface=surface,
+                use_signed_distance=True,
+            )
+            obj.build()
+        # test with differing grid.num_zeta
+        with pytest.raises(ValueError):
+            obj = PlasmaVesselDistance(
+                eq=eq,
+                surface_grid=grid,
+                plasma_grid=LinearGrid(M=grid.M, N=grid.N - 2),
+                surface=surface,
+                use_signed_distance=True,
+            )
+            obj.build()
+
     @pytest.mark.unit
     def test_surface_current_regularization(self):
         """Test SurfaceCurrentRegularization Calculation."""
@@ -1355,29 +1375,6 @@
         np.testing.assert_allclose(result1, result3)
         np.testing.assert_allclose(result1 * 2, result5)
         np.testing.assert_allclose(result2, result4)
-=======
-        # test errors
-        # differing grid zetas, same num_zeta
-        with pytest.raises(ValueError):
-            obj = PlasmaVesselDistance(
-                eq=eq,
-                surface_grid=grid,
-                plasma_grid=LinearGrid(M=grid.M, N=grid.N, NFP=2),
-                surface=surface,
-                use_signed_distance=True,
-            )
-            obj.build()
-        # test with differing grid.num_zeta
-        with pytest.raises(ValueError):
-            obj = PlasmaVesselDistance(
-                eq=eq,
-                surface_grid=grid,
-                plasma_grid=LinearGrid(M=grid.M, N=grid.N - 2),
-                surface=surface,
-                use_signed_distance=True,
-            )
-            obj.build()
->>>>>>> d29ba601
 
 
 @pytest.mark.regression
