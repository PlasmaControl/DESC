"""Compute functions related to the metric tensor of the coordinate system.

Notes
-----
Some quantities require additional work to compute at the magnetic axis.
A Python lambda function is used to lazily compute the magnetic axis limits
of these quantities. These lambda functions are evaluated only when the
computational grid has a node on the magnetic axis to avoid potentially
expensive computations.
"""

from scipy.constants import mu_0

from desc.backend import jnp

from ..integrals.surface_integral import surface_averages
from ..utils import cross, dot, safediv, safenorm
from .data_index import register_compute_fun


@register_compute_fun(
    name="sqrt(g)",
    label="\\sqrt{g}",
    units="m^{3}",
    units_long="cubic meters",
    description="Jacobian determinant of flux coordinate system",
    dim=1,
    params=[],
    transforms={},
    profiles=[],
    coordinates="rtz",
    data=["e_rho", "e_theta", "e_zeta"],
)
def _sqrtg(params, transforms, profiles, data, **kwargs):
    data["sqrt(g)"] = dot(data["e_rho"], cross(data["e_theta"], data["e_zeta"]))
    return data


@register_compute_fun(
    name="sqrt(g)_PEST",
    label="\\sqrt{g}_{PEST}",
    units="m^{3}",
    units_long="cubic meters",
    description="Jacobian determinant of (ρ,ϑ,ϕ) coordinate system or"
    " straight field line PEST coordinates. ϕ increases counterclockwise"
    " when viewed from above (cylindrical R,ϕ plane with Z out of page).",
    dim=1,
    params=[],
    transforms={},
    profiles=[],
    coordinates="rtz",
    data=["sqrt(g)", "theta_PEST_t", "phi_z", "theta_PEST_z", "phi_t"],
)
def _sqrtg_pest(params, transforms, profiles, data, **kwargs):
    # Same as dot(data["e_rho|v,p"], cross(data["e_vartheta"], data["e_phi|r,v"])), but
    # more efficient as it avoids computing radial derivatives of the stream functions.
    data["sqrt(g)_PEST"] = data["sqrt(g)"] / (
        data["theta_PEST_t"] * data["phi_z"] - data["theta_PEST_z"] * data["phi_t"]
    )
    return data


@register_compute_fun(
    name="sqrt(g)_Clebsch",
    label="\\sqrt{g}_{\\text{Clebsch}}",
    units="m^{3}",
    units_long="cubic meters",
    description="Jacobian determinant of Clebsch field line coordinate system (ρ,α,ζ)"
    " where ζ is the DESC toroidal coordinate.",
    dim=1,
    params=[],
    transforms={},
    profiles=[],
    coordinates="rtz",
    data=["sqrt(g)", "alpha_t"],
)
def _sqrtg_clebsch(params, transforms, profiles, data, **kwargs):
    # Same as dot(data["e_rho|a,z"], cross(data["e_alpha"], data["e_zeta|r,a"])), but
    # more efficient as it avoids computing radial derivative of alpha and hence iota.
    data["sqrt(g)_Clebsch"] = data["sqrt(g)"] / data["alpha_t"]
    return data


@register_compute_fun(
    name="|e_theta x e_zeta|",
    label="| \\mathbf{e}_{\\theta} \\times \\mathbf{e}_{\\zeta} |",
    units="m^{2}",
    units_long="square meters",
    description="2D Jacobian determinant for constant rho surface",
    dim=1,
    params=[],
    transforms={},
    profiles=[],
    coordinates="rtz",
    data=["e_theta", "e_zeta"],
    parameterization=[
        "desc.equilibrium.equilibrium.Equilibrium",
        "desc.geometry.surface.FourierRZToroidalSurface",
    ],
)
def _e_theta_x_e_zeta(params, transforms, profiles, data, **kwargs):
    data["|e_theta x e_zeta|"] = safenorm(
        cross(data["e_theta"], data["e_zeta"]), axis=-1
    )
    return data


@register_compute_fun(
    name="|e_theta x e_zeta|_r",
    label="\\partial_{\\rho} |\\mathbf{e}_{\\theta} \\times \\mathbf{e}_{\\zeta}|",
    units="m^{2}",
    units_long="square meters",
    description="2D Jacobian determinant for constant rho surface"
    + " derivative wrt radial coordinate",
    dim=1,
    params=[],
    transforms={},
    profiles=[],
    coordinates="rtz",
    data=["e_theta", "e_zeta", "e_theta_r", "e_zeta_r"],
    parameterization=[
        "desc.equilibrium.equilibrium.Equilibrium",
    ],
)
def _e_theta_x_e_zeta_r(params, transforms, profiles, data, **kwargs):
    a = cross(data["e_theta"], data["e_zeta"])
    a_r = cross(data["e_theta_r"], data["e_zeta"]) + cross(
        data["e_theta"], data["e_zeta_r"]
    )
    # The limit of a sequence and the norm function can be interchanged
    # because norms are continuous functions. Likewise with dot product.
    # Then lim ‖𝐞^ρ‖ = ‖ lim 𝐞^ρ ‖ ≠ 0
    # lim (𝐞^ρ ⋅ a_r / ‖𝐞^ρ‖) = lim 𝐞^ρ ⋅ lim a_r / lim ‖𝐞^ρ‖
    # The vectors converge to be parallel.
    data["|e_theta x e_zeta|_r"] = transforms["grid"].replace_at_axis(
        safediv(dot(a, a_r), safenorm(a, axis=-1)), lambda: safenorm(a_r, axis=-1)
    )
    return data


@register_compute_fun(
    name="|e_theta x e_zeta|_rr",
    label="\\partial_{\\rho\\rho}|\\mathbf{e}_{\\theta}\\times\\mathbf{e}_{\\zeta}|",
    units="m^{2}",
    units_long="square meters",
    description="2D Jacobian determinant for constant rho surface"
    + " second derivative wrt radial coordinate",
    dim=1,
    params=[],
    transforms={},
    profiles=[],
    coordinates="rtz",
    data=["e_theta", "e_zeta", "e_theta_r", "e_zeta_r", "e_theta_rr", "e_zeta_rr"],
    parameterization=[
        "desc.equilibrium.equilibrium.Equilibrium",
    ],
)
def _e_theta_x_e_zeta_rr(params, transforms, profiles, data, **kwargs):
    a = cross(data["e_theta"], data["e_zeta"])
    a_r = cross(data["e_theta_r"], data["e_zeta"]) + cross(
        data["e_theta"], data["e_zeta_r"]
    )
    a_rr = (
        cross(data["e_theta_rr"], data["e_zeta"])
        + 2 * cross(data["e_theta_r"], data["e_zeta_r"])
        + cross(data["e_theta"], data["e_zeta_rr"])
    )
    norm_a = safenorm(a, axis=-1)
    norm_a_r = safenorm(a_r, axis=-1)
    # The limit eventually reduces to a form where the technique used to compute
    # lim |e_theta x e_zeta|_r can be applied.
    data["|e_theta x e_zeta|_rr"] = transforms["grid"].replace_at_axis(
        safediv(norm_a_r**2 + dot(a, a_rr) - safediv(dot(a, a_r), norm_a) ** 2, norm_a),
        lambda: safediv(dot(a_r, a_rr), norm_a_r),
    )
    return data


@register_compute_fun(
    name="|e_theta x e_zeta|_z",
    label="\\partial_{\\zeta}|\\mathbf{e}_{\\theta} \\times \\mathbf{e}_{\\zeta}|",
    units="m^{2}",
    units_long="square meters",
    description="2D Jacobian determinant for constant rho surface,"
    "derivative wrt toroidal angle",
    dim=1,
    params=[],
    transforms={},
    profiles=[],
    coordinates="rtz",
    data=["e_theta", "e_theta_z", "e_zeta", "e_zeta_z", "|e_theta x e_zeta|"],
    parameterization=[
        "desc.equilibrium.equilibrium.Equilibrium",
        "desc.geometry.surface.FourierRZToroidalSurface",
    ],
)
def _e_theta_x_e_zeta_z(params, transforms, profiles, data, **kwargs):
    data["|e_theta x e_zeta|_z"] = dot(
        (
            cross(data["e_theta_z"], data["e_zeta"])
            + cross(data["e_theta"], data["e_zeta_z"])
        ),
        cross(data["e_theta"], data["e_zeta"]),
    ) / (data["|e_theta x e_zeta|"])
    return data


@register_compute_fun(
    name="|e_zeta x e_rho|",
    label="|\\mathbf{e}_{\\zeta} \\times \\mathbf{e}_{\\rho}|",
    units="m^{2}",
    units_long="square meters",
    description="2D Jacobian determinant for constant theta surface",
    dim=1,
    params=[],
    transforms={},
    profiles=[],
    coordinates="rtz",
    data=["e^theta*sqrt(g)"],
    parameterization=[
        "desc.equilibrium.equilibrium.Equilibrium",
    ],
)
def _e_zeta_x_e_rho(params, transforms, profiles, data, **kwargs):
    data["|e_zeta x e_rho|"] = safenorm(data["e^theta*sqrt(g)"], axis=-1)
    return data


@register_compute_fun(
    name="|e_rho x e_theta|",
    label="|\\mathbf{e}_{\\rho} \\times \\mathbf{e}_{\\theta}|",
    units="m^{2}",
    units_long="square meters",
    description="2D Jacobian determinant for constant zeta surface",
    dim=1,
    params=[],
    transforms={},
    profiles=[],
    coordinates="rtz",
    data=["e_rho", "e_theta"],
    parameterization=[
        "desc.equilibrium.equilibrium.Equilibrium",
        "desc.geometry.surface.ZernikeRZToroidalSection",
    ],
)
def _e_rho_x_e_theta(params, transforms, profiles, data, **kwargs):
    data["|e_rho x e_theta|"] = safenorm(cross(data["e_rho"], data["e_theta"]), axis=-1)
    return data


@register_compute_fun(
    name="|e_rho x e_alpha|",
    label="|\\mathbf{e}_{\\rho} \\times \\mathbf{e}_{\\alpha}|",
    units="m^{2}",
    units_long="square meters",
    description="2D Jacobian determinant for constant zeta surface in Clebsch "
    "field line coordinates (ρ,α,ζ) where ζ is the DESC toroidal coordinate.",
    dim=1,
    params=[],
    transforms={},
    profiles=[],
    coordinates="rtz",
    data=["|e_rho x e_theta|", "alpha_t"],
)
def _e_rho_x_e_alpha(params, transforms, profiles, data, **kwargs):
    # Same as safenorm(cross(data["e_rho|a,z"], data["e_alpha"]), axis=-1), but more
    # efficient as it avoids computing radial derivative of iota and stream functions.
    data["|e_rho x e_alpha|"] = data["|e_rho x e_theta|"] / jnp.abs(data["alpha_t"])
    return data


@register_compute_fun(
    name="|e_rho x e_theta|_r",
    label="\\partial_{\\rho} |\\mathbf{e}_{\\rho} \\times \\mathbf{e}_{\\theta}|",
    units="m^{2}",
    units_long="square meters",
    description="2D Jacobian determinant for constant zeta surface"
    " derivative wrt radial coordinate",
    dim=1,
    params=[],
    transforms={},
    profiles=[],
    coordinates="rtz",
    data=["e_rho", "e_theta", "e_rho_r", "e_theta_r"],
    parameterization=[
        "desc.equilibrium.equilibrium.Equilibrium",
        "desc.geometry.surface.ZernikeRZToroidalSection",
    ],
)
def _e_rho_x_e_theta_r(params, transforms, profiles, data, **kwargs):
    a = cross(data["e_rho"], data["e_theta"])
    a_r = cross(data["e_rho_r"], data["e_theta"]) + cross(
        data["e_rho"], data["e_theta_r"]
    )
    # The limit of a sequence and the norm function can be interchanged
    # because norms are continuous functions. Likewise with dot product.
    # Then lim ‖𝐞^ζ‖ = ‖ lim 𝐞^ζ ‖ ≠ 0
    # lim (𝐞^ζ ⋅ a_r / ‖𝐞^ζ‖) = lim 𝐞^ζ ⋅ lim a_r / lim ‖𝐞^ζ‖
    # The vectors converge to be parallel.
    data["|e_rho x e_theta|_r"] = transforms["grid"].replace_at_axis(
        safediv(dot(a, a_r), safenorm(a, axis=-1)), lambda: safenorm(a_r, axis=-1)
    )
    return data


@register_compute_fun(
    name="|e_rho x e_theta|_rr",
    label="\\partial_{\\rho \\rho} |\\mathbf{e}_{\\rho} \\times \\mathbf{e}_{\\theta}|",
    units="m^{2}",
    units_long="square meters",
    description="2D Jacobian determinant for constant zeta surface"
    + " second derivative wrt radial coordinate",
    dim=1,
    params=[],
    transforms={},
    profiles=[],
    coordinates="rtz",
    data=["e_rho", "e_theta", "e_rho_r", "e_theta_r", "e_rho_rr", "e_theta_rr"],
    parameterization=[
        "desc.equilibrium.equilibrium.Equilibrium",
        "desc.geometry.surface.ZernikeRZToroidalSection",
    ],
)
def _e_rho_x_e_theta_rr(params, transforms, profiles, data, **kwargs):
    a = cross(data["e_rho"], data["e_theta"])
    a_r = cross(data["e_rho_r"], data["e_theta"]) + cross(
        data["e_rho"], data["e_theta_r"]
    )
    a_rr = (
        cross(data["e_rho_rr"], data["e_theta"])
        + 2 * cross(data["e_rho_r"], data["e_theta_r"])
        + cross(data["e_rho"], data["e_theta_rr"])
    )
    norm_a = safenorm(a, axis=-1)
    norm_a_r = safenorm(a_r, axis=-1)
    # The limit eventually reduces to a form where the technique used to compute
    # lim |e_rho x e_theta|_r can be applied.
    data["|e_rho x e_theta|_rr"] = transforms["grid"].replace_at_axis(
        safediv(norm_a_r**2 + dot(a, a_rr) - safediv(dot(a, a_r), norm_a) ** 2, norm_a),
        lambda: safediv(dot(a_r, a_rr), norm_a_r),
    )
    return data


@register_compute_fun(
    name="sqrt(g)_r",
    label="\\partial_{\\rho} \\sqrt{g}",
    units="m^{3}",
    units_long="cubic meters",
    description="Jacobian determinant of flux coordinate system, derivative wrt "
    + "radial coordinate",
    dim=1,
    params=[],
    transforms={},
    profiles=[],
    coordinates="rtz",
    data=["e_rho", "e_theta", "e_zeta", "e_rho_r", "e_theta_r", "e_zeta_r"],
)
def _sqrtg_r(params, transforms, profiles, data, **kwargs):
    data["sqrt(g)_r"] = (
        dot(data["e_rho_r"], cross(data["e_theta"], data["e_zeta"]))
        + dot(data["e_rho"], cross(data["e_theta_r"], data["e_zeta"]))
        + dot(data["e_rho"], cross(data["e_theta"], data["e_zeta_r"]))
    )
    return data


@register_compute_fun(
    name="sqrt(g)_t",
    label="\\partial_{\\theta} \\sqrt{g}",
    units="m^{3}",
    units_long="cubic meters",
    description="Jacobian determinant of flux coordinate system, derivative wrt "
    + "poloidal angle",
    dim=1,
    params=[],
    transforms={},
    profiles=[],
    coordinates="rtz",
    data=["e_rho", "e_theta", "e_zeta", "e_rho_t", "e_theta_t", "e_zeta_t"],
)
def _sqrtg_t(params, transforms, profiles, data, **kwargs):
    data["sqrt(g)_t"] = (
        dot(data["e_rho_t"], cross(data["e_theta"], data["e_zeta"]))
        + dot(data["e_rho"], cross(data["e_theta_t"], data["e_zeta"]))
        + dot(data["e_rho"], cross(data["e_theta"], data["e_zeta_t"]))
    )
    return data


@register_compute_fun(
    name="sqrt(g)_z",
    label="\\partial_{\\zeta} \\sqrt{g}",
    units="m^{3}",
    units_long="cubic meters",
    description="Jacobian determinant of flux coordinate system, derivative wrt "
    + "toroidal angle",
    dim=1,
    params=[],
    transforms={},
    profiles=[],
    coordinates="rtz",
    data=["e_rho", "e_theta", "e_zeta", "e_rho_z", "e_theta_z", "e_zeta_z"],
)
def _sqrtg_z(params, transforms, profiles, data, **kwargs):
    data["sqrt(g)_z"] = (
        dot(data["e_rho_z"], cross(data["e_theta"], data["e_zeta"]))
        + dot(data["e_rho"], cross(data["e_theta_z"], data["e_zeta"]))
        + dot(data["e_rho"], cross(data["e_theta"], data["e_zeta_z"]))
    )
    return data


@register_compute_fun(
    name="sqrt(g)_rr",
    label="\\partial_{\\rho\\rho} \\sqrt{g}",
    units="m^{3}",
    units_long="cubic meters",
    description="Jacobian determinant of flux coordinate system, second derivative wrt "
    + "radial coordinate",
    dim=1,
    params=[],
    transforms={},
    profiles=[],
    coordinates="rtz",
    data=[
        "e_rho",
        "e_theta",
        "e_zeta",
        "e_rho_r",
        "e_theta_r",
        "e_zeta_r",
        "e_rho_rr",
        "e_theta_rr",
        "e_zeta_rr",
    ],
)
def _sqrtg_rr(params, transforms, profiles, data, **kwargs):
    data["sqrt(g)_rr"] = (
        dot(data["e_rho_rr"], cross(data["e_theta"], data["e_zeta"]))
        + dot(data["e_rho"], cross(data["e_theta_rr"], data["e_zeta"]))
        + dot(data["e_rho"], cross(data["e_theta"], data["e_zeta_rr"]))
        + 2 * dot(data["e_rho_r"], cross(data["e_theta_r"], data["e_zeta"]))
        + 2 * dot(data["e_rho_r"], cross(data["e_theta"], data["e_zeta_r"]))
        + 2 * dot(data["e_rho"], cross(data["e_theta_r"], data["e_zeta_r"]))
    )
    return data


@register_compute_fun(
    name="sqrt(g)_rrr",
    label="\\partial_{\\rho\\rho\\rho} \\sqrt{g}",
    units="m^{3}",
    units_long="cubic meters",
    description="Jacobian determinant of flux coordinate system, third derivative wrt "
    + "radial coordinate",
    dim=1,
    params=[],
    transforms={},
    profiles=[],
    coordinates="rtz",
    data=[
        "e_rho",
        "e_theta",
        "e_zeta",
        "e_rho_r",
        "e_theta_r",
        "e_zeta_r",
        "e_rho_rr",
        "e_theta_rr",
        "e_zeta_rr",
        "e_rho_rrr",
        "e_theta_rrr",
        "e_zeta_rrr",
    ],
)
def _sqrtg_rrr(params, transforms, profiles, data, **kwargs):
    data["sqrt(g)_rrr"] = (
        dot(data["e_rho_rrr"], cross(data["e_theta"], data["e_zeta"]))
        + dot(data["e_rho"], cross(data["e_theta_rrr"], data["e_zeta"]))
        + dot(data["e_rho"], cross(data["e_theta"], data["e_zeta_rrr"]))
        + 3 * dot(data["e_rho_rr"], cross(data["e_theta_r"], data["e_zeta"]))
        + 3 * dot(data["e_rho_rr"], cross(data["e_theta"], data["e_zeta_r"]))
        + 3 * dot(data["e_rho_r"], cross(data["e_theta_rr"], data["e_zeta"]))
        + 3 * dot(data["e_rho"], cross(data["e_theta_rr"], data["e_zeta_r"]))
        + 3 * dot(data["e_rho_r"], cross(data["e_theta"], data["e_zeta_rr"]))
        + 3 * dot(data["e_rho"], cross(data["e_theta_r"], data["e_zeta_rr"]))
        + 6 * dot(data["e_rho_r"], cross(data["e_theta_r"], data["e_zeta_r"]))
    )
    return data


@register_compute_fun(
    name="sqrt(g)_rrt",
    label="\\partial_{\\rho\\rho\\theta} \\sqrt{g}",
    units="m^{3}",
    units_long="cubic meters",
    description="Jacobian determinant of flux coordinate system, third derivative wrt "
    + "radial coordinate twice and poloidal angle once",
    dim=1,
    params=[],
    transforms={},
    profiles=[],
    coordinates="rtz",
    data=[
        "e_rho",
        "e_theta",
        "e_zeta",
        "e_rho_r",
        "e_theta_r",
        "e_zeta_r",
        "e_rho_t",
        "e_theta_t",
        "e_zeta_t",
        "e_rho_rt",
        "e_theta_rt",
        "e_zeta_rt",
        "e_rho_rr",
        "e_theta_rr",
        "e_zeta_rr",
        "e_rho_rrt",
        "e_theta_rrt",
        "e_zeta_rrt",
    ],
)
def _sqrtg_rrt(params, transforms, profiles, data, **kwargs):
    data["sqrt(g)_rrt"] = (
        dot(data["e_rho_rrt"], cross(data["e_theta"], data["e_zeta"]))
        + dot(
            data["e_rho_rr"],
            cross(data["e_theta_t"], data["e_zeta"])
            + cross(data["e_theta"], data["e_zeta_t"]),
        )
        + 2
        * dot(
            data["e_rho_rt"],
            cross(data["e_theta_r"], data["e_zeta"])
            + cross(data["e_theta"], data["e_zeta_r"]),
        )
        + 2
        * dot(
            data["e_rho_r"],
            cross(data["e_theta_rt"], data["e_zeta"])
            + cross(data["e_theta_r"], data["e_zeta_t"])
            + cross(data["e_theta_t"], data["e_zeta_r"])
            + cross(data["e_theta"], data["e_zeta_rt"]),
        )
        + dot(
            data["e_rho_t"],
            cross(data["e_theta_rr"], data["e_zeta"])
            + cross(data["e_theta"], data["e_zeta_rr"]),
        )
        + dot(
            data["e_rho"],
            cross(data["e_theta_rrt"], data["e_zeta"])
            + 2 * cross(data["e_theta_rt"], data["e_zeta_r"])
            + cross(data["e_theta_rr"], data["e_zeta_t"])
            + 2 * cross(data["e_theta_r"], data["e_zeta_rt"])
            + cross(data["e_theta_t"], data["e_zeta_rr"])
            + cross(data["e_theta"], data["e_zeta_rrt"]),
        )
    )
    return data


@register_compute_fun(
    name="sqrt(g)_tt",
    label="\\partial_{\\theta\\theta} \\sqrt{g}",
    units="m^{3}",
    units_long="cubic meters",
    description="Jacobian determinant of flux coordinate system, second derivative wrt "
    + "poloidal angle",
    dim=1,
    params=[],
    transforms={},
    profiles=[],
    coordinates="rtz",
    data=[
        "e_rho",
        "e_theta",
        "e_zeta",
        "e_rho_t",
        "e_theta_t",
        "e_zeta_t",
        "e_rho_tt",
        "e_theta_tt",
        "e_zeta_tt",
    ],
)
def _sqrtg_tt(params, transforms, profiles, data, **kwargs):
    data["sqrt(g)_tt"] = (
        dot(data["e_rho_tt"], cross(data["e_theta"], data["e_zeta"]))
        + dot(data["e_rho"], cross(data["e_theta_tt"], data["e_zeta"]))
        + dot(data["e_rho"], cross(data["e_theta"], data["e_zeta_tt"]))
        + 2 * dot(data["e_rho_t"], cross(data["e_theta_t"], data["e_zeta"]))
        + 2 * dot(data["e_rho_t"], cross(data["e_theta"], data["e_zeta_t"]))
        + 2 * dot(data["e_rho"], cross(data["e_theta_t"], data["e_zeta_t"]))
    )
    return data


@register_compute_fun(
    name="sqrt(g)_rtt",
    label="\\partial_{\\rho\\theta\\theta} \\sqrt{g}",
    units="m^{3}",
    units_long="cubic meters",
    description="Jacobian determinant of flux coordinate system, third derivative wrt"
    + " radial coordinate once and poloidal angle twice.",
    dim=1,
    params=[],
    transforms={},
    profiles=[],
    coordinates="rtz",
    data=[
        "e_rho",
        "e_theta",
        "e_zeta",
        "e_rho_r",
        "e_theta_r",
        "e_zeta_r",
        "e_rho_t",
        "e_theta_t",
        "e_zeta_t",
        "e_rho_rt",
        "e_theta_rt",
        "e_zeta_rt",
        "e_rho_tt",
        "e_theta_tt",
        "e_zeta_tt",
        "e_rho_rtt",
        "e_theta_rtt",
        "e_zeta_rtt",
    ],
)
def _sqrtg_rtt(params, transforms, profiles, data, **kwargs):
    data["sqrt(g)_rtt"] = (
        dot(data["e_rho_rtt"], cross(data["e_theta"], data["e_zeta"]))
        + dot(data["e_rho_r"], cross(data["e_theta_tt"], data["e_zeta"]))
        + dot(data["e_rho_r"], cross(data["e_theta"], data["e_zeta_tt"]))
        + 2 * dot(data["e_rho_rt"], cross(data["e_theta_t"], data["e_zeta"]))
        + 2 * dot(data["e_rho_rt"], cross(data["e_theta"], data["e_zeta_t"]))
        + 2 * dot(data["e_rho_r"], cross(data["e_theta_t"], data["e_zeta_t"]))
        + dot(data["e_rho_tt"], cross(data["e_theta_r"], data["e_zeta"]))
        + dot(data["e_rho"], cross(data["e_theta_rtt"], data["e_zeta"]))
        + dot(data["e_rho"], cross(data["e_theta_r"], data["e_zeta_tt"]))
        + 2 * dot(data["e_rho_t"], cross(data["e_theta_rt"], data["e_zeta"]))
        + 2 * dot(data["e_rho"], cross(data["e_theta_rt"], data["e_zeta_t"]))
        + dot(data["e_rho_tt"], cross(data["e_theta"], data["e_zeta_r"]))
        + dot(data["e_rho"], cross(data["e_theta_tt"], data["e_zeta_r"]))
        + dot(data["e_rho"], cross(data["e_theta"], data["e_zeta_rtt"]))
        + 2 * dot(data["e_rho_t"], cross(data["e_theta_t"], data["e_zeta_r"]))
        + 2 * dot(data["e_rho_t"], cross(data["e_theta"], data["e_zeta_rt"]))
        + 2 * dot(data["e_rho"], cross(data["e_theta_t"], data["e_zeta_rt"]))
    )
    return data


@register_compute_fun(
    name="sqrt(g)_zz",
    label="\\partial_{\\zeta\\zeta} \\sqrt{g}",
    units="m^{3}",
    units_long="cubic meters",
    description="Jacobian determinant of flux coordinate system, second derivative wrt "
    + "toroidal angle",
    dim=1,
    params=[],
    transforms={},
    profiles=[],
    coordinates="rtz",
    data=[
        "e_rho",
        "e_theta",
        "e_zeta",
        "e_rho_z",
        "e_theta_z",
        "e_zeta_z",
        "e_rho_zz",
        "e_theta_zz",
        "e_zeta_zz",
    ],
)
def _sqrtg_zz(params, transforms, profiles, data, **kwargs):
    data["sqrt(g)_zz"] = (
        dot(data["e_rho_zz"], cross(data["e_theta"], data["e_zeta"]))
        + dot(data["e_rho"], cross(data["e_theta_zz"], data["e_zeta"]))
        + dot(data["e_rho"], cross(data["e_theta"], data["e_zeta_zz"]))
        + 2 * dot(data["e_rho_z"], cross(data["e_theta_z"], data["e_zeta"]))
        + 2 * dot(data["e_rho_z"], cross(data["e_theta"], data["e_zeta_z"]))
        + 2 * dot(data["e_rho"], cross(data["e_theta_z"], data["e_zeta_z"]))
    )
    return data


@register_compute_fun(
    name="sqrt(g)_rzz",
    label="\\partial_{\\rho\\zeta\\zeta} \\sqrt{g}",
    units="m^{3}",
    units_long="cubic meters",
    description="Jacobian determinant of flux coordinate system, third derivative wrt "
    + "radial coordinate once and toroidal angle twice",
    dim=1,
    params=[],
    transforms={},
    profiles=[],
    coordinates="rtz",
    data=[
        "e_rho",
        "e_theta",
        "e_zeta",
        "e_rho_z",
        "e_theta_z",
        "e_zeta_z",
        "e_rho_zz",
        "e_theta_zz",
        "e_zeta_zz",
        "e_rho_r",
        "e_theta_r",
        "e_zeta_r",
        "e_rho_rz",
        "e_theta_rz",
        "e_zeta_rz",
        "e_rho_rzz",
        "e_theta_rzz",
        "e_zeta_rzz",
    ],
)
def _sqrtg_rzz(params, transforms, profiles, data, **kwargs):
    data["sqrt(g)_rzz"] = (
        dot(data["e_rho_rzz"], cross(data["e_theta"], data["e_zeta"]))
        + dot(data["e_rho_r"], cross(data["e_theta_zz"], data["e_zeta"]))
        + dot(data["e_rho_r"], cross(data["e_theta"], data["e_zeta_zz"]))
        + 2 * dot(data["e_rho_rz"], cross(data["e_theta_z"], data["e_zeta"]))
        + 2 * dot(data["e_rho_rz"], cross(data["e_theta"], data["e_zeta_z"]))
        + 2 * dot(data["e_rho_r"], cross(data["e_theta_z"], data["e_zeta_z"]))
        + dot(data["e_rho_zz"], cross(data["e_theta_r"], data["e_zeta"]))
        + dot(data["e_rho"], cross(data["e_theta_rzz"], data["e_zeta"]))
        + dot(data["e_rho"], cross(data["e_theta_r"], data["e_zeta_zz"]))
        + 2 * dot(data["e_rho_z"], cross(data["e_theta_rz"], data["e_zeta"]))
        + 2 * dot(data["e_rho_z"], cross(data["e_theta_r"], data["e_zeta_z"]))
        + 2 * dot(data["e_rho"], cross(data["e_theta_rz"], data["e_zeta_z"]))
        + dot(data["e_rho_zz"], cross(data["e_theta"], data["e_zeta_r"]))
        + dot(data["e_rho"], cross(data["e_theta_zz"], data["e_zeta_r"]))
        + dot(data["e_rho"], cross(data["e_theta"], data["e_zeta_rzz"]))
        + 2 * dot(data["e_rho_z"], cross(data["e_theta"], data["e_zeta_rz"]))
        + 2 * dot(data["e_rho"], cross(data["e_theta_z"], data["e_zeta_rz"]))
    )
    return data


@register_compute_fun(
    name="sqrt(g)_rt",
    label="\\partial_{\\rho\\theta} \\sqrt{g}",
    units="m^{3}",
    units_long="cubic meters",
    description="Jacobian determinant of flux coordinate system, second derivative wrt "
    + "radial coordinate and poloidal angle",
    dim=1,
    params=[],
    transforms={},
    profiles=[],
    coordinates="rtz",
    data=[
        "e_rho",
        "e_theta",
        "e_zeta",
        "e_rho_r",
        "e_theta_r",
        "e_zeta_r",
        "e_rho_t",
        "e_theta_t",
        "e_zeta_t",
        "e_rho_rt",
        "e_theta_rt",
        "e_zeta_rt",
    ],
)
def _sqrtg_rt(params, transforms, profiles, data, **kwargs):
    data["sqrt(g)_rt"] = (
        dot(data["e_rho_rt"], cross(data["e_theta"], data["e_zeta"]))
        + dot(data["e_rho_r"], cross(data["e_theta_t"], data["e_zeta"]))
        + dot(data["e_rho_r"], cross(data["e_theta"], data["e_zeta_t"]))
        + dot(data["e_rho"], cross(data["e_theta_rt"], data["e_zeta"]))
        + dot(data["e_rho"], cross(data["e_theta_r"], data["e_zeta_t"]))
        + dot(data["e_rho_t"], cross(data["e_theta"], data["e_zeta_r"]))
        + dot(data["e_rho"], cross(data["e_theta_t"], data["e_zeta_r"]))
        + dot(data["e_rho"], cross(data["e_theta"], data["e_zeta_rt"]))
    )
    return data


@register_compute_fun(
    name="sqrt(g)_tz",
    label="\\partial_{\\theta\\zeta} \\sqrt{g}",
    units="m^{3}",
    units_long="cubic meters",
    description="Jacobian determinant of flux coordinate system, second derivative wrt "
    + "poloidal and toroidal angles",
    dim=1,
    params=[],
    transforms={},
    profiles=[],
    coordinates="rtz",
    data=[
        "e_rho",
        "e_theta",
        "e_zeta",
        "e_rho_t",
        "e_theta_t",
        "e_zeta_t",
        "e_rho_z",
        "e_theta_z",
        "e_zeta_z",
        "e_rho_tz",
        "e_theta_tz",
        "e_zeta_tz",
    ],
)
def _sqrtg_tz(params, transforms, profiles, data, **kwargs):
    data["sqrt(g)_tz"] = (
        dot(data["e_rho_tz"], cross(data["e_theta"], data["e_zeta"]))
        + dot(data["e_rho_z"], cross(data["e_theta_t"], data["e_zeta"]))
        + dot(data["e_rho_z"], cross(data["e_theta"], data["e_zeta_t"]))
        + dot(data["e_rho_t"], cross(data["e_theta_z"], data["e_zeta"]))
        + dot(data["e_rho"], cross(data["e_theta_tz"], data["e_zeta"]))
        + dot(data["e_rho_t"], cross(data["e_theta"], data["e_zeta_z"]))
        + dot(data["e_rho"], cross(data["e_theta_t"], data["e_zeta_z"]))
        + dot(data["e_rho"], cross(data["e_theta"], data["e_zeta_tz"]))
    )
    return data


@register_compute_fun(
    name="sqrt(g)_rtz",
    label="\\partial_{\\rho\\theta\\zeta} \\sqrt{g}",
    units="m^{3}",
    units_long="cubic meters",
    description="Jacobian determinant of flux coordinate system, third derivative wrt "
    + "radial, poloidal, and toroidal coordinate",
    dim=1,
    params=[],
    transforms={},
    profiles=[],
    coordinates="rtz",
    data=[
        "e_rho",
        "e_theta",
        "e_zeta",
        "e_rho_r",
        "e_theta_r",
        "e_zeta_r",
        "e_rho_t",
        "e_theta_t",
        "e_zeta_t",
        "e_rho_rt",
        "e_theta_rt",
        "e_zeta_rt",
        "e_rho_z",
        "e_theta_z",
        "e_zeta_z",
        "e_rho_rz",
        "e_theta_rz",
        "e_zeta_rz",
        "e_rho_tz",
        "e_theta_tz",
        "e_zeta_tz",
        "e_rho_rtz",
        "e_theta_rtz",
        "e_zeta_rtz",
    ],
)
def _sqrtg_rtz(params, transforms, profiles, data, **kwargs):
    data["sqrt(g)_rtz"] = (
        dot(data["e_rho_rtz"], cross(data["e_theta"], data["e_zeta"]))
        + dot(
            data["e_rho_rz"],
            cross(data["e_theta_t"], data["e_zeta"])
            + cross(data["e_theta"], data["e_zeta_t"]),
        )
        + dot(
            data["e_rho_rt"],
            cross(data["e_theta_z"], data["e_zeta"])
            + cross(data["e_theta"], data["e_zeta_z"]),
        )
        + dot(
            data["e_rho_r"],
            cross(data["e_theta_tz"], data["e_zeta"])
            + cross(data["e_theta_t"], data["e_zeta_z"])
            + cross(data["e_theta"], data["e_zeta_tz"]),
        )
        + dot(
            data["e_rho_tz"],
            cross(data["e_theta_r"], data["e_zeta"])
            + cross(data["e_theta"], data["e_zeta_r"]),
        )
        + dot(
            data["e_rho_z"],
            cross(data["e_theta_rt"], data["e_zeta"])
            + cross(data["e_theta_r"], data["e_zeta_t"])
            + cross(data["e_theta"], data["e_zeta_rt"]),
        )
        + dot(
            data["e_rho_t"],
            cross(data["e_theta_rz"], data["e_zeta"])
            + cross(data["e_theta_z"], data["e_zeta_r"])
            + cross(data["e_theta"], data["e_zeta_rz"]),
        )
        + dot(
            data["e_rho"],
            cross(data["e_theta_rtz"], data["e_zeta"])
            + cross(data["e_theta_tz"], data["e_zeta_r"])
            + cross(data["e_theta_rz"], data["e_zeta_t"])
            + cross(data["e_theta_z"], data["e_zeta_rt"])
            + cross(data["e_theta_rt"], data["e_zeta_z"])
            + cross(data["e_theta_t"], data["e_zeta_rz"])
            + cross(data["e_theta_r"], data["e_zeta_tz"])
            + cross(data["e_theta"], data["e_zeta_rtz"]),
        )
    )
    return data


@register_compute_fun(
    name="sqrt(g)_rz",
    label="\\partial_{\\rho\\zeta} \\sqrt{g}",
    units="m^{3}",
    units_long="cubic meters",
    description="Jacobian determinant of flux coordinate system, second derivative wrt "
    + "radial coordinate and toroidal angle",
    dim=1,
    params=[],
    transforms={},
    profiles=[],
    coordinates="rtz",
    data=[
        "e_rho",
        "e_theta",
        "e_zeta",
        "e_rho_r",
        "e_theta_r",
        "e_zeta_r",
        "e_rho_z",
        "e_theta_z",
        "e_zeta_z",
        "e_rho_rz",
        "e_theta_rz",
        "e_zeta_rz",
    ],
)
def _sqrtg_rz(params, transforms, profiles, data, **kwargs):
    data["sqrt(g)_rz"] = (
        dot(data["e_rho_rz"], cross(data["e_theta"], data["e_zeta"]))
        + dot(data["e_rho_r"], cross(data["e_theta_z"], data["e_zeta"]))
        + dot(data["e_rho_r"], cross(data["e_theta"], data["e_zeta_z"]))
        + dot(data["e_rho_z"], cross(data["e_theta_r"], data["e_zeta"]))
        + dot(data["e_rho"], cross(data["e_theta_rz"], data["e_zeta"]))
        + dot(data["e_rho"], cross(data["e_theta_r"], data["e_zeta_z"]))
        + dot(data["e_rho"], cross(data["e_theta_z"], data["e_zeta_r"]))
        + dot(data["e_rho"], cross(data["e_theta"], data["e_zeta_rz"]))
    )
    return data


@register_compute_fun(
    name="sqrt(g)_rrz",
    label="\\partial_{\\rho\\rho\\zeta} \\sqrt{g}",
    units="m^{3}",
    units_long="cubic meters",
    description="Jacobian determinant of flux coordinate system, third derivative wrt "
    + "radial coordinate twice and toroidal angle once",
    dim=1,
    params=[],
    transforms={},
    profiles=[],
    coordinates="rtz",
    data=[
        "e_rho",
        "e_theta",
        "e_zeta",
        "e_rho_r",
        "e_theta_r",
        "e_zeta_r",
        "e_rho_z",
        "e_theta_z",
        "e_zeta_z",
        "e_rho_rr",
        "e_rho_rz",
        "e_theta_rr",
        "e_theta_rz",
        "e_zeta_rz",
        "e_zeta_rr",
        "e_rho_rrz",
        "e_theta_rrz",
        "e_zeta_rrz",
    ],
)
def _sqrtg_rrz(params, transforms, profiles, data, **kwargs):
    data["sqrt(g)_rrz"] = (
        dot(data["e_rho_rrz"], cross(data["e_theta"], data["e_zeta"]))
        + dot(
            data["e_rho_rr"],
            cross(data["e_theta_z"], data["e_zeta"])
            + cross(data["e_theta"], data["e_zeta_z"]),
        )
        + 2
        * dot(
            data["e_rho_rz"],
            cross(data["e_theta_r"], data["e_zeta"])
            + cross(data["e_theta"], data["e_zeta_r"]),
        )
        + 2
        * dot(
            data["e_rho_r"],
            cross(data["e_theta_rz"], data["e_zeta"])
            + cross(data["e_theta_r"], data["e_zeta_z"])
            + cross(data["e_theta_z"], data["e_zeta_r"])
            + cross(data["e_theta"], data["e_zeta_rz"]),
        )
        + dot(
            data["e_rho_z"],
            cross(data["e_theta_rr"], data["e_zeta"])
            + cross(data["e_theta"], data["e_zeta_rr"]),
        )
        + dot(
            data["e_rho"],
            cross(data["e_theta_rrz"], data["e_zeta"])
            + cross(data["e_theta_rr"], data["e_zeta_z"])
            + 2 * cross(data["e_theta_r"], data["e_zeta_rz"])
            + 2 * cross(data["e_theta_rz"], data["e_zeta_r"])
            + cross(data["e_theta_z"], data["e_zeta_rr"])
            + cross(data["e_theta"], data["e_zeta_rrz"]),
        )
    )
    return data


@register_compute_fun(
    name="g_rr",
    label="g_{\\rho\\rho}",
    units="m^{2}",
    units_long="square meters",
    description="Radial/Radial element of covariant metric tensor",
    dim=1,
    params=[],
    transforms={},
    profiles=[],
    coordinates="rtz",
    data=["e_rho"],
    parameterization=[
        "desc.equilibrium.equilibrium.Equilibrium",
        "desc.geometry.surface.ZernikeRZToroidalSection",
    ],
)
def _g_sub_rr(params, transforms, profiles, data, **kwargs):
    data["g_rr"] = dot(data["e_rho"], data["e_rho"])
    return data


@register_compute_fun(
    name="g_tt",
    label="g_{\\theta\\theta}",
    units="m^{2}",
    units_long="square meters",
    description="Poloidal/Poloidal element of covariant metric tensor",
    dim=1,
    params=[],
    transforms={},
    profiles=[],
    coordinates="rtz",
    data=["e_theta"],
    parameterization=[
        "desc.equilibrium.equilibrium.Equilibrium",
        "desc.geometry.core.Surface",
    ],
)
def _g_sub_tt(params, transforms, profiles, data, **kwargs):
    data["g_tt"] = dot(data["e_theta"], data["e_theta"])
    return data


@register_compute_fun(
    name="g_zz",
    label="g_{\\zeta\\zeta}",
    units="m^{2}",
    units_long="square meters",
    description="Toroidal/Toroidal element of covariant metric tensor",
    dim=1,
    params=[],
    transforms={},
    profiles=[],
    coordinates="rtz",
    data=["e_zeta"],
    parameterization=[
        "desc.equilibrium.equilibrium.Equilibrium",
        "desc.geometry.surface.FourierRZToroidalSurface",
    ],
)
def _g_sub_zz(params, transforms, profiles, data, **kwargs):
    data["g_zz"] = dot(data["e_zeta"], data["e_zeta"])
    return data


@register_compute_fun(
    name="g_rt",
    label="g_{\\rho\\theta}",
    units="m^{2}",
    units_long="square meters",
    description="Radial/Poloidal element of covariant metric tensor",
    dim=1,
    params=[],
    transforms={},
    profiles=[],
    coordinates="rtz",
    data=["e_rho", "e_theta"],
    parameterization=[
        "desc.equilibrium.equilibrium.Equilibrium",
        "desc.geometry.surface.ZernikeRZToroidalSection",
    ],
)
def _g_sub_rt(params, transforms, profiles, data, **kwargs):
    data["g_rt"] = dot(data["e_rho"], data["e_theta"])
    return data


@register_compute_fun(
    name="g_rz",
    label="g_{\\rho\\zeta}",
    units="m^{2}",
    units_long="square meters",
    description="Radial/Toroidal element of covariant metric tensor",
    dim=1,
    params=[],
    transforms={},
    profiles=[],
    coordinates="rtz",
    data=["e_rho", "e_zeta"],
    parameterization=[
        "desc.equilibrium.equilibrium.Equilibrium",
    ],
)
def _g_sub_rz(params, transforms, profiles, data, **kwargs):
    data["g_rz"] = dot(data["e_rho"], data["e_zeta"])
    return data


@register_compute_fun(
    name="g_tz",
    label="g_{\\theta\\zeta}",
    units="m^{2}",
    units_long="square meters",
    description="Poloidal/Toroidal element of covariant metric tensor",
    dim=1,
    params=[],
    transforms={},
    profiles=[],
    coordinates="rtz",
    data=["e_theta", "e_zeta"],
    parameterization=[
        "desc.equilibrium.equilibrium.Equilibrium",
        "desc.geometry.surface.FourierRZToroidalSurface",
    ],
)
def _g_sub_tz(params, transforms, profiles, data, **kwargs):
    data["g_tz"] = dot(data["e_theta"], data["e_zeta"])
    return data


@register_compute_fun(
    name="g_tt_r",
    label="\\partial_{\\rho} g_{\\theta\\theta}",
    units="m^{2}",
    units_long="square meters",
    description="Poloidal/Poloidal element of covariant metric tensor, derivative "
    + "wrt rho",
    dim=1,
    params=[],
    transforms={},
    profiles=[],
    coordinates="rtz",
    data=["e_theta", "e_theta_r"],
    parameterization=[
        "desc.equilibrium.equilibrium.Equilibrium",
        "desc.geometry.surface.ZernikeRZToroidalSection",
    ],
)
def _g_sub_tt_r(params, transforms, profiles, data, **kwargs):
    data["g_tt_r"] = 2 * dot(data["e_theta"], data["e_theta_r"])
    return data


@register_compute_fun(
    name="g_tz_r",
    label="\\partial_{\\rho} g_{\\theta\\zeta}",
    units="m^{2}",
    units_long="square meters",
    description="Poloidal/Toroidal element of covariant metric tensor, derivative "
    + "wrt rho",
    dim=1,
    params=[],
    transforms={},
    profiles=[],
    coordinates="rtz",
    data=["e_theta", "e_zeta", "e_theta_r", "e_zeta_r"],
    parameterization=[
        "desc.equilibrium.equilibrium.Equilibrium",
    ],
)
def _g_sub_tz_r(params, transforms, profiles, data, **kwargs):
    data["g_tz_r"] = dot(data["e_theta_r"], data["e_zeta"]) + dot(
        data["e_theta"], data["e_zeta_r"]
    )
    return data


@register_compute_fun(
    name="g_tt_rr",
    label="\\partial_{\\rho\\rho} g_{\\theta\\theta}",
    units="m^{2}",
    units_long="square meters",
    description="Poloidal/Poloidal element of covariant metric tensor, second "
    + "derivative wrt rho",
    dim=1,
    params=[],
    transforms={},
    profiles=[],
    coordinates="rtz",
    data=["e_theta", "e_theta_r", "e_theta_rr"],
)
def _g_sub_tt_rr(params, transforms, profiles, data, **kwargs):
    data["g_tt_rr"] = 2 * (
        dot(data["e_theta_r"], data["e_theta_r"])
        + dot(data["e_theta"], data["e_theta_rr"])
    )
    return data


@register_compute_fun(
    name="g_tt_rrr",
    label="\\partial_{\\rho\\rho\\rho} g_{\\theta\\theta}",
    units="m^{2}",
    units_long="square meters",
    description="Poloidal/Poloidal element of covariant metric tensor, third "
    + "derivative wrt rho",
    dim=1,
    params=[],
    transforms={},
    profiles=[],
    coordinates="rtz",
    data=["e_theta", "e_theta_r", "e_theta_rr", "e_theta_rrr"],
)
def _g_sub_tt_rrr(params, transforms, profiles, data, **kwargs):
    data["g_tt_rrr"] = 6 * dot(data["e_theta_rr"], data["e_theta_r"]) + 2 * dot(
        data["e_theta"], data["e_theta_rrr"]
    )
    return data


@register_compute_fun(
    name="g_tz_rr",
    label="\\partial_{\\rho\\rho} g_{\\theta\\zeta}",
    units="m^{2}",
    units_long="square meters",
    description="Poloidal/Toroidal element of covariant metric tensor, second "
    + "derivative wrt rho",
    dim=1,
    params=[],
    transforms={},
    profiles=[],
    coordinates="rtz",
    data=["e_theta", "e_zeta", "e_theta_r", "e_zeta_r", "e_theta_rr", "e_zeta_rr"],
)
def _g_sub_tz_rr(params, transforms, profiles, data, **kwargs):
    data["g_tz_rr"] = (
        dot(data["e_theta_rr"], data["e_zeta"])
        + 2 * dot(data["e_theta_r"], data["e_zeta_r"])
        + dot(data["e_theta"], data["e_zeta_rr"])
    )
    return data


@register_compute_fun(
    name="g_tz_rrr",
    label="\\partial_{\\rho\\rho\\rho} g_{\\theta\\zeta}",
    units="m^{2}",
    units_long="square meters",
    description="Poloidal/Toroidal element of covariant metric tensor, third "
    + "derivative wrt rho",
    dim=1,
    params=[],
    transforms={},
    profiles=[],
    coordinates="rtz",
    data=[
        "e_theta",
        "e_zeta",
        "e_theta_r",
        "e_zeta_r",
        "e_theta_rr",
        "e_zeta_rr",
        "e_theta_rrr",
        "e_zeta_rrr",
    ],
)
def _g_sub_tz_rrr(params, transforms, profiles, data, **kwargs):
    data["g_tz_rrr"] = (
        dot(data["e_theta_rrr"], data["e_zeta"])
        + 3 * dot(data["e_theta_rr"], data["e_zeta_r"])
        + 3 * dot(data["e_theta_r"], data["e_zeta_rr"])
        + dot(data["e_theta"], data["e_zeta_rrr"])
    )
    return data


@register_compute_fun(
    name="g^rr",
    label="g^{\\rho\\rho}",
    units="m^{-2}",
    units_long="inverse square meters",
    description="Radial/Radial element of contravariant metric tensor",
    dim=1,
    params=[],
    transforms={},
    profiles=[],
    coordinates="rtz",
    data=["e^rho"],
)
def _g_sup_rr(params, transforms, profiles, data, **kwargs):
    data["g^rr"] = dot(data["e^rho"], data["e^rho"])
    return data


@register_compute_fun(
    name="g^tt",
    label="g^{\\theta\\theta}",
    units="m^{-2}",
    units_long="inverse square meters",
    description="Poloidal/Poloidal element of contravariant metric tensor",
    dim=1,
    params=[],
    transforms={},
    profiles=[],
    coordinates="rtz",
    data=["e^theta"],
)
def _g_sup_tt(params, transforms, profiles, data, **kwargs):
    data["g^tt"] = dot(data["e^theta"], data["e^theta"])
    return data


@register_compute_fun(
    name="g^zz",
    label="g^{\\zeta\\zeta}",
    units="m^{-2}",
    units_long="inverse square meters",
    description="Toroidal/Toroidal element of contravariant metric tensor",
    dim=1,
    params=[],
    transforms={},
    profiles=[],
    coordinates="rtz",
    data=["e^zeta"],
)
def _g_sup_zz(params, transforms, profiles, data, **kwargs):
    data["g^zz"] = dot(data["e^zeta"], data["e^zeta"])
    return data


@register_compute_fun(
    name="g^rt",
    label="g^{\\rho\\theta}",
    units="m^{-2}",
    units_long="inverse square meters",
    description="Radial/Poloidal (ρ, θ) element of contravariant metric tensor",
    dim=1,
    params=[],
    transforms={},
    profiles=[],
    coordinates="rtz",
    data=["e^rho", "e^theta"],
)
def _g_sup_rt(params, transforms, profiles, data, **kwargs):
    data["g^rt"] = dot(data["e^rho"], data["e^theta"])
    return data


@register_compute_fun(
    name="g^rz",
    label="g^{\\rho\\zeta}",
    units="m^{-2}",
    units_long="inverse square meters",
    description="Radial/Toroidal element of contravariant metric tensor",
    dim=1,
    params=[],
    transforms={},
    profiles=[],
    coordinates="rtz",
    data=["e^rho", "e^zeta"],
)
def _g_sup_rz(params, transforms, profiles, data, **kwargs):
    data["g^rz"] = dot(data["e^rho"], data["e^zeta"])
    return data


@register_compute_fun(
    name="g^tz",
    label="g^{\\theta\\zeta}",
    units="m^{-2}",
    units_long="inverse square meters",
    description="Poloidal/Toroidal element of contravariant metric tensor",
    dim=1,
    params=[],
    transforms={},
    profiles=[],
    coordinates="rtz",
    data=["e^theta", "e^zeta"],
    aliases=["g^zt"],
)
def _g_sup_tz(params, transforms, profiles, data, **kwargs):
    data["g^tz"] = dot(data["e^theta"], data["e^zeta"])
    return data


@register_compute_fun(
    name="g^rr_r",
    label="\\partial_{\\rho} g^{\\rho \\rho}",
    units="m^-2",
    units_long="inverse square meters",
    description="Radial/Radial element of contravariant metric tensor, "
    + "first radial derivative",
    dim=1,
    params=[],
    transforms={},
    profiles=[],
    coordinates="rtz",
    data=["e^rho", "e^rho_r"],
)
def _g_sup_rr_r(params, transforms, profiles, data, **kwargs):
    data["g^rr_r"] = 2 * dot(data["e^rho_r"], data["e^rho"])
    return data


@register_compute_fun(
    name="g^rr_t",
    label="\\partial_{\\theta} g^{\\rho \\rho}",
    units="m^-2",
    units_long="inverse square meters",
    description="Radial/Radial element of contravariant metric tensor, "
    + "first poloidal derivative",
    dim=1,
    params=[],
    transforms={},
    profiles=[],
    coordinates="rtz",
    data=["e^rho", "e^rho_t"],
)
def _g_sup_rr_t(params, transforms, profiles, data, **kwargs):
    data["g^rr_t"] = 2 * dot(data["e^rho_t"], data["e^rho"])
    return data


@register_compute_fun(
    name="g^rr_z",
    label="\\partial_{\\zeta} g^{\\rho \\rho}",
    units="m^-2",
    units_long="inverse square meters",
    description="Radial/Radial element of contravariant metric tensor, "
    + "first toroidal derivative",
    dim=1,
    params=[],
    transforms={},
    profiles=[],
    coordinates="rtz",
    data=["e^rho", "e^rho_z"],
)
def _g_sup_rr_z(params, transforms, profiles, data, **kwargs):
    data["g^rr_z"] = 2 * dot(data["e^rho_z"], data["e^rho"])
    return data


@register_compute_fun(
    name="g^rt_r",
    label="\\partial_{\\rho} g^{\\rho \\theta}",
    units="m^-2",
    units_long="inverse square meters",
    description="Radial/Poloidal element of contravariant metric tensor, "
    + "first radial derivative",
    dim=1,
    params=[],
    transforms={},
    profiles=[],
    coordinates="rtz",
    data=["e^rho", "e^theta", "e^rho_r", "e^theta_r"],
)
def _g_sup_rt_r(params, transforms, profiles, data, **kwargs):
    data["g^rt_r"] = dot(data["e^rho_r"], data["e^theta"]) + dot(
        data["e^rho"], data["e^theta_r"]
    )
    return data


@register_compute_fun(
    name="g^rz_r",
    label="\\partial_{\\rho} g^{\\rho \\zeta}",
    units="m^-2",
    units_long="inverse square meters",
    description="Radial/Toroidal element of contravariant metric tensor, "
    + "first radial derivative",
    dim=1,
    params=[],
    transforms={},
    profiles=[],
    coordinates="rtz",
    data=["e^rho", "e^zeta", "e^rho_r", "e^zeta_r"],
)
def _g_sup_rz_r(params, transforms, profiles, data, **kwargs):
    data["g^rz_r"] = dot(data["e^rho_r"], data["e^zeta"]) + dot(
        data["e^rho"], data["e^zeta_r"]
    )
    return data


@register_compute_fun(
    name="g^tt_r",
    label="\\partial_{\\rho} g^{\\theta \\theta}",
    units="m^-2",
    units_long="inverse square meters",
    description="Poloidal/Poloidal element of contravariant metric tensor, "
    + "first radial derivative",
    dim=1,
    params=[],
    transforms={},
    profiles=[],
    coordinates="rtz",
    data=["e^theta", "e^theta_r"],
)
def _g_sup_tt_r(params, transforms, profiles, data, **kwargs):
    data["g^tt_r"] = 2 * dot(data["e^theta_r"], data["e^theta"])
    return data


@register_compute_fun(
    name="g^tz_r",
    label="\\partial_{\\rho} g^{\\theta \\zeta}",
    units="m^-2",
    units_long="inverse square meters",
    description="Poloidal/Toroidal element of contravariant metric tensor, "
    + "first radial derivative",
    dim=1,
    params=[],
    transforms={},
    profiles=[],
    coordinates="rtz",
    data=["e^theta", "e^zeta", "e^theta_r", "e^zeta_r"],
)
def _g_sup_tz_r(params, transforms, profiles, data, **kwargs):
    data["g^tz_r"] = dot(data["e^theta_r"], data["e^zeta"]) + dot(
        data["e^theta"], data["e^zeta_r"]
    )
    return data


@register_compute_fun(
    name="g^zz_r",
    label="\\partial_{\\rho} g^{\\zeta \\zeta}",
    units="m^-2",
    units_long="inverse square meters",
    description="Toroidal/Toroidal element of contravariant metric tensor, "
    + "first radial derivative",
    dim=1,
    params=[],
    transforms={},
    profiles=[],
    coordinates="rtz",
    data=["e^zeta", "e^zeta_r"],
)
def _g_sup_zz_r(params, transforms, profiles, data, **kwargs):
    data["g^zz_r"] = 2 * dot(data["e^zeta_r"], data["e^zeta"])
    return data


@register_compute_fun(
    name="g^rt_t",
    label="\\partial_{\\theta} g^{\\rho \\theta}",
    units="m^-2",
    units_long="inverse square meters",
    description="Radial/Poloidal element of contravariant metric tensor, "
    + "first poloidal derivative",
    dim=1,
    params=[],
    transforms={},
    profiles=[],
    coordinates="rtz",
    data=["e^rho", "e^theta", "e^rho_t", "e^theta_t"],
)
def _g_sup_rt_t(params, transforms, profiles, data, **kwargs):
    data["g^rt_t"] = dot(data["e^rho_t"], data["e^theta"]) + dot(
        data["e^rho"], data["e^theta_t"]
    )
    return data


@register_compute_fun(
    name="g^rz_t",
    label="\\partial_{\\theta} g^{\\rho \\zeta}",
    units="m^-2",
    units_long="inverse square meters",
    description="Radial/Toroidal element of contravariant metric tensor, "
    + "first poloidal derivative",
    dim=1,
    params=[],
    transforms={},
    profiles=[],
    coordinates="rtz",
    data=["e^rho", "e^zeta", "e^rho_t", "e^zeta_t"],
)
def _g_sup_rz_t(params, transforms, profiles, data, **kwargs):
    data["g^rz_t"] = dot(data["e^rho_t"], data["e^zeta"]) + dot(
        data["e^rho"], data["e^zeta_t"]
    )
    return data


@register_compute_fun(
    name="g^tt_t",
    label="\\partial_{\\theta} g^{\\theta \\theta}",
    units="m^-2",
    units_long="inverse square meters",
    description="Poloidal/Poloidal element of contravariant metric tensor, "
    + "first poloidal derivative",
    dim=1,
    params=[],
    transforms={},
    profiles=[],
    coordinates="rtz",
    data=["e^theta", "e^theta_t"],
)
def _g_sup_tt_t(params, transforms, profiles, data, **kwargs):
    data["g^tt_t"] = 2 * dot(data["e^theta_t"], data["e^theta"])
    return data


@register_compute_fun(
    name="g^tz_t",
    label="\\partial_{\\theta} g^{\\theta \\zeta}",
    units="m^-2",
    units_long="inverse square meters",
    description="Poloidal/Toroidal element of contravariant metric tensor, "
    + "first poloidal derivative",
    dim=1,
    params=[],
    transforms={},
    profiles=[],
    coordinates="rtz",
    data=["e^theta", "e^zeta", "e^theta_t", "e^zeta_t"],
)
def _g_sup_tz_t(params, transforms, profiles, data, **kwargs):
    data["g^tz_t"] = dot(data["e^theta_t"], data["e^zeta"]) + dot(
        data["e^theta"], data["e^zeta_t"]
    )
    return data


@register_compute_fun(
    name="g^zz_t",
    label="\\partial_{\\theta} g^{\\zeta \\zeta}",
    units="m^-2",
    units_long="inverse square meters",
    description="Toroidal/Toroidal element of contravariant metric tensor, "
    + "first poloidal derivative",
    dim=1,
    params=[],
    transforms={},
    profiles=[],
    coordinates="rtz",
    data=["e^zeta", "e^zeta_t"],
)
def _g_sup_zz_t(params, transforms, profiles, data, **kwargs):
    data["g^zz_t"] = 2 * dot(data["e^zeta_t"], data["e^zeta"])
    return data


@register_compute_fun(
    name="g^rt_z",
    label="\\partial_{\\zeta} g^{\\rho \\theta}",
    units="m^-2",
    units_long="inverse square meters",
    description="Radial/Poloidal element of contravariant metric tensor, "
    + "first toroidal derivative",
    dim=1,
    params=[],
    transforms={},
    profiles=[],
    coordinates="rtz",
    data=["e^rho", "e^theta", "e^rho_z", "e^theta_z"],
)
def _g_sup_rt_z(params, transforms, profiles, data, **kwargs):
    data["g^rt_z"] = dot(data["e^rho_z"], data["e^theta"]) + dot(
        data["e^rho"], data["e^theta_z"]
    )
    return data


@register_compute_fun(
    name="g^rz_z",
    label="\\partial_{\\zeta} g^{\\rho \\zeta}",
    units="m^-2",
    units_long="inverse square meters",
    description="Radial/Toroidal element of contravariant metric tensor, "
    + "first toroidal derivative",
    dim=1,
    params=[],
    transforms={},
    profiles=[],
    coordinates="rtz",
    data=["e^rho", "e^zeta", "e^rho_z", "e^zeta_z"],
)
def _g_sup_rz_z(params, transforms, profiles, data, **kwargs):
    data["g^rz_z"] = dot(data["e^rho_z"], data["e^zeta"]) + dot(
        data["e^rho"], data["e^zeta_z"]
    )
    return data


@register_compute_fun(
    name="g^tt_z",
    label="\\partial_{\\zeta} g^{\\theta \\theta}",
    units="m^-2",
    units_long="inverse square meters",
    description="Poloidal/Poloidal element of contravariant metric tensor, "
    + "first toroidal derivative",
    dim=1,
    params=[],
    transforms={},
    profiles=[],
    coordinates="rtz",
    data=["e^theta", "e^theta_z"],
)
def _g_sup_tt_z(params, transforms, profiles, data, **kwargs):
    data["g^tt_z"] = 2 * dot(data["e^theta_z"], data["e^theta"])
    return data


@register_compute_fun(
    name="g^tz_z",
    label="\\partial_{\\zeta} g^{\\theta \\zeta}",
    units="m^-2",
    units_long="inverse square meters",
    description="Poloidal/Toroidal element of contravariant metric tensor, "
    + "first toroidal derivative",
    dim=1,
    params=[],
    transforms={},
    profiles=[],
    coordinates="rtz",
    data=["e^theta", "e^zeta", "e^theta_z", "e^zeta_z"],
)
def _g_sup_tz_z(params, transforms, profiles, data, **kwargs):
    data["g^tz_z"] = dot(data["e^theta_z"], data["e^zeta"]) + dot(
        data["e^theta"], data["e^zeta_z"]
    )
    return data


@register_compute_fun(
    name="g^zz_z",
    label="\\partial_{\\zeta} g^{\\zeta \\zeta}",
    units="m^-2",
    units_long="inverse square meters",
    description="Toroidal/Toroidal element of contravariant metric tensor, "
    + "first toroidal derivative",
    dim=1,
    params=[],
    transforms={},
    profiles=[],
    coordinates="rtz",
    data=["e^zeta", "e^zeta_z"],
)
def _g_sup_zz_z(params, transforms, profiles, data, **kwargs):
    data["g^zz_z"] = 2 * dot(data["e^zeta_z"], data["e^zeta"])
    return data


@register_compute_fun(
    name="|grad(rho)|",
    label="|\\nabla \\rho|",
    units="m^{-1}",
    units_long="inverse meters",
    description="Magnitude of contravariant radial basis vector",
    dim=1,
    params=[],
    transforms={},
    profiles=[],
    coordinates="rtz",
    data=["g^rr"],
)
def _gradrho(params, transforms, profiles, data, **kwargs):
    data["|grad(rho)|"] = jnp.sqrt(data["g^rr"])
    return data


@register_compute_fun(
    name="<|grad(rho)|>",  # same as S(r) / V_r(r)
    label="\\langle \\vert \\nabla \\rho \\vert \\rangle",
    units="m^{-1}",
    units_long="inverse meters",
    description="Magnitude of contravariant radial basis vector, flux surface average",
    dim=1,
    params=[],
    transforms={"grid": []},
    profiles=[],
    coordinates="r",
    data=["|grad(rho)|", "sqrt(g)"],
    axis_limit_data=["sqrt(g)_r"],
    resolution_requirement="tz",
)
def _gradrho_norm_fsa(params, transforms, profiles, data, **kwargs):
    data["<|grad(rho)|>"] = surface_averages(
        transforms["grid"],
        data["|grad(rho)|"],
        sqrt_g=transforms["grid"].replace_at_axis(
            data["sqrt(g)"], lambda: data["sqrt(g)_r"], copy=True
        ),
    )
    return data


@register_compute_fun(
    name="|grad(psi)|",
    label="|\\nabla\\psi|",
    units="Wb / m",
    units_long="Webers per meter",
    description="Toroidal flux gradient (normalized by 2pi) magnitude",
    dim=1,
    params=[],
    transforms={},
    profiles=[],
    coordinates="rtz",
    data=["|grad(psi)|^2"],
)
def _gradpsi_mag(params, transforms, profiles, data, **kwargs):
    data["|grad(psi)|"] = jnp.sqrt(data["|grad(psi)|^2"])
    return data


@register_compute_fun(
    name="|grad(psi)|^2",
    label="|\\nabla\\psi|^{2}",
    units="(Wb / m)^{2}",
    units_long="Webers squared per square meter",
    description="Toroidal flux gradient (normalized by 2pi) magnitude squared",
    dim=1,
    params=[],
    transforms={},
    profiles=[],
    coordinates="rtz",
    data=["grad(psi)"],
)
def _gradpsi_mag2(params, transforms, profiles, data, **kwargs):
    data["|grad(psi)|^2"] = dot(data["grad(psi)"], data["grad(psi)"])
    return data


@register_compute_fun(
    name="|grad(theta)|",
    label="|\\nabla \\theta|",
    units="m^{-1}",
    units_long="inverse meters",
    description="Magnitude of contravariant poloidal basis vector",
    dim=1,
    params=[],
    transforms={},
    profiles=[],
    coordinates="rtz",
    data=["g^tt"],
)
def _gradtheta(params, transforms, profiles, data, **kwargs):
    data["|grad(theta)|"] = jnp.sqrt(data["g^tt"])
    return data


@register_compute_fun(
    name="|grad(zeta)|",
    label="|\\nabla \\zeta|",
    units="m^{-1}",
    units_long="inverse meters",
    description="Magnitude of contravariant toroidal basis vector",
    dim=1,
    params=[],
    transforms={},
    profiles=[],
    coordinates="rtz",
    data=["g^zz"],
)
def _gradzeta(params, transforms, profiles, data, **kwargs):
    data["|grad(zeta)|"] = jnp.sqrt(data["g^zz"])
    return data


@register_compute_fun(
    name="g^aa",
    label="g^{\\alpha \\alpha}",
    units="m^{-2}",
    units_long="inverse square meters",
    description="Contravariant metric tensor grad alpha dot grad alpha",
    dim=1,
    params=[],
    transforms={},
    profiles=[],
    coordinates="rtz",
    data=["grad(alpha)"],
)
def _g_sup_aa(params, transforms, profiles, data, **kwargs):
    data["g^aa"] = dot(data["grad(alpha)"], data["grad(alpha)"])
    return data


@register_compute_fun(
    name="g^ra",
    label="g^{\\rho \\alpha}",
    units="m^{-2}",
    units_long="inverse square meters",
    description="Contravariant metric tensor grad rho dot grad alpha",
    dim=1,
    params=[],
    transforms={},
    profiles=[],
    coordinates="rtz",
    data=["grad(alpha)", "e^rho"],
)
def _g_sup_ra(params, transforms, profiles, data, **kwargs):
    data["g^ra"] = dot(data["grad(alpha)"], data["e^rho"])
    return data


@register_compute_fun(
    name="gbdrift",
    # Exact definition of the magnetic drifts taken from
    # eqn. 48 of Introduction to Quasisymmetry by Landreman
    # https://tinyurl.com/54udvaa4
    label="(\\nabla \\vert B \\vert)_{\\mathrm{drift}} = "
    "(\\mathbf{b} \\times \\nabla B) \\cdot \\nabla \\alpha / \\vert B \\vert^{2}",
    units="1 / Wb",
    units_long="Inverse webers",
    description="Binormal, geometric part of the gradB drift. "
    "Used for local stability analyses, gyrokinetics, and Gamma_c.",
    dim=1,
    params=[],
    transforms={},
    profiles=[],
    coordinates="rtz",
    data=["gbdrift (periodic)", "gbdrift (secular)"],
)
def _gbdrift(params, transforms, profiles, data, **kwargs):
    data["gbdrift"] = data["gbdrift (periodic)"] + data["gbdrift (secular)"]
    return data


@register_compute_fun(
    name="gbdrift (periodic)",
    label="\\mathrm{periodic}(\\nabla \\vert B \\vert)_{\\mathrm{drift}}",
    units="1 / Wb",
    units_long="Inverse webers",
    description="Periodic, binormal, geometric part of the gradB drift.",
    dim=1,
    params=[],
    transforms={},
    profiles=[],
    coordinates="rtz",
    data=["|B|^2", "b", "grad(alpha) (periodic)", "grad(|B|)"],
)
def _periodic_gbdrift(params, transforms, profiles, data, **kwargs):
    data["gbdrift (periodic)"] = (
        dot(data["b"], cross(data["grad(|B|)"], data["grad(alpha) (periodic)"]))
        / data["|B|^2"]
    )
    return data


@register_compute_fun(
    name="gbdrift (secular)",
    label="\\mathrm{secular}(\\nabla \\vert B \\vert)_{\\mathrm{drift}}",
    units="1 / Wb",
    units_long="Inverse webers",
    description="Secular, binormal, geometric part of the gradB drift.",
    dim=1,
    params=[],
    transforms={},
    profiles=[],
    coordinates="rtz",
    data=["|B|^2", "b", "grad(alpha) (secular)", "grad(|B|)"],
)
def _secular_gbdrift(params, transforms, profiles, data, **kwargs):
    data["gbdrift (secular)"] = (
        dot(data["b"], cross(data["grad(|B|)"], data["grad(alpha) (secular)"]))
        / data["|B|^2"]
    )
    return data


@register_compute_fun(
    name="gbdrift (secular)/phi",
    label="\\mathrm{secular}(\\nabla \\vert B \\vert)_{\\mathrm{drift}} / \\phi",
    units="1 / Wb",
    units_long="Inverse webers",
    description="Secular, binormal, geometric part of the gradB drift divided "
    "by the toroidal angle. This quantity is periodic.",
    dim=1,
    params=[],
    transforms={},
    profiles=[],
    coordinates="rtz",
    data=["|B|^2", "b", "e^rho", "grad(|B|)", "iota_r"],
)
def _secular_gbdrift_over_phi(params, transforms, profiles, data, **kwargs):
    data["gbdrift (secular)/phi"] = (
        dot(data["b"], cross(data["e^rho"], data["grad(|B|)"]))
        * data["iota_r"]
        / data["|B|^2"]
    )
    return data


@register_compute_fun(
    name="cvdrift",
    # Exact definition of the magnetic drifts taken from
    # eqn. 48 of Introduction to Quasisymmetry by Landreman
    # https://tinyurl.com/54udvaa4
    label="\\mathrm{cvdrift} = 1/B^{3} (\\mathbf{b}\\times\\nabla( \\mu_0 p + B^2/2))"
    + "\\cdot \\nabla \\alpha",
    units="1 / Wb",
    units_long="Inverse webers",
    description="Binormal, geometric part of the curvature drift. "
    "Used for local stability analyses and gyrokinetics.",
    dim=1,
    params=[],
    transforms={},
    profiles=[],
    coordinates="rtz",
    data=["cvdrift (periodic)", "gbdrift (secular)"],
)
def _cvdrift(params, transforms, profiles, data, **kwargs):
    data["cvdrift"] = data["cvdrift (periodic)"] + data["gbdrift (secular)"]
    return data


@register_compute_fun(
    name="cvdrift (periodic)",
    label="\\mathrm{cvdrift (periodic)}",
    units="1 / Wb",
    units_long="Inverse webers",
    description="Periodic, binormal, geometric part of the curvature drift.",
    dim=1,
    params=[],
    transforms={},
    profiles=[],
    coordinates="rtz",
    data=["p_r", "psi_r", "|B|^2", "gbdrift (periodic)"],
)
def _periodic_cvdrift(params, transforms, profiles, data, **kwargs):
    data["cvdrift (periodic)"] = (
        mu_0 * data["p_r"] / data["psi_r"] / data["|B|^2"] + data["gbdrift (periodic)"]
    )
    return data


@register_compute_fun(
    name="cvdrift0",
    # Exact definition of the magnetic drifts taken from
    # eqn. 48 of Introduction to Quasisymmetry by Landreman
    # https://tinyurl.com/54udvaa4 up to dimensionless factors.
    label="\\mathrm{cvdrift0} = 1/B^{2} (\\mathbf{b}\\times\\nabla \\vert B \\vert)"
    + "\\cdot (2 \\rho \\nabla \\rho)",
    units="1 / Wb",
    units_long="Inverse webers",
    description="Radial, geometric part of the curvature drift."
    + " Used for local stability analyses, gyrokinetics, and Gamma_c.",
    dim=1,
    params=[],
    transforms={},
    profiles=[],
    coordinates="rtz",
    data=["rho", "|B|^2", "b", "e^rho", "grad(|B|)"],
)
def _cvdrift0(params, transforms, profiles, data, **kwargs):
    data["cvdrift0"] = (
        2
        * data["rho"]
        / data["|B|^2"]
        * dot(data["b"], cross(data["grad(|B|)"], data["e^rho"]))
    )
    return data


################################################################################
##########-----------------METRIC ELEMENTS PEST----------------------###########
################################################################################


@register_compute_fun(
    name="g_rr|PEST",
    label="g_{\\rho\\rho}|PEST",
    units="m^{2}",
    units_long="square meters",
    description="Radial-Radial element of covariant metric tensor"
    + " PEST_coordinates",
    dim=1,
    params=[],
    transforms={},
    profiles=[],
    coordinates="rtz",
    data=["e_rho|v,p"],
)
def _g_sub_rr_PEST(params, transforms, profiles, data, **kwargs):
    data["g_rr|PEST"] = dot(data["e_rho|v,p"], data["e_rho|v,p"])
    return data


@register_compute_fun(
    name="g_rv|PEST",
    label="g_{\\rho\\vartheta}|PEST",
    units="m^{2}",
    units_long="square meters",
    description="Radial-Poloidal element of covariant metric tensor"
    + " PEST_coordinates",
    dim=1,
    params=[],
    transforms={},
    profiles=[],
    coordinates="rtz",
    data=["e_rho|v,p", "e_theta_PEST"],
    aliases=["g_vr|PEST"],
)
def _g_sub_rv_PEST(params, transforms, profiles, data, **kwargs):
    data["g_rv|PEST"] = dot(data["e_rho|v,p"], data["e_theta_PEST"])
    return data


@register_compute_fun(
    name="g_rp|PEST",
    label="g_{\\rho\\phi}|PEST",
    units="m^{2}",
    units_long="square meters",
    description="Radial-Toroidal element of covariant metric tensor"
    + " PEST_coordinates",
    dim=1,
    params=[],
    transforms={},
    profiles=[],
    coordinates="rtz",
    data=["e_rho|v,p", "e_phi|r,v"],
<<<<<<< HEAD
    aliases=["g_pr|PEST"],
=======
    aliases=["g_zr|PEST"],
>>>>>>> 65f8c354
)
def _g_sub_rp_PEST(params, transforms, profiles, data, **kwargs):
    data["g_rp|PEST"] = dot(data["e_rho|v,p"], data["e_phi|r,v"])
    return data


@register_compute_fun(
    name="g_vv|PEST",
    label="g_{\\vartheta \\vartheta}|PEST",
    units="m^{2}",
    units_long="square meters",
    description="Poloidal-Poloidal element of covariant metric tensor"
    + " PEST_coordinates",
    dim=1,
    params=[],
    transforms={},
    profiles=[],
    coordinates="rtz",
    data=["e_theta_PEST"],
)
def _g_sub_vv_PEST(params, transforms, profiles, data, **kwargs):
    data["g_vv|PEST"] = dot(data["e_theta_PEST"], data["e_theta_PEST"])
    return data


@register_compute_fun(
    name="g_vp|PEST",
    label="g_{\\vartheta \\phi}|PEST",
    units="m^{2}",
    units_long="square meters",
    description="Poloidal-Toroidal element of covariant metric tensor"
    + " PEST_coordinates",
    dim=1,
    params=[],
    transforms={},
    profiles=[],
    coordinates="rtz",
    data=["e_theta_PEST", "e_phi|r,v"],
<<<<<<< HEAD
    aliases=["g_pv|PEST"],
=======
    aliases=["g_zv|PEST"],
>>>>>>> 65f8c354
)
def _g_sub_vp_PEST(params, transforms, profiles, data, **kwargs):
    data["g_vp|PEST"] = dot(data["e_theta_PEST"], data["e_phi|r,v"])
    return data


@register_compute_fun(
    name="g_pp|PEST",
    label="g_{\\phi \\phi}|PEST",
    units="m^{2}",
    units_long="square meters",
    description="Toroidal-Toroidal element of covariant metric tensor"
    + " PEST_coordinates",
    dim=1,
    params=[],
    transforms={},
    profiles=[],
    coordinates="rtz",
    data=["e_phi|r,v"],
)
def _g_sub_pp_PEST(params, transforms, profiles, data, **kwargs):
    data["g_pp|PEST"] = dot(data["e_phi|r,v"], data["e_phi|r,v"])
    return data


@register_compute_fun(
    name="g^rv",
    label="g^{\\rho \\vartheta}",
    units="m^{-2}",
    units_long="inverse square meters",
    description="Radial-Poloidal element of covariant metric tensor"
    + " PEST_coordinates",
    dim=1,
    params=[],
    transforms={},
    profiles=[],
    coordinates="rtz",
    data=["e^rho", "e^vartheta"],
)
def _g_sup_rv(params, transforms, profiles, data, **kwargs):
    data["g^rv"] = dot(data["e^rho"], data["e^vartheta"])
    return data


#################################################################################
############------------METRIC ELEMENT DERIVATIVES PEST---------------###########
#################################################################################


# TODO: Generalize for a general zeta before #568
@register_compute_fun(
    name="(g_rr_v)|PEST",
    label="\\partial_{\\theta_PEST}|_{\\rho, \\phi} g_{\\rho\\rho}|PEST",
    units="m^{2}",
    units_long="square meters",
    description="Radial-Radial element of covariant metric tensor in PEST"
    + " coordinates, derivative w.r.t poloidal PEST coordinate",
    dim=1,
    params=[],
    transforms={},
    profiles=[],
    coordinates="rtz",
    data=["e_rho|v,p", "(e_rho_v)|PEST"],
)
def _g_sub_rr_v_PEST(params, transforms, profiles, data, **kwargs):
    data["(g_rr_v)|PEST"] = 2 * dot(data["e_rho|v,p"], data["(e_rho_v)|PEST"])
    return data


# TODO: Generalize for a general phi before #568
@register_compute_fun(
    name="(g_rr_p)|PEST",
    label="\\partial_{\\phi}|_{\\rho, \\vartheta} g_{\\rho\\rho}|PEST",
    units="m^{2}",
    units_long="square meters",
    description="Radial-Radial element of covariant metric tensor in PEST"
    + " coordinates, derivative w.r.t toroidal cylindrical coordinate",
    dim=1,
    params=[],
    transforms={},
    profiles=[],
    coordinates="rtz",
    data=["e_rho|v,p", "(e_rho_p)|PEST"],
)
def _g_sub_rr_p_PEST(params, transforms, profiles, data, **kwargs):
    data["(g_rr_p)|PEST"] = 2 * dot(data["e_rho|v,p"], data["(e_rho_p)|PEST"])
    return data


# TODO: Generalize for a general zeta before #568
@register_compute_fun(
    name="(g_vv_r)|PEST",
    label="\\partial_{\\rho}|_{\\phi, \\vartheta} g_{\\vartheta \\vartheta}|PEST",
    units="m^{2}",
    units_long="square meters",
    description="Poloidal-Poloidal element of covariant metric tensor in PEST"
    + " coordinates, derivative w.r.t radial coordinate",
    dim=1,
    params=[],
    transforms={},
    profiles=[],
    coordinates="rtz",
    data=["e_vartheta|r,p", "(e_vartheta_r)|PEST"],
)
def _g_sub_vv_r_PEST(params, transforms, profiles, data, **kwargs):
    data["(g_vv_r)|PEST"] = 2 * dot(data["e_vartheta|r,p"], data["(e_vartheta_r)|PEST"])
    return data


# TODO: Generalize for a general phi before #568
@register_compute_fun(
    name="(g_vv_p)|PEST",
    label="\\partial_{\\phi}|_{\\rho, \\vartheta} g_{\\vartheta\\vartheta}|PEST",
    units="m^{2}",
    units_long="square meters",
    description="Poloidal-Poloidal element of covariant metric tensor in PEST"
    + " coordinates, derivative w.r.t toroidal cylindrical coordinate",
    dim=1,
    params=[],
    transforms={},
    profiles=[],
    coordinates="rtz",
    data=["e_vartheta|r,p", "(e_vartheta_p)|PEST"],
)
def _g_sub_vv_p_PEST(params, transforms, profiles, data, **kwargs):
    data["(g_vv_p)|PEST"] = 2 * dot(data["e_vartheta|r,p"], data["(e_vartheta_p)|PEST"])
    return data


# TODO: Generalize for a general zeta before #568
@register_compute_fun(
    name="(g_pp_v)|PEST",
    label="\\partial_{\\theta_PEST}|_{\\rho, \\phi} g_{\\phi\\phi}|PEST",
    units="m^{2}",
    units_long="square meters",
    description="Toroidal-Toroidal element of covariant metric tensor in PEST"
    + " coordinates, derivative w.r.t poloidal PEST coordinate",
    dim=1,
    params=[],
    transforms={},
    profiles=[],
    coordinates="rtz",
    data=["e_phi|r,v", "(e_phi_v)|PEST"],
)
def _g_sub_pp_v_PEST(params, transforms, profiles, data, **kwargs):
    data["(g_pp_v)|PEST"] = 2 * dot(data["e_phi|r,v"], data["(e_phi_v)|PEST"])
    return data


# TODO: Generalize for a general phi before #568
@register_compute_fun(
    name="(g_rv_p)|PEST",
    label="a\\partial_{\\phi}|_{\\rho, \\vartheta} g_{\\rho\\vartheta}|PEST",
    units="m^{2}",
    units_long="square meters",
    description="Radial-Poloidal element of covariant metric tensor in PEST"
    + " coordinates, derivative w.r.t toroidal cylindrical coordinate",
    dim=1,
    params=[],
    transforms={},
    profiles=[],
    coordinates="rtz",
    data=["e_rho|v,p", "e_vartheta|r,p", "(e_rho_p)|PEST", "(e_vartheta_p)|PEST"],
)
def _g_sub_rv_p_PEST(params, transforms, profiles, data, **kwargs):
    data["(g_rv_p)|PEST"] = dot(data["e_rho|v,p"], data["(e_vartheta_p)|PEST"]) + dot(
        data["(e_rho_p)|PEST"], data["e_vartheta|r,p"]
    )
    return data


# TODO: Generalize for a general phi before #568
@register_compute_fun(
    name="(g^rr_p)|PEST",
    label="\\partial_{\\phi}|_{\\rho, \\vartheta} g^{\\rho\\rho}|PEST",
    units="m^{-2}",
    units_long="inverse square meters",
    description="Radial-Radial element of contravariant metric tensor in PEST"
    + " coordinates, derivative w.r.t toroidal cylindrical coordinate",
    dim=1,
    params=[],
    transforms={},
    profiles=[],
    coordinates="rtz",
    data=["e^rho", "(e^rho_p)|PEST"],
)
def _g_sup_rr_p_PEST(params, transforms, profiles, data, **kwargs):
    data["(g^rr_p)|PEST"] = 2 * dot(data["e^rho"], data["(e^rho_p)|PEST"])
    return data


# TODO: Generalize for a general zeta before #568
@register_compute_fun(
    name="(g^rr_v)|PEST",
    label="\\partial_{\\vartheta}|_{\\rho, \\phi} g^{\\rho\\rho}|PEST",
    units="m^{-2}",
    units_long="inverse square meters",
    description="Radial-Radial element of contravariant metric tensor in PEST"
    + " coordinates, derivative w.r.t poloidal PEST coordinate",
    dim=1,
    params=[],
    transforms={},
    profiles=[],
    coordinates="rtz",
    data=["e^rho", "(e^rho_v)|PEST"],
)
def _g_sup_rr_v_PEST(params, transforms, profiles, data, **kwargs):
    data["(g^rr_v)|PEST"] = 2 * dot(data["e^rho"], data["(e^rho_v)|PEST"])
    return data


# TODO: Generalize for a general phi before #568
@register_compute_fun(
    name="(g^rv_p)|PEST",
    label="\\partial_{\\phi}|_{\\rho, \\vartheta} g^{\\rho\\vartheta}|PEST",
    units="m^{-2}",
    units_long="inverse square meters",
    description="Radial-Poloidal element of contravariant metric tensor in PEST"
    + " coordinates, derivative w.r.t toroidal cylidrical coordinate",
    dim=1,
    params=[],
    transforms={},
    profiles=[],
    coordinates="rtz",
    data=["e^rho", "e^theta_PEST", "(e^rho_p)|PEST", "(e^theta_PEST_p)|PEST"],
)
def _g_sup_rv_p_PEST(params, transforms, profiles, data, **kwargs):
    data["(g^rv_p)|PEST"] = dot(data["e^rho"], data["(e^theta_PEST_p)|PEST"]) + dot(
        data["(e^rho_p)|PEST"], data["e^theta_PEST"]
    )
    return data


# TODO: Generalize for a general zeta before #568
@register_compute_fun(
    name="(g^rv_v)|PEST",
    label="\\partial_{\\vartheta}|_{\\rho, \\phi} g^{\\rho\\vartheta}|PEST",
    units="m^{-2}",
    units_long="inverse square meters",
    description="Radial-Poloidal element of contrvariant metric tensor in PEST"
    + " coordinates, derivative w.r.t poloidal PEST coordinate",
    dim=1,
    params=[],
    transforms={},
    profiles=[],
    coordinates="rtz",
    data=["e^rho", "e^theta_PEST", "(e^rho_v)|PEST", "(e^theta_PEST_v)|PEST"],
)
def _g_sup_rv_v_PEST(params, transforms, profiles, data, **kwargs):
    data["(g^rv_v)|PEST"] = dot(data["e^rho"], data["(e^theta_PEST_v)|PEST"]) + dot(
        data["(e^rho_v)|PEST"], data["e^theta_PEST"]
    )
    return data


# TODO: Generalize for a general phi before #568
@register_compute_fun(
    name="(g^rz_p)|PEST",
    label="\\partial_{\\phi}|_{\\rho, \\vartheta} g^{\\rho\\zeta}|PEST",
    units="m^{-2}",
    units_long="inverse square meters",
    description="Radial-Toroidal element of contravariant metric tensor in PEST"
    + " coordinates, derivative w.r.t toroidal cylindrical coordinate",
    dim=1,
    params=[],
    transforms={},
    profiles=[],
    coordinates="rtz",
    data=["e^rho", "e^zeta", "(e^rho_p)|PEST", "(e^zeta_p)|PEST"],
)
def _g_sup_rz_p_PEST(params, transforms, profiles, data, **kwargs):
    data["(g^rz_p)|PEST"] = dot(data["e^rho"], data["(e^zeta_p)|PEST"]) + dot(
        data["(e^rho_p)|PEST"], data["e^zeta"]
    )
    return data


# TODO: Generalize for a general zeta before #568
@register_compute_fun(
    name="(g^rz_v)|PEST",
    label="\\partial_{\\vartheta}|_{\\rho, \\phi} g^{\\rho\\zeta}|PEST",
    units="m^{-2}",
    units_long="inverse square meters",
    description="Radial-Toroidal element of contrvariant metric tensor in PEST"
    + " coordinates, derivative w.r.t polodal PEST coordinate",
    dim=1,
    params=[],
    transforms={},
    profiles=[],
    coordinates="rtz",
    data=["e^rho", "(e^rho_v)|PEST", "(e^zeta_v)|PEST", "e^zeta"],
)
def _g_sup_rz_v_PEST(params, transforms, profiles, data, **kwargs):
    data["(g^rz_v)|PEST"] = dot(data["e^rho"], data["(e^zeta_v)|PEST"]) + dot(
        data["(e^rho_v)|PEST"], data["e^zeta"]
    )
    return data


################################################################################
#############--------------JACOBIAN DERIVATIVES PEST---------------#############
################################################################################


# TODO: Generalize for a general zeta before #568
@register_compute_fun(
    name="(sqrt(g)_PEST_r)|PEST",
    label="\\partial_{\\rho}|_{\\phi, \\vartheta} \\sqrt{g}_PEST",
    units="m^{3}",
    units_long="cubic meters",
    description="Jacobian determinant of PEST coordinate system"
    + " derivative w.r.t radial coordinate rho",
    dim=1,
    params=[],
    transforms={},
    profiles=[],
    coordinates="rtz",
    data=[
        "e_rho|v,p",
        "e_theta_PEST",
        "e_phi|r,v",
        "(e_rho_r)|PEST",
        "(e_theta_PEST_r)|PEST",
        "(e_phi_r)|PEST",
    ],
)
def _sqrtg_PEST_r_PEST(params, transforms, profiles, data, **kwargs):
    data["(sqrt(g)_PEST_r)|PEST"] = (
        dot(data["(e_rho_r)|PEST"], cross(data["e_theta_PEST"], data["e_phi|r,v"]))
        + dot(
            data["e_rho|v,p"], cross(data["(e_theta_PEST_r)|PEST"], data["e_phi|r,v"])
        )
        + dot(data["e_rho|v,p"], cross(data["e_theta_PEST"], data["(e_phi_r)|PEST"]))
    )
    return data


# TODO: Generalize for a general zeta before #568
@register_compute_fun(
    name="(sqrt(g)_PEST_v)|PEST",
    label="\\partial_{\\vartheta}|_{\\rho, \\phi} \\sqrt{g}_PEST",
    units="m^{3}",
    units_long="cubic meters",
    description="Jacobian determinant of PEST coordinate system"
    + " derivative w.r.t PEST poloidal angle",
    dim=1,
    params=[],
    transforms={},
    profiles=[],
    coordinates="rtz",
    data=[
        "e_rho|v,p",
        "e_theta_PEST",
        "e_phi|r,v",
        "(e_rho_v)|PEST",
        "(e_theta_PEST_v)|PEST",
        "(e_phi_v)|PEST",
    ],
)
def _sqrtg_PEST_theta_PEST_PEST(params, transforms, profiles, data, **kwargs):
    # TODO: This can be computed more efficiently without building radial
    #       derivatives of the stream functions by taking vartheta derivative
    #       of formula used to compute sqrt(g)_PEST.
    data["(sqrt(g)_PEST_v)|PEST"] = (
        dot(data["(e_rho_v)|PEST"], cross(data["e_theta_PEST"], data["e_phi|r,v"]))
        + dot(
            data["e_rho|v,p"], cross(data["(e_theta_PEST_v)|PEST"], data["e_phi|r,v"])
        )
        + dot(data["e_rho|v,p"], cross(data["e_theta_PEST"], data["(e_phi_v)|PEST"]))
    )
    return data


# TODO: Generalize for a general phi before #568
@register_compute_fun(
    name="(sqrt(g)_PEST_p)|PEST",
    label="\\partial_{\\phi}|_{\\rho, \\vartheta} \\sqrt{g}_PEST",
    units="m^{3}",
    units_long="cubic meters",
    description="Jacobian determinant of PEST coordinate system"
    + " derivative w.r.t cylindrical toroidal angle",
    dim=1,
    params=[],
    transforms={},
    profiles=[],
    coordinates="rtz",
    data=[
        "e_rho|v,p",
        "e_theta_PEST",
        "e_phi|r,v",
        "(e_theta_PEST_p)|PEST",
        "(e_rho_p)|PEST",
        "(e_phi_p)|PEST",
    ],
)
def _sqrtg_PEST_phi_PEST(params, transforms, profiles, data, **kwargs):
    # TODO: This can be computed more efficiently without building radial
    #       derivatives of the stream functions by taking phi derivative
    #       of formula used to compute sqrt(g)_PEST.
    data["(sqrt(g)_PEST_p)|PEST"] = (
        dot(data["(e_rho_p)|PEST"], cross(data["e_theta_PEST"], data["e_phi|r,v"]))
        + dot(
            data["e_rho|v,p"], cross(data["(e_theta_PEST_p)|PEST"], data["e_phi|r,v"])
        )
        + dot(data["e_rho|v,p"], cross(data["e_theta_PEST"], data["(e_phi_p)|PEST"]))
    )
    return data


################################################################################
#############--------------FINITE-n STABILITY METRICS--------------#############
################################################################################


@register_compute_fun(
    name="(B*grad) grad(rho)",
    label="\\nabla(\\nabla(\\rho))",
    units="T m^{-2}",
    units_long="Tesla over square meters",
    description="Gradient of contravariant radial basis vector(grad rho)"
    "along the magnetic field scaled by the magnetic field strength",
    dim=3,
    params=[],
    transforms={},
    profiles=[],
    coordinates="rtz",
    data=["e^rho_t", "e^rho_z", "B^theta", "B^zeta"],
)
def _B_dot_grad_grad_rho(params, transforms, profiles, data, **kwargs):
    data["(B*grad) grad(rho)"] = (
        data["B^theta"][:, jnp.newaxis] * data["e^rho_t"]
        + data["B^zeta"][:, jnp.newaxis] * data["e^rho_z"]
    )
    return data


@register_compute_fun(
    name="finite-n instability drive",
    label="(\\mathbf{J} \\times (\\nabla \\rho))/{(g^{\\rho \\rho})}^2"
    + " \\mathbf{B} \\cdot \\cdot \\mathbf{\\nabla} (\\mathbf{\\nabla} \\rho)",
    units="T A \\cdot m^{-1}",
    units_long="Tesla Amperes / meter",
    description="finite-n instability drive term",
    dim=1,
    params=[],
    transforms={},
    profiles=[],
    coordinates="rtz",
    data=["J x grad(rho)", "g^rr", "(B*grad) grad(rho)"],
)
def _finite_n_instability_driver(params, transforms, profiles, data, **kwargs):
    """
    Taken from the TERPSICHORE paper.

    TERPSICHORE: A THREE-DIMENSIONAL IDEAL MAGNETOHYDRODYNAMIC STABILITY PROGRAM
    (https://doi.org/10.1007/978-1-4613-0659-7_8). Equation (5) on page 162.
    In the paper, the instability drive term uses s (= ρ²), but we have replaced
<<<<<<< HEAD
    all instances of s with ρ².
=======
    all instances of s with ρ.
>>>>>>> 65f8c354
    """
    data["finite-n instability drive"] = (
        2 * dot(data["J x grad(rho)"], data["(B*grad) grad(rho)"]) / data["g^rr"] ** 2
    )
    return data<|MERGE_RESOLUTION|>--- conflicted
+++ resolved
@@ -2147,11 +2147,7 @@
     profiles=[],
     coordinates="rtz",
     data=["e_rho|v,p", "e_phi|r,v"],
-<<<<<<< HEAD
     aliases=["g_pr|PEST"],
-=======
-    aliases=["g_zr|PEST"],
->>>>>>> 65f8c354
 )
 def _g_sub_rp_PEST(params, transforms, profiles, data, **kwargs):
     data["g_rp|PEST"] = dot(data["e_rho|v,p"], data["e_phi|r,v"])
@@ -2190,11 +2186,7 @@
     profiles=[],
     coordinates="rtz",
     data=["e_theta_PEST", "e_phi|r,v"],
-<<<<<<< HEAD
     aliases=["g_pv|PEST"],
-=======
-    aliases=["g_zv|PEST"],
->>>>>>> 65f8c354
 )
 def _g_sub_vp_PEST(params, transforms, profiles, data, **kwargs):
     data["g_vp|PEST"] = dot(data["e_theta_PEST"], data["e_phi|r,v"])
@@ -2652,11 +2644,7 @@
     TERPSICHORE: A THREE-DIMENSIONAL IDEAL MAGNETOHYDRODYNAMIC STABILITY PROGRAM
     (https://doi.org/10.1007/978-1-4613-0659-7_8). Equation (5) on page 162.
     In the paper, the instability drive term uses s (= ρ²), but we have replaced
-<<<<<<< HEAD
-    all instances of s with ρ².
-=======
     all instances of s with ρ.
->>>>>>> 65f8c354
     """
     data["finite-n instability drive"] = (
         2 * dot(data["J x grad(rho)"], data["(B*grad) grad(rho)"]) / data["g^rr"] ** 2
