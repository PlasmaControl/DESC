--- conflicted
+++ resolved
@@ -14,13 +14,9 @@
     PowerSeries,
 )
 from desc.coils import CoilSet, FourierXYZCoil, MixedCoilSet
-<<<<<<< HEAD
 from desc.compute import data_index, xyz2rpz
 from desc.compute.utils import surface_averages
 from desc.equilibrium import EquilibriaFamily, Equilibrium
-=======
-from desc.compute import data_index
->>>>>>> b138bb88
 from desc.examples import get
 from desc.geometry import FourierRZToroidalSurface, FourierXYZCurve
 from desc.grid import ConcentricGrid, Grid, LinearGrid, QuadratureGrid
