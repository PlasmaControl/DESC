--- conflicted
+++ resolved
@@ -79,29 +79,6 @@
             name, transforms, p
         ), f"Don't have transforms to compute {name}"
 
-<<<<<<< HEAD
-        if "grid" in transforms:
-
-            def check_fun(name):
-                reqs = data_index[p][name]["source_grid_requirement"]
-                errorif(
-                    reqs and not hasattr(transforms["grid"], "source_grid"),
-                    AttributeError,
-                    f"Expected grid with attribute 'source_grid' to compute {name}. "
-                    f"Source grid should have coordinates: {reqs.get('coordinates')}.",
-                )
-                for req in reqs:
-                    errorif(
-                        not hasattr(transforms["grid"].source_grid, req)
-                        or reqs[req] != getattr(transforms["grid"].source_grid, req),
-                        AttributeError,
-                        f"Expected grid with '{req}:{reqs[req]}' to compute {name}.",
-                    )
-
-            _ = _get_deps(
-                p, names, set(), data, transforms["grid"].axis.size, check_fun=check_fun
-            )
-=======
     if "grid" in transforms:
 
         def check_fun(name):
@@ -123,7 +100,6 @@
         _ = _get_deps(
             p, names, set(), data, transforms["grid"].axis.size, check_fun=check_fun
         )
->>>>>>> b9de417e
 
     if data is None:
         data = {}
@@ -220,7 +196,6 @@
         out = _get_deps(p, keys, deps=set(), data=data, has_axis=has_axis)
         out.difference_update(keys)
     return sorted(out)
-<<<<<<< HEAD
 
 
 def _get_deps_1_key(p, key, has_axis):
@@ -241,28 +216,6 @@
         Dependencies required to compute ``key``.
 
 
-=======
-
-
-def _get_deps_1_key(p, key, has_axis):
-    """Gather all quantities required to compute ``key``.
-
-    Parameters
-    ----------
-    p : str
-        Type of object to compute for, eg Equilibrium, Curve, etc.
-    key : str
-        Name of the quantity to compute.
-    has_axis : bool
-        Whether the grid to compute on has a node on the magnetic axis.
-
-    Returns
-    -------
-    deps_1_key : list of str
-        Dependencies required to compute ``key``.
-
-
->>>>>>> b9de417e
     """
     if has_axis:
         if "full_with_axis_dependencies" in data_index[p][key]:
