"""Test that the computations on this branch agree with those on master."""

import pickle
import warnings

import numpy as np
import pytest

from desc.coils import FourierPlanarCoil, FourierRZCoil, FourierXYZCoil, SplineXYZCoil
from desc.compute import data_index, xyz2rpz, xyz2rpz_vec
from desc.compute.utils import _grow_seeds
from desc.examples import get
from desc.geometry import (
    FourierPlanarCurve,
    FourierRZCurve,
    FourierRZToroidalSurface,
    FourierXYZCurve,
    ZernikeRZToroidalSection,
)
from desc.grid import LinearGrid
from desc.magnetic_fields import (
    CurrentPotentialField,
    FourierCurrentPotentialField,
    OmnigenousField,
)
from desc.utils import ResolutionWarning, errorif


def _compare_against_master(
    p, data, master_data, error=False, update_master_data=False
):

    for name in data[p]:
        if p in master_data and name in master_data[p]:
            if np.isnan(master_data[p][name]).all():
                mean = 1.0
            else:
                mean = np.nanmean(np.atleast_1d(np.abs(master_data[p][name])))
            try:
                np.testing.assert_allclose(
                    actual=data[p][name],
                    desired=master_data[p][name],
                    atol=1e-10 * mean + 1e-10,  # add 1e-10 for basically-zero things
                    rtol=1e-10,
                    err_msg=f"Parameterization: {p}. Name: {name}.",
                )
            except AssertionError as e:
                error = True
                print(e)
        else:  # update master data with new compute quantity
            update_master_data = True

    return error, update_master_data


def _xyz_to_rpz(data, name):
    if name in ["x", "center"]:
        res = xyz2rpz(data[name])
    else:
        res = xyz2rpz_vec(data[name], phi=data["phi"])
    return res


def _compare_against_rpz(p, data, data_rpz, coordinate_conversion_func):
    for name in data:
        if data_index[p][name]["dim"] != 3:
            continue
        res = coordinate_conversion_func(data, name) - data_rpz[name]
        errorif(
            not np.all(
                (
                    np.isclose(res, 0, rtol=1e-8, atol=1e-8)
                    | np.isclose(np.abs(res[:, 1]), 2 * np.pi, rtol=1e-8, atol=1e-8)[
                        :, np.newaxis
                    ]
                )
                | (~np.isfinite(data_rpz[name]))
            ),
            AssertionError,
            msg=f"Parameterization: {p}. Name: {name}. Residual {res}",
        )


@pytest.mark.unit
def test_compute_everything():
    """Test that the computations on this branch agree with those on master.

    Also make sure we can compute everything without errors.

    Notes
    -----
    This test will fail if the benchmark file has been updated on both
    the local and upstream branches and git cannot resolve the merge
    conflict. In that case, please regenerate the benchmark file.
    Here are instructions for convenience.

    1. Prepend true to the line near the end of this test.
        ``if True or (not error_rpz and update_master_data_rpz):``
    2. Run pytest -k test_compute_everything
    3. Revert 1.
    4. git add tests/inputs/master_compute_data_rpz.pkl

    """
    elliptic_cross_section_with_torsion = {
        "R_lmn": [10, 1, 0.2],
        "Z_lmn": [-2, -0.2],
        "modes_R": [[0, 0], [1, 0], [0, 1]],
        "modes_Z": [[-1, 0], [0, -1]],
    }
    things = {
        # equilibria
        "desc.equilibrium.equilibrium.Equilibrium": get("W7-X"),
        # curves
        "desc.geometry.curve.FourierXYZCurve": FourierXYZCurve(
            X_n=[5, 10, 2], Y_n=[1, 2, 3], Z_n=[-4, -5, -6]
        ),
        "desc.geometry.curve.FourierRZCurve": FourierRZCurve(
            R_n=[10, 1, 0.2], Z_n=[-2, -0.2], modes_R=[0, 1, 2], modes_Z=[-1, -2], NFP=2
        ),
        "desc.geometry.curve.FourierPlanarCurve": FourierPlanarCurve(
            center=[10, 1, 3], normal=[1, 2, 3], r_n=[1, 2, 3], modes=[0, 1, 2]
        ),
        "desc.geometry.curve.SplineXYZCurve": FourierXYZCurve(
            X_n=[5, 10, 2], Y_n=[1, 2, 3], Z_n=[-4, -5, -6]
        ).to_SplineXYZ(grid=LinearGrid(N=50)),
        # surfaces
        "desc.geometry.surface.FourierRZToroidalSurface": FourierRZToroidalSurface(
            **elliptic_cross_section_with_torsion
        ),
        "desc.geometry.surface.ZernikeRZToroidalSection": ZernikeRZToroidalSection(
            **elliptic_cross_section_with_torsion
        ),
        # magnetic fields
        "desc.magnetic_fields._current_potential.CurrentPotentialField": CurrentPotentialField(  # noqa:E501
            **elliptic_cross_section_with_torsion,
            potential=lambda theta, zeta, G: G * zeta / 2 / np.pi,
            potential_dtheta=lambda theta, zeta, G: np.zeros_like(theta),
            potential_dzeta=lambda theta, zeta, G: G * np.ones_like(theta) / 2 / np.pi,
            params={"G": 1e7},
        ),
        "desc.magnetic_fields._current_potential.FourierCurrentPotentialField": (
            FourierCurrentPotentialField(
                **elliptic_cross_section_with_torsion, I=0, G=1e7
            )
        ),
        "desc.magnetic_fields._core.OmnigenousField": OmnigenousField(
            L_B=0,
            M_B=4,
            L_x=0,
            M_x=1,
            N_x=1,
            NFP=2,
            helicity=(0, 2),
            B_lm=np.array([0.8, 0.9, 1.1, 1.2]),
            x_lmn=np.array([0, -np.pi / 8, 0, np.pi / 8, 0, np.pi / 4]),
        ),
        # coils
        "desc.coils.FourierRZCoil": FourierRZCoil(
            R_n=[10, 1, 0.2], Z_n=[-2, -0.2], modes_R=[0, 1, 2], modes_Z=[-1, -2], NFP=2
        ),
        "desc.coils.FourierXYZCoil": FourierXYZCoil(
            X_n=[5, 10, 2], Y_n=[1, 2, 3], Z_n=[-4, -5, -6]
        ),
        "desc.coils.FourierPlanarCoil": FourierPlanarCoil(
            current=5,
            center=[10, 1, 3],
            normal=[1, 2, 3],
            r_n=[1, 2, 3],
            modes=[0, 1, 2],
        ),
        "desc.coils.SplineXYZCoil": SplineXYZCoil(
            current=5, X=[5, 10, 2, 5], Y=[1, 2, 3, 1], Z=[-4, -5, -6, -4]
        ),
    }
    assert things.keys() == data_index.keys(), (
        f"Missing the parameterization {data_index.keys() - things.keys()}"
        f" to test against master."
    )
    # use this low resolution grid for equilibria to reduce file size
    eqgrid = LinearGrid(
        L=9,
        M=5,
        N=5,
        NFP=things["desc.equilibrium.equilibrium.Equilibrium"].NFP,
        sym=things["desc.equilibrium.equilibrium.Equilibrium"].sym,
        axis=True,
    )
    curvegrid1 = LinearGrid(N=10)
    curvegrid2 = LinearGrid(N=10, NFP=2)
    fieldgrid = LinearGrid(
        L=2,
        M=4,
        N=5,
        NFP=things["desc.magnetic_fields._core.OmnigenousField"].NFP,
        sym=False,
        axis=True,
    )
    grid = {
        "desc.equilibrium.equilibrium.Equilibrium": {"grid": eqgrid},
        "desc.geometry.curve.FourierXYZCurve": {"grid": curvegrid1},
        "desc.geometry.curve.FourierRZCurve": {"grid": curvegrid2},
        "desc.geometry.curve.FourierPlanarCurve": {"grid": curvegrid1},
        "desc.geometry.curve.SplineXYZCurve": {"grid": curvegrid1},
        "desc.magnetic_fields._core.OmnigenousField": {"grid": fieldgrid},
    }

    with open("tests/inputs/master_compute_data_rpz.pkl", "rb") as file:
        master_data_rpz = pickle.load(file)
    this_branch_data_rpz = {}
    update_master_data_rpz = False
    error_rpz = False

    # some things can't compute "phi" and therefore can't convert to XYZ basis
    no_xyz_things = ["desc.magnetic_fields._core.OmnigenousField"]

    with warnings.catch_warnings():
        # Max resolution of master_compute_data.pkl limited by GitHub file
        # size cap at 100 mb, so can't hit suggested resolution for some things.
        warnings.filterwarnings("ignore", category=ResolutionWarning)
        for p in things:
<<<<<<< HEAD
            names = set(data_index[p].keys())

            def need_source_grid_or_full_grid(name):
                req = data_index[p][name].get("grid_requirement", {})
                return (
                    bool(data_index[p][name]["source_grid_requirement"])
                    or not req.get("sym", True)
                    or req.get("can_fft", False)
                )

            names -= _grow_seeds(
                p, set(filter(need_source_grid_or_full_grid, names)), names
            )
=======

            names = set(data_index[p].keys())

            def need_src(name):
                return bool(data_index[p][name]["source_grid_requirement"])

            names -= _grow_seeds(p, set(filter(need_src, names)), names)
>>>>>>> d8d37845

            this_branch_data_rpz[p] = things[p].compute(
                list(names), **grid.get(p, {}), basis="rpz"
            )
            # make sure we can compute everything
            assert this_branch_data_rpz[p].keys() == names, (
                f"Parameterization: {p}. Can't compute "
                + f"{names - this_branch_data_rpz[p].keys()}."
            )
            # compare data against master branch
            error_rpz, update_master_data_rpz = _compare_against_master(
                p,
                this_branch_data_rpz,
                master_data_rpz,
                error_rpz,
                update_master_data_rpz,
            )

            # test compute in XYZ basis
            if p in no_xyz_things:
                continue
            # remove quantities that are not implemented in the XYZ basis
            # TODO (#1110): generalize this instead of hard-coding for
            #  the quantities "grad(B)" & dependencies
            names_xyz = (
                names - {"grad(B)", "|grad(B)|", "L_grad(B)"}
                if "grad(B)" in names
                else names
            )
            this_branch_data_xyz = things[p].compute(
                list(names_xyz), **grid.get(p, {}), basis="xyz"
            )
            assert this_branch_data_xyz.keys() == names_xyz, (
                f"Parameterization: {p}. Can't compute "
                + f"{names_xyz - this_branch_data_xyz.keys()}."
            )
            _compare_against_rpz(
                p, this_branch_data_xyz, this_branch_data_rpz[p], _xyz_to_rpz
            )

    if not error_rpz and update_master_data_rpz:
        # then update the master compute data
        with open("tests/inputs/master_compute_data_rpz.pkl", "wb") as file:
            # remember to git commit this file
            pickle.dump(this_branch_data_rpz, file)

    assert not error_rpz<|MERGE_RESOLUTION|>--- conflicted
+++ resolved
@@ -218,29 +218,15 @@
         # size cap at 100 mb, so can't hit suggested resolution for some things.
         warnings.filterwarnings("ignore", category=ResolutionWarning)
         for p in things:
-<<<<<<< HEAD
+
             names = set(data_index[p].keys())
 
-            def need_source_grid_or_full_grid(name):
-                req = data_index[p][name].get("grid_requirement", {})
-                return (
-                    bool(data_index[p][name]["source_grid_requirement"])
-                    or not req.get("sym", True)
-                    or req.get("can_fft", False)
+            def need_special(name):
+                return bool(data_index[p][name]["source_grid_requirement"]) or bool(
+                    data_index[p][name]["grid_requirement"]
                 )
 
-            names -= _grow_seeds(
-                p, set(filter(need_source_grid_or_full_grid, names)), names
-            )
-=======
-
-            names = set(data_index[p].keys())
-
-            def need_src(name):
-                return bool(data_index[p][name]["source_grid_requirement"])
-
-            names -= _grow_seeds(p, set(filter(need_src, names)), names)
->>>>>>> d8d37845
+            names -= _grow_seeds(p, set(filter(need_special, names)), names)
 
             this_branch_data_rpz[p] = things[p].compute(
                 list(names), **grid.get(p, {}), basis="rpz"
