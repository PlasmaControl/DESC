--- conflicted
+++ resolved
@@ -270,40 +270,19 @@
         # Jacobian matrices wrt combined state vectors
         Fx = self._eq_objective.jac(xf)
         Gx = self._objective.jac(xg)
-<<<<<<< HEAD
-        Fx = {
-            arg: Fx[:, self._eq_objective.x_idx[arg]] for arg in self._eq_objective.args
-        }
-        Gx = {arg: Gx[:, self._objective.x_idx[arg]] for arg in self._objective.args}
-        for arg in self._full_args:
-            if arg not in Fx.keys():
-                Fx[arg] = jnp.zeros((self._eq_objective.dim_f, self.dimensions[arg]))
-        for arg in self._full_args:
-            if arg not in Gx.keys():
-                Gx[arg] = jnp.zeros((self._objective.dim_f, self.dimensions[arg]))
-        Fx = jnp.hstack([Fx[arg] for arg in arg_order if arg in Fx])
-        Gx = jnp.hstack([Gx[arg] for arg in arg_order if arg in Gx])
-=======
         Fx = align_jacobian(Fx, self._eq_objective, self._objective)
         Gx = align_jacobian(Gx, self._objective, self._eq_objective)
         # possibly better way: Gx @ np.eye(Gx.shape[1])[:,self._unfixed_idx] @ self._Z
->>>>>>> 6afc749d
         Fx_reduced = Fx[:, self._unfixed_idx] @ self._Z
         Gx_reduced = Gx[:, self._unfixed_idx] @ self._Z
 
         Fc = Fx @ dxdc
+        Fx_reduced_inv = jnp.linalg.pinv(Fx_reduced, rcond=1e-6)
+
         Gc = Gx @ dxdc
-<<<<<<< HEAD
-
-        Fx_reduced_inv = jnp.linalg.pinv(Fx_reduced, rcond=1e-6)
-        GxFx = Gx_reduced @ Fx_reduced_inv
-
-        LHS = GxFx @ Fc - Gc
-=======
-        # TODO: make this more efficient for finite differences etc. Can probably
-        # reduce the number of operations and tangents
+        # TODO: make this more efficient for finite differences etc.
+        # Can probably reduce the number of operations and tangents
         LHS = Gx_reduced @ (Fx_reduced_inv @ Fc) - Gc
->>>>>>> 6afc749d
         return -LHS
 
     def hess(self, x):
