"""Objectives for fast ion confinement."""

import warnings

import numpy as np
from orthax.legendre import leggauss

from desc.compute import get_profiles, get_transforms
from desc.compute.utils import _compute as compute_fun
from desc.grid import LinearGrid
from desc.integrals._interp_utils import cheb_pts, fourier_pts
from desc.utils import parse_argname_change, setdefault, warnif

from ..integrals.quad_utils import (
    automorphism_sin,
    get_quadrature,
    grad_automorphism_sin,
)
from ._neoclassical import _bounce_overwrite, _get_vander
from .objective_funs import _Objective, collect_docs
from .utils import _parse_callable_target_bounds


class GammaC(_Objective):
    """Proxy for fast ion confinement.

    A 3D stellarator magnetic field admits ripple wells that lead to enhanced
    radial drift of trapped particles. The energetic particle confinement
    metric γ_c quantifies whether the contours of the second adiabatic invariant
    close on the flux surfaces. In the limit where the poloidal drift velocity
    majorizes the radial drift velocity, the contours lie parallel to flux
    surfaces. The optimization metric Γ_c averages γ_c² over the distribution
    of trapped particles on each flux surface.

    The radial electric field has a negligible effect, since fast particles
    have high energy with collisionless orbits, so it is assumed to be zero.

    References
    ----------
    Poloidal motion of trapped particle orbits in real-space coordinates.
    V. V. Nemov, S. V. Kasilov, W. Kernbichler, G. O. Leitold.
    Phys. Plasmas 1 May 2008; 15 (5): 052501.
    https://doi.org/10.1063/1.2912456.
    Equation 61.

    A model for the fast evaluation of prompt losses of energetic ions in stellarators.
    J.L. Velasco et al. 2021 Nucl. Fusion 61 116059.
    https://doi.org/10.1088/1741-4326/ac2994.
    Equation 16.

    Notes
    -----
    Performance will improve significantly by resolving these GitHub issues.
      * https://github.com/jax-ml/jax/issues/30627
      * ``1303`` Patch for differentiable code with dynamic shapes
      * ``1206`` Upsample data above midplane to full grid assuming stellarator symmetry
      * ``1034`` Optimizers/objectives with auxiliary output

    Parameters
    ----------
    eq : Equilibrium
        ``Equilibrium`` to be optimized.
    grid : Grid
        Tensor-product grid in (ρ, θ, ζ) with uniformly spaced nodes
        (θ, ζ) ∈ [0, 2π) × [0, 2π/NFP).
        Number of poloidal and toroidal nodes preferably rounded down to powers of two.
        Determines the flux surfaces to compute on and resolution of FFTs.
        Default grid samples the boundary surface at ρ=1.
    X : int
        Poloidal Fourier grid resolution to interpolate the poloidal coordinate.
        Preferably rounded down to power of 2.
    Y : int
        Toroidal Chebyshev grid resolution to interpolate the poloidal coordinate.
        Preferably rounded down to power of 2.
    Y_B : int
        Desired resolution for algorithm to compute bounce points.
        Default is double ``Y``. Something like 100 is usually sufficient.
        Currently, this is the number of knots per toroidal transit over
        to approximate B with cubic splines.
    alpha : np.ndarray
        Shape (num alpha, ).
        Starting field line poloidal labels.
        Default is single field line. To compute a surface average
        on a rational surface, it is necessary to average over multiple
        field lines until the surface is covered sufficiently.
    num_transit : int
        Number of toroidal transits to follow field line.
        In an axisymmetric device, field line integration over a single poloidal
        transit is sufficient to capture a surface average. For a 3D
        configuration, more transits will approximate surface averages on an
        irrational magnetic surface better, with diminishing returns.
    num_well : int
        Maximum number of wells to detect for each pitch and field line.
        Giving ``None`` will detect all wells but due to current limitations in
        JAX this will have worse performance.
        Specifying a number that tightly upper bounds the number of wells will
        increase performance. In general, an upper bound on the number of wells
        per toroidal transit is ``Aι+B`` where ``A``, ``B`` are the poloidal and
        toroidal Fourier resolution of B, respectively, in straight-field line
        PEST coordinates, and ι is the rotational transform normalized by 2π.
        A tighter upper bound than ``num_well=(Aι+B)*num_transit`` is preferable.
        The ``check_points`` or ``plot`` methods in ``desc.integrals.Bounce2D``
        are useful to select a reasonable value.

        This is the most important parameter to specify for performance.
    num_quad : int
        Resolution for quadrature of bounce integrals. Default is 32.
    num_pitch : int
        Resolution for quadrature over velocity coordinate. Default is 64.
    pitch_batch_size : int
        Number of pitch values with which to compute simultaneously.
        If given ``None``, then ``pitch_batch_size`` is ``num_pitch``.
        Default is ``num_pitch``.
    surf_batch_size : int
        Number of flux surfaces with which to compute simultaneously.
        If given ``None``, then ``surf_batch_size`` is ``grid.num_rho``.
        Default is ``1``. Only consider increasing if ``pitch_batch_size`` is ``None``.
    nufft_eps : float
        Precision requested for interpolation with non-uniform fast Fourier
        transform (NUFFT). If less than ``1e-14`` then NUFFT will not be used.
    use_bounce1d : bool
        Set to ``True`` to use ``Bounce1D`` instead of ``Bounce2D``,
        basically replacing some pseudo-spectral methods with local splines.
        This can be efficient if ``num_transit`` and ``alpha.size`` are small,
        depending on hardware and hardware features used by the JIT compiler.
        If ``True``, then parameters ``X``, ``Y``, ``nufft_eps`` are ignored.
    Nemov : bool
        Whether to use the Γ_c as defined by Nemov et al. or Velasco et al.
        Default is Nemov. Set to ``False`` to use Velascos's.

        Nemov's Γ_c converges to a finite nonzero value in the infinity limit
        of the number of toroidal transits. Velasco's expression has a secular
        term that drives the result to zero as the number of toroidal transits
        increases if the secular term is not averaged out from the singular
        integrals. Currently, an optimization using Velasco's metric may need
        to be evaluated by measuring decrease in Γ_c at a fixed number of toroidal
        transits.

    """

    __doc__ = __doc__.rstrip() + collect_docs(
        target_default="``target=0``.",
        bounds_default="``target=0``.",
        normalize_detail=" Note: Has no effect for this objective.",
        normalize_target_detail=" Note: Has no effect for this objective.",
        overwrite=_bounce_overwrite,
    )

    _static_attrs = _Objective._static_attrs + [
        "_hyperparam",
        "_key",
        "_keys_1dr",
        "_use_bounce1d",
    ]

    _coordinates = "r"
    _units = "~"
    _print_value_fmt = "Γ_c: "

    def __init__(
        self,
        eq,
        *,
        target=None,
        bounds=None,
        weight=1,
        normalize=True,
        normalize_target=True,
        loss_function=None,
        deriv_mode="auto",
        jac_chunk_size=None,
        name="Gamma_c",
        grid=None,
        X=16,
        Y=32,
        Y_B=None,
        alpha=np.array([0.0]),
        num_transit=20,
        num_well=None,
        num_quad=32,
        num_pitch=64,
        pitch_batch_size=None,
        surf_batch_size=1,
        nufft_eps=1e-7,
        use_bounce1d=False,
        Nemov=True,
<<<<<<< HEAD
        device_id=0,
=======
        **kwargs,
>>>>>>> 4e527932
    ):
        try:
            import jax_finufft  # noqa: F401
        except ImportError:
            warnif(
                nufft_eps >= 1e-14,
                msg="\njax-finufft is not installed.\n"
                "Setting parameter nufft_eps to zero.\n"
                "Performance will deteriorate significantly.\n",
            )
            nufft_eps = 0.0

        if target is None and bounds is None:
            target = 0.0

        self._use_bounce1d = parse_argname_change(
            use_bounce1d, kwargs, "spline", "use_bounce1d"
        )
        self._grid = grid
        self._constants = {
            "quad_weights": 1.0,
            "alpha": alpha,
            "X": fourier_pts(X),
            "Y": cheb_pts(Y, (0, 2 * np.pi))[::-1],
        }
        Y_B = setdefault(Y_B, 2 * Y)
        self._hyperparam = {
            "Y_B": Y_B,
            "num_transit": num_transit,
            "num_well": setdefault(num_well, Y_B * num_transit),
            "num_quad": num_quad,
            "num_pitch": num_pitch,
            "pitch_batch_size": pitch_batch_size,
            "surf_batch_size": surf_batch_size,
            "nufft_eps": nufft_eps,
        }
        self._key = "Gamma_c" if Nemov else "Gamma_c Velasco"

        super().__init__(
            things=eq,
            target=target,
            bounds=bounds,
            weight=weight,
            normalize=normalize,
            normalize_target=normalize_target,
            loss_function=loss_function,
            deriv_mode=deriv_mode,
            name=name,
            jac_chunk_size=jac_chunk_size,
            device_id=device_id,
        )

    def build(self, use_jit=True, verbose=1):
        """Build constant arrays.

        Parameters
        ----------
        use_jit : bool, optional
            Whether to just-in-time compile the objective and derivatives.
        verbose : int, optional
            Level of output.

        """
        if self._use_bounce1d:
            return self._build_bounce1d(use_jit, verbose)

        eq = self.things[0]
        if self._grid is None:
            self._grid = LinearGrid(M=eq.M_grid, N=eq.N_grid, NFP=eq.NFP, sym=False)
        assert self._grid.can_fft2

        rho = self._grid.compress(self._grid.nodes[:, 0])
        x, w = leggauss(self._hyperparam["Y_B"] // 2)
        self._constants["_vander"] = _get_vander(self, x)
        self._constants["fieldline quad"] = (x, w)
        self._constants["quad"] = get_quadrature(
            leggauss(self._hyperparam.pop("num_quad")),
            (automorphism_sin, grad_automorphism_sin),
        )
        self._constants["profiles"] = get_profiles(self._key, eq, grid=self._grid)
        self._constants["transforms"] = get_transforms(self._key, eq, grid=self._grid)

        with warnings.catch_warnings():
            warnings.filterwarnings("ignore", "Unequal number of field periods")
            self._constants["lambda"] = get_transforms(
                "lambda",
                eq,
                grid=LinearGrid(rho=rho, M=eq.L_basis.M, zeta=self._constants["Y"]),
            )["L"]
        assert self._constants["lambda"].basis.NFP == eq.NFP

        self._dim_f = self._grid.num_rho
        self._target, self._bounds = _parse_callable_target_bounds(
            self._target, self._bounds, rho
        )
        super().build(use_jit=use_jit, verbose=verbose)

    def compute(self, params, constants=None):
        """Compute Γ_c.

        Parameters
        ----------
        params : dict
            Dictionary of equilibrium degrees of freedom, e.g.
            ``Equilibrium.params_dict``.
        constants : dict
            Dictionary of constant data, e.g. transforms, profiles etc.
            Defaults to ``self.constants``.

        Returns
        -------
        Gamma_c : ndarray
            Γ_c as a function of the flux surface label.

        """
        if self._use_bounce1d:
            return self._compute_bounce1d(params, constants)

        if constants is None:
            constants = self.constants
        eq = self.things[0]

        data = compute_fun(
            eq, "iota", params, constants["transforms"], constants["profiles"]
        )
        theta = eq._map_clebsch_coordinates(
            iota=constants["transforms"]["grid"].compress(data["iota"]),
            alpha=constants["X"],
            zeta=constants["Y"],
            L_lmn=params["L_lmn"],
            lmbda=constants["lambda"],
            # TODO (#1034): Use old theta values as initial guess.
            tol=1e-7,
        )[..., ::-1]

        data = compute_fun(
            eq,
            self._key,
            params,
            constants["transforms"],
            constants["profiles"],
            data,
            theta=theta,
            alpha=constants["alpha"],
            fieldline_quad=constants["fieldline quad"],
            quad=constants["quad"],
            _vander=constants["_vander"],
            **self._hyperparam,
        )
        return constants["transforms"]["grid"].compress(data[self._key])

    def _build_bounce1d(self, use_jit=True, verbose=1):
        Y_B = self._hyperparam.pop("Y_B")
        num_transit = self._hyperparam.pop("num_transit")
        num_quad = self._hyperparam.pop("num_quad")
        self._hyperparam.pop("nufft_eps")
        del self._constants["X"]
        self._constants["Y"] = np.linspace(
            0, 2 * np.pi * num_transit, Y_B * num_transit
        )
        self._keys_1dr = ["iota", "iota_r", "min_tz |B|", "max_tz |B|"]
        self._key = "old " + self._key

        eq = self.things[0]
        if self._grid is None:
            self._grid = LinearGrid(M=eq.M_grid, N=eq.N_grid, NFP=eq.NFP, sym=eq.sym)
        assert self._grid.is_meshgrid and eq.sym == self._grid.sym

        rho = self._grid.compress(self._grid.nodes[:, 0])
        self._constants["rho"] = rho
        self._constants["quad"] = get_quadrature(
            leggauss(num_quad), (automorphism_sin, grad_automorphism_sin)
        )
        self._constants["profiles"] = get_profiles(
            self._keys_1dr + [self._key], eq, self._grid
        )
        self._constants["transforms_1dr"] = get_transforms(
            self._keys_1dr, eq, self._grid
        )

        self._dim_f = self._grid.num_rho
        self._target, self._bounds = _parse_callable_target_bounds(
            self._target, self._bounds, rho
        )
        super().build(use_jit=use_jit, verbose=verbose)

    def _compute_bounce1d(self, params, constants=None):
        if constants is None:
            constants = self.constants
        eq = self.things[0]

        data = compute_fun(
            eq,
            self._keys_1dr,
            params,
            constants["transforms_1dr"],
            constants["profiles"],
        )
        # TODO(#1243): Upgrade this to use _map_clebsch_coordinates once
        #  the note in _L_partial_sum method is resolved.
        grid = eq._get_rtz_grid(
            constants["rho"],
            constants["alpha"],
            constants["Y"],
            coordinates="raz",
            iota=self._grid.compress(data["iota"]),
            params=params,
        )
        data = {
            key: grid.copy_data_from_other(data[key], self._grid)
            for key in self._keys_1dr
        }
        data = compute_fun(
            eq,
            self._key,
            params,
            transforms=get_transforms(self._key, eq, grid, jitable=True),
            profiles=constants["profiles"],
            data=data,
            quad=constants["quad"],
            **self._hyperparam,
        )
        return grid.compress(data[self._key])<|MERGE_RESOLUTION|>--- conflicted
+++ resolved
@@ -184,11 +184,8 @@
         nufft_eps=1e-7,
         use_bounce1d=False,
         Nemov=True,
-<<<<<<< HEAD
         device_id=0,
-=======
         **kwargs,
->>>>>>> 4e527932
     ):
         try:
             import jax_finufft  # noqa: F401
