--- conflicted
+++ resolved
@@ -9,24 +9,23 @@
 from scipy.constants import mu_0
 
 from desc.backend import fori_loop, jnp, rfft2, vmap
+from desc.basis import DoubleFourierSeries
 from desc.batching import batch_map
 from desc.compute.geom_utils import rpz2xyz, rpz2xyz_vec, xyz2rpz_vec
 from desc.grid import LinearGrid
 from desc.integrals._interp_utils import rfft2_modes, rfft2_vander
 from desc.io import IOAble
-<<<<<<< HEAD
 from desc.transform import Transform
-from desc.utils import dot, errorif, safediv, safenorm, setdefault, warnif
-=======
 from desc.utils import (
     check_posint,
+    dot,
     errorif,
     parse_argname_change,
     safediv,
     safenorm,
+    setdefault,
     warnif,
 )
->>>>>>> 2b3b2872
 
 
 def _chi(r):
@@ -1202,15 +1201,15 @@
 
     # Malhotra recommends s = q = N⁰ᐧ²⁵ where N² is num theta * num zeta*NFP,
     # but using same defaults as above.
-    s, q = _get_default_sq(source_grid)
+    s, s, q = _get_default_params(source_grid)
     try:
-        interpolator = FFTInterpolator(Phi_grid, source_grid, s, q)
+        interpolator = FFTInterpolator(Phi_grid, source_grid, s, s, q)
     except AssertionError as e:
         print(
             f"Unable to create FFTInterpolator, got error {e},"
             "falling back to DFT method which is much slower"
         )
-        interpolator = DFTInterpolator(Phi_grid, source_grid, s, q)
+        interpolator = DFTInterpolator(Phi_grid, source_grid, s, s, q)
 
     names = ["R", "phi", "Z"]
     Phi_data = eq.compute(names, grid=Phi_grid)
@@ -1282,15 +1281,15 @@
         Vacuum field ∇Φ ⋅ n on ∂D.
 
     """
-    s, q = _get_default_sq(source_grid)
+    s, s, q = _get_default_params(source_grid)
     try:
-        interpolator = FFTInterpolator(eval_grid, source_grid, s, q)
+        interpolator = FFTInterpolator(eval_grid, source_grid, s, s, q)
     except AssertionError as e:
         print(
             f"Unable to create FFTInterpolator, got error {e},"
             "falling back to DFT method which is much slower"
         )
-        interpolator = DFTInterpolator(eval_grid, source_grid, s, q)
+        interpolator = DFTInterpolator(eval_grid, source_grid, s, s, q)
 
     names = ["R", "phi", "Z"]
     evl_data = eq.compute(names + ["n_rho"], grid=eval_grid)
@@ -1360,15 +1359,15 @@
         ∇Φ ⋅ n on ∂D.
 
     """
-    s, q = _get_default_sq(source_grid)
+    s, s, q = _get_default_params(source_grid)
     try:
-        interpolator = FFTInterpolator(eval_grid, source_grid, s, q)
+        interpolator = FFTInterpolator(eval_grid, source_grid, s, s, q)
     except AssertionError as e:
         print(
             f"Unable to create FFTInterpolator, got error {e},"
             "falling back to DFT method which is much slower"
         )
-        interpolator = DFTInterpolator(eval_grid, source_grid, s, q)
+        interpolator = DFTInterpolator(eval_grid, source_grid, s, s, q)
 
     names = ["R", "phi", "Z", "n_rho"]
     evl_data = eq.compute(names, grid=eval_grid)
@@ -1539,15 +1538,15 @@
         Shape (``eval_grid.grid.num_nodes``, 3).
 
     """
-    s, q = _get_default_sq(source_grid)
+    s, s, q = _get_default_params(source_grid)
     try:
-        interpolator = FFTInterpolator(eval_grid, source_grid, s, q)
+        interpolator = FFTInterpolator(eval_grid, source_grid, s, s, q)
     except AssertionError as e:
         print(
             f"Unable to create FFTInterpolator, got error {e},"
             "falling back to DFT method which is much slower"
         )
-        interpolator = DFTInterpolator(eval_grid, source_grid, s, q)
+        interpolator = DFTInterpolator(eval_grid, source_grid, s, s, q)
 
     names = ["R", "phi", "Z"]
     evl_data = eq.compute(names + ["n_rho"], grid=eval_grid)
