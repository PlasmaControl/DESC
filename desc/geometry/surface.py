"""Classes for 2D surfaces embedded in 3D space."""
import numbers
import warnings

import numpy as np
import scipy

from desc.backend import jnp, put, sign
from desc.basis import DoubleFourierSeries, ZernikePolynomial
from desc.grid import Grid
from desc.io import InputReader
from desc.optimizable import optimizable_parameter
from desc.transform import Transform
from desc.utils import copy_coeffs, isposint

from .core import Surface

__all__ = ["FourierRZToroidalSurface", "ZernikeRZToroidalSection"]


class FourierRZToroidalSurface(Surface):
    """Toroidal surface represented by Fourier series in poloidal and toroidal angles.

    Parameters
    ----------
    R_lmn, Z_lmn : array-like, shape(k,)
        Fourier coefficients for R and Z in cylindrical coordinates
    modes_R : array-like, shape(k,2)
        poloidal and toroidal mode numbers [m,n] for R_lmn.
    modes_Z : array-like, shape(k,2)
        mode numbers associated with Z_lmn, defaults to modes_R
    NFP : int
        number of field periods
    NFP_umbilic_factor : float
        Rational number of the form 1/integer with integer>=1.
        This is needed for the umbilic torus design.
    sym : bool
        whether to enforce stellarator symmetry. Default is "auto" which enforces if
        modes are symmetric. If True, non-symmetric modes will be truncated.
    rho : float [0,1]
        flux surface label for the toroidal surface
    name : str
        name for this surface
    check_orientation : bool
        ensure that this surface has a right handed orientation. Do not set to False
        unless you are sure the parameterization you have given is right handed
        (ie, e_theta x e_zeta points outward from the surface).

    """

    _io_attrs_ = Surface._io_attrs_ + [
        "_R_lmn",
        "_Z_lmn",
        "_R_basis",
        "_Z_basis",
        "rho",
        "_NFP",
        "_NFP_umbilic_factor",
    ]

    def __init__(
        self,
        R_lmn=None,
        Z_lmn=None,
        modes_R=None,
        modes_Z=None,
        NFP=1,
        NFP_umbilic_factor=1,
        sym="auto",
        rho=1,
        name="",
        check_orientation=True,
    ):
        if R_lmn is None:
            R_lmn = np.array([10, 1])
            modes_R = np.array([[0, 0], [1, 0]])
        if Z_lmn is None:
            Z_lmn = np.array([0, -1])
            modes_Z = np.array([[0, 0], [-1, 0]])
        if modes_Z is None:
            modes_Z = modes_R
        R_lmn, Z_lmn, modes_R, modes_Z = map(
            np.asarray, (R_lmn, Z_lmn, modes_R, modes_Z)
        )

        assert issubclass(modes_R.dtype.type, np.integer)
        assert issubclass(modes_Z.dtype.type, np.integer)
        assert isposint(NFP)
        assert isposint(NFP_umbilic_factor)
        NFP = int(NFP)
        NFP_umbilic_factor = int(NFP_umbilic_factor)
        MR = np.max(abs(modes_R[:, 0]))
        NR = np.max(abs(modes_R[:, 1]))
        MZ = np.max(abs(modes_Z[:, 0]))
        NZ = np.max(abs(modes_Z[:, 1]))
        self._L = 0
        self._M = max(MR, MZ)
        self._N = max(NR, NZ)
        if sym == "auto":
            if np.all(
                R_lmn[np.where(sign(modes_R[:, 0]) != sign(modes_R[:, 1]))] == 0
            ) and np.all(
                Z_lmn[np.where(sign(modes_Z[:, 0]) == sign(modes_Z[:, 1]))] == 0
            ):
                sym = True
            else:
                sym = False

        self._R_basis = DoubleFourierSeries(
            M=MR,
            N=NR,
            NFP=NFP,
            NFP_umbilic_factor=NFP_umbilic_factor,
            sym="cos" if sym else False,
        )
        self._Z_basis = DoubleFourierSeries(
            M=MZ,
            N=NZ,
            NFP=NFP,
            NFP_umbilic_factor=NFP_umbilic_factor,
            sym="sin" if sym else False,
        )

        self._R_lmn = copy_coeffs(R_lmn, modes_R, self.R_basis.modes[:, 1:])
        self._Z_lmn = copy_coeffs(Z_lmn, modes_Z, self.Z_basis.modes[:, 1:])
        self._NFP = NFP
        self._NFP_umbilic_factor = NFP_umbilic_factor
        self._sym = sym
        self.rho = rho

        if check_orientation and self._compute_orientation() == -1:
            warnings.warn(
                "Left handed coordinates detected, switching sign of theta."
                + " To avoid this warning in the future, switch the sign of all"
                + " modes with m<0. You may also need to switch the sign of iota or"
                + " current profiles."
            )
            self._flip_orientation()
            assert self._compute_orientation() == 1

        self.name = name

    @property
    def NFP(self):
        """int: Number of (toroidal) field periods."""
        return self._NFP

    @NFP.setter
    def NFP(self, new):
        assert (
            isinstance(new, numbers.Real) and int(new) == new and new > 0
        ), f"NFP should be a positive integer, got {type(new)}"
        self.change_resolution(NFP=new)

    @property
    def NFP_umbilic_factor(self):
        """Field period umbilic factor."""
        return self._NFP_umbilic_factor

    @NFP_umbilic_factor.setter
    def NFP_umbilic_factor(self, new):
        assert (
            isinstance(new, numbers.Real) and int(new) == new and new > 0
        ), f"NFP_umbilic_factor should be a positive integer, got {type(new)}"
        self.change_resolution(NFP_umbilic_factor=new)

    @property
    def R_basis(self):
        """DoubleFourierSeries: Spectral basis for R."""
        return self._R_basis

    @property
    def Z_basis(self):
        """DoubleFourierSeries: Spectral basis for Z."""
        return self._Z_basis

    def change_resolution(self, *args, **kwargs):
        """Change the maximum poloidal and toroidal resolution."""
        assert (
            ((len(args) in [2, 3]) and len(kwargs) == 0)
            or ((len(args) in [2, 3]) and len(kwargs) in [1, 3])
            or (len(args) == 0)
        ), (
            "change_resolution should be called with 2 (M,N) or 3 (L,M,N) "
            + "positional arguments or only keyword arguments"
            + f"but got {len(args)} positional arguments and {len(kwargs)} kwargs."
        )
        L = kwargs.pop("L", None)
        M = kwargs.pop("M", None)
        N = kwargs.pop("N", None)
        NFP = kwargs.pop("NFP", None)
        NFP_umbilic_factor = kwargs.pop("NFP_umbilic_factor", None)
        sym = kwargs.pop("sym", None)
        assert len(kwargs) == 0, "change_resolution got unexpected kwarg: {kwargs}"
        self._NFP = int(NFP if NFP is not None else self.NFP)
        self._NFP_umbilic_factor = int(
            NFP_umbilic_factor
            if NFP_umbilic_factor is not None
            else self.NFP_umbilic_factor
        )
        self._sym = sym if sym is not None else self.sym
        if L is not None:
            warnings.warn(
                "FourierRZToroidalSurface does not have radial resolution, ignoring L"
            )
        if len(args) == 2:
            M, N = args
        elif len(args) == 3:
            L, M, N = args

        if (
            ((N is not None) and (N != self.N))
            or ((M is not None) and (M != self.M))
            or (NFP is not None)
            or (NFP_umbilic_factor is not None)
        ):
            M = int(M if M is not None else self.M)
            N = int(N if N is not None else self.N)
            R_modes_old = self.R_basis.modes
            Z_modes_old = self.Z_basis.modes
            self.R_basis.change_resolution(
                M=M,
                N=N,
                NFP=self.NFP,
                NFP_umbilic_factor=self.NFP_umbilic_factor,
                sym="cos" if self.sym else self.sym,
            )
            self.Z_basis.change_resolution(
                M=M,
                N=N,
                NFP=self.NFP,
                NFP_umbilic_factor=self.NFP_umbilic_factor,
                sym="sin" if self.sym else self.sym,
            )
            self.R_lmn = copy_coeffs(self.R_lmn, R_modes_old, self.R_basis.modes)
            self.Z_lmn = copy_coeffs(self.Z_lmn, Z_modes_old, self.Z_basis.modes)
            self._M = M
            self._N = N

    @optimizable_parameter
    @property
    def R_lmn(self):
        """ndarray: Spectral coefficients for R."""
        return self._R_lmn

    @R_lmn.setter
    def R_lmn(self, new):
        if len(new) == self.R_basis.num_modes:
            self._R_lmn = jnp.asarray(new)
        else:
            raise ValueError(
                f"R_lmn should have the same size as the basis, got {len(new)} for "
                + f"basis with {self.R_basis.num_modes} modes."
            )

    @optimizable_parameter
    @property
    def Z_lmn(self):
        """ndarray: Spectral coefficients for Z."""
        return self._Z_lmn

    @Z_lmn.setter
    def Z_lmn(self, new):
        if len(new) == self.Z_basis.num_modes:
            self._Z_lmn = jnp.asarray(new)
        else:
            raise ValueError(
                f"Z_lmn should have the same size as the basis, got {len(new)} for "
                + f"basis with {self.R_basis.num_modes} modes."
            )

    def get_coeffs(self, m, n=0):
        """Get Fourier coefficients for given mode number(s)."""
        n = np.atleast_1d(n).astype(int)
        m = np.atleast_1d(m).astype(int)

        m, n = np.broadcast_arrays(m, n)
        R = np.zeros_like(m).astype(float)
        Z = np.zeros_like(m).astype(float)

        mn = np.array([m, n]).T
        idxR = np.where(
            (mn[:, np.newaxis, :] == self.R_basis.modes[np.newaxis, :, 1:]).all(axis=-1)
        )
        idxZ = np.where(
            (mn[:, np.newaxis, :] == self.Z_basis.modes[np.newaxis, :, 1:]).all(axis=-1)
        )

        R[idxR[0]] = self.R_lmn[idxR[1]]
        Z[idxZ[0]] = self.Z_lmn[idxZ[1]]
        return R, Z

    def set_coeffs(self, m, n=0, R=None, Z=None):
        """Set specific Fourier coefficients."""
        m, n, R, Z = (
            np.atleast_1d(m),
            np.atleast_1d(n),
            np.atleast_1d(R),
            np.atleast_1d(Z),
        )
        m, n, R, Z = np.broadcast_arrays(m, n, R, Z)
        for mm, nn, RR, ZZ in zip(m, n, R, Z):
            if RR is not None:
                idxR = self.R_basis.get_idx(0, mm, nn)
                self.R_lmn = put(self.R_lmn, idxR, RR)
            if ZZ is not None:
                idxZ = self.Z_basis.get_idx(0, mm, nn)
                self.Z_lmn = put(self.Z_lmn, idxZ, ZZ)

    @classmethod
    def from_input_file(cls, path):
        """Create a surface from Fourier coefficients in a DESC or VMEC input file.

        Parameters
        ----------
        path : Path-like or str
            Path to DESC or VMEC input file.

        Returns
        -------
        surface : FourierRZToroidalSurface
            Surface with given Fourier coefficients.

        """
        f = open(path)
        isVMEC = False
        for line in f.readlines():
            if "&INDATA" in line.upper():
                isVMEC = True
                break
        if isVMEC:  # vmec input, convert to desc
            inputs = InputReader.parse_vmec_inputs(f)[-1]
        else:
            inputs = InputReader().parse_inputs(f)[-1]
        if (inputs["bdry_ratio"] is not None) and (inputs["bdry_ratio"] != 1):
            warnings.warn(
                "boundary_ratio = {} != 1, surface may not be as expected".format(
                    inputs["bdry_ratio"]
                )
            )
        surf = cls(
            inputs["surface"][:, 3],
            inputs["surface"][:, 4],
            inputs["surface"][:, 1:3].astype(int),
            inputs["surface"][:, 1:3].astype(int),
            inputs["NFP"],
            inputs["NFP_umbilic_factor"],
            inputs["sym"],
        )
        return surf

    @classmethod
    def from_near_axis(cls, aspect_ratio, elongation, mirror_ratio, axis_Z, NFP=1):
        """Create a surface from a near-axis model for quasi-poloidal/quasi-isodynamic.

        Parameters
        ----------
        aspect_ratio : float
            Aspect ratio of the geometry = major radius / average cross-sectional area.
        elongation : float
            Elongation of the elliptical surface = major axis / minor axis.
        mirror_ratio : float
            Mirror ratio generated by toroidal variation of the cross-sectional area.
            Must be < 2.
        axis_Z : float
            Vertical extent of the magnetic axis Z coordinate.
            Coefficient of sin(2*phi).
        NFP : int
            Number of field periods.

        Returns
        -------
        surface : FourierRZToroidalSurface
            Surface with given geometric properties.

        """
        assert mirror_ratio <= 2
        a = np.sqrt(elongation) / aspect_ratio  # major axis
        b = 1 / (aspect_ratio * np.sqrt(elongation))  # minor axis
        epsilon = (2 - np.sqrt(4 - mirror_ratio**2)) / mirror_ratio

        R_lmn = np.array(
            [
                1,
                (elongation + 1) * b / 2,
                -1 / 5,
                a * epsilon,
                (elongation - 1) * b / 2,
                (elongation - 1) * b / 2,
            ]
        )
        Z_lmn = np.array(
            [
                -(elongation + 1) * b / 2,
                axis_Z,
                -b * epsilon,
                -(elongation - 1) * b / 2,
                (elongation - 1) * b / 2,
            ]
        )
        modes_R = np.array([[0, 0], [1, 0], [0, 2], [1, 1], [1, 2], [-1, -2]])
        modes_Z = np.array([[-1, 0], [0, -2], [-1, 1], [1, -2], [-1, 2]])

        surf = cls(R_lmn=R_lmn, Z_lmn=Z_lmn, modes_R=modes_R, modes_Z=modes_Z, NFP=NFP)
        return surf

    @classmethod
    def from_values(
        cls,
        coords,
        theta,
        zeta=None,
        M=6,
        N=6,
        NFP=1,
<<<<<<< HEAD
        NFP_umbilic_factor=1,
=======
>>>>>>> 96241997
        sym=True,
        check_orientation=True,
        rcond=None,
        w=None,
    ):
        """Create a surface from given R,Z coordinates in real space.

        Parameters
        ----------
        coords : array-like shape(num_points,3) or Grid
            cylindrical coordinates (R,phi,Z) to fit as a FourierRZToroidalSurface
        theta : ndarray, shape(num_points,)
            Locations in poloidal angle theta where real space coordinates are given.
            Expects same number of angles as coords (num_points),
            This determines the poloidal angle for the resulting surface.
        zeta : ndarray, shape(num_points,)
            Locations in toroidal angle zeta where real space coordinates are given.
            Expects same number of angles as coords (num_points),
            This determines the toroidal angle for the resulting surface.
            if None, defaults to assuming the toroidal angle is the cylindrical phi
            and so sets zeta = phi = coords[:,1]
        M : int
            poloidal resolution of basis used to fit surface with.
            It is recommended to fit with M < num_theta points per toroidal plane,
            i.e. if num_points = num_theta*num_zeta , then want to ensure M < num_theta
        N : int
            toroidal resolution of basis used to fit surface with
            It is recommended to fit with N < num_zeta points per poloidal plane.
            i.e. if num_points = num_theta*num_zeta , then want to ensure N < num_zeta
        NFP : int
            number of toroidal field periods for surface
        sym : bool
            True if surface is stellarator-symmetric
        check_orientation : bool
            whether to check left-handedness of coordinates and flip if necessary.
        rcond : float
            Relative condition number of the fit. Singular values smaller than this
            relative to the largest singular value will be ignored. The default value
            is len(x)*eps, where eps is the relative precision of the float type, about
            2e-16 in most cases.
        w : array-like, shape(num_points,)
            Weights to apply to the sample coordinates. For gaussian
            uncertainties, use 1/sigma (not 1/sigma**2).

        Returns
        -------
        surface : FourierRZToroidalSurface
            Surface with Fourier coefficients fitted from input coords.

        """
        theta = np.asarray(theta)
        assert (
            coords.shape[0] == theta.size
        ), "coords first dimenson and theta must have same size"
        if zeta is None:
            zeta = coords[:, 1]
        else:
            raise NotImplementedError("zeta != phi not yet implemented")
        nodes = Grid(
            np.vstack([np.ones_like(theta), theta, coords[:, 1]]).T,
            sort=False,
            jitable=True,
        )

        R = coords[:, 0]
        Z = coords[:, 2]
<<<<<<< HEAD
        R_basis = DoubleFourierSeries(
            M=M,
            N=N,
            NFP=NFP,
            NFP_umbilic_factor=NFP_umbilic_factor,
            sym="cos" if sym else False,
        )
        Z_basis = DoubleFourierSeries(
            M=M,
            N=N,
            NFP=NFP,
            NFP_umbilic_factor=NFP_umbilic_factor,
            sym="sin" if sym else False,
        )
=======
        R_basis = DoubleFourierSeries(M=M, N=N, NFP=NFP, sym="cos" if sym else False)
        Z_basis = DoubleFourierSeries(M=M, N=N, NFP=NFP, sym="sin" if sym else False)
>>>>>>> 96241997
        if w is None:  # unweighted fit
            transform = Transform(
                nodes, R_basis, build=False, build_pinv=True, rcond=rcond
            )
            Rb_lmn = transform.fit(R)

            transform = Transform(
                nodes, Z_basis, build=False, build_pinv=True, rcond=rcond
            )
            Zb_lmn = transform.fit(Z)
        else:  # perform weighted fit
<<<<<<< HEAD
            # solves system A^T W A x = A^T W b
            # where A is the transform matrix, W is the diagonal weight matrix,
            # and b is the vector of data points
            w = np.asarray(w)
            W = np.diag(w**2)
=======
            # solves system W A x = W b
            # where A is the transform matrix, W is the diagonal weight matrix
            # of weights w, and b is the vector of data points
            w = np.asarray(w)
            W = np.diag(w)
>>>>>>> 96241997
            assert w.size == R.size, "w must same length as number of points being fit"

            transform = Transform(
                nodes, R_basis, build=True, build_pinv=False, method="direct1"
            )
<<<<<<< HEAD
            A = transform.matrices[transform.method][0][0][0]
            # multiple w*R since W @ R is just elementwise multiplication
            Rb_lmn = np.linalg.lstsq(A.T @ W @ A, A.T @ (w * R), rcond=rcond)[0]
=======
            AR = transform.matrices[transform.method][0][0][0]
>>>>>>> 96241997

            transform = Transform(
                nodes, Z_basis, build=True, build_pinv=False, method="direct1"
            )
<<<<<<< HEAD
            A = transform.matrices[transform.method][0][0][0]
            Zb_lmn = np.linalg.lstsq(A.T @ W @ A, A.T @ (w * Z), rcond=rcond)[0]
=======
            AZ = transform.matrices[transform.method][0][0][0]

            A = scipy.linalg.block_diag(W @ AR, W @ AZ)
            b = np.concatenate([w * R, w * Z])
            x_lmn = np.linalg.lstsq(A, b, rcond=rcond)[0]

            Rb_lmn = x_lmn[0 : R_basis.num_modes]
            Zb_lmn = x_lmn[R_basis.num_modes :]
>>>>>>> 96241997

        surf = cls(
            Rb_lmn,
            Zb_lmn,
            R_basis.modes[:, 1:],
            Z_basis.modes[:, 1:],
            NFP,
<<<<<<< HEAD
            NFP_umbilic_factor,
=======
>>>>>>> 96241997
            sym,
            check_orientation=check_orientation,
        )
        return surf


class ZernikeRZToroidalSection(Surface):
    """A toroidal cross section represented by a Zernike polynomial in R,Z.

    Parameters
    ----------
    R_lmn, Z_lmn : array-like, shape(k,)
        zernike coefficients
    modes_R : array-like, shape(k,2)
        radial and poloidal mode numbers [l,m] for R_lmn
    modes_Z : array-like, shape(k,2)
        radial and poloidal mode numbers [l,m] for Z_lmn. If None defaults to modes_R.
    sym : bool
        whether to enforce stellarator symmetry. Default is "auto" which enforces if
        modes are symmetric. If True, non-symmetric modes will be truncated.
    spectral_indexing : {``'ansi'``, ``'fringe'``}
        Indexing method, default value = ``'ansi'``

        For L=0, all methods are equivalent and give a "chevron" shaped
        basis (only the outer edge of the zernike pyramid of width M).
        For L>0, the indexing scheme defines order of the basis functions:

        ``'ansi'``: ANSI indexing fills in the pyramid with triangles of
        decreasing size, ending in a triangle shape. For L == M,
        the traditional ANSI pyramid indexing is recovered. For L>M, adds rows
        to the bottom of the pyramid, increasing L while keeping M constant,
        giving a "house" shape

        ``'fringe'``: Fringe indexing fills in the pyramid with chevrons of
        decreasing size, ending in a diamond shape for L=2*M where
        the traditional fringe/U of Arizona indexing is recovered.
        For L > 2*M, adds chevrons to the bottom, making a hexagonal diamond
    zeta : float [0,2pi)
        toroidal angle for the section.
    name : str
        name for this surface
    check_orientation : bool
        ensure that this surface has a right handed orientation. Do not set to False
        unless you are sure the parameterization you have given is right handed
        (ie, e_theta x e_zeta points outward from the surface).

    """

    _io_attrs_ = Surface._io_attrs_ + [
        "_R_lmn",
        "_Z_lmn",
        "_R_basis",
        "_Z_basis",
        "zeta",
        "_spectral_indexing",
    ]

    def __init__(
        self,
        R_lmn=None,
        Z_lmn=None,
        modes_R=None,
        modes_Z=None,
        spectral_indexing="ansi",
        sym="auto",
        zeta=0.0,
        name="",
        check_orientation=True,
    ):
        if R_lmn is None:
            R_lmn = np.array([10, 1])
            modes_R = np.array([[0, 0], [1, 1]])
        if Z_lmn is None:
            Z_lmn = np.array([0, -1])
            modes_Z = np.array([[0, 0], [1, -1]])
        if modes_Z is None:
            modes_Z = modes_R
        R_lmn, Z_lmn, modes_R, modes_Z = map(
            np.asarray, (R_lmn, Z_lmn, modes_R, modes_Z)
        )

        assert issubclass(modes_R.dtype.type, np.integer)
        assert issubclass(modes_Z.dtype.type, np.integer)

        LR = np.max(abs(modes_R[:, 0]))
        MR = np.max(abs(modes_R[:, 1]))
        LZ = np.max(abs(modes_Z[:, 0]))
        MZ = np.max(abs(modes_Z[:, 1]))
        self._L = max(LR, LZ)
        self._M = max(MR, MZ)
        self._N = 0

        if sym == "auto":
            if np.all(
                R_lmn[np.where(sign(modes_R[:, 0]) != sign(modes_R[:, 1]))] == 0
            ) and np.all(
                Z_lmn[np.where(sign(modes_Z[:, 0]) == sign(modes_Z[:, 1]))] == 0
            ):
                sym = True
            else:
                sym = False

        self._R_basis = ZernikePolynomial(
            L=max(LR, MR),
            M=max(LR, MR),
            spectral_indexing=spectral_indexing,
            sym="cos" if sym else False,
        )
        self._Z_basis = ZernikePolynomial(
            L=max(LZ, MZ),
            M=max(LZ, MZ),
            spectral_indexing=spectral_indexing,
            sym="sin" if sym else False,
        )

        self._R_lmn = copy_coeffs(R_lmn, modes_R, self.R_basis.modes[:, :2])
        self._Z_lmn = copy_coeffs(Z_lmn, modes_Z, self.Z_basis.modes[:, :2])
        self._sym = sym
        self._spectral_indexing = spectral_indexing

        self.zeta = zeta

        if check_orientation and self._compute_orientation() == -1:
            warnings.warn(
                "Left handed coordinates detected, switching sign of theta."
                + " To avoid this warning in the future, switch the sign of all"
                + " modes with m<0"
            )
            self._flip_orientation()
            assert self._compute_orientation() == 1

        self.name = name

    @property
    def spectral_indexing(self):
        """str: Type of spectral indexing for Zernike basis."""
        return self._spectral_indexing

    @property
    def R_basis(self):
        """ZernikePolynomial: Spectral basis for R."""
        return self._R_basis

    @property
    def Z_basis(self):
        """ZernikePolynomial: Spectral basis for Z."""
        return self._Z_basis

    def change_resolution(self, *args, **kwargs):
        """Change the maximum radial and poloidal resolution."""
        assert (
            ((len(args) in [2, 3]) and len(kwargs) == 0)
            or ((len(args) in [2, 3]) and len(kwargs) in [1, 2])
            or (len(args) == 0)
        ), (
            "change_resolution should be called with 2 (M,N) or 3 (L,M,N) "
            + "positional arguments or only keyword arguments."
        )
        L = kwargs.pop("L", None)
        M = kwargs.pop("M", None)
        N = kwargs.pop("N", None)
        sym = kwargs.pop("sym", None)
        assert len(kwargs) == 0, "change_resolution got unexpected kwarg: {kwargs}"
        self._sym = sym if sym is not None else self.sym
        if N is not None:
            warnings.warn(
                "ZernikeRZToroidalSection does not have toroidal resolution, ignoring N"
            )
        if len(args) == 2:
            L, M = args
        elif len(args) == 3:
            L, M, N = args

        if ((L is not None) and (L != self.L)) or ((M is not None) and (M != self.M)):
            L = int(L if L is not None else self.L)
            M = int(M if M is not None else self.M)
            R_modes_old = self.R_basis.modes
            Z_modes_old = self.Z_basis.modes
            self.R_basis.change_resolution(
                L=L, M=M, sym="cos" if self.sym else self.sym
            )
            self.Z_basis.change_resolution(
                L=L, M=M, sym="sin" if self.sym else self.sym
            )
            self.R_lmn = copy_coeffs(self.R_lmn, R_modes_old, self.R_basis.modes)
            self.Z_lmn = copy_coeffs(self.Z_lmn, Z_modes_old, self.Z_basis.modes)
            self._L = L
            self._M = M

    @optimizable_parameter
    @property
    def R_lmn(self):
        """ndarray: Spectral coefficients for R."""
        return self._R_lmn

    @R_lmn.setter
    def R_lmn(self, new):
        if len(new) == self.R_basis.num_modes:
            self._R_lmn = jnp.asarray(new)
        else:
            raise ValueError(
                f"R_lmn should have the same size as the basis, got {len(new)} for "
                + f"basis with {self.R_basis.num_modes} modes."
            )

    @optimizable_parameter
    @property
    def Z_lmn(self):
        """ndarray: Spectral coefficients for Z."""
        return self._Z_lmn

    @Z_lmn.setter
    def Z_lmn(self, new):
        if len(new) == self.Z_basis.num_modes:
            self._Z_lmn = jnp.asarray(new)
        else:
            raise ValueError(
                f"Z_lmn should have the same size as the basis, got {len(new)} for "
                + f"basis with {self.R_basis.num_modes} modes."
            )

    def get_coeffs(self, l, m=0):
        """Get Zernike coefficients for given mode number(s)."""
        l = np.atleast_1d(l).astype(int)
        m = np.atleast_1d(m).astype(int)

        l, m = np.broadcast_arrays(l, m)
        R = np.zeros_like(m).astype(float)
        Z = np.zeros_like(m).astype(float)

        lm = np.array([l, m]).T
        idxR = np.where(
            (lm[:, np.newaxis, :] == self.R_basis.modes[np.newaxis, :, :2]).all(axis=-1)
        )
        idxZ = np.where(
            (lm[:, np.newaxis, :] == self.Z_basis.modes[np.newaxis, :, :2]).all(axis=-1)
        )

        R[idxR[0]] = self.R_lmn[idxR[1]]
        Z[idxZ[0]] = self.Z_lmn[idxZ[1]]
        return R, Z

    def set_coeffs(self, l, m=0, R=None, Z=None):
        """Set specific Zernike coefficients."""
        l, m, R, Z = (
            np.atleast_1d(l),
            np.atleast_1d(m),
            np.atleast_1d(R),
            np.atleast_1d(Z),
        )
        l, m, R, Z = np.broadcast_arrays(l, m, R, Z)
        for ll, mm, RR, ZZ in zip(l, m, R, Z):
            if RR is not None:
                idxR = self.R_basis.get_idx(ll, mm, 0)
                self.R_lmn = put(self.R_lmn, idxR, RR)
            if ZZ is not None:
                idxZ = self.Z_basis.get_idx(ll, mm, 0)
                self.Z_lmn = put(self.Z_lmn, idxZ, ZZ)<|MERGE_RESOLUTION|>--- conflicted
+++ resolved
@@ -413,10 +413,7 @@
         M=6,
         N=6,
         NFP=1,
-<<<<<<< HEAD
         NFP_umbilic_factor=1,
-=======
->>>>>>> 96241997
         sym=True,
         check_orientation=True,
         rcond=None,
@@ -483,7 +480,6 @@
 
         R = coords[:, 0]
         Z = coords[:, 2]
-<<<<<<< HEAD
         R_basis = DoubleFourierSeries(
             M=M,
             N=N,
@@ -498,10 +494,6 @@
             NFP_umbilic_factor=NFP_umbilic_factor,
             sym="sin" if sym else False,
         )
-=======
-        R_basis = DoubleFourierSeries(M=M, N=N, NFP=NFP, sym="cos" if sym else False)
-        Z_basis = DoubleFourierSeries(M=M, N=N, NFP=NFP, sym="sin" if sym else False)
->>>>>>> 96241997
         if w is None:  # unweighted fit
             transform = Transform(
                 nodes, R_basis, build=False, build_pinv=True, rcond=rcond
@@ -513,39 +505,21 @@
             )
             Zb_lmn = transform.fit(Z)
         else:  # perform weighted fit
-<<<<<<< HEAD
-            # solves system A^T W A x = A^T W b
-            # where A is the transform matrix, W is the diagonal weight matrix,
-            # and b is the vector of data points
-            w = np.asarray(w)
-            W = np.diag(w**2)
-=======
             # solves system W A x = W b
             # where A is the transform matrix, W is the diagonal weight matrix
             # of weights w, and b is the vector of data points
             w = np.asarray(w)
             W = np.diag(w)
->>>>>>> 96241997
             assert w.size == R.size, "w must same length as number of points being fit"
 
             transform = Transform(
                 nodes, R_basis, build=True, build_pinv=False, method="direct1"
             )
-<<<<<<< HEAD
-            A = transform.matrices[transform.method][0][0][0]
-            # multiple w*R since W @ R is just elementwise multiplication
-            Rb_lmn = np.linalg.lstsq(A.T @ W @ A, A.T @ (w * R), rcond=rcond)[0]
-=======
             AR = transform.matrices[transform.method][0][0][0]
->>>>>>> 96241997
 
             transform = Transform(
                 nodes, Z_basis, build=True, build_pinv=False, method="direct1"
             )
-<<<<<<< HEAD
-            A = transform.matrices[transform.method][0][0][0]
-            Zb_lmn = np.linalg.lstsq(A.T @ W @ A, A.T @ (w * Z), rcond=rcond)[0]
-=======
             AZ = transform.matrices[transform.method][0][0][0]
 
             A = scipy.linalg.block_diag(W @ AR, W @ AZ)
@@ -554,7 +528,6 @@
 
             Rb_lmn = x_lmn[0 : R_basis.num_modes]
             Zb_lmn = x_lmn[R_basis.num_modes :]
->>>>>>> 96241997
 
         surf = cls(
             Rb_lmn,
@@ -562,10 +535,7 @@
             R_basis.modes[:, 1:],
             Z_basis.modes[:, 1:],
             NFP,
-<<<<<<< HEAD
             NFP_umbilic_factor,
-=======
->>>>>>> 96241997
             sym,
             check_orientation=check_orientation,
         )
