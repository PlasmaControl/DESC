import numpy as np
from abc import ABC, abstractmethod
import matplotlib.pyplot

from desc.backend import jnp, put, cross, dot, TextColors
from desc.configuration import symmetry_matrix, unpack_state
from desc.configuration import compute_coordinate_derivatives, compute_covariant_basis
from desc.configuration import compute_contravariant_basis, compute_jacobian
from desc.configuration import compute_magnetic_field, compute_plasma_current, compute_magnetic_field_magnitude
<<<<<<< HEAD
from desc.boundary_conditions import compute_bdry_err_RZ, compute_bdry_err_four, compute_lambda_err
from desc.zernike import symmetric_x, double_fourier_basis, fourzern
from desc.backend import jnp, put, cross, dot, presfun, iotafun, unpack_x, TextColors
from abc import ABC, abstractmethod
=======
from desc.boundary_conditions import compute_bdry_err, compute_lambda_err
from desc.grid import LinearGrid
from desc.transform import Transform
>>>>>>> 09ca19a2

class ObjectiveFunction(ABC):
    """
    Objective function used to calculate the residual error in the optimization of an Equilibrium

<<<<<<< HEAD

=======
# TODO: lots of documentation needs to be updated!

class ObjectiveFunction(ABC):
    """
    Objective function used to calculate the residual error in the optimization of an Equilibrium

>>>>>>> 09ca19a2
    ...

    Attributes
    ----------
    stell_sym : bool
        True if stellarator symmetry is enforced
    errr_mode : string
        'force' or 'accel'. Method to use for calculating equilibrium error.
    bdry_mode : string
        'real' or 'spectral'. Method to use for calculating boundary error.
    M : int
        maximum poloidal resolution
    N : int
        maximum toroidal resolution
    NFP : int
        number of field periods
    zernike_transform : ZernikeTransform
        object with transform method to go from spectral to physical space with derivatives
    bdry_zernike_transform : ZernikeTransform
        zernike transform object for boundary conditions
    zern_idx : ndarray of int, shape(N_coeffs,3)
        mode numbers for Zernike basis
    lambda_idx : ndarray of int, shape(N_lambda,2)
        mode numbers for Fourier basis
    bdryM : ndarray of int
        poloidal mode numbers for boundary
    bdryN : ndarray of int
        toroidal mode numbers for boundary
    scalar : bool
         whether to have objective compute scalar or vector error (Default value = False)
<<<<<<< HEAD
    
=======

>>>>>>> 09ca19a2
    Methods
    -------
    compute(x, bdryR, bdryZ, cP, cI, Psi_lcfs, bdry_ratio=1.0, pres_ratio=1.0, zeta_ratio=1.0, errr_ratio=1.0)
        compute the equilibrium objective function
<<<<<<< HEAD
    
=======

>>>>>>> 09ca19a2
    callback(x, bdryR, bdryZ, cP, cI, Psi_lcfs, bdry_ratio=1.0, pres_ratio=1.0, zeta_ratio=1.0, errr_ratio=1.0)
        function that prints equilibrium errors
    
    """
    
    def __init__(self,stell_sym, errr_mode, bdry_mode, bdry_fun, M, N, NFP, zernike_transform, bdry_zernike_transform, zern_idx, lambda_idx, bdryM, bdryN, scalar):
        self.stell_sym = stell_sym
        # stellarator symmetry
        if stell_sym:
            self.sym_mat = symmetric_x(zern_idx, lambda_idx)
        else:
            self.sym_mat = np.eye(2*zern_idx.shape[0] + lambda_idx.shape[0])
        self.errr_mode = errr_mode
        self.bdry_mode = bdry_mode
        self.bdry_fun = bdry_fun
        self.M = M
        self.N = N
        self.NFP = NFP
        self.zernike_transform = zernike_transform
        self.bdry_zernike_transform = bdry_zernike_transform
        self.zern_idx = zern_idx
        self.lambda_idx = lambda_idx
        self.bdryM = bdryM
        self.bdryN = bdryN
        self.scalar = scalar
        
    @abstractmethod
    def compute(self, x, bdryR, bdryZ, cP, cI, Psi_lcfs, bdry_ratio=1.0, pres_ratio=1.0, zeta_ratio=1.0, errr_ratio=1.0):
        pass
    @abstractmethod
    def callback(self, x, bdryR, bdryZ, cP, cI, Psi_lcfs, bdry_ratio=1.0, pres_ratio=1.0, zeta_ratio=1.0, errr_ratio=1.0):
        pass
    
class ForceErrorNodes(ObjectiveFunction):
    """ObjectiveFunction object subclass that minimizes equilibrium force balance error"""
    def __init__(self,stell_sym, errr_mode, bdry_mode, bdry_fun, M, N, NFP, zernike_transform, bdry_zernike_transform, zern_idx, lambda_idx, bdryM, bdryN, scalar):
        """ Extends the initializer of the parent ObjectiveFunction by specifying that node force balance will be used to compute error"""

        super().__init__(stell_sym, errr_mode, bdry_mode, bdry_fun, M, N, NFP, zernike_transform, bdry_zernike_transform, zern_idx, lambda_idx, bdryM, bdryN, scalar)
        self.equil_fun = compute_force_error_nodes # uses force balance error as objective function
        
    def compute(self, x, bdryR, bdryZ, cP, cI, Psi_lcfs, bdry_ratio=1.0, pres_ratio=1.0, zeta_ratio=1.0, errr_ratio=1.0):
        """ Compute force balance error. Overrides the compute method of the parent ObjectiveFunction"""
        cR, cZ, cL = unpack_x(jnp.matmul(self.sym_mat, x), len(self.zern_idx))
        errRf, errZf = self.equil_fun(
            cR, cZ, cP, cI, Psi_lcfs, pres_ratio, zeta_ratio, self.zernike_transform)
        errRb, errZb = self.bdry_fun(
            cR, cZ, cL, bdry_ratio, self.bdry_zernike_transform, self.lambda_idx, bdryR, bdryZ, self.bdryM, self.bdryN, self.NFP, self.stell_sym)

<<<<<<< HEAD
        residual = jnp.concatenate([errRf.flatten(),
                                    errZf.flatten(),
                                    errRb.flatten()/errr_ratio,
                                    errZb.flatten()/errr_ratio])

        if not self.stell_sym:
            errL0 = compute_lambda_err(cL, self.lambda_idx, self.NFP)
            residual = jnp.concatenate([residual, errL0.flatten()/errr_ratio])


        if self.scalar:
            residual = jnp.log1p(jnp.sum(residual**2))
        return residual
    
    def callback(self, x, bdryR, bdryZ, cP, cI, Psi_lcfs, bdry_ratio=1.0, pres_ratio=1.0, zeta_ratio=1.0, errr_ratio=1.0)->None:
        """ Print residuals. Overrides callback method of the parent ObjectiveFunction"""
        cR, cZ, cL = unpack_x(jnp.matmul(self.sym_mat, x), len(self.zern_idx))
        errRf, errZf = self.equil_fun(
            cR, cZ, cP, cI, Psi_lcfs, pres_ratio, zeta_ratio, self.zernike_transform)
        errRb, errZb = self.bdry_fun(
            cR, cZ, cL, bdry_ratio, self.bdry_zernike_transform, self.lambda_idx, bdryR, bdryZ, self.bdryM, self.bdryN, self.NFP, self.stell_sym)
        errL0 = compute_lambda_err(cL, self.lambda_idx, self.NFP)


        errRf_rms = jnp.sqrt(jnp.sum(errRf**2))
        errZf_rms = jnp.sqrt(jnp.sum(errZf**2))
        errRb_rms = jnp.sqrt(jnp.sum(errRb**2))
        errZb_rms = jnp.sqrt(jnp.sum(errZb**2))
        errL0_rms = jnp.sqrt(jnp.sum(errL0**2))

        residual = jnp.concatenate([errRf.flatten(),
                                    errZf.flatten(),
                                    errRb.flatten()/errr_ratio,
                                    errZb.flatten()/errr_ratio,
                                    errL0.flatten()/errr_ratio])
        resid_rms = 1/2*jnp.sum(residual**2)
        print('Weighted Loss: {:10.3e}  errFrho: {:10.3e}  errFbeta: {:10.3e}  errRb: {:10.3e}  errZb: {:10.3e}  errL0: {:10.3e}'.format(
                resid_rms, errRf_rms, errZf_rms, errRb_rms, errZb_rms, errL0_rms))

class AccelErrorSpectral(ObjectiveFunction):
    """ObjectiveFunction object subclass that minimizes equilibrium spectral-space acceleration error"""
    def __init__(self,stell_sym, errr_mode, bdry_mode, bdry_fun, M, N, NFP, zernike_transform, bdry_zernike_transform, zern_idx, lambda_idx, bdryM, bdryN, scalar):
        """ Extends the initializer of the parent ObjectiveFunction by specifying that spectral-space acceleration error will be used to compute error"""

        super().__init__(stell_sym, errr_mode, bdry_mode, bdry_fun, M, N, NFP, zernike_transform, bdry_zernike_transform, zern_idx, lambda_idx, bdryM, bdryN, scalar)
        self.equil_fun = compute_accel_error_spectral # uses acceleration error in spectral space as objective function
        
    def compute(self, x, bdryR, bdryZ, cP, cI, Psi_lcfs, bdry_ratio=1.0, pres_ratio=1.0, zeta_ratio=1.0, errr_ratio=1.0):
        """ Compute acceleration error in spectral space. Overrides the compute method of the parent ObjectiveFunction"""
        cR, cZ, cL = unpack_x(jnp.matmul(self.sym_mat, x), len(self.zern_idx))
        errRf, errZf = self.equil_fun(
            cR, cZ, cP, cI, Psi_lcfs, pres_ratio, zeta_ratio, self.zernike_transform)
        errRb, errZb = self.bdry_fun(
            cR, cZ, cL, bdry_ratio, self.bdry_zernike_transform, self.lambda_idx, bdryR, bdryZ, self.bdryM, self.bdryN, self.NFP, self.stell_sym)
=======
    def __init__(self, RZ_transform:Transform=None,
                 RZb_transform:Transform=None, L_transform:Transform=None,
                 pres_transform:Transform=None, iota_transform:Transform=None,
                 stell_sym:bool=True, scalar:bool=False) -> None:
        """Initializes an ObjectiveFunction

        Parameters
        ----------
        RZ_transform : Transform, optional
            transforms R and Z coefficients to real space in the volume
        RZb_transform : Transform, optional
            transforms R and Z coefficients to real space on the surface
        L_transform : Transform, optional
            transforms lambda coefficients to real space
        pres_transform : Transform, optional
            transforms pressure coefficients to real space
        iota_transform : Transform, optional
            transforms rotational transform coefficients to real space
        stell_sym : bool, optional
            True for stellarator symmetry (Default), False otherwise
        scalar : bool, optional
            True for scalar objectives, False otherwise (Default)

        Returns
        -------
        None

        """
        self.stell_sym = stell_sym
        self.sym_mat = symmetry_matrix(RZ_transform.basis.modes, L_transform.basis.modes, self.stell_sym)
        self.RZ_transform = RZ_transform
        self.RZb_transform = RZb_transform
        self.L_transform = L_transform
        self.pres_transform = pres_transform
        self.iota_transform = iota_transform
        self.scalar = scalar

    @abstractmethod
    def compute(self, x, cRb, cZb, cP, cI, Psi_lcfs, bdry_ratio=1.0, pres_ratio=1.0, zeta_ratio=1.0, errr_ratio=1.0):
        pass
    @abstractmethod
    def callback(self, x, cRb, cZb, cP, cI, Psi_lcfs, bdry_ratio=1.0, pres_ratio=1.0, zeta_ratio=1.0, errr_ratio=1.0):
        pass


class ForceErrorNodes(ObjectiveFunction):
    """ObjectiveFunction object subclass that minimizes equilibrium force balance error"""

    def __init__(self, RZ_transform:Transform, RZb_transform:Transform,
                 L_transform:Transform, pres_transform:Transform,
                 iota_transform:Transform, stell_sym:bool=True,
                 scalar:bool=False) -> None:
        """Initializes a ForceErrorNodes

        Parameters
        ----------
        RZ_transform : Transform
            transforms R and Z coefficients to real space in the volume
        RZb_transform : Transform
            transforms R and Z coefficients to real space on the surface
        L_transform : Transform
            transforms lambda coefficients to real space
        pres_transform : Transform
            transforms pressure coefficients to real space
        iota_transform : Transform
            transforms rotational transform coefficients to real space
        stell_sym : bool, optional
            True for stellarator symmetry (Default), False otherwise
        scalar : bool, optional
            True for scalar objectives, False otherwise (Default)

        Returns
        -------
        None

        """

        super().__init__(RZ_transform, RZb_transform, L_transform, pres_transform, iota_transform, stell_sym, scalar)
        self.equil_fun = compute_force_error_nodes # uses force balance error as objective function
        self.bdry_fun = compute_bdry_err

    def compute(self, x, cRb, cZb, cP, cI, Psi_lcfs, bdry_ratio=1.0, pres_ratio=1.0, zeta_ratio=1.0, errr_ratio=1.0):
        """ Compute force balance error. Overrides the compute method of the parent ObjectiveFunction"""
        cR, cZ, cL = unpack_state(
                    jnp.matmul(self.sym_mat, x), self.RZ_transform.num_modes)
        errRf, errZf = self.equil_fun(
            cR, cZ, cP, cI, Psi_lcfs, self.RZ_transform, self.pres_transform, self.iota_transform, pres_ratio, zeta_ratio)
        errRb, errZb = self.bdry_fun(
            cR, cZ, cL, cRb, cZb, self.RZb_transform, self.L_transform, bdry_ratio)
>>>>>>> 09ca19a2

        residual = jnp.concatenate([errRf.flatten(),
                                    errZf.flatten(),
                                    errRb.flatten()/errr_ratio,
                                    errZb.flatten()/errr_ratio])

        if not self.stell_sym:
            errL0 = compute_lambda_err(cL, self.lambda_idx, self.NFP)
            residual = jnp.concatenate([residual, errL0.flatten()/errr_ratio])

        if self.scalar:
            residual = jnp.log1p(jnp.sum(residual**2))
        return residual
<<<<<<< HEAD
    
    def callback(self, x, bdryR, bdryZ, cP, cI, Psi_lcfs, bdry_ratio=1.0, pres_ratio=1.0, zeta_ratio=1.0, errr_ratio=1.0)->None:
        """ Print residuals. Overrides callback method of the parent ObjectiveFunction"""
        cR, cZ, cL = unpack_x(jnp.matmul(self.sym_mat, x), len(self.zern_idx))
        errRf, errZf = self.equil_fun(
            cR, cZ, cP, cI, Psi_lcfs, pres_ratio, zeta_ratio, self.zernike_transform)
        errRb, errZb = self.bdry_fun(
            cR, cZ, cL, bdry_ratio, self.bdry_zernike_transform, self.lambda_idx, bdryR, bdryZ, self.bdryM, self.bdryN, self.NFP, self.stell_sym)
        errL0 = compute_lambda_err(cL, self.lambda_idx, self.NFP)
=======

    def callback(self, x, cRb, cZb, cP, cI, Psi_lcfs, bdry_ratio=1.0, pres_ratio=1.0, zeta_ratio=1.0, errr_ratio=1.0)->None:
        """ Print residuals. Overrides callback method of the parent ObjectiveFunction"""
        cR, cZ, cL = unpack_state(
                    jnp.matmul(self.sym_mat, x), self.RZ_transform.num_modes)
        errRf, errZf = self.equil_fun(
            cR, cZ, cP, cI, Psi_lcfs, self.RZ_transform, self.pres_transform, self.iota_transform, pres_ratio, zeta_ratio)
        errRb, errZb = self.bdry_fun(
            cR, cZ, cL, cRb, cZb, self.RZb_transform, self.L_transform, bdry_ratio)
        errL0 = compute_lambda_err(cL, self.L_transform.basis)
>>>>>>> 09ca19a2

        errRf_rms = jnp.sqrt(jnp.sum(errRf**2))
        errZf_rms = jnp.sqrt(jnp.sum(errZf**2))
        errRb_rms = jnp.sqrt(jnp.sum(errRb**2))
        errZb_rms = jnp.sqrt(jnp.sum(errZb**2))
        errL0_rms = jnp.sqrt(jnp.sum(errL0**2))

        residual = jnp.concatenate([errRf.flatten(),
                                    errZf.flatten(),
                                    errRb.flatten()/errr_ratio,
                                    errZb.flatten()/errr_ratio,
                                    errL0.flatten()/errr_ratio])
        resid_rms = 1/2*jnp.sum(residual**2)
        print('Weighted Loss: {:10.3e}  errFrho: {:10.3e}  errFbeta: {:10.3e}  errRb: {:10.3e}  errZb: {:10.3e}  errL0: {:10.3e}'.format(
                resid_rms, errRf_rms, errZf_rms, errRb_rms, errZb_rms, errL0_rms))


<<<<<<< HEAD

class ObjectiveFunctionFactory():
    """Factory Class for Objective Functions
    
    Attributes
    ----------
    
    Methods
    -------
    get_obj_fxn(attributes)
        takes Equilibrium.attributes and uses it to compute and return the value of the objective function
    """
    
    def get_equil_obj_fun(self, stell_sym, errr_mode, bdry_mode, M, N, NFP, zernike_transform, bdry_zernike_transform, zern_idx, lambda_idx, bdryM, bdryN, scalar=False) -> ObjectiveFunction:
        """Accepts parameters necessary to create an objective function, and returns the corresponding ObjectiveFunction object
    
        Parameters
        ----------
        stell_sym : bool
            True if stellarator symmetry is enforced
        errr_mode : string
            'force' or 'accel'. Method to use for calculating equilibrium error.
        bdry_mode : string
            'real' or 'spectral'. Method to use for calculating boundary error.
        M : int
            maximum poloidal resolution
        N : int
            maximum toroidal resolution
        NFP : int
            number of field periods
        zernike_transform : ZernikeTransform
            object with transform method to go from spectral to physical space with derivatives
        bdry_zernike_transform : ZernikeTransform
            zernike transform object for boundary conditions
        zern_idx : ndarray of int, shape(N_coeffs,3)
            mode numbers for Zernike basis
        lambda_idx : ndarray of int, shape(N_lambda,2)
            mode numbers for Fourier basis
        bdryM : ndarray of int
            poloidal mode numbers for boundary
        bdryN : ndarray of int
            toroidal mode numbers for boundary
        scalar : bool
             whether to have objective compute scalar or vector error (Default value = False)
    
        Returns
        -------
        obj_fxn : ObjectiveFunction
            equilibrium objective function object, containing the compute and callback method for the objective function

    
        """

        if bdry_mode == 'real':
            raise ValueError(TextColors.FAIL + "evaluating bdry error in real space coordinates is currently broken." +
                             " Please yell at one of the developers and we will fix it" + TextColors.ENDC)
            bdry_fun = compute_bdry_err_RZ
        elif bdry_mode == 'spectral':
            bdry_fun = compute_bdry_err_four
        else:
            raise ValueError(TextColors.FAIL + "Requested boundary error mode is not implemented." +
                             " Available boundary error mode is 'spectral'" + TextColors.ENDC)
        if errr_mode == 'force':
            obj_fun = ForceErrorNodes(stell_sym, errr_mode, bdry_mode, bdry_fun, M, N, NFP, zernike_transform, bdry_zernike_transform, zern_idx, lambda_idx, bdryM, bdryN, scalar)
        elif errr_mode == 'accel':
            obj_fun = AccelErrorSpectral(stell_sym, errr_mode, bdry_mode, bdry_fun, M, N, NFP, zernike_transform, bdry_zernike_transform, zern_idx, lambda_idx, bdryM, bdryN, scalar)
        else:
            raise ValueError(TextColors.FAIL + "Requested Objective Function is not implemented." +
                             " Available objective functions are 'force' and 'accel'" + TextColors.ENDC)
        return obj_fun
        
            
        

#Create factory object, to be imported by main code
obj_fun_factory = ObjectiveFunctionFactory()
=======
class AccelErrorSpectral(ObjectiveFunction):
    """ObjectiveFunction object subclass that minimizes equilibrium spectral-space acceleration error"""

    def __init__(self, RZ_transform:Transform, RZb_transform:Transform,
                 L_transform:Transform, pres_transform:Transform,
                 iota_transform:Transform, stell_sym:bool=True,
                 scalar:bool=False) -> None:
        """Initializes a AccelErrorNodes

        Parameters
        ----------
        RZ_transform : Transform
            transforms R and Z coefficients to real space in the volume
        RZb_transform : Transform
            transforms R and Z coefficients to real space on the surface
        L_transform : Transform
            transforms lambda coefficients to real space
        pres_transform : Transform
            transforms pressure coefficients to real space
        iota_transform : Transform
            transforms rotational transform coefficients to real space
        stell_sym : bool, optional
            True for stellarator symmetry (Default), False otherwise
        scalar : bool, optional
            True for scalar objectives, False otherwise (Default)

        Returns
        -------
        None

        """

        super().__init__(RZ_transform, RZb_transform, L_transform, pres_transform, iota_transform, stell_sym, scalar)
        self.equil_fun = compute_accel_error_spectral
        self.bdry_fun = compute_bdry_err

    def compute(self, x, cRb, cZb, cP, cI, Psi_lcfs, bdry_ratio=1.0, pres_ratio=1.0, zeta_ratio=1.0, errr_ratio=1.0):
        """ Compute force balance error. Overrides the compute method of the parent ObjectiveFunction"""
        cR, cZ, cL = unpack_state(
                    jnp.matmul(self.sym_mat, x), self.RZ_transform.num_modes)
        errRf, errZf = self.equil_fun(
            cR, cZ, cP, cI, Psi_lcfs, self.RZ_transform, self.pres_transform, self.iota_transform, pres_ratio, zeta_ratio)
        errRb, errZb = self.bdry_fun(
            cR, cZ, cL, cRb, cZb, self.RZb_transform, self.L_transform, bdry_ratio)

        residual = jnp.concatenate([errRf.flatten(),
                                    errZf.flatten(),
                                    errRb.flatten()/errr_ratio,
                                    errZb.flatten()/errr_ratio])

        if not self.stell_sym:
            errL0 = compute_lambda_err(cL, self.lambda_idx, self.NFP)
            residual = jnp.concatenate([residual, errL0.flatten()/errr_ratio])

        if self.scalar:
            residual = jnp.log1p(jnp.sum(residual**2))
        return residual
    
    def callback(self, x, cRb, cZb, cP, cI, Psi_lcfs, bdry_ratio=1.0, pres_ratio=1.0, zeta_ratio=1.0, errr_ratio=1.0)->None:
        """ Print residuals. Overrides callback method of the parent ObjectiveFunction"""
        cR, cZ, cL = unpack_state(
                    jnp.matmul(self.sym_mat, x), self.RZ_transform.num_modes)
        errRf, errZf = self.equil_fun(
            cR, cZ, cP, cI, Psi_lcfs, self.RZ_transform, self.pres_transform, self.iota_transform, pres_ratio, zeta_ratio)
        errRb, errZb = self.bdry_fun(
            cR, cZ, cL, cRb, cZb, self.RZb_transform, self.L_transform, bdry_ratio)
        errL0 = compute_lambda_err(cL, self.L_transform.basis)

        errRf_rms = jnp.sqrt(jnp.sum(errRf**2))
        errZf_rms = jnp.sqrt(jnp.sum(errZf**2))
        errRb_rms = jnp.sqrt(jnp.sum(errRb**2))
        errZb_rms = jnp.sqrt(jnp.sum(errZb**2))
        errL0_rms = jnp.sqrt(jnp.sum(errL0**2))

        residual = jnp.concatenate([errRf.flatten(),
                                    errZf.flatten(),
                                    errRb.flatten()/errr_ratio,
                                    errZb.flatten()/errr_ratio,
                                    errL0.flatten()/errr_ratio])
        resid_rms = 1/2*jnp.sum(residual**2)
        print('Weighted Loss: {:10.3e}  errFrho: {:10.3e}  errFbeta: {:10.3e}  errRb: {:10.3e}  errZb: {:10.3e}  errL0: {:10.3e}'.format(
                resid_rms, errRf_rms, errZf_rms, errRb_rms, errZb_rms, errL0_rms))
>>>>>>> 09ca19a2


class ObjectiveFunctionFactory():
    """Factory Class for Objective Functions
    
    Attributes
    ----------
    
    Methods
    -------
    get_obj_fxn(attributes)
        takes Equilibrium.attributes and uses it to compute and return the value of the objective function
    """

    def get_equil_obj_fun(errr_mode, RZ_transform:Transform=None,
                 RZb_transform:Transform=None, L_transform:Transform=None,
                 pres_transform:Transform=None, iota_transform:Transform=None,
                 stell_sym:bool=True, scalar:bool=False) -> ObjectiveFunction:
        """Accepts parameters necessary to create an objective function, and returns the corresponding ObjectiveFunction object

        Parameters
        ----------
        errr_mode : str
            error mode of the objective function
            one of 'force', 'accel'
        RZ_transform : Transform, optional
            transforms R and Z coefficients to real space in the volume
        RZb_transform : Transform, optional
            transforms R and Z coefficients to real space on the surface
        L_transform : Transform, optional
            transforms lambda coefficients to real space
        pres_transform : Transform, optional
            transforms pressure coefficients to real space
        iota_transform : Transform, optional
            transforms rotational transform coefficients to real space
        stell_sym : bool, optional
            True for stellarator symmetry (Default), False otherwise
        scalar : bool, optional
            True for scalar objectives, False otherwise (Default)

        Returns
        -------
        obj_fxn : ObjectiveFunction
            equilibrium objective function object, containing the compute and callback method for the objective function

        """
        if errr_mode == 'force':
            obj_fun = ForceErrorNodes(
                RZ_transform=RZ_transform, RZb_transform=RZb_transform,
                L_transform=L_transform, pres_transform=pres_transform,
                iota_transform=iota_transform, stell_sym=stell_sym,
                scalar=scalar)
        elif errr_mode == 'accel':
            obj_fun = AccelErrorSpectral(
                RZ_transform=RZ_transform, RZb_transform=RZb_transform,
                L_transform=L_transform, pres_transform=pres_transform,
                iota_transform=iota_transform, stell_sym=stell_sym,
                scalar=scalar)
        else:
            raise ValueError(TextColors.FAIL + "Requested Objective Function is not implemented." +
                             " Available objective functions are 'force' and 'accel'" + TextColors.ENDC)
        return obj_fun


# TODO: need to turn this into another ObjectiveFun subclass
def get_qisym_obj_fun(stell_sym, M, N, NFP, zernike_transform, zern_idx, lambda_idx, modes_pol, modes_tor):
    """Gets the quasisymmetry objective function

    Parameters
    ----------
    stell_sym : bool
        True if stellarator symmetry is enforced
    M : int
        maximum poloidal resolution
    N : int
        maximum toroidal resolution
    NFP : int
        number of field periods
    zernike_transform : ZernikeTransform
        object with transform method to go from spectral to physical space with derivatives
    zern_idx : ndarray of int
        mode numbers for Zernike basis
    lambda_idx : ndarray of int
        mode numbers for Fourier basis
    modes_pol : ndarray
        poloidal Fourier mode numbers
    modes_tor : ndarray
        toroidal Fourier mode numbers

    Returns
    -------
    qsym_obj : function
        quasisymmetry objective function

    """

    # stellarator symmetry
    sym_mat = symmetry_matrix(zern_idx, lambda_idx, sym=stell_sym)

    def qisym_obj(x, cI, Psi_lcfs):

        cR, cZ, cL = unpack_state(jnp.matmul(sym_mat, x), RZ_transform.num_modes)
        errQS = compute_qs_error_spectral(
            cR, cZ, cI, Psi_lcfs, NFP, zernike_transform, modes_pol, modes_tor, 1.0)

        # normalize weighting by numper of nodes
        residual = errQS.flatten()/jnp.sqrt(errQS.size)
        return residual

    return qisym_obj


def curve_self_intersects(x, y):
    """Checks if a curve intersects itself

    Parameters
    ----------
    x,y : ndarray
        x and y coordinates of points along the curve

    Returns
    -------
    is_intersected : bool
        whether the curve intersects itself

    """

    pts = np.array([x, y])
    pts1 = pts[:, 0:-1]
    pts2 = pts[:, 1:]

    # [start/stop, x/y, segment]
    segments = np.array([pts1, pts2])
    s1, s2 = np.meshgrid(np.arange(len(x)-1), np.arange(len(y)-1))
    idx = np.array([s1.flatten(), s2.flatten()])
    a, b = segments[:, :, idx[0, :]]
    c, d = segments[:, :, idx[1, :]]

    def signed_2d_area(a, b, c):
        return (a[0] - c[0])*(b[1] - c[1]) - (a[1] - c[1])*(b[0] - c[0])

    # signs of areas correspond to which side of ab points c and d are
    a1 = signed_2d_area(a, b, d)  # Compute winding of abd (+ or -)
    a2 = signed_2d_area(a, b, c)  # To intersect, must have sign opposite of a1
    a3 = signed_2d_area(c, d, a)  # Compute winding of cda (+ or -)
    a4 = a3 + a2 - a1  # Since area is constant a1 - a2 = a3 - a4, or a4 = a3 + a2 - a1

    return np.any(np.where(np.logical_and(a1*a2 < 0, a3*a4 < 0), True, False))


def is_nested(cR, cZ, basis, L=10, M=361, zeta=0):
    """Checks that an equilibrium has properly nested flux surfaces
        in a given toroidal plane

    Parameters
    ----------
    cR : ndarray, shape(RZ_transform.num_modes,)
        spectral coefficients of R
    cZ : ndarray, shape(RZ_transform.num_modes,)
        spectral coefficients of Z
    basis : FourierZernikeBasis
        spectral basis for R and Z
    L : int
        number of surfaces to check (Default value = 10)
    M : int
        number of poloidal angles to use for the test (Default value = 361)
    zeta : float
        toroidal plane to check (Default value = 0)

    Returns
    -------
    is_nested : bool
        whether or not the surfaces are nested

    """

    grid = LinearGrid(L=L, M=M, N=1, NFP=basis.NFP, endpoint=True)
    transf = Transform(grid, basis)

    Rs = transf.transform(cR).reshape((L, -1), order='F')
    Zs = transf.transform(cZ).reshape((L, -1), order='F')

    p = [matplotlib.path.Path(np.stack([R, Z]).T, closed=True) for R, Z in zip(Rs, Zs)]
    nested = np.all([p[i+1].contains_path(p[i]) for i in range(len(p)-1)])
    intersects = np.any([curve_self_intersects(R, Z) for R, Z in zip(Rs, Zs)])
    return nested and not intersects


def compute_force_error_nodes(cR, cZ, cP, cI, Psi_lcfs, RZ_transform, pres_transform, iota_transform, pres_ratio, zeta_ratio):
    """Computes force balance error at each node, in radial / helical components

    Parameters
    ----------
    cR : ndarray, shape(N_coeffs,)
        spectral coefficients of R
    cZ : ndarray, shape(N_coeffs,)
        spectral coefficients of Z
    cP : ndarray, shape(N_coeffs,)
        spectral coefficients of pressure
    cI : ndarray, shape(N_coeffs,)
        spectral coefficients of rotational transform
    Psi_lcfs : float
        total toroidal flux within the last closed flux surface
    RZ_transform : Transform
        transforms cR and cZ to physical space
    pres_transform : Transform
        transforms cP to physical space
    iota_transform : Transform
        transforms cI to physical space
    pres_ratio : float
        fraction in range [0,1] of the full pressure profile to use
    zeta_ratio : float
        fraction in range [0,1] of the full toroidal (zeta) derivatives to use

    Returns
    -------
    F_rho : ndarray, shape(N_nodes,)
        radial force balance error at each node
    F_beta : ndarray, shape(N_nodes,)
        helical force balance error at each node

    """

    mu0 = 4*jnp.pi*1e-7
    axn = pres_transform.grid.axis
    pres_r = pres_transform.transform(cP, 1) * pres_ratio

    # compute fields components
    coord_der = compute_coordinate_derivatives(
        cR, cZ, RZ_transform, zeta_ratio)
    cov_basis = compute_covariant_basis(coord_der, RZ_transform)
    jacobian = compute_jacobian(coord_der, cov_basis, RZ_transform)
    con_basis = compute_contravariant_basis(
        coord_der, cov_basis, jacobian, RZ_transform)
    magnetic_field = compute_magnetic_field(
        cov_basis, jacobian, cI, Psi_lcfs, iota_transform)
    plasma_current = compute_plasma_current(
        coord_der, cov_basis, jacobian, magnetic_field, cI, iota_transform)

    # force balance error components
    F_rho = jacobian['g']*(plasma_current['J^theta']*magnetic_field['B^zeta'] -
                           plasma_current['J^zeta']*magnetic_field['B^theta']) - pres_r
    F_beta = jacobian['g']*plasma_current['J^rho']

    # radial and helical directions
    beta = magnetic_field['B^zeta']*con_basis['e^theta'] - \
        magnetic_field['B^theta']*con_basis['e^zeta']
    radial = jnp.sqrt(
        con_basis['g^rr']) * jnp.sign(dot(con_basis['e^rho'], cov_basis['e_rho'], 0))
    helical = jnp.sqrt(con_basis['g^vv']*magnetic_field['B^zeta']**2 + con_basis['g^zz']*magnetic_field['B^theta']**2 - 2*con_basis['g^vz']*magnetic_field['B^theta']*magnetic_field['B^zeta']) \
        * jnp.sign(dot(beta, cov_basis['e_theta'], 0)) * jnp.sign(dot(beta, cov_basis['e_zeta'], 0))

    # axis terms
    if len(axn):
        Jsup_theta = (magnetic_field['B_rho_z'] -
                      magnetic_field['B_zeta_r']) / mu0
        Jsup_zeta = (magnetic_field['B_theta_r'] -
                     magnetic_field['B_rho_v']) / mu0
        F_rho = put(F_rho, axn, Jsup_theta[axn]*magnetic_field['B^zeta']
                    [axn] - Jsup_zeta[axn]*magnetic_field['B^theta'][axn])
        grad_theta = cross(cov_basis['e_zeta'], cov_basis['e_rho'], 0)
        gsup_vv = dot(grad_theta, grad_theta, 0)
        F_beta = put(F_beta, axn, plasma_current['J^rho'][axn])
        helical = put(helical, axn, jnp.sqrt(
            gsup_vv[axn]*magnetic_field['B^zeta'][axn]**2) * jnp.sign(magnetic_field['B^zeta'][axn]))

    # scalar errors
    f_rho = F_rho * radial
    f_beta = F_beta*helical

    # weight by local volume
    volumes = RZ_transform.grid.volumes
    vol = jacobian['g']*volumes[:, 0]*volumes[:, 1]*volumes[:, 2]
    if len(axn):
        r = RZ_transform.grid.nodes[:, 0]
        r1 = jnp.min(r[r != 0])  # value of r one step out from axis
        r1idx = jnp.where(r == r1)[0]
        # volume of axis is zero, but we want to account for nonzero volume in cell around axis
        vol = put(vol, axn, jnp.mean(
            jacobian['g'][r1idx])/2*volumes[axn, 0]*volumes[axn, 1]*volumes[axn, 2])
    f_rho = f_rho * vol
    f_beta = f_beta*vol

    return f_rho, f_beta


def compute_force_error_RphiZ(cR, cZ, cP, cI, Psi_lcfs, RZ_transform, pres_transform, iota_transform, pres_ratio, zeta_ratio):
    """Computes force balance error at each node, in R, phi, Z components

    Parameters
    ----------
    cR : ndarray, shape(N_coeffs,)
        spectral coefficients of R
    cZ : ndarray, shape(N_coeffs,)
        spectral coefficients of Z
    cP : ndarray, shape(N_coeffs,)
        spectral coefficients of pressure
    cI : ndarray, shape(N_coeffs,)
        spectral coefficients of rotational transform
    Psi_lcfs : float
        total toroidal flux within the last closed flux surface
    RZ_transform : Transform
        transforms cR and cZ to physical space
    pres_transform : Transform
        transforms cP to physical space
    iota_transform : Transform
        transforms cI to physical space
    pres_ratio : float
        fraction in range [0,1] of the full pressure profile to use
    zeta_ratio : float
        fraction in range [0,1] of the full toroidal (zeta) derivatives to use

    Returns
    -------
    F_err : ndarray, shape(3,N_nodes,)
        F_R, F_phi, F_Z at each node

    """
    mu0 = 4*jnp.pi*1e-7
    axn = pres_transform.grid.axis
    pres_r = pres_transform.transform(cP, 1) * pres_ratio

    # compute fields components
    coord_der = compute_coordinate_derivatives(cR, cZ, RZ_transform)
    cov_basis = compute_covariant_basis(coord_der, RZ_transform)
    jacobian = compute_jacobian(coord_der, cov_basis, RZ_transform)
    con_basis = compute_contravariant_basis(
        coord_der, cov_basis, jacobian, RZ_transform)
    magnetic_field = compute_magnetic_field(
        cov_basis, jacobian, cI, Psi_lcfs, iota_transform)
    plasma_current = compute_plasma_current(
        coord_der, cov_basis, jacobian, magnetic_field, cI, iota_transform)

    # helical basis vector
    beta = magnetic_field['B^zeta']*con_basis['e^theta'] - \
        magnetic_field['B^theta']*con_basis['e^zeta']

    # force balance error in radial and helical direction
    f_rho = mu0*(plasma_current['J^theta']*magnetic_field['B^zeta'] -
                 plasma_current['J^zeta']*magnetic_field['B^theta']) - mu0*pres_r
    f_beta = mu0*plasma_current['J^rho']

    F_err = f_rho * con_basis['grad_rho'] + f_beta * beta

    # weight by local volume
    volumes = RZ_transform.grid.volumes
    vol = jacobian['g']*volumes[:, 0]*volumes[:, 1]*volumes[:, 2]
    if len(axn):
        r = RZ_transform.grid.nodes[:, 0]
        r1 = jnp.min(r[r != 0])  # value of r one step out from axis
        r1idx = jnp.where(r == r1)[0]
        # volume of axis is zero, but we want to account for nonzero volume in cell around axis
        vol = put(vol, axn, jnp.mean(
            jacobian['g'][r1idx])/2*volumes[axn, 0]*volumes[axn, 1]*volumes[axn, 2])
    F_err = F_err*vol

    return F_err


def compute_force_error_RddotZddot(cR, cZ, cP, cI, Psi_lcfs, RZ_transform, pres_transform, iota_transform, pres_ratio, zeta_ratio):
    """Computes force balance error at each node, projected back onto zernike 
    coefficients for R and Z.

    Parameters
    ----------
    cR : ndarray, shape(RZ_transform.num_modes,)
        spectral coefficients of R
    cZ : ndarray, shape(RZ_transform.num_modes,)
        spectral coefficients of Z
    cP : ndarray, shape(N_coeffs,)
        spectral coefficients of pressure
    cI : ndarray, shape(N_coeffs,)
        spectral coefficients of rotational transform
    Psi_lcfs : float
        total toroidal flux within the last closed flux surface
    RZ_transform : Transform
        transforms cR and cZ to physical space
    pres_transform : Transform
        transforms cP to physical space
    iota_transform : Transform
        transforms cI to physical space
    pres_ratio : float
        fraction in range [0,1] of the full pressure profile to use
    zeta_ratio : float
        fraction in range [0,1] of the full toroidal (zeta) derivatives to use

    Returns
    -------
    cRddot : ndarray, shape(N_coeffs,)
        spectral coefficients for d^2R/dt^2
    cZddot : ndarray, shape(N_coeffs,)
        spectral coefficients for d^2Z/dt^2

    """

    coord_der = compute_coordinate_derivatives(cR, cZ, RZ_transform)
    F_err = compute_force_error_RphiZ(
        cR, cZ, cP, cI, Psi_lcfs, RZ_transform, pres_transform, iota_transform)
    num_nodes = RZ_transform.num_nodes

    AR = jnp.stack([jnp.ones(num_nodes), -coord_der['R_z'],
                    jnp.zeros(num_nodes)], axis=1)
    AZ = jnp.stack([jnp.zeros(num_nodes), -coord_der['Z_z'],
                    jnp.ones(num_nodes)], axis=1)
    A = jnp.stack([AR, AZ], axis=1)
    Rddot, Zddot = jnp.squeeze(jnp.matmul(A, F_err.T[:, :, jnp.newaxis])).T

    cRddot, cZddot = RZ_transform.fit(jnp.array([Rddot, Zddot]).T).T

    return cRddot, cZddot


def compute_accel_error_spectral(cR, cZ, cP, cI, Psi_lcfs, RZ_transform, pres_transform, iota_transform, pres_ratio, zeta_ratio):
    """Computes acceleration error in spectral space

    Parameters
    ----------
    cR : ndarray, shape(N_coeffs,)
        spectral coefficients of R
    cZ : ndarray, shape(N_coeffs,)
        spectral coefficients of Z
    cP : ndarray, shape(N_coeffs,)
        spectral coefficients of pressure
    cI : ndarray, shape(N_coeffs,)
        spectral coefficients of rotational transform
    Psi_lcfs : float
        total toroidal flux within the last closed flux surface
    RZ_transform : Transform
        transforms cR and cZ to physical space
    pres_transform : Transform
        transforms cP to physical space
    iota_transform : Transform
        transforms cI to physical space
    pres_ratio : float
        fraction in range [0,1] of the full pressure profile to use
    zeta_ratio : float
        fraction in range [0,1] of the full toroidal (zeta) derivatives to use

    Returns
    -------
    cR_zz_err : ndarray, shape(N_coeffs,)
        error in cR_zz
    cZ_zz_err : ndarray, shape(N_coeffs,)
        error in cZ_zz

    """
    mu0 = 4*jnp.pi*1e-7
    r = RZ_transform.grid.nodes[:, 0]
    axn = pres_transform.grid.axis

    presr = pres_transform.transform(cP, 1) * pres_ratio
    iota = iota_transform.transform(cI, 0)
    iotar = iota_transform.transform(cI, 1)

    coord_der = compute_coordinate_derivatives(
        cR, cZ, RZ_transform, zeta_ratio)

    R_zz = -(Psi_lcfs**2*coord_der['R_r']**2*coord_der['Z_v']**2*coord_der['Z_z']**2*r**2 + Psi_lcfs**2*coord_der['R_v']**2*coord_der['Z_r']**2*coord_der['Z_z']**2*r**2 - Psi_lcfs**2*coord_der['R']**3*coord_der['R_r']*coord_der['Z_v']**2*r + Psi_lcfs**2*coord_der['R_r']**2*coord_der['Z_v']**4*r**2*iota**2 + Psi_lcfs**2*coord_der['R']**3*coord_der['R_rr']*coord_der['Z_v']**2*r**2 + Psi_lcfs**2*coord_der['R']**3*coord_der['R_vv']*coord_der['Z_r']**2*r**2 - Psi_lcfs**2*coord_der['R']**2*coord_der['R_r']**2*coord_der['Z_v']**2*r**2 - Psi_lcfs**2*coord_der['R']**2*coord_der['R_v']**2*coord_der['Z_r']**2*r**2 - Psi_lcfs**2*coord_der['R']*coord_der['R_r']*coord_der['Z_v']**4*r*iota**2 + Psi_lcfs**2*coord_der['R']**3*coord_der['R_v']*coord_der['Z_r']*coord_der['Z_v']*r + Psi_lcfs**2*coord_der['R_v']**2*coord_der['Z_r']**2*coord_der['Z_v']**2*r**2*iota**2 - coord_der['R']**3*coord_der['R_r']**3*coord_der['Z_v']**4*mu0*jnp.pi**2*presr + Psi_lcfs**2*coord_der['R']*coord_der['R_rr']*coord_der['Z_v']**4*r**2*iota**2 + 2*Psi_lcfs**2*coord_der['R_r']**2*coord_der['Z_v']**3*coord_der['Z_z']*r**2*iota - Psi_lcfs**2*coord_der['R']*coord_der['R_r']*coord_der['R_z']**2*coord_der['Z_v']**2*r - Psi_lcfs**2*coord_der['R']**3*coord_der['R_r']*coord_der['Z_r']*coord_der['Z_vv']*r**2 + Psi_lcfs**2*coord_der['R']**3*coord_der['R_r']*coord_der['Z_rv']*coord_der['Z_v']*r**2 - 2*Psi_lcfs**2*coord_der['R']**3*coord_der['R_rv']*coord_der['Z_r']*coord_der['Z_v']*r**2 + Psi_lcfs**2*coord_der['R']**3*coord_der['R_v']*coord_der['Z_r']*coord_der['Z_rv']*r**2 - Psi_lcfs**2*coord_der['R']**3*coord_der['R_v']*coord_der['Z_rr']*coord_der['Z_v']*r**2 - Psi_lcfs**2*coord_der['R']*coord_der['R_r']*coord_der['Z_v']**2*coord_der['Z_z']**2*r + Psi_lcfs**2*coord_der['R']*coord_der['R_rr']*coord_der['R_z']**2*coord_der['Z_v']**2*r**2 + Psi_lcfs**2*coord_der['R']*coord_der['R_vv']*coord_der['R_z']**2*coord_der['Z_r']**2*r**2 + Psi_lcfs**2*coord_der['R']*coord_der['R_rr']*coord_der['Z_v']**2*coord_der['Z_z']**2*r**2 + Psi_lcfs**2*coord_der['R']*coord_der['R_vv']*coord_der['Z_r']**2*coord_der['Z_z']**2*r**2 - 2*Psi_lcfs**2*coord_der['R']*coord_der['R_r']*coord_der['Z_v']**3*coord_der['Z_z']*r*iota + Psi_lcfs**2*coord_der['R']*coord_der['R_rr']*coord_der['R_v']**2*coord_der['Z_v']**2*r**2*iota**2 + Psi_lcfs**2*coord_der['R']*coord_der['R_r']**2*coord_der['R_vv']*coord_der['Z_v']**2*r**2*iota**2 + Psi_lcfs**2*coord_der['R']*coord_der['R_vv']*coord_der['Z_r']**2*coord_der['Z_v']**2*r**2*iota**2 - Psi_lcfs**2*coord_der['R']*coord_der['R_r']*coord_der['Z_v']**3*coord_der['Z_z']*r**2*iotar + Psi_lcfs**2*coord_der['R']*coord_der['R_v']*coord_der['Z_r']*coord_der['Z_v']**3*r*iota**2 + Psi_lcfs**2*coord_der['R']*coord_der['R_v']**3*coord_der['Z_r']*coord_der['Z_v']*r*iota**2 - Psi_lcfs**2*coord_der['R']*coord_der['R_r']*coord_der['Z_v']**3*coord_der['Z_rz']*r**2*iota + 2*Psi_lcfs**2*coord_der['R']*coord_der['R_rr']*coord_der['Z_v']**3*coord_der['Z_z']*r**2*iota - Psi_lcfs**2*coord_der['R']*coord_der['R_v']**3*coord_der['Z_r']*coord_der['Z_rz']*r**2*iota + Psi_lcfs**2*coord_der['R']*coord_der['R_v']*coord_der['R_z']**2*coord_der['Z_r']*coord_der['Z_v']*r + Psi_lcfs**2*coord_der['R']*coord_der['R_v']*coord_der['Z_r']*coord_der['Z_v']*coord_der['Z_z']**2*r + coord_der['R']**3*coord_der['R_v']**3*coord_der['Z_r']**3*coord_der['Z_v']*mu0*jnp.pi**2*presr - Psi_lcfs**2*coord_der['R']*coord_der['R_r']*coord_der['Z_v']**4*r**2*iota*iotar - Psi_lcfs**2*coord_der['R']*coord_der['R_r']*coord_der['R_v']**2*coord_der['Z_v']**2*r*iota**2 + 2*Psi_lcfs**2*coord_der['R']*coord_der['R_r']**2*coord_der['R_vz']*coord_der['Z_v']**2*r**2*iota - 2*Psi_lcfs**2*coord_der['R']*coord_der['R_rv']*coord_der['Z_r']*coord_der['Z_v']**3*r**2*iota**2 - Psi_lcfs**2*coord_der['R']*coord_der['R_v']*coord_der['Z_rr']*coord_der['Z_v']**3*r**2*iota**2 - Psi_lcfs**2*coord_der['R']*coord_der['R_v']**3*coord_der['Z_rr']*coord_der['Z_v']*r**2*iota**2 - 2*Psi_lcfs**2*coord_der['R_r']*coord_der['R_v']*coord_der['Z_r']*coord_der['Z_v']**3*r**2*iota**2 + 2*Psi_lcfs**2*coord_der['R_v']**2*coord_der['Z_r']**2*coord_der['Z_v']*coord_der['Z_z']*r**2*iota - 2*Psi_lcfs**2*coord_der['R']*coord_der['R_r']*coord_der['R_z']*coord_der['R_rz']*coord_der['Z_v']**2*r**2 - 2*Psi_lcfs**2*coord_der['R']*coord_der['R_v']*coord_der['R_z']*coord_der['R_vz']*coord_der['Z_r']**2*r**2 + 2*Psi_lcfs**2*coord_der['R']**2*coord_der['R_r']*coord_der['R_v']*coord_der['Z_r']*coord_der['Z_v']*r**2 - Psi_lcfs**2*coord_der['R']*coord_der['R_r']*coord_der['R_z']**2*coord_der['Z_r']*coord_der['Z_vv']*r**2 + Psi_lcfs**2*coord_der['R']*coord_der['R_r']*coord_der['R_z']**2*coord_der['Z_rv']*coord_der['Z_v']*r**2 - 2*Psi_lcfs**2*coord_der['R']*coord_der['R_rv']*coord_der['R_z']**2*coord_der['Z_r']*coord_der['Z_v']*r**2 + Psi_lcfs**2*coord_der['R']*coord_der['R_v']*coord_der['R_z']**2*coord_der['Z_r']*coord_der['Z_rv']*r**2 - Psi_lcfs**2*coord_der['R']*coord_der['R_v']*coord_der['R_z']**2*coord_der['Z_rr']*coord_der['Z_v']*r**2 - Psi_lcfs**2*coord_der['R']*coord_der['R_v']**2*coord_der['R_z']*coord_der['Z_r']*coord_der['Z_rz']*r**2 - Psi_lcfs**2*coord_der['R']*coord_der['R_r']**2*coord_der['R_z']*coord_der['Z_v']*coord_der['Z_vz']*r**2 - Psi_lcfs**2*coord_der['R']*coord_der['R_r']*coord_der['Z_r']*coord_der['Z_vv']*coord_der['Z_z']**2*r**2 + Psi_lcfs**2*coord_der['R']*coord_der['R_r']*coord_der['Z_rv']*coord_der['Z_v']*coord_der['Z_z']**2*r**2 - 2*Psi_lcfs**2*coord_der['R']*coord_der['R_rv']*coord_der['Z_r']*coord_der['Z_v']*coord_der['Z_z']**2*r**2 + Psi_lcfs**2*coord_der['R']*coord_der['R_v']*coord_der['Z_r']*coord_der['Z_rv']*coord_der['Z_z']**2*r**2 - Psi_lcfs**2*coord_der['R']*coord_der['R_v']*coord_der['Z_rr']*coord_der['Z_v']*coord_der['Z_z']**2*r**2 - Psi_lcfs**2*coord_der['R']*coord_der['R_r']*coord_der['Z_v']**2*coord_der['Z_z']*coord_der['Z_rz']*r**2 -
             Psi_lcfs**2*coord_der['R']*coord_der['R_v']*coord_der['Z_r']**2*coord_der['Z_z']*coord_der['Z_vz']*r**2 - 2*Psi_lcfs**2*coord_der['R_r']*coord_der['R_v']*coord_der['Z_r']*coord_der['Z_v']*coord_der['Z_z']**2*r**2 - 2*Psi_lcfs**2*coord_der['R']*coord_der['R_r']*coord_der['R_rv']*coord_der['R_v']*coord_der['Z_v']**2*r**2*iota**2 + Psi_lcfs**2*coord_der['R']*coord_der['R_v']*coord_der['Z_r']*coord_der['Z_v']**3*r**2*iota*iotar + Psi_lcfs**2*coord_der['R']*coord_der['R_v']**3*coord_der['Z_r']*coord_der['Z_v']*r**2*iota*iotar + 2*Psi_lcfs**2*coord_der['R']*coord_der['R_r']*coord_der['R_v']**2*coord_der['Z_rv']*coord_der['Z_v']*r**2*iota**2 - Psi_lcfs**2*coord_der['R']*coord_der['R_r']**2*coord_der['R_v']*coord_der['Z_v']*coord_der['Z_vv']*r**2*iota**2 + 2*Psi_lcfs**2*coord_der['R']*coord_der['R_v']*coord_der['Z_r']*coord_der['Z_rv']*coord_der['Z_v']**2*r**2*iota**2 - Psi_lcfs**2*coord_der['R']*coord_der['R_v']*coord_der['Z_r']**2*coord_der['Z_v']*coord_der['Z_vv']*r**2*iota**2 - 3*coord_der['R']**3*coord_der['R_r']*coord_der['R_v']**2*coord_der['Z_r']**2*coord_der['Z_v']**2*mu0*jnp.pi**2*presr - 2*Psi_lcfs**2*coord_der['R']*coord_der['R_r']*coord_der['R_v']*coord_der['R_z']*coord_der['Z_v']**2*r*iota + 2*Psi_lcfs**2*coord_der['R']*coord_der['R_v']**2*coord_der['R_z']*coord_der['Z_r']*coord_der['Z_v']*r*iota + 2*Psi_lcfs**2*coord_der['R']*coord_der['R_v']*coord_der['Z_r']*coord_der['Z_v']**2*coord_der['Z_z']*r*iota - Psi_lcfs**2*coord_der['R']*coord_der['R_r']*coord_der['R_v']**2*coord_der['Z_v']**2*r**2*iota*iotar - Psi_lcfs**2*coord_der['R']*coord_der['R_r']*coord_der['R_v']*coord_der['R_z']*coord_der['Z_v']**2*r**2*iotar + Psi_lcfs**2*coord_der['R']*coord_der['R_v']**2*coord_der['R_z']*coord_der['Z_r']*coord_der['Z_v']*r**2*iotar + Psi_lcfs**2*coord_der['R']*coord_der['R_v']*coord_der['Z_r']*coord_der['Z_v']**2*coord_der['Z_z']*r**2*iotar - 2*Psi_lcfs**2*coord_der['R']*coord_der['R_r']*coord_der['R_rv']*coord_der['R_z']*coord_der['Z_v']**2*r**2*iota - 2*Psi_lcfs**2*coord_der['R']*coord_der['R_r']*coord_der['R_v']*coord_der['R_rz']*coord_der['Z_v']**2*r**2*iota + 2*Psi_lcfs**2*coord_der['R']*coord_der['R_rr']*coord_der['R_v']*coord_der['R_z']*coord_der['Z_v']**2*r**2*iota + Psi_lcfs**2*coord_der['R']*coord_der['R_r']*coord_der['R_v']**2*coord_der['Z_r']*coord_der['Z_vz']*r**2*iota + Psi_lcfs**2*coord_der['R']*coord_der['R_v']**2*coord_der['R_z']*coord_der['Z_r']*coord_der['Z_rv']*r**2*iota + Psi_lcfs**2*coord_der['R']*coord_der['R_r']*coord_der['R_v']**2*coord_der['Z_v']*coord_der['Z_rz']*r**2*iota - 2*Psi_lcfs**2*coord_der['R']*coord_der['R_v']**2*coord_der['R_z']*coord_der['Z_rr']*coord_der['Z_v']*r**2*iota + 2*Psi_lcfs**2*coord_der['R']*coord_der['R_v']**2*coord_der['R_rz']*coord_der['Z_r']*coord_der['Z_v']*r**2*iota - Psi_lcfs**2*coord_der['R']*coord_der['R_r']**2*coord_der['R_v']*coord_der['Z_v']*coord_der['Z_vz']*r**2*iota - Psi_lcfs**2*coord_der['R']*coord_der['R_r']**2*coord_der['R_z']*coord_der['Z_v']*coord_der['Z_vv']*r**2*iota + Psi_lcfs**2*coord_der['R']*coord_der['R_r']*coord_der['Z_r']*coord_der['Z_v']**2*coord_der['Z_vz']*r**2*iota + Psi_lcfs**2*coord_der['R']*coord_der['R_r']*coord_der['Z_rv']*coord_der['Z_v']**2*coord_der['Z_z']*r**2*iota - 4*Psi_lcfs**2*coord_der['R']*coord_der['R_rv']*coord_der['Z_r']*coord_der['Z_v']**2*coord_der['Z_z']*r**2*iota + Psi_lcfs**2*coord_der['R']*coord_der['R_v']*coord_der['Z_r']*coord_der['Z_v']**2*coord_der['Z_rz']*r**2*iota - 2*Psi_lcfs**2*coord_der['R']*coord_der['R_v']*coord_der['Z_rr']*coord_der['Z_v']**2*coord_der['Z_z']*r**2*iota - Psi_lcfs**2*coord_der['R']*coord_der['R_v']*coord_der['Z_r']**2*coord_der['Z_v']*coord_der['Z_vz']*r**2*iota - Psi_lcfs**2*coord_der['R']*coord_der['R_v']*coord_der['Z_r']**2*coord_der['Z_vv']*coord_der['Z_z']*r**2*iota + 2*Psi_lcfs**2*coord_der['R']*coord_der['R_vv']*coord_der['Z_r']**2*coord_der['Z_v']*coord_der['Z_z']*r**2*iota - 4*Psi_lcfs**2*coord_der['R_r']*coord_der['R_v']*coord_der['Z_r']*coord_der['Z_v']**2*coord_der['Z_z']*r**2*iota + Psi_lcfs**2*coord_der['R']*coord_der['R_r']*coord_der['R_v']*coord_der['R_z']*coord_der['Z_r']*coord_der['Z_vz']*r**2 + 2*Psi_lcfs**2*coord_der['R']*coord_der['R_r']*coord_der['R_z']*coord_der['R_vz']*coord_der['Z_r']*coord_der['Z_v']*r**2 + Psi_lcfs**2*coord_der['R']*coord_der['R_r']*coord_der['R_v']*coord_der['R_z']*coord_der['Z_v']*coord_der['Z_rz']*r**2 + 2*Psi_lcfs**2*coord_der['R']*coord_der['R_v']*coord_der['R_z']*coord_der['R_rz']*coord_der['Z_r']*coord_der['Z_v']*r**2 + Psi_lcfs**2*coord_der['R']*coord_der['R_r']*coord_der['Z_r']*coord_der['Z_v']*coord_der['Z_z']*coord_der['Z_vz']*r**2 + Psi_lcfs**2*coord_der['R']*coord_der['R_v']*coord_der['Z_r']*coord_der['Z_v']*coord_der['Z_z']*coord_der['Z_rz']*r**2 + 3*coord_der['R']**3*coord_der['R_r']**2*coord_der['R_v']*coord_der['Z_r']*coord_der['Z_v']**3*mu0*jnp.pi**2*presr - Psi_lcfs**2*coord_der['R']*coord_der['R_r']*coord_der['R_v']*coord_der['R_z']*coord_der['Z_r']*coord_der['Z_vv']*r**2*iota + 3*Psi_lcfs**2*coord_der['R']*coord_der['R_r']*coord_der['R_v']*coord_der['R_z']*coord_der['Z_rv']*coord_der['Z_v']*r**2*iota - 2*Psi_lcfs**2*coord_der['R']*coord_der['R_r']*coord_der['R_v']*coord_der['R_vz']*coord_der['Z_r']*coord_der['Z_v']*r**2*iota + 2*Psi_lcfs**2*coord_der['R']*coord_der['R_r']*coord_der['R_vv']*coord_der['R_z']*coord_der['Z_r']*coord_der['Z_v']*r**2*iota - 2*Psi_lcfs**2*coord_der['R']*coord_der['R_rv']*coord_der['R_v']*coord_der['R_z']*coord_der['Z_r']*coord_der['Z_v']*r**2*iota - Psi_lcfs**2*coord_der['R']*coord_der['R_r']*coord_der['Z_r']*coord_der['Z_v']*coord_der['Z_vv']*coord_der['Z_z']*r**2*iota + 3*Psi_lcfs**2*coord_der['R']*coord_der['R_v']*coord_der['Z_r']*coord_der['Z_rv']*coord_der['Z_v']*coord_der['Z_z']*r**2*iota) / (Psi_lcfs**2*coord_der['R']*r**2*(coord_der['R_r']*coord_der['Z_v'] - coord_der['R_v']*coord_der['Z_r'])**2)

    Z_zz = (Psi_lcfs**2*coord_der['R']**3*coord_der['R_v']**2*coord_der['Z_r']*r - Psi_lcfs**2*coord_der['R']**3*coord_der['R_v']**2*coord_der['Z_rr']*r**2 - Psi_lcfs**2*coord_der['R']**3*coord_der['R_r']**2*coord_der['Z_vv']*r**2 + Psi_lcfs**2*coord_der['R']*coord_der['R_v']**4*coord_der['Z_r']*r*iota**2 - Psi_lcfs**2*coord_der['R']**3*coord_der['R_r']*coord_der['R_v']*coord_der['Z_v']*r + coord_der['R']**3*coord_der['R_v']**4*coord_der['Z_r']**3*mu0*jnp.pi**2*presr - Psi_lcfs**2*coord_der['R']*coord_der['R_v']**4*coord_der['Z_rr']*r**2*iota**2 + Psi_lcfs**2*coord_der['R_r']**2*coord_der['R_z']*coord_der['Z_v']**3*r**2*iota + Psi_lcfs**2*coord_der['R_v']**3*coord_der['Z_r']**2*coord_der['Z_z']*r**2*iota - Psi_lcfs**2*coord_der['R']**3*coord_der['R_r']*coord_der['R_rv']*coord_der['Z_v']*r**2 + 2*Psi_lcfs**2*coord_der['R']**3*coord_der['R_r']*coord_der['R_v']*coord_der['Z_rv']*r**2 + Psi_lcfs**2*coord_der['R']**3*coord_der['R_r']*coord_der['R_vv']*coord_der['Z_r']*r**2 - Psi_lcfs**2*coord_der['R']**3*coord_der['R_rv']*coord_der['R_v']*coord_der['Z_r']*r**2 + Psi_lcfs**2*coord_der['R']**3*coord_der['R_rr']*coord_der['R_v']*coord_der['Z_v']*r**2 + Psi_lcfs**2*coord_der['R']*coord_der['R_v']**2*coord_der['R_z']**2*coord_der['Z_r']*r + Psi_lcfs**2*coord_der['R']*coord_der['R_v']**2*coord_der['Z_r']*coord_der['Z_z']**2*r + Psi_lcfs**2*coord_der['R_r']**2*coord_der['R_v']*coord_der['Z_v']**3*r**2*iota**2 + Psi_lcfs**2*coord_der['R_v']**3*coord_der['Z_r']**2*coord_der['Z_v']*r**2*iota**2 - Psi_lcfs**2*coord_der['R']*coord_der['R_v']**2*coord_der['R_z']**2*coord_der['Z_rr']*r**2 - Psi_lcfs**2*coord_der['R']*coord_der['R_r']**2*coord_der['R_z']**2*coord_der['Z_vv']*r**2 - Psi_lcfs**2*coord_der['R']*coord_der['R_v']**2*coord_der['Z_rr']*coord_der['Z_z']**2*r**2 - Psi_lcfs**2*coord_der['R']*coord_der['R_r']**2*coord_der['Z_vv']*coord_der['Z_z']**2*r**2 + Psi_lcfs**2*coord_der['R_r']**2*coord_der['R_z']*coord_der['Z_v']**2*coord_der['Z_z']*r**2 + Psi_lcfs**2*coord_der['R_v']**2*coord_der['R_z']*coord_der['Z_r']**2*coord_der['Z_z']*r**2 + 2*Psi_lcfs**2*coord_der['R']*coord_der['R_v']**3*coord_der['R_z']*coord_der['Z_r']*r*iota - Psi_lcfs**2*coord_der['R']*coord_der['R_r']**2*coord_der['R_v']**2*coord_der['Z_vv']*r**2*iota**2 - Psi_lcfs**2*coord_der['R']*coord_der['R_v']**2*coord_der['Z_rr']*coord_der['Z_v']**2*r**2*iota**2 - Psi_lcfs**2*coord_der['R']*coord_der['R_v']**2*coord_der['Z_r']**2*coord_der['Z_vv']*r**2*iota**2 - 2*Psi_lcfs**2*coord_der['R_r']*coord_der['R_v']**2*coord_der['Z_r']*coord_der['Z_v']**2*r**2*iota**2 + Psi_lcfs**2*coord_der['R']*coord_der['R_v']**3*coord_der['R_z']*coord_der['Z_r']*r**2*iotar - Psi_lcfs**2*coord_der['R']*coord_der['R_r']*coord_der['R_v']*coord_der['Z_v']**3*r*iota**2 - Psi_lcfs**2*coord_der['R']*coord_der['R_r']*coord_der['R_v']**3*coord_der['Z_v']*r*iota**2 + Psi_lcfs**2*coord_der['R']*coord_der['R_r']*coord_der['R_rz']*coord_der['Z_v']**3*r**2*iota - 2*Psi_lcfs**2*coord_der['R']*coord_der['R_v']**3*coord_der['R_z']*coord_der['Z_rr']*r**2*iota + Psi_lcfs**2*coord_der['R']*coord_der['R_v']**3*coord_der['R_rz']*coord_der['Z_r']*r**2*iota - Psi_lcfs**2*coord_der['R']*coord_der['R_r']*coord_der['R_v']*coord_der['R_z']**2*coord_der['Z_v']*r - Psi_lcfs**2*coord_der['R']*coord_der['R_r']*coord_der['R_v']*coord_der['Z_v']*coord_der['Z_z']**2*r - coord_der['R']**3*coord_der['R_r']**3*coord_der['R_v']*coord_der['Z_v']**3*mu0*jnp.pi**2*presr + Psi_lcfs**2*coord_der['R']*coord_der['R_v']**4*coord_der['Z_r']*r**2*iota*iotar + 2*Psi_lcfs**2*coord_der['R']*coord_der['R_r']*coord_der['R_v']**3*coord_der['Z_rv']*r**2*iota**2 + Psi_lcfs**2*coord_der['R']*coord_der['R_rr']*coord_der['R_v']*coord_der['Z_v']**3*r**2*iota**2 + Psi_lcfs**2*coord_der['R']*coord_der['R_rr']*coord_der['R_v']**3*coord_der['Z_v']*r**2*iota**2 + Psi_lcfs**2*coord_der['R']*coord_der['R_v']**2*coord_der['Z_r']*coord_der['Z_v']**2*r*iota**2 - 2*Psi_lcfs**2*coord_der['R']*coord_der['R_v']**2*coord_der['Z_r']**2*coord_der['Z_vz']*r**2*iota + Psi_lcfs**2*coord_der['R_r']**2*coord_der['R_v']*coord_der['Z_v']**2*coord_der['Z_z']*r**2*iota + Psi_lcfs**2*coord_der['R_v']**2*coord_der['R_z']*coord_der['Z_r']**2*coord_der['Z_v']*r**2*iota - Psi_lcfs**2*coord_der['R']*coord_der['R_r']*coord_der['R_rv']*coord_der['R_z']**2*coord_der['Z_v']*r**2 + 2*Psi_lcfs**2*coord_der['R']*coord_der['R_r']*coord_der['R_v']*coord_der['R_z']**2*coord_der['Z_rv']*r**2 + Psi_lcfs**2*coord_der['R']*coord_der['R_r']*coord_der['R_vv']*coord_der['R_z']**2*coord_der['Z_r']*r**2 - Psi_lcfs**2*coord_der['R']*coord_der['R_rv']*coord_der['R_v']*coord_der['R_z']**2*coord_der['Z_r']*r**2 + Psi_lcfs**2*coord_der['R']*coord_der['R_rr']*coord_der['R_v']*coord_der['R_z']**2*coord_der['Z_v']*r**2 + Psi_lcfs**2*coord_der['R']*coord_der['R_v']**2*coord_der['R_z']*coord_der['R_rz']*coord_der['Z_r']*r**2 + Psi_lcfs**2*coord_der['R']*coord_der['R_r']**2*coord_der['R_z']*coord_der['R_vz']*coord_der['Z_v']*r**2 - Psi_lcfs**2*coord_der['R']*coord_der['R_r']*coord_der['R_rv']*coord_der['Z_v']*coord_der['Z_z']**2*r**2 + 2*Psi_lcfs**2*coord_der['R']*coord_der['R_r']*coord_der['R_v']*coord_der['Z_rv']*coord_der['Z_z']**2*r**2 + Psi_lcfs**2*coord_der['R']*coord_der['R_r']*coord_der['R_vv']*coord_der['Z_r']*coord_der['Z_z']**2*r**2 - Psi_lcfs**2*coord_der['R']*coord_der['R_rv']*coord_der['R_v']*coord_der['Z_r']*coord_der['Z_z']**2*r**2 + Psi_lcfs**2*coord_der['R']*coord_der['R_rr']*coord_der['R_v']*coord_der['Z_v']*coord_der['Z_z']**2*r**2 + Psi_lcfs**2*coord_der['R']*coord_der['R_r']*coord_der['R_rz']*coord_der['Z_v']**2*coord_der['Z_z']*r**2 + Psi_lcfs**2*coord_der['R']*coord_der['R_v']*coord_der['R_vz']*coord_der['Z_r']**2*coord_der['Z_z']*r**2 + 2*Psi_lcfs**2*coord_der['R']*coord_der['R_v']**2*coord_der['Z_r']*coord_der['Z_z']*coord_der['Z_rz']*r**2 + 2*Psi_lcfs**2*coord_der['R']*coord_der['R_r']**2*coord_der['Z_v']*coord_der['Z_z'] *
            coord_der['Z_vz']*r**2 - Psi_lcfs**2*coord_der['R']*coord_der['R_r']*coord_der['R_v']*coord_der['Z_v']**3*r**2*iota*iotar - Psi_lcfs**2*coord_der['R']*coord_der['R_r']*coord_der['R_v']**3*coord_der['Z_v']*r**2*iota*iotar - 2*Psi_lcfs**2*coord_der['R']*coord_der['R_r']*coord_der['R_rv']*coord_der['R_v']**2*coord_der['Z_v']*r**2*iota**2 + Psi_lcfs**2*coord_der['R']*coord_der['R_r']**2*coord_der['R_v']*coord_der['R_vv']*coord_der['Z_v']*r**2*iota**2 - 2*Psi_lcfs**2*coord_der['R']*coord_der['R_rv']*coord_der['R_v']*coord_der['Z_r']*coord_der['Z_v']**2*r**2*iota**2 + Psi_lcfs**2*coord_der['R']*coord_der['R_v']*coord_der['R_vv']*coord_der['Z_r']**2*coord_der['Z_v']*r**2*iota**2 + 2*Psi_lcfs**2*coord_der['R']*coord_der['R_v']**2*coord_der['Z_r']*coord_der['Z_rv']*coord_der['Z_v']*r**2*iota**2 + 3*coord_der['R']**3*coord_der['R_r']**2*coord_der['R_v']**2*coord_der['Z_r']*coord_der['Z_v']**2*mu0*jnp.pi**2*presr - 2*Psi_lcfs**2*coord_der['R']*coord_der['R_r']*coord_der['R_v']**2*coord_der['R_z']*coord_der['Z_v']*r*iota - 2*Psi_lcfs**2*coord_der['R']*coord_der['R_r']*coord_der['R_v']*coord_der['Z_v']**2*coord_der['Z_z']*r*iota + 2*Psi_lcfs**2*coord_der['R']*coord_der['R_v']**2*coord_der['Z_r']*coord_der['Z_v']*coord_der['Z_z']*r*iota + Psi_lcfs**2*coord_der['R']*coord_der['R_v']**2*coord_der['Z_r']*coord_der['Z_v']**2*r**2*iota*iotar - Psi_lcfs**2*coord_der['R']*coord_der['R_r']*coord_der['R_v']**2*coord_der['R_z']*coord_der['Z_v']*r**2*iotar - Psi_lcfs**2*coord_der['R']*coord_der['R_r']*coord_der['R_v']*coord_der['Z_v']**2*coord_der['Z_z']*r**2*iotar + Psi_lcfs**2*coord_der['R']*coord_der['R_v']**2*coord_der['Z_r']*coord_der['Z_v']*coord_der['Z_z']*r**2*iotar + 4*Psi_lcfs**2*coord_der['R']*coord_der['R_r']*coord_der['R_v']**2*coord_der['R_z']*coord_der['Z_rv']*r**2*iota - Psi_lcfs**2*coord_der['R']*coord_der['R_r']*coord_der['R_v']**2*coord_der['R_vz']*coord_der['Z_r']*r**2*iota - Psi_lcfs**2*coord_der['R']*coord_der['R_rv']*coord_der['R_v']**2*coord_der['R_z']*coord_der['Z_r']*r**2*iota - Psi_lcfs**2*coord_der['R']*coord_der['R_r']*coord_der['R_v']**2*coord_der['R_rz']*coord_der['Z_v']*r**2*iota + 2*Psi_lcfs**2*coord_der['R']*coord_der['R_rr']*coord_der['R_v']**2*coord_der['R_z']*coord_der['Z_v']*r**2*iota - 2*Psi_lcfs**2*coord_der['R']*coord_der['R_r']**2*coord_der['R_v']*coord_der['R_z']*coord_der['Z_vv']*r**2*iota + Psi_lcfs**2*coord_der['R']*coord_der['R_r']**2*coord_der['R_v']*coord_der['R_vz']*coord_der['Z_v']*r**2*iota + Psi_lcfs**2*coord_der['R']*coord_der['R_r']**2*coord_der['R_vv']*coord_der['R_z']*coord_der['Z_v']*r**2*iota - Psi_lcfs**2*coord_der['R']*coord_der['R_r']*coord_der['R_rv']*coord_der['Z_v']**2*coord_der['Z_z']*r**2*iota - Psi_lcfs**2*coord_der['R']*coord_der['R_r']*coord_der['R_vz']*coord_der['Z_r']*coord_der['Z_v']**2*r**2*iota - 2*Psi_lcfs**2*coord_der['R']*coord_der['R_r']*coord_der['R_v']*coord_der['Z_v']**2*coord_der['Z_rz']*r**2*iota + 2*Psi_lcfs**2*coord_der['R']*coord_der['R_rr']*coord_der['R_v']*coord_der['Z_v']**2*coord_der['Z_z']*r**2*iota - Psi_lcfs**2*coord_der['R']*coord_der['R_v']*coord_der['R_rz']*coord_der['Z_r']*coord_der['Z_v']**2*r**2*iota + Psi_lcfs**2*coord_der['R']*coord_der['R_v']*coord_der['R_vv']*coord_der['Z_r']**2*coord_der['Z_z']*r**2*iota + Psi_lcfs**2*coord_der['R']*coord_der['R_v']*coord_der['R_vz']*coord_der['Z_r']**2*coord_der['Z_v']*r**2*iota - 2*Psi_lcfs**2*coord_der['R_r']*coord_der['R_v']*coord_der['R_z']*coord_der['Z_r']*coord_der['Z_v']**2*r**2*iota + 2*Psi_lcfs**2*coord_der['R']*coord_der['R_v']**2*coord_der['Z_r']*coord_der['Z_rv']*coord_der['Z_z']*r**2*iota + 2*Psi_lcfs**2*coord_der['R']*coord_der['R_v']**2*coord_der['Z_r']*coord_der['Z_v']*coord_der['Z_rz']*r**2*iota - 2*Psi_lcfs**2*coord_der['R']*coord_der['R_v']**2*coord_der['Z_rr']*coord_der['Z_v']*coord_der['Z_z']*r**2*iota - 2*Psi_lcfs**2*coord_der['R_r']*coord_der['R_v']**2*coord_der['Z_r']*coord_der['Z_v']*coord_der['Z_z']*r**2*iota - Psi_lcfs**2*coord_der['R']*coord_der['R_r']*coord_der['R_v']*coord_der['R_z']*coord_der['R_vz']*coord_der['Z_r']*r**2 - Psi_lcfs**2*coord_der['R']*coord_der['R_r']*coord_der['R_v']*coord_der['R_z']*coord_der['R_rz']*coord_der['Z_v']*r**2 - 2*Psi_lcfs**2*coord_der['R']*coord_der['R_r']*coord_der['R_v']*coord_der['Z_r']*coord_der['Z_z']*coord_der['Z_vz']*r**2 - Psi_lcfs**2*coord_der['R']*coord_der['R_r']*coord_der['R_vz']*coord_der['Z_r']*coord_der['Z_v']*coord_der['Z_z']*r**2 - 2*Psi_lcfs**2*coord_der['R']*coord_der['R_r']*coord_der['R_v']*coord_der['Z_v']*coord_der['Z_z']*coord_der['Z_rz']*r**2 - Psi_lcfs**2*coord_der['R']*coord_der['R_v']*coord_der['R_rz']*coord_der['Z_r']*coord_der['Z_v']*coord_der['Z_z']*r**2 - 2*Psi_lcfs**2*coord_der['R_r']*coord_der['R_v']*coord_der['R_z']*coord_der['Z_r']*coord_der['Z_v']*coord_der['Z_z']*r**2 - 3*coord_der['R']**3*coord_der['R_r']*coord_der['R_v']**3*coord_der['Z_r']**2*coord_der['Z_v']*mu0*jnp.pi**2*presr - 3*Psi_lcfs**2*coord_der['R']*coord_der['R_r']*coord_der['R_rv']*coord_der['R_v']*coord_der['R_z']*coord_der['Z_v']*r**2*iota + Psi_lcfs**2*coord_der['R']*coord_der['R_r']*coord_der['R_v']*coord_der['R_vv']*coord_der['R_z']*coord_der['Z_r']*r**2*iota + 2*Psi_lcfs**2*coord_der['R']*coord_der['R_r']*coord_der['R_v']*coord_der['Z_r']*coord_der['Z_v']*coord_der['Z_vz']*r**2*iota - 2*Psi_lcfs**2*coord_der['R']*coord_der['R_r']*coord_der['R_v']*coord_der['Z_r']*coord_der['Z_vv']*coord_der['Z_z']*r**2*iota + 2*Psi_lcfs**2*coord_der['R']*coord_der['R_r']*coord_der['R_v']*coord_der['Z_rv']*coord_der['Z_v']*coord_der['Z_z']*r**2*iota + Psi_lcfs**2*coord_der['R']*coord_der['R_r']*coord_der['R_vv']*coord_der['Z_r']*coord_der['Z_v']*coord_der['Z_z']*r**2*iota - 3*Psi_lcfs**2*coord_der['R']*coord_der['R_rv']*coord_der['R_v']*coord_der['Z_r']*coord_der['Z_v']*coord_der['Z_z']*r**2*iota) / (Psi_lcfs**2*coord_der['R']*r**2*(coord_der['R_r']*coord_der['Z_v'] - coord_der['R_v']*coord_der['Z_r'])**2)

    if len(axn):
        R_zz = put(R_zz, axn, (24*Psi_lcfs**2*coord_der['R_rv'][axn]**2*coord_der['Z_r'][axn]**2*coord_der['R'][axn]**2 - 24*Psi_lcfs**2*coord_der['Z_z'][axn]**2*coord_der['Z_rv'][axn]**2*coord_der['R_r'][axn]**2 - 24*Psi_lcfs**2*coord_der['R_rv'][axn]**2*coord_der['Z_z'][axn]**2*coord_der['Z_r'][axn]**2 + 24*Psi_lcfs**2*coord_der['Z_rv'][axn]**2*coord_der['R_r'][axn]**2*coord_der['R'][axn]**2 - 24*Psi_lcfs**2*coord_der['R_rr'][axn]*coord_der['Z_rv'][axn]**2*coord_der['R'][axn]**3 - 12*Psi_lcfs**2*coord_der['R_rrvv'][axn]*coord_der['Z_r'][axn]**2*coord_der['R'][axn]**3 + 24*Psi_lcfs**2*coord_der['R_z'][axn]**2*coord_der['Z_rvv'][axn]*coord_der['R_r'][axn]**2*coord_der['Z_r'][axn] - 24*Psi_lcfs**2*coord_der['Z_z'][axn]**2*coord_der['R_rvv'][axn]*coord_der['R_r'][axn]*coord_der['Z_r'][axn]**2 - 12*Psi_lcfs**2*coord_der['R_rrvv'][axn]*coord_der['Z_z'][axn]**2*coord_der['Z_r'][axn]**2*coord_der['R'][axn] + 24*Psi_lcfs**2*coord_der['Z_z'][axn]**2*coord_der['Z_rvv'][axn]*coord_der['R_r'][axn]**2*coord_der['Z_r'][axn] - 72*Psi_lcfs**2*coord_der['R_rvv'][axn]*coord_der['R_r'][axn]*coord_der['Z_r'][axn]**2*coord_der['R'][axn]**2 + 72*Psi_lcfs**2*coord_der['Z_rvv'][axn]*coord_der['R_r'][axn]**2*coord_der['Z_r'][axn]*coord_der['R'][axn]**2 + 12*Psi_lcfs**2*coord_der['Z_rrvv'][axn]*coord_der['R_r'][axn]*coord_der['Z_r'][axn]*coord_der['R'][axn]**3 + 24*Psi_lcfs**2*coord_der['R_rr'][axn]*coord_der['Z_rvv'][axn]*coord_der['Z_r'][axn]*coord_der['R'][axn]**3 + 24*Psi_lcfs**2*coord_der['R_rv'][axn]*coord_der['Z_rr'][axn]*coord_der['Z_rv'][axn]*coord_der['R'][axn]**3 - 12*Psi_lcfs**2*coord_der['R_rv'][axn]*coord_der['Z_rrv'][axn]*coord_der['Z_r'][axn]*coord_der['R'][axn]**3 - 48*Psi_lcfs**2*coord_der['Z_rr'][axn]*coord_der['R_rvv'][axn]*coord_der['Z_r'][axn]*coord_der['R'][axn]**3 + 24*Psi_lcfs**2*coord_der['Z_rr'][axn]*coord_der['Z_rvv'][axn]*coord_der['R_r'][axn]*coord_der['R'][axn]**3 + 24*Psi_lcfs**2*coord_der['Z_rv'][axn]*coord_der['R_rrv'][axn]*coord_der['Z_r'][axn]*coord_der['R'][axn]**3 - 12*Psi_lcfs**2*coord_der['Z_rv'][axn]*coord_der['Z_rrv'][axn]*coord_der['R_r'][axn]*coord_der['R'][axn]**3 - 24*Psi_lcfs**2*coord_der['R_z'][axn]**2*coord_der['R_rr'][axn]*coord_der['Z_rv'][axn]**2*coord_der['R'][axn] - 24*Psi_lcfs**2*coord_der['R_rr'][axn]*coord_der['Z_z'][axn]**2*coord_der['Z_rv'][axn]**2*coord_der['R'][axn] - 24*Psi_lcfs**2*coord_der['R_z'][axn]**2*coord_der['R_rvv'][axn]*coord_der['R_r'][axn]*coord_der['Z_r'][axn]**2 - 12*Psi_lcfs**2*coord_der['R_rrvv'][axn]*coord_der['R_z'][axn]**2*coord_der['Z_r'][axn]**2*coord_der['R'][axn] + 24*Psi_lcfs**2*iota[axn]*coord_der['Z_z'][axn]*coord_der['Z_rv'][axn]**3*coord_der['R_r'][axn]*coord_der['R'][axn] + 12*Psi_lcfs**2*coord_der['Z_rrvv'][axn]*coord_der['R_z'][axn]**2*coord_der['R_r'][axn]*coord_der['Z_r'][axn]*coord_der['R'][axn] + 48*Psi_lcfs**2*coord_der['R_z'][axn]*coord_der['R_rv'][axn]*coord_der['R_rvz'][axn]*coord_der['Z_r'][axn]**2*coord_der['R'][axn] - 48*Psi_lcfs**2*coord_der['R_z'][axn]*coord_der['R_rz'][axn]*coord_der['R_rvv'][axn]*coord_der['Z_r'][axn]**2*coord_der['R'][axn] + 24*Psi_lcfs**2*coord_der['R_z'][axn]**2*coord_der['R_rr'][axn]*coord_der['Z_rvv'][axn]*coord_der['Z_r'][axn]*coord_der['R'][axn] + 24*Psi_lcfs**2*coord_der['R_z'][axn]**2*coord_der['R_rv'][axn]*coord_der['Z_rr'][axn]*coord_der['Z_rv'][axn]*coord_der['R'][axn] - 12*Psi_lcfs**2*coord_der['R_z'][axn]**2*coord_der['R_rv'][axn]*coord_der['Z_rrv'][axn]*coord_der['Z_r'][axn]*coord_der['R'][axn] - 48*Psi_lcfs**2*coord_der['R_z'][axn]**2*coord_der['Z_rr'][axn]*coord_der['R_rvv'][axn]*coord_der['Z_r'][axn]*coord_der['R'][axn] + 24*Psi_lcfs**2*coord_der['R_z'][axn]**2*coord_der['Z_rr'][axn]*coord_der['Z_rvv'][axn]*coord_der['R_r'][axn]*coord_der['R'][axn] + 24*Psi_lcfs**2*coord_der['R_z'][axn]**2*coord_der['Z_rv'][axn]*coord_der['R_rrv'][axn]*coord_der['Z_r'][axn]*coord_der['R'][axn] - 12*Psi_lcfs**2*coord_der['R_z'][axn]**2*coord_der['Z_rv'][axn]*coord_der['Z_rrv'][axn]*coord_der['R_r'][axn]*coord_der['R'][axn] + 48*Psi_lcfs**2*coord_der['R_rv'][axn]*coord_der['Z_z'][axn]**2*coord_der['Z_rv'][axn]*coord_der['R_r'][axn]*coord_der['Z_r'][axn] + 12*Psi_lcfs**2*coord_der['Z_rrvv'][axn]*coord_der['Z_z'][axn]**2*coord_der['R_r'][axn]*coord_der['Z_r'][axn]*coord_der['R'][axn] + 24*Psi_lcfs**2*coord_der['R_z'][axn]*coord_der['Z_rv'][axn]*coord_der['Z_rvz'][axn]*coord_der['R_r'][axn]**2*coord_der['R']
                               [axn] + 24*Psi_lcfs**2*coord_der['R_rr'][axn]*coord_der['Z_z'][axn]**2*coord_der['Z_rvv'][axn]*coord_der['Z_r'][axn]*coord_der['R'][axn] + 24*Psi_lcfs**2*coord_der['R_rv'][axn]*coord_der['Z_z'][axn]**2*coord_der['Z_rr'][axn]*coord_der['Z_rv'][axn]*coord_der['R'][axn] - 12*Psi_lcfs**2*coord_der['R_rv'][axn]*coord_der['Z_z'][axn]**2*coord_der['Z_rrv'][axn]*coord_der['Z_r'][axn]*coord_der['R'][axn] - 48*Psi_lcfs**2*coord_der['Z_z'][axn]**2*coord_der['Z_rr'][axn]*coord_der['R_rvv'][axn]*coord_der['Z_r'][axn]*coord_der['R'][axn] + 24*Psi_lcfs**2*coord_der['Z_z'][axn]**2*coord_der['Z_rr'][axn]*coord_der['Z_rvv'][axn]*coord_der['R_r'][axn]*coord_der['R'][axn] + 24*Psi_lcfs**2*coord_der['Z_z'][axn]**2*coord_der['Z_rv'][axn]*coord_der['R_rrv'][axn]*coord_der['Z_r'][axn]*coord_der['R'][axn] - 12*Psi_lcfs**2*coord_der['Z_z'][axn]**2*coord_der['Z_rv'][axn]*coord_der['Z_rrv'][axn]*coord_der['R_r'][axn]*coord_der['R'][axn] + 24*Psi_lcfs**2*coord_der['R_rv'][axn]*coord_der['Z_z'][axn]*coord_der['Z_rvz'][axn]*coord_der['Z_r'][axn]**2*coord_der['R'][axn] - 48*Psi_lcfs**2*coord_der['Z_z'][axn]*coord_der['Z_rz'][axn]*coord_der['R_rvv'][axn]*coord_der['Z_r'][axn]**2*coord_der['R'][axn] - 48*Psi_lcfs**2*coord_der['R_rv'][axn]*coord_der['Z_rv'][axn]*coord_der['R_r'][axn]*coord_der['Z_r'][axn]*coord_der['R'][axn]**2 + 48*Psi_lcfs**2*coord_der['R_z'][axn]*coord_der['R_rz'][axn]*coord_der['Z_rv'][axn]**2*coord_der['R_r'][axn]*coord_der['R'][axn] + 24*Psi_lcfs**2*coord_der['R_z'][axn]*coord_der['R_rv'][axn]**2*coord_der['Z_rz'][axn]*coord_der['Z_r'][axn]*coord_der['R'][axn] + 24*Psi_lcfs**2*coord_der['Z_z'][axn]*coord_der['Z_rv'][axn]**2*coord_der['Z_rz'][axn]*coord_der['R_r'][axn]*coord_der['R'][axn] + 24*Psi_lcfs**2*iota[axn]*coord_der['R_z'][axn]*coord_der['R_rv'][axn]*coord_der['Z_rv'][axn]**2*coord_der['R_r'][axn]*coord_der['R'][axn] - 24*Psi_lcfs**2*iota[axn]*coord_der['R_z'][axn]*coord_der['R_rv'][axn]**2*coord_der['Z_rv'][axn]*coord_der['Z_r'][axn]*coord_der['R'][axn] - 24*Psi_lcfs**2*iota[axn]*coord_der['R_rv'][axn]*coord_der['Z_z'][axn]*coord_der['Z_rv'][axn]**2*coord_der['Z_r'][axn]*coord_der['R'][axn] - 48*Psi_lcfs**2*coord_der['R_z'][axn]*coord_der['R_rv'][axn]*coord_der['R_rz'][axn]*coord_der['Z_rv'][axn]*coord_der['Z_r'][axn]*coord_der['R'][axn] - 24*Psi_lcfs**2*coord_der['R_z'][axn]*coord_der['R_rv'][axn]*coord_der['Z_rv'][axn]*coord_der['Z_rz'][axn]*coord_der['R_r'][axn]*coord_der['R'][axn] - 24*Psi_lcfs**2*coord_der['R_z'][axn]*coord_der['R_rv'][axn]*coord_der['Z_rvz'][axn]*coord_der['R_r'][axn]*coord_der['Z_r'][axn]*coord_der['R'][axn] + 48*Psi_lcfs**2*coord_der['R_z'][axn]*coord_der['R_rz'][axn]*coord_der['Z_rvv'][axn]*coord_der['R_r'][axn]*coord_der['Z_r'][axn]*coord_der['R'][axn] - 48*Psi_lcfs**2*coord_der['R_z'][axn]*coord_der['Z_rv'][axn]*coord_der['R_rvz'][axn]*coord_der['R_r'][axn]*coord_der['Z_r'][axn]*coord_der['R'][axn] - 24*Psi_lcfs**2*coord_der['R_rv'][axn]*coord_der['Z_z'][axn]*coord_der['Z_rv'][axn]*coord_der['Z_rz'][axn]*coord_der['Z_r'][axn]*coord_der['R'][axn] - 24*Psi_lcfs**2*coord_der['Z_z'][axn]*coord_der['Z_rv'][axn]*coord_der['Z_rvz'][axn]*coord_der['R_r'][axn]*coord_der['Z_r'][axn]*coord_der['R'][axn] + 48*Psi_lcfs**2*coord_der['Z_z'][axn]*coord_der['Z_rz'][axn]*coord_der['Z_rvv'][axn]*coord_der['R_r'][axn]*coord_der['Z_r'][axn]*coord_der['R'][axn] + 24*Psi_lcfs**2*iota[axn]*coord_der['R_z'][axn]*coord_der['Z_rv'][axn]*coord_der['Z_rvv'][axn]*coord_der['R_r'][axn]**2*coord_der['R'][axn] + 24*Psi_lcfs**2*iota[axn]*coord_der['R_rv'][axn]*coord_der['Z_z'][axn]*coord_der['Z_rvv'][axn]*coord_der['Z_r'][axn]**2*coord_der['R'][axn] - 48*Psi_lcfs**2*iota[axn]*coord_der['Z_z'][axn]*coord_der['Z_rv'][axn]*coord_der['R_rvv'][axn]*coord_der['Z_r'][axn]**2*coord_der['R'][axn] + 24*Psi_lcfs**2*iota[axn]*coord_der['R_z'][axn]*coord_der['R_rv'][axn]*coord_der['Z_rvv'][axn]*coord_der['R_r'][axn]*coord_der['Z_r'][axn]*coord_der['R'][axn] - 48*Psi_lcfs**2*iota[axn]*coord_der['R_z'][axn]*coord_der['Z_rv'][axn]*coord_der['R_rvv'][axn]*coord_der['R_r'][axn]*coord_der['Z_r'][axn]*coord_der['R'][axn] + 24*Psi_lcfs**2*iota[axn]*coord_der['Z_z'][axn]*coord_der['Z_rv'][axn]*coord_der['Z_rvv'][axn]*coord_der['R_r'][axn]*coord_der['Z_r'][axn]*coord_der['R'][axn]) / (24*Psi_lcfs**2*(coord_der['R_rv'][axn]*coord_der['Z_r'][axn] - coord_der['Z_rv'][axn]*coord_der['R_r'][axn])**2*coord_der['R'][axn]))

        Z_zz = put(Z_zz, axn, (24*Psi_lcfs**2*coord_der['Z_z'][axn]**2*coord_der['R_rvv'][axn]*coord_der['R_r'][axn]**2*coord_der['Z_r'][axn] - 24*Psi_lcfs**2*coord_der['Z_z'][axn]**2*coord_der['Z_rvv'][axn]*coord_der['R_r'][axn]**3 - 24*Psi_lcfs**2*coord_der['R_rv'][axn]**2*coord_der['Z_rr'][axn]*coord_der['R'][axn]**3 - 72*Psi_lcfs**2*coord_der['Z_rvv'][axn]*coord_der['R_r'][axn]**3*coord_der['R'][axn]**2 - 12*Psi_lcfs**2*coord_der['Z_rrvv'][axn]*coord_der['R_r'][axn]**2*coord_der['R'][axn]**3 - 24*Psi_lcfs**2*coord_der['R_z'][axn]**2*coord_der['Z_rvv'][axn]*coord_der['R_r'][axn]**3 - 12*Psi_lcfs**2*coord_der['Z_rrvv'][axn]*coord_der['Z_z'][axn]**2*coord_der['R_r'][axn]**2*coord_der['R'][axn] + 72*Psi_lcfs**2*coord_der['R_rvv'][axn]*coord_der['R_r'][axn]**2*coord_der['Z_r'][axn]*coord_der['R'][axn]**2 + 12*Psi_lcfs**2*coord_der['R_rrvv'][axn]*coord_der['R_r'][axn]*coord_der['Z_r'][axn]*coord_der['R'][axn]**3 + 24*Psi_lcfs**2*coord_der['R_rr'][axn]*coord_der['R_rv'][axn]*coord_der['Z_rv'][axn]*coord_der['R'][axn]**3 + 24*Psi_lcfs**2*coord_der['R_rr'][axn]*coord_der['R_rvv'][axn]*coord_der['Z_r'][axn]*coord_der['R'][axn]**3 - 48*Psi_lcfs**2*coord_der['R_rr'][axn]*coord_der['Z_rvv'][axn]*coord_der['R_r'][axn]*coord_der['R'][axn]**3 - 12*Psi_lcfs**2*coord_der['R_rv'][axn]*coord_der['R_rrv'][axn]*coord_der['Z_r'][axn]*coord_der['R'][axn]**3 + 24*Psi_lcfs**2*coord_der['R_rv'][axn]*coord_der['Z_rrv'][axn]*coord_der['R_r'][axn]*coord_der['R'][axn]**3 + 24*Psi_lcfs**2*coord_der['Z_rr'][axn]*coord_der['R_rvv'][axn]*coord_der['R_r'][axn]*coord_der['R'][axn]**3 - 12*Psi_lcfs**2*coord_der['Z_rv'][axn]*coord_der['R_rrv'][axn]*coord_der['R_r'][axn]*coord_der['R'][axn]**3 - 24*Psi_lcfs**2*coord_der['R_z'][axn]**2*coord_der['R_rv'][axn]**2*coord_der['Z_rr'][axn]*coord_der['R'][axn] - 24*Psi_lcfs**2*coord_der['R_rv'][axn]**2*coord_der['Z_z'][axn]**2*coord_der['Z_rr'][axn]*coord_der['R'][axn] + 24*Psi_lcfs**2*coord_der['R_z'][axn]**2*coord_der['R_rvv'][axn]*coord_der['R_r'][axn]**2*coord_der['Z_r'][axn] + 24*Psi_lcfs**2*coord_der['R_z'][axn]*coord_der['Z_z'][axn]*coord_der['Z_rv'][axn]**2*coord_der['R_r'][axn]**2 + 24*Psi_lcfs**2*coord_der['R_z'][axn]*coord_der['R_rv'][axn]**2*coord_der['Z_z'][axn]*coord_der['Z_r'][axn]**2 - 12*Psi_lcfs**2*coord_der['Z_rrvv'][axn]*coord_der['R_z'][axn]**2*coord_der['R_r'][axn]**2*coord_der['R'][axn] + 24*Psi_lcfs**2*iota[axn]*coord_der['R_z'][axn]*coord_der['R_rv'][axn]**3*coord_der['Z_r'][axn]*coord_der['R'][axn] + 12*Psi_lcfs**2*coord_der['R_rrvv'][axn]*coord_der['R_z'][axn]**2*coord_der['R_r'][axn]*coord_der['Z_r'][axn]*coord_der['R'][axn] + 24*Psi_lcfs**2*coord_der['R_z'][axn]**2*coord_der['R_rr'][axn]*coord_der['R_rv'][axn]*coord_der['Z_rv'][axn]*coord_der['R'][axn] + 24*Psi_lcfs**2*coord_der['R_z'][axn]**2*coord_der['R_rr'][axn]*coord_der['R_rvv'][axn]*coord_der['Z_r'][axn]*coord_der['R'][axn] - 48*Psi_lcfs**2*coord_der['R_z'][axn]**2*coord_der['R_rr'][axn]*coord_der['Z_rvv'][axn]*coord_der['R_r'][axn]*coord_der['R'][axn] - 12*Psi_lcfs**2*coord_der['R_z'][axn]**2*coord_der['R_rv'][axn]*coord_der['R_rrv'][axn]*coord_der['Z_r'][axn]*coord_der['R'][axn] + 24*Psi_lcfs**2*coord_der['R_z'][axn]**2*coord_der['R_rv'][axn]*coord_der['Z_rrv'][axn]*coord_der['R_r'][axn]*coord_der['R'][axn] + 24*Psi_lcfs**2*coord_der['R_z'][axn]**2*coord_der['Z_rr'][axn]*coord_der['R_rvv'][axn]*coord_der['R_r'][axn]*coord_der['R'][axn] - 12*Psi_lcfs**2*coord_der['R_z'][axn]**2*coord_der['Z_rv'][axn]*coord_der['R_rrv'][axn]*coord_der['R_r'][axn]*coord_der['R'][axn] + 12*Psi_lcfs**2*coord_der['R_rrvv'][axn]*coord_der['Z_z'][axn]**2*coord_der['R_r'][axn]*coord_der['Z_r'][axn]*coord_der['R'][axn] - 48*Psi_lcfs**2*coord_der['R_z'][axn]*coord_der['R_rz'][axn]*coord_der['Z_rvv'][axn]*coord_der['R_r'][axn]**2*coord_der['R'][axn] + 24*Psi_lcfs**2*coord_der['R_z'][axn]*coord_der['Z_rv'][axn]*coord_der['R_rvz'][axn]*coord_der['R_r'][axn]**2*coord_der['R'][axn] + 24*Psi_lcfs**2*coord_der['R_rr'][axn]*coord_der['R_rv'][axn]*coord_der['Z_z'][axn]**2*coord_der['Z_rv'][axn]*coord_der['R'][axn] + 24*Psi_lcfs**2*coord_der['R_rr'][axn]*coord_der['Z_z'][axn]**2*coord_der['R_rvv'][axn]*coord_der['Z_r'][axn]*coord_der['R'][axn] - 48*Psi_lcfs**2*coord_der['R_rr'][axn]
                               * coord_der['Z_z'][axn]**2*coord_der['Z_rvv'][axn]*coord_der['R_r'][axn]*coord_der['R'][axn] - 12*Psi_lcfs**2*coord_der['R_rv'][axn]*coord_der['Z_z'][axn]**2*coord_der['R_rrv'][axn]*coord_der['Z_r'][axn]*coord_der['R'][axn] + 24*Psi_lcfs**2*coord_der['R_rv'][axn]*coord_der['Z_z'][axn]**2*coord_der['Z_rrv'][axn]*coord_der['R_r'][axn]*coord_der['R'][axn] + 24*Psi_lcfs**2*coord_der['Z_z'][axn]**2*coord_der['Z_rr'][axn]*coord_der['R_rvv'][axn]*coord_der['R_r'][axn]*coord_der['R'][axn] - 12*Psi_lcfs**2*coord_der['Z_z'][axn]**2*coord_der['Z_rv'][axn]*coord_der['R_rrv'][axn]*coord_der['R_r'][axn]*coord_der['R'][axn] + 24*Psi_lcfs**2*coord_der['R_rv'][axn]*coord_der['Z_z'][axn]*coord_der['R_rvz'][axn]*coord_der['Z_r'][axn]**2*coord_der['R'][axn] + 48*Psi_lcfs**2*coord_der['Z_z'][axn]*coord_der['Z_rv'][axn]*coord_der['Z_rvz'][axn]*coord_der['R_r'][axn]**2*coord_der['R'][axn] - 48*Psi_lcfs**2*coord_der['Z_z'][axn]*coord_der['Z_rz'][axn]*coord_der['Z_rvv'][axn]*coord_der['R_r'][axn]**2*coord_der['R'][axn] + 24*Psi_lcfs**2*coord_der['R_z'][axn]*coord_der['R_rv'][axn]**2*coord_der['R_rz'][axn]*coord_der['Z_r'][axn]*coord_der['R'][axn] + 24*Psi_lcfs**2*coord_der['Z_z'][axn]*coord_der['R_rz'][axn]*coord_der['Z_rv'][axn]**2*coord_der['R_r'][axn]*coord_der['R'][axn] + 48*Psi_lcfs**2*coord_der['R_rv'][axn]**2*coord_der['Z_z'][axn]*coord_der['Z_rz'][axn]*coord_der['Z_r'][axn]*coord_der['R'][axn] - 48*Psi_lcfs**2*coord_der['R_z'][axn]*coord_der['R_rv'][axn]*coord_der['Z_z'][axn]*coord_der['Z_rv'][axn]*coord_der['R_r'][axn]*coord_der['Z_r'][axn] - 24*Psi_lcfs**2*iota[axn]*coord_der['R_z'][axn]*coord_der['R_rv'][axn]**2*coord_der['Z_rv'][axn]*coord_der['R_r'][axn]*coord_der['R'][axn] - 24*Psi_lcfs**2*iota[axn]*coord_der['R_rv'][axn]*coord_der['Z_z'][axn]*coord_der['Z_rv'][axn]**2*coord_der['R_r'][axn]*coord_der['R'][axn] + 24*Psi_lcfs**2*iota[axn]*coord_der['R_rv'][axn]**2*coord_der['Z_z'][axn]*coord_der['Z_rv'][axn]*coord_der['Z_r'][axn]*coord_der['R'][axn] - 24*Psi_lcfs**2*coord_der['R_z'][axn]*coord_der['R_rv'][axn]*coord_der['R_rz'][axn]*coord_der['Z_rv'][axn]*coord_der['R_r'][axn]*coord_der['R'][axn] - 24*Psi_lcfs**2*coord_der['R_z'][axn]*coord_der['R_rv'][axn]*coord_der['R_rvz'][axn]*coord_der['R_r'][axn]*coord_der['Z_r'][axn]*coord_der['R'][axn] + 48*Psi_lcfs**2*coord_der['R_z'][axn]*coord_der['R_rz'][axn]*coord_der['R_rvv'][axn]*coord_der['R_r'][axn]*coord_der['Z_r'][axn]*coord_der['R'][axn] - 24*Psi_lcfs**2*coord_der['R_rv'][axn]*coord_der['Z_z'][axn]*coord_der['R_rz'][axn]*coord_der['Z_rv'][axn]*coord_der['Z_r'][axn]*coord_der['R'][axn] - 48*Psi_lcfs**2*coord_der['R_rv'][axn]*coord_der['Z_z'][axn]*coord_der['Z_rv'][axn]*coord_der['Z_rz'][axn]*coord_der['R_r'][axn]*coord_der['R'][axn] - 48*Psi_lcfs**2*coord_der['R_rv'][axn]*coord_der['Z_z'][axn]*coord_der['Z_rvz'][axn]*coord_der['R_r'][axn]*coord_der['Z_r'][axn]*coord_der['R'][axn] - 24*Psi_lcfs**2*coord_der['Z_z'][axn]*coord_der['Z_rv'][axn]*coord_der['R_rvz'][axn]*coord_der['R_r'][axn]*coord_der['Z_r'][axn]*coord_der['R'][axn] + 48*Psi_lcfs**2*coord_der['Z_z'][axn]*coord_der['Z_rz'][axn]*coord_der['R_rvv'][axn]*coord_der['R_r'][axn]*coord_der['Z_r'][axn]*coord_der['R'][axn] - 48*Psi_lcfs**2*iota[axn]*coord_der['R_z'][axn]*coord_der['R_rv'][axn]*coord_der['Z_rvv'][axn]*coord_der['R_r'][axn]**2*coord_der['R'][axn] + 24*Psi_lcfs**2*iota[axn]*coord_der['R_z'][axn]*coord_der['Z_rv'][axn]*coord_der['R_rvv'][axn]*coord_der['R_r'][axn]**2*coord_der['R'][axn] + 24*Psi_lcfs**2*iota[axn]*coord_der['R_rv'][axn]*coord_der['Z_z'][axn]*coord_der['R_rvv'][axn]*coord_der['Z_r'][axn]**2*coord_der['R'][axn] + 24*Psi_lcfs**2*iota[axn]*coord_der['R_z'][axn]*coord_der['R_rv'][axn]*coord_der['R_rvv'][axn]*coord_der['R_r'][axn]*coord_der['Z_r'][axn]*coord_der['R'][axn] - 48*Psi_lcfs**2*iota[axn]*coord_der['R_rv'][axn]*coord_der['Z_z'][axn]*coord_der['Z_rvv'][axn]*coord_der['R_r'][axn]*coord_der['Z_r'][axn]*coord_der['R'][axn] + 24*Psi_lcfs**2*iota[axn]*coord_der['Z_z'][axn]*coord_der['Z_rv'][axn]*coord_der['R_rvv'][axn]*coord_der['R_r'][axn]*coord_der['Z_r'][axn]*coord_der['R'][axn]) / (24*Psi_lcfs**2*(coord_der['R_rv'][axn]*coord_der['Z_r'][axn] - coord_der['Z_rv'][axn]*coord_der['R_r'][axn])**2*coord_der['R'][axn]))

    R_zz_err = coord_der['R_zz'] - R_zz
    Z_zz_err = coord_der['Z_zz'] - Z_zz

    cR_zz_err = RZ_transform.fit(R_zz_err)
    cZ_zz_err = RZ_transform.fit(Z_zz_err)

    return cR_zz_err, cZ_zz_err


# XXX: this function needs an extra transform to fit back to coeffs
# TODO: fit_transform should have the same grid as RZ, but a DoubleFourier basis
def compute_qs_error_spectral(cR, cZ, cP, cI, Psi_lcfs, RZ_transform, pres_transform, iota_transform, pres_ratio, zeta_ratio, fit_transform):
    """Computes quasisymmetry error in spectral space

    Parameters
    ----------
    cR : ndarray, shape(N_coeffs,)
        spectral coefficients of R
    cZ : ndarray, shape(N_coeffs,)
        spectral coefficients of Z
    cP : ndarray, shape(N_coeffs,)
        spectral coefficients of pressure
    cI : ndarray, shape(N_coeffs,)
        spectral coefficients of rotational transform
    Psi_lcfs : float
        total toroidal flux within the last closed flux surface
    RZ_transform : Transform
        transforms cR and cZ to physical space
    pres_transform : Transform
        transforms cP to physical space
    iota_transform : Transform
        transforms cI to physical space
    pres_ratio : float
        fraction in range [0,1] of the full pressure profile to use
    zeta_ratio : float
        fraction in range [0,1] of the full toroidal (zeta) derivatives to use

    Returns
    -------
    cQS : ndarray
        quasisymmetry error Fourier coefficients

    """
    iota = iota_transform.transform(cI, 0)

    coord_der = compute_coordinate_derivatives(cR, cZ, RZ_transform)
    cov_basis = compute_covariant_basis(coord_der, RZ_transform)
    jacobian = compute_jacobian(coord_der, cov_basis, RZ_transform)
    magnetic_field = compute_magnetic_field(
        cov_basis, jacobian, cI, Psi_lcfs, iota_transform, mode='qs')
    B_mag = compute_magnetic_field_magnitude(
        cov_basis, magnetic_field, cI, iota_transform)

    # B-tilde derivatives
    Bt_v = magnetic_field['B^zeta_v']*(iota*B_mag['|B|_v']+B_mag['|B|_z']) + \
        magnetic_field['B^zeta']*(iota*B_mag['|B|_vv']+B_mag['|B|_vz'])
    Bt_z = magnetic_field['B^zeta_z']*(iota*B_mag['|B|_v']+B_mag['|B|_z']) + \
        magnetic_field['B^zeta']*(iota*B_mag['|B|_vz']+B_mag['|B|_zz'])

    # quasisymmetry
    QS = B_mag['|B|_v']*Bt_z - B_mag['|B|_z']*Bt_v
    return fit_transform.fit(QS)<|MERGE_RESOLUTION|>--- conflicted
+++ resolved
@@ -7,31 +7,20 @@
 from desc.configuration import compute_coordinate_derivatives, compute_covariant_basis
 from desc.configuration import compute_contravariant_basis, compute_jacobian
 from desc.configuration import compute_magnetic_field, compute_plasma_current, compute_magnetic_field_magnitude
-<<<<<<< HEAD
-from desc.boundary_conditions import compute_bdry_err_RZ, compute_bdry_err_four, compute_lambda_err
-from desc.zernike import symmetric_x, double_fourier_basis, fourzern
-from desc.backend import jnp, put, cross, dot, presfun, iotafun, unpack_x, TextColors
-from abc import ABC, abstractmethod
-=======
 from desc.boundary_conditions import compute_bdry_err, compute_lambda_err
 from desc.grid import LinearGrid
 from desc.transform import Transform
->>>>>>> 09ca19a2
 
 class ObjectiveFunction(ABC):
     """
     Objective function used to calculate the residual error in the optimization of an Equilibrium
 
-<<<<<<< HEAD
-
-=======
 # TODO: lots of documentation needs to be updated!
 
 class ObjectiveFunction(ABC):
     """
     Objective function used to calculate the residual error in the optimization of an Equilibrium
 
->>>>>>> 09ca19a2
     ...
 
     Attributes
@@ -62,20 +51,12 @@
         toroidal mode numbers for boundary
     scalar : bool
          whether to have objective compute scalar or vector error (Default value = False)
-<<<<<<< HEAD
-    
-=======
-
->>>>>>> 09ca19a2
+
     Methods
     -------
     compute(x, bdryR, bdryZ, cP, cI, Psi_lcfs, bdry_ratio=1.0, pres_ratio=1.0, zeta_ratio=1.0, errr_ratio=1.0)
         compute the equilibrium objective function
-<<<<<<< HEAD
-    
-=======
-
->>>>>>> 09ca19a2
+
     callback(x, bdryR, bdryZ, cP, cI, Psi_lcfs, bdry_ratio=1.0, pres_ratio=1.0, zeta_ratio=1.0, errr_ratio=1.0)
         function that prints equilibrium errors
     
@@ -125,62 +106,6 @@
         errRb, errZb = self.bdry_fun(
             cR, cZ, cL, bdry_ratio, self.bdry_zernike_transform, self.lambda_idx, bdryR, bdryZ, self.bdryM, self.bdryN, self.NFP, self.stell_sym)
 
-<<<<<<< HEAD
-        residual = jnp.concatenate([errRf.flatten(),
-                                    errZf.flatten(),
-                                    errRb.flatten()/errr_ratio,
-                                    errZb.flatten()/errr_ratio])
-
-        if not self.stell_sym:
-            errL0 = compute_lambda_err(cL, self.lambda_idx, self.NFP)
-            residual = jnp.concatenate([residual, errL0.flatten()/errr_ratio])
-
-
-        if self.scalar:
-            residual = jnp.log1p(jnp.sum(residual**2))
-        return residual
-    
-    def callback(self, x, bdryR, bdryZ, cP, cI, Psi_lcfs, bdry_ratio=1.0, pres_ratio=1.0, zeta_ratio=1.0, errr_ratio=1.0)->None:
-        """ Print residuals. Overrides callback method of the parent ObjectiveFunction"""
-        cR, cZ, cL = unpack_x(jnp.matmul(self.sym_mat, x), len(self.zern_idx))
-        errRf, errZf = self.equil_fun(
-            cR, cZ, cP, cI, Psi_lcfs, pres_ratio, zeta_ratio, self.zernike_transform)
-        errRb, errZb = self.bdry_fun(
-            cR, cZ, cL, bdry_ratio, self.bdry_zernike_transform, self.lambda_idx, bdryR, bdryZ, self.bdryM, self.bdryN, self.NFP, self.stell_sym)
-        errL0 = compute_lambda_err(cL, self.lambda_idx, self.NFP)
-
-
-        errRf_rms = jnp.sqrt(jnp.sum(errRf**2))
-        errZf_rms = jnp.sqrt(jnp.sum(errZf**2))
-        errRb_rms = jnp.sqrt(jnp.sum(errRb**2))
-        errZb_rms = jnp.sqrt(jnp.sum(errZb**2))
-        errL0_rms = jnp.sqrt(jnp.sum(errL0**2))
-
-        residual = jnp.concatenate([errRf.flatten(),
-                                    errZf.flatten(),
-                                    errRb.flatten()/errr_ratio,
-                                    errZb.flatten()/errr_ratio,
-                                    errL0.flatten()/errr_ratio])
-        resid_rms = 1/2*jnp.sum(residual**2)
-        print('Weighted Loss: {:10.3e}  errFrho: {:10.3e}  errFbeta: {:10.3e}  errRb: {:10.3e}  errZb: {:10.3e}  errL0: {:10.3e}'.format(
-                resid_rms, errRf_rms, errZf_rms, errRb_rms, errZb_rms, errL0_rms))
-
-class AccelErrorSpectral(ObjectiveFunction):
-    """ObjectiveFunction object subclass that minimizes equilibrium spectral-space acceleration error"""
-    def __init__(self,stell_sym, errr_mode, bdry_mode, bdry_fun, M, N, NFP, zernike_transform, bdry_zernike_transform, zern_idx, lambda_idx, bdryM, bdryN, scalar):
-        """ Extends the initializer of the parent ObjectiveFunction by specifying that spectral-space acceleration error will be used to compute error"""
-
-        super().__init__(stell_sym, errr_mode, bdry_mode, bdry_fun, M, N, NFP, zernike_transform, bdry_zernike_transform, zern_idx, lambda_idx, bdryM, bdryN, scalar)
-        self.equil_fun = compute_accel_error_spectral # uses acceleration error in spectral space as objective function
-        
-    def compute(self, x, bdryR, bdryZ, cP, cI, Psi_lcfs, bdry_ratio=1.0, pres_ratio=1.0, zeta_ratio=1.0, errr_ratio=1.0):
-        """ Compute acceleration error in spectral space. Overrides the compute method of the parent ObjectiveFunction"""
-        cR, cZ, cL = unpack_x(jnp.matmul(self.sym_mat, x), len(self.zern_idx))
-        errRf, errZf = self.equil_fun(
-            cR, cZ, cP, cI, Psi_lcfs, pres_ratio, zeta_ratio, self.zernike_transform)
-        errRb, errZb = self.bdry_fun(
-            cR, cZ, cL, bdry_ratio, self.bdry_zernike_transform, self.lambda_idx, bdryR, bdryZ, self.bdryM, self.bdryN, self.NFP, self.stell_sym)
-=======
     def __init__(self, RZ_transform:Transform=None,
                  RZb_transform:Transform=None, L_transform:Transform=None,
                  pres_transform:Transform=None, iota_transform:Transform=None,
@@ -270,7 +195,6 @@
             cR, cZ, cP, cI, Psi_lcfs, self.RZ_transform, self.pres_transform, self.iota_transform, pres_ratio, zeta_ratio)
         errRb, errZb = self.bdry_fun(
             cR, cZ, cL, cRb, cZb, self.RZb_transform, self.L_transform, bdry_ratio)
->>>>>>> 09ca19a2
 
         residual = jnp.concatenate([errRf.flatten(),
                                     errZf.flatten(),
@@ -284,17 +208,6 @@
         if self.scalar:
             residual = jnp.log1p(jnp.sum(residual**2))
         return residual
-<<<<<<< HEAD
-    
-    def callback(self, x, bdryR, bdryZ, cP, cI, Psi_lcfs, bdry_ratio=1.0, pres_ratio=1.0, zeta_ratio=1.0, errr_ratio=1.0)->None:
-        """ Print residuals. Overrides callback method of the parent ObjectiveFunction"""
-        cR, cZ, cL = unpack_x(jnp.matmul(self.sym_mat, x), len(self.zern_idx))
-        errRf, errZf = self.equil_fun(
-            cR, cZ, cP, cI, Psi_lcfs, pres_ratio, zeta_ratio, self.zernike_transform)
-        errRb, errZb = self.bdry_fun(
-            cR, cZ, cL, bdry_ratio, self.bdry_zernike_transform, self.lambda_idx, bdryR, bdryZ, self.bdryM, self.bdryN, self.NFP, self.stell_sym)
-        errL0 = compute_lambda_err(cL, self.lambda_idx, self.NFP)
-=======
 
     def callback(self, x, cRb, cZb, cP, cI, Psi_lcfs, bdry_ratio=1.0, pres_ratio=1.0, zeta_ratio=1.0, errr_ratio=1.0)->None:
         """ Print residuals. Overrides callback method of the parent ObjectiveFunction"""
@@ -305,7 +218,6 @@
         errRb, errZb = self.bdry_fun(
             cR, cZ, cL, cRb, cZb, self.RZb_transform, self.L_transform, bdry_ratio)
         errL0 = compute_lambda_err(cL, self.L_transform.basis)
->>>>>>> 09ca19a2
 
         errRf_rms = jnp.sqrt(jnp.sum(errRf**2))
         errZf_rms = jnp.sqrt(jnp.sum(errZf**2))
@@ -323,84 +235,6 @@
                 resid_rms, errRf_rms, errZf_rms, errRb_rms, errZb_rms, errL0_rms))
 
 
-<<<<<<< HEAD
-
-class ObjectiveFunctionFactory():
-    """Factory Class for Objective Functions
-    
-    Attributes
-    ----------
-    
-    Methods
-    -------
-    get_obj_fxn(attributes)
-        takes Equilibrium.attributes and uses it to compute and return the value of the objective function
-    """
-    
-    def get_equil_obj_fun(self, stell_sym, errr_mode, bdry_mode, M, N, NFP, zernike_transform, bdry_zernike_transform, zern_idx, lambda_idx, bdryM, bdryN, scalar=False) -> ObjectiveFunction:
-        """Accepts parameters necessary to create an objective function, and returns the corresponding ObjectiveFunction object
-    
-        Parameters
-        ----------
-        stell_sym : bool
-            True if stellarator symmetry is enforced
-        errr_mode : string
-            'force' or 'accel'. Method to use for calculating equilibrium error.
-        bdry_mode : string
-            'real' or 'spectral'. Method to use for calculating boundary error.
-        M : int
-            maximum poloidal resolution
-        N : int
-            maximum toroidal resolution
-        NFP : int
-            number of field periods
-        zernike_transform : ZernikeTransform
-            object with transform method to go from spectral to physical space with derivatives
-        bdry_zernike_transform : ZernikeTransform
-            zernike transform object for boundary conditions
-        zern_idx : ndarray of int, shape(N_coeffs,3)
-            mode numbers for Zernike basis
-        lambda_idx : ndarray of int, shape(N_lambda,2)
-            mode numbers for Fourier basis
-        bdryM : ndarray of int
-            poloidal mode numbers for boundary
-        bdryN : ndarray of int
-            toroidal mode numbers for boundary
-        scalar : bool
-             whether to have objective compute scalar or vector error (Default value = False)
-    
-        Returns
-        -------
-        obj_fxn : ObjectiveFunction
-            equilibrium objective function object, containing the compute and callback method for the objective function
-
-    
-        """
-
-        if bdry_mode == 'real':
-            raise ValueError(TextColors.FAIL + "evaluating bdry error in real space coordinates is currently broken." +
-                             " Please yell at one of the developers and we will fix it" + TextColors.ENDC)
-            bdry_fun = compute_bdry_err_RZ
-        elif bdry_mode == 'spectral':
-            bdry_fun = compute_bdry_err_four
-        else:
-            raise ValueError(TextColors.FAIL + "Requested boundary error mode is not implemented." +
-                             " Available boundary error mode is 'spectral'" + TextColors.ENDC)
-        if errr_mode == 'force':
-            obj_fun = ForceErrorNodes(stell_sym, errr_mode, bdry_mode, bdry_fun, M, N, NFP, zernike_transform, bdry_zernike_transform, zern_idx, lambda_idx, bdryM, bdryN, scalar)
-        elif errr_mode == 'accel':
-            obj_fun = AccelErrorSpectral(stell_sym, errr_mode, bdry_mode, bdry_fun, M, N, NFP, zernike_transform, bdry_zernike_transform, zern_idx, lambda_idx, bdryM, bdryN, scalar)
-        else:
-            raise ValueError(TextColors.FAIL + "Requested Objective Function is not implemented." +
-                             " Available objective functions are 'force' and 'accel'" + TextColors.ENDC)
-        return obj_fun
-        
-            
-        
-
-#Create factory object, to be imported by main code
-obj_fun_factory = ObjectiveFunctionFactory()
-=======
 class AccelErrorSpectral(ObjectiveFunction):
     """ObjectiveFunction object subclass that minimizes equilibrium spectral-space acceleration error"""
 
@@ -483,7 +317,6 @@
         resid_rms = 1/2*jnp.sum(residual**2)
         print('Weighted Loss: {:10.3e}  errFrho: {:10.3e}  errFbeta: {:10.3e}  errRb: {:10.3e}  errZb: {:10.3e}  errL0: {:10.3e}'.format(
                 resid_rms, errRf_rms, errZf_rms, errRb_rms, errZb_rms, errL0_rms))
->>>>>>> 09ca19a2
 
 
 class ObjectiveFunctionFactory():
