"""data_index contains all the quantities calculated by the compute functions."""

data_index = {}

<<<<<<< HEAD
# flux coordinates
data_index["rho"] = {
    "label": "\\rho",
    "units": "~",
    "units_long": "None",
    "description": "Radial coordinate, proportional to the square root of the toroidal flux",
    "fun": "compute_flux_coords",
    "dim": 1,
    "dependencies": {
        "params": [],
        "transforms": {"grid": []},
        "profiles": [],
        "data": [],
    },
}
data_index["theta"] = {
    "label": "\\theta",
    "units": "rad",
    "units_long": "radians",
    "description": "Poloidal angular coordinate (geometric, not magnetic)",
    "fun": "compute_flux_coords",
    "dim": 1,
    "dependencies": {
        "params": [],
        "transforms": {"grid": []},
        "profiles": [],
        "data": [],
    },
}
data_index["zeta"] = {
    "label": "\\zeta",
    "units": "rad",
    "units_long": "radians",
    "description": "Toroidal angular coordinate, equal to the geometric toroidal angle",
    "fun": "compute_flux_coords",
    "dim": 1,
    "dependencies": {
        "params": [],
        "transforms": {"grid": []},
        "profiles": [],
        "data": [],
    },
}

# toroidal flux
data_index["psi"] = {
    "label": "\\psi = \\Psi / (2 \\pi)",
    "units": "Wb",
    "units_long": "Webers",
    "description": "Toroidal flux",
    "fun": "compute_toroidal_flux",
    "dim": 1,
    "dependencies": {
        "params": ["Psi"],
        "transforms": {"grid": []},
        "profiles": [],
        "data": [],
    },
}
data_index["psi_r"] = {
    "label": "\\psi' = \\partial_{\\rho} \\Psi / (2 \\pi)",
    "units": "Wb",
    "units_long": "Webers",
    "description": "Toroidal flux, first radial derivative",
    "fun": "compute_toroidal_flux",
    "dim": 1,
    "dependencies": {
        "params": ["Psi"],
        "transforms": {"grid": []},
        "profiles": [],
        "data": [],
    },
}
data_index["psi_rr"] = {
    "label": "\\psi'' = \\partial_{\\rho\\rho} \\Psi / (2 \\pi)",
    "units": "Wb",
    "units_long": "Webers",
    "description": "Toroidal flux, second radial derivative",
    "fun": "compute_toroidal_flux",
    "dim": 1,
    "dependencies": {
        "params": ["Psi"],
        "transforms": {"grid": []},
        "profiles": [],
        "data": [],
    },
}
data_index["grad(psi)"] = {
    "label": "\\nabla\\psi",
    "units": "Wb / m",
    "units_long": "Webers per meter",
    "description": "Toroidal flux gradient",
    "fun": "compute_toroidal_flux_gradient",
    "dim": 3,
    "dependencies": {
        "params": [],
        "transforms": {},
        "profiles": [],
        "data": ["psi_r", "e^rho"],
    },
}
data_index["|grad(psi)|^2"] = {
    "label": "|\\nabla\\psi|^{2}",
    "units": "Wb / m",
    "units_long": "Webers squared per square meter",
    "description": "Toroidal flux gradient magnitude squared",
    "fun": "compute_toroidal_flux_gradient",
    "dim": 1,
    "dependencies": {
        "params": [],
        "transforms": {},
        "profiles": [],
        "data": ["psi_r", "g^rr"],
    },
}
data_index["|grad(psi)|"] = {
    "label": "|\\nabla\\psi|",
    "units": "Wb / m",
    "units_long": "Webers per meter",
    "description": "Toroidal flux gradient magnitude",
    "fun": "compute_toroidal_flux_gradient",
    "dim": 1,
    "dependencies": {
        "params": [],
        "transforms": {},
        "profiles": [],
        "data": ["|grad(psi)|^2"],
    },
}
# R
data_index["R"] = {
    "label": "R",
    "units": "m",
    "units_long": "meters",
    "description": "Major radius in lab frame",
    "fun": "compute_toroidal_coords",
    "dim": 1,
    "dependencies": {
        "params": ["R_lmn"],
        "transforms": {"R": [[0, 0, 0]]},
        "profiles": [],
        "data": [],
    },
}
data_index["R_r"] = {
    "label": "\\partial_{\\rho} R",
    "units": "m",
    "units_long": "meters",
    "description": "Major radius in lab frame, first radial derivative",
    "fun": "compute_toroidal_coords",
    "dim": 1,
    "dependencies": {
        "params": ["R_lmn"],
        "transforms": {"R": [[1, 0, 0]]},
        "profiles": [],
        "data": [],
    },
}
data_index["R_t"] = {
    "label": "\\partial_{\\theta} R",
    "units": "m",
    "units_long": "meters",
    "description": "Major radius in lab frame, first poloidal derivative",
    "fun": "compute_toroidal_coords",
    "dim": 1,
    "dependencies": {
        "params": ["R_lmn"],
        "transforms": {"R": [[0, 1, 0]]},
        "profiles": [],
        "data": [],
    },
}
data_index["R_z"] = {
    "label": "\\partial_{\\zeta} R",
    "units": "m",
    "units_long": "meters",
    "description": "Major radius in lab frame, first toroidal derivative",
    "fun": "compute_toroidal_coords",
    "dim": 1,
    "dependencies": {
        "params": ["R_lmn"],
        "transforms": {"R": [[0, 0, 1]]},
        "profiles": [],
        "data": [],
    },
}
data_index["R_rr"] = {
    "label": "\\partial_{\\rho\\rho} R",
    "units": "m",
    "units_long": "meters",
    "description": "Major radius in lab frame, second radial derivative",
    "fun": "compute_toroidal_coords",
    "dim": 1,
    "dependencies": {
        "params": ["R_lmn"],
        "transforms": {"R": [[2, 0, 0]]},
        "profiles": [],
        "data": [],
    },
}
data_index["R_tt"] = {
    "label": "\\partial_{\\theta\\theta} R",
    "units": "m",
    "units_long": "meters",
    "description": "Major radius in lab frame, second poloidal derivative",
    "fun": "compute_toroidal_coords",
    "dim": 1,
    "dependencies": {
        "params": ["R_lmn"],
        "transforms": {"R": [[0, 2, 0]]},
        "profiles": [],
        "data": [],
    },
}
data_index["R_zz"] = {
    "label": "\\partial_{\\zeta\\zeta} R",
    "units": "m",
    "units_long": "meters",
    "description": "Major radius in lab frame, second toroidal derivative",
    "fun": "compute_toroidal_coords",
    "dim": 1,
    "dependencies": {
        "params": ["R_lmn"],
        "transforms": {"R": [[0, 0, 2]]},
        "profiles": [],
        "data": [],
    },
}
data_index["R_rt"] = {
    "label": "\\partial_{\\rho\\theta} R",
    "units": "m",
    "units_long": "meters",
    "description": "Major radius in lab frame, second derivative wrt radius and poloidal angle",
    "fun": "compute_toroidal_coords",
    "dim": 1,
    "dependencies": {
        "params": ["R_lmn"],
        "transforms": {"R": [[1, 1, 0]]},
        "profiles": [],
        "data": [],
    },
}
data_index["R_rz"] = {
    "label": "\\partial_{\\rho\\zeta} R",
    "units": "m",
    "units_long": "meters",
    "description": "Major radius in lab frame, second derivative wrt radius and toroidal angle",
    "fun": "compute_toroidal_coords",
    "dim": 1,
    "dependencies": {
        "params": ["R_lmn"],
        "transforms": {"R": [[1, 0, 1]]},
        "profiles": [],
        "data": [],
    },
}
data_index["R_tz"] = {
    "label": "\\partial_{\\theta\\zeta} R",
    "units": "m",
    "units_long": "meters",
    "description": "Major radius in lab frame, second derivative wrt poloidal and toroidal angles",
    "fun": "compute_toroidal_coords",
    "dim": 1,
    "dependencies": {
        "params": ["R_lmn"],
        "transforms": {"R": [[0, 1, 1]]},
        "profiles": [],
        "data": [],
    },
}
data_index["R_rrr"] = {
    "label": "\\partial_{\\rho\\rho\\rho} R",
    "units": "m",
    "units_long": "meters",
    "description": "Major radius in lab frame, third radial derivative",
    "fun": "compute_toroidal_coords",
    "dim": 1,
    "dependencies": {
        "params": ["R_lmn"],
        "transforms": {"R": [[3, 0, 0]]},
        "profiles": [],
        "data": [],
    },
}
data_index["R_ttt"] = {
    "label": "\\partial_{\\theta\\theta\\theta} R",
    "units": "m",
    "units_long": "meters",
    "description": "Major radius in lab frame, third poloidal derivative",
    "fun": "compute_toroidal_coords",
    "dim": 1,
    "dependencies": {
        "params": ["R_lmn"],
        "transforms": {"R": [[0, 3, 0]]},
        "profiles": [],
        "data": [],
    },
}
data_index["R_zzz"] = {
    "label": "\\partial_{\\zeta\\zeta\\zeta} R",
    "units": "m",
    "units_long": "meters",
    "description": "Major radius in lab frame, third toroidal derivative",
    "fun": "compute_toroidal_coords",
    "dim": 1,
    "dependencies": {
        "params": ["R_lmn"],
        "transforms": {"R": [[0, 0, 3]]},
        "profiles": [],
        "data": [],
    },
}
data_index["R_rrt"] = {
    "label": "\\partial_{\\rho\\rho\\theta} R",
    "units": "m",
    "units_long": "meters",
    "description": "Major radius in lab frame, third derivative, wrt radius twice and poloidal angle",
    "fun": "compute_toroidal_coords",
    "dim": 1,
    "dependencies": {
        "params": ["R_lmn"],
        "transforms": {"R": [[2, 1, 0]]},
        "profiles": [],
        "data": [],
    },
}
data_index["R_rtt"] = {
    "label": "\\partial_{\\rho\\theta\\theta} R",
    "units": "m",
    "units_long": "meters",
    "description": "Major radius in lab frame, third derivative wrt radius and poloidal angle twice",
    "fun": "compute_toroidal_coords",
    "dim": 1,
    "dependencies": {
        "params": ["R_lmn"],
        "transforms": {"R": [[1, 2, 0]]},
        "profiles": [],
        "data": [],
    },
}
data_index["R_rrz"] = {
    "label": "\\partial_{\\rho\\rho\\zeta} R",
    "units": "m",
    "units_long": "meters",
    "description": "Major radius in lab frame, third derivative wrt radius twice and toroidal angle",
    "fun": "compute_toroidal_coords",
    "dim": 1,
    "dependencies": {
        "params": ["R_lmn"],
        "transforms": {"R": [[2, 0, 1]]},
        "profiles": [],
        "data": [],
    },
}
data_index["R_rzz"] = {
    "label": "\\partial_{\\rho\\zeta\\zeta} R",
    "units": "m",
    "units_long": "meters",
    "description": "Major radius in lab frame, third derivative wrt radius and toroidal angle twice",
    "fun": "compute_toroidal_coords",
    "dim": 1,
    "dependencies": {
        "params": ["R_lmn"],
        "transforms": {"R": [[1, 0, 2]]},
        "profiles": [],
        "data": [],
    },
}
data_index["R_ttz"] = {
    "label": "\\partial_{\\theta\\theta\\zeta} R",
    "units": "m",
    "units_long": "meters",
    "description": "Major radius in lab frame, third derivative wrt poloidal angle twice and toroidal angle",
    "fun": "compute_toroidal_coords",
    "dim": 1,
    "dependencies": {
        "params": ["R_lmn"],
        "transforms": {"R": [[0, 2, 1]]},
        "profiles": [],
        "data": [],
    },
}
data_index["R_tzz"] = {
    "label": "\\partial_{\\theta\\zeta\\zeta} R",
    "units": "m",
    "units_long": "meters",
    "description": "Major radius in lab frame, third derivative wrt poloidal angle  and toroidal angle twice",
    "fun": "compute_toroidal_coords",
    "dim": 1,
    "dependencies": {
        "params": ["R_lmn"],
        "transforms": {"R": [[0, 1, 2]]},
        "profiles": [],
        "data": [],
    },
}
data_index["R_rtz"] = {
    "label": "\\partial_{\\rho\\theta\\zeta} R",
    "units": "m",
    "units_long": "meters",
    "description": "Major radius in lab frame, third derivative wrt radius, poloidal angle, and toroidal angle",
    "fun": "compute_toroidal_coords",
    "dim": 1,
    "dependencies": {
        "params": ["R_lmn"],
        "transforms": {"R": [[1, 1, 1]]},
        "profiles": [],
        "data": [],
    },
}

# Z
data_index["Z"] = {
    "label": "Z",
    "units": "m",
    "units_long": "meters",
    "description": "Vertical coordinate in lab frame",
    "fun": "compute_toroidal_coords",
    "dim": 1,
    "dependencies": {
        "params": ["Z_lmn"],
        "transforms": {"Z": [[0, 0, 0]]},
        "profiles": [],
        "data": [],
    },
}
data_index["Z_r"] = {
    "label": "\\partial_{\\rho} Z",
    "units": "m",
    "units_long": "meters",
    "description": "Vertical coordinate in lab frame, first radial derivative",
    "fun": "compute_toroidal_coords",
    "dim": 1,
    "dependencies": {
        "params": ["Z_lmn"],
        "transforms": {"Z": [[1, 0, 0]]},
        "profiles": [],
        "data": [],
    },
}
data_index["Z_t"] = {
    "label": "\\partial_{\\theta} Z",
    "units": "m",
    "units_long": "meters",
    "description": "Vertical coordinate in lab frame, first poloidal derivative",
    "fun": "compute_toroidal_coords",
    "dim": 1,
    "dependencies": {
        "params": ["Z_lmn"],
        "transforms": {"Z": [[0, 1, 0]]},
        "profiles": [],
        "data": [],
    },
}
data_index["Z_z"] = {
    "label": "\\partial_{\\zeta} Z",
    "units": "m",
    "units_long": "meters",
    "description": "Vertical coordinate in lab frame, first toroidal derivative",
    "fun": "compute_toroidal_coords",
    "dim": 1,
    "dependencies": {
        "params": ["Z_lmn"],
        "transforms": {"Z": [[0, 0, 1]]},
        "profiles": [],
        "data": [],
    },
}
data_index["Z_rr"] = {
    "label": "\\partial_{\\rho\\rho} Z",
    "units": "m",
    "units_long": "meters",
    "description": "Vertical coordinate in lab frame, second radial derivative",
    "fun": "compute_toroidal_coords",
    "dim": 1,
    "dependencies": {
        "params": ["Z_lmn"],
        "transforms": {"Z": [[2, 0, 0]]},
        "profiles": [],
        "data": [],
    },
}
data_index["Z_tt"] = {
    "label": "\\partial_{\\theta\\theta} Z",
    "units": "m",
    "units_long": "meters",
    "description": "Vertical coordinate in lab frame, second poloidal derivative",
    "fun": "compute_toroidal_coords",
    "dim": 1,
    "dependencies": {
        "params": ["Z_lmn"],
        "transforms": {"Z": [[0, 2, 0]]},
        "profiles": [],
        "data": [],
    },
}
data_index["Z_zz"] = {
    "label": "\\partial_{\\zeta\\zeta} Z",
    "units": "m",
    "units_long": "meters",
    "description": "Vertical coordinate in lab frame, second toroidal derivative",
    "fun": "compute_toroidal_coords",
    "dim": 1,
    "dependencies": {
        "params": ["Z_lmn"],
        "transforms": {"Z": [[0, 0, 2]]},
        "profiles": [],
        "data": [],
    },
}
data_index["Z_rt"] = {
    "label": "\\partial_{\\rho\\theta} Z",
    "units": "m",
    "units_long": "meters",
    "description": "Vertical coordinate in lab frame, second derivative wrt radius and poloidal angle",
    "fun": "compute_toroidal_coords",
    "dim": 1,
    "dependencies": {
        "params": ["Z_lmn"],
        "transforms": {"Z": [[1, 1, 0]]},
        "profiles": [],
        "data": [],
    },
}
data_index["Z_rz"] = {
    "label": "\\partial_{\\rho\\zeta} Z",
    "units": "m",
    "units_long": "meters",
    "description": "Vertical coordinate in lab frame, second derivative wrt radius and toroidal angle",
    "fun": "compute_toroidal_coords",
    "dim": 1,
    "dependencies": {
        "params": ["Z_lmn"],
        "transforms": {"Z": [[1, 0, 1]]},
        "profiles": [],
        "data": [],
    },
}
data_index["Z_tz"] = {
    "label": "\\partial_{\\theta\\zeta} Z",
    "units": "m",
    "units_long": "meters",
    "description": "Vertical coordinate in lab frame, second derivative wrt poloidal and toroidal angles",
    "fun": "compute_toroidal_coords",
    "dim": 1,
    "dependencies": {
        "params": ["Z_lmn"],
        "transforms": {"Z": [[0, 1, 1]]},
        "profiles": [],
        "data": [],
    },
}
data_index["Z_rrr"] = {
    "label": "\\partial_{\\rho\\rho\\rho} Z",
    "units": "m",
    "units_long": "meters",
    "description": "Vertical coordinate in lab frame, third radial derivative",
    "fun": "compute_toroidal_coords",
    "dim": 1,
    "dependencies": {
        "params": ["Z_lmn"],
        "transforms": {"Z": [[3, 0, 0]]},
        "profiles": [],
        "data": [],
    },
}
data_index["Z_ttt"] = {
    "label": "\\partial_{\\theta\\theta\\theta} Z",
    "units": "m",
    "units_long": "meters",
    "description": "Vertical coordinate in lab frame, third poloidal derivative",
    "fun": "compute_toroidal_coords",
    "dim": 1,
    "dependencies": {
        "params": ["Z_lmn"],
        "transforms": {"Z": [[0, 3, 0]]},
        "profiles": [],
        "data": [],
    },
}
data_index["Z_zzz"] = {
    "label": "\\partial_{\\zeta\\zeta\\zeta} Z",
    "units": "m",
    "units_long": "meters",
    "description": "Vertical coordinate in lab frame, third toroidal derivative",
    "fun": "compute_toroidal_coords",
    "dim": 1,
    "dependencies": {
        "params": ["Z_lmn"],
        "transforms": {"Z": [[0, 0, 3]]},
        "profiles": [],
        "data": [],
    },
}
data_index["Z_rrt"] = {
    "label": "\\partial_{\\rho\\rho\\theta} Z",
    "units": "m",
    "units_long": "meters",
    "description": "Vertical coordinate in lab frame, third derivative, wrt radius twice and poloidal angle",
    "fun": "compute_toroidal_coords",
    "dim": 1,
    "dependencies": {
        "params": ["Z_lmn"],
        "transforms": {"Z": [[2, 1, 0]]},
        "profiles": [],
        "data": [],
    },
}
data_index["Z_rtt"] = {
    "label": "\\partial_{\\rho\\theta\\theta} Z",
    "units": "m",
    "units_long": "meters",
    "description": "Vertical coordinate in lab frame, third derivative wrt radius and poloidal angle twice",
    "fun": "compute_toroidal_coords",
    "dim": 1,
    "dependencies": {
        "params": ["Z_lmn"],
        "transforms": {"Z": [[1, 2, 0]]},
        "profiles": [],
        "data": [],
    },
}
data_index["Z_rrz"] = {
    "label": "\\partial_{\\rho\\rho\\zeta} Z",
    "units": "m",
    "units_long": "meters",
    "description": "Vertical coordinate in lab frame, third derivative wrt radius twice and toroidal angle",
    "fun": "compute_toroidal_coords",
    "dim": 1,
    "dependencies": {
        "params": ["Z_lmn"],
        "transforms": {"Z": [[2, 0, 1]]},
        "profiles": [],
        "data": [],
    },
}
data_index["Z_rzz"] = {
    "label": "\\partial_{\\rho\\zeta\\zeta} Z",
    "units": "m",
    "units_long": "meters",
    "description": "Vertical coordinate in lab frame, third derivative wrt radius and toroidal angle twice",
    "fun": "compute_toroidal_coords",
    "dim": 1,
    "dependencies": {
        "params": ["Z_lmn"],
        "transforms": {"Z": [[1, 0, 2]]},
        "profiles": [],
        "data": [],
    },
}
data_index["Z_ttz"] = {
    "label": "\\partial_{\\theta\\theta\\zeta} Z",
    "units": "m",
    "units_long": "meters",
    "description": "Vertical coordinate in lab frame, third derivative wrt poloidal angle twice and toroidal angle",
    "fun": "compute_toroidal_coords",
    "dim": 1,
    "dependencies": {
        "params": ["Z_lmn"],
        "transforms": {"Z": [[0, 2, 1]]},
        "profiles": [],
        "data": [],
    },
}
data_index["Z_tzz"] = {
    "label": "\\partial_{\\theta\\zeta\\zeta} Z",
    "units": "m",
    "units_long": "meters",
    "description": "Vertical coordinate in lab frame, third derivative wrt poloidal angle  and toroidal angle twice",
    "fun": "compute_toroidal_coords",
    "dim": 1,
    "dependencies": {
        "params": ["Z_lmn"],
        "transforms": {"Z": [[0, 1, 2]]},
        "profiles": [],
        "data": [],
    },
}
data_index["Z_rtz"] = {
    "label": "\\partial_{\\rho\\theta\\zeta} Z",
    "units": "m",
    "units_long": "meters",
    "description": "Vertical coordinate in lab frame, third derivative wrt radius, poloidal angle, and toroidal angle",
    "fun": "compute_toroidal_coords",
    "dim": 1,
    "dependencies": {
        "params": ["Z_lmn"],
        "transforms": {"Z": [[1, 1, 1]]},
        "profiles": [],
        "data": [],
    },
}

# cartesian coordinates
data_index["phi"] = {
    "label": "\\phi = \\zeta",
    "units": "rad",
    "units_long": "radians",
    "description": "Toroidal angle in lab frame",
    "fun": "compute_cartesian_coords",
    "dim": 1,
    "dependencies": {
        "params": [],
        "transforms": {},
        "profiles": [],
        "data": ["zeta"],
    },
}
data_index["X"] = {
    "label": "X = R \\cos{\\phi}",
    "units": "m",
    "units_long": "meters",
    "description": "Cartesian X coordinate",
    "fun": "compute_cartesian_coords",
    "dim": 1,
    "dependencies": {
        "params": [],
        "transforms": {},
        "profiles": [],
        "data": ["R", "phi"],
    },
}
data_index["Y"] = {
    "label": "Y = R \\sin{\\phi}",
    "units": "m",
    "units_long": "meters",
    "description": "Cartesian Y coordinate",
    "fun": "compute_cartesian_coords",
    "dim": 1,
    "dependencies": {
        "params": [],
        "transforms": {},
        "profiles": [],
        "data": ["R", "phi"],
    },
}

# lambda
data_index["lambda"] = {
    "label": "\\lambda",
    "units": "rad",
    "units_long": "radians",
    "description": "Poloidal stream function",
    "fun": "compute_lambda",
    "dim": 1,
    "dependencies": {
        "params": ["L_lmn"],
        "transforms": {"L": [[0, 0, 0]]},
        "profiles": [],
        "data": [],
    },
}
data_index["lambda_r"] = {
    "label": "\\partial_{\\rho} \\lambda",
    "units": "rad",
    "units_long": "radians",
    "description": "Poloidal stream function, first radial derivative",
    "fun": "compute_lambda",
    "dim": 1,
    "dependencies": {
        "params": ["L_lmn"],
        "transforms": {"L": [[1, 0, 0]]},
        "profiles": [],
        "data": [],
    },
}
data_index["lambda_t"] = {
    "label": "\\partial_{\\theta} \\lambda",
    "units": "rad",
    "units_long": "radians",
    "description": "Poloidal stream function, first poloidal derivative",
    "fun": "compute_lambda",
    "dim": 1,
    "dependencies": {
        "params": ["L_lmn"],
        "transforms": {"L": [[0, 1, 0]]},
        "profiles": [],
        "data": [],
    },
}
data_index["lambda_z"] = {
    "label": "\\partial_{\\zeta} \\lambda",
    "units": "rad",
    "units_long": "radians",
    "description": "Poloidal stream function, first toroidal derivative",
    "fun": "compute_lambda",
    "dim": 1,
    "dependencies": {
        "params": ["L_lmn"],
        "transforms": {"L": [[0, 0, 1]]},
        "profiles": [],
        "data": [],
    },
}
data_index["lambda_rr"] = {
    "label": "\\partial_{\\rho\\rho} \\lambda",
    "units": "rad",
    "units_long": "radians",
    "description": "Poloidal stream function, second radial derivative",
    "fun": "compute_lambda",
    "dim": 1,
    "dependencies": {
        "params": ["L_lmn"],
        "transforms": {"L": [[2, 0, 0]]},
        "profiles": [],
        "data": [],
    },
}
data_index["lambda_tt"] = {
    "label": "\\partial_{\\theta\\theta} \\lambda",
    "units": "rad",
    "units_long": "radians",
    "description": "Poloidal stream function, second poloidal derivative",
    "fun": "compute_lambda",
    "dim": 1,
    "dependencies": {
        "params": ["L_lmn"],
        "transforms": {"L": [[0, 2, 0]]},
        "profiles": [],
        "data": [],
    },
}
data_index["lambda_zz"] = {
    "label": "\\partial_{\\zeta\\zeta} \\lambda",
    "units": "rad",
    "units_long": "radians",
    "description": "Poloidal stream function, second toroidal derivative",
    "fun": "compute_lambda",
    "dim": 1,
    "dependencies": {
        "params": ["L_lmn"],
        "transforms": {"L": [[0, 0, 2]]},
        "profiles": [],
        "data": [],
    },
}
data_index["lambda_rt"] = {
    "label": "\\partial_{\\rho\\theta} \\lambda",
    "units": "rad",
    "units_long": "radians",
    "description": "Poloidal stream function, second derivative wrt radius and poloidal angle",
    "fun": "compute_lambda",
    "dim": 1,
    "dependencies": {
        "params": ["L_lmn"],
        "transforms": {"L": [[1, 1, 0]]},
        "profiles": [],
        "data": [],
    },
}
data_index["lambda_rz"] = {
    "label": "\\partial_{\\rho\\zeta} \\lambda",
    "units": "rad",
    "units_long": "radians",
    "description": "Poloidal stream function, second derivative wrt radius and toroidal angle",
    "fun": "compute_lambda",
    "dim": 1,
    "dependencies": {
        "params": ["L_lmn"],
        "transforms": {"L": [[1, 0, 1]]},
        "profiles": [],
        "data": [],
    },
}
data_index["lambda_tz"] = {
    "label": "\\partial_{\\theta\\zeta} \\lambda",
    "units": "rad",
    "units_long": "radians",
    "description": "Poloidal stream function, second derivative wrt poloidal and toroidal angles",
    "fun": "compute_lambda",
    "dim": 1,
    "dependencies": {
        "params": ["L_lmn"],
        "transforms": {"L": [[0, 1, 1]]},
        "profiles": [],
        "data": [],
    },
}
data_index["lambda_rrr"] = {
    "label": "\\partial_{\\rho\\rho\\rho} \\lambda",
    "units": "rad",
    "units_long": "radians",
    "description": "Poloidal stream function, third radial derivative",
    "fun": "compute_lambda",
    "dim": 1,
    "dependencies": {
        "params": ["L_lmn"],
        "transforms": {"L": [[3, 0, 0]]},
        "profiles": [],
        "data": [],
    },
}
data_index["lambda_ttt"] = {
    "label": "\\partial_{\\theta\\theta\\theta} \\lambda",
    "units": "rad",
    "units_long": "radians",
    "description": "Poloidal stream function, third poloidal derivative",
    "fun": "compute_lambda",
    "dim": 1,
    "dependencies": {
        "params": ["L_lmn"],
        "transforms": {"L": [[0, 3, 0]]},
        "profiles": [],
        "data": [],
    },
}
data_index["lambda_zzz"] = {
    "label": "\\partial_{\\zeta\\zeta\\zeta} \\lambda",
    "units": "rad",
    "units_long": "radians",
    "description": "Poloidal stream function, third toroidal derivative",
    "fun": "compute_lambda",
    "dim": 1,
    "dependencies": {
        "params": ["L_lmn"],
        "transforms": {"L": [[0, 0, 3]]},
        "profiles": [],
        "data": [],
    },
}
data_index["lambda_rrt"] = {
    "label": "\\partial_{\\rho\\rho\\theta} \\lambda",
    "units": "rad",
    "units_long": "radians",
    "description": "Poloidal stream function, third derivative, wrt radius twice and poloidal angle",
    "fun": "compute_lambda",
    "dim": 1,
    "dependencies": {
        "params": ["L_lmn"],
        "transforms": {"L": [[2, 1, 0]]},
        "profiles": [],
        "data": [],
    },
}
data_index["lambda_rtt"] = {
    "label": "\\partial_{\\rho\\theta\\theta} \\lambda",
    "units": "rad",
    "units_long": "radians",
    "description": "Poloidal stream function, third derivative wrt radius and poloidal angle twice",
    "fun": "compute_lambda",
    "dim": 1,
    "dependencies": {
        "params": ["L_lmn"],
        "transforms": {"L": [[1, 2, 0]]},
        "profiles": [],
        "data": [],
    },
}
data_index["lambda_rrz"] = {
    "label": "\\partial_{\\rho\\rho\\zeta} \\lambda",
    "units": "rad",
    "units_long": "radians",
    "description": "Poloidal stream function, third derivative wrt radius twice and toroidal angle",
    "fun": "compute_lambda",
    "dim": 1,
    "dependencies": {
        "params": ["L_lmn"],
        "transforms": {"L": [[2, 0, 1]]},
        "profiles": [],
        "data": [],
    },
}
data_index["lambda_rzz"] = {
    "label": "\\partial_{\\rho\\zeta\\zeta} \\lambda",
    "units": "rad",
    "units_long": "radians",
    "description": "Poloidal stream function, third derivative wrt radius and toroidal angle twice",
    "fun": "compute_lambda",
    "dim": 1,
    "dependencies": {
        "params": ["L_lmn"],
        "transforms": {"L": [[1, 0, 2]]},
        "profiles": [],
        "data": [],
    },
}
data_index["lambda_ttz"] = {
    "label": "\\partial_{\\theta\\theta\\zeta} \\lambda",
    "units": "rad",
    "units_long": "radians",
    "description": "Poloidal stream function, third derivative wrt poloidal angle twice and toroidal angle",
    "fun": "compute_lambda",
    "dim": 1,
    "dependencies": {
        "params": ["L_lmn"],
        "transforms": {"L": [[0, 2, 1]]},
        "profiles": [],
        "data": [],
    },
}
data_index["lambda_tzz"] = {
    "label": "\\partial_{\\theta\\zeta\\zeta} \\lambda",
    "units": "rad",
    "units_long": "radians",
    "description": "Poloidal stream function, third derivative wrt poloidal angle  and toroidal angle twice",
    "fun": "compute_lambda",
    "dim": 1,
    "dependencies": {
        "params": ["L_lmn"],
        "transforms": {"L": [[0, 1, 2]]},
        "profiles": [],
        "data": [],
    },
}
data_index["lambda_rtz"] = {
    "label": "\\partial_{\\rho\\theta\\zeta} \\lambda",
    "units": "rad",
    "units_long": "radians",
    "description": "Poloidal stream function, third derivative wrt radius, poloidal angle, and toroidal angle",
    "fun": "compute_lambda",
    "dim": 1,
    "dependencies": {
        "params": ["L_lmn"],
        "transforms": {"L": [[1, 1, 1]]},
        "profiles": [],
        "data": [],
    },
}

# pressure
data_index["p"] = {
    "label": "p",
    "units": "Pa",
    "units_long": "Pascal",
    "description": "Pressure",
    "fun": "compute_pressure",
    "dim": 1,
    "dependencies": {
        "params": ["p_l"],
        "transforms": {},
        "profiles": ["pressure"],
        "data": [],
    },
}
data_index["p_r"] = {
    "label": "\\partial_{\\rho} p",
    "units": "Pa",
    "units_long": "Pascal",
    "description": "Pressure, first radial derivative",
    "fun": "compute_pressure",
    "dim": 1,
    "dependencies": {
        "params": ["p_l"],
        "transforms": {},
        "profiles": ["pressure"],
        "data": [],
    },
}
data_index["grad(p)"] = {
    "label": "\\nabla p",
    "units": "N \\cdot m^{-3}",
    "units_long": "Newtons / cubic meter",
    "description": "Pressure gradient",
    "fun": "compute_pressure_gradient",
    "dim": 3,
    "dependencies": {
        "params": [],
        "transforms": {},
        "profiles": [],
        "data": ["p_r", "e^rho"],
    },
}
data_index["|grad(p)|"] = {
    "label": "|\\nabla p|",
    "units": "N \\cdot m^{-3}",
    "units_long": "Newtons / cubic meter",
    "description": "Magnitude of pressure gradient",
    "fun": "compute_pressure_gradient",
    "dim": 1,
    "dependencies": {
        "params": [],
        "transforms": {},
        "profiles": [],
        "data": ["p_r", "|grad(rho)|"],
    },
}
data_index["<|grad(p)|>_vol"] = {
    "label": "<|\\nabla p|>_{vol}",
    "units": "N \\cdot m^{-3}",
    "units_long": "Newtons / cubic meter",
    "description": "Volume average of magnitude of pressure gradient",
    "fun": "compute_pressure_gradient",
    "dim": 0,
    "dependencies": {
        "params": [],
        "transforms": {"grid": []},
        "profiles": [],
        "data": ["|grad(p)|", "sqrt(g)", "V"],
    },
}

# rotational transform
data_index["iota"] = {
    "label": "\\iota",
    "units": "~",
    "units_long": "None",
    "description": "Rotational transform",
    "fun": "compute_rotational_transform",
    "dim": 1,
    "dependencies": {
        "params": ["i_l", "c_l"],
        "transforms": {},
        "profiles": ["iota", "current"],
        "data": ["psi_r", "lambda_t", "lambda_z", "g_tt", "g_tz", "sqrt(g)"],
    },
}
data_index["iota_r"] = {
    "label": "\\partial_{\\rho} \\iota",
    "units": "~",
    "units_long": "None",
    "description": "Rotational transform, first radial derivative",
    "fun": "compute_rotational_transform",
    "dim": 1,
    "dependencies": {
        "params": ["i_l", "c_l"],
        "transforms": {},
        "profiles": ["iota", "current"],
        "data": [
            "psi_r",
            "psi_rr",
            "lambda_t",
            "lambda_z",
            "lambda_rt",
            "lambda_rz",
            "g_tt",
            "g_tt_r",
            "g_tz",
            "g_tz_r",
            "sqrt(g)",
            "sqrt(g)_r",
        ],
    },
}

# covariant basis
data_index["e_rho"] = {
    "label": "\\mathbf{e}_{\\rho}",
    "units": "m",
    "units_long": "meters",
    "description": "Covariant radial basis vector",
    "fun": "compute_covariant_basis",
    "dim": 3,
    "dependencies": {
        "params": [],
        "transforms": {},
        "profiles": [],
        "data": ["R_r", "Z_r"],
    },
}
data_index["e_theta"] = {
    "label": "\\mathbf{e}_{\\theta}",
    "units": "m",
    "units_long": "meters",
    "description": "Covariant poloidal basis vector",
    "fun": "compute_covariant_basis",
    "dim": 3,
    "dependencies": {
        "params": [],
        "transforms": {},
        "profiles": [],
        "data": ["R_t", "Z_t"],
    },
}
data_index["e_zeta"] = {
    "label": "\\mathbf{e}_{\\zeta}",
    "units": "m",
    "units_long": "meters",
    "description": "Covariant toroidal basis vector",
    "fun": "compute_covariant_basis",
    "dim": 3,
    "dependencies": {
        "params": [],
        "transforms": {},
        "profiles": [],
        "data": ["R", "R_z", "Z_z"],
    },
}
data_index["e_rho_r"] = {
    "label": "\\partial_{\\rho} \\mathbf{e}_{\\rho}",
    "units": "m",
    "units_long": "meters",
    "description": "Covariant radial basis vector, derivative wrt radial coordinate",
    "fun": "compute_covariant_basis",
    "dim": 3,
    "dependencies": {
        "params": [],
        "transforms": {},
        "profiles": [],
        "data": ["R_rr", "Z_rr"],
    },
}
data_index["e_rho_t"] = {
    "label": "\\partial_{\\theta} \\mathbf{e}_{\\rho}",
    "units": "m",
    "units_long": "meters",
    "description": "Covariant radial basis vector, derivative wrt poloidal angle",
    "fun": "compute_covariant_basis",
    "dim": 3,
    "dependencies": {
        "params": [],
        "transforms": {},
        "profiles": [],
        "data": ["R_rt", "Z_rt"],
    },
}
data_index["e_rho_z"] = {
    "label": "\\partial_{\\zeta} \\mathbf{e}_{\\rho}",
    "units": "m",
    "units_long": "meters",
    "description": "Covariant radial basis vector, derivative wrt toroidal angle",
    "fun": "compute_covariant_basis",
    "dim": 3,
    "dependencies": {
        "params": [],
        "transforms": {},
        "profiles": [],
        "data": ["R_rz", "Z_rz"],
    },
}
data_index["e_theta_r"] = {
    "label": "\\partial_{\\rho} \\mathbf{e}_{\\theta}",
    "units": "m",
    "units_long": "meters",
    "description": "Covariant poloidal basis vector, derivative wrt radial coordinate",
    "fun": "compute_covariant_basis",
    "dim": 3,
    "dependencies": {
        "params": [],
        "transforms": {},
        "profiles": [],
        "data": ["R_rt", "Z_rt"],
    },
}
data_index["e_theta_t"] = {
    "label": "\\partial_{\\theta} \\mathbf{e}_{\\theta}",
    "units": "m",
    "units_long": "meters",
    "description": "Covariant poloidal basis vector, derivative wrt poloidal angle",
    "fun": "compute_covariant_basis",
    "dim": 3,
    "dependencies": {
        "params": [],
        "transforms": {},
        "profiles": [],
        "data": ["R_tt", "Z_tt"],
    },
}
data_index["e_theta_z"] = {
    "label": "\\partial_{\\zeta} \\mathbf{e}_{\\theta}",
    "units": "m",
    "units_long": "meters",
    "description": "Covariant poloidal basis vector, derivative wrt toroidal angle",
    "fun": "compute_covariant_basis",
    "dim": 3,
    "dependencies": {
        "params": [],
        "transforms": {},
        "profiles": [],
        "data": ["R_tz", "Z_tz"],
    },
}
data_index["e_zeta_r"] = {
    "label": "\\partial_{\\rho} \\mathbf{e}_{\\zeta}",
    "units": "m",
    "units_long": "meters",
    "description": "Covariant toroidal basis vector, derivative wrt radial coordinate",
    "fun": "compute_covariant_basis",
    "dim": 3,
    "dependencies": {
        "params": [],
        "transforms": {},
        "profiles": [],
        "data": ["R_rz", "R_r", "Z_rz"],
    },
}
data_index["e_zeta_t"] = {
    "label": "\\partial_{\\theta} \\mathbf{e}_{\\zeta}",
    "units": "m",
    "units_long": "meters",
    "description": "Covariant toroidal basis vector, derivative wrt poloidal angle",
    "fun": "compute_covariant_basis",
    "dim": 3,
    "dependencies": {
        "params": [],
        "transforms": {},
        "profiles": [],
        "data": ["R_tz", "R_t", "Z_tz"],
    },
}
data_index["e_zeta_z"] = {
    "label": "\\partial_{\\zeta} \\mathbf{e}_{\\zeta}",
    "units": "m",
    "units_long": "meters",
    "description": "Covariant toroidal basis vector, derivative wrt toroidal angle",
    "fun": "compute_covariant_basis",
    "dim": 3,
    "dependencies": {
        "params": [],
        "transforms": {},
        "profiles": [],
        "data": ["R_zz", "R_z", "Z_zz"],
    },
}
data_index["e_rho_rr"] = {
    "label": "\\partial_{\\rho\\rho} \\mathbf{e}_{\\rho}",
    "units": "m",
    "units_long": "meters",
    "description": "Covariant radial basis vector, second derivative wrt radial coordinate",
    "fun": "compute_covariant_basis",
    "dim": 3,
    "dependencies": {
        "params": [],
        "transforms": {},
        "profiles": [],
        "data": ["R_rrr", "Z_rrr"],
    },
}
data_index["e_rho_tt"] = {
    "label": "\\partial_{\\theta\\theta} \\mathbf{e}_{\\rho}",
    "units": "m",
    "units_long": "meters",
    "description": "Covariant radial basis vector, second derivative wrt poloidal angle",
    "fun": "compute_covariant_basis",
    "dim": 3,
    "dependencies": {
        "params": [],
        "transforms": {},
        "profiles": [],
        "data": ["R_rtt", "Z_rtt"],
    },
}
data_index["e_rho_zz"] = {
    "label": "\\partial_{\\zeta\\zeta} \\mathbf{e}_{\\rho}",
    "units": "m",
    "units_long": "meters",
    "description": "Covariant radial basis vector, second derivative wrt toroidal angle",
    "fun": "compute_covariant_basis",
    "dim": 3,
    "dependencies": {
        "params": [],
        "transforms": {},
        "profiles": [],
        "data": ["R_rzz", "Z_rzz"],
    },
}
data_index["e_rho_rt"] = {
    "label": "\\partial_{\\rho\\theta} \\mathbf{e}_{\\rho}",
    "units": "m",
    "units_long": "meters",
    "description": "Covariant radial basis vector, second derivative wrt radial coordinate and poloidal angle",
    "fun": "compute_covariant_basis",
    "dim": 3,
    "dependencies": {
        "params": [],
        "transforms": {},
        "profiles": [],
        "data": ["R_rrt", "Z_rrt"],
    },
}
data_index["e_rho_rz"] = {
    "label": "\\partial_{\\rho\\zeta} \\mathbf{e}_{\\rho}",
    "units": "m",
    "units_long": "meters",
    "description": "Covariant radial basis vector, second derivative wrt radial coordinate and toroidal angle",
    "fun": "compute_covariant_basis",
    "dim": 3,
    "dependencies": {
        "params": [],
        "transforms": {},
        "profiles": [],
        "data": ["R_rrz", "Z_rrz"],
    },
}
data_index["e_rho_tz"] = {
    "label": "\\partial_{\\theta\\zeta} \\mathbf{e}_{\\rho}",
    "units": "m",
    "units_long": "meters",
    "description": "Covariant radial basis vector, second derivative wrt poloidal and toroidal angles",
    "fun": "compute_covariant_basis",
    "dim": 3,
    "dependencies": {
        "params": [],
        "transforms": {},
        "profiles": [],
        "data": ["R_rtz", "Z_rtz"],
    },
}
data_index["e_theta_rr"] = {
    "label": "\\partial_{\\rho\\rho} \\mathbf{e}_{\\theta}",
    "units": "m",
    "units_long": "meters",
    "description": "Covariant poloidal basis vector, second derivative wrt radial coordinate",
    "fun": "compute_covariant_basis",
    "dim": 3,
    "dependencies": {
        "params": [],
        "transforms": {},
        "profiles": [],
        "data": ["R_rrt", "Z_rrt"],
    },
}
data_index["e_theta_tt"] = {
    "label": "\\partial_{\\theta\\theta} \\mathbf{e}_{\\theta}",
    "units": "m",
    "units_long": "meters",
    "description": "Covariant poloidal basis vector, second derivative wrt poloidal angle",
    "fun": "compute_covariant_basis",
    "dim": 3,
    "dependencies": {
        "params": [],
        "transforms": {},
        "profiles": [],
        "data": ["R_ttt", "Z_ttt"],
    },
}
data_index["e_theta_zz"] = {
    "label": "\\partial_{\\zeta\\zeta} \\mathbf{e}_{\\theta}",
    "units": "m",
    "units_long": "meters",
    "description": "Covariant poloidal basis vector, second derivative wrt toroidal angle",
    "fun": "compute_covariant_basis",
    "dim": 3,
    "dependencies": {
        "params": [],
        "transforms": {},
        "profiles": [],
        "data": ["R_tzz", "Z_tzz"],
    },
}
data_index["e_theta_rt"] = {
    "label": "\\partial_{\\rho\\theta} \\mathbf{e}_{\\theta}",
    "units": "m",
    "units_long": "meters",
    "description": "Covariant poloidal basis vector, second derivative wrt radial coordinate and poloidal angle",
    "fun": "compute_covariant_basis",
    "dim": 3,
    "dependencies": {
        "params": [],
        "transforms": {},
        "profiles": [],
        "data": ["R_rtt", "Z_rtt"],
    },
}
data_index["e_theta_rz"] = {
    "label": "\\partial_{\\rho\\zeta} \\mathbf{e}_{\\theta}",
    "units": "m",
    "units_long": "meters",
    "description": "Covariant poloidal basis vector, second derivative wrt radial coordinate and toroidal angle",
    "fun": "compute_covariant_basis",
    "dim": 3,
    "dependencies": {
        "params": [],
        "transforms": {},
        "profiles": [],
        "data": ["R_rtz", "Z_rtz"],
    },
}
data_index["e_theta_tz"] = {
    "label": "\\partial_{\\theta\\zeta} \\mathbf{e}_{\\theta}",
    "units": "m",
    "units_long": "meters",
    "description": "Covariant poloidal basis vector, second derivative wrt poloidal and toroidal angles",
    "fun": "compute_covariant_basis",
    "dim": 3,
    "dependencies": {
        "params": [],
        "transforms": {},
        "profiles": [],
        "data": ["R_ttz", "Z_ttz"],
    },
}
data_index["e_zeta_rr"] = {
    "label": "\\partial_{\\rho\\rho} \\mathbf{e}_{\\zeta}",
    "units": "m",
    "units_long": "meters",
    "description": "Covariant toroidal basis vector, second derivative wrt radial coordinate",
    "fun": "compute_covariant_basis",
    "dim": 3,
    "dependencies": {
        "params": [],
        "transforms": {},
        "profiles": [],
        "data": ["R_rrz", "R_rr", "Z_rrz"],
    },
}
data_index["e_zeta_tt"] = {
    "label": "\\partial_{\\theta\\theta} \\mathbf{e}_{\\zeta}",
    "units": "m",
    "units_long": "meters",
    "description": "Covariant toroidal basis vector, second derivative wrt poloidal angle",
    "fun": "compute_covariant_basis",
    "dim": 3,
    "dependencies": {
        "params": [],
        "transforms": {},
        "profiles": [],
        "data": ["R_ttz", "R_tt", "Z_ttz"],
    },
}
data_index["e_zeta_zz"] = {
    "label": "\\partial_{\\zeta\\zeta} \\mathbf{e}_{\\zeta}",
    "units": "m",
    "units_long": "meters",
    "description": "Covariant toroidal basis vector, second derivative wrt toroidal angle",
    "fun": "compute_covariant_basis",
    "dim": 3,
    "dependencies": {
        "params": [],
        "transforms": {},
        "profiles": [],
        "data": ["R_zzz", "R_zz", "Z_zzz"],
    },
}
data_index["e_zeta_rt"] = {
    "label": "\\partial_{\\rho\\theta} \\mathbf{e}_{\\zeta}",
    "units": "m",
    "units_long": "meters",
    "description": "Covariant toroidal basis vector, second derivative wrt radial coordinate and poloidal angle",
    "fun": "compute_covariant_basis",
    "dim": 3,
    "dependencies": {
        "params": [],
        "transforms": {},
        "profiles": [],
        "data": ["R_rtz", "R_rt", "Z_rtz"],
    },
}
data_index["e_zeta_rz"] = {
    "label": "\\partial_{\\rho\\zeta} \\mathbf{e}_{\\zeta}",
    "units": "m",
    "units_long": "meters",
    "description": "Covariant toroidal basis vector, second derivative wrt radial coordinate and toroidal angle",
    "fun": "compute_covariant_basis",
    "dim": 3,
    "dependencies": {
        "params": [],
        "transforms": {},
        "profiles": [],
        "data": ["R_rzz", "R_rz", "Z_rzz"],
    },
}
data_index["e_zeta_tz"] = {
    "label": "\\partial_{\\theta\\zeta} \\mathbf{e}_{\\zeta}",
    "units": "m",
    "units_long": "meters",
    "description": "Covariant toroidal basis vector, second derivative wrt poloidal and toroidal angles",
    "fun": "compute_covariant_basis",
    "dim": 3,
    "dependencies": {
        "params": [],
        "transforms": {},
        "profiles": [],
        "data": ["R_tzz", "R_tz", "Z_tzz"],
    },
}

# contravariant basis
data_index["e^rho"] = {
    "label": "\\mathbf{e}^{\\rho}",
    "units": "m^{-1}",
    "units_long": "inverse meters",
    "description": "Contravariant radial basis vector",
    "fun": "compute_contravariant_basis",
    "dim": 3,
    "dependencies": {
        "params": [],
        "transforms": {},
        "profiles": [],
        "data": ["e_theta", "e_zeta", "sqrt(g)"],
    },
}
data_index["e^theta"] = {
    "label": "\\mathbf{e}^{\\theta}",
    "units": "m^{-1}",
    "units_long": "inverse meters",
    "description": "Contravariant poloidal basis vector",
    "fun": "compute_contravariant_basis",
    "dim": 3,
    "dependencies": {
        "params": [],
        "transforms": {},
        "profiles": [],
        "data": ["e_zeta", "e_rho", "sqrt(g)"],
    },
}
data_index["e^zeta"] = {
    "label": "\\mathbf{e}^{\\zeta}",
    "units": "m^{-1}",
    "units_long": "inverse meters",
    "description": "Contravariant toroidal basis vector",
    "fun": "compute_contravariant_basis",
    "dim": 3,
    "dependencies": {
        "params": [],
        "transforms": {},
        "profiles": [],
        "data": ["R"],
    },
}

# Jacobian
data_index["sqrt(g)"] = {
    "label": "\\sqrt{g}",
    "units": "m^{3}",
    "units_long": "cubic meters",
    "description": "Jacobian determinant",
    "fun": "compute_jacobian",
    "dim": 1,
    "dependencies": {
        "params": [],
        "transforms": {},
        "profiles": [],
        "data": ["e_rho", "e_theta", "e_zeta"],
    },
}
data_index["|e_theta x e_zeta|"] = {
    "label": "|e_{\\theta} \\times e_{\\zeta}|",
    "units": "m^{2}",
    "units_long": "square meters",
    "description": "2D jacobian determinant for constant rho surface",
    "fun": "compute_jacobian",
    "dim": 1,
    "dependencies": {
        "params": [],
        "transforms": {},
        "profiles": [],
        "data": ["e_theta", "e_zeta"],
    },
}
data_index["|e_zeta x e_rho|"] = {
    "label": "|e_{\\zeta} \\times e_{\\rho}|",
    "units": "m^{2}",
    "units_long": "square meters",
    "description": "2D jacobian determinant for constant theta surface",
    "fun": "compute_jacobian",
    "dim": 1,
    "dependencies": {
        "params": [],
        "transforms": {},
        "profiles": [],
        "data": ["e_zeta", "e_rho"],
    },
}
data_index["|e_rho x e_theta|"] = {
    "label": "|e_{\\rho} \\times e_{\\theta}|",
    "units": "m^{2}",
    "units_long": "square meters",
    "description": "2D jacobian determinant for constant zeta surface",
    "fun": "compute_jacobian",
    "dim": 1,
    "dependencies": {
        "params": [],
        "transforms": {},
        "profiles": [],
        "data": ["e_rho", "e_theta"],
    },
}
data_index["sqrt(g)_r"] = {
    "label": "\\partial_{\\rho} \\sqrt{g}",
    "units": "m^{3}",
    "units_long": "cubic meters",
    "description": "Jacobian determinant, derivative wrt radial coordinate",
    "fun": "compute_jacobian",
    "dim": 1,
    "dependencies": {
        "params": [],
        "transforms": {},
        "profiles": [],
        "data": ["e_rho", "e_theta", "e_zeta", "e_rho_r", "e_theta_r", "e_zeta_r"],
    },
}
data_index["sqrt(g)_t"] = {
    "label": "\\partial_{\\theta} \\sqrt{g}",
    "units": "m^{3}",
    "units_long": "cubic meters",
    "description": "Jacobian determinant, derivative wrt poloidal angle",
    "fun": "compute_jacobian",
    "dim": 1,
    "dependencies": {
        "params": [],
        "transforms": {},
        "profiles": [],
        "data": ["e_rho", "e_theta", "e_zeta", "e_rho_t", "e_theta_t", "e_zeta_t"],
    },
}
data_index["sqrt(g)_z"] = {
    "label": "\\partial_{\\zeta} \\sqrt{g}",
    "units": "m^{3}",
    "units_long": "cubic meters",
    "description": "Jacobian determinant, derivative wrt toroidal angle",
    "fun": "compute_jacobian",
    "dim": 1,
    "dependencies": {
        "params": [],
        "transforms": {},
        "profiles": [],
        "data": ["e_rho", "e_theta", "e_zeta", "e_rho_z", "e_theta_z", "e_zeta_z"],
    },
}
data_index["sqrt(g)_rr"] = {
    "label": "\\partial_{\\rho\\rho} \\sqrt{g}",
    "units": "m^{3}",
    "units_long": "cubic meters",
    "description": "Jacobian determinant, second derivative wrt radial coordinate",
    "fun": "compute_jacobian",
    "dim": 1,
    "dependencies": {
        "params": [],
        "transforms": {},
        "profiles": [],
        "data": [
            "e_rho",
            "e_theta",
            "e_zeta",
            "e_rho_r",
            "e_theta_r",
            "e_zeta_r",
            "e_rho_rr",
            "e_theta_rr",
            "e_zeta_rr",
        ],
    },
}
data_index["sqrt(g)_tt"] = {
    "label": "\\partial_{\\theta\\theta} \\sqrt{g}",
    "units": "m^{3}",
    "units_long": "cubic meters",
    "description": "Jacobian determinant, second derivative wrt poloidal angle",
    "fun": "compute_jacobian",
    "dim": 1,
    "dependencies": {
        "params": [],
        "transforms": {},
        "profiles": [],
        "data": [
            "e_rho",
            "e_theta",
            "e_zeta",
            "e_rho_t",
            "e_theta_t",
            "e_zeta_t",
            "e_rho_tt",
            "e_theta_tt",
            "e_zeta_tt",
        ],
    },
}
data_index["sqrt(g)_zz"] = {
    "label": "\\partial_{\\zeta\\zeta} \\sqrt{g}",
    "units": "m^{3}",
    "units_long": "cubic meters",
    "description": "Jacobian determinant, second derivative wrt toroidal angle",
    "fun": "compute_jacobian",
    "dim": 1,
    "dependencies": {
        "params": [],
        "transforms": {},
        "profiles": [],
        "data": [
            "e_rho",
            "e_theta",
            "e_zeta",
            "e_rho_z",
            "e_theta_z",
            "e_zeta_z",
            "e_rho_zz",
            "e_theta_zz",
            "e_zeta_zz",
        ],
    },
}
data_index["sqrt(g)_tz"] = {
    "label": "\\partial_{\\theta\\zeta} \\sqrt{g}",
    "units": "m^{3}",
    "units_long": "cubic meters",
    "description": "Jacobian determinant, second derivative wrt poloidal and toroidal angles",
    "fun": "compute_jacobian",
    "dim": 1,
    "dependencies": {
        "params": [],
        "transforms": {},
        "profiles": [],
        "data": [
            "e_rho",
            "e_theta",
            "e_zeta",
            "e_rho_z",
            "e_theta_z",
            "e_zeta_z",
            "e_rho_t",
            "e_theta_t",
            "e_zeta_t",
            "e_rho_tz",
            "e_theta_tz",
            "e_zeta_tz",
        ],
    },
}

# covariant metric coefficients
data_index["g_rr"] = {
    "label": "g_{\\rho\\rho}",
    "units": "m^{2}",
    "units_long": "square meters",
    "description": "Radial/Radial element of covariant metric tensor",
    "fun": "compute_covariant_metric_coefficients",
    "dim": 1,
    "dependencies": {
        "params": [],
        "transforms": {},
        "profiles": [],
        "data": ["e_rho"],
    },
}
data_index["g_tt"] = {
    "label": "g_{\\theta\\theta}",
    "units": "m^{2}",
    "units_long": "square meters",
    "description": "Poloidal/Poloidal element of covariant metric tensor",
    "fun": "compute_covariant_metric_coefficients",
    "dim": 1,
    "dependencies": {
        "params": [],
        "transforms": {},
        "profiles": [],
        "data": ["e_theta"],
    },
}
data_index["g_zz"] = {
    "label": "g_{\\zeta\\zeta}",
    "units": "m^{2}",
    "units_long": "square meters",
    "description": "Toroidal/Toroidal element of covariant metric tensor",
    "fun": "compute_covariant_metric_coefficients",
    "dim": 1,
    "dependencies": {
        "params": [],
        "transforms": {},
        "profiles": [],
        "data": ["e_zeta"],
    },
}
data_index["g_rt"] = {
    "label": "g_{\\rho\\theta}",
    "units": "m^{2}",
    "units_long": "square meters",
    "description": "Radial/Poloidal element of covariant metric tensor",
    "fun": "compute_covariant_metric_coefficients",
    "dim": 1,
    "dependencies": {
        "params": [],
        "transforms": {},
        "profiles": [],
        "data": ["e_rho", "e_theta"],
    },
}
data_index["g_rz"] = {
    "label": "g_{\\rho\\zeta}",
    "units": "m^{2}",
    "units_long": "square meters",
    "description": "Radial/Toroidal element of covariant metric tensor",
    "fun": "compute_covariant_metric_coefficients",
    "dim": 1,
    "dependencies": {
        "params": [],
        "transforms": {},
        "profiles": [],
        "data": ["e_rho", "e_zeta"],
    },
}
data_index["g_tz"] = {
    "label": "g_{\\theta\\zeta}",
    "units": "m^{2}",
    "units_long": "square meters",
    "description": "Poloidal/Toroidal element of covariant metric tensor",
    "fun": "compute_covariant_metric_coefficients",
    "dim": 1,
    "dependencies": {
        "params": [],
        "transforms": {},
        "profiles": [],
        "data": ["e_theta", "e_zeta"],
    },
}
data_index["g_tt_r"] = {
    "label": "\\partial_{\\rho} g_{\\theta\\theta}",
    "units": "m^{2}",
    "units_long": "square meters",
    "description": "Poloidal/Poloidal element of covariant metric tensor, derivative wrt rho",
    "fun": "compute_covariant_metric_coefficients",
    "dim": 1,
    "dependencies": {
        "params": [],
        "transforms": {},
        "profiles": [],
        "data": ["e_theta", "e_theta_r"],
    },
}
data_index["g_tz_r"] = {
    "label": "\\partial_{\\rho} g_{\\theta\\zeta}",
    "units": "m^{2}",
    "units_long": "square meters",
    "description": "Poloidal/Toroidal element of covariant metric tensor, derivative wrt rho",
    "fun": "compute_covariant_metric_coefficients",
    "dim": 1,
    "dependencies": {
        "params": [],
        "transforms": {},
        "profiles": [],
        "data": ["e_theta", "e_zeta", "e_theta_r", "e_zeta_r"],
    },
}

# contravariant metric coefficients
data_index["g^rr"] = {
    "label": "g^{\\rho\\rho}",
    "units": "m^{-2}",
    "units_long": "inverse square meters",
    "description": "Radial/Radial element of contravariant metric tensor",
    "fun": "compute_contravariant_metric_coefficients",
    "dim": 1,
    "dependencies": {
        "params": [],
        "transforms": {},
        "profiles": [],
        "data": ["e^rho"],
    },
}
data_index["g^tt"] = {
    "label": "g^{\\theta\\theta}",
    "units": "m^{-2}",
    "units_long": "inverse square meters",
    "description": "Poloidal/Poloidal element of contravariant metric tensor",
    "fun": "compute_contravariant_metric_coefficients",
    "dim": 1,
    "dependencies": {
        "params": [],
        "transforms": {},
        "profiles": [],
        "data": ["e^theta"],
    },
}
data_index["g^zz"] = {
    "label": "g^{\\zeta\\zeta}",
    "units": "m^{-2}",
    "units_long": "inverse square meters",
    "description": "Toroidal/Toroidal element of contravariant metric tensor",
    "fun": "compute_contravariant_metric_coefficients",
    "dim": 1,
    "dependencies": {
        "params": [],
        "transforms": {},
        "profiles": [],
        "data": ["e^zeta"],
    },
}
data_index["g^rt"] = {
    "label": "g^{\\rho\\theta}",
    "units": "m^{-2}",
    "units_long": "inverse square meters",
    "description": "Radial/Poloidal element of contravariant metric tensor",
    "fun": "compute_contravariant_metric_coefficients",
    "dim": 1,
    "dependencies": {
        "params": [],
        "transforms": {},
        "profiles": [],
        "data": ["e^rho", "e^theta"],
    },
}
data_index["g^rz"] = {
    "label": "g^{\\rho\\zeta}",
    "units": "m^{-2}",
    "units_long": "inverse square meters",
    "description": "Radial/Toroidal element of contravariant metric tensor",
    "fun": "compute_contravariant_metric_coefficients",
    "dim": 1,
    "dependencies": {
        "params": [],
        "transforms": {},
        "profiles": [],
        "data": ["e^rho", "e^zeta"],
    },
}
data_index["g^tz"] = {
    "label": "g^{\\theta\\zeta}",
    "units": "m^{-2}",
    "units_long": "inverse square meters",
    "description": "Poloidal/Toroidal element of contravariant metric tensor",
    "fun": "compute_contravariant_metric_coefficients",
    "dim": 1,
    "dependencies": {
        "params": [],
        "transforms": {},
        "profiles": [],
        "data": ["e^theta", "e^zeta"],
    },
}
data_index["|grad(rho)|"] = {
    "label": "|\\nabla \\rho|",
    "units": "m^{-1}",
    "units_long": "inverse meters",
    "description": "Magnitude of contravariant radial basis vector",
    "fun": "compute_contravariant_metric_coefficients",
    "dim": 1,
    "dependencies": {
        "params": [],
        "transforms": {},
        "profiles": [],
        "data": ["g^rr"],
    },
}
data_index["|grad(theta)|"] = {
    "label": "|\\nabla \\theta|",
    "units": "m^{-1}",
    "units_long": "inverse meters",
    "description": "Magnitude of contravariant poloidal basis vector",
    "fun": "compute_contravariant_metric_coefficients",
    "dim": 1,
    "dependencies": {
        "params": [],
        "transforms": {},
        "profiles": [],
        "data": ["g^tt"],
    },
}
data_index["|grad(zeta)|"] = {
    "label": "|\\nabla \\zeta|",
    "units": "m^{-1}",
    "units_long": "inverse meters",
    "description": "Magnitude of contravariant toroidal basis vector",
    "fun": "compute_contravariant_metric_coefficients",
    "dim": 1,
    "dependencies": {
        "params": [],
        "transforms": {},
        "profiles": [],
        "data": ["g^zz"],
    },
}

# geometry
data_index["V"] = {
    "label": "V",
    "units": "m^{3}",
    "units_long": "cubic meters",
    "description": "Volume",
    "fun": "compute_geometry",
    "dim": 0,
    "dependencies": {
        "params": [],
        "transforms": {"grid": []},
        "profiles": [],
        "data": ["sqrt(g)"],
    },
}
data_index["A"] = {
    "label": "A",
    "units": "m^{2}",
    "units_long": "square meters",
    "description": "Cross-sectional area",
    "fun": "compute_geometry",
    "dim": 0,
    "dependencies": {
        "params": [],
        "transforms": {"grid": []},
        "profiles": [],
        "data": ["sqrt(g)", "R"],
    },
}
data_index["R0"] = {
    "label": "R_{0}",
    "units": "m",
    "units_long": "meters",
    "description": "Major radius",
    "fun": "compute_geometry",
    "dim": 0,
    "dependencies": {
        "params": [],
        "transforms": {},
        "profiles": [],
        "data": ["V", "A"],
    },
}
data_index["a"] = {
    "label": "a",
    "units": "m",
    "units_long": "meters",
    "description": "Minor radius",
    "fun": "compute_geometry",
    "dim": 0,
    "dependencies": {
        "params": [],
        "transforms": {},
        "profiles": [],
        "data": ["A"],
    },
}
data_index["R0/a"] = {
    "label": "R_{0} / a",
    "units": "~",
    "units_long": "None",
    "description": "Aspect ratio",
    "fun": "compute_geometry",
    "dim": 0,
    "dependencies": {
        "params": [],
        "transforms": {},
        "profiles": [],
        "data": ["R0", "a"],
    },
}
data_index["V(r)"] = {
    "label": "V(\\rho)",
    "units": "m^{3}",
    "units_long": "cubic meters",
    "description": "Volume enclosed by flux surfaces",
    "fun": "compute_geometry",
    "dim": 1,
    "dependencies": {
        "params": [],
        "transforms": {"grid": []},
        "profiles": [],
        "data": ["e_theta", "e_zeta", "Z"],
    },
}
data_index["V_r(r)"] = {
    "label": "\\partial_{\\rho} V(\\rho)",
    "units": "m^{3}",
    "units_long": "cubic meters",
    "description": "Volume enclosed by flux surfaces, derivative wrt radial coordinate",
    "fun": "compute_geometry",
    "dim": 1,
    "dependencies": {
        "params": [],
        "transforms": {"grid": []},
        "profiles": [],
        "data": ["sqrt(g)"],
    },
}
data_index["V_rr(r)"] = {
    "label": "\\partial_{\\rho\\rho} V(\\rho)",
    "units": "m^{3}",
    "units_long": "cubic meters",
    "description": "Volume enclosed by flux surfaces, second derivative wrt radial coordinate",
    "fun": "compute_geometry",
    "dim": 1,
    "dependencies": {
        "params": [],
        "transforms": {"grid": []},
        "profiles": [],
        "data": ["sqrt(g)_r", "sqrt(g)"],
    },
}
data_index["S(r)"] = {
    "label": "S(\\rho)",
    "units": "m^{2}",
    "units_long": "square meters",
    "description": "Surface area of flux surfaces",
    "fun": "compute_geometry",
    "dim": 1,
    "dependencies": {
        "params": [],
        "transforms": {"grid": []},
        "profiles": [],
        "data": ["|e_theta x e_zeta|"],
    },
}

# contravariant magnetic field
data_index["B0"] = {
    "label": "\\psi' / \\sqrt{g}",
    "units": "T \\cdot m^{-1}",
    "units_long": "Tesla / meters",
    "description": "",
    "fun": "compute_contravariant_magnetic_field",
    "dim": 1,
    "dependencies": {
        "params": [],
        "transforms": {},
        "profiles": [],
        "data": ["psi_r", "sqrt(g)"],
    },
}
data_index["B^rho"] = {
    "label": "B^{\\rho}",
    "units": "T \\cdot m^{-1}",
    "units_long": "Tesla / meters",
    "description": "Contravariant radial component of magnetic field",
    "fun": "compute_contravariant_magnetic_field",
    "dim": 1,
    "dependencies": {
        "params": [],
        "transforms": {},
        "profiles": [],
        "data": [],
    },
}
data_index["B^theta"] = {
    "label": "B^{\\theta}",
    "units": "T \\cdot m^{-1}",
    "units_long": "Tesla / meters",
    "description": "Contravariant poloidal component of magnetic field",
    "fun": "compute_contravariant_magnetic_field",
    "dim": 1,
    "dependencies": {
        "params": [],
        "transforms": {},
        "profiles": [],
        "data": ["B0", "iota", "lambda_z"],
    },
}
data_index["B^zeta"] = {
    "label": "B^{\\zeta}",
    "units": "T \\cdot m^{-1}",
    "units_long": "Tesla / meters",
    "description": "Contravariant toroidal component of magnetic field",
    "fun": "compute_contravariant_magnetic_field",
    "dim": 1,
    "dependencies": {
        "params": [],
        "transforms": {},
        "profiles": [],
        "data": ["B0", "lambda_t"],
    },
}
data_index["B"] = {
    "label": "\\mathbf{B}",
    "units": "T",
    "units_long": "Tesla",
    "description": "Magnetic field",
    "fun": "compute_contravariant_magnetic_field",
    "dim": 3,
    "dependencies": {
        "params": [],
        "transforms": {},
        "profiles": [],
        "data": ["B^theta", "e_theta", "B^zeta", "e_zeta"],
    },
}
data_index["B_R"] = {
    "label": "B_{R}",
    "units": "T",
    "units_long": "Tesla",
    "description": "Radial component of magnetic field in lab frame",
    "fun": "compute_contravariant_magnetic_field",
    "dim": 1,
    "dependencies": {
        "params": [],
        "transforms": {},
        "profiles": [],
        "data": ["B"],
    },
}
data_index["B_phi"] = {
    "label": "B_{\\phi}",
    "units": "T",
    "units_long": "Tesla",
    "description": "Toroidal component of magnetic field in lab frame",
    "fun": "compute_contravariant_magnetic_field",
    "dim": 1,
    "dependencies": {
        "params": [],
        "transforms": {},
        "profiles": [],
        "data": ["B"],
    },
}
data_index["B_Z"] = {
    "label": "B_{Z}",
    "units": "T",
    "units_long": "Tesla",
    "description": "Vertical component of magnetic field in lab frame",
    "fun": "compute_contravariant_magnetic_field",
    "dim": 1,
    "dependencies": {
        "params": [],
        "transforms": {},
        "profiles": [],
        "data": ["B"],
    },
}
data_index["B0_r"] = {
    "label": "\\psi'' / \\sqrt{g} - \\psi' \\partial_{\\rho} \\sqrt{g} / g",
    "units": "T \\cdot m^{-1}",
    "units_long": "Tesla / meters",
    "description": "",
    "fun": "compute_contravariant_magnetic_field",
    "dim": 1,
    "dependencies": {
        "params": [],
        "transforms": {},
        "profiles": [],
        "data": ["psi_r", "psi_rr", "sqrt(g)", "sqrt(g)_r"],
    },
}
data_index["B^theta_r"] = {
    "label": "\\partial_{\\rho} B^{\\theta}",
    "units": "T \\cdot m^{-1}",
    "units_long": "Tesla / meters",
    "description": "Contravariant poloidal component of magnetic field, derivative wrt radial coordinate",
    "fun": "compute_contravariant_magnetic_field",
    "dim": 1,
    "dependencies": {
        "params": [],
        "transforms": {},
        "profiles": [],
        "data": ["B0_r", "iota", "lambda_z", "B0", "iota_r", "lambda_rz"],
    },
}
data_index["B^zeta_r"] = {
    "label": "\\partial_{\\rho} B^{\\zeta}",
    "units": "T \\cdot m^{-1}",
    "units_long": "Tesla / meters",
    "description": "Contravariant toroidal component of magnetic field, derivative wrt radial coordinate",
    "fun": "compute_contravariant_magnetic_field",
    "dim": 1,
    "dependencies": {
        "params": [],
        "transforms": {},
        "profiles": [],
        "data": ["B0_r", "lambda_t", "B0", "lambda_rt"],
    },
}
data_index["B_r"] = {
    "label": "\\partial_{\\rho} \\mathbf{B}",
    "units": "T",
    "units_long": "Tesla",
    "description": "Magnetic field, derivative wrt radial coordinate",
    "fun": "compute_contravariant_magnetic_field",
    "dim": 3,
    "dependencies": {
        "params": [],
        "transforms": {},
        "profiles": [],
        "data": [
            "B^theta_r",
            "B^theta",
            "B^zeta_r",
            "B^zeta",
            "e_theta",
            "e_theta_r",
            "e_zeta",
            "e_zeta_r",
        ],
    },
}
data_index["B0_t"] = {
    "label": "-\\psi' \\partial_{\\theta} \\sqrt{g} / g",
    "units": "T \\cdot m^{-1}",
    "units_long": "Tesla / meters",
    "description": "",
    "fun": "compute_contravariant_magnetic_field",
    "dim": 1,
    "dependencies": {
        "params": [],
        "transforms": {},
        "profiles": [],
        "data": ["psi_r", "sqrt(g)_t", "sqrt(g)"],
    },
}
data_index["B^theta_t"] = {
    "label": "\\partial_{\\theta} B^{\\theta}",
    "units": "T \\cdot m^{-1}",
    "units_long": "Tesla / meters",
    "description": "Contravariant poloidal component of magnetic field, derivative wrt poloidal angle",
    "fun": "compute_contravariant_magnetic_field",
    "dim": 1,
    "dependencies": {
        "params": [],
        "transforms": {},
        "profiles": [],
        "data": ["B0", "B0_t", "iota", "lambda_z", "lambda_tz"],
    },
}
data_index["B^zeta_t"] = {
    "label": "\\partial_{\\theta} B^{\\zeta}",
    "units": "T \\cdot m^{-1}",
    "units_long": "Tesla / meters",
    "description": "Contravariant toroidal component of magnetic field, derivative wrt poloidal angle",
    "fun": "compute_contravariant_magnetic_field",
    "dim": 1,
    "dependencies": {
        "params": [],
        "transforms": {},
        "profiles": [],
        "data": ["B0", "B0_t", "lambda_t", "lambda_tt"],
    },
}
data_index["B_t"] = {
    "label": "\\partial_{\\theta} \\mathbf{B}",
    "units": "T",
    "units_long": "Tesla",
    "description": "Magnetic field, derivative wrt poloidal angle",
    "fun": "compute_contravariant_magnetic_field",
    "dim": 3,
    "dependencies": {
        "params": [],
        "transforms": {},
        "profiles": [],
        "data": [
            "B^theta_t",
            "B^theta",
            "B^zeta_t",
            "B^zeta",
            "e_theta",
            "e_theta_t",
            "e_zeta",
            "e_zeta_t",
        ],
    },
}
data_index["B0_z"] = {
    "label": "-\\psi' \\partial_{\\zeta} \\sqrt{g} / g",
    "units": "T \\cdot m^{-1}",
    "units_long": "Tesla / meters",
    "description": "",
    "fun": "compute_contravariant_magnetic_field",
    "dim": 1,
    "dependencies": {
        "params": [],
        "transforms": {},
        "profiles": [],
        "data": ["psi_r", "sqrt(g)", "sqrt(g)_z"],
    },
}
data_index["B^theta_z"] = {
    "label": "\\partial_{\\zeta} B^{\\theta}",
    "units": "T \\cdot m^{-1}",
    "units_long": "Tesla / meters",
    "description": "Contravariant poloidal component of magnetic field, derivative wrt toroidal angle",
    "fun": "compute_contravariant_magnetic_field",
    "dim": 1,
    "dependencies": {
        "params": [],
        "transforms": {},
        "profiles": [],
        "data": ["B0", "B0_z", "iota", "lambda_z", "lambda_zz"],
    },
}
data_index["B^zeta_z"] = {
    "label": "\\partial_{\\zeta} B^{\\zeta}",
    "units": "T \\cdot m^{-1}",
    "units_long": "Tesla / meters",
    "description": "Contravariant toroidal component of magnetic field, derivative wrt toroidal angle",
    "fun": "compute_contravariant_magnetic_field",
    "dim": 1,
    "dependencies": {
        "params": [],
        "transforms": {},
        "profiles": [],
        "data": ["B0", "B0_z", "lambda_t", "lambda_tz"],
    },
}
data_index["B_z"] = {
    "label": "\\partial_{\\zeta} \\mathbf{B}",
    "units": "T",
    "units_long": "Tesla",
    "description": "Magnetic field, derivative wrt toroidal angle",
    "fun": "compute_contravariant_magnetic_field",
    "dim": 3,
    "dependencies": {
        "params": [],
        "transforms": {},
        "profiles": [],
        "data": [
            "B^theta_z",
            "B^theta",
            "B^zeta_z",
            "B^zeta",
            "e_theta",
            "e_theta_z",
            "e_zeta",
            "e_zeta_z",
        ],
    },
}
data_index["B0_tt"] = {
    "label": "-\\psi' \\partial_{\\theta\\theta} \\sqrt{g} / g + "
    + "2 \\psi' (\\partial_{\\theta} \\sqrt{g})^2 / (\\sqrt{g})^{3}",
    "units": "T \\cdot m^{-1}",
    "units_long": "Tesla / meters",
    "description": "",
    "fun": "compute_contravariant_magnetic_field",
    "dim": 1,
    "dependencies": {
        "params": [],
        "transforms": {},
        "profiles": [],
        "data": ["psi_r", "sqrt(g)", "sqrt(g)_t", "sqrt(g)_tt"],
    },
}
data_index["B^theta_tt"] = {
    "label": "\\partial_{\\theta\\theta} B^{\\theta}",
    "units": "T \\cdot m^{-1}",
    "units_long": "Tesla / meters",
    "description": "Contravariant poloidal component of magnetic field, second derivative wrt poloidal angle",
    "fun": "compute_contravariant_magnetic_field",
    "dim": 1,
    "dependencies": {
        "params": [],
        "transforms": {},
        "profiles": [],
        "data": ["B0", "B0_t", "B0_tt", "iota", "lambda_z", "lambda_tz", "lambda_ttz"],
    },
}
data_index["B^zeta_tt"] = {
    "label": "\\partial_{\\theta\\theta} B^{\\zeta}",
    "units": "T \\cdot m^{-1}",
    "units_long": "Tesla / meters",
    "description": "Contravariant toroidal component of magnetic field, second derivative wrt poloidal angle",
    "fun": "compute_contravariant_magnetic_field",
    "dim": 1,
    "dependencies": {
        "params": [],
        "transforms": {},
        "profiles": [],
        "data": ["B0", "B0_t", "B0_tt", "lambda_t", "lambda_tt", "lambda_ttt"],
    },
}
data_index["B0_zz"] = {
    "label": "-\\psi' \\partial_{\\zeta\\zeta} \\sqrt{g} / g + "
    + "2 \\psi' (\\partial_{\\zeta} \\sqrt{g})^2 / (\\sqrt{g})^{3}",
    "units": "T \\cdot m^{-1}",
    "units_long": "Tesla / meters",
    "description": "",
    "fun": "compute_contravariant_magnetic_field",
    "dim": 1,
    "dependencies": {
        "params": [],
        "transforms": {},
        "profiles": [],
        "data": ["psi_r", "sqrt(g)", "sqrt(g)_z", "sqrt(g)_zz"],
    },
}
data_index["B^theta_zz"] = {
    "label": "\\partial_{\\zeta\\zeta} B^{\\theta}",
    "units": "T \\cdot m^{-1}",
    "units_long": "Tesla / meters",
    "description": "Contravariant poloidal component of magnetic field, second derivative wrt toroidal angle",
    "fun": "compute_contravariant_magnetic_field",
    "dim": 1,
    "dependencies": {
        "params": [],
        "transforms": {},
        "profiles": [],
        "data": ["B0", "B0_z", "B0_zz", "iota", "lambda_z", "lambda_zz", "lambda_zzz"],
    },
}
data_index["B^zeta_zz"] = {
    "label": "\\partial_{\\zeta\\zeta} B^{\\zeta}",
    "units": "T \\cdot m^{-1}",
    "units_long": "Tesla / meters",
    "description": "Contravariant toroidal component of magnetic field, second derivative wrt toroidal angle",
    "fun": "compute_contravariant_magnetic_field",
    "dim": 1,
    "dependencies": {
        "params": [],
        "transforms": {},
        "profiles": [],
        "data": ["B0", "B0_z", "B0_zz", "lambda_t", "lambda_tz", "lambda_tzz"],
    },
}
data_index["B0_tz"] = {
    "label": "-\\psi' \\partial_{\\theta\\zeta} \\sqrt{g} / g + "
    + "2 \\psi' \\partial_{\\theta} \\sqrt{g} \\partial_{\\zeta} \\sqrt{g} / "
    + "(\\sqrt{g})^{3}",
    "units": "T \\cdot m^{-1}",
    "units_long": "Tesla / meters",
    "description": "",
    "fun": "compute_contravariant_magnetic_field",
    "dim": 1,
    "dependencies": {
        "params": [],
        "transforms": {},
        "profiles": [],
        "data": ["psi_r", "sqrt(g)", "sqrt(g)_t", "sqrt(g)_z", "sqrt(g)_tz"],
    },
}
data_index["B^theta_tz"] = {
    "label": "\\partial_{\\theta\\zeta} B^{\\theta}",
    "units": "T \\cdot m^{-1}",
    "units_long": "Tesla / meters",
    "description": "Contravariant poloidal component of magnetic field, second derivative wrt poloidal and toroidal angles",
    "fun": "compute_contravariant_magnetic_field",
    "dim": 1,
    "dependencies": {
        "params": [],
        "transforms": {},
        "profiles": [],
        "data": [
            "B0",
            "B0_t",
            "B0_z",
            "B0_tz",
            "iota",
            "lambda_z",
            "lambda_zz",
            "lambda_tz",
            "lambda_tzz",
        ],
    },
}
data_index["B^zeta_tz"] = {
    "label": "\\partial_{\\theta\\zeta} B^{\\zeta}",
    "units": "T \\cdot m^{-1}",
    "units_long": "Tesla / meters",
    "description": "Contravariant toroidal component of magnetic field, second derivative wrt poloidal and toroidal angles",
    "fun": "compute_contravariant_magnetic_field",
    "dim": 1,
    "dependencies": {
        "params": [],
        "transforms": {},
        "profiles": [],
        "data": [
            "B0",
            "B0_t",
            "B0_z",
            "B0_tz",
            "lambda_t",
            "lambda_tt",
            "lambda_tz",
            "lambda_ttz",
        ],
    },
}

# covariant magnetic field
data_index["B_rho"] = {
    "label": "B_{\\rho}",
    "units": "T \\cdot m",
    "units_long": "Tesla * meters",
    "description": "Covariant radial component of magnetic field",
    "fun": "compute_covariant_magnetic_field",
    "dim": 1,
    "dependencies": {
        "params": [],
        "transforms": {},
        "profiles": [],
        "data": ["B", "e_rho"],
    },
}
data_index["B_theta"] = {
    "label": "B_{\\theta}",
    "units": "T \\cdot m",
    "units_long": "Tesla * meters",
    "description": "Covariant poloidal component of magnetic field",
    "fun": "compute_covariant_magnetic_field",
    "dim": 1,
    "dependencies": {
        "params": [],
        "transforms": {},
        "profiles": [],
        "data": ["B", "e_theta"],
    },
}
data_index["B_zeta"] = {
    "label": "B_{\\zeta}",
    "units": "T \\cdot m",
    "units_long": "Tesla * meters",
    "description": "Covariant toroidal component of magnetic field",
    "fun": "compute_covariant_magnetic_field",
    "dim": 1,
    "dependencies": {
        "params": [],
        "transforms": {},
        "profiles": [],
        "data": ["B", "e_zeta"],
    },
}
data_index["B_rho_r"] = {
    "label": "\\partial_{\\rho} B_{\\rho}",
    "units": "T \\cdot m",
    "units_long": "Tesla * meters",
    "description": "Covariant radial component of magnetic field, derivative wrt radial coordinate",
    "fun": "compute_covariant_magnetic_field",
    "dim": 1,
    "dependencies": {
        "params": [],
        "transforms": {},
        "profiles": [],
        "data": ["B", "B_r", "e_rho", "e_rho_r"],
    },
}
data_index["B_theta_r"] = {
    "label": "\\partial_{\\rho} B_{\\theta}",
    "units": "T \\cdot m",
    "units_long": "Tesla * meters",
    "description": "Covariant poloidal component of magnetic field, derivative wrt radial coordinate",
    "fun": "compute_covariant_magnetic_field",
    "dim": 1,
    "dependencies": {
        "params": [],
        "transforms": {},
        "profiles": [],
        "data": ["B", "B_r", "e_theta", "e_theta_r"],
    },
}
data_index["B_zeta_r"] = {
    "label": "\\partial_{\\rho} B_{\\zeta}",
    "units": "T \\cdot m",
    "units_long": "Tesla * meters",
    "description": "Covariant toroidal component of magnetic field, derivative wrt radial coordinate",
    "fun": "compute_covariant_magnetic_field",
    "dim": 1,
    "dependencies": {
        "params": [],
        "transforms": {},
        "profiles": [],
        "data": ["B", "B_r", "e_zeta", "e_zeta_r"],
    },
}
data_index["B_rho_t"] = {
    "label": "\\partial_{\\theta} B_{\\rho}",
    "units": "T \\cdot m",
    "units_long": "Tesla * meters",
    "description": "Covariant radial component of magnetic field, derivative wrt poloidal angle",
    "fun": "compute_covariant_magnetic_field",
    "dim": 1,
    "dependencies": {
        "params": [],
        "transforms": {},
        "profiles": [],
        "data": ["B", "B_t", "e_rho", "e_rho_t"],
    },
}
data_index["B_theta_t"] = {
    "label": "\\partial_{\\theta} B_{\\theta}",
    "units": "T \\cdot m",
    "units_long": "Tesla * meters",
    "description": "Covariant poloidal component of magnetic field, derivative wrt poloidal angle",
    "fun": "compute_covariant_magnetic_field",
    "dim": 1,
    "dependencies": {
        "params": [],
        "transforms": {},
        "profiles": [],
        "data": ["B", "B_t", "e_theta", "e_theta_t"],
    },
}
data_index["B_zeta_t"] = {
    "label": "\\partial_{\\theta} B_{\\zeta}",
    "units": "T \\cdot m",
    "units_long": "Tesla * meters",
    "description": "Covariant toroidal component of magnetic field, derivative wrt poloidal angle",
    "fun": "compute_covariant_magnetic_field",
    "dim": 1,
    "dependencies": {
        "params": [],
        "transforms": {},
        "profiles": [],
        "data": ["B", "B_t", "e_zeta", "e_zeta_t"],
    },
}
data_index["B_rho_z"] = {
    "label": "\\partial_{\\zeta} B_{\\rho}",
    "units": "T \\cdot m",
    "units_long": "Tesla * meters",
    "description": "Covariant radial component of magnetic field, derivative wrt toroidal angle",
    "fun": "compute_covariant_magnetic_field",
    "dim": 1,
    "dependencies": {
        "params": [],
        "transforms": {},
        "profiles": [],
        "data": ["B", "B_z", "e_rho", "e_rho_z"],
    },
}
data_index["B_theta_z"] = {
    "label": "\\partial_{\\zeta} B_{\\theta}",
    "units": "T \\cdot m",
    "units_long": "Tesla * meters",
    "description": "Covariant poloidal component of magnetic field, derivative wrt toroidal angle",
    "fun": "compute_covariant_magnetic_field",
    "dim": 1,
    "dependencies": {
        "params": [],
        "transforms": {},
        "profiles": [],
        "data": ["B", "B_z", "e_theta", "e_theta_z"],
    },
}
data_index["B_zeta_z"] = {
    "label": "\\partial_{\\zeta} B_{\\zeta}",
    "units": "T \\cdot m",
    "units_long": "Tesla * meters",
    "description": "Covariant toroidal component of magnetic field, derivative wrt toroidal angle",
    "fun": "compute_covariant_magnetic_field",
    "dim": 1,
    "dependencies": {
        "params": [],
        "transforms": {},
        "profiles": [],
        "data": ["B", "B_z", "e_zeta", "e_zeta_z"],
    },
}

# magnetic field magnitude
data_index["|B|"] = {
    "label": "|\\mathbf{B}|",
    "units": "T",
    "units_long": "Tesla",
    "description": "Magnitude of magnetic field",
    "fun": "compute_magnetic_field_magnitude",
    "dim": 1,
    "dependencies": {
        "params": [],
        "transforms": {},
        "profiles": [],
        "data": ["|B|^2"],
    },
}
data_index["|B|^2"] = {
    "label": "|\\mathbf{B}|^{2}",
    "units": "T",
    "units_long": "Tesla",
    "description": "Magnitude of magnetic field, squared",
    "fun": "compute_magnetic_field_magnitude",
    "dim": 1,
    "dependencies": {
        "params": [],
        "transforms": {},
        "profiles": [],
        "data": ["B^theta", "B^zeta", "g_tt", "g_tz", "g_zz"],
    },
}
data_index["|B|_t"] = {
    "label": "\\partial_{\\theta} |\\mathbf{B}|",
    "units": "T",
    "units_long": "Tesla",
    "description": "Magnitude of magnetic field, derivative wrt poloidal angle",
    "fun": "compute_magnetic_field_magnitude",
    "dim": 1,
    "dependencies": {
        "params": [],
        "transforms": {},
        "profiles": [],
        "data": [
            "B^theta",
            "B^zeta",
            "B^theta_t",
            "B^zeta_t",
            "g_tt",
            "g_tz",
            "g_zz",
            "e_theta",
            "e_zeta",
            "e_theta_t",
            "e_zeta_t",
            "|B|",
        ],
    },
}
data_index["|B|_z"] = {
    "label": "\\partial_{\\zeta} |\\mathbf{B}|",
    "units": "T",
    "units_long": "Tesla",
    "description": "Magnitude of magnetic field, derivative wrt toroidal angle",
    "fun": "compute_magnetic_field_magnitude",
    "dim": 1,
    "dependencies": {
        "params": [],
        "transforms": {},
        "profiles": [],
        "data": [
            "B^theta",
            "B^zeta",
            "B^theta_z",
            "B^zeta_z",
            "g_tt",
            "g_tz",
            "g_zz",
            "e_theta",
            "e_zeta",
            "e_theta_z",
            "e_zeta_z",
            "|B|",
        ],
    },
}
data_index["|B|_tt"] = {
    "label": "\\partial_{\\theta\\theta} |\\mathbf{B}|",
    "units": "T",
    "units_long": "Tesla",
    "description": "Magnitude of magnetic field, second derivative wrt poloidal angle",
    "fun": "compute_magnetic_field_magnitude",
    "dim": 1,
    "dependencies": {
        "params": [],
        "transforms": {},
        "profiles": [],
        "data": [
            "B^theta",
            "B^zeta",
            "B^theta_t",
            "B^zeta_t",
            "B^theta_tt",
            "B^zeta_tt",
            "g_tt",
            "g_tz",
            "g_zz",
            "e_theta",
            "e_zeta",
            "e_theta_t",
            "e_zeta_t",
            "e_theta_tt",
            "e_zeta_tt",
            "|B|",
            "|B|_t",
        ],
    },
}
data_index["|B|_zz"] = {
    "label": "\\partial_{\\zeta\\zeta} |\\mathbf{B}|",
    "units": "T",
    "units_long": "Tesla",
    "description": "Magnitude of magnetic field, second derivative wrt toroidal angle",
    "fun": "compute_magnetic_field_magnitude",
    "dim": 1,
    "dependencies": {
        "params": [],
        "transforms": {},
        "profiles": [],
        "data": [
            "B^theta",
            "B^zeta",
            "B^theta_z",
            "B^zeta_z",
            "B^theta_zz",
            "B^zeta_zz",
            "g_tt",
            "g_tz",
            "g_zz",
            "e_theta",
            "e_zeta",
            "e_theta_z",
            "e_zeta_z",
            "e_theta_zz",
            "e_zeta_zz",
            "|B|",
            "|B|_z",
        ],
    },
}
data_index["|B|_tz"] = {
    "label": "\\partial_{\\theta\\zeta} |\\mathbf{B}|",
    "units": "T",
    "units_long": "Tesla",
    "description": "Magnitude of magnetic field, derivative wrt poloidal and toroidal angles",
    "fun": "compute_magnetic_field_magnitude",
    "dim": 1,
    "dependencies": {
        "params": [],
        "transforms": {},
        "profiles": [],
        "data": [
            "B^theta",
            "B^zeta",
            "B^theta_t",
            "B^zeta_t",
            "B^theta_z",
            "B^zeta_z",
            "B^theta_tz",
            "B^zeta_tz",
            "g_tt",
            "g_tz",
            "g_zz",
            "e_theta",
            "e_zeta",
            "e_theta_t",
            "e_zeta_t",
            "e_theta_z",
            "e_zeta_z",
            "e_theta_tz",
            "e_zeta_tz",
            "|B|",
            "|B|_t",
            "|B|_z",
        ],
    },
}

# magnetic pressure gradient
data_index["grad(|B|^2)_rho"] = {
    "label": "(\\nabla B^{2})_{\\rho}",
    "units": "T^{2}",
    "units_long": "Tesla squared",
    "description": "Covariant radial component of magnetic pressure gradient",
    "fun": "compute_magnetic_pressure_gradient",
    "dim": 1,
    "dependencies": {
        "params": [],
        "transforms": {},
        "profiles": [],
        "data": [
            "B^theta",
            "B^zeta",
            "B^theta_r",
            "B^zeta_r",
            "B_theta",
            "B_zeta",
            "B_theta_r",
            "B_zeta_r",
        ],
    },
}
data_index["grad(|B|^2)_theta"] = {
    "label": "(\\nabla B^{2})_{\\theta}",
    "units": "T^{2}",
    "units_long": "Tesla squared",
    "description": "Covariant poloidal component of magnetic pressure gradient",
    "fun": "compute_magnetic_pressure_gradient",
    "dim": 1,
    "dependencies": {
        "params": [],
        "transforms": {},
        "profiles": [],
        "data": [
            "B^theta",
            "B^zeta",
            "B^theta_t",
            "B^zeta_t",
            "B_theta",
            "B_zeta",
            "B_theta_t",
            "B_zeta_t",
        ],
    },
}
data_index["grad(|B|^2)_zeta"] = {
    "label": "(\\nabla B^{2})_{\\zeta}",
    "units": "T^{2}",
    "units_long": "Tesla squared",
    "description": "Covariant toroidal component of magnetic pressure gradient",
    "fun": "compute_magnetic_pressure_gradient",
    "dim": 1,
    "dependencies": {
        "params": [],
        "transforms": {},
        "profiles": [],
        "data": [
            "B^theta",
            "B^zeta",
            "B^theta_z",
            "B^zeta_z",
            "B_theta",
            "B_zeta",
            "B_theta_z",
            "B_zeta_z",
        ],
    },
}
data_index["grad(|B|^2)"] = {
    "label": "\\nabla B^{2}",
    "units": "T^{2} \\cdot m^{-1}",
    "units_long": "Tesla squared / meters",
    "description": "Magnetic pressure gradient",
    "fun": "compute_magnetic_pressure_gradient",
    "dim": 3,
    "dependencies": {
        "params": [],
        "transforms": {},
        "profiles": [],
        "data": [
            "grad(|B|^2)_rho",
            "grad(|B|^2)_theta",
            "grad(|B|^2)_zeta",
            "e^rho",
            "e^theta",
            "e^zeta",
        ],
    },
}
data_index["|grad(|B|^2)|/2mu0"] = {
    "label": "|\\nabla B^{2}/(2\\mu_0)|",
    "units": "N \\cdot m^{-3}",
    "units_long": "Newton / cubic meter",
    "description": "Magnitude of magnetic pressure gradient",
    "fun": "compute_magnetic_pressure_gradient",
    "dim": 1,
    "dependencies": {
        "params": [],
        "transforms": {},
        "profiles": [],
        "data": [
            "grad(|B|^2)_rho",
            "grad(|B|^2)_theta",
            "grad(|B|^2)_zeta",
            "g^rr",
            "g^tt",
            "g^zz",
            "g^rt",
            "g^rz",
            "g^tz",
        ],
    },
}

# magnetic tension
data_index["(curl(B)xB)_rho"] = {
    "label": "((\\nabla \\times \\mathbf{B}) \\times \\mathbf{B})_{\\rho}",
    "units": "T^{2}",
    "units_long": "Tesla squared",
    "description": "Covariant radial component of Lorentz force",
    "fun": "compute_magnetic_tension",
    "dim": 1,
    "dependencies": {
        "params": [],
        "transforms": {},
        "profiles": [],
        "data": ["sqrt(g)", "B^theta", "B^zeta", "J^theta", "J^zeta"],
    },
}
data_index["(curl(B)xB)_theta"] = {
    "label": "((\\nabla \\times \\mathbf{B}) \\times \\mathbf{B})_{\\theta}",
    "units": "T^{2}",
    "units_long": "Tesla squared",
    "description": "Covariant poloidal component of Lorentz force",
    "fun": "compute_magnetic_tension",
    "dim": 1,
    "dependencies": {
        "params": [],
        "transforms": {},
        "profiles": [],
        "data": ["sqrt(g)", "B^zeta", "J^rho"],
    },
}
data_index["(curl(B)xB)_zeta"] = {
    "label": "((\\nabla \\times \\mathbf{B}) \\times \\mathbf{B})_{\\zeta}",
    "units": "T^{2}",
    "units_long": "Tesla squared",
    "description": "Covariant toroidal component of Lorentz force",
    "fun": "compute_magnetic_tension",
    "dim": 1,
    "dependencies": {
        "params": [],
        "transforms": {},
        "profiles": [],
        "data": ["sqrt(g)", "B^theta", "J^rho"],
    },
}
data_index["curl(B)xB"] = {
    "label": "(\\nabla \\times \\mathbf{B}) \\times \\mathbf{B}",
    "units": "T^{2} \\cdot m^{-1}",
    "units_long": "Tesla squared / meters",
    "description": "Lorentz force",
    "fun": "compute_magnetic_tension",
    "dim": 3,
    "dependencies": {
        "params": [],
        "transforms": {},
        "profiles": [],
        "data": [
            "(curl(B)xB)_rho",
            "(curl(B)xB)_theta",
            "(curl(B)xB)_zeta",
            "e^rho",
            "e^theta",
            "e^zeta",
        ],
    },
}
data_index["(B*grad)B"] = {
    "label": "(\\mathbf{B} \\cdot \\nabla) \\mathbf{B}",
    "units": "T^{2} \\cdot m^{-1}",
    "units_long": "Tesla squared / meters",
    "description": "Magnetic tension",
    "fun": "compute_magnetic_tension",
    "dim": 3,
    "dependencies": {
        "params": [],
        "transforms": {},
        "profiles": [],
        "data": ["curl(B)xB", "grad(|B|^2)"],
    },
}
data_index["((B*grad)B)_rho"] = {
    "label": "((\\mathbf{B} \\cdot \\nabla) \\mathbf{B})_{\\rho}",
    "units": "T^{2}",
    "units_long": "Tesla squared",
    "description": "Covariant radial component of magnetic tension",
    "fun": "compute_magnetic_tension",
    "dim": 1,
    "dependencies": {
        "params": [],
        "transforms": {},
        "profiles": [],
        "data": ["(B*grad)B", "e_rho"],
    },
}
data_index["((B*grad)B)_theta"] = {
    "label": "((\\mathbf{B} \\cdot \\nabla) \\mathbf{B})_{\\theta}",
    "units": "T^{2}",
    "units_long": "Tesla squared",
    "description": "Covariant poloidal component of magnetic tension",
    "fun": "compute_magnetic_tension",
    "dim": 1,
    "dependencies": {
        "params": [],
        "transforms": {},
        "profiles": [],
        "data": ["(B*grad)B", "e_theta"],
    },
}
data_index["((B*grad)B)_zeta"] = {
    "label": "((\\mathbf{B} \\cdot \\nabla) \\mathbf{B})_{\\zeta}",
    "units": "T^{2}",
    "units_long": "Tesla squared",
    "description": "Covariant toroidal component of magnetic tension",
    "fun": "compute_magnetic_tension",
    "dim": 1,
    "dependencies": {
        "params": [],
        "transforms": {},
        "profiles": [],
        "data": ["(B*grad)B", "e_zeta"],
    },
}
data_index["|(B*grad)B|"] = {
    "label": "|(\\mathbf{B} \\cdot \\nabla) \\mathbf{B}|",
    "units": "T^2 \\cdot m^{-1}",
    "units_long": "Tesla squared / meters",
    "description": "Magnitude of magnetic tension",
    "fun": "compute_magnetic_tension",
    "dim": 1,
    "dependencies": {
        "params": [],
        "transforms": {},
        "profiles": [],
        "data": [
            "((B*grad)B)_rho",
            "((B*grad)B)_theta",
            "((B*grad)B)_zeta",
            "g^rr",
            "g^tt",
            "g^zz",
            "g^rt",
            "g^rz",
            "g^tz",
        ],
    },
}

# B dot grad(B)
data_index["B*grad(|B|)"] = {
    "label": "\\mathbf{B} \\cdot \\nabla B",
    "units": "T^2 \\cdot m^{-1}",
    "units_long": "Tesla squared / meters",
    "description": "",
    "fun": "compute_B_dot_gradB",
    "dim": 1,
    "dependencies": {
        "params": [],
        "transforms": {},
        "profiles": [],
        "data": ["B^theta", "B^zeta", "|B|_t", "|B|_z"],
    },
}
data_index["(B*grad(|B|))_t"] = {
    "label": "\\partial_{\\theta} (\\mathbf{B} \\cdot \\nabla B)",
    "units": "T^2 \\cdot m^{-1}",
    "units_long": "Tesla squared / meters",
    "description": "",
    "fun": "compute_B_dot_gradB",
    "dim": 1,
    "dependencies": {
        "params": [],
        "transforms": {},
        "profiles": [],
        "data": [
            "B^theta",
            "B^zeta",
            "B^theta_t",
            "B^zeta_t",
            "|B|_t",
            "|B|_z",
            "|B|_tt",
            "|B|_tz",
        ],
    },
}
data_index["(B*grad(|B|))_z"] = {
    "label": "\\partial_{\\zeta} (\\mathbf{B} \\cdot \\nabla B)",
    "units": "T^2 \\cdot m^{-1}",
    "units_long": "Tesla squared / meters",
    "description": "",
    "fun": "compute_B_dot_gradB",
    "dim": 1,
    "dependencies": {
        "params": [],
        "transforms": {},
        "profiles": [],
        "data": [
            "B^theta",
            "B^zeta",
            "B^theta_z",
            "B^zeta_z",
            "|B|_t",
            "|B|_z",
            "|B|_tz",
            "|B|_zz",
        ],
    },
}

# Boozer magnetic field
data_index["I"] = {
    "label": "I",
    "units": "T \\cdot m",
    "units_long": "Tesla * meters",
    "description": "Boozer toroidal current",
    "fun": "compute_boozer_magnetic_field",
    "dim": 1,
    "dependencies": {
        "params": [],
        "transforms": {"grid": []},
        "profiles": [],
        "data": ["B_theta"],
    },
}
data_index["current"] = {
    "label": "\\frac{2\\pi}{\\mu_0} I",
    "units": "A",
    "units_long": "Amperes",
    "description": "Net toroidal current",
    "fun": "compute_boozer_magnetic_field",
    "dim": 1,
    "dependencies": {
        "params": [],
        "transforms": {},
        "profiles": [],
        "data": ["I"],
    },
}
data_index["I_r"] = {
    "label": "\\partial_{\\rho} I",
    "units": "T \\cdot m",
    "units_long": "Tesla * meters",
    "description": "Boozer toroidal current, derivative wrt radial coordinate",
    "fun": "compute_boozer_magnetic_field",
    "dim": 1,
    "dependencies": {
        "params": [],
        "transforms": {"grid": []},
        "profiles": [],
        "data": ["B_theta_r"],
    },
}
data_index["current_r"] = {
    "label": "\\frac{2\\pi}{\\mu_0} \\partial_{\\rho} I",
    "units": "A",
    "units_long": "Amperes",
    "description": "Net toroidal current, derivative wrt radial coordinate",
    "fun": "compute_boozer_magnetic_field",
    "dim": 1,
    "dependencies": {
        "params": [],
        "transforms": {},
        "profiles": [],
        "data": ["I_r"],
    },
}
data_index["G"] = {
    "label": "G",
    "units": "T \\cdot m",
    "units_long": "Tesla * meters",
    "description": "Boozer poloidal current",
    "fun": "compute_boozer_magnetic_field",
    "dim": 1,
    "dependencies": {
        "params": [],
        "transforms": {"grid": []},
        "profiles": [],
        "data": ["B_zeta"],
    },
}
data_index["G_r"] = {
    "label": "\\partial_{\\rho} G",
    "units": "T \\cdot m",
    "units_long": "Tesla * meters",
    "description": "Boozer poloidal current, derivative wrt radial coordinate",
    "fun": "compute_boozer_magnetic_field",
    "dim": 1,
    "dependencies": {
        "params": [],
        "transforms": {"grid": []},
        "profiles": [],
        "data": ["B_zeta_r"],
    },
}

# contravariant current density
data_index["J^rho"] = {
    "label": "J^{\\rho}",
    "units": "A \\cdot m^{-3}",
    "units_long": "Amperes / cubic meter",
    "description": "Contravariant radial component of plasma current density",
    "fun": "compute_contravariant_current_density",
    "dim": 1,
    "dependencies": {
        "params": [],
        "transforms": {},
        "profiles": [],
        "data": ["sqrt(g)", "B_zeta_t", "B_theta_z"],
    },
}
data_index["J^theta"] = {
    "label": "J^{\\theta}",
    "units": "A \\cdot m^{-3}",
    "units_long": "Amperes / cubic meter",
    "description": "Contravariant poloidal component of plasma current density",
    "fun": "compute_contravariant_current_density",
    "dim": 1,
    "dependencies": {
        "params": [],
        "transforms": {},
        "profiles": [],
        "data": ["sqrt(g)", "B_rho_z", "B_zeta_r"],
    },
}
data_index["J^zeta"] = {
    "label": "J^{\\zeta}",
    "units": "A \\cdot m^{-3}",
    "units_long": "Amperes / cubic meter",
    "description": "Contravariant toroidal component of plasma current density",
    "fun": "compute_contravariant_current_density",
    "dim": 1,
    "dependencies": {
        "params": [],
        "transforms": {},
        "profiles": [],
        "data": ["sqrt(g)", "B_theta_r", "B_rho_t"],
    },
}
data_index["J"] = {
    "label": "\\mathbf{J}",
    "units": "A \\cdot m^{-2}",
    "units_long": "Amperes / square meter",
    "description": "Plasma current density",
    "fun": "compute_contravariant_current_density",
    "dim": 3,
    "dependencies": {
        "params": [],
        "transforms": {},
        "profiles": [],
        "data": ["J^rho", "J^theta", "J^zeta", "e_rho", "e_theta", "e_zeta"],
    },
}
data_index["J_R"] = {
    "label": "J_{R}",
    "units": "A \\cdot m^{-2}",
    "units_long": "Amperes / square meter",
    "description": "Radial componenet of plasma current density in lab frame",
    "fun": "compute_contravariant_current_density",
    "dim": 1,
    "dependencies": {
        "params": [],
        "transforms": {},
        "profiles": [],
        "data": ["J"],
    },
}
data_index["J_phi"] = {
    "label": "J_{\\phi}",
    "units": "A \\cdot m^{-2}",
    "units_long": "Amperes / square meter",
    "description": "Toroidal componenet of plasma current density in lab frame",
    "fun": "compute_contravariant_current_density",
    "dim": 1,
    "dependencies": {
        "params": [],
        "transforms": {},
        "profiles": [],
        "data": ["J"],
    },
}
data_index["J_Z"] = {
    "label": "J_{Z}",
    "units": "A \\cdot m^{-2}",
    "units_long": "Amperes / square meter",
    "description": "Vertical componenet of plasma current density in lab frame",
    "fun": "compute_contravariant_current_density",
    "dim": 1,
    "dependencies": {
        "params": [],
        "transforms": {},
        "profiles": [],
        "data": ["J"],
    },
}
data_index["|J|"] = {
    "label": "|\\mathbf{J}|",
    "units": "A \\cdot m^{-2}",
    "units_long": "Amperes / square meter",
    "description": "Magnitue of plasma current density",
    "fun": "compute_contravariant_current_density",
    "dim": 1,
    "dependencies": {
        "params": [],
        "transforms": {},
        "profiles": [],
        "data": [
            "J^rho",
            "J^theta",
            "J^zeta",
            "g_rr",
            "g_tt",
            "g_zz",
            "g_rt",
            "g_rz",
            "g_tz",
        ],
    },
}
data_index["J_parallel"] = {
    "label": "\\mathbf{J} \\cdot \\mathbf{b}",
    "units": "A \\cdot m^{-2}",
    "units_long": "Amperes / square meter",
    "description": "Plasma current density parallel to magnetic field",
    "fun": "compute_contravariant_current_density",
    "dim": 1,
    "dependencies": {
        "params": [],
        "transforms": {},
        "profiles": [],
        "data": ["J^rho", "J^theta", "J^zeta", "B_rho", "B_theta", "B_zeta", "|B|"],
    },
}
data_index["<J dot B>"] = {
    "label": "\\langle \\mathbf{J} \\cdot \\mathbf{B} \\rangle",
    "units": "T A \\cdot m^{-2}",
    "units_long": "Tesla Amperes / square meter",
    "description": "Current density parallel to magnetic field, flux surface averaged.",
    "fun": "compute_contravariant_current_density",
    "dim": 1,
    "dependencies": {
        "params": [],
        "transforms": {},
        "profiles": [],
        "data": ["J_parallel"],
    },
}
data_index["div(J_perp)"] = {
    "label": "\\nabla \\cdot \\mathbf{J}_{\\perp}",
    "units": "A \\cdot m^{-3}",
    "units_long": "Amperes / cubic meter",
    "description": "Divergence of plasma current density perpendicular to magnetic field",
    "fun": "compute_force_error",
    "dim": 1,
    "dependencies": {
        "params": [],
        "transforms": {},
        "profiles": [],
        "data": ["J^rho", "p_r", "|B|"],
    },
}

# energy
data_index["W"] = {
    "label": "W",
    "units": "J",
    "units_long": "Joules",
    "description": "Plasma total energy",
    "fun": "compute_energy",
    "dim": 0,
    "dependencies": {
        "params": [],
        "transforms": {},
        "profiles": [],
        "data": ["W_B", "W_p"],
    },
}
data_index["W_B"] = {
    "label": "W_B",
    "units": "J",
    "units_long": "Joules",
    "description": "Plasma magnetic energy",
    "fun": "compute_energy",
    "dim": 0,
    "dependencies": {
        "params": [],
        "transforms": {"grid": []},
        "profiles": [],
        "data": ["|B|", "sqrt(g)"],
    },
}
data_index["W_p"] = {
    "label": "W_p",
    "units": "J",
    "units_long": "Joules",
    "description": "Plasma thermodynamic energy",
    "fun": "compute_energy",
    "dim": 0,
    "dependencies": {
        "params": [],
        "transforms": {"grid": []},
        "profiles": [],
        "data": ["p", "sqrt(g)"],
        "kwargs": ["gamma"],
    },
}

# force error
data_index["F_rho"] = {
    "label": "F_{\\rho}",
    "units": "N \\cdot m^{-2}",
    "units_long": "Newtons / square meter",
    "description": "Covariant radial component of force balance error",
    "fun": "compute_force_error",
    "dim": 1,
    "dependencies": {
        "params": [],
        "transforms": {},
        "profiles": [],
        "data": ["p_r", "sqrt(g)", "B^theta", "B^zeta", "J^theta", "J^zeta"],
    },
}
data_index["F_theta"] = {
    "label": "F_{\\theta}",
    "units": "N \\cdot m^{-2}",
    "units_long": "Newtons / square meter",
    "description": "Covariant poloidal component of force balance error",
    "fun": "compute_force_error",
    "dim": 1,
    "dependencies": {
        "params": [],
        "transforms": {},
        "profiles": [],
        "data": ["sqrt(g)", "B^zeta", "J^rho"],
    },
}
data_index["F_zeta"] = {
    "label": "F_{\\zeta}",
    "units": "N \\cdot m^{-2}",
    "units_long": "Newtons / square meter",
    "description": "Covariant toroidal component of force balance error",
    "fun": "compute_force_error",
    "dim": 1,
    "dependencies": {
        "params": [],
        "transforms": {},
        "profiles": [],
        "data": ["sqrt(g)", "B^theta", "J^rho"],
    },
}
data_index["F_beta"] = {
    "label": "F_{\\beta}",
    "units": "A",
    "units_long": "Amperes",
    "description": "Covariant helical component of force balance error",
    "fun": "compute_force_error",
    "dim": 1,
    "dependencies": {
        "params": [],
        "transforms": {},
        "profiles": [],
        "data": ["sqrt(g)", "J^rho"],
    },
}
data_index["F"] = {
    "label": "\\mathbf{J} \\times \\mathbf{B} - \\nabla p",
    "units": "N \\cdot m^{-3}",
    "units_long": "Newtons / cubic meter",
    "description": "Force balance error",
    "fun": "compute_force_error",
    "dim": 3,
    "dependencies": {
        "params": [],
        "transforms": {},
        "profiles": [],
        "data": ["F_rho", "F_theta", "F_zeta", "e^rho", "e^theta", "e^zeta"],
    },
}
data_index["|F|"] = {
    "label": "|\\mathbf{J} \\times \\mathbf{B} - \\nabla p|",
    "units": "N \\cdot m^{-3}",
    "units_long": "Newtons / cubic meter",
    "description": "Magnitude of force balance error",
    "fun": "compute_force_error",
    "dim": 1,
    "dependencies": {
        "params": [],
        "transforms": {},
        "profiles": [],
        "data": [
            "F_rho",
            "F_theta",
            "F_zeta",
            "g^rr",
            "g^tt",
            "g^zz",
            "g^rt",
            "g^rz",
            "g^tz",
        ],
    },
}
data_index["<|F|>_vol"] = {
    "label": "<|\\mathbf{J} \\times \\mathbf{B} - \\nabla p|>_{vol}",
    "units": "N \\cdot m^{-3}",
    "units_long": "Newtons / cubic meter",
    "description": "Volume average of magnitude of force balance error",
    "fun": "compute_force_error",
    "dim": 0,
    "dependencies": {
        "params": [],
        "transforms": {"grid": []},
        "profiles": [],
        "data": ["|F|", "sqrt(g)", "V"],
    },
}
data_index["|beta|"] = {
    "label": "|B^{\\theta} \\nabla \\zeta - B^{\\zeta} \\nabla \\theta|",
    "units": "T \\cdot m^{-2}",
    "units_long": "Tesla / square meter",
    "description": "Magnitude of helical basis vector",
    "fun": "compute_force_error",
    "dim": 1,
    "dependencies": {
        "params": [],
        "transforms": {},
        "profiles": [],
        "data": ["B^theta", "B^zeta", "g^tt", "g^zz", "g^tz"],
    },
}

# quasi-symmetry
# TODO: add w_mn, etc from boozer stuff
data_index["nu"] = {
    "label": "\\nu = \\zeta_{B} - \\zeta",
    "units": "rad",
    "units_long": "radians",
    "description": "Boozer toroidal stream function",
    "fun": "compute_boozer_coordinates",
    "dim": 1,
    "dependencies": {
        "params": [],
        "transforms": {"w": [[0, 0, 0]], "B": [[0, 0, 0]]},
        "profiles": [],
        "data": ["lambda", "B_theta", "B_zeta"],
    },
}
data_index["nu_t"] = {
    "label": "\\partial_{\\theta} \\nu",
    "units": "rad",
    "units_long": "radians",
    "description": "Boozer toroidal stream function, derivative wrt poloidal angle",
    "fun": "compute_boozer_coordinates",
    "dim": 1,
    "dependencies": {
        "params": [],
        "transforms": {"w": [[0, 1, 0]], "B": [[0, 0, 0]]},
        "profiles": [],
        "data": ["lambda_t", "B_theta", "B_zeta"],
    },
}
data_index["nu_z"] = {
    "label": "\\partial_{\\zeta} \\nu",
    "units": "rad",
    "units_long": "radians",
    "description": "Boozer toroidal stream function, derivative wrt toroidal angle",
    "fun": "compute_boozer_coordinates",
    "dim": 1,
    "dependencies": {
        "params": [],
        "transforms": {"w": [[0, 0, 1]], "B": [[0, 0, 0]]},
        "profiles": [],
        "data": ["lambda_z", "B_theta", "B_zeta"],
    },
}
data_index["theta_B"] = {
    "label": "\\theta_{B}",
    "units": "rad",
    "units_long": "radians",
    "description": "Boozer poloidal angular coordinate",
    "fun": "compute_boozer_coordinates",
    "dim": 1,
    "dependencies": {
        "params": [],
        "transforms": {},
        "profiles": [],
        "data": ["theta", "lambda", "iota", "nu"],
    },
}
data_index["zeta_B"] = {
    "label": "\\zeta_{B}",
    "units": "rad",
    "units_long": "radians",
    "description": "Boozer toroidal angular coordinate",
    "fun": "compute_boozer_coordinates",
    "dim": 1,
    "dependencies": {
        "params": [],
        "transforms": {},
        "profiles": [],
        "data": ["zeta", "nu"],
    },
}
data_index["sqrt(g)_B"] = {
    "label": "\\sqrt{g}_{B}",
    "units": "~",
    "units_long": "None",
    "description": "Jacobian determinant of Boozer coordinates",
    "fun": "compute_boozer_coordinates",
    "dim": 1,
    "dependencies": {
        "params": [],
        "transforms": {},
        "profiles": [],
        "data": ["lambda_t", "lambda_z", "nu_t", "nu_z", "iota"],
    },
}
data_index["|B|_mn"] = {
    "label": "B_{mn}^{Boozer}",
    "units": "T",
    "units_long": "Tesla",
    "description": "Boozer harmonics of magnetic field",
    "fun": "compute_boozer_coordinates",
    "dim": 1,
    "dependencies": {
        "params": [],
        "transforms": {"B": [[0, 0, 0]]},
        "profiles": [],
        "data": ["sqrt(g)_B", "|B|", "rho", "theta_B", "zeta_B"],
    },
}
data_index["B modes"] = {
    "label": "Boozer modes",
    "units": "",
    "units_long": "None",
    "description": "Boozer harmonics",
    "fun": "compute_boozer_coordinates",
    "dim": 1,
    "dependencies": {
        "params": [],
        "transforms": {"B": [[0, 0, 0]]},
        "profiles": [],
        "data": ["|B|_mn"],
    },
}
data_index["f_C"] = {
    "label": "(\\mathbf{B} \\times \\nabla \\psi) \\cdot \\nabla B - "
    + "(M G + N I) / (M \\iota - N) \\mathbf{B} \\cdot \\nabla B",
    "units": "T^{3}",
    "units_long": "Tesla cubed",
    "description": "Two-term quasisymmetry metric",
    "fun": "compute_quasisymmetry_error",
    "dim": 1,
    "dependencies": {
        "params": [],
        "transforms": {},
        "profiles": [],
        "data": [
            "iota",
            "psi_r",
            "sqrt(g)",
            "B_theta",
            "B_zeta",
            "|B|_t",
            "|B|_z",
            "G",
            "I",
            "B*grad(|B|)",
        ],
        "kwargs": ["helicity"],
    },
}
data_index["f_T"] = {
    "label": "\\nabla \\psi \\times \\nabla B \\cdot \\nabla "
    + "(\\mathbf{B} \\cdot \\nabla B)",
    "units": "T^{4} \\cdot m^{-2}",
    "units_long": "Tesla quarted / square meters",
    "description": "Triple product quasisymmetry metric",
    "fun": "compute_quasisymmetry_error",
    "dim": 1,
    "dependencies": {
        "params": [],
        "transforms": {},
        "profiles": [],
        "data": [
            "psi_r",
            "sqrt(g)",
            "|B|_t",
            "|B|_z",
            "(B*grad(|B|))_t",
            "(B*grad(|B|))_z",
        ],
    },
}

# stability
data_index["D_Mercier"] = {
    "label": "D_{Mercier}",
    "units": "~",
    "units_long": "None",
    "description": "Mercier stability criterion",
    "fun": "compute_mercier_stability",
    "dim": 1,
    "dependencies": {
        "params": [],
        "transforms": {},
        "profiles": [],
        "data": ["D_shear", "D_current", "D_well", "D_geodesic"],
    },
}
data_index["D_shear"] = {
    "label": "D_{shear}",
    "units": "~",
    "units_long": "None",
    "description": "Mercier stability criterion magnetic shear term",
    "fun": "compute_mercier_stability",
    "dim": 1,
    "dependencies": {
        "params": [],
        "transforms": {},
        "profiles": [],
        "data": ["iota_r", "psi_r"],
    },
}
data_index["D_current"] = {
    "label": "D_{current}",
    "units": "~",
    "units_long": "None",
    "description": "Mercier stability criterion toroidal current term",
    "fun": "compute_mercier_stability",
    "dim": 1,
    "dependencies": {
        "params": [],
        "transforms": {"grid": []},
        "profiles": [],
        "data": [
            "G",
            "iota_r",
            "psi_r",
            "B",
            "J",
            "I_r",
            "sqrt(g)",
            "|grad(rho)|",
            "|grad(psi)|",
        ],
    },
}
data_index["D_well"] = {
    "label": "D_{well}",
    "units": "~",
    "units_long": "None",
    "description": "Mercier stability criterion magnetic well term",
    "fun": "compute_mercier_stability",
    "dim": 1,
    "dependencies": {
        "params": [],
        "transforms": {"grid": []},
        "profiles": [],
        "data": [
            "p_r",
            "psi",
            "psi_r",
            "psi_rr",
            "V_rr(r)",
            "V_r(r)",
            "|B|^2",
            "|grad(psi)|",
            "sqrt(g)",
            "|grad(rho)|",
        ],
    },
}
data_index["D_geodesic"] = {
    "label": "D_{geodesic}",
    "units": "~",
    "units_long": "None",
    "description": "Mercier stability criterion geodesic curvature term",
    "fun": "compute_mercier_stability",
    "dim": 1,
    "dependencies": {
        "params": [],
        "transforms": {"grid": []},
        "profiles": [],
        "data": ["|grad(psi)|", "sqrt(g)", "|grad(rho)|", "J", "B", "|B|^2"],
    },
}
data_index["<B^2>"] = {
    "label": "\\langle B^2 \\rangle",
    "units": "T^2",
    "units_long": "Tesla squared",
    "description": "Flux surface average magnetic field squared",
    "fun": "compute_magnetic_well",
    "dim": 1,
    "dependencies": {
        "params": [],
        "transforms": {"grid": []},
        "profiles": [],
        "data": [
            "sqrt(g)",
            "|B|^2",
            "V_r(r)",
        ],
    },
}
data_index["<B^2>_r"] = {
    "label": "\\partial_{\\rho} \\langle B^2 \\rangle",
    "units": "T^2",
    "units_long": "Tesla squared",
    "description": "Flux surface average magnetic field squared, radial derivative",
    "fun": "compute_magnetic_well",
    "dim": 1,
    "dependencies": {
        "params": [],
        "transforms": {"grid": []},
        "profiles": [],
        "data": [
            "sqrt(g)",
            "sqrt(g)_r",
            "B",
            "B_r",
            "|B|^2",
            "<B^2>",
            "V_r(r)",
            "V_rr(r)",
        ],
    },
}
data_index["magnetic well"] = {
    "label": "Magnetic Well",
    "units": "~",
    "units_long": "None",
    "description": "Magnetic well proxy for MHD stability",
    "fun": "compute_magnetic_well",
    "dim": 1,
    "dependencies": {
        "params": [],
        "transforms": {"grid": []},
        "profiles": [],
        "data": [
            "V(r)",
            "V_r(r)",
            "p_r",
            "<B^2>_r",
        ],
    },
}
# Quantities related to bootstrap current
data_index["<J dot B> Redl"] = {
    "label": "\\langle\\mathbf{J}\\cdot\\mathbf{B}\\rangle_{Redl}",
    "units": "T A m^{-2}",
    "units_long": "Tesla Ampere / meter^2",
    "description": "Bootstrap current profile, Redl model for quasisymmetry",
    "fun": "compute_J_dot_B_Redl",
    "dim": 1,
    "dependencies": {
        "params": [],
        "transforms": {"grid": []},
        "profiles": [],
        "data": [
            "|B|",
            "sqrt(g)",
            "G",
            "I",
            "iota",
        ],
    },
}
data_index["vol avg |B|"] = {
    "label": "vol avg |B|",
    "units": "T",
    "units_long": "Tesla",
    "description": "Volume-averaged (root-mean-square) |B|",
    "fun": "compute_avg_B",
    "dim": 0,
    "dependencies": {
        "params": [],
        "transforms": {"grid": []},
        "profiles": [],
        "data": ["|B|", "sqrt(g)", "V"],
    },
}
data_index["vol avg beta"] = {
    "label": "vol avg beta",
    "units": "dimensionless",
    "units_long": "dimensionless",
    "description": "Volume average beta",
    "fun": "compute_avg_beta",
    "dim": 0,
    "dependencies": {
        "params": [],
        "transforms": {"grid": []},
        "profiles": [],
        "data": ["p", "sqrt(g)", "V", "vol avg |B|"],
    },
}
=======

def register_compute_fun(
    name,
    label,
    units,
    units_long,
    description,
    dim,
    params,
    transforms,
    profiles,
    coordinates,
    data,
    **kwargs
):
    """Decorator to wrap a function and add it to the list of things we can compute.

    Parameters
    ----------
    name : str
        Name of the quantity. This will be used as the key used to compute the
        quantity in `compute` and its name in the data dictionary.
    label : str
        Title of the quantity in LaTeX format.
    units : str
        Units of the quantity in LaTeX format.
    units_long : str
        Full units without abbreviations.
    description : str
        Description of the quantity.
    dim : int
        Dimension of the quantity: 0-D (global qty), 1-D (local scalar qty),
        or 3-D (local vector qty).
    params : list of str
        Parameters of equilibrium needed to compute quantity, eg "R_lmn", "Z_lmn"
    transforms : dict
        Dictionary of keys and derivative orders [rho, theta, zeta] for R, Z, etc.
    profiles : list of str
        Names of profiles needed, eg "iota", "pressure"
    coordinates : str
        Coordinate dependency. IE, "rtz" for a function of rho, theta, zeta, or "r" for
        a flux function, etc.
    data : list of str
        Names of other items in the data index needed to compute qty

    Notes
    -----
    Should only list *direct* dependencies. The full dependencies will be built
    recursively at runtime using each quantities direct dependencies.
    """
    deps = {
        "params": params,
        "transforms": transforms,
        "profiles": profiles,
        "data": data,
        "kwargs": list(kwargs.values()),
    }

    def _decorator(func):
        d = {
            "label": label,
            "units": units,
            "units_long": units_long,
            "description": description,
            "fun": func,
            "dim": dim,
            "coordinates": coordinates,
            "dependencies": deps,
        }
        data_index[name] = d
        return func

    return _decorator
>>>>>>> d81de753
<|MERGE_RESOLUTION|>--- conflicted
+++ resolved
@@ -2,4099 +2,6 @@
 
 data_index = {}
 
-<<<<<<< HEAD
-# flux coordinates
-data_index["rho"] = {
-    "label": "\\rho",
-    "units": "~",
-    "units_long": "None",
-    "description": "Radial coordinate, proportional to the square root of the toroidal flux",
-    "fun": "compute_flux_coords",
-    "dim": 1,
-    "dependencies": {
-        "params": [],
-        "transforms": {"grid": []},
-        "profiles": [],
-        "data": [],
-    },
-}
-data_index["theta"] = {
-    "label": "\\theta",
-    "units": "rad",
-    "units_long": "radians",
-    "description": "Poloidal angular coordinate (geometric, not magnetic)",
-    "fun": "compute_flux_coords",
-    "dim": 1,
-    "dependencies": {
-        "params": [],
-        "transforms": {"grid": []},
-        "profiles": [],
-        "data": [],
-    },
-}
-data_index["zeta"] = {
-    "label": "\\zeta",
-    "units": "rad",
-    "units_long": "radians",
-    "description": "Toroidal angular coordinate, equal to the geometric toroidal angle",
-    "fun": "compute_flux_coords",
-    "dim": 1,
-    "dependencies": {
-        "params": [],
-        "transforms": {"grid": []},
-        "profiles": [],
-        "data": [],
-    },
-}
-
-# toroidal flux
-data_index["psi"] = {
-    "label": "\\psi = \\Psi / (2 \\pi)",
-    "units": "Wb",
-    "units_long": "Webers",
-    "description": "Toroidal flux",
-    "fun": "compute_toroidal_flux",
-    "dim": 1,
-    "dependencies": {
-        "params": ["Psi"],
-        "transforms": {"grid": []},
-        "profiles": [],
-        "data": [],
-    },
-}
-data_index["psi_r"] = {
-    "label": "\\psi' = \\partial_{\\rho} \\Psi / (2 \\pi)",
-    "units": "Wb",
-    "units_long": "Webers",
-    "description": "Toroidal flux, first radial derivative",
-    "fun": "compute_toroidal_flux",
-    "dim": 1,
-    "dependencies": {
-        "params": ["Psi"],
-        "transforms": {"grid": []},
-        "profiles": [],
-        "data": [],
-    },
-}
-data_index["psi_rr"] = {
-    "label": "\\psi'' = \\partial_{\\rho\\rho} \\Psi / (2 \\pi)",
-    "units": "Wb",
-    "units_long": "Webers",
-    "description": "Toroidal flux, second radial derivative",
-    "fun": "compute_toroidal_flux",
-    "dim": 1,
-    "dependencies": {
-        "params": ["Psi"],
-        "transforms": {"grid": []},
-        "profiles": [],
-        "data": [],
-    },
-}
-data_index["grad(psi)"] = {
-    "label": "\\nabla\\psi",
-    "units": "Wb / m",
-    "units_long": "Webers per meter",
-    "description": "Toroidal flux gradient",
-    "fun": "compute_toroidal_flux_gradient",
-    "dim": 3,
-    "dependencies": {
-        "params": [],
-        "transforms": {},
-        "profiles": [],
-        "data": ["psi_r", "e^rho"],
-    },
-}
-data_index["|grad(psi)|^2"] = {
-    "label": "|\\nabla\\psi|^{2}",
-    "units": "Wb / m",
-    "units_long": "Webers squared per square meter",
-    "description": "Toroidal flux gradient magnitude squared",
-    "fun": "compute_toroidal_flux_gradient",
-    "dim": 1,
-    "dependencies": {
-        "params": [],
-        "transforms": {},
-        "profiles": [],
-        "data": ["psi_r", "g^rr"],
-    },
-}
-data_index["|grad(psi)|"] = {
-    "label": "|\\nabla\\psi|",
-    "units": "Wb / m",
-    "units_long": "Webers per meter",
-    "description": "Toroidal flux gradient magnitude",
-    "fun": "compute_toroidal_flux_gradient",
-    "dim": 1,
-    "dependencies": {
-        "params": [],
-        "transforms": {},
-        "profiles": [],
-        "data": ["|grad(psi)|^2"],
-    },
-}
-# R
-data_index["R"] = {
-    "label": "R",
-    "units": "m",
-    "units_long": "meters",
-    "description": "Major radius in lab frame",
-    "fun": "compute_toroidal_coords",
-    "dim": 1,
-    "dependencies": {
-        "params": ["R_lmn"],
-        "transforms": {"R": [[0, 0, 0]]},
-        "profiles": [],
-        "data": [],
-    },
-}
-data_index["R_r"] = {
-    "label": "\\partial_{\\rho} R",
-    "units": "m",
-    "units_long": "meters",
-    "description": "Major radius in lab frame, first radial derivative",
-    "fun": "compute_toroidal_coords",
-    "dim": 1,
-    "dependencies": {
-        "params": ["R_lmn"],
-        "transforms": {"R": [[1, 0, 0]]},
-        "profiles": [],
-        "data": [],
-    },
-}
-data_index["R_t"] = {
-    "label": "\\partial_{\\theta} R",
-    "units": "m",
-    "units_long": "meters",
-    "description": "Major radius in lab frame, first poloidal derivative",
-    "fun": "compute_toroidal_coords",
-    "dim": 1,
-    "dependencies": {
-        "params": ["R_lmn"],
-        "transforms": {"R": [[0, 1, 0]]},
-        "profiles": [],
-        "data": [],
-    },
-}
-data_index["R_z"] = {
-    "label": "\\partial_{\\zeta} R",
-    "units": "m",
-    "units_long": "meters",
-    "description": "Major radius in lab frame, first toroidal derivative",
-    "fun": "compute_toroidal_coords",
-    "dim": 1,
-    "dependencies": {
-        "params": ["R_lmn"],
-        "transforms": {"R": [[0, 0, 1]]},
-        "profiles": [],
-        "data": [],
-    },
-}
-data_index["R_rr"] = {
-    "label": "\\partial_{\\rho\\rho} R",
-    "units": "m",
-    "units_long": "meters",
-    "description": "Major radius in lab frame, second radial derivative",
-    "fun": "compute_toroidal_coords",
-    "dim": 1,
-    "dependencies": {
-        "params": ["R_lmn"],
-        "transforms": {"R": [[2, 0, 0]]},
-        "profiles": [],
-        "data": [],
-    },
-}
-data_index["R_tt"] = {
-    "label": "\\partial_{\\theta\\theta} R",
-    "units": "m",
-    "units_long": "meters",
-    "description": "Major radius in lab frame, second poloidal derivative",
-    "fun": "compute_toroidal_coords",
-    "dim": 1,
-    "dependencies": {
-        "params": ["R_lmn"],
-        "transforms": {"R": [[0, 2, 0]]},
-        "profiles": [],
-        "data": [],
-    },
-}
-data_index["R_zz"] = {
-    "label": "\\partial_{\\zeta\\zeta} R",
-    "units": "m",
-    "units_long": "meters",
-    "description": "Major radius in lab frame, second toroidal derivative",
-    "fun": "compute_toroidal_coords",
-    "dim": 1,
-    "dependencies": {
-        "params": ["R_lmn"],
-        "transforms": {"R": [[0, 0, 2]]},
-        "profiles": [],
-        "data": [],
-    },
-}
-data_index["R_rt"] = {
-    "label": "\\partial_{\\rho\\theta} R",
-    "units": "m",
-    "units_long": "meters",
-    "description": "Major radius in lab frame, second derivative wrt radius and poloidal angle",
-    "fun": "compute_toroidal_coords",
-    "dim": 1,
-    "dependencies": {
-        "params": ["R_lmn"],
-        "transforms": {"R": [[1, 1, 0]]},
-        "profiles": [],
-        "data": [],
-    },
-}
-data_index["R_rz"] = {
-    "label": "\\partial_{\\rho\\zeta} R",
-    "units": "m",
-    "units_long": "meters",
-    "description": "Major radius in lab frame, second derivative wrt radius and toroidal angle",
-    "fun": "compute_toroidal_coords",
-    "dim": 1,
-    "dependencies": {
-        "params": ["R_lmn"],
-        "transforms": {"R": [[1, 0, 1]]},
-        "profiles": [],
-        "data": [],
-    },
-}
-data_index["R_tz"] = {
-    "label": "\\partial_{\\theta\\zeta} R",
-    "units": "m",
-    "units_long": "meters",
-    "description": "Major radius in lab frame, second derivative wrt poloidal and toroidal angles",
-    "fun": "compute_toroidal_coords",
-    "dim": 1,
-    "dependencies": {
-        "params": ["R_lmn"],
-        "transforms": {"R": [[0, 1, 1]]},
-        "profiles": [],
-        "data": [],
-    },
-}
-data_index["R_rrr"] = {
-    "label": "\\partial_{\\rho\\rho\\rho} R",
-    "units": "m",
-    "units_long": "meters",
-    "description": "Major radius in lab frame, third radial derivative",
-    "fun": "compute_toroidal_coords",
-    "dim": 1,
-    "dependencies": {
-        "params": ["R_lmn"],
-        "transforms": {"R": [[3, 0, 0]]},
-        "profiles": [],
-        "data": [],
-    },
-}
-data_index["R_ttt"] = {
-    "label": "\\partial_{\\theta\\theta\\theta} R",
-    "units": "m",
-    "units_long": "meters",
-    "description": "Major radius in lab frame, third poloidal derivative",
-    "fun": "compute_toroidal_coords",
-    "dim": 1,
-    "dependencies": {
-        "params": ["R_lmn"],
-        "transforms": {"R": [[0, 3, 0]]},
-        "profiles": [],
-        "data": [],
-    },
-}
-data_index["R_zzz"] = {
-    "label": "\\partial_{\\zeta\\zeta\\zeta} R",
-    "units": "m",
-    "units_long": "meters",
-    "description": "Major radius in lab frame, third toroidal derivative",
-    "fun": "compute_toroidal_coords",
-    "dim": 1,
-    "dependencies": {
-        "params": ["R_lmn"],
-        "transforms": {"R": [[0, 0, 3]]},
-        "profiles": [],
-        "data": [],
-    },
-}
-data_index["R_rrt"] = {
-    "label": "\\partial_{\\rho\\rho\\theta} R",
-    "units": "m",
-    "units_long": "meters",
-    "description": "Major radius in lab frame, third derivative, wrt radius twice and poloidal angle",
-    "fun": "compute_toroidal_coords",
-    "dim": 1,
-    "dependencies": {
-        "params": ["R_lmn"],
-        "transforms": {"R": [[2, 1, 0]]},
-        "profiles": [],
-        "data": [],
-    },
-}
-data_index["R_rtt"] = {
-    "label": "\\partial_{\\rho\\theta\\theta} R",
-    "units": "m",
-    "units_long": "meters",
-    "description": "Major radius in lab frame, third derivative wrt radius and poloidal angle twice",
-    "fun": "compute_toroidal_coords",
-    "dim": 1,
-    "dependencies": {
-        "params": ["R_lmn"],
-        "transforms": {"R": [[1, 2, 0]]},
-        "profiles": [],
-        "data": [],
-    },
-}
-data_index["R_rrz"] = {
-    "label": "\\partial_{\\rho\\rho\\zeta} R",
-    "units": "m",
-    "units_long": "meters",
-    "description": "Major radius in lab frame, third derivative wrt radius twice and toroidal angle",
-    "fun": "compute_toroidal_coords",
-    "dim": 1,
-    "dependencies": {
-        "params": ["R_lmn"],
-        "transforms": {"R": [[2, 0, 1]]},
-        "profiles": [],
-        "data": [],
-    },
-}
-data_index["R_rzz"] = {
-    "label": "\\partial_{\\rho\\zeta\\zeta} R",
-    "units": "m",
-    "units_long": "meters",
-    "description": "Major radius in lab frame, third derivative wrt radius and toroidal angle twice",
-    "fun": "compute_toroidal_coords",
-    "dim": 1,
-    "dependencies": {
-        "params": ["R_lmn"],
-        "transforms": {"R": [[1, 0, 2]]},
-        "profiles": [],
-        "data": [],
-    },
-}
-data_index["R_ttz"] = {
-    "label": "\\partial_{\\theta\\theta\\zeta} R",
-    "units": "m",
-    "units_long": "meters",
-    "description": "Major radius in lab frame, third derivative wrt poloidal angle twice and toroidal angle",
-    "fun": "compute_toroidal_coords",
-    "dim": 1,
-    "dependencies": {
-        "params": ["R_lmn"],
-        "transforms": {"R": [[0, 2, 1]]},
-        "profiles": [],
-        "data": [],
-    },
-}
-data_index["R_tzz"] = {
-    "label": "\\partial_{\\theta\\zeta\\zeta} R",
-    "units": "m",
-    "units_long": "meters",
-    "description": "Major radius in lab frame, third derivative wrt poloidal angle  and toroidal angle twice",
-    "fun": "compute_toroidal_coords",
-    "dim": 1,
-    "dependencies": {
-        "params": ["R_lmn"],
-        "transforms": {"R": [[0, 1, 2]]},
-        "profiles": [],
-        "data": [],
-    },
-}
-data_index["R_rtz"] = {
-    "label": "\\partial_{\\rho\\theta\\zeta} R",
-    "units": "m",
-    "units_long": "meters",
-    "description": "Major radius in lab frame, third derivative wrt radius, poloidal angle, and toroidal angle",
-    "fun": "compute_toroidal_coords",
-    "dim": 1,
-    "dependencies": {
-        "params": ["R_lmn"],
-        "transforms": {"R": [[1, 1, 1]]},
-        "profiles": [],
-        "data": [],
-    },
-}
-
-# Z
-data_index["Z"] = {
-    "label": "Z",
-    "units": "m",
-    "units_long": "meters",
-    "description": "Vertical coordinate in lab frame",
-    "fun": "compute_toroidal_coords",
-    "dim": 1,
-    "dependencies": {
-        "params": ["Z_lmn"],
-        "transforms": {"Z": [[0, 0, 0]]},
-        "profiles": [],
-        "data": [],
-    },
-}
-data_index["Z_r"] = {
-    "label": "\\partial_{\\rho} Z",
-    "units": "m",
-    "units_long": "meters",
-    "description": "Vertical coordinate in lab frame, first radial derivative",
-    "fun": "compute_toroidal_coords",
-    "dim": 1,
-    "dependencies": {
-        "params": ["Z_lmn"],
-        "transforms": {"Z": [[1, 0, 0]]},
-        "profiles": [],
-        "data": [],
-    },
-}
-data_index["Z_t"] = {
-    "label": "\\partial_{\\theta} Z",
-    "units": "m",
-    "units_long": "meters",
-    "description": "Vertical coordinate in lab frame, first poloidal derivative",
-    "fun": "compute_toroidal_coords",
-    "dim": 1,
-    "dependencies": {
-        "params": ["Z_lmn"],
-        "transforms": {"Z": [[0, 1, 0]]},
-        "profiles": [],
-        "data": [],
-    },
-}
-data_index["Z_z"] = {
-    "label": "\\partial_{\\zeta} Z",
-    "units": "m",
-    "units_long": "meters",
-    "description": "Vertical coordinate in lab frame, first toroidal derivative",
-    "fun": "compute_toroidal_coords",
-    "dim": 1,
-    "dependencies": {
-        "params": ["Z_lmn"],
-        "transforms": {"Z": [[0, 0, 1]]},
-        "profiles": [],
-        "data": [],
-    },
-}
-data_index["Z_rr"] = {
-    "label": "\\partial_{\\rho\\rho} Z",
-    "units": "m",
-    "units_long": "meters",
-    "description": "Vertical coordinate in lab frame, second radial derivative",
-    "fun": "compute_toroidal_coords",
-    "dim": 1,
-    "dependencies": {
-        "params": ["Z_lmn"],
-        "transforms": {"Z": [[2, 0, 0]]},
-        "profiles": [],
-        "data": [],
-    },
-}
-data_index["Z_tt"] = {
-    "label": "\\partial_{\\theta\\theta} Z",
-    "units": "m",
-    "units_long": "meters",
-    "description": "Vertical coordinate in lab frame, second poloidal derivative",
-    "fun": "compute_toroidal_coords",
-    "dim": 1,
-    "dependencies": {
-        "params": ["Z_lmn"],
-        "transforms": {"Z": [[0, 2, 0]]},
-        "profiles": [],
-        "data": [],
-    },
-}
-data_index["Z_zz"] = {
-    "label": "\\partial_{\\zeta\\zeta} Z",
-    "units": "m",
-    "units_long": "meters",
-    "description": "Vertical coordinate in lab frame, second toroidal derivative",
-    "fun": "compute_toroidal_coords",
-    "dim": 1,
-    "dependencies": {
-        "params": ["Z_lmn"],
-        "transforms": {"Z": [[0, 0, 2]]},
-        "profiles": [],
-        "data": [],
-    },
-}
-data_index["Z_rt"] = {
-    "label": "\\partial_{\\rho\\theta} Z",
-    "units": "m",
-    "units_long": "meters",
-    "description": "Vertical coordinate in lab frame, second derivative wrt radius and poloidal angle",
-    "fun": "compute_toroidal_coords",
-    "dim": 1,
-    "dependencies": {
-        "params": ["Z_lmn"],
-        "transforms": {"Z": [[1, 1, 0]]},
-        "profiles": [],
-        "data": [],
-    },
-}
-data_index["Z_rz"] = {
-    "label": "\\partial_{\\rho\\zeta} Z",
-    "units": "m",
-    "units_long": "meters",
-    "description": "Vertical coordinate in lab frame, second derivative wrt radius and toroidal angle",
-    "fun": "compute_toroidal_coords",
-    "dim": 1,
-    "dependencies": {
-        "params": ["Z_lmn"],
-        "transforms": {"Z": [[1, 0, 1]]},
-        "profiles": [],
-        "data": [],
-    },
-}
-data_index["Z_tz"] = {
-    "label": "\\partial_{\\theta\\zeta} Z",
-    "units": "m",
-    "units_long": "meters",
-    "description": "Vertical coordinate in lab frame, second derivative wrt poloidal and toroidal angles",
-    "fun": "compute_toroidal_coords",
-    "dim": 1,
-    "dependencies": {
-        "params": ["Z_lmn"],
-        "transforms": {"Z": [[0, 1, 1]]},
-        "profiles": [],
-        "data": [],
-    },
-}
-data_index["Z_rrr"] = {
-    "label": "\\partial_{\\rho\\rho\\rho} Z",
-    "units": "m",
-    "units_long": "meters",
-    "description": "Vertical coordinate in lab frame, third radial derivative",
-    "fun": "compute_toroidal_coords",
-    "dim": 1,
-    "dependencies": {
-        "params": ["Z_lmn"],
-        "transforms": {"Z": [[3, 0, 0]]},
-        "profiles": [],
-        "data": [],
-    },
-}
-data_index["Z_ttt"] = {
-    "label": "\\partial_{\\theta\\theta\\theta} Z",
-    "units": "m",
-    "units_long": "meters",
-    "description": "Vertical coordinate in lab frame, third poloidal derivative",
-    "fun": "compute_toroidal_coords",
-    "dim": 1,
-    "dependencies": {
-        "params": ["Z_lmn"],
-        "transforms": {"Z": [[0, 3, 0]]},
-        "profiles": [],
-        "data": [],
-    },
-}
-data_index["Z_zzz"] = {
-    "label": "\\partial_{\\zeta\\zeta\\zeta} Z",
-    "units": "m",
-    "units_long": "meters",
-    "description": "Vertical coordinate in lab frame, third toroidal derivative",
-    "fun": "compute_toroidal_coords",
-    "dim": 1,
-    "dependencies": {
-        "params": ["Z_lmn"],
-        "transforms": {"Z": [[0, 0, 3]]},
-        "profiles": [],
-        "data": [],
-    },
-}
-data_index["Z_rrt"] = {
-    "label": "\\partial_{\\rho\\rho\\theta} Z",
-    "units": "m",
-    "units_long": "meters",
-    "description": "Vertical coordinate in lab frame, third derivative, wrt radius twice and poloidal angle",
-    "fun": "compute_toroidal_coords",
-    "dim": 1,
-    "dependencies": {
-        "params": ["Z_lmn"],
-        "transforms": {"Z": [[2, 1, 0]]},
-        "profiles": [],
-        "data": [],
-    },
-}
-data_index["Z_rtt"] = {
-    "label": "\\partial_{\\rho\\theta\\theta} Z",
-    "units": "m",
-    "units_long": "meters",
-    "description": "Vertical coordinate in lab frame, third derivative wrt radius and poloidal angle twice",
-    "fun": "compute_toroidal_coords",
-    "dim": 1,
-    "dependencies": {
-        "params": ["Z_lmn"],
-        "transforms": {"Z": [[1, 2, 0]]},
-        "profiles": [],
-        "data": [],
-    },
-}
-data_index["Z_rrz"] = {
-    "label": "\\partial_{\\rho\\rho\\zeta} Z",
-    "units": "m",
-    "units_long": "meters",
-    "description": "Vertical coordinate in lab frame, third derivative wrt radius twice and toroidal angle",
-    "fun": "compute_toroidal_coords",
-    "dim": 1,
-    "dependencies": {
-        "params": ["Z_lmn"],
-        "transforms": {"Z": [[2, 0, 1]]},
-        "profiles": [],
-        "data": [],
-    },
-}
-data_index["Z_rzz"] = {
-    "label": "\\partial_{\\rho\\zeta\\zeta} Z",
-    "units": "m",
-    "units_long": "meters",
-    "description": "Vertical coordinate in lab frame, third derivative wrt radius and toroidal angle twice",
-    "fun": "compute_toroidal_coords",
-    "dim": 1,
-    "dependencies": {
-        "params": ["Z_lmn"],
-        "transforms": {"Z": [[1, 0, 2]]},
-        "profiles": [],
-        "data": [],
-    },
-}
-data_index["Z_ttz"] = {
-    "label": "\\partial_{\\theta\\theta\\zeta} Z",
-    "units": "m",
-    "units_long": "meters",
-    "description": "Vertical coordinate in lab frame, third derivative wrt poloidal angle twice and toroidal angle",
-    "fun": "compute_toroidal_coords",
-    "dim": 1,
-    "dependencies": {
-        "params": ["Z_lmn"],
-        "transforms": {"Z": [[0, 2, 1]]},
-        "profiles": [],
-        "data": [],
-    },
-}
-data_index["Z_tzz"] = {
-    "label": "\\partial_{\\theta\\zeta\\zeta} Z",
-    "units": "m",
-    "units_long": "meters",
-    "description": "Vertical coordinate in lab frame, third derivative wrt poloidal angle  and toroidal angle twice",
-    "fun": "compute_toroidal_coords",
-    "dim": 1,
-    "dependencies": {
-        "params": ["Z_lmn"],
-        "transforms": {"Z": [[0, 1, 2]]},
-        "profiles": [],
-        "data": [],
-    },
-}
-data_index["Z_rtz"] = {
-    "label": "\\partial_{\\rho\\theta\\zeta} Z",
-    "units": "m",
-    "units_long": "meters",
-    "description": "Vertical coordinate in lab frame, third derivative wrt radius, poloidal angle, and toroidal angle",
-    "fun": "compute_toroidal_coords",
-    "dim": 1,
-    "dependencies": {
-        "params": ["Z_lmn"],
-        "transforms": {"Z": [[1, 1, 1]]},
-        "profiles": [],
-        "data": [],
-    },
-}
-
-# cartesian coordinates
-data_index["phi"] = {
-    "label": "\\phi = \\zeta",
-    "units": "rad",
-    "units_long": "radians",
-    "description": "Toroidal angle in lab frame",
-    "fun": "compute_cartesian_coords",
-    "dim": 1,
-    "dependencies": {
-        "params": [],
-        "transforms": {},
-        "profiles": [],
-        "data": ["zeta"],
-    },
-}
-data_index["X"] = {
-    "label": "X = R \\cos{\\phi}",
-    "units": "m",
-    "units_long": "meters",
-    "description": "Cartesian X coordinate",
-    "fun": "compute_cartesian_coords",
-    "dim": 1,
-    "dependencies": {
-        "params": [],
-        "transforms": {},
-        "profiles": [],
-        "data": ["R", "phi"],
-    },
-}
-data_index["Y"] = {
-    "label": "Y = R \\sin{\\phi}",
-    "units": "m",
-    "units_long": "meters",
-    "description": "Cartesian Y coordinate",
-    "fun": "compute_cartesian_coords",
-    "dim": 1,
-    "dependencies": {
-        "params": [],
-        "transforms": {},
-        "profiles": [],
-        "data": ["R", "phi"],
-    },
-}
-
-# lambda
-data_index["lambda"] = {
-    "label": "\\lambda",
-    "units": "rad",
-    "units_long": "radians",
-    "description": "Poloidal stream function",
-    "fun": "compute_lambda",
-    "dim": 1,
-    "dependencies": {
-        "params": ["L_lmn"],
-        "transforms": {"L": [[0, 0, 0]]},
-        "profiles": [],
-        "data": [],
-    },
-}
-data_index["lambda_r"] = {
-    "label": "\\partial_{\\rho} \\lambda",
-    "units": "rad",
-    "units_long": "radians",
-    "description": "Poloidal stream function, first radial derivative",
-    "fun": "compute_lambda",
-    "dim": 1,
-    "dependencies": {
-        "params": ["L_lmn"],
-        "transforms": {"L": [[1, 0, 0]]},
-        "profiles": [],
-        "data": [],
-    },
-}
-data_index["lambda_t"] = {
-    "label": "\\partial_{\\theta} \\lambda",
-    "units": "rad",
-    "units_long": "radians",
-    "description": "Poloidal stream function, first poloidal derivative",
-    "fun": "compute_lambda",
-    "dim": 1,
-    "dependencies": {
-        "params": ["L_lmn"],
-        "transforms": {"L": [[0, 1, 0]]},
-        "profiles": [],
-        "data": [],
-    },
-}
-data_index["lambda_z"] = {
-    "label": "\\partial_{\\zeta} \\lambda",
-    "units": "rad",
-    "units_long": "radians",
-    "description": "Poloidal stream function, first toroidal derivative",
-    "fun": "compute_lambda",
-    "dim": 1,
-    "dependencies": {
-        "params": ["L_lmn"],
-        "transforms": {"L": [[0, 0, 1]]},
-        "profiles": [],
-        "data": [],
-    },
-}
-data_index["lambda_rr"] = {
-    "label": "\\partial_{\\rho\\rho} \\lambda",
-    "units": "rad",
-    "units_long": "radians",
-    "description": "Poloidal stream function, second radial derivative",
-    "fun": "compute_lambda",
-    "dim": 1,
-    "dependencies": {
-        "params": ["L_lmn"],
-        "transforms": {"L": [[2, 0, 0]]},
-        "profiles": [],
-        "data": [],
-    },
-}
-data_index["lambda_tt"] = {
-    "label": "\\partial_{\\theta\\theta} \\lambda",
-    "units": "rad",
-    "units_long": "radians",
-    "description": "Poloidal stream function, second poloidal derivative",
-    "fun": "compute_lambda",
-    "dim": 1,
-    "dependencies": {
-        "params": ["L_lmn"],
-        "transforms": {"L": [[0, 2, 0]]},
-        "profiles": [],
-        "data": [],
-    },
-}
-data_index["lambda_zz"] = {
-    "label": "\\partial_{\\zeta\\zeta} \\lambda",
-    "units": "rad",
-    "units_long": "radians",
-    "description": "Poloidal stream function, second toroidal derivative",
-    "fun": "compute_lambda",
-    "dim": 1,
-    "dependencies": {
-        "params": ["L_lmn"],
-        "transforms": {"L": [[0, 0, 2]]},
-        "profiles": [],
-        "data": [],
-    },
-}
-data_index["lambda_rt"] = {
-    "label": "\\partial_{\\rho\\theta} \\lambda",
-    "units": "rad",
-    "units_long": "radians",
-    "description": "Poloidal stream function, second derivative wrt radius and poloidal angle",
-    "fun": "compute_lambda",
-    "dim": 1,
-    "dependencies": {
-        "params": ["L_lmn"],
-        "transforms": {"L": [[1, 1, 0]]},
-        "profiles": [],
-        "data": [],
-    },
-}
-data_index["lambda_rz"] = {
-    "label": "\\partial_{\\rho\\zeta} \\lambda",
-    "units": "rad",
-    "units_long": "radians",
-    "description": "Poloidal stream function, second derivative wrt radius and toroidal angle",
-    "fun": "compute_lambda",
-    "dim": 1,
-    "dependencies": {
-        "params": ["L_lmn"],
-        "transforms": {"L": [[1, 0, 1]]},
-        "profiles": [],
-        "data": [],
-    },
-}
-data_index["lambda_tz"] = {
-    "label": "\\partial_{\\theta\\zeta} \\lambda",
-    "units": "rad",
-    "units_long": "radians",
-    "description": "Poloidal stream function, second derivative wrt poloidal and toroidal angles",
-    "fun": "compute_lambda",
-    "dim": 1,
-    "dependencies": {
-        "params": ["L_lmn"],
-        "transforms": {"L": [[0, 1, 1]]},
-        "profiles": [],
-        "data": [],
-    },
-}
-data_index["lambda_rrr"] = {
-    "label": "\\partial_{\\rho\\rho\\rho} \\lambda",
-    "units": "rad",
-    "units_long": "radians",
-    "description": "Poloidal stream function, third radial derivative",
-    "fun": "compute_lambda",
-    "dim": 1,
-    "dependencies": {
-        "params": ["L_lmn"],
-        "transforms": {"L": [[3, 0, 0]]},
-        "profiles": [],
-        "data": [],
-    },
-}
-data_index["lambda_ttt"] = {
-    "label": "\\partial_{\\theta\\theta\\theta} \\lambda",
-    "units": "rad",
-    "units_long": "radians",
-    "description": "Poloidal stream function, third poloidal derivative",
-    "fun": "compute_lambda",
-    "dim": 1,
-    "dependencies": {
-        "params": ["L_lmn"],
-        "transforms": {"L": [[0, 3, 0]]},
-        "profiles": [],
-        "data": [],
-    },
-}
-data_index["lambda_zzz"] = {
-    "label": "\\partial_{\\zeta\\zeta\\zeta} \\lambda",
-    "units": "rad",
-    "units_long": "radians",
-    "description": "Poloidal stream function, third toroidal derivative",
-    "fun": "compute_lambda",
-    "dim": 1,
-    "dependencies": {
-        "params": ["L_lmn"],
-        "transforms": {"L": [[0, 0, 3]]},
-        "profiles": [],
-        "data": [],
-    },
-}
-data_index["lambda_rrt"] = {
-    "label": "\\partial_{\\rho\\rho\\theta} \\lambda",
-    "units": "rad",
-    "units_long": "radians",
-    "description": "Poloidal stream function, third derivative, wrt radius twice and poloidal angle",
-    "fun": "compute_lambda",
-    "dim": 1,
-    "dependencies": {
-        "params": ["L_lmn"],
-        "transforms": {"L": [[2, 1, 0]]},
-        "profiles": [],
-        "data": [],
-    },
-}
-data_index["lambda_rtt"] = {
-    "label": "\\partial_{\\rho\\theta\\theta} \\lambda",
-    "units": "rad",
-    "units_long": "radians",
-    "description": "Poloidal stream function, third derivative wrt radius and poloidal angle twice",
-    "fun": "compute_lambda",
-    "dim": 1,
-    "dependencies": {
-        "params": ["L_lmn"],
-        "transforms": {"L": [[1, 2, 0]]},
-        "profiles": [],
-        "data": [],
-    },
-}
-data_index["lambda_rrz"] = {
-    "label": "\\partial_{\\rho\\rho\\zeta} \\lambda",
-    "units": "rad",
-    "units_long": "radians",
-    "description": "Poloidal stream function, third derivative wrt radius twice and toroidal angle",
-    "fun": "compute_lambda",
-    "dim": 1,
-    "dependencies": {
-        "params": ["L_lmn"],
-        "transforms": {"L": [[2, 0, 1]]},
-        "profiles": [],
-        "data": [],
-    },
-}
-data_index["lambda_rzz"] = {
-    "label": "\\partial_{\\rho\\zeta\\zeta} \\lambda",
-    "units": "rad",
-    "units_long": "radians",
-    "description": "Poloidal stream function, third derivative wrt radius and toroidal angle twice",
-    "fun": "compute_lambda",
-    "dim": 1,
-    "dependencies": {
-        "params": ["L_lmn"],
-        "transforms": {"L": [[1, 0, 2]]},
-        "profiles": [],
-        "data": [],
-    },
-}
-data_index["lambda_ttz"] = {
-    "label": "\\partial_{\\theta\\theta\\zeta} \\lambda",
-    "units": "rad",
-    "units_long": "radians",
-    "description": "Poloidal stream function, third derivative wrt poloidal angle twice and toroidal angle",
-    "fun": "compute_lambda",
-    "dim": 1,
-    "dependencies": {
-        "params": ["L_lmn"],
-        "transforms": {"L": [[0, 2, 1]]},
-        "profiles": [],
-        "data": [],
-    },
-}
-data_index["lambda_tzz"] = {
-    "label": "\\partial_{\\theta\\zeta\\zeta} \\lambda",
-    "units": "rad",
-    "units_long": "radians",
-    "description": "Poloidal stream function, third derivative wrt poloidal angle  and toroidal angle twice",
-    "fun": "compute_lambda",
-    "dim": 1,
-    "dependencies": {
-        "params": ["L_lmn"],
-        "transforms": {"L": [[0, 1, 2]]},
-        "profiles": [],
-        "data": [],
-    },
-}
-data_index["lambda_rtz"] = {
-    "label": "\\partial_{\\rho\\theta\\zeta} \\lambda",
-    "units": "rad",
-    "units_long": "radians",
-    "description": "Poloidal stream function, third derivative wrt radius, poloidal angle, and toroidal angle",
-    "fun": "compute_lambda",
-    "dim": 1,
-    "dependencies": {
-        "params": ["L_lmn"],
-        "transforms": {"L": [[1, 1, 1]]},
-        "profiles": [],
-        "data": [],
-    },
-}
-
-# pressure
-data_index["p"] = {
-    "label": "p",
-    "units": "Pa",
-    "units_long": "Pascal",
-    "description": "Pressure",
-    "fun": "compute_pressure",
-    "dim": 1,
-    "dependencies": {
-        "params": ["p_l"],
-        "transforms": {},
-        "profiles": ["pressure"],
-        "data": [],
-    },
-}
-data_index["p_r"] = {
-    "label": "\\partial_{\\rho} p",
-    "units": "Pa",
-    "units_long": "Pascal",
-    "description": "Pressure, first radial derivative",
-    "fun": "compute_pressure",
-    "dim": 1,
-    "dependencies": {
-        "params": ["p_l"],
-        "transforms": {},
-        "profiles": ["pressure"],
-        "data": [],
-    },
-}
-data_index["grad(p)"] = {
-    "label": "\\nabla p",
-    "units": "N \\cdot m^{-3}",
-    "units_long": "Newtons / cubic meter",
-    "description": "Pressure gradient",
-    "fun": "compute_pressure_gradient",
-    "dim": 3,
-    "dependencies": {
-        "params": [],
-        "transforms": {},
-        "profiles": [],
-        "data": ["p_r", "e^rho"],
-    },
-}
-data_index["|grad(p)|"] = {
-    "label": "|\\nabla p|",
-    "units": "N \\cdot m^{-3}",
-    "units_long": "Newtons / cubic meter",
-    "description": "Magnitude of pressure gradient",
-    "fun": "compute_pressure_gradient",
-    "dim": 1,
-    "dependencies": {
-        "params": [],
-        "transforms": {},
-        "profiles": [],
-        "data": ["p_r", "|grad(rho)|"],
-    },
-}
-data_index["<|grad(p)|>_vol"] = {
-    "label": "<|\\nabla p|>_{vol}",
-    "units": "N \\cdot m^{-3}",
-    "units_long": "Newtons / cubic meter",
-    "description": "Volume average of magnitude of pressure gradient",
-    "fun": "compute_pressure_gradient",
-    "dim": 0,
-    "dependencies": {
-        "params": [],
-        "transforms": {"grid": []},
-        "profiles": [],
-        "data": ["|grad(p)|", "sqrt(g)", "V"],
-    },
-}
-
-# rotational transform
-data_index["iota"] = {
-    "label": "\\iota",
-    "units": "~",
-    "units_long": "None",
-    "description": "Rotational transform",
-    "fun": "compute_rotational_transform",
-    "dim": 1,
-    "dependencies": {
-        "params": ["i_l", "c_l"],
-        "transforms": {},
-        "profiles": ["iota", "current"],
-        "data": ["psi_r", "lambda_t", "lambda_z", "g_tt", "g_tz", "sqrt(g)"],
-    },
-}
-data_index["iota_r"] = {
-    "label": "\\partial_{\\rho} \\iota",
-    "units": "~",
-    "units_long": "None",
-    "description": "Rotational transform, first radial derivative",
-    "fun": "compute_rotational_transform",
-    "dim": 1,
-    "dependencies": {
-        "params": ["i_l", "c_l"],
-        "transforms": {},
-        "profiles": ["iota", "current"],
-        "data": [
-            "psi_r",
-            "psi_rr",
-            "lambda_t",
-            "lambda_z",
-            "lambda_rt",
-            "lambda_rz",
-            "g_tt",
-            "g_tt_r",
-            "g_tz",
-            "g_tz_r",
-            "sqrt(g)",
-            "sqrt(g)_r",
-        ],
-    },
-}
-
-# covariant basis
-data_index["e_rho"] = {
-    "label": "\\mathbf{e}_{\\rho}",
-    "units": "m",
-    "units_long": "meters",
-    "description": "Covariant radial basis vector",
-    "fun": "compute_covariant_basis",
-    "dim": 3,
-    "dependencies": {
-        "params": [],
-        "transforms": {},
-        "profiles": [],
-        "data": ["R_r", "Z_r"],
-    },
-}
-data_index["e_theta"] = {
-    "label": "\\mathbf{e}_{\\theta}",
-    "units": "m",
-    "units_long": "meters",
-    "description": "Covariant poloidal basis vector",
-    "fun": "compute_covariant_basis",
-    "dim": 3,
-    "dependencies": {
-        "params": [],
-        "transforms": {},
-        "profiles": [],
-        "data": ["R_t", "Z_t"],
-    },
-}
-data_index["e_zeta"] = {
-    "label": "\\mathbf{e}_{\\zeta}",
-    "units": "m",
-    "units_long": "meters",
-    "description": "Covariant toroidal basis vector",
-    "fun": "compute_covariant_basis",
-    "dim": 3,
-    "dependencies": {
-        "params": [],
-        "transforms": {},
-        "profiles": [],
-        "data": ["R", "R_z", "Z_z"],
-    },
-}
-data_index["e_rho_r"] = {
-    "label": "\\partial_{\\rho} \\mathbf{e}_{\\rho}",
-    "units": "m",
-    "units_long": "meters",
-    "description": "Covariant radial basis vector, derivative wrt radial coordinate",
-    "fun": "compute_covariant_basis",
-    "dim": 3,
-    "dependencies": {
-        "params": [],
-        "transforms": {},
-        "profiles": [],
-        "data": ["R_rr", "Z_rr"],
-    },
-}
-data_index["e_rho_t"] = {
-    "label": "\\partial_{\\theta} \\mathbf{e}_{\\rho}",
-    "units": "m",
-    "units_long": "meters",
-    "description": "Covariant radial basis vector, derivative wrt poloidal angle",
-    "fun": "compute_covariant_basis",
-    "dim": 3,
-    "dependencies": {
-        "params": [],
-        "transforms": {},
-        "profiles": [],
-        "data": ["R_rt", "Z_rt"],
-    },
-}
-data_index["e_rho_z"] = {
-    "label": "\\partial_{\\zeta} \\mathbf{e}_{\\rho}",
-    "units": "m",
-    "units_long": "meters",
-    "description": "Covariant radial basis vector, derivative wrt toroidal angle",
-    "fun": "compute_covariant_basis",
-    "dim": 3,
-    "dependencies": {
-        "params": [],
-        "transforms": {},
-        "profiles": [],
-        "data": ["R_rz", "Z_rz"],
-    },
-}
-data_index["e_theta_r"] = {
-    "label": "\\partial_{\\rho} \\mathbf{e}_{\\theta}",
-    "units": "m",
-    "units_long": "meters",
-    "description": "Covariant poloidal basis vector, derivative wrt radial coordinate",
-    "fun": "compute_covariant_basis",
-    "dim": 3,
-    "dependencies": {
-        "params": [],
-        "transforms": {},
-        "profiles": [],
-        "data": ["R_rt", "Z_rt"],
-    },
-}
-data_index["e_theta_t"] = {
-    "label": "\\partial_{\\theta} \\mathbf{e}_{\\theta}",
-    "units": "m",
-    "units_long": "meters",
-    "description": "Covariant poloidal basis vector, derivative wrt poloidal angle",
-    "fun": "compute_covariant_basis",
-    "dim": 3,
-    "dependencies": {
-        "params": [],
-        "transforms": {},
-        "profiles": [],
-        "data": ["R_tt", "Z_tt"],
-    },
-}
-data_index["e_theta_z"] = {
-    "label": "\\partial_{\\zeta} \\mathbf{e}_{\\theta}",
-    "units": "m",
-    "units_long": "meters",
-    "description": "Covariant poloidal basis vector, derivative wrt toroidal angle",
-    "fun": "compute_covariant_basis",
-    "dim": 3,
-    "dependencies": {
-        "params": [],
-        "transforms": {},
-        "profiles": [],
-        "data": ["R_tz", "Z_tz"],
-    },
-}
-data_index["e_zeta_r"] = {
-    "label": "\\partial_{\\rho} \\mathbf{e}_{\\zeta}",
-    "units": "m",
-    "units_long": "meters",
-    "description": "Covariant toroidal basis vector, derivative wrt radial coordinate",
-    "fun": "compute_covariant_basis",
-    "dim": 3,
-    "dependencies": {
-        "params": [],
-        "transforms": {},
-        "profiles": [],
-        "data": ["R_rz", "R_r", "Z_rz"],
-    },
-}
-data_index["e_zeta_t"] = {
-    "label": "\\partial_{\\theta} \\mathbf{e}_{\\zeta}",
-    "units": "m",
-    "units_long": "meters",
-    "description": "Covariant toroidal basis vector, derivative wrt poloidal angle",
-    "fun": "compute_covariant_basis",
-    "dim": 3,
-    "dependencies": {
-        "params": [],
-        "transforms": {},
-        "profiles": [],
-        "data": ["R_tz", "R_t", "Z_tz"],
-    },
-}
-data_index["e_zeta_z"] = {
-    "label": "\\partial_{\\zeta} \\mathbf{e}_{\\zeta}",
-    "units": "m",
-    "units_long": "meters",
-    "description": "Covariant toroidal basis vector, derivative wrt toroidal angle",
-    "fun": "compute_covariant_basis",
-    "dim": 3,
-    "dependencies": {
-        "params": [],
-        "transforms": {},
-        "profiles": [],
-        "data": ["R_zz", "R_z", "Z_zz"],
-    },
-}
-data_index["e_rho_rr"] = {
-    "label": "\\partial_{\\rho\\rho} \\mathbf{e}_{\\rho}",
-    "units": "m",
-    "units_long": "meters",
-    "description": "Covariant radial basis vector, second derivative wrt radial coordinate",
-    "fun": "compute_covariant_basis",
-    "dim": 3,
-    "dependencies": {
-        "params": [],
-        "transforms": {},
-        "profiles": [],
-        "data": ["R_rrr", "Z_rrr"],
-    },
-}
-data_index["e_rho_tt"] = {
-    "label": "\\partial_{\\theta\\theta} \\mathbf{e}_{\\rho}",
-    "units": "m",
-    "units_long": "meters",
-    "description": "Covariant radial basis vector, second derivative wrt poloidal angle",
-    "fun": "compute_covariant_basis",
-    "dim": 3,
-    "dependencies": {
-        "params": [],
-        "transforms": {},
-        "profiles": [],
-        "data": ["R_rtt", "Z_rtt"],
-    },
-}
-data_index["e_rho_zz"] = {
-    "label": "\\partial_{\\zeta\\zeta} \\mathbf{e}_{\\rho}",
-    "units": "m",
-    "units_long": "meters",
-    "description": "Covariant radial basis vector, second derivative wrt toroidal angle",
-    "fun": "compute_covariant_basis",
-    "dim": 3,
-    "dependencies": {
-        "params": [],
-        "transforms": {},
-        "profiles": [],
-        "data": ["R_rzz", "Z_rzz"],
-    },
-}
-data_index["e_rho_rt"] = {
-    "label": "\\partial_{\\rho\\theta} \\mathbf{e}_{\\rho}",
-    "units": "m",
-    "units_long": "meters",
-    "description": "Covariant radial basis vector, second derivative wrt radial coordinate and poloidal angle",
-    "fun": "compute_covariant_basis",
-    "dim": 3,
-    "dependencies": {
-        "params": [],
-        "transforms": {},
-        "profiles": [],
-        "data": ["R_rrt", "Z_rrt"],
-    },
-}
-data_index["e_rho_rz"] = {
-    "label": "\\partial_{\\rho\\zeta} \\mathbf{e}_{\\rho}",
-    "units": "m",
-    "units_long": "meters",
-    "description": "Covariant radial basis vector, second derivative wrt radial coordinate and toroidal angle",
-    "fun": "compute_covariant_basis",
-    "dim": 3,
-    "dependencies": {
-        "params": [],
-        "transforms": {},
-        "profiles": [],
-        "data": ["R_rrz", "Z_rrz"],
-    },
-}
-data_index["e_rho_tz"] = {
-    "label": "\\partial_{\\theta\\zeta} \\mathbf{e}_{\\rho}",
-    "units": "m",
-    "units_long": "meters",
-    "description": "Covariant radial basis vector, second derivative wrt poloidal and toroidal angles",
-    "fun": "compute_covariant_basis",
-    "dim": 3,
-    "dependencies": {
-        "params": [],
-        "transforms": {},
-        "profiles": [],
-        "data": ["R_rtz", "Z_rtz"],
-    },
-}
-data_index["e_theta_rr"] = {
-    "label": "\\partial_{\\rho\\rho} \\mathbf{e}_{\\theta}",
-    "units": "m",
-    "units_long": "meters",
-    "description": "Covariant poloidal basis vector, second derivative wrt radial coordinate",
-    "fun": "compute_covariant_basis",
-    "dim": 3,
-    "dependencies": {
-        "params": [],
-        "transforms": {},
-        "profiles": [],
-        "data": ["R_rrt", "Z_rrt"],
-    },
-}
-data_index["e_theta_tt"] = {
-    "label": "\\partial_{\\theta\\theta} \\mathbf{e}_{\\theta}",
-    "units": "m",
-    "units_long": "meters",
-    "description": "Covariant poloidal basis vector, second derivative wrt poloidal angle",
-    "fun": "compute_covariant_basis",
-    "dim": 3,
-    "dependencies": {
-        "params": [],
-        "transforms": {},
-        "profiles": [],
-        "data": ["R_ttt", "Z_ttt"],
-    },
-}
-data_index["e_theta_zz"] = {
-    "label": "\\partial_{\\zeta\\zeta} \\mathbf{e}_{\\theta}",
-    "units": "m",
-    "units_long": "meters",
-    "description": "Covariant poloidal basis vector, second derivative wrt toroidal angle",
-    "fun": "compute_covariant_basis",
-    "dim": 3,
-    "dependencies": {
-        "params": [],
-        "transforms": {},
-        "profiles": [],
-        "data": ["R_tzz", "Z_tzz"],
-    },
-}
-data_index["e_theta_rt"] = {
-    "label": "\\partial_{\\rho\\theta} \\mathbf{e}_{\\theta}",
-    "units": "m",
-    "units_long": "meters",
-    "description": "Covariant poloidal basis vector, second derivative wrt radial coordinate and poloidal angle",
-    "fun": "compute_covariant_basis",
-    "dim": 3,
-    "dependencies": {
-        "params": [],
-        "transforms": {},
-        "profiles": [],
-        "data": ["R_rtt", "Z_rtt"],
-    },
-}
-data_index["e_theta_rz"] = {
-    "label": "\\partial_{\\rho\\zeta} \\mathbf{e}_{\\theta}",
-    "units": "m",
-    "units_long": "meters",
-    "description": "Covariant poloidal basis vector, second derivative wrt radial coordinate and toroidal angle",
-    "fun": "compute_covariant_basis",
-    "dim": 3,
-    "dependencies": {
-        "params": [],
-        "transforms": {},
-        "profiles": [],
-        "data": ["R_rtz", "Z_rtz"],
-    },
-}
-data_index["e_theta_tz"] = {
-    "label": "\\partial_{\\theta\\zeta} \\mathbf{e}_{\\theta}",
-    "units": "m",
-    "units_long": "meters",
-    "description": "Covariant poloidal basis vector, second derivative wrt poloidal and toroidal angles",
-    "fun": "compute_covariant_basis",
-    "dim": 3,
-    "dependencies": {
-        "params": [],
-        "transforms": {},
-        "profiles": [],
-        "data": ["R_ttz", "Z_ttz"],
-    },
-}
-data_index["e_zeta_rr"] = {
-    "label": "\\partial_{\\rho\\rho} \\mathbf{e}_{\\zeta}",
-    "units": "m",
-    "units_long": "meters",
-    "description": "Covariant toroidal basis vector, second derivative wrt radial coordinate",
-    "fun": "compute_covariant_basis",
-    "dim": 3,
-    "dependencies": {
-        "params": [],
-        "transforms": {},
-        "profiles": [],
-        "data": ["R_rrz", "R_rr", "Z_rrz"],
-    },
-}
-data_index["e_zeta_tt"] = {
-    "label": "\\partial_{\\theta\\theta} \\mathbf{e}_{\\zeta}",
-    "units": "m",
-    "units_long": "meters",
-    "description": "Covariant toroidal basis vector, second derivative wrt poloidal angle",
-    "fun": "compute_covariant_basis",
-    "dim": 3,
-    "dependencies": {
-        "params": [],
-        "transforms": {},
-        "profiles": [],
-        "data": ["R_ttz", "R_tt", "Z_ttz"],
-    },
-}
-data_index["e_zeta_zz"] = {
-    "label": "\\partial_{\\zeta\\zeta} \\mathbf{e}_{\\zeta}",
-    "units": "m",
-    "units_long": "meters",
-    "description": "Covariant toroidal basis vector, second derivative wrt toroidal angle",
-    "fun": "compute_covariant_basis",
-    "dim": 3,
-    "dependencies": {
-        "params": [],
-        "transforms": {},
-        "profiles": [],
-        "data": ["R_zzz", "R_zz", "Z_zzz"],
-    },
-}
-data_index["e_zeta_rt"] = {
-    "label": "\\partial_{\\rho\\theta} \\mathbf{e}_{\\zeta}",
-    "units": "m",
-    "units_long": "meters",
-    "description": "Covariant toroidal basis vector, second derivative wrt radial coordinate and poloidal angle",
-    "fun": "compute_covariant_basis",
-    "dim": 3,
-    "dependencies": {
-        "params": [],
-        "transforms": {},
-        "profiles": [],
-        "data": ["R_rtz", "R_rt", "Z_rtz"],
-    },
-}
-data_index["e_zeta_rz"] = {
-    "label": "\\partial_{\\rho\\zeta} \\mathbf{e}_{\\zeta}",
-    "units": "m",
-    "units_long": "meters",
-    "description": "Covariant toroidal basis vector, second derivative wrt radial coordinate and toroidal angle",
-    "fun": "compute_covariant_basis",
-    "dim": 3,
-    "dependencies": {
-        "params": [],
-        "transforms": {},
-        "profiles": [],
-        "data": ["R_rzz", "R_rz", "Z_rzz"],
-    },
-}
-data_index["e_zeta_tz"] = {
-    "label": "\\partial_{\\theta\\zeta} \\mathbf{e}_{\\zeta}",
-    "units": "m",
-    "units_long": "meters",
-    "description": "Covariant toroidal basis vector, second derivative wrt poloidal and toroidal angles",
-    "fun": "compute_covariant_basis",
-    "dim": 3,
-    "dependencies": {
-        "params": [],
-        "transforms": {},
-        "profiles": [],
-        "data": ["R_tzz", "R_tz", "Z_tzz"],
-    },
-}
-
-# contravariant basis
-data_index["e^rho"] = {
-    "label": "\\mathbf{e}^{\\rho}",
-    "units": "m^{-1}",
-    "units_long": "inverse meters",
-    "description": "Contravariant radial basis vector",
-    "fun": "compute_contravariant_basis",
-    "dim": 3,
-    "dependencies": {
-        "params": [],
-        "transforms": {},
-        "profiles": [],
-        "data": ["e_theta", "e_zeta", "sqrt(g)"],
-    },
-}
-data_index["e^theta"] = {
-    "label": "\\mathbf{e}^{\\theta}",
-    "units": "m^{-1}",
-    "units_long": "inverse meters",
-    "description": "Contravariant poloidal basis vector",
-    "fun": "compute_contravariant_basis",
-    "dim": 3,
-    "dependencies": {
-        "params": [],
-        "transforms": {},
-        "profiles": [],
-        "data": ["e_zeta", "e_rho", "sqrt(g)"],
-    },
-}
-data_index["e^zeta"] = {
-    "label": "\\mathbf{e}^{\\zeta}",
-    "units": "m^{-1}",
-    "units_long": "inverse meters",
-    "description": "Contravariant toroidal basis vector",
-    "fun": "compute_contravariant_basis",
-    "dim": 3,
-    "dependencies": {
-        "params": [],
-        "transforms": {},
-        "profiles": [],
-        "data": ["R"],
-    },
-}
-
-# Jacobian
-data_index["sqrt(g)"] = {
-    "label": "\\sqrt{g}",
-    "units": "m^{3}",
-    "units_long": "cubic meters",
-    "description": "Jacobian determinant",
-    "fun": "compute_jacobian",
-    "dim": 1,
-    "dependencies": {
-        "params": [],
-        "transforms": {},
-        "profiles": [],
-        "data": ["e_rho", "e_theta", "e_zeta"],
-    },
-}
-data_index["|e_theta x e_zeta|"] = {
-    "label": "|e_{\\theta} \\times e_{\\zeta}|",
-    "units": "m^{2}",
-    "units_long": "square meters",
-    "description": "2D jacobian determinant for constant rho surface",
-    "fun": "compute_jacobian",
-    "dim": 1,
-    "dependencies": {
-        "params": [],
-        "transforms": {},
-        "profiles": [],
-        "data": ["e_theta", "e_zeta"],
-    },
-}
-data_index["|e_zeta x e_rho|"] = {
-    "label": "|e_{\\zeta} \\times e_{\\rho}|",
-    "units": "m^{2}",
-    "units_long": "square meters",
-    "description": "2D jacobian determinant for constant theta surface",
-    "fun": "compute_jacobian",
-    "dim": 1,
-    "dependencies": {
-        "params": [],
-        "transforms": {},
-        "profiles": [],
-        "data": ["e_zeta", "e_rho"],
-    },
-}
-data_index["|e_rho x e_theta|"] = {
-    "label": "|e_{\\rho} \\times e_{\\theta}|",
-    "units": "m^{2}",
-    "units_long": "square meters",
-    "description": "2D jacobian determinant for constant zeta surface",
-    "fun": "compute_jacobian",
-    "dim": 1,
-    "dependencies": {
-        "params": [],
-        "transforms": {},
-        "profiles": [],
-        "data": ["e_rho", "e_theta"],
-    },
-}
-data_index["sqrt(g)_r"] = {
-    "label": "\\partial_{\\rho} \\sqrt{g}",
-    "units": "m^{3}",
-    "units_long": "cubic meters",
-    "description": "Jacobian determinant, derivative wrt radial coordinate",
-    "fun": "compute_jacobian",
-    "dim": 1,
-    "dependencies": {
-        "params": [],
-        "transforms": {},
-        "profiles": [],
-        "data": ["e_rho", "e_theta", "e_zeta", "e_rho_r", "e_theta_r", "e_zeta_r"],
-    },
-}
-data_index["sqrt(g)_t"] = {
-    "label": "\\partial_{\\theta} \\sqrt{g}",
-    "units": "m^{3}",
-    "units_long": "cubic meters",
-    "description": "Jacobian determinant, derivative wrt poloidal angle",
-    "fun": "compute_jacobian",
-    "dim": 1,
-    "dependencies": {
-        "params": [],
-        "transforms": {},
-        "profiles": [],
-        "data": ["e_rho", "e_theta", "e_zeta", "e_rho_t", "e_theta_t", "e_zeta_t"],
-    },
-}
-data_index["sqrt(g)_z"] = {
-    "label": "\\partial_{\\zeta} \\sqrt{g}",
-    "units": "m^{3}",
-    "units_long": "cubic meters",
-    "description": "Jacobian determinant, derivative wrt toroidal angle",
-    "fun": "compute_jacobian",
-    "dim": 1,
-    "dependencies": {
-        "params": [],
-        "transforms": {},
-        "profiles": [],
-        "data": ["e_rho", "e_theta", "e_zeta", "e_rho_z", "e_theta_z", "e_zeta_z"],
-    },
-}
-data_index["sqrt(g)_rr"] = {
-    "label": "\\partial_{\\rho\\rho} \\sqrt{g}",
-    "units": "m^{3}",
-    "units_long": "cubic meters",
-    "description": "Jacobian determinant, second derivative wrt radial coordinate",
-    "fun": "compute_jacobian",
-    "dim": 1,
-    "dependencies": {
-        "params": [],
-        "transforms": {},
-        "profiles": [],
-        "data": [
-            "e_rho",
-            "e_theta",
-            "e_zeta",
-            "e_rho_r",
-            "e_theta_r",
-            "e_zeta_r",
-            "e_rho_rr",
-            "e_theta_rr",
-            "e_zeta_rr",
-        ],
-    },
-}
-data_index["sqrt(g)_tt"] = {
-    "label": "\\partial_{\\theta\\theta} \\sqrt{g}",
-    "units": "m^{3}",
-    "units_long": "cubic meters",
-    "description": "Jacobian determinant, second derivative wrt poloidal angle",
-    "fun": "compute_jacobian",
-    "dim": 1,
-    "dependencies": {
-        "params": [],
-        "transforms": {},
-        "profiles": [],
-        "data": [
-            "e_rho",
-            "e_theta",
-            "e_zeta",
-            "e_rho_t",
-            "e_theta_t",
-            "e_zeta_t",
-            "e_rho_tt",
-            "e_theta_tt",
-            "e_zeta_tt",
-        ],
-    },
-}
-data_index["sqrt(g)_zz"] = {
-    "label": "\\partial_{\\zeta\\zeta} \\sqrt{g}",
-    "units": "m^{3}",
-    "units_long": "cubic meters",
-    "description": "Jacobian determinant, second derivative wrt toroidal angle",
-    "fun": "compute_jacobian",
-    "dim": 1,
-    "dependencies": {
-        "params": [],
-        "transforms": {},
-        "profiles": [],
-        "data": [
-            "e_rho",
-            "e_theta",
-            "e_zeta",
-            "e_rho_z",
-            "e_theta_z",
-            "e_zeta_z",
-            "e_rho_zz",
-            "e_theta_zz",
-            "e_zeta_zz",
-        ],
-    },
-}
-data_index["sqrt(g)_tz"] = {
-    "label": "\\partial_{\\theta\\zeta} \\sqrt{g}",
-    "units": "m^{3}",
-    "units_long": "cubic meters",
-    "description": "Jacobian determinant, second derivative wrt poloidal and toroidal angles",
-    "fun": "compute_jacobian",
-    "dim": 1,
-    "dependencies": {
-        "params": [],
-        "transforms": {},
-        "profiles": [],
-        "data": [
-            "e_rho",
-            "e_theta",
-            "e_zeta",
-            "e_rho_z",
-            "e_theta_z",
-            "e_zeta_z",
-            "e_rho_t",
-            "e_theta_t",
-            "e_zeta_t",
-            "e_rho_tz",
-            "e_theta_tz",
-            "e_zeta_tz",
-        ],
-    },
-}
-
-# covariant metric coefficients
-data_index["g_rr"] = {
-    "label": "g_{\\rho\\rho}",
-    "units": "m^{2}",
-    "units_long": "square meters",
-    "description": "Radial/Radial element of covariant metric tensor",
-    "fun": "compute_covariant_metric_coefficients",
-    "dim": 1,
-    "dependencies": {
-        "params": [],
-        "transforms": {},
-        "profiles": [],
-        "data": ["e_rho"],
-    },
-}
-data_index["g_tt"] = {
-    "label": "g_{\\theta\\theta}",
-    "units": "m^{2}",
-    "units_long": "square meters",
-    "description": "Poloidal/Poloidal element of covariant metric tensor",
-    "fun": "compute_covariant_metric_coefficients",
-    "dim": 1,
-    "dependencies": {
-        "params": [],
-        "transforms": {},
-        "profiles": [],
-        "data": ["e_theta"],
-    },
-}
-data_index["g_zz"] = {
-    "label": "g_{\\zeta\\zeta}",
-    "units": "m^{2}",
-    "units_long": "square meters",
-    "description": "Toroidal/Toroidal element of covariant metric tensor",
-    "fun": "compute_covariant_metric_coefficients",
-    "dim": 1,
-    "dependencies": {
-        "params": [],
-        "transforms": {},
-        "profiles": [],
-        "data": ["e_zeta"],
-    },
-}
-data_index["g_rt"] = {
-    "label": "g_{\\rho\\theta}",
-    "units": "m^{2}",
-    "units_long": "square meters",
-    "description": "Radial/Poloidal element of covariant metric tensor",
-    "fun": "compute_covariant_metric_coefficients",
-    "dim": 1,
-    "dependencies": {
-        "params": [],
-        "transforms": {},
-        "profiles": [],
-        "data": ["e_rho", "e_theta"],
-    },
-}
-data_index["g_rz"] = {
-    "label": "g_{\\rho\\zeta}",
-    "units": "m^{2}",
-    "units_long": "square meters",
-    "description": "Radial/Toroidal element of covariant metric tensor",
-    "fun": "compute_covariant_metric_coefficients",
-    "dim": 1,
-    "dependencies": {
-        "params": [],
-        "transforms": {},
-        "profiles": [],
-        "data": ["e_rho", "e_zeta"],
-    },
-}
-data_index["g_tz"] = {
-    "label": "g_{\\theta\\zeta}",
-    "units": "m^{2}",
-    "units_long": "square meters",
-    "description": "Poloidal/Toroidal element of covariant metric tensor",
-    "fun": "compute_covariant_metric_coefficients",
-    "dim": 1,
-    "dependencies": {
-        "params": [],
-        "transforms": {},
-        "profiles": [],
-        "data": ["e_theta", "e_zeta"],
-    },
-}
-data_index["g_tt_r"] = {
-    "label": "\\partial_{\\rho} g_{\\theta\\theta}",
-    "units": "m^{2}",
-    "units_long": "square meters",
-    "description": "Poloidal/Poloidal element of covariant metric tensor, derivative wrt rho",
-    "fun": "compute_covariant_metric_coefficients",
-    "dim": 1,
-    "dependencies": {
-        "params": [],
-        "transforms": {},
-        "profiles": [],
-        "data": ["e_theta", "e_theta_r"],
-    },
-}
-data_index["g_tz_r"] = {
-    "label": "\\partial_{\\rho} g_{\\theta\\zeta}",
-    "units": "m^{2}",
-    "units_long": "square meters",
-    "description": "Poloidal/Toroidal element of covariant metric tensor, derivative wrt rho",
-    "fun": "compute_covariant_metric_coefficients",
-    "dim": 1,
-    "dependencies": {
-        "params": [],
-        "transforms": {},
-        "profiles": [],
-        "data": ["e_theta", "e_zeta", "e_theta_r", "e_zeta_r"],
-    },
-}
-
-# contravariant metric coefficients
-data_index["g^rr"] = {
-    "label": "g^{\\rho\\rho}",
-    "units": "m^{-2}",
-    "units_long": "inverse square meters",
-    "description": "Radial/Radial element of contravariant metric tensor",
-    "fun": "compute_contravariant_metric_coefficients",
-    "dim": 1,
-    "dependencies": {
-        "params": [],
-        "transforms": {},
-        "profiles": [],
-        "data": ["e^rho"],
-    },
-}
-data_index["g^tt"] = {
-    "label": "g^{\\theta\\theta}",
-    "units": "m^{-2}",
-    "units_long": "inverse square meters",
-    "description": "Poloidal/Poloidal element of contravariant metric tensor",
-    "fun": "compute_contravariant_metric_coefficients",
-    "dim": 1,
-    "dependencies": {
-        "params": [],
-        "transforms": {},
-        "profiles": [],
-        "data": ["e^theta"],
-    },
-}
-data_index["g^zz"] = {
-    "label": "g^{\\zeta\\zeta}",
-    "units": "m^{-2}",
-    "units_long": "inverse square meters",
-    "description": "Toroidal/Toroidal element of contravariant metric tensor",
-    "fun": "compute_contravariant_metric_coefficients",
-    "dim": 1,
-    "dependencies": {
-        "params": [],
-        "transforms": {},
-        "profiles": [],
-        "data": ["e^zeta"],
-    },
-}
-data_index["g^rt"] = {
-    "label": "g^{\\rho\\theta}",
-    "units": "m^{-2}",
-    "units_long": "inverse square meters",
-    "description": "Radial/Poloidal element of contravariant metric tensor",
-    "fun": "compute_contravariant_metric_coefficients",
-    "dim": 1,
-    "dependencies": {
-        "params": [],
-        "transforms": {},
-        "profiles": [],
-        "data": ["e^rho", "e^theta"],
-    },
-}
-data_index["g^rz"] = {
-    "label": "g^{\\rho\\zeta}",
-    "units": "m^{-2}",
-    "units_long": "inverse square meters",
-    "description": "Radial/Toroidal element of contravariant metric tensor",
-    "fun": "compute_contravariant_metric_coefficients",
-    "dim": 1,
-    "dependencies": {
-        "params": [],
-        "transforms": {},
-        "profiles": [],
-        "data": ["e^rho", "e^zeta"],
-    },
-}
-data_index["g^tz"] = {
-    "label": "g^{\\theta\\zeta}",
-    "units": "m^{-2}",
-    "units_long": "inverse square meters",
-    "description": "Poloidal/Toroidal element of contravariant metric tensor",
-    "fun": "compute_contravariant_metric_coefficients",
-    "dim": 1,
-    "dependencies": {
-        "params": [],
-        "transforms": {},
-        "profiles": [],
-        "data": ["e^theta", "e^zeta"],
-    },
-}
-data_index["|grad(rho)|"] = {
-    "label": "|\\nabla \\rho|",
-    "units": "m^{-1}",
-    "units_long": "inverse meters",
-    "description": "Magnitude of contravariant radial basis vector",
-    "fun": "compute_contravariant_metric_coefficients",
-    "dim": 1,
-    "dependencies": {
-        "params": [],
-        "transforms": {},
-        "profiles": [],
-        "data": ["g^rr"],
-    },
-}
-data_index["|grad(theta)|"] = {
-    "label": "|\\nabla \\theta|",
-    "units": "m^{-1}",
-    "units_long": "inverse meters",
-    "description": "Magnitude of contravariant poloidal basis vector",
-    "fun": "compute_contravariant_metric_coefficients",
-    "dim": 1,
-    "dependencies": {
-        "params": [],
-        "transforms": {},
-        "profiles": [],
-        "data": ["g^tt"],
-    },
-}
-data_index["|grad(zeta)|"] = {
-    "label": "|\\nabla \\zeta|",
-    "units": "m^{-1}",
-    "units_long": "inverse meters",
-    "description": "Magnitude of contravariant toroidal basis vector",
-    "fun": "compute_contravariant_metric_coefficients",
-    "dim": 1,
-    "dependencies": {
-        "params": [],
-        "transforms": {},
-        "profiles": [],
-        "data": ["g^zz"],
-    },
-}
-
-# geometry
-data_index["V"] = {
-    "label": "V",
-    "units": "m^{3}",
-    "units_long": "cubic meters",
-    "description": "Volume",
-    "fun": "compute_geometry",
-    "dim": 0,
-    "dependencies": {
-        "params": [],
-        "transforms": {"grid": []},
-        "profiles": [],
-        "data": ["sqrt(g)"],
-    },
-}
-data_index["A"] = {
-    "label": "A",
-    "units": "m^{2}",
-    "units_long": "square meters",
-    "description": "Cross-sectional area",
-    "fun": "compute_geometry",
-    "dim": 0,
-    "dependencies": {
-        "params": [],
-        "transforms": {"grid": []},
-        "profiles": [],
-        "data": ["sqrt(g)", "R"],
-    },
-}
-data_index["R0"] = {
-    "label": "R_{0}",
-    "units": "m",
-    "units_long": "meters",
-    "description": "Major radius",
-    "fun": "compute_geometry",
-    "dim": 0,
-    "dependencies": {
-        "params": [],
-        "transforms": {},
-        "profiles": [],
-        "data": ["V", "A"],
-    },
-}
-data_index["a"] = {
-    "label": "a",
-    "units": "m",
-    "units_long": "meters",
-    "description": "Minor radius",
-    "fun": "compute_geometry",
-    "dim": 0,
-    "dependencies": {
-        "params": [],
-        "transforms": {},
-        "profiles": [],
-        "data": ["A"],
-    },
-}
-data_index["R0/a"] = {
-    "label": "R_{0} / a",
-    "units": "~",
-    "units_long": "None",
-    "description": "Aspect ratio",
-    "fun": "compute_geometry",
-    "dim": 0,
-    "dependencies": {
-        "params": [],
-        "transforms": {},
-        "profiles": [],
-        "data": ["R0", "a"],
-    },
-}
-data_index["V(r)"] = {
-    "label": "V(\\rho)",
-    "units": "m^{3}",
-    "units_long": "cubic meters",
-    "description": "Volume enclosed by flux surfaces",
-    "fun": "compute_geometry",
-    "dim": 1,
-    "dependencies": {
-        "params": [],
-        "transforms": {"grid": []},
-        "profiles": [],
-        "data": ["e_theta", "e_zeta", "Z"],
-    },
-}
-data_index["V_r(r)"] = {
-    "label": "\\partial_{\\rho} V(\\rho)",
-    "units": "m^{3}",
-    "units_long": "cubic meters",
-    "description": "Volume enclosed by flux surfaces, derivative wrt radial coordinate",
-    "fun": "compute_geometry",
-    "dim": 1,
-    "dependencies": {
-        "params": [],
-        "transforms": {"grid": []},
-        "profiles": [],
-        "data": ["sqrt(g)"],
-    },
-}
-data_index["V_rr(r)"] = {
-    "label": "\\partial_{\\rho\\rho} V(\\rho)",
-    "units": "m^{3}",
-    "units_long": "cubic meters",
-    "description": "Volume enclosed by flux surfaces, second derivative wrt radial coordinate",
-    "fun": "compute_geometry",
-    "dim": 1,
-    "dependencies": {
-        "params": [],
-        "transforms": {"grid": []},
-        "profiles": [],
-        "data": ["sqrt(g)_r", "sqrt(g)"],
-    },
-}
-data_index["S(r)"] = {
-    "label": "S(\\rho)",
-    "units": "m^{2}",
-    "units_long": "square meters",
-    "description": "Surface area of flux surfaces",
-    "fun": "compute_geometry",
-    "dim": 1,
-    "dependencies": {
-        "params": [],
-        "transforms": {"grid": []},
-        "profiles": [],
-        "data": ["|e_theta x e_zeta|"],
-    },
-}
-
-# contravariant magnetic field
-data_index["B0"] = {
-    "label": "\\psi' / \\sqrt{g}",
-    "units": "T \\cdot m^{-1}",
-    "units_long": "Tesla / meters",
-    "description": "",
-    "fun": "compute_contravariant_magnetic_field",
-    "dim": 1,
-    "dependencies": {
-        "params": [],
-        "transforms": {},
-        "profiles": [],
-        "data": ["psi_r", "sqrt(g)"],
-    },
-}
-data_index["B^rho"] = {
-    "label": "B^{\\rho}",
-    "units": "T \\cdot m^{-1}",
-    "units_long": "Tesla / meters",
-    "description": "Contravariant radial component of magnetic field",
-    "fun": "compute_contravariant_magnetic_field",
-    "dim": 1,
-    "dependencies": {
-        "params": [],
-        "transforms": {},
-        "profiles": [],
-        "data": [],
-    },
-}
-data_index["B^theta"] = {
-    "label": "B^{\\theta}",
-    "units": "T \\cdot m^{-1}",
-    "units_long": "Tesla / meters",
-    "description": "Contravariant poloidal component of magnetic field",
-    "fun": "compute_contravariant_magnetic_field",
-    "dim": 1,
-    "dependencies": {
-        "params": [],
-        "transforms": {},
-        "profiles": [],
-        "data": ["B0", "iota", "lambda_z"],
-    },
-}
-data_index["B^zeta"] = {
-    "label": "B^{\\zeta}",
-    "units": "T \\cdot m^{-1}",
-    "units_long": "Tesla / meters",
-    "description": "Contravariant toroidal component of magnetic field",
-    "fun": "compute_contravariant_magnetic_field",
-    "dim": 1,
-    "dependencies": {
-        "params": [],
-        "transforms": {},
-        "profiles": [],
-        "data": ["B0", "lambda_t"],
-    },
-}
-data_index["B"] = {
-    "label": "\\mathbf{B}",
-    "units": "T",
-    "units_long": "Tesla",
-    "description": "Magnetic field",
-    "fun": "compute_contravariant_magnetic_field",
-    "dim": 3,
-    "dependencies": {
-        "params": [],
-        "transforms": {},
-        "profiles": [],
-        "data": ["B^theta", "e_theta", "B^zeta", "e_zeta"],
-    },
-}
-data_index["B_R"] = {
-    "label": "B_{R}",
-    "units": "T",
-    "units_long": "Tesla",
-    "description": "Radial component of magnetic field in lab frame",
-    "fun": "compute_contravariant_magnetic_field",
-    "dim": 1,
-    "dependencies": {
-        "params": [],
-        "transforms": {},
-        "profiles": [],
-        "data": ["B"],
-    },
-}
-data_index["B_phi"] = {
-    "label": "B_{\\phi}",
-    "units": "T",
-    "units_long": "Tesla",
-    "description": "Toroidal component of magnetic field in lab frame",
-    "fun": "compute_contravariant_magnetic_field",
-    "dim": 1,
-    "dependencies": {
-        "params": [],
-        "transforms": {},
-        "profiles": [],
-        "data": ["B"],
-    },
-}
-data_index["B_Z"] = {
-    "label": "B_{Z}",
-    "units": "T",
-    "units_long": "Tesla",
-    "description": "Vertical component of magnetic field in lab frame",
-    "fun": "compute_contravariant_magnetic_field",
-    "dim": 1,
-    "dependencies": {
-        "params": [],
-        "transforms": {},
-        "profiles": [],
-        "data": ["B"],
-    },
-}
-data_index["B0_r"] = {
-    "label": "\\psi'' / \\sqrt{g} - \\psi' \\partial_{\\rho} \\sqrt{g} / g",
-    "units": "T \\cdot m^{-1}",
-    "units_long": "Tesla / meters",
-    "description": "",
-    "fun": "compute_contravariant_magnetic_field",
-    "dim": 1,
-    "dependencies": {
-        "params": [],
-        "transforms": {},
-        "profiles": [],
-        "data": ["psi_r", "psi_rr", "sqrt(g)", "sqrt(g)_r"],
-    },
-}
-data_index["B^theta_r"] = {
-    "label": "\\partial_{\\rho} B^{\\theta}",
-    "units": "T \\cdot m^{-1}",
-    "units_long": "Tesla / meters",
-    "description": "Contravariant poloidal component of magnetic field, derivative wrt radial coordinate",
-    "fun": "compute_contravariant_magnetic_field",
-    "dim": 1,
-    "dependencies": {
-        "params": [],
-        "transforms": {},
-        "profiles": [],
-        "data": ["B0_r", "iota", "lambda_z", "B0", "iota_r", "lambda_rz"],
-    },
-}
-data_index["B^zeta_r"] = {
-    "label": "\\partial_{\\rho} B^{\\zeta}",
-    "units": "T \\cdot m^{-1}",
-    "units_long": "Tesla / meters",
-    "description": "Contravariant toroidal component of magnetic field, derivative wrt radial coordinate",
-    "fun": "compute_contravariant_magnetic_field",
-    "dim": 1,
-    "dependencies": {
-        "params": [],
-        "transforms": {},
-        "profiles": [],
-        "data": ["B0_r", "lambda_t", "B0", "lambda_rt"],
-    },
-}
-data_index["B_r"] = {
-    "label": "\\partial_{\\rho} \\mathbf{B}",
-    "units": "T",
-    "units_long": "Tesla",
-    "description": "Magnetic field, derivative wrt radial coordinate",
-    "fun": "compute_contravariant_magnetic_field",
-    "dim": 3,
-    "dependencies": {
-        "params": [],
-        "transforms": {},
-        "profiles": [],
-        "data": [
-            "B^theta_r",
-            "B^theta",
-            "B^zeta_r",
-            "B^zeta",
-            "e_theta",
-            "e_theta_r",
-            "e_zeta",
-            "e_zeta_r",
-        ],
-    },
-}
-data_index["B0_t"] = {
-    "label": "-\\psi' \\partial_{\\theta} \\sqrt{g} / g",
-    "units": "T \\cdot m^{-1}",
-    "units_long": "Tesla / meters",
-    "description": "",
-    "fun": "compute_contravariant_magnetic_field",
-    "dim": 1,
-    "dependencies": {
-        "params": [],
-        "transforms": {},
-        "profiles": [],
-        "data": ["psi_r", "sqrt(g)_t", "sqrt(g)"],
-    },
-}
-data_index["B^theta_t"] = {
-    "label": "\\partial_{\\theta} B^{\\theta}",
-    "units": "T \\cdot m^{-1}",
-    "units_long": "Tesla / meters",
-    "description": "Contravariant poloidal component of magnetic field, derivative wrt poloidal angle",
-    "fun": "compute_contravariant_magnetic_field",
-    "dim": 1,
-    "dependencies": {
-        "params": [],
-        "transforms": {},
-        "profiles": [],
-        "data": ["B0", "B0_t", "iota", "lambda_z", "lambda_tz"],
-    },
-}
-data_index["B^zeta_t"] = {
-    "label": "\\partial_{\\theta} B^{\\zeta}",
-    "units": "T \\cdot m^{-1}",
-    "units_long": "Tesla / meters",
-    "description": "Contravariant toroidal component of magnetic field, derivative wrt poloidal angle",
-    "fun": "compute_contravariant_magnetic_field",
-    "dim": 1,
-    "dependencies": {
-        "params": [],
-        "transforms": {},
-        "profiles": [],
-        "data": ["B0", "B0_t", "lambda_t", "lambda_tt"],
-    },
-}
-data_index["B_t"] = {
-    "label": "\\partial_{\\theta} \\mathbf{B}",
-    "units": "T",
-    "units_long": "Tesla",
-    "description": "Magnetic field, derivative wrt poloidal angle",
-    "fun": "compute_contravariant_magnetic_field",
-    "dim": 3,
-    "dependencies": {
-        "params": [],
-        "transforms": {},
-        "profiles": [],
-        "data": [
-            "B^theta_t",
-            "B^theta",
-            "B^zeta_t",
-            "B^zeta",
-            "e_theta",
-            "e_theta_t",
-            "e_zeta",
-            "e_zeta_t",
-        ],
-    },
-}
-data_index["B0_z"] = {
-    "label": "-\\psi' \\partial_{\\zeta} \\sqrt{g} / g",
-    "units": "T \\cdot m^{-1}",
-    "units_long": "Tesla / meters",
-    "description": "",
-    "fun": "compute_contravariant_magnetic_field",
-    "dim": 1,
-    "dependencies": {
-        "params": [],
-        "transforms": {},
-        "profiles": [],
-        "data": ["psi_r", "sqrt(g)", "sqrt(g)_z"],
-    },
-}
-data_index["B^theta_z"] = {
-    "label": "\\partial_{\\zeta} B^{\\theta}",
-    "units": "T \\cdot m^{-1}",
-    "units_long": "Tesla / meters",
-    "description": "Contravariant poloidal component of magnetic field, derivative wrt toroidal angle",
-    "fun": "compute_contravariant_magnetic_field",
-    "dim": 1,
-    "dependencies": {
-        "params": [],
-        "transforms": {},
-        "profiles": [],
-        "data": ["B0", "B0_z", "iota", "lambda_z", "lambda_zz"],
-    },
-}
-data_index["B^zeta_z"] = {
-    "label": "\\partial_{\\zeta} B^{\\zeta}",
-    "units": "T \\cdot m^{-1}",
-    "units_long": "Tesla / meters",
-    "description": "Contravariant toroidal component of magnetic field, derivative wrt toroidal angle",
-    "fun": "compute_contravariant_magnetic_field",
-    "dim": 1,
-    "dependencies": {
-        "params": [],
-        "transforms": {},
-        "profiles": [],
-        "data": ["B0", "B0_z", "lambda_t", "lambda_tz"],
-    },
-}
-data_index["B_z"] = {
-    "label": "\\partial_{\\zeta} \\mathbf{B}",
-    "units": "T",
-    "units_long": "Tesla",
-    "description": "Magnetic field, derivative wrt toroidal angle",
-    "fun": "compute_contravariant_magnetic_field",
-    "dim": 3,
-    "dependencies": {
-        "params": [],
-        "transforms": {},
-        "profiles": [],
-        "data": [
-            "B^theta_z",
-            "B^theta",
-            "B^zeta_z",
-            "B^zeta",
-            "e_theta",
-            "e_theta_z",
-            "e_zeta",
-            "e_zeta_z",
-        ],
-    },
-}
-data_index["B0_tt"] = {
-    "label": "-\\psi' \\partial_{\\theta\\theta} \\sqrt{g} / g + "
-    + "2 \\psi' (\\partial_{\\theta} \\sqrt{g})^2 / (\\sqrt{g})^{3}",
-    "units": "T \\cdot m^{-1}",
-    "units_long": "Tesla / meters",
-    "description": "",
-    "fun": "compute_contravariant_magnetic_field",
-    "dim": 1,
-    "dependencies": {
-        "params": [],
-        "transforms": {},
-        "profiles": [],
-        "data": ["psi_r", "sqrt(g)", "sqrt(g)_t", "sqrt(g)_tt"],
-    },
-}
-data_index["B^theta_tt"] = {
-    "label": "\\partial_{\\theta\\theta} B^{\\theta}",
-    "units": "T \\cdot m^{-1}",
-    "units_long": "Tesla / meters",
-    "description": "Contravariant poloidal component of magnetic field, second derivative wrt poloidal angle",
-    "fun": "compute_contravariant_magnetic_field",
-    "dim": 1,
-    "dependencies": {
-        "params": [],
-        "transforms": {},
-        "profiles": [],
-        "data": ["B0", "B0_t", "B0_tt", "iota", "lambda_z", "lambda_tz", "lambda_ttz"],
-    },
-}
-data_index["B^zeta_tt"] = {
-    "label": "\\partial_{\\theta\\theta} B^{\\zeta}",
-    "units": "T \\cdot m^{-1}",
-    "units_long": "Tesla / meters",
-    "description": "Contravariant toroidal component of magnetic field, second derivative wrt poloidal angle",
-    "fun": "compute_contravariant_magnetic_field",
-    "dim": 1,
-    "dependencies": {
-        "params": [],
-        "transforms": {},
-        "profiles": [],
-        "data": ["B0", "B0_t", "B0_tt", "lambda_t", "lambda_tt", "lambda_ttt"],
-    },
-}
-data_index["B0_zz"] = {
-    "label": "-\\psi' \\partial_{\\zeta\\zeta} \\sqrt{g} / g + "
-    + "2 \\psi' (\\partial_{\\zeta} \\sqrt{g})^2 / (\\sqrt{g})^{3}",
-    "units": "T \\cdot m^{-1}",
-    "units_long": "Tesla / meters",
-    "description": "",
-    "fun": "compute_contravariant_magnetic_field",
-    "dim": 1,
-    "dependencies": {
-        "params": [],
-        "transforms": {},
-        "profiles": [],
-        "data": ["psi_r", "sqrt(g)", "sqrt(g)_z", "sqrt(g)_zz"],
-    },
-}
-data_index["B^theta_zz"] = {
-    "label": "\\partial_{\\zeta\\zeta} B^{\\theta}",
-    "units": "T \\cdot m^{-1}",
-    "units_long": "Tesla / meters",
-    "description": "Contravariant poloidal component of magnetic field, second derivative wrt toroidal angle",
-    "fun": "compute_contravariant_magnetic_field",
-    "dim": 1,
-    "dependencies": {
-        "params": [],
-        "transforms": {},
-        "profiles": [],
-        "data": ["B0", "B0_z", "B0_zz", "iota", "lambda_z", "lambda_zz", "lambda_zzz"],
-    },
-}
-data_index["B^zeta_zz"] = {
-    "label": "\\partial_{\\zeta\\zeta} B^{\\zeta}",
-    "units": "T \\cdot m^{-1}",
-    "units_long": "Tesla / meters",
-    "description": "Contravariant toroidal component of magnetic field, second derivative wrt toroidal angle",
-    "fun": "compute_contravariant_magnetic_field",
-    "dim": 1,
-    "dependencies": {
-        "params": [],
-        "transforms": {},
-        "profiles": [],
-        "data": ["B0", "B0_z", "B0_zz", "lambda_t", "lambda_tz", "lambda_tzz"],
-    },
-}
-data_index["B0_tz"] = {
-    "label": "-\\psi' \\partial_{\\theta\\zeta} \\sqrt{g} / g + "
-    + "2 \\psi' \\partial_{\\theta} \\sqrt{g} \\partial_{\\zeta} \\sqrt{g} / "
-    + "(\\sqrt{g})^{3}",
-    "units": "T \\cdot m^{-1}",
-    "units_long": "Tesla / meters",
-    "description": "",
-    "fun": "compute_contravariant_magnetic_field",
-    "dim": 1,
-    "dependencies": {
-        "params": [],
-        "transforms": {},
-        "profiles": [],
-        "data": ["psi_r", "sqrt(g)", "sqrt(g)_t", "sqrt(g)_z", "sqrt(g)_tz"],
-    },
-}
-data_index["B^theta_tz"] = {
-    "label": "\\partial_{\\theta\\zeta} B^{\\theta}",
-    "units": "T \\cdot m^{-1}",
-    "units_long": "Tesla / meters",
-    "description": "Contravariant poloidal component of magnetic field, second derivative wrt poloidal and toroidal angles",
-    "fun": "compute_contravariant_magnetic_field",
-    "dim": 1,
-    "dependencies": {
-        "params": [],
-        "transforms": {},
-        "profiles": [],
-        "data": [
-            "B0",
-            "B0_t",
-            "B0_z",
-            "B0_tz",
-            "iota",
-            "lambda_z",
-            "lambda_zz",
-            "lambda_tz",
-            "lambda_tzz",
-        ],
-    },
-}
-data_index["B^zeta_tz"] = {
-    "label": "\\partial_{\\theta\\zeta} B^{\\zeta}",
-    "units": "T \\cdot m^{-1}",
-    "units_long": "Tesla / meters",
-    "description": "Contravariant toroidal component of magnetic field, second derivative wrt poloidal and toroidal angles",
-    "fun": "compute_contravariant_magnetic_field",
-    "dim": 1,
-    "dependencies": {
-        "params": [],
-        "transforms": {},
-        "profiles": [],
-        "data": [
-            "B0",
-            "B0_t",
-            "B0_z",
-            "B0_tz",
-            "lambda_t",
-            "lambda_tt",
-            "lambda_tz",
-            "lambda_ttz",
-        ],
-    },
-}
-
-# covariant magnetic field
-data_index["B_rho"] = {
-    "label": "B_{\\rho}",
-    "units": "T \\cdot m",
-    "units_long": "Tesla * meters",
-    "description": "Covariant radial component of magnetic field",
-    "fun": "compute_covariant_magnetic_field",
-    "dim": 1,
-    "dependencies": {
-        "params": [],
-        "transforms": {},
-        "profiles": [],
-        "data": ["B", "e_rho"],
-    },
-}
-data_index["B_theta"] = {
-    "label": "B_{\\theta}",
-    "units": "T \\cdot m",
-    "units_long": "Tesla * meters",
-    "description": "Covariant poloidal component of magnetic field",
-    "fun": "compute_covariant_magnetic_field",
-    "dim": 1,
-    "dependencies": {
-        "params": [],
-        "transforms": {},
-        "profiles": [],
-        "data": ["B", "e_theta"],
-    },
-}
-data_index["B_zeta"] = {
-    "label": "B_{\\zeta}",
-    "units": "T \\cdot m",
-    "units_long": "Tesla * meters",
-    "description": "Covariant toroidal component of magnetic field",
-    "fun": "compute_covariant_magnetic_field",
-    "dim": 1,
-    "dependencies": {
-        "params": [],
-        "transforms": {},
-        "profiles": [],
-        "data": ["B", "e_zeta"],
-    },
-}
-data_index["B_rho_r"] = {
-    "label": "\\partial_{\\rho} B_{\\rho}",
-    "units": "T \\cdot m",
-    "units_long": "Tesla * meters",
-    "description": "Covariant radial component of magnetic field, derivative wrt radial coordinate",
-    "fun": "compute_covariant_magnetic_field",
-    "dim": 1,
-    "dependencies": {
-        "params": [],
-        "transforms": {},
-        "profiles": [],
-        "data": ["B", "B_r", "e_rho", "e_rho_r"],
-    },
-}
-data_index["B_theta_r"] = {
-    "label": "\\partial_{\\rho} B_{\\theta}",
-    "units": "T \\cdot m",
-    "units_long": "Tesla * meters",
-    "description": "Covariant poloidal component of magnetic field, derivative wrt radial coordinate",
-    "fun": "compute_covariant_magnetic_field",
-    "dim": 1,
-    "dependencies": {
-        "params": [],
-        "transforms": {},
-        "profiles": [],
-        "data": ["B", "B_r", "e_theta", "e_theta_r"],
-    },
-}
-data_index["B_zeta_r"] = {
-    "label": "\\partial_{\\rho} B_{\\zeta}",
-    "units": "T \\cdot m",
-    "units_long": "Tesla * meters",
-    "description": "Covariant toroidal component of magnetic field, derivative wrt radial coordinate",
-    "fun": "compute_covariant_magnetic_field",
-    "dim": 1,
-    "dependencies": {
-        "params": [],
-        "transforms": {},
-        "profiles": [],
-        "data": ["B", "B_r", "e_zeta", "e_zeta_r"],
-    },
-}
-data_index["B_rho_t"] = {
-    "label": "\\partial_{\\theta} B_{\\rho}",
-    "units": "T \\cdot m",
-    "units_long": "Tesla * meters",
-    "description": "Covariant radial component of magnetic field, derivative wrt poloidal angle",
-    "fun": "compute_covariant_magnetic_field",
-    "dim": 1,
-    "dependencies": {
-        "params": [],
-        "transforms": {},
-        "profiles": [],
-        "data": ["B", "B_t", "e_rho", "e_rho_t"],
-    },
-}
-data_index["B_theta_t"] = {
-    "label": "\\partial_{\\theta} B_{\\theta}",
-    "units": "T \\cdot m",
-    "units_long": "Tesla * meters",
-    "description": "Covariant poloidal component of magnetic field, derivative wrt poloidal angle",
-    "fun": "compute_covariant_magnetic_field",
-    "dim": 1,
-    "dependencies": {
-        "params": [],
-        "transforms": {},
-        "profiles": [],
-        "data": ["B", "B_t", "e_theta", "e_theta_t"],
-    },
-}
-data_index["B_zeta_t"] = {
-    "label": "\\partial_{\\theta} B_{\\zeta}",
-    "units": "T \\cdot m",
-    "units_long": "Tesla * meters",
-    "description": "Covariant toroidal component of magnetic field, derivative wrt poloidal angle",
-    "fun": "compute_covariant_magnetic_field",
-    "dim": 1,
-    "dependencies": {
-        "params": [],
-        "transforms": {},
-        "profiles": [],
-        "data": ["B", "B_t", "e_zeta", "e_zeta_t"],
-    },
-}
-data_index["B_rho_z"] = {
-    "label": "\\partial_{\\zeta} B_{\\rho}",
-    "units": "T \\cdot m",
-    "units_long": "Tesla * meters",
-    "description": "Covariant radial component of magnetic field, derivative wrt toroidal angle",
-    "fun": "compute_covariant_magnetic_field",
-    "dim": 1,
-    "dependencies": {
-        "params": [],
-        "transforms": {},
-        "profiles": [],
-        "data": ["B", "B_z", "e_rho", "e_rho_z"],
-    },
-}
-data_index["B_theta_z"] = {
-    "label": "\\partial_{\\zeta} B_{\\theta}",
-    "units": "T \\cdot m",
-    "units_long": "Tesla * meters",
-    "description": "Covariant poloidal component of magnetic field, derivative wrt toroidal angle",
-    "fun": "compute_covariant_magnetic_field",
-    "dim": 1,
-    "dependencies": {
-        "params": [],
-        "transforms": {},
-        "profiles": [],
-        "data": ["B", "B_z", "e_theta", "e_theta_z"],
-    },
-}
-data_index["B_zeta_z"] = {
-    "label": "\\partial_{\\zeta} B_{\\zeta}",
-    "units": "T \\cdot m",
-    "units_long": "Tesla * meters",
-    "description": "Covariant toroidal component of magnetic field, derivative wrt toroidal angle",
-    "fun": "compute_covariant_magnetic_field",
-    "dim": 1,
-    "dependencies": {
-        "params": [],
-        "transforms": {},
-        "profiles": [],
-        "data": ["B", "B_z", "e_zeta", "e_zeta_z"],
-    },
-}
-
-# magnetic field magnitude
-data_index["|B|"] = {
-    "label": "|\\mathbf{B}|",
-    "units": "T",
-    "units_long": "Tesla",
-    "description": "Magnitude of magnetic field",
-    "fun": "compute_magnetic_field_magnitude",
-    "dim": 1,
-    "dependencies": {
-        "params": [],
-        "transforms": {},
-        "profiles": [],
-        "data": ["|B|^2"],
-    },
-}
-data_index["|B|^2"] = {
-    "label": "|\\mathbf{B}|^{2}",
-    "units": "T",
-    "units_long": "Tesla",
-    "description": "Magnitude of magnetic field, squared",
-    "fun": "compute_magnetic_field_magnitude",
-    "dim": 1,
-    "dependencies": {
-        "params": [],
-        "transforms": {},
-        "profiles": [],
-        "data": ["B^theta", "B^zeta", "g_tt", "g_tz", "g_zz"],
-    },
-}
-data_index["|B|_t"] = {
-    "label": "\\partial_{\\theta} |\\mathbf{B}|",
-    "units": "T",
-    "units_long": "Tesla",
-    "description": "Magnitude of magnetic field, derivative wrt poloidal angle",
-    "fun": "compute_magnetic_field_magnitude",
-    "dim": 1,
-    "dependencies": {
-        "params": [],
-        "transforms": {},
-        "profiles": [],
-        "data": [
-            "B^theta",
-            "B^zeta",
-            "B^theta_t",
-            "B^zeta_t",
-            "g_tt",
-            "g_tz",
-            "g_zz",
-            "e_theta",
-            "e_zeta",
-            "e_theta_t",
-            "e_zeta_t",
-            "|B|",
-        ],
-    },
-}
-data_index["|B|_z"] = {
-    "label": "\\partial_{\\zeta} |\\mathbf{B}|",
-    "units": "T",
-    "units_long": "Tesla",
-    "description": "Magnitude of magnetic field, derivative wrt toroidal angle",
-    "fun": "compute_magnetic_field_magnitude",
-    "dim": 1,
-    "dependencies": {
-        "params": [],
-        "transforms": {},
-        "profiles": [],
-        "data": [
-            "B^theta",
-            "B^zeta",
-            "B^theta_z",
-            "B^zeta_z",
-            "g_tt",
-            "g_tz",
-            "g_zz",
-            "e_theta",
-            "e_zeta",
-            "e_theta_z",
-            "e_zeta_z",
-            "|B|",
-        ],
-    },
-}
-data_index["|B|_tt"] = {
-    "label": "\\partial_{\\theta\\theta} |\\mathbf{B}|",
-    "units": "T",
-    "units_long": "Tesla",
-    "description": "Magnitude of magnetic field, second derivative wrt poloidal angle",
-    "fun": "compute_magnetic_field_magnitude",
-    "dim": 1,
-    "dependencies": {
-        "params": [],
-        "transforms": {},
-        "profiles": [],
-        "data": [
-            "B^theta",
-            "B^zeta",
-            "B^theta_t",
-            "B^zeta_t",
-            "B^theta_tt",
-            "B^zeta_tt",
-            "g_tt",
-            "g_tz",
-            "g_zz",
-            "e_theta",
-            "e_zeta",
-            "e_theta_t",
-            "e_zeta_t",
-            "e_theta_tt",
-            "e_zeta_tt",
-            "|B|",
-            "|B|_t",
-        ],
-    },
-}
-data_index["|B|_zz"] = {
-    "label": "\\partial_{\\zeta\\zeta} |\\mathbf{B}|",
-    "units": "T",
-    "units_long": "Tesla",
-    "description": "Magnitude of magnetic field, second derivative wrt toroidal angle",
-    "fun": "compute_magnetic_field_magnitude",
-    "dim": 1,
-    "dependencies": {
-        "params": [],
-        "transforms": {},
-        "profiles": [],
-        "data": [
-            "B^theta",
-            "B^zeta",
-            "B^theta_z",
-            "B^zeta_z",
-            "B^theta_zz",
-            "B^zeta_zz",
-            "g_tt",
-            "g_tz",
-            "g_zz",
-            "e_theta",
-            "e_zeta",
-            "e_theta_z",
-            "e_zeta_z",
-            "e_theta_zz",
-            "e_zeta_zz",
-            "|B|",
-            "|B|_z",
-        ],
-    },
-}
-data_index["|B|_tz"] = {
-    "label": "\\partial_{\\theta\\zeta} |\\mathbf{B}|",
-    "units": "T",
-    "units_long": "Tesla",
-    "description": "Magnitude of magnetic field, derivative wrt poloidal and toroidal angles",
-    "fun": "compute_magnetic_field_magnitude",
-    "dim": 1,
-    "dependencies": {
-        "params": [],
-        "transforms": {},
-        "profiles": [],
-        "data": [
-            "B^theta",
-            "B^zeta",
-            "B^theta_t",
-            "B^zeta_t",
-            "B^theta_z",
-            "B^zeta_z",
-            "B^theta_tz",
-            "B^zeta_tz",
-            "g_tt",
-            "g_tz",
-            "g_zz",
-            "e_theta",
-            "e_zeta",
-            "e_theta_t",
-            "e_zeta_t",
-            "e_theta_z",
-            "e_zeta_z",
-            "e_theta_tz",
-            "e_zeta_tz",
-            "|B|",
-            "|B|_t",
-            "|B|_z",
-        ],
-    },
-}
-
-# magnetic pressure gradient
-data_index["grad(|B|^2)_rho"] = {
-    "label": "(\\nabla B^{2})_{\\rho}",
-    "units": "T^{2}",
-    "units_long": "Tesla squared",
-    "description": "Covariant radial component of magnetic pressure gradient",
-    "fun": "compute_magnetic_pressure_gradient",
-    "dim": 1,
-    "dependencies": {
-        "params": [],
-        "transforms": {},
-        "profiles": [],
-        "data": [
-            "B^theta",
-            "B^zeta",
-            "B^theta_r",
-            "B^zeta_r",
-            "B_theta",
-            "B_zeta",
-            "B_theta_r",
-            "B_zeta_r",
-        ],
-    },
-}
-data_index["grad(|B|^2)_theta"] = {
-    "label": "(\\nabla B^{2})_{\\theta}",
-    "units": "T^{2}",
-    "units_long": "Tesla squared",
-    "description": "Covariant poloidal component of magnetic pressure gradient",
-    "fun": "compute_magnetic_pressure_gradient",
-    "dim": 1,
-    "dependencies": {
-        "params": [],
-        "transforms": {},
-        "profiles": [],
-        "data": [
-            "B^theta",
-            "B^zeta",
-            "B^theta_t",
-            "B^zeta_t",
-            "B_theta",
-            "B_zeta",
-            "B_theta_t",
-            "B_zeta_t",
-        ],
-    },
-}
-data_index["grad(|B|^2)_zeta"] = {
-    "label": "(\\nabla B^{2})_{\\zeta}",
-    "units": "T^{2}",
-    "units_long": "Tesla squared",
-    "description": "Covariant toroidal component of magnetic pressure gradient",
-    "fun": "compute_magnetic_pressure_gradient",
-    "dim": 1,
-    "dependencies": {
-        "params": [],
-        "transforms": {},
-        "profiles": [],
-        "data": [
-            "B^theta",
-            "B^zeta",
-            "B^theta_z",
-            "B^zeta_z",
-            "B_theta",
-            "B_zeta",
-            "B_theta_z",
-            "B_zeta_z",
-        ],
-    },
-}
-data_index["grad(|B|^2)"] = {
-    "label": "\\nabla B^{2}",
-    "units": "T^{2} \\cdot m^{-1}",
-    "units_long": "Tesla squared / meters",
-    "description": "Magnetic pressure gradient",
-    "fun": "compute_magnetic_pressure_gradient",
-    "dim": 3,
-    "dependencies": {
-        "params": [],
-        "transforms": {},
-        "profiles": [],
-        "data": [
-            "grad(|B|^2)_rho",
-            "grad(|B|^2)_theta",
-            "grad(|B|^2)_zeta",
-            "e^rho",
-            "e^theta",
-            "e^zeta",
-        ],
-    },
-}
-data_index["|grad(|B|^2)|/2mu0"] = {
-    "label": "|\\nabla B^{2}/(2\\mu_0)|",
-    "units": "N \\cdot m^{-3}",
-    "units_long": "Newton / cubic meter",
-    "description": "Magnitude of magnetic pressure gradient",
-    "fun": "compute_magnetic_pressure_gradient",
-    "dim": 1,
-    "dependencies": {
-        "params": [],
-        "transforms": {},
-        "profiles": [],
-        "data": [
-            "grad(|B|^2)_rho",
-            "grad(|B|^2)_theta",
-            "grad(|B|^2)_zeta",
-            "g^rr",
-            "g^tt",
-            "g^zz",
-            "g^rt",
-            "g^rz",
-            "g^tz",
-        ],
-    },
-}
-
-# magnetic tension
-data_index["(curl(B)xB)_rho"] = {
-    "label": "((\\nabla \\times \\mathbf{B}) \\times \\mathbf{B})_{\\rho}",
-    "units": "T^{2}",
-    "units_long": "Tesla squared",
-    "description": "Covariant radial component of Lorentz force",
-    "fun": "compute_magnetic_tension",
-    "dim": 1,
-    "dependencies": {
-        "params": [],
-        "transforms": {},
-        "profiles": [],
-        "data": ["sqrt(g)", "B^theta", "B^zeta", "J^theta", "J^zeta"],
-    },
-}
-data_index["(curl(B)xB)_theta"] = {
-    "label": "((\\nabla \\times \\mathbf{B}) \\times \\mathbf{B})_{\\theta}",
-    "units": "T^{2}",
-    "units_long": "Tesla squared",
-    "description": "Covariant poloidal component of Lorentz force",
-    "fun": "compute_magnetic_tension",
-    "dim": 1,
-    "dependencies": {
-        "params": [],
-        "transforms": {},
-        "profiles": [],
-        "data": ["sqrt(g)", "B^zeta", "J^rho"],
-    },
-}
-data_index["(curl(B)xB)_zeta"] = {
-    "label": "((\\nabla \\times \\mathbf{B}) \\times \\mathbf{B})_{\\zeta}",
-    "units": "T^{2}",
-    "units_long": "Tesla squared",
-    "description": "Covariant toroidal component of Lorentz force",
-    "fun": "compute_magnetic_tension",
-    "dim": 1,
-    "dependencies": {
-        "params": [],
-        "transforms": {},
-        "profiles": [],
-        "data": ["sqrt(g)", "B^theta", "J^rho"],
-    },
-}
-data_index["curl(B)xB"] = {
-    "label": "(\\nabla \\times \\mathbf{B}) \\times \\mathbf{B}",
-    "units": "T^{2} \\cdot m^{-1}",
-    "units_long": "Tesla squared / meters",
-    "description": "Lorentz force",
-    "fun": "compute_magnetic_tension",
-    "dim": 3,
-    "dependencies": {
-        "params": [],
-        "transforms": {},
-        "profiles": [],
-        "data": [
-            "(curl(B)xB)_rho",
-            "(curl(B)xB)_theta",
-            "(curl(B)xB)_zeta",
-            "e^rho",
-            "e^theta",
-            "e^zeta",
-        ],
-    },
-}
-data_index["(B*grad)B"] = {
-    "label": "(\\mathbf{B} \\cdot \\nabla) \\mathbf{B}",
-    "units": "T^{2} \\cdot m^{-1}",
-    "units_long": "Tesla squared / meters",
-    "description": "Magnetic tension",
-    "fun": "compute_magnetic_tension",
-    "dim": 3,
-    "dependencies": {
-        "params": [],
-        "transforms": {},
-        "profiles": [],
-        "data": ["curl(B)xB", "grad(|B|^2)"],
-    },
-}
-data_index["((B*grad)B)_rho"] = {
-    "label": "((\\mathbf{B} \\cdot \\nabla) \\mathbf{B})_{\\rho}",
-    "units": "T^{2}",
-    "units_long": "Tesla squared",
-    "description": "Covariant radial component of magnetic tension",
-    "fun": "compute_magnetic_tension",
-    "dim": 1,
-    "dependencies": {
-        "params": [],
-        "transforms": {},
-        "profiles": [],
-        "data": ["(B*grad)B", "e_rho"],
-    },
-}
-data_index["((B*grad)B)_theta"] = {
-    "label": "((\\mathbf{B} \\cdot \\nabla) \\mathbf{B})_{\\theta}",
-    "units": "T^{2}",
-    "units_long": "Tesla squared",
-    "description": "Covariant poloidal component of magnetic tension",
-    "fun": "compute_magnetic_tension",
-    "dim": 1,
-    "dependencies": {
-        "params": [],
-        "transforms": {},
-        "profiles": [],
-        "data": ["(B*grad)B", "e_theta"],
-    },
-}
-data_index["((B*grad)B)_zeta"] = {
-    "label": "((\\mathbf{B} \\cdot \\nabla) \\mathbf{B})_{\\zeta}",
-    "units": "T^{2}",
-    "units_long": "Tesla squared",
-    "description": "Covariant toroidal component of magnetic tension",
-    "fun": "compute_magnetic_tension",
-    "dim": 1,
-    "dependencies": {
-        "params": [],
-        "transforms": {},
-        "profiles": [],
-        "data": ["(B*grad)B", "e_zeta"],
-    },
-}
-data_index["|(B*grad)B|"] = {
-    "label": "|(\\mathbf{B} \\cdot \\nabla) \\mathbf{B}|",
-    "units": "T^2 \\cdot m^{-1}",
-    "units_long": "Tesla squared / meters",
-    "description": "Magnitude of magnetic tension",
-    "fun": "compute_magnetic_tension",
-    "dim": 1,
-    "dependencies": {
-        "params": [],
-        "transforms": {},
-        "profiles": [],
-        "data": [
-            "((B*grad)B)_rho",
-            "((B*grad)B)_theta",
-            "((B*grad)B)_zeta",
-            "g^rr",
-            "g^tt",
-            "g^zz",
-            "g^rt",
-            "g^rz",
-            "g^tz",
-        ],
-    },
-}
-
-# B dot grad(B)
-data_index["B*grad(|B|)"] = {
-    "label": "\\mathbf{B} \\cdot \\nabla B",
-    "units": "T^2 \\cdot m^{-1}",
-    "units_long": "Tesla squared / meters",
-    "description": "",
-    "fun": "compute_B_dot_gradB",
-    "dim": 1,
-    "dependencies": {
-        "params": [],
-        "transforms": {},
-        "profiles": [],
-        "data": ["B^theta", "B^zeta", "|B|_t", "|B|_z"],
-    },
-}
-data_index["(B*grad(|B|))_t"] = {
-    "label": "\\partial_{\\theta} (\\mathbf{B} \\cdot \\nabla B)",
-    "units": "T^2 \\cdot m^{-1}",
-    "units_long": "Tesla squared / meters",
-    "description": "",
-    "fun": "compute_B_dot_gradB",
-    "dim": 1,
-    "dependencies": {
-        "params": [],
-        "transforms": {},
-        "profiles": [],
-        "data": [
-            "B^theta",
-            "B^zeta",
-            "B^theta_t",
-            "B^zeta_t",
-            "|B|_t",
-            "|B|_z",
-            "|B|_tt",
-            "|B|_tz",
-        ],
-    },
-}
-data_index["(B*grad(|B|))_z"] = {
-    "label": "\\partial_{\\zeta} (\\mathbf{B} \\cdot \\nabla B)",
-    "units": "T^2 \\cdot m^{-1}",
-    "units_long": "Tesla squared / meters",
-    "description": "",
-    "fun": "compute_B_dot_gradB",
-    "dim": 1,
-    "dependencies": {
-        "params": [],
-        "transforms": {},
-        "profiles": [],
-        "data": [
-            "B^theta",
-            "B^zeta",
-            "B^theta_z",
-            "B^zeta_z",
-            "|B|_t",
-            "|B|_z",
-            "|B|_tz",
-            "|B|_zz",
-        ],
-    },
-}
-
-# Boozer magnetic field
-data_index["I"] = {
-    "label": "I",
-    "units": "T \\cdot m",
-    "units_long": "Tesla * meters",
-    "description": "Boozer toroidal current",
-    "fun": "compute_boozer_magnetic_field",
-    "dim": 1,
-    "dependencies": {
-        "params": [],
-        "transforms": {"grid": []},
-        "profiles": [],
-        "data": ["B_theta"],
-    },
-}
-data_index["current"] = {
-    "label": "\\frac{2\\pi}{\\mu_0} I",
-    "units": "A",
-    "units_long": "Amperes",
-    "description": "Net toroidal current",
-    "fun": "compute_boozer_magnetic_field",
-    "dim": 1,
-    "dependencies": {
-        "params": [],
-        "transforms": {},
-        "profiles": [],
-        "data": ["I"],
-    },
-}
-data_index["I_r"] = {
-    "label": "\\partial_{\\rho} I",
-    "units": "T \\cdot m",
-    "units_long": "Tesla * meters",
-    "description": "Boozer toroidal current, derivative wrt radial coordinate",
-    "fun": "compute_boozer_magnetic_field",
-    "dim": 1,
-    "dependencies": {
-        "params": [],
-        "transforms": {"grid": []},
-        "profiles": [],
-        "data": ["B_theta_r"],
-    },
-}
-data_index["current_r"] = {
-    "label": "\\frac{2\\pi}{\\mu_0} \\partial_{\\rho} I",
-    "units": "A",
-    "units_long": "Amperes",
-    "description": "Net toroidal current, derivative wrt radial coordinate",
-    "fun": "compute_boozer_magnetic_field",
-    "dim": 1,
-    "dependencies": {
-        "params": [],
-        "transforms": {},
-        "profiles": [],
-        "data": ["I_r"],
-    },
-}
-data_index["G"] = {
-    "label": "G",
-    "units": "T \\cdot m",
-    "units_long": "Tesla * meters",
-    "description": "Boozer poloidal current",
-    "fun": "compute_boozer_magnetic_field",
-    "dim": 1,
-    "dependencies": {
-        "params": [],
-        "transforms": {"grid": []},
-        "profiles": [],
-        "data": ["B_zeta"],
-    },
-}
-data_index["G_r"] = {
-    "label": "\\partial_{\\rho} G",
-    "units": "T \\cdot m",
-    "units_long": "Tesla * meters",
-    "description": "Boozer poloidal current, derivative wrt radial coordinate",
-    "fun": "compute_boozer_magnetic_field",
-    "dim": 1,
-    "dependencies": {
-        "params": [],
-        "transforms": {"grid": []},
-        "profiles": [],
-        "data": ["B_zeta_r"],
-    },
-}
-
-# contravariant current density
-data_index["J^rho"] = {
-    "label": "J^{\\rho}",
-    "units": "A \\cdot m^{-3}",
-    "units_long": "Amperes / cubic meter",
-    "description": "Contravariant radial component of plasma current density",
-    "fun": "compute_contravariant_current_density",
-    "dim": 1,
-    "dependencies": {
-        "params": [],
-        "transforms": {},
-        "profiles": [],
-        "data": ["sqrt(g)", "B_zeta_t", "B_theta_z"],
-    },
-}
-data_index["J^theta"] = {
-    "label": "J^{\\theta}",
-    "units": "A \\cdot m^{-3}",
-    "units_long": "Amperes / cubic meter",
-    "description": "Contravariant poloidal component of plasma current density",
-    "fun": "compute_contravariant_current_density",
-    "dim": 1,
-    "dependencies": {
-        "params": [],
-        "transforms": {},
-        "profiles": [],
-        "data": ["sqrt(g)", "B_rho_z", "B_zeta_r"],
-    },
-}
-data_index["J^zeta"] = {
-    "label": "J^{\\zeta}",
-    "units": "A \\cdot m^{-3}",
-    "units_long": "Amperes / cubic meter",
-    "description": "Contravariant toroidal component of plasma current density",
-    "fun": "compute_contravariant_current_density",
-    "dim": 1,
-    "dependencies": {
-        "params": [],
-        "transforms": {},
-        "profiles": [],
-        "data": ["sqrt(g)", "B_theta_r", "B_rho_t"],
-    },
-}
-data_index["J"] = {
-    "label": "\\mathbf{J}",
-    "units": "A \\cdot m^{-2}",
-    "units_long": "Amperes / square meter",
-    "description": "Plasma current density",
-    "fun": "compute_contravariant_current_density",
-    "dim": 3,
-    "dependencies": {
-        "params": [],
-        "transforms": {},
-        "profiles": [],
-        "data": ["J^rho", "J^theta", "J^zeta", "e_rho", "e_theta", "e_zeta"],
-    },
-}
-data_index["J_R"] = {
-    "label": "J_{R}",
-    "units": "A \\cdot m^{-2}",
-    "units_long": "Amperes / square meter",
-    "description": "Radial componenet of plasma current density in lab frame",
-    "fun": "compute_contravariant_current_density",
-    "dim": 1,
-    "dependencies": {
-        "params": [],
-        "transforms": {},
-        "profiles": [],
-        "data": ["J"],
-    },
-}
-data_index["J_phi"] = {
-    "label": "J_{\\phi}",
-    "units": "A \\cdot m^{-2}",
-    "units_long": "Amperes / square meter",
-    "description": "Toroidal componenet of plasma current density in lab frame",
-    "fun": "compute_contravariant_current_density",
-    "dim": 1,
-    "dependencies": {
-        "params": [],
-        "transforms": {},
-        "profiles": [],
-        "data": ["J"],
-    },
-}
-data_index["J_Z"] = {
-    "label": "J_{Z}",
-    "units": "A \\cdot m^{-2}",
-    "units_long": "Amperes / square meter",
-    "description": "Vertical componenet of plasma current density in lab frame",
-    "fun": "compute_contravariant_current_density",
-    "dim": 1,
-    "dependencies": {
-        "params": [],
-        "transforms": {},
-        "profiles": [],
-        "data": ["J"],
-    },
-}
-data_index["|J|"] = {
-    "label": "|\\mathbf{J}|",
-    "units": "A \\cdot m^{-2}",
-    "units_long": "Amperes / square meter",
-    "description": "Magnitue of plasma current density",
-    "fun": "compute_contravariant_current_density",
-    "dim": 1,
-    "dependencies": {
-        "params": [],
-        "transforms": {},
-        "profiles": [],
-        "data": [
-            "J^rho",
-            "J^theta",
-            "J^zeta",
-            "g_rr",
-            "g_tt",
-            "g_zz",
-            "g_rt",
-            "g_rz",
-            "g_tz",
-        ],
-    },
-}
-data_index["J_parallel"] = {
-    "label": "\\mathbf{J} \\cdot \\mathbf{b}",
-    "units": "A \\cdot m^{-2}",
-    "units_long": "Amperes / square meter",
-    "description": "Plasma current density parallel to magnetic field",
-    "fun": "compute_contravariant_current_density",
-    "dim": 1,
-    "dependencies": {
-        "params": [],
-        "transforms": {},
-        "profiles": [],
-        "data": ["J^rho", "J^theta", "J^zeta", "B_rho", "B_theta", "B_zeta", "|B|"],
-    },
-}
-data_index["<J dot B>"] = {
-    "label": "\\langle \\mathbf{J} \\cdot \\mathbf{B} \\rangle",
-    "units": "T A \\cdot m^{-2}",
-    "units_long": "Tesla Amperes / square meter",
-    "description": "Current density parallel to magnetic field, flux surface averaged.",
-    "fun": "compute_contravariant_current_density",
-    "dim": 1,
-    "dependencies": {
-        "params": [],
-        "transforms": {},
-        "profiles": [],
-        "data": ["J_parallel"],
-    },
-}
-data_index["div(J_perp)"] = {
-    "label": "\\nabla \\cdot \\mathbf{J}_{\\perp}",
-    "units": "A \\cdot m^{-3}",
-    "units_long": "Amperes / cubic meter",
-    "description": "Divergence of plasma current density perpendicular to magnetic field",
-    "fun": "compute_force_error",
-    "dim": 1,
-    "dependencies": {
-        "params": [],
-        "transforms": {},
-        "profiles": [],
-        "data": ["J^rho", "p_r", "|B|"],
-    },
-}
-
-# energy
-data_index["W"] = {
-    "label": "W",
-    "units": "J",
-    "units_long": "Joules",
-    "description": "Plasma total energy",
-    "fun": "compute_energy",
-    "dim": 0,
-    "dependencies": {
-        "params": [],
-        "transforms": {},
-        "profiles": [],
-        "data": ["W_B", "W_p"],
-    },
-}
-data_index["W_B"] = {
-    "label": "W_B",
-    "units": "J",
-    "units_long": "Joules",
-    "description": "Plasma magnetic energy",
-    "fun": "compute_energy",
-    "dim": 0,
-    "dependencies": {
-        "params": [],
-        "transforms": {"grid": []},
-        "profiles": [],
-        "data": ["|B|", "sqrt(g)"],
-    },
-}
-data_index["W_p"] = {
-    "label": "W_p",
-    "units": "J",
-    "units_long": "Joules",
-    "description": "Plasma thermodynamic energy",
-    "fun": "compute_energy",
-    "dim": 0,
-    "dependencies": {
-        "params": [],
-        "transforms": {"grid": []},
-        "profiles": [],
-        "data": ["p", "sqrt(g)"],
-        "kwargs": ["gamma"],
-    },
-}
-
-# force error
-data_index["F_rho"] = {
-    "label": "F_{\\rho}",
-    "units": "N \\cdot m^{-2}",
-    "units_long": "Newtons / square meter",
-    "description": "Covariant radial component of force balance error",
-    "fun": "compute_force_error",
-    "dim": 1,
-    "dependencies": {
-        "params": [],
-        "transforms": {},
-        "profiles": [],
-        "data": ["p_r", "sqrt(g)", "B^theta", "B^zeta", "J^theta", "J^zeta"],
-    },
-}
-data_index["F_theta"] = {
-    "label": "F_{\\theta}",
-    "units": "N \\cdot m^{-2}",
-    "units_long": "Newtons / square meter",
-    "description": "Covariant poloidal component of force balance error",
-    "fun": "compute_force_error",
-    "dim": 1,
-    "dependencies": {
-        "params": [],
-        "transforms": {},
-        "profiles": [],
-        "data": ["sqrt(g)", "B^zeta", "J^rho"],
-    },
-}
-data_index["F_zeta"] = {
-    "label": "F_{\\zeta}",
-    "units": "N \\cdot m^{-2}",
-    "units_long": "Newtons / square meter",
-    "description": "Covariant toroidal component of force balance error",
-    "fun": "compute_force_error",
-    "dim": 1,
-    "dependencies": {
-        "params": [],
-        "transforms": {},
-        "profiles": [],
-        "data": ["sqrt(g)", "B^theta", "J^rho"],
-    },
-}
-data_index["F_beta"] = {
-    "label": "F_{\\beta}",
-    "units": "A",
-    "units_long": "Amperes",
-    "description": "Covariant helical component of force balance error",
-    "fun": "compute_force_error",
-    "dim": 1,
-    "dependencies": {
-        "params": [],
-        "transforms": {},
-        "profiles": [],
-        "data": ["sqrt(g)", "J^rho"],
-    },
-}
-data_index["F"] = {
-    "label": "\\mathbf{J} \\times \\mathbf{B} - \\nabla p",
-    "units": "N \\cdot m^{-3}",
-    "units_long": "Newtons / cubic meter",
-    "description": "Force balance error",
-    "fun": "compute_force_error",
-    "dim": 3,
-    "dependencies": {
-        "params": [],
-        "transforms": {},
-        "profiles": [],
-        "data": ["F_rho", "F_theta", "F_zeta", "e^rho", "e^theta", "e^zeta"],
-    },
-}
-data_index["|F|"] = {
-    "label": "|\\mathbf{J} \\times \\mathbf{B} - \\nabla p|",
-    "units": "N \\cdot m^{-3}",
-    "units_long": "Newtons / cubic meter",
-    "description": "Magnitude of force balance error",
-    "fun": "compute_force_error",
-    "dim": 1,
-    "dependencies": {
-        "params": [],
-        "transforms": {},
-        "profiles": [],
-        "data": [
-            "F_rho",
-            "F_theta",
-            "F_zeta",
-            "g^rr",
-            "g^tt",
-            "g^zz",
-            "g^rt",
-            "g^rz",
-            "g^tz",
-        ],
-    },
-}
-data_index["<|F|>_vol"] = {
-    "label": "<|\\mathbf{J} \\times \\mathbf{B} - \\nabla p|>_{vol}",
-    "units": "N \\cdot m^{-3}",
-    "units_long": "Newtons / cubic meter",
-    "description": "Volume average of magnitude of force balance error",
-    "fun": "compute_force_error",
-    "dim": 0,
-    "dependencies": {
-        "params": [],
-        "transforms": {"grid": []},
-        "profiles": [],
-        "data": ["|F|", "sqrt(g)", "V"],
-    },
-}
-data_index["|beta|"] = {
-    "label": "|B^{\\theta} \\nabla \\zeta - B^{\\zeta} \\nabla \\theta|",
-    "units": "T \\cdot m^{-2}",
-    "units_long": "Tesla / square meter",
-    "description": "Magnitude of helical basis vector",
-    "fun": "compute_force_error",
-    "dim": 1,
-    "dependencies": {
-        "params": [],
-        "transforms": {},
-        "profiles": [],
-        "data": ["B^theta", "B^zeta", "g^tt", "g^zz", "g^tz"],
-    },
-}
-
-# quasi-symmetry
-# TODO: add w_mn, etc from boozer stuff
-data_index["nu"] = {
-    "label": "\\nu = \\zeta_{B} - \\zeta",
-    "units": "rad",
-    "units_long": "radians",
-    "description": "Boozer toroidal stream function",
-    "fun": "compute_boozer_coordinates",
-    "dim": 1,
-    "dependencies": {
-        "params": [],
-        "transforms": {"w": [[0, 0, 0]], "B": [[0, 0, 0]]},
-        "profiles": [],
-        "data": ["lambda", "B_theta", "B_zeta"],
-    },
-}
-data_index["nu_t"] = {
-    "label": "\\partial_{\\theta} \\nu",
-    "units": "rad",
-    "units_long": "radians",
-    "description": "Boozer toroidal stream function, derivative wrt poloidal angle",
-    "fun": "compute_boozer_coordinates",
-    "dim": 1,
-    "dependencies": {
-        "params": [],
-        "transforms": {"w": [[0, 1, 0]], "B": [[0, 0, 0]]},
-        "profiles": [],
-        "data": ["lambda_t", "B_theta", "B_zeta"],
-    },
-}
-data_index["nu_z"] = {
-    "label": "\\partial_{\\zeta} \\nu",
-    "units": "rad",
-    "units_long": "radians",
-    "description": "Boozer toroidal stream function, derivative wrt toroidal angle",
-    "fun": "compute_boozer_coordinates",
-    "dim": 1,
-    "dependencies": {
-        "params": [],
-        "transforms": {"w": [[0, 0, 1]], "B": [[0, 0, 0]]},
-        "profiles": [],
-        "data": ["lambda_z", "B_theta", "B_zeta"],
-    },
-}
-data_index["theta_B"] = {
-    "label": "\\theta_{B}",
-    "units": "rad",
-    "units_long": "radians",
-    "description": "Boozer poloidal angular coordinate",
-    "fun": "compute_boozer_coordinates",
-    "dim": 1,
-    "dependencies": {
-        "params": [],
-        "transforms": {},
-        "profiles": [],
-        "data": ["theta", "lambda", "iota", "nu"],
-    },
-}
-data_index["zeta_B"] = {
-    "label": "\\zeta_{B}",
-    "units": "rad",
-    "units_long": "radians",
-    "description": "Boozer toroidal angular coordinate",
-    "fun": "compute_boozer_coordinates",
-    "dim": 1,
-    "dependencies": {
-        "params": [],
-        "transforms": {},
-        "profiles": [],
-        "data": ["zeta", "nu"],
-    },
-}
-data_index["sqrt(g)_B"] = {
-    "label": "\\sqrt{g}_{B}",
-    "units": "~",
-    "units_long": "None",
-    "description": "Jacobian determinant of Boozer coordinates",
-    "fun": "compute_boozer_coordinates",
-    "dim": 1,
-    "dependencies": {
-        "params": [],
-        "transforms": {},
-        "profiles": [],
-        "data": ["lambda_t", "lambda_z", "nu_t", "nu_z", "iota"],
-    },
-}
-data_index["|B|_mn"] = {
-    "label": "B_{mn}^{Boozer}",
-    "units": "T",
-    "units_long": "Tesla",
-    "description": "Boozer harmonics of magnetic field",
-    "fun": "compute_boozer_coordinates",
-    "dim": 1,
-    "dependencies": {
-        "params": [],
-        "transforms": {"B": [[0, 0, 0]]},
-        "profiles": [],
-        "data": ["sqrt(g)_B", "|B|", "rho", "theta_B", "zeta_B"],
-    },
-}
-data_index["B modes"] = {
-    "label": "Boozer modes",
-    "units": "",
-    "units_long": "None",
-    "description": "Boozer harmonics",
-    "fun": "compute_boozer_coordinates",
-    "dim": 1,
-    "dependencies": {
-        "params": [],
-        "transforms": {"B": [[0, 0, 0]]},
-        "profiles": [],
-        "data": ["|B|_mn"],
-    },
-}
-data_index["f_C"] = {
-    "label": "(\\mathbf{B} \\times \\nabla \\psi) \\cdot \\nabla B - "
-    + "(M G + N I) / (M \\iota - N) \\mathbf{B} \\cdot \\nabla B",
-    "units": "T^{3}",
-    "units_long": "Tesla cubed",
-    "description": "Two-term quasisymmetry metric",
-    "fun": "compute_quasisymmetry_error",
-    "dim": 1,
-    "dependencies": {
-        "params": [],
-        "transforms": {},
-        "profiles": [],
-        "data": [
-            "iota",
-            "psi_r",
-            "sqrt(g)",
-            "B_theta",
-            "B_zeta",
-            "|B|_t",
-            "|B|_z",
-            "G",
-            "I",
-            "B*grad(|B|)",
-        ],
-        "kwargs": ["helicity"],
-    },
-}
-data_index["f_T"] = {
-    "label": "\\nabla \\psi \\times \\nabla B \\cdot \\nabla "
-    + "(\\mathbf{B} \\cdot \\nabla B)",
-    "units": "T^{4} \\cdot m^{-2}",
-    "units_long": "Tesla quarted / square meters",
-    "description": "Triple product quasisymmetry metric",
-    "fun": "compute_quasisymmetry_error",
-    "dim": 1,
-    "dependencies": {
-        "params": [],
-        "transforms": {},
-        "profiles": [],
-        "data": [
-            "psi_r",
-            "sqrt(g)",
-            "|B|_t",
-            "|B|_z",
-            "(B*grad(|B|))_t",
-            "(B*grad(|B|))_z",
-        ],
-    },
-}
-
-# stability
-data_index["D_Mercier"] = {
-    "label": "D_{Mercier}",
-    "units": "~",
-    "units_long": "None",
-    "description": "Mercier stability criterion",
-    "fun": "compute_mercier_stability",
-    "dim": 1,
-    "dependencies": {
-        "params": [],
-        "transforms": {},
-        "profiles": [],
-        "data": ["D_shear", "D_current", "D_well", "D_geodesic"],
-    },
-}
-data_index["D_shear"] = {
-    "label": "D_{shear}",
-    "units": "~",
-    "units_long": "None",
-    "description": "Mercier stability criterion magnetic shear term",
-    "fun": "compute_mercier_stability",
-    "dim": 1,
-    "dependencies": {
-        "params": [],
-        "transforms": {},
-        "profiles": [],
-        "data": ["iota_r", "psi_r"],
-    },
-}
-data_index["D_current"] = {
-    "label": "D_{current}",
-    "units": "~",
-    "units_long": "None",
-    "description": "Mercier stability criterion toroidal current term",
-    "fun": "compute_mercier_stability",
-    "dim": 1,
-    "dependencies": {
-        "params": [],
-        "transforms": {"grid": []},
-        "profiles": [],
-        "data": [
-            "G",
-            "iota_r",
-            "psi_r",
-            "B",
-            "J",
-            "I_r",
-            "sqrt(g)",
-            "|grad(rho)|",
-            "|grad(psi)|",
-        ],
-    },
-}
-data_index["D_well"] = {
-    "label": "D_{well}",
-    "units": "~",
-    "units_long": "None",
-    "description": "Mercier stability criterion magnetic well term",
-    "fun": "compute_mercier_stability",
-    "dim": 1,
-    "dependencies": {
-        "params": [],
-        "transforms": {"grid": []},
-        "profiles": [],
-        "data": [
-            "p_r",
-            "psi",
-            "psi_r",
-            "psi_rr",
-            "V_rr(r)",
-            "V_r(r)",
-            "|B|^2",
-            "|grad(psi)|",
-            "sqrt(g)",
-            "|grad(rho)|",
-        ],
-    },
-}
-data_index["D_geodesic"] = {
-    "label": "D_{geodesic}",
-    "units": "~",
-    "units_long": "None",
-    "description": "Mercier stability criterion geodesic curvature term",
-    "fun": "compute_mercier_stability",
-    "dim": 1,
-    "dependencies": {
-        "params": [],
-        "transforms": {"grid": []},
-        "profiles": [],
-        "data": ["|grad(psi)|", "sqrt(g)", "|grad(rho)|", "J", "B", "|B|^2"],
-    },
-}
-data_index["<B^2>"] = {
-    "label": "\\langle B^2 \\rangle",
-    "units": "T^2",
-    "units_long": "Tesla squared",
-    "description": "Flux surface average magnetic field squared",
-    "fun": "compute_magnetic_well",
-    "dim": 1,
-    "dependencies": {
-        "params": [],
-        "transforms": {"grid": []},
-        "profiles": [],
-        "data": [
-            "sqrt(g)",
-            "|B|^2",
-            "V_r(r)",
-        ],
-    },
-}
-data_index["<B^2>_r"] = {
-    "label": "\\partial_{\\rho} \\langle B^2 \\rangle",
-    "units": "T^2",
-    "units_long": "Tesla squared",
-    "description": "Flux surface average magnetic field squared, radial derivative",
-    "fun": "compute_magnetic_well",
-    "dim": 1,
-    "dependencies": {
-        "params": [],
-        "transforms": {"grid": []},
-        "profiles": [],
-        "data": [
-            "sqrt(g)",
-            "sqrt(g)_r",
-            "B",
-            "B_r",
-            "|B|^2",
-            "<B^2>",
-            "V_r(r)",
-            "V_rr(r)",
-        ],
-    },
-}
-data_index["magnetic well"] = {
-    "label": "Magnetic Well",
-    "units": "~",
-    "units_long": "None",
-    "description": "Magnetic well proxy for MHD stability",
-    "fun": "compute_magnetic_well",
-    "dim": 1,
-    "dependencies": {
-        "params": [],
-        "transforms": {"grid": []},
-        "profiles": [],
-        "data": [
-            "V(r)",
-            "V_r(r)",
-            "p_r",
-            "<B^2>_r",
-        ],
-    },
-}
-# Quantities related to bootstrap current
-data_index["<J dot B> Redl"] = {
-    "label": "\\langle\\mathbf{J}\\cdot\\mathbf{B}\\rangle_{Redl}",
-    "units": "T A m^{-2}",
-    "units_long": "Tesla Ampere / meter^2",
-    "description": "Bootstrap current profile, Redl model for quasisymmetry",
-    "fun": "compute_J_dot_B_Redl",
-    "dim": 1,
-    "dependencies": {
-        "params": [],
-        "transforms": {"grid": []},
-        "profiles": [],
-        "data": [
-            "|B|",
-            "sqrt(g)",
-            "G",
-            "I",
-            "iota",
-        ],
-    },
-}
-data_index["vol avg |B|"] = {
-    "label": "vol avg |B|",
-    "units": "T",
-    "units_long": "Tesla",
-    "description": "Volume-averaged (root-mean-square) |B|",
-    "fun": "compute_avg_B",
-    "dim": 0,
-    "dependencies": {
-        "params": [],
-        "transforms": {"grid": []},
-        "profiles": [],
-        "data": ["|B|", "sqrt(g)", "V"],
-    },
-}
-data_index["vol avg beta"] = {
-    "label": "vol avg beta",
-    "units": "dimensionless",
-    "units_long": "dimensionless",
-    "description": "Volume average beta",
-    "fun": "compute_avg_beta",
-    "dim": 0,
-    "dependencies": {
-        "params": [],
-        "transforms": {"grid": []},
-        "profiles": [],
-        "data": ["p", "sqrt(g)", "V", "vol avg |B|"],
-    },
-}
-=======
 
 def register_compute_fun(
     name,
@@ -4167,5 +74,4 @@
         data_index[name] = d
         return func
 
-    return _decorator
->>>>>>> d81de753
+    return _decorator