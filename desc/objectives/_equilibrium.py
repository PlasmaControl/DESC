--- conflicted
+++ resolved
@@ -134,7 +134,7 @@
             # local quantity, want to divide by number of nodes
             self._normalization = scales["f"] / jnp.sqrt(self._dim_f)
 
-        super().build(eq=eq, use_jit=use_jit, verbose=verbose)
+        super().build(eq=eq, use_jit=use_jit)
 
     def compute(self, R_lmn, Z_lmn, L_lmn, p_l, i_l, c_l, Psi, **kwargs):
         """Compute MHD force balance errors.
@@ -290,16 +290,13 @@
 
         timer.stop("Precomputing transforms")
         timer.disp("Precomputing transforms")
-<<<<<<< HEAD
 
         if self._normalize:
             scales = compute_scaling_factors(eq)
             # local quantity, want to divide by number of nodes
             self._normalization = scales["f"] / jnp.sqrt(self._dim_f)
-=======
->>>>>>> 25a94237
-
-        super().build(eq=eq, use_jit=use_jit, verbose=verbose)
+
+        super().build(eq=eq, use_jit=use_jit)
 
     def compute(self, R_lmn, Z_lmn, L_lmn, p_l, i_l, c_l, Psi, **kwargs):
         """Compute radial MHD force balance errors.
@@ -452,16 +449,13 @@
 
         timer.stop("Precomputing transforms")
         timer.disp("Precomputing transforms")
-<<<<<<< HEAD
 
         if self._normalize:
             scales = compute_scaling_factors(eq)
             # local quantity, want to divide by number of nodes
             self._normalization = scales["f"] / jnp.sqrt(self._dim_f)
-=======
->>>>>>> 25a94237
-
-        super().build(eq=eq, use_jit=use_jit, verbose=verbose)
+
+        super().build(eq=eq, use_jit=use_jit)
 
     def compute(self, R_lmn, Z_lmn, L_lmn, p_l, i_l, c_l, Psi, **kwargs):
         """Compute helical MHD force balance errors.
@@ -632,7 +626,7 @@
             scales = compute_scaling_factors(eq)
             self._normalization = scales["W"]
 
-        super().build(eq=eq, use_jit=use_jit, verbose=verbose)
+        super().build(eq=eq, use_jit=use_jit)
 
     def compute(self, R_lmn, Z_lmn, L_lmn, p_l, i_l, c_l, Psi, **kwargs):
         """Compute MHD energy.
@@ -790,16 +784,13 @@
 
         timer.stop("Precomputing transforms")
         timer.disp("Precomputing transforms")
-<<<<<<< HEAD
 
         if self._normalize:
             scales = compute_scaling_factors(eq)
             # local quantity, want to divide by number of nodes
             self._normalization = scales["J"] * scales["V"] / jnp.sqrt(self._dim_f)
-=======
->>>>>>> 25a94237
-
-        super().build(eq=eq, use_jit=use_jit, verbose=verbose)
+
+        super().build(eq=eq, use_jit=use_jit)
 
     def compute(self, R_lmn, Z_lmn, L_lmn, i_l, c_l, Psi, **kwargs):
         """Compute toroidal current density.
