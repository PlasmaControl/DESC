--- conflicted
+++ resolved
@@ -1147,14 +1147,11 @@
 
     def tree_flatten(self):
         """Convert DESC objects to JAX pytrees."""
-<<<<<<< HEAD
-=======
         # the default flattening method in the IOAble base class assumes all floats
         # are non-static, but for the periodic BC to work we need the period to be
         # a static value, so we override the default tree flatten/unflatten method
         # so that we can pass a SplineMagneticField into a jitted function such as
         # an objective.
->>>>>>> 546cac38
         static = ["_method", "_extrap", "_period", "_axisym"]
         children = {key: val for key, val in self.__dict__.items() if key not in static}
         aux_data = tuple(
