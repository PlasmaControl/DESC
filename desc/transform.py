--- conflicted
+++ resolved
@@ -159,20 +159,6 @@
 
     def _get_matrices(self):
         """Get matrices to compute all derivatives."""
-<<<<<<< HEAD
-        n = 4  # hardcode max derivative order for now,
-        matrices = {
-            "direct1": {
-                i: {j: {k: {} for k in range(n + 1)} for j in range(n + 1)}
-                for i in range(n + 1)
-            },
-            "fft": {i: {j: {} for j in range(n + 1)} for i in range(n + 1)},
-            "direct2": {i: {} for i in range(n + 1)},
-            "rpz": {"dr": {i: {} for i in range(n + 1)},
-                    "dphi": {i: {} for i in range(n + 1)},
-                    "dz": {i: {} for i in range(n + 1)}},
-        }
-=======
         n = 4  # hardcode max derivative order for now
         ndi = self.derivatives[:, 0].max()
         ndj = self.derivatives[:, 1].max()
@@ -200,8 +186,16 @@
                     for i in range(ndi + 1)
                 },
             }
-
->>>>>>> 5f460d12
+        elif self.method in ["rpz", "partialrpz", "directrpz"]:
+            matrices = {
+                "rpz": {
+                    "dr": {i: {} for i in range(ndi + 1)},
+                    "dphi": {j: {} for j in range(ndj + 1)},
+                    "dz": {k: {} for k in range(ndk + 1)},
+                },
+            }
+
+
         return matrices
 
     def _check_inputs_fft(self, grid, basis):
