--- conflicted
+++ resolved
@@ -1471,9 +1471,6 @@
             Booz_xform object that contains the transformed quantities.
 
         """
-<<<<<<< HEAD
-        import booz_xform as bx
-=======
         try:
             import booz_xform as bx
         except ImportError as exc:
@@ -1484,7 +1481,6 @@
                     "red",
                 )
             ) from exc
->>>>>>> 7f250ec1
 
         if M_nyq is None:
             M_nyq = math.ceil(1.5 * self.M)
