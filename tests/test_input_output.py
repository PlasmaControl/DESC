--- conflicted
+++ resolved
@@ -593,19 +593,11 @@
     tmp_path = tmpdir.join("omnigenous_test.h5")
 
     field1 = OmnigenousField(
-<<<<<<< HEAD
-        L_well=1,
-        M_well=4,
-        L_shift=0,
-        M_shift=1,
-        N_shift=1,
-=======
         L_B=1,
         M_B=4,
         L_x=0,
         M_x=1,
         N_x=1,
->>>>>>> a7d0e48b
         NFP=4,
         helicity=(1, 4),
         B_lm=np.array([0.8, 0.9, 1.1, 1.2, 0, 0, 0, 0]),
