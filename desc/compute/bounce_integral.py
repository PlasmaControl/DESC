"""Methods for computing bounce integrals."""

from functools import partial

from interpax import CubicHermiteSpline, PchipInterpolator, PPoly, interp1d
from matplotlib import pyplot as plt
from orthax.legendre import leggauss

from desc.backend import flatnonzero, imap, jnp, put_along_axis, take
from desc.compute.utils import safediv
from desc.utils import errorif


@partial(jnp.vectorize, signature="(m),(m)->(n)", excluded={2, 3})
def take_mask(a, mask, size=None, fill_value=None):
    """JIT compilable method to return ``a[mask][:size]`` padded by ``fill_value``.

    Parameters
    ----------
    a : jnp.ndarray
        The source array.
    mask : jnp.ndarray
        Boolean mask to index into ``a``. Should have same shape as ``a``.
    size : int
        Elements of ``a`` at the first size True indices of ``mask`` will be returned.
        If there are fewer elements than size indicates, the returned array will be
        padded with fill_value. Defaults to ``mask.size``.
    fill_value : Any
        When there are fewer than the indicated number of elements, the remaining
        elements will be filled with ``fill_value``. Defaults to NaN for inexact types,
        the largest negative value for signed types, the largest positive value for
        unsigned types, and True for booleans.

    Returns
    -------
    result : jnp.ndarray
        Shape (size, ).

    """
    assert a.shape == mask.shape
    idx = flatnonzero(
        mask, size=mask.size if size is None else size, fill_value=mask.size
    )
    return take(
        a,
        idx,
        mode="fill",
        fill_value=fill_value,
        unique_indices=True,
        indices_are_sorted=True,
    )


# only use for debugging
def _filter_not_nan(a):
    """Filter out nan from ``a`` while asserting nan is padded at right."""
    is_nan = jnp.isnan(a)
    assert jnp.array_equal(is_nan, jnp.sort(is_nan, axis=-1)), "take_mask() has a bug."
    return a[~is_nan]


def _filter_real(a, a_min=-jnp.inf, a_max=jnp.inf):
    """Keep real values inside [``a_min``, ``a_max``] and set others to nan.

    Parameters
    ----------
    a : jnp.ndarray
    a_min, a_max : jnp.ndarray or float, jnp.ndarray or float
        Minimum and maximum value to keep real values between.
        Should broadcast with ``a``.

    Returns
    -------
    result : jnp.ndarray
        The real values of ``a`` in [``a_min``, ``a_max``]; others set to nan.

    """
    if a_min is None:
        a_min = -jnp.inf
    if a_max is None:
        a_max = jnp.inf
    return jnp.where(
        jnp.isclose(jnp.imag(a), 0) & (a_min <= a) & (a <= a_max),
        jnp.real(a),
        jnp.nan,
    )


def _nan_concat(r, num=1):
    # Concat nan num times to r on last axis.
    nan = jnp.broadcast_to(jnp.nan, (*r.shape[:-1], num))
    return jnp.concatenate([r, nan], axis=-1)


def _root_linear(a, b, distinct=False):
    """Return r such that a r + b = 0."""
    return safediv(-b, a, fill=jnp.where(jnp.isclose(b, 0), 0, jnp.nan))


def _root_quadratic(a, b, c, distinct=False):
    """Return r such that a r² + b r + c = 0, assuming real coefficients."""
    # numerical.recipes/book.html, page 227
    discriminant = b**2 - 4 * a * c
    q = -0.5 * (b + jnp.sign(b) * jnp.sqrt(discriminant))
    r1 = safediv(q, a, _root_linear(b, c))
    # more robust to remove repeated roots with discriminant
    r2 = jnp.where(
        distinct & jnp.isclose(discriminant, 0), jnp.nan, safediv(c, q, jnp.nan)
    )
    return jnp.stack([r1, r2], axis=-1)


def _root_cubic(a, b, c, d, distinct=False):
    """Return r such that a r³ + b r² + c r + d = 0, assuming real coefficients."""
    # numerical.recipes/book.html, page 228

    def irreducible(Q, R, b):
        # Three irrational real roots.
        theta = jnp.arccos(R / jnp.sqrt(Q**3))
        j = -2 * jnp.sqrt(Q)
        r1 = j * jnp.cos(theta / 3) - b / 3
        r2 = j * jnp.cos((theta + 2 * jnp.pi) / 3) - b / 3
        r3 = j * jnp.cos((theta - 2 * jnp.pi) / 3) - b / 3
        return jnp.stack([r1, r2, r3], axis=-1)

    def reducible(Q, R, b):
        # One real and two complex roots.
        A = -jnp.sign(R) * (jnp.abs(R) + jnp.sqrt(R**2 - Q**3)) ** (1 / 3)
        B = safediv(Q, A)
        r1 = (A + B) - b / 3
        return _nan_concat(r1[..., jnp.newaxis], 2)

    def root(b, c, d):
        b = safediv(b, a)
        c = safediv(c, a)
        d = safediv(d, a)
        Q = (b**2 - 3 * c) / 9
        R = (2 * b**3 - 9 * b * c + 27 * d) / 54
        return jnp.where(
            jnp.expand_dims(R**2 < Q**3, axis=-1),
            irreducible(Q, R, b),
            reducible(Q, R, b),
        )

    return jnp.where(
        jnp.isclose(a, 0)[..., jnp.newaxis],
        _nan_concat(_root_quadratic(b, c, d, distinct)),
        root(b, c, d),
    )


_roots = jnp.vectorize(partial(jnp.roots, strip_zeros=False), signature="(m)->(n)")


def _poly_root(
    c, k=0, a_min=None, a_max=None, sort=False, distinct=False, poly_is_real=True
):
    """Roots of polynomial with given coefficients.

    Parameters
    ----------
    c : jnp.ndarray
        First axis should store coefficients of a polynomial. For a polynomial given by
        ∑ᵢⁿ cᵢ xⁱ, where n is ``c.shape[0]-1``, coefficient cᵢ should be stored at
        ``c[n-i]``.
    k : Array
        Specify to find solutions to ∑ᵢⁿ cᵢ xⁱ = ``k``. Should broadcast with arrays of
        shape c.shape[1:].
    a_min, a_max : jnp.ndarray, jnp.ndarray
        Minimum and maximum value to return roots between. If specified only real roots
        are returned. If None, returns all complex roots. Should broadcast with arrays
        of shape c.shape[1:].
    sort : bool
        Whether to sort the roots.
    distinct : bool
        Whether to only return the distinct roots. If true, when the multiplicity is
        greater than one, the repeated roots are set to nan.
    poly_is_real : bool
        Whether the coefficients ``c`` and ``k`` are real. Default is true.

    Returns
    -------
    r : jnp.ndarray
        Shape (..., c.shape[1:], c.shape[0] - 1).
        The roots of the polynomial, iterated over the last axis.

    """
    get_only_real_roots = not (a_min is None and a_max is None)
    func = {2: _root_linear, 3: _root_quadratic, 4: _root_cubic}
    if c.shape[0] in func and poly_is_real and get_only_real_roots:
        # Compute from analytic formula to avoid the issue of complex roots with small
        # imaginary parts.
        r = func[c.shape[0]](*c[:-1], c[-1] - k, distinct)
        distinct = distinct and c.shape[0] > 3
    else:
        # Compute from eigenvalues of polynomial companion matrix.
        c_n = c[-1] - k
        c = [jnp.broadcast_to(c_i, c_n.shape) for c_i in c[:-1]]
        c.append(c_n)
        c = jnp.stack(c, axis=-1)
        r = _roots(c)
    if get_only_real_roots:
        if a_min is not None:
            a_min = a_min[..., jnp.newaxis]
        if a_max is not None:
            a_max = a_max[..., jnp.newaxis]
        r = _filter_real(r, a_min, a_max)

    if sort or distinct:
        r = jnp.sort(r, axis=-1)
    if distinct:
        # Atol needs to be low enough that distinct roots which are close do not
        # get removed, otherwise algorithms that rely on continuity of the spline
        # such as bounce_points() will fail. The current atol was chosen so that
        # test_bounce_points() passes.
        mask = jnp.isclose(jnp.diff(r, axis=-1, prepend=jnp.nan), 0, atol=1e-15)
        r = jnp.where(mask, jnp.nan, r)
    return r


def _poly_der(c):
    """Coefficients for the derivatives of the given set of polynomials.

    Parameters
    ----------
    c : jnp.ndarray
        First axis should store coefficients of a polynomial. For a polynomial given by
        ∑ᵢⁿ cᵢ xⁱ, where n is ``c.shape[0]-1``, coefficient cᵢ should be stored at
        ``c[n-i]``.

    Returns
    -------
    poly : jnp.ndarray
        Coefficients of polynomial derivative, ignoring the arbitrary constant. That is,
        ``poly[i]`` stores the coefficient of the monomial xⁿ⁻ⁱ⁻¹,  where n is
        ``c.shape[0]-1``.

    """
    poly = (c[:-1].T * jnp.arange(c.shape[0] - 1, 0, -1)).T
    return poly


def _poly_val(x, c):
    """Evaluate the set of polynomials ``c`` at the points ``x``.

    Note this function is not the same as ``np.polynomial.polynomial.polyval(x,c)``.

    Parameters
    ----------
    x : jnp.ndarray
        Coordinates at which to evaluate the set of polynomials.
    c : jnp.ndarray
        First axis should store coefficients of a polynomial. For a polynomial given by
        ∑ᵢⁿ cᵢ xⁱ, where n is ``c.shape[0]-1``, coefficient cᵢ should be stored at
        ``c[n-i]``.

    Returns
    -------
    val : jnp.ndarray
        Polynomial with given coefficients evaluated at given points.

    Examples
    --------
    .. code-block:: python

        val = _poly_val(x, c)
        if val.ndim != max(x.ndim, c.ndim - 1):
            raise ValueError(f"Incompatible shapes {x.shape} and {c.shape}.")
        for index in np.ndindex(c.shape[1:]):
            idx = (..., *index)
            np.testing.assert_allclose(
                actual=val[idx],
                desired=np.poly1d(c[idx])(x[idx]),
                err_msg=f"Failed with shapes {x.shape} and {c.shape}.",
            )

    """
    # Fine instead of Horner's method as we expect to evaluate cubic polynomials.
    X = x[..., jnp.newaxis] ** jnp.arange(c.shape[0] - 1, -1, -1)
    val = jnp.einsum("...i,i...->...", X, c)
    return val


def plot_field_line(
    B,
    pitch=None,
    bp1=jnp.array([]),
    bp2=jnp.array([]),
    start=None,
    stop=None,
    num=1000,
    title=r"Computed bounce points for $\vert B \vert$ and pitch $\lambda$",
    title_id=None,
    include_knots=True,
    alpha_knot=0.1,
    alpha_pitch=0.25,
    show=True,
):
    """Plot the field line given spline of |B|.

    Parameters
    ----------
    B : PPoly
        Spline of |B| over given field line.
    pitch : jnp.ndarray
        λ value.
    bp1 : jnp.ndarray
        Bounce points with ∂|B|/∂_ζ <= 0.
    bp2 : jnp.ndarray
        Bounce points with ∂|B|/∂_ζ >= 0.
    start : float
        Minimum ζ on plot.
    stop : float
        Maximum ζ on plot.
    num : int
        Number of ζ points to plot. Pick a big number.
    title : str
        Plot title.
    title_id : str
        Identifier string to append to plot title.
    include_knots : bool
        Whether to plot vertical lines at the knots.
    alpha_knot : float
        Transparency of knot lines.
    alpha_pitch : float
        Transparency of pitch lines.
    show : bool
        Whether to show the plot. Default is true.

    Returns
    -------
    fig, ax : matplotlib figure and axes.

    """
    legend = {}

    def add(lines):
        if not hasattr(lines, "__iter__"):
            lines = [lines]
        for line in lines:
            label = line.get_label()
            if label not in legend:
                legend[label] = line

    fig, ax = plt.subplots()
    if include_knots:
        for knot in B.x:
            add(ax.axvline(x=knot, color="tab:blue", alpha=alpha_knot, label="knot"))
    z = jnp.linspace(
        start=B.x[0] if start is None else start,
        stop=B.x[-1] if stop is None else stop,
        num=num,
    )
    add(ax.plot(z, B(z), label=r"$\vert B \vert (\zeta)$"))

    if pitch is not None:
        b = 1 / jnp.atleast_1d(pitch)
        for val in b:
            add(
                ax.axhline(
                    val, color="tab:purple", alpha=alpha_pitch, label=r"$1 / \lambda$"
                )
            )
        bp1, bp2 = jnp.atleast_2d(bp1, bp2)
        for i in range(bp1.shape[0]):
            bp1_i, bp2_i = map(_filter_not_nan, (bp1[i], bp2[i]))
            add(
                ax.scatter(
                    bp1_i,
                    jnp.full_like(bp1_i, b[i]),
                    marker="v",
                    color="tab:red",
                    label="bp1",
                )
            )
            add(
                ax.scatter(
                    bp2_i,
                    jnp.full_like(bp2_i, b[i]),
                    marker="^",
                    color="tab:green",
                    label="bp2",
                )
            )

    ax.set_xlabel(r"Field line $\zeta$")
    ax.set_ylabel(r"$\vert B \vert \sim 1 / \lambda$")
    ax.legend(legend.values(), legend.keys(), loc="lower right")
    if title_id is not None:
        title = f"{title}. id = {title_id}."
    ax.set_title(title)
    plt.tight_layout()
    if show:
        plt.show()
        plt.close()
    return fig, ax

<<<<<<< HEAD
    """
    # Floating point error impedes consistent detection of bounce points riding
    # extrema. Shift values slightly to resolve this issue.
    min_B = (1 + relative_shift) * min_B
    max_B = (1 - relative_shift) * max_B
    pitch = composite_linspace(1 / jnp.stack([max_B, min_B]), num)
    assert pitch.shape == (num + 2, *pitch.shape[1:])
    return pitch
=======

def _check_bounce_points(bp1, bp2, pitch, knots, B_c, plot, **kwargs):
    """Check that bounce points are computed correctly."""
    eps = 10 * jnp.finfo(jnp.array(1.0).dtype).eps
    P, S = bp1.shape[:-1]

    msg_1 = "Bounce points have an inversion."
    err_1 = jnp.any(bp1 > bp2, axis=-1)
    msg_2 = "Discontinuity detected."
    err_2 = jnp.any(bp1[..., 1:] < bp2[..., :-1], axis=-1)

    for s in range(S):
        B = PPoly(B_c[:, s], knots)
        for p in range(P):
            B_mid = B((bp1[p, s] + bp2[p, s]) / 2)
            err_3 = jnp.any(B_mid > 1 / pitch[p, s] + eps)
            if err_1[p, s] or err_2[p, s] or err_3:
                bp1_p, bp2_p, B_mid = map(
                    _filter_not_nan, (bp1[p, s], bp2[p, s], B_mid)
                )
                if plot:
                    plot_field_line(
                        B, pitch[p, s], bp1_p, bp2_p, title_id=f"{p},{s}", **kwargs
                    )
                print("bp1:", bp1_p)
                print("bp2:", bp2_p)
                assert not err_1[p, s], msg_1
                assert not err_2[p, s], msg_2
                msg_3 = (
                    f"Detected B midpoint = {B_mid}>{1 / pitch[p, s] + eps} = 1/pitch. "
                    "You need to use more knots or, if that is infeasible, switch to a "
                    "monotonic spline method.\n"
                )
                assert not err_3, msg_3
        if plot:
            plot_field_line(
                B, pitch[:, s], bp1[:, s], bp2[:, s], title_id=str(s), **kwargs
            )
>>>>>>> deb12d66


def _check_shape(knots, B_c, B_z_ra_c, pitch=None):
    """Ensure inputs have compatible shape, and return them with full dimension.

    Parameters
    ----------
    knots : jnp.ndarray
        Shape (knots.size, ).
        Field line-following ζ coordinates of spline knots.

    Returns
    -------
    B_c : jnp.ndarray
        Shape (B_c.shape[0], S, knots.size - 1).
        Polynomial coefficients of the spline of |B| in local power basis.
    B_z_ra_c : jnp.ndarray
        Shape (B_c.shape[0] - 1, *B_c.shape[1:]).
        Polynomial coefficients of the spline of ∂|B|/∂_ζ in local power basis.
    pitch : jnp.ndarray
        Shape (P, S).
        λ values to evaluate the bounce integral at each field line.

    """
    errorif(knots.ndim != 1)
    if B_c.ndim == 2 and B_z_ra_c.ndim == 2:
        # Add axis which enumerates field lines.
        B_c = B_c[:, jnp.newaxis]
        B_z_ra_c = B_z_ra_c[:, jnp.newaxis]
    msg = "Supplied invalid shape for splines."
    errorif(not (B_c.ndim == B_z_ra_c.ndim == 3), msg=msg)
    errorif(B_c.shape[0] - 1 != B_z_ra_c.shape[0], msg=msg)
    errorif(B_c.shape[1:] != B_z_ra_c.shape[1:], msg=msg)
    msg = "Last axis fails to enumerate spline polynomials."
    errorif(B_c.shape[-1] != knots.size - 1, msg=msg)
    if pitch is not None:
        pitch = jnp.atleast_2d(pitch)
        msg = "Supplied invalid shape for pitch angles."
        errorif(pitch.ndim != 2, msg=msg)
        errorif(pitch.shape[-1] != 1 and pitch.shape[-1] != B_c.shape[1], msg=msg)
    return B_c, B_z_ra_c, pitch


def bounce_points(pitch, knots, B_c, B_z_ra_c, check=False, plot=False, **kwargs):
    """Compute the bounce points given spline of |B| and pitch λ.

    Parameters
    ----------
    pitch : jnp.ndarray
        Shape (P, S).
        λ values to evaluate the bounce integral at each field line. λ(ρ,α) is
        specified by ``pitch[...,(ρ,α)]`` where in the latter the labels (ρ,α) are
        interpreted as the index into the last axis that corresponds to that field
        line. If two-dimensional, the first axis is the batch axis.
    knots : jnp.ndarray
        Shape (knots.size, ).
        Field line-following ζ coordinates of spline knots.
    B_c : jnp.ndarray
        Shape (B_c.shape[0], S, knots.size - 1).
        Polynomial coefficients of the spline of |B| in local power basis.
        First axis enumerates the coefficients of power series. Second axis
        enumerates the splines along the field lines. Last axis enumerates the
        polynomials that compose the spline along a particular field line.
    B_z_ra_c : jnp.ndarray
        Shape (B_c.shape[0] - 1, *B_c.shape[1:]).
        Polynomial coefficients of the spline of ∂|B|/∂_ζ in local power basis.
        First axis enumerates the coefficients of power series. Second axis
        enumerates the splines along the field lines. Last axis enumerates the
        polynomials that compose the spline along a particular field line.
    check : bool
        Flag for debugging.
    plot : bool
        Whether to plot some things if check is true.

    Returns
    -------
    bp1, bp2 : (jnp.ndarray, jnp.ndarray)
        Shape (P, S, N * degree).
        The field line-following ζ coordinates of bounce points for a given pitch along
        a field line. The pairs ``bp1[i,j,k]`` and ``bp2[i,j,k]`` form left and right
        integration boundaries, respectively, for the bounce integrals.

        For the shaping notation, the ``degree`` of the spline of |B| matches
        ``B_c.shape[0]-1``, the number of polynomials per spline ``N`` matches
        ``knots.size-1``, and the number of field lines is denoted by ``S``.
        If there were less than ``N*degree`` bounce points detected along a field line,
        then the last axis, which enumerates the bounce points for a particular field
        line, is padded with nan.

    """
    B_c, B_z_ra_c, pitch = _check_shape(knots, B_c, B_z_ra_c, pitch)
    P, S, N, degree = pitch.shape[0], B_c.shape[1], knots.size - 1, B_c.shape[0] - 1
    intersect = _poly_root(
        c=B_c,
        k=1 / pitch[..., jnp.newaxis],
        a_min=jnp.array([0]),
        a_max=jnp.diff(knots),
        sort=True,
        distinct=True,
    )
    assert intersect.shape == (P, S, N, degree)

    # Reshape so that last axis enumerates intersects of a pitch along a field line.
    B_z_ra = _poly_val(x=intersect, c=B_z_ra_c[..., jnp.newaxis]).reshape(P, S, -1)
    # Transform out of local power basis expansion.
    intersect = (intersect + knots[:-1, jnp.newaxis]).reshape(P, S, -1)

    # Only consider intersect if it is within knots that bound that polynomial.
    is_intersect = ~jnp.isnan(intersect)
    # Reorder so that all intersects along a field line are contiguous.
    intersect = take_mask(intersect, is_intersect)
    B_z_ra = take_mask(B_z_ra, is_intersect)
    assert intersect.shape == B_z_ra.shape == (P, S, N * degree)
    is_bp1 = B_z_ra <= 0
    is_bp2 = B_z_ra >= 0
    # The pairs bp1[i, j, k] and bp2[i, j, k] are boundaries of an integral only
    # if bp1[i, j, k] <= bp2[i, j, k]. For correctness of the algorithm, it is
    # required that the first intersect satisfies non-positive derivative. Now,
    # because B_z_ra[i, j, k] <= 0 implies B_z_ra[i, j, k + 1] >= 0 by continuity,
    # there can be at most one inversion, and if it exists, the inversion must be
    # at the first pair. To correct the inversion, it suffices to disqualify the
    # first intersect as a right boundary, except under the following edge case.
    edge_case = (B_z_ra[..., 0] == 0) & (B_z_ra[..., 1] < 0)
    # In theory, we need to keep propagating this edge case,
    # e.g (B_z_ra[..., 1] < 0) | ((B_z_ra[..., 1] == 0) & (B_z_ra[..., 2] < 0)...).
    # At each step, the likelihood that an intersection has already been lost
    # due to floating point errors grows, so the real solution is to pick a less
    # degenerate pitch value - one that does not ride the global extrema of |B|.
    is_bp2 = put_along_axis(is_bp2, jnp.array(0), edge_case, axis=-1)
    # Get ζ values of bounce points from the masks.
    bp1 = take_mask(intersect, is_bp1)
    bp2 = take_mask(intersect, is_bp2)

    # Following discussion on page 3 and 5 of https://doi.org/10.1063/1.873749,
    # we ignore the bounce points of particles assigned to a class that are
    # trapped outside this snapshot of the field line.
    # TODO: Better to always consider boundary as bounce points.
    if check:
        _check_bounce_points(bp1, bp2, pitch, knots, B_c, plot, **kwargs)
    return bp1, bp2


def composite_linspace(x, num):
    """Returns linearly spaced points between every pair of points ``x``.

    Parameters
    ----------
    x : jnp.ndarray
        First axis has values to return linearly spaced values between. The remaining
        axes are batch axes. Assumes input is sorted along first axis.
    num : int
        Number of points between every pair of points in ``x``.

    Returns
    -------
    pts : jnp.ndarray
        Shape ((x.shape[0] - 1) * num + x.shape[0], *x.shape[1:]).
        Linearly spaced points between ``x``.

    """
    x = jnp.atleast_1d(x)
    pts = jnp.linspace(x[:-1, ...], x[1:, ...], num + 1, endpoint=False)
    pts = jnp.moveaxis(pts, source=0, destination=1).reshape(-1, *x.shape[1:])
    pts = jnp.append(pts, x[jnp.newaxis, -1, ...], axis=0)
    assert pts.shape == ((x.shape[0] - 1) * num + x.shape[0], *x.shape[1:])
    return pts


def get_pitch(min_B, max_B, num, relative_shift=1e-6):
    """Return uniformly spaced pitch values between 1 / max B and 1 / min B.

    Parameters
    ----------
    min_B, max_B : jnp.ndarray, jnp.ndarray
        Minimum and maximum |B| values.
    num : int
        Number of values, not including endpoints.
    relative_shift : float
        Relative amount to shift maxima down and minima up to avoid floating point
        errors in downstream routines.

    Returns
    -------
    pitch : jnp.ndarray
        Shape (num + 2, *min_B.shape).

    """
    # Floating point error impedes consistent detection of bounce points riding
    # extrema. Shift values slightly to resolve this issue.
    min_B = (1 + relative_shift) * min_B
    max_B = (1 - relative_shift) * max_B
    pitch = composite_linspace(1 / jnp.stack([max_B, min_B]), num)
    assert pitch.shape == (num + 2, *pitch.shape[1:])
    return pitch


def get_extrema(knots, B_c, B_z_ra_c, relative_shift=1e-6):
    """Return |B| values at extrema.

    The quantity 1 / √(1 − λ |B|) common to bounce integrals is singular with
    strength ~ |ζ_b₂ - ζ_b₁| / |∂|B|/∂_ζ|. Therefore, an integral over the pitch
    angle λ may have mass concentrated near λ = 1 / |B|(ζ*) where |B|(ζ*) is a
    local maximum. Depending on the quantity to integrate, it may be beneficial
    to place quadrature points at these regions.

    Parameters
    ----------
    knots : jnp.ndarray
        Shape (knots.size, ).
        Field line-following ζ coordinates of spline knots.
    B_c : jnp.ndarray
        Shape (B_c.shape[0], S, knots.size - 1).
        Polynomial coefficients of the spline of |B| in local power basis.
        First axis enumerates the coefficients of power series. Second axis
        enumerates the splines along the field lines. Last axis enumerates the
        polynomials that compose the spline along a particular field line.
    B_z_ra_c : jnp.ndarray
        Shape (B_c.shape[0] - 1, *B_c.shape[1:]).
        Polynomial coefficients of the spline of ∂|B|/∂_ζ in local power basis.
        First axis enumerates the coefficients of power series. Second axis
        enumerates the splines along the field lines. Last axis enumerates the
        polynomials that compose the spline along a particular field line.
    relative_shift : float
        Relative amount to shift maxima down and minima up to avoid floating point
        errors in downstream routines.

    Returns
    -------
    B_extrema : jnp.ndarray
        Shape (N * (degree - 1), S).
        For the shaping notation, the ``degree`` of the spline of |B| matches
        ``B_c.shape[0]-1``, the number of polynomials per spline ``N`` matches
        ``knots.size-1``, and the number of field lines is denoted by ``S``.
        If there were less than ``N*degree`` bounce points detected along a field line,
        then the last axis, which enumerates the bounce points for a particular field
        line, is padded with nan.

    """
    B_c, B_z_ra_c, _ = _check_shape(knots, B_c, B_z_ra_c)
    S, N, degree = B_c.shape[1], knots.size - 1, B_c.shape[0] - 1
    extrema = _poly_root(c=B_z_ra_c, a_min=jnp.array([0]), a_max=jnp.diff(knots))
    assert extrema.shape == (S, N, degree - 1)
    B_extrema = _poly_val(x=extrema, c=B_c[..., jnp.newaxis])
    B_zz_ra_extrema = _poly_val(x=extrema, c=_poly_der(B_z_ra_c)[..., jnp.newaxis])
    # Floating point error impedes consistent detection of bounce points riding
    # extrema. Shift pitch values slightly to resolve this issue.
    B_extrema = (
        jnp.where(
            # Higher priority to shift down maxima than shift up minima, so identify
            # near equality with zero as maxima.
            B_zz_ra_extrema <= 0,
            (1 - relative_shift) * B_extrema,
            (1 + relative_shift) * B_extrema,
        )
        .reshape(S, -1)
        .T
    )
    assert B_extrema.shape == (N * (degree - 1), S)
    return B_extrema


def affine_bijection(x, a, b):
    """[−1, 1] ∋ x ↦ y ∈ [a, b]."""
    y = (x + 1) / 2 * (b - a) + a
    return y


def grad_affine_bijection(a, b):
    """Gradient of affine bijection."""
    dy_dx = (b - a) / 2
    return dy_dx


def automorphism_arcsin(x):
    """[-1, 1] ∋ x ↦ y ∈ [−1, 1].

    The arcsin transformation introduces a singularity that augments the singularity
    in the bounce integral, so the quadrature scheme used to evaluate the integral must
    work well on functions with large derivative near the boundary.

    Parameters
    ----------
    x : jnp.ndarray
        Points to transform.

    Returns
    -------
    y : jnp.ndarray
        Transformed points.

    """
    y = 2 * jnp.arcsin(x) / jnp.pi
    return y


def grad_automorphism_arcsin(x):
    """Gradient of arcsin automorphism."""
    dy_dx = 2 / (jnp.sqrt(1 - x**2) * jnp.pi)
    return dy_dx


grad_automorphism_arcsin.__doc__ += "\n" + automorphism_arcsin.__doc__


def automorphism_sin(x, s=0, m=10):
    """[-1, 1] ∋ x ↦ y ∈ [−1, 1].

    When used as the change of variable map for the bounce integral, the Lipschitzness
    of the sin transformation prevents generation of new singularities. Furthermore,
    its derivative vanishes to zero slowly near the boundary, which will suppress the
    large derivatives near the boundary of singular integrals.

    In effect, this map pulls the mass of the integral away from the singularities,
    which should improve convergence if the quadrature performs better on less singular
    integrands. Pairs well with Gauss-Legendre quadrature.

    Parameters
    ----------
    x : jnp.ndarray
        Points to transform.
    s : float
        Strength of derivative suppression, s ∈ [0, 1].
    m : int
        Number of machine epsilons used for floating point error buffer.

    Returns
    -------
    y : jnp.ndarray
        Transformed points.

    """
    errorif(not (0 <= s <= 1))
    # s = 0 -> derivative vanishes like cosine.
    # s = 1 -> derivative vanishes like cosine^k.
    y0 = jnp.sin(jnp.pi * x / 2)
    y1 = x + jnp.sin(jnp.pi * x) / jnp.pi  # k = 2
    y = (1 - s) * y0 + s * y1
    # y is an expansion, so y(x) > x near x ∈ {−1, 1} and there is a tendency
    # for floating point error to overshoot the true value.
    eps = m * jnp.finfo(jnp.array(1.0).dtype).eps
    return jnp.clip(y, -1 + eps, 1 - eps)


def grad_automorphism_sin(x, s=0):
    """Gradient of sin automorphism."""
    dy0_dx = jnp.pi * jnp.cos(jnp.pi * x / 2) / 2
    dy1_dx = 1 + jnp.cos(jnp.pi * x)
    dy_dx = (1 - s) * dy0_dx + s * dy1_dx
    return dy_dx


grad_automorphism_sin.__doc__ += "\n" + automorphism_sin.__doc__


def tanh_sinh(deg, m=10):
    """Tanh-Sinh quadrature.

    Returns quadrature points xₖ and weights wₖ for the approximate evaluation of the
    integral ∫₋₁¹ f(x) dx ≈ ∑ₖ wₖ f(xₖ).

    Parameters
    ----------
    deg: int
        Number of quadrature points.
    m : int
        Number of machine epsilons used for floating point error buffer. Larger implies
        less floating point error, but increases the minimum achievable error.

    Returns
    -------
    x, w : (jnp.ndarray, jnp.ndarray)
        Quadrature points and weights.

    """
    # buffer to avoid numerical instability
    x_max = jnp.array(1.0)
    x_max = x_max - m * jnp.finfo(x_max.dtype).eps
    t_max = jnp.arcsinh(2 * jnp.arctanh(x_max) / jnp.pi)
    # maximal-spacing scheme, doi.org/10.48550/arXiv.2007.15057
    t = jnp.linspace(-t_max, t_max, deg)
    dt = 2 * t_max / (deg - 1)
    arg = 0.5 * jnp.pi * jnp.sinh(t)
    x = jnp.tanh(arg)  # x = g(t)
    w = 0.5 * jnp.pi * jnp.cosh(t) / jnp.cosh(arg) ** 2 * dt  # w = (dg/dt) dt
    return x, w


def _plot(Z, V, title_id=""):
    """Plot V[λ, (ρ, α), (ζ₁, ζ₂)](Z)."""
    for p in range(Z.shape[0]):
        for s in range(Z.shape[1]):
            is_quad_point_set = jnp.nonzero(~jnp.any(jnp.isnan(Z[p, s]), axis=-1))[0]
            if not is_quad_point_set.size:
                continue
            fig, ax = plt.subplots()
            ax.set_xlabel(r"Field line $\zeta$")
            ax.set_ylabel(title_id)
            ax.set_title(
                f"Interpolation of {title_id} to quadrature points. Index {p},{s}."
            )
            for i in is_quad_point_set:
                ax.plot(Z[p, s, i], V[p, s, i], marker="o")
            fig.text(
                0.01,
                0.01,
                f"Each color specifies the set of points and values (ζ, {title_id}(ζ)) "
                "used to evaluate an integral.",
            )
            plt.tight_layout()
            plt.show()


def _check_interpolation(Z, f, B_sup_z, B, B_z_ra, inner_product, plot):
    """Check for floating point errors.

    Parameters
    ----------
    Z : jnp.ndarray
        Quadrature points at field line-following ζ coordinates.
    f : list of jnp.ndarray
        Arguments to the integrand interpolated to Z.
    B_sup_z : jnp.ndarray
        Contravariant field-line following toroidal component of magnetic field,
        interpolated to Z.
    B : jnp.ndarray
        Norm of magnetic field, interpolated to Z.
    B_z_ra : jnp.ndarray
        Norm of magnetic field, derivative with respect to field-line following
        coordinate, interpolated to Z.
    inner_product : jnp.ndarray
        Output of ``_interpolatory_quadrature``.
    plot : bool
        Whether to plot stuff.

    """
    is_not_quad_point = jnp.isnan(Z)
    # We want quantities to evaluate as finite only at quadrature points
    # for the integrals with boundaries at valid bounce points.
    msg = "Interpolation failed."
    assert jnp.all(jnp.isfinite(B_sup_z) != is_not_quad_point), msg
    assert jnp.all(jnp.isfinite(B) != is_not_quad_point), msg
    assert jnp.all(jnp.isfinite(B_z_ra)), msg
    for f_i in f:
        assert jnp.all(jnp.isfinite(f_i) != is_not_quad_point), msg

    msg = "|B| has vanished, violating the hairy ball theorem."
    assert not jnp.isclose(B, 0).any(), msg
    assert not jnp.isclose(B_sup_z, 0).any(), msg

    quad_resolution = Z.shape[-1]
    # Number of integrals that we should be computing.
    goal = jnp.sum(1 - is_not_quad_point) // quad_resolution
    # Number of integrals that were actually computed.
    actual = jnp.isfinite(inner_product).sum()
    assert goal == actual, (
        f"Lost {goal - actual} integrals "
        "from floating point or spline approximation error."
    )
    if plot:
        _plot(Z, B, title_id=r"$\vert B \vert$")
        _plot(Z, B_sup_z, title_id=r"$ (B/\vert B \vert) \cdot e^{\zeta}$")


_interp1d_vec = jnp.vectorize(
    interp1d, signature="(m),(n),(n)->(m)", excluded={"method"}
)


@partial(jnp.vectorize, signature="(m),(n),(n),(n)->(m)", excluded={"method"})
def _interp1d_vec_with_df(xq, x, f, fx, method):
    return interp1d(xq, x, f, method, fx=fx)


def _interpolate_and_integrate(
    Z,
    w,
    integrand,
    f,
    B_sup_z,
    B,
    B_z_ra,
    pitch,
    knots,
    method,
    method_B="cubic",
    check=False,
    plot=False,
):
    """Interpolate given functions to points ``Z`` and perform quadrature.

    Parameters
    ----------
    Z : jnp.ndarray
        Shape (P, S, Z.shape[2], w.size).
        Quadrature points at field line-following ζ coordinates.

    Returns
    -------
    inner_product : jnp.ndarray
        Shape Z.shape[:-1].
        Quadrature for every pitch along every field line.

    """
    assert pitch.ndim == 2
    assert w.ndim == knots.ndim == 1
    assert 3 <= Z.ndim <= 4 and Z.shape[:2] == (pitch.shape[0], B.shape[0])
    assert Z.shape[-1] == w.size
    assert knots.size == B.shape[-1]
    assert B_sup_z.shape == B.shape == B_z_ra.shape
    # Spline the integrand so that we can evaluate it at quadrature points without
    # expensive coordinate mappings and root finding. Spline each function separately so
    # that the singularity near the bounce points can be captured more accurately than
    # can be by any polynomial.
    shape = Z.shape
    Z = Z.reshape(Z.shape[0], Z.shape[1], -1)
    f = [_interp1d_vec(Z, knots, f_i, method=method).reshape(shape) for f_i in f]
    b_sup_z = _interp1d_vec(Z, knots, B_sup_z / B, method=method).reshape(shape)
    B = _interp1d_vec_with_df(Z, knots, B, B_z_ra, method=method_B).reshape(shape)
    pitch = jnp.expand_dims(pitch, axis=(2, 3) if len(shape) == 4 else 2)
    # Assuming that the integrand is a well-behaved function of some interpolation
    # points Z, it should evaluate as NaN only if Z is NaN. This condition needs to be
    # enforced explicitly due to floating point and interpolation error. In the context
    # of bounce integrals, the √(1 − λ |B|) terms necessitate this as interpolation
    # error in |B| may yield λ|B| > 1 at quadrature points between bounce points. Don't
    # suppress inf as that indicates catastrophic floating point error.
    inner_product = jnp.dot(
        jnp.nan_to_num(integrand(*f, B=B, pitch=pitch), posinf=jnp.inf, neginf=-jnp.inf)
        / b_sup_z,
        w,
    )
    if check:
        _check_interpolation(
            Z.reshape(shape), f, b_sup_z, B, B_z_ra, inner_product, plot
        )
    return inner_product


def _bounce_quadrature(
    bp1,
    bp2,
    x,
    w,
    integrand,
    f,
    B_sup_z,
    B,
    B_z_ra,
    pitch,
    knots,
    method="akima",
    method_B="cubic",
    batch=True,
    check=False,
):
    """Bounce integrate ∫ f(ℓ) dℓ.

    Parameters
    ----------
    bp1, bp2 : jnp.ndarray, jnp.ndarray
        Shape (P, S, bp1.shape[-1]).
        The field line-following ζ coordinates of bounce points for a given pitch along
        a field line. The pairs ``bp1[i,j,k]`` and ``bp2[i,j,k]`` form left and right
        integration boundaries, respectively, for the bounce integrals.
    x, w : jnp.ndarray, jnp.ndarray
        Shape (w.size, ).
        Quadrature points in [-1, 1] and weights.
    integrand : callable
        The composition operator on the set of functions in ``f`` that maps the
        functions in ``f`` to the integrand f(ℓ) in ∫ f(ℓ) dℓ. It should accept the
        arrays in ``f`` as arguments as well as the additional keyword arguments:
        ``B`` and ``pitch``. A quadrature will be performed to approximate the
        bounce integral of ``integrand(*f,B=B,pitch=pitch)``.
    f : list of jnp.ndarray
        Shape (S, knots.size) or (S * knots.size).
        Arguments to the callable ``integrand``. These should be the scalar-valued
        functions in the bounce integrand evaluated on the DESC grid.
    B_sup_z : jnp.ndarray
        Shape (S, knots.size) or (S * knots.size).
        Contravariant field-line following toroidal component of magnetic field.
    B : jnp.ndarray
        Shape (S, knots.size) or (S * knots.size).
        Norm of magnetic field.
    B_z_ra : jnp.ndarray
        Shape (S, knots.size) or (S * knots.size).
        Norm of magnetic field, derivative with respect to field-line following
        coordinate.
    pitch : jnp.ndarray
        Shape (P, S).
        λ values to evaluate the bounce integral at each field line.
    knots : jnp.ndarray
        Shape (knots.size, ).
        Field line following coordinate values where ``B_sup_z``, ``B``, and ``B_z_ra``,
        and the quantities in ``f`` were evaluated.
    method : str
        Method of interpolation for functions contained in ``f``.
        See https://interpax.readthedocs.io/en/latest/_api/interpax.interp1d.html.
        Default is akima spline.
    method_B : str
        Method of interpolation for |B|. Default is C1 cubic Hermite spline.
    batch : bool
        Whether to perform computation in a batched manner. Default is true.
    check : bool
        Flag for debugging.

    Returns
    -------
    result : jnp.ndarray
        Shape (P, S, bp1.shape[-1]).
        First axis enumerates pitch values. Second axis enumerates the field lines.
        Last axis enumerates the bounce integrals.

    """
    errorif(bp1.ndim != 3 or bp1.shape != bp2.shape)
    errorif(x.ndim != 1 or x.shape != w.shape)
    pitch = jnp.atleast_2d(pitch)
    S = B.shape[0]
    if not isinstance(f, (list, tuple)):
        f = [f]
    # group data by field line
    f = map(lambda f_i: f_i.reshape(S, knots.size), f)

    # Integrate and complete the change of variable.
    if batch:
        result = _interpolate_and_integrate(
            affine_bijection(x, bp1[..., jnp.newaxis], bp2[..., jnp.newaxis]),
            w,
            integrand,
            f,
            B_sup_z,
            B,
            B_z_ra,
            pitch,
            knots,
            method,
            method_B,
            check,
            # Only developers doing debugging want to see these plots.
            plot=False,
        )
    else:
        f = list(f)

        def loop(bp):
            bp1, bp2 = bp
            return None, _interpolate_and_integrate(
                affine_bijection(x, bp1[..., jnp.newaxis], bp2[..., jnp.newaxis]),
                w,
                integrand,
                f,
                B_sup_z,
                B,
                B_z_ra,
                pitch,
                knots,
                method,
                method_B,
                check=False,
                plot=False,
            )

        result = jnp.moveaxis(
            imap(loop, (jnp.moveaxis(bp1, -1, 0), jnp.moveaxis(bp2, -1, 0)))[1],
            source=0,
            destination=-1,
        )

    result = result * grad_affine_bijection(bp1, bp2)
    assert result.shape == (pitch.shape[0], S, bp1.shape[-1])
    return result


def bounce_integral(
    B_sup_z,
    B,
    B_z_ra,
    knots,
    quad=leggauss(21),
    automorphism=(automorphism_sin, grad_automorphism_sin),
    B_ref=1,
    L_ref=1,
    check=False,
    plot=False,
    **kwargs,
):
    """Returns a method to compute bounce integrals.

    The bounce integral is defined as ∫ f(ℓ) dℓ, where
        dℓ parameterizes the distance along the field line in meters,
        λ is a constant proportional to the magnetic moment over energy,
        |B| is the norm of the magnetic field,
        f(ℓ) is the quantity to integrate along the field line,
        and the boundaries of the integral are bounce points ζ₁, ζ₂ s.t. λ|B|(ζᵢ) = 1.

    For a particle with fixed λ, bounce points are defined to be the location on the
    field line such that the particle's velocity parallel to the magnetic field is zero.
    The bounce integral is defined up to a sign. We choose the sign that corresponds to
    the particle's guiding center trajectory traveling in the direction of increasing
    field-line-following coordinate ζ.

    Notes
    -----
    The quantities ``B_sup_z``, ``B``, ``B_z_ra``, and those in ``f`` supplied to the
    returned method must be separable into data evaluated along particular field lines
    via ``.reshape(S,knots.size)``. One way to satisfy this is to compute stuff on the
    grid returned from the method ``desc.equilibrium.coords.rtz_grid``. See
    ``tests.test_bounce_integral.test_bounce_integral_checks`` for example use.

    Parameters
    ----------
    B_sup_z : jnp.ndarray
        Shape (S, knots.size) or (S * knots.size).
        Contravariant field-line following toroidal component of magnetic field.
        B^ζ(ρ, α, ζ) is specified by ``B_sup_z[(ρ,α),ζ]``, where in the latter the
        labels (ρ,α) are interpreted as the index into the first axis that corresponds
        to that field line.
    B : jnp.ndarray
        Shape (S, knots.size) or (S * knots.size).
        Norm of magnetic field. |B|(ρ, α, ζ) is specified by ``B[(ρ,α),ζ]``, where in
        the latter the labels (ρ,α) are interpreted as the index into the first axis
        that corresponds to that field line.
    B_z_ra : jnp.ndarray
        Shape (S, knots.size) or (S * knots.size).
        Norm of magnetic field, derivative with respect to field-line following
        coordinate. ∂|B|/∂_ζ(ρ, α, ζ) is specified by ``B_z_ra[(ρ,α),ζ]``, where in the
        latter the labels (ρ,α) are interpreted as the index into the first axis that
        corresponds to that field line.
    knots : jnp.ndarray
        Shape (knots.size, ).
        Field line following coordinate values where ``B_sup_z``, ``B``, and ``B_z_ra``,
        and those in ``f`` supplied to the returned method were evaluated.
        These knots are used to compute a spline of |B| and interpolate the integrand.
        A good reference density is 100 knots per toroidal transit.
    quad : (jnp.ndarray, jnp.ndarray)
        Quadrature points xₖ and weights wₖ for the approximate evaluation of an
        integral ∫₋₁¹ g(x) dx = ∑ₖ wₖ g(xₖ). Default is 21 points.
    automorphism : (Callable, Callable) or None
        The first callable should be an automorphism of the real interval [-1, 1].
        The second callable should be the derivative of the first. This map defines a
        change of variable for the bounce integral. The choice made for the automorphism
        can affect the performance of the quadrature method.
    B_ref : float
        Optional. Reference magnetic field strength for normalization.
    L_ref : float
        Optional. Reference length scale for normalization.
    check : bool
        Flag for debugging. Must be false for jax transformations.
    plot : bool
        Whether to plot stuff if ``check`` is true.

    Returns
    -------
    bounce_integrate : callable
        This callable method computes the bounce integral ∫ f(ℓ) dℓ for every
        specified field line for every λ value in ``pitch``.
    spline : dict of jnp.ndarray
        knots : jnp.ndarray
            Shape (knots.size, ).
            Field line-following ζ coordinates of spline knots.
        B_c : jnp.ndarray
            Shape (4, S, knots.size - 1).
            Polynomial coefficients of the spline of |B| in local power basis.
            First axis enumerates the coefficients of power series. Second axis
            enumerates the splines along the field lines. Last axis enumerates the
            polynomials that compose the spline along a particular field line.
        B_z_ra.c : jnp.ndarray
            Shape (3, S, knots.size - 1).
            Polynomial coefficients of the spline of ∂|B|/∂_ζ in local power basis.
            First axis enumerates the coefficients of power series. Second axis
            enumerates the splines along the field lines. Last axis enumerates the
            polynomials that compose spline along a particular field line.

    """
    B_sup_z = B_sup_z * L_ref / B_ref
    B = B / B_ref
    B_z_ra = B_z_ra / B_ref
    # group data by field line
    B_sup_z, B, B_z_ra = (g.reshape(-1, knots.size) for g in [B_sup_z, B, B_z_ra])
    errorif(not (B_sup_z.shape == B.shape == B_z_ra.shape))

    # Compute splines.
    monotonic = kwargs.pop("monotonic", False)
    B_c = (
        PchipInterpolator(knots, B, axis=-1, check=check).c
        if monotonic
        else CubicHermiteSpline(knots, B, B_z_ra, axis=-1, check=check).c
    )
    B_c = jnp.moveaxis(B_c, source=1, destination=-1)
    B_z_ra_c = _poly_der(B_c)
    degree = 3
    assert B_c.shape[0] == degree + 1
    assert B_z_ra_c.shape[0] == degree
    assert B_c.shape[-1] == B_z_ra_c.shape[-1] == knots.size - 1
    spline = {"knots": knots, "B_c": B_c, "B_z_ra_c": B_z_ra_c}

    x, w = quad
    assert x.ndim == w.ndim == 1
    if automorphism is not None:
        auto, grad_auto = automorphism
        w = w * grad_auto(x)
        # Recall affine_bijection(auto(x), ζ_b₁, ζ_b₂) = ζ.
        x = auto(x)

    def bounce_integrate(integrand, f, pitch, method="akima", batch=True):
        """Bounce integrate ∫ f(ℓ) dℓ.

        Parameters
        ----------
        integrand : callable
            The composition operator on the set of functions in ``f`` that maps the
            functions in ``f`` to the integrand f(ℓ) in ∫ f(ℓ) dℓ. It should accept the
            arrays in ``f`` as arguments as well as the additional keyword arguments:
            ``B`` and ``pitch``. A quadrature will be performed to approximate the
            bounce integral of ``integrand(*f,B=B,pitch=pitch)``.
        f : list of jnp.ndarray
            Shape (S, knots.size) or (S * knots.size).
            Arguments to the callable ``integrand``. These should be the scalar-valued
            functions in the bounce integrand evaluated on the DESC grid.
        pitch : jnp.ndarray
            Shape (P, S).
            λ values to evaluate the bounce integral at each field line. λ(ρ,α) is
            specified by ``pitch[...,(ρ,α)]`` where in the latter the labels (ρ,α) are
            interpreted as the index into the last axis that corresponds to that field
            line. If two-dimensional, the first axis is the batch axis.
        method : str
            Method of interpolation for functions contained in ``f``.
            See https://interpax.readthedocs.io/en/latest/_api/interpax.interp1d.html.
            Default is akima spline.
        batch : bool
            Whether to perform computation in a batched manner. Default is true.

        Returns
        -------
        result : jnp.ndarray
            Shape (P, S, (knots.size - 1) * degree).
            First axis enumerates pitch values. Second axis enumerates the field lines.
            Last axis enumerates the bounce integrals.

        """
        bp1, bp2 = bounce_points(pitch, knots, B_c, B_z_ra_c, check, plot)
        result = _bounce_quadrature(
            bp1,
            bp2,
            x,
            w,
            integrand,
            f,
            B_sup_z,
            B,
            B_z_ra,
            pitch,
            knots,
            method,
            method_B="monotonic" if monotonic else "cubic",
            batch=batch,
            check=check,
        )
        assert result.shape[-1] == (knots.size - 1) * degree
        return result

    return bounce_integrate, spline<|MERGE_RESOLUTION|>--- conflicted
+++ resolved
@@ -395,16 +395,6 @@
         plt.close()
     return fig, ax
 
-<<<<<<< HEAD
-    """
-    # Floating point error impedes consistent detection of bounce points riding
-    # extrema. Shift values slightly to resolve this issue.
-    min_B = (1 + relative_shift) * min_B
-    max_B = (1 - relative_shift) * max_B
-    pitch = composite_linspace(1 / jnp.stack([max_B, min_B]), num)
-    assert pitch.shape == (num + 2, *pitch.shape[1:])
-    return pitch
-=======
 
 def _check_bounce_points(bp1, bp2, pitch, knots, B_c, plot, **kwargs):
     """Check that bounce points are computed correctly."""
@@ -443,7 +433,6 @@
             plot_field_line(
                 B, pitch[:, s], bp1[:, s], bp2[:, s], title_id=str(s), **kwargs
             )
->>>>>>> deb12d66
 
 
 def _check_shape(knots, B_c, B_z_ra_c, pitch=None):
