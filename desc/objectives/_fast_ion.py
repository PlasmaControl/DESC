--- conflicted
+++ resolved
@@ -251,13 +251,9 @@
         assert self._grid.can_fft2
 
         rho = self._grid.compress(self._grid.nodes[:, 0])
-<<<<<<< HEAD
         x, w = leggauss(self._hyperparam["Y_B"] // 2)
         self._constants["_vander"] = _get_vander(self, x)
         self._constants["fieldline quad"] = (x, w)
-=======
-        self._constants["fieldline quad"] = leggauss(self._hyperparam["Y_B"] // 2)
->>>>>>> 771b03c5
         self._constants["quad"] = get_quadrature(
             leggauss(self._hyperparam.pop("num_quad")),
             (automorphism_sin, grad_automorphism_sin),
@@ -267,10 +263,6 @@
 
         with warnings.catch_warnings():
             warnings.filterwarnings("ignore", "Unequal number of field periods")
-<<<<<<< HEAD
-=======
-            # TODO(#1243): Set grid.sym=eq.sym once basis is padded for partial sum
->>>>>>> 771b03c5
             self._constants["lambda"] = get_transforms(
                 "lambda",
                 eq,
@@ -342,10 +334,7 @@
         Y_B = self._hyperparam.pop("Y_B")
         num_transit = self._hyperparam.pop("num_transit")
         num_quad = self._hyperparam.pop("num_quad")
-<<<<<<< HEAD
         self._hyperparam.pop("nufft_eps")
-=======
->>>>>>> 771b03c5
         del self._constants["X"]
         self._constants["Y"] = np.linspace(
             0, 2 * np.pi * num_transit, Y_B * num_transit
