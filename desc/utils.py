"""Utility functions, independent of the rest of DESC."""

import functools
import inspect
import operator
import warnings
from itertools import combinations_with_replacement, permutations

import numpy as np
from scipy.special import factorial
from termcolor import colored

from desc.backend import (
    flatnonzero,
    fori_loop,
    jax,
    jit,
    jnp,
    pure_callback,
    sign,
    take,
)

PRINT_WIDTH = 60  # current longest name is BootstrapRedlConsistency with pre-text


class Timer:
    """Simple object for organizing timing info.

    Create a Timer object, which can then keep track of
    multiple concurrent performance timers, each associated with
    a given name.

    Individual timers can be started and stopped with
    ``timer.start(name)`` and ``timer.stop(name)``

    The elapsed time can be printed with ``timer.disp(name)``

    Raw values of elapsed time (in seconds) can be retrieved
    with ``timer[name]``

    Parameters
    ----------
    ns : bool, optional
       use nanosecond timing if available

    """

    def __init__(self, ns=True):
        import time

        self._times = {}
        self._timers = {}
        self._ns = ns
        if self._ns:
            try:
                self.op = time.perf_counter_ns
            except AttributeError:
                self.op = time.perf_counter
                self._ns = False
                warnings.warn(
                    colored(
                        "nanosecond timing not available on this system,"
                        + " reverting to microsecond timing",
                        "yellow",
                    )
                )

        else:
            self.op = time.perf_counter

    def start(self, name):
        """Start a timer.

        Parameters
        ----------
        name : str
            name to associate with timer

        """
        self._timers[name] = [self.op()]

    def stop(self, name):
        """Stop a running timer.

        Parameters
        ----------
        name : str
            name of timer to stop

        Raises
        ------
        ValueError
            if timer ``'name'`` has not been started

        """
        try:
            self._timers[name].append(self.op())
        except KeyError:
            raise ValueError(
                colored("timer '{}' has not been started".format(name), "red")
            ) from None
        self._times[name] = np.diff(self._timers[name])[0]
        if self._ns:
            self._times[name] = self._times[name] / 1e9
        del self._timers[name]

    @staticmethod
    def pretty_print(name, time):
        """Pretty print time interval.

        Does not modify or use any internal timer data,
        this is just a helper for pretty printing arbitrary time data

        Parameters
        ----------
        name : str
            text to print before time
        time : float
            time (in seconds) to print

        """
        us = time * 1e6
        ms = us / 1000
        sec = ms / 1000
        mins = sec / 60
        hrs = mins / 60

        if us < 100:
            out = "{:.3f}".format(us)[:4] + " us"
        elif us < 1000:
            out = "{:.3f}".format(us)[:3] + " us"
        elif ms < 100:
            out = "{:.3f}".format(ms)[:4] + " ms"
        elif ms < 1000:
            out = "{:.3f}".format(ms)[:3] + " ms"
        elif sec < 60:
            out = "{:.3f}".format(sec)[:4] + " sec"
        elif mins < 60:
            out = "{:.3f}".format(mins)[:4] + " min"
        else:
            out = "{:.3f}".format(hrs)[:4] + " hrs"

        print(colored("Timer: {} = {}".format(name, out), "green"))

    def disp(self, name):
        """Pretty print elapsed time.

        If the timer has been stopped, it reports the time delta between
        start and stop. If it has not been stopped, it reports the current
        elapsed time and keeps the timing running.

        Parameters
        ----------
        name : str
            name of the timer to display

        Raises
        ------
        ValueError
            if timer ``'name'`` has not been started

        """
        try:  # has the timer been stopped?
            time = self._times[name]
        except KeyError:  # might still be running, let's check
            try:
                start = self._timers[name][0]
                now = self.op()  # don't stop it, just report current elapsed time
                time = float(now - start) / 1e9 if self._ns else (now - start)
            except KeyError:
                raise ValueError(
                    colored("timer '{}' has not been started".format(name), "red")
                ) from None

        self.pretty_print(name, time)

    def __getitem__(self, key):
        return self._times[key]

    def __setitem__(self, key, val):
        self._times[key] = val


class _Indexable:
    """Helper object for building indexes for indexed update functions.

    This is a singleton object that overrides the ``__getitem__`` method
    to return the index it is passed.
    >>> Index[1:2, 3, None, ..., ::2]
    (slice(1, 2, None), 3, None, Ellipsis, slice(None, None, 2))
    copied from jax.ops.index to work with either backend
    """

    __slots__ = ()

    def __getitem__(self, index):
        return index

    @staticmethod
    def get(stuff, axis, ndim):
        slices = [slice(None)] * ndim
        slices[axis] = stuff
        slices = tuple(slices)
        return slices


"""
Helper object for building indexes for indexed update functions.
This is a singleton object that overrides the ``__getitem__`` method
to return the index it is passed.
>>> Index[1:2, 3, None, ..., ::2]
(slice(1, 2, None), 3, None, Ellipsis, slice(None, None, 2))
copied from jax.ops.index to work with either backend
"""
Index = _Indexable()


def equals(a, b):
    """Compare (possibly nested) objects, such as dicts and lists.

    Parameters
    ----------
    a :
        reference object
    b :
        comparison object

    Returns
    -------
    bool
        a == b

    """
    if hasattr(a, "shape") and hasattr(b, "shape"):
        return a.shape == b.shape and np.allclose(a, b)
    if isinstance(a, dict):
        if a.keys() != b.keys():
            return False
        return all(equals(a[key], b[key]) for key in a)
    if isinstance(a, list):
        if len(a) != len(b):
            return False
        return all([equals(a[i], b[i]) for i in range(len(a))])
    if hasattr(a, "equiv"):
        return a.equiv(b)
    return a == b


def flatten_list(x, flatten_tuple=False):
    """Flatten a nested list.

    Parameters
    ----------
    x : list
        nested list of lists to flatten
    flatten_tuple : bool
        Whether to also flatten nested tuples.

    Returns
    -------
    x : list
        flattened input

    """
    types = (list,)
    if flatten_tuple:
        types += (tuple,)
    if isinstance(x, types):
        return [a for i in x for a in flatten_list(i, flatten_tuple)]
    else:
        return [x]


def issorted(x, axis=None, tol=1e-12):
    """Check if an array is sorted, within a given tolerance.

    Checks whether x[i+1] - x[i] > tol

    Parameters
    ----------
    x : array-like
        input values
    axis : int
        axis along which to check if the array is sorted.
        If None, the flattened array is used
    tol : float
        tolerance for determining order. Array is still considered sorted
        if the difference between adjacent values is greater than -tol

    Returns
    -------
    is_sorted : bool
        whether the array is sorted along specified axis

    """
    x = np.asarray(x)
    if axis is None:
        x = x.flatten()
        axis = 0
    return np.all(np.diff(x, axis=axis) >= -tol)


def isalmostequal(x, axis=-1, rtol=1e-6, atol=1e-12):
    """Check if all values of an array are equal, to within a given tolerance.

    Parameters
    ----------
    x : array-like
        input values
    axis : int
        axis along which to make comparison. If None, the flattened array is used
    rtol : float
        relative tolerance for comparison.
    atol : float
        absolute tolerance for comparison.
        If the following equation is element-wise True, then returns True.
            absolute(a - b) <= (atol + rtol * absolute(b))
        where a= x[0] and b is every other element of x, if flattened array,
        or if axis is not None, a = x[:,0,:] and b = x[:,i,:] for all i, and
        the 0,i placement is in the dimension indicated by axis

    Returns
    -------
    is_almost_equal : bool
        whether the array is equal along specified axis

    """
    x = np.asarray(x)
    if x.ndim == 0 or x.size == 0:
        return True
    if axis is None or x.ndim == 1:
        x = x.flatten()
        return np.allclose(x[0], x, atol=atol, rtol=rtol)

    # some fancy indexing, basically this is to be able to use np.allclose
    # and broadcast the desired array we want matching along the specified axis,
    inds = [0] * x.ndim
    # want slice for all except axis
    for i, dim in enumerate(x.shape):
        inds[i] = slice(0, dim)
    inds[axis] = 0
    inds = tuple(inds)
    # array we want to be the same along the specified axis
    arr_match = x[inds]

    # this just puts a np.newaxis where the specified axis is
    # so that we can tell np.allclose we want this array
    # broadcast to match the size of our original array
    inds_broadcast = list(inds)
    inds_broadcast[axis] = np.newaxis
    inds_broadcast = tuple(inds_broadcast)

    return np.allclose(x, arr_match[inds_broadcast], atol=atol, rtol=rtol)


def islinspaced(x, axis=-1, rtol=1e-6, atol=1e-12):
    """Check if all values of an array are linearly spaced, to within a given tolerance.

    Parameters
    ----------
    x : array-like
        input values
    axis : int
        axis along which to make comparison. If None, the flattened array is used
    rtol : float
        relative tolerance for comparison.
    atol : float
        absolute tolerance for comparison.

    Returns
    -------
    is_linspaced : bool
        whether the array is linearly spaced along specified axis

    """
    x = np.asarray(x)
    if x.ndim == 0 or x.size == 0:
        return True
    if axis is None or x.ndim == 1:
        x = x.flatten()
        xdiff = np.diff(x)
        return np.allclose(xdiff[0], xdiff, atol=atol, rtol=rtol)

    return isalmostequal(np.diff(x, axis=axis), rtol=rtol, atol=atol, axis=axis)


@jit
def copy_coeffs(c_old, modes_old, modes_new, c_new=None):
    """Copy coefficients from one resolution to another."""
    modes_old, modes_new = jnp.atleast_1d(jnp.asarray(modes_old)), jnp.atleast_1d(
        jnp.asarray(modes_new)
    )

    if modes_old.ndim == 1:
        modes_old = modes_old.reshape((-1, 1))
    if modes_new.ndim == 1:
        modes_new = modes_new.reshape((-1, 1))

    if c_new is None:
        c_new = jnp.zeros((modes_new.shape[0],))
    c_old, c_new = jnp.asarray(c_old), jnp.asarray(c_new)

    def body(i, c_new):
        mask = (modes_old[i, :] == modes_new).all(axis=1)
        c_new = jnp.where(mask, c_old[i], c_new)
        return c_new

    if c_old.size:
        c_new = fori_loop(0, modes_old.shape[0], body, c_new)
    return c_new


def svd_inv_null(A):
    """Compute pseudo-inverse and null space of a matrix using an SVD.

    Parameters
    ----------
    A : ndarray
        Matrix to invert and find null space of.

    Returns
    -------
    Ainv : ndarray
        Pseudo-inverse of A.
    Z : ndarray
        Null space of A.

    """
    u, s, vh = jnp.linalg.svd(A, full_matrices=True)
    M, N = u.shape[0], vh.shape[1]
    K = min(M, N)
    rcond = np.finfo(A.dtype).eps * max(M, N)
    tol = jnp.amax(s) * rcond
    large = s > tol
    num = jnp.sum(large, dtype=int)
    uk = u[:, :K]
    vhk = vh[:K, :]
    s = jnp.where(large, 1 / s, 0)
    Ainv = vhk.T @ jnp.diag(s) @ uk.T
    Z = vh[num:, :].T.conj()
    return Ainv, Z


def combination_permutation(m, n, equals=True):
    """Compute all m-tuples of non-negative ints that sum to less than or equal to n.

    Parameters
    ----------
    m : int
        Size of tuples. IE, number of items being combined.
    n : int
        Maximum sum
    equals : bool
        If True, return only where sum == n, else return where sum <= n

    Returns
    -------
    out : ndarray
        m tuples that sum to n, or less than n if equals=False
    """
    out = []
    combos = combinations_with_replacement(range(n + 1), m)
    for combo in list(combos):
        perms = set(permutations(combo))
        for perm in list(perms):
            out += [perm]
    out = np.array(out)
    if equals:
        out = out[out.sum(axis=-1) == n]
    else:
        out = out[out.sum(axis=-1) <= n]
    return out


def multinomial_coefficients(m, n):
    """Number of ways to place n objects into m bins."""
    k = combination_permutation(m, n)
    num = factorial(n, exact=True)
    den = factorial(k, exact=True).prod(axis=-1)
    return num / den


def is_broadcastable(shp1, shp2):
    """Determine if 2 shapes will broadcast without error.

    Parameters
    ----------
    shp1, shp2 : tuple of int
        Shapes of the arrays to check.

    Returns
    -------
    is_broadcastable : bool
        Whether the arrays can be broadcast.
    """
    for a, b in zip(shp1[::-1], shp2[::-1]):
        if a == 1 or b == 1 or a == b:
            pass
        else:
            return False
    return True


def get_instance(things, cls):
    """Get first thing from an iterable of things that is instance of cls."""
    foo = [t for t in things if isinstance(t, cls)]
    return foo[0] if len(foo) else None


def get_all_instances(things, cls):
    """Get every thing from an iterable of things that is instance of cls."""
    foo = [t for t in things if isinstance(t, cls)]
    return foo if len(foo) else None


def parse_argname_change(arg, kwargs, oldname, newname):
    """Warn and parse arguments whose names have changed."""
    if oldname in kwargs:
        warnings.warn(
            FutureWarning(
                f"argument {oldname} has been renamed to {newname}, "
                + f"{oldname} will be removed in a future release"
            )
        )
        arg = kwargs.pop(oldname)
    return arg


def setdefault(val, default, cond=None):
    """Return val if condition is met, otherwise default.

    If cond is None, then it checks if val is not None, returning val
    or default accordingly.
    """
    return val if cond or (cond is None and val is not None) else default


def isnonnegint(x):
    """Determine if x is a non-negative integer."""
    try:
        _ = operator.index(x)
    except TypeError:
        return False
    return x >= 0


def isposint(x):
    """Determine if x is a strictly positive integer."""
    return isnonnegint(x) and (x > 0)


def errorif(cond, err=ValueError, msg=""):
    """Raise an error if condition is met.

    Similar to assert but allows wider range of Error types, rather than
    just AssertionError.
    """
    if cond:
        raise err(colored(msg, "red"))


class ResolutionWarning(UserWarning):
    """Warning for insufficient resolution."""

    pass


def warnif(cond, err=UserWarning, msg=""):
    """Throw a warning if condition is met."""
    if cond:
        warnings.warn(msg, err)


def check_nonnegint(x, name="", allow_none=True):
    """Throw an error if x is not a non-negative integer."""
    if allow_none:
        errorif(
            not ((x is None) or isnonnegint(x)),
            ValueError,
            f"{name} should be a non-negative integer or None, got {x}",
        )
    else:
        errorif(
            not isnonnegint(x),
            ValueError,
            f"{name} should be a non-negative integer, got {x}",
        )
    return x


def check_posint(x, name="", allow_none=True):
    """Throw an error if x is not a positive integer."""
    if allow_none:
        errorif(
            not ((x is None) or isposint(x)),
            ValueError,
            f"{name} should be a positive integer or None, got {x}",
        )
    else:
        errorif(
            not isposint(x), ValueError, f"{name} should be a positive integer, got {x}"
        )
    return x


def only1(*args):
    """Return True if 1 and only 1 of args evaluates to True."""
    # copied from https://stackoverflow.com/questions/16801322/
    i = iter(args)
    return any(i) and not any(i)


def unique_list(thelist):
    """Get the unique elements from a list, and indices to recreate it.

    Parameters
    ----------
    thelist : list
        List to get unique elements from.

    Returns
    -------
    unique : list
        Unique elements from the input.
    inds : list of int
        Indices of unique elements in original list, such that
        unique[inds[i]] == thelist[i]
    """
    inds = []
    unique = []
    for i, x in enumerate(thelist):
        if x not in unique:
            unique.append(x)
        inds.append(unique.index(x))
    return unique, inds


def is_any_instance(things, cls):
    """Check if any of things is an instance of cls."""
    return any([isinstance(t, cls) for t in things])


def broadcast_tree(tree_in, tree_out, dtype=int):
    """Broadcast tree_in to the same pytree structure as tree_out.

    Both trees must be nested lists of dicts with string keys and array values.
    Or the values can be bools, where False broadcasts to an empty array and True
    broadcasts to the corresponding array from tree_out.

    Parameters
    ----------
    tree_in : pytree
        Tree to broadcast.
    tree_out : pytree
        Tree with structure to broadcast to.
    dtype : optional
        Data type of array values. Default = int.

    Returns
    -------
    tree : pytree
        Tree with the leaves of tree_in broadcast to the structure of tree_out.

    """
    # both trees at leaf layer
    if isinstance(tree_in, dict) and isinstance(tree_out, dict):
        tree_new = {}
        for key, value in tree_in.items():
            errorif(
                key not in tree_out.keys(),
                ValueError,
                f"dict key '{key}' of tree_in must be a subset of those in tree_out: "
                + f"{list(tree_out.keys())}",
            )
            if isinstance(value, bool):
                if value:
                    tree_new[key] = np.atleast_1d(tree_out[key]).astype(dtype=dtype)
                else:
                    tree_new[key] = np.array([], dtype=dtype)
            else:
                tree_new[key] = np.atleast_1d(value).astype(dtype=dtype)
        for key, value in tree_out.items():
            if key not in tree_new.keys():
                tree_new[key] = np.array([], dtype=dtype)
            errorif(
                not np.all(np.isin(tree_new[key], value)),
                ValueError,
                f"dict value {tree_new[key]} of tree_in must be a subset "
                + f"of those in tree_out: {value}",
            )
        return tree_new
    # tree_out is deeper than tree_in
    elif isinstance(tree_in, dict) and isinstance(tree_out, list):
        return [broadcast_tree(tree_in.copy(), branch) for branch in tree_out]
    # both trees at branch layer
    elif isinstance(tree_in, list) and isinstance(tree_out, list):
        errorif(
            len(tree_in) != len(tree_out),
            ValueError,
            "tree_in must have the same number of branches as tree_out",
        )
        return [broadcast_tree(tree_in[k], tree_out[k]) for k in range(len(tree_out))]
    # tree_in is deeper than tree_out
    elif isinstance(tree_in, list) and isinstance(tree_out, dict):
        raise ValueError("tree_in cannot have a deeper structure than tree_out")
    # invalid tree structure
    else:
        raise ValueError("trees must be nested lists of dicts")


@functools.partial(
    jnp.vectorize, signature="(m),(m)->(n)", excluded={"size", "fill_value"}
)
def take_mask(a, mask, /, *, size=None, fill_value=None):
    """JIT compilable method to return ``a[mask][:size]`` padded by ``fill_value``.

    Parameters
    ----------
    a : jnp.ndarray
        The source array.
    mask : jnp.ndarray
        Boolean mask to index into ``a``. Should have same shape as ``a``.
    size : int
        Elements of ``a`` at the first size True indices of ``mask`` will be returned.
        If there are fewer elements than size indicates, the returned array will be
        padded with ``fill_value``. The size default is ``mask.size``.
    fill_value : Any
        When there are fewer than the indicated number of elements, the remaining
        elements will be filled with ``fill_value``. Defaults to NaN for inexact types,
        the largest negative value for signed types, the largest positive value for
        unsigned types, and True for booleans.

    Returns
    -------
    result : jnp.ndarray
        Shape (size, ).

    """
    assert a.shape == mask.shape
    idx = flatnonzero(mask, size=setdefault(size, mask.size), fill_value=mask.size)
    return take(
        a,
        idx,
        mode="fill",
        fill_value=fill_value,
        unique_indices=True,
        indices_are_sorted=True,
    )


def flatten_mat(y, axes=2):
    """Flatten matrix to vector.

    Parameters
    ----------
    axes : int
        Number of trailing axes to flatten into last dimension.
        Default is two.

    Returns
    -------
    y : jnp.ndarray
        Shape (*y.shape[:-axes], -1).

    """
    return y.reshape(*y.shape[:-axes], -1)


# TODO: Eventually remove and use numpy's stuff.
# https://github.com/numpy/numpy/issues/25805
def atleast_nd(ndmin, ary):
    """Adds dimensions to front if necessary."""
    return jnp.array(ary, ndmin=ndmin) if jnp.ndim(ary) < ndmin else ary


def jaxify(func, abstract_eval, vectorized=False, abs_step=1e-4, rel_step=0):
    """Make an external (python) function work with JAX.

    Positional arguments to func can be differentiated,
    use keyword args for static values and non-differentiable stuff.

    Note: Only forward mode differentiation is supported currently.

    Parameters
    ----------
    func : callable
        Function to wrap. Should be a "pure" function, in that it has no side
        effects and doesn't maintain state. Does not need to be JAX transformable.
    abstract_eval : callable
        Auxiliary function that computes the output shape and dtype of func.
        **Must be JAX transformable**. Should be of the form

            abstract_eval(*args, **kwargs) -> Pytree with same shape and dtype as
            func(*args, **kwargs)

        For example, if func always returns a scalar:

            abstract_eval = lambda *args, **kwargs: jnp.array(1.)

        Or if func takes an array of shape(n) and returns a dict of arrays of
        shape(n-2):

            abstract_eval = lambda arr, **kwargs:
            {"out1": jnp.empty(arr.size-2), "out2": jnp.empty(arr.size-2)}
    vectorized : bool, optional
        Whether or not the wrapped function is vectorized. Default = False.
    abs_step : float, optional
        Absolute finite difference step size. Default = 1e-4.
        Total step size is ``abs_step + rel_step * mean(abs(x))``.
    rel_step : float, optional
        Relative finite difference step size. Default = 0.
        Total step size is ``abs_step + rel_step * mean(abs(x))``.

    Returns
    -------
    func : callable
        New function that behaves as func but works with jit/vmap/jacfwd etc.

    """

    def wrap_pure_callback(func):
        @functools.wraps(func)
        def wrapper(*args, **kwargs):
            result_shape_dtype = abstract_eval(*args, **kwargs)
            return pure_callback(
                func, result_shape_dtype, *args, vectorized=vectorized, **kwargs
            )

        return wrapper

    def define_fd_jvp(func):
        func = jax.custom_jvp(func)

        @func.defjvp
        def func_jvp(primals, tangents):
            primal_out = func(*primals)

            # flatten everything into 1D vectors for easier finite differences
            y, unflaty = jax.flatten_util.ravel_pytree(primal_out)
            x, unflatx = jax.flatten_util.ravel_pytree(primals)
            v, _______ = jax.flatten_util.ravel_pytree(tangents)

            # finite difference step size
            fd_step = abs_step + rel_step * jnp.mean(jnp.abs(x))

            # scale tangents to unit norm if nonzero
            normv = jnp.linalg.norm(v)
            vh = jnp.where(normv == 0, v, v / normv)

            def f(x):
                return jax.flatten_util.ravel_pytree(func(*unflatx(x)))[0]

            tangent_out = (f(x + fd_step * vh) - y) / fd_step * normv
            tangent_out = unflaty(tangent_out)

            return primal_out, tangent_out

        return func

    return define_fd_jvp(wrap_pure_callback(func))


def atleast_3d_mid(ary):
    """Like np.atleast_3d but if adds dim at axis 1 for 2d arrays."""
    ary = jnp.atleast_2d(ary)
    return ary[:, jnp.newaxis] if ary.ndim == 2 else ary


def atleast_2d_end(ary):
    """Like np.atleast_2d but if adds dim at axis 1 for 1d arrays."""
    ary = jnp.atleast_1d(ary)
    return ary[:, jnp.newaxis] if ary.ndim == 1 else ary


def dot(a, b, axis=-1):
    """Batched coordinate dot product.

    This returns the dot product between elements of a vector space only
    if the basis vectors associated with these coordinates are orthonormal.

    Parameters
    ----------
    a : array-like
        First array of vectors.
    b : array-like
        Second array of vectors.
    axis : int
        Axis along which vectors are stored.

    Returns
    -------
    y : array-like
        y = sum(a*b, axis=axis)

    """
    return jnp.sum(a * b, axis=axis)


def cross(a, b, axis=-1):
    """Batched coordinate cross product.

    This returns the cross product between elements of a vector space only
    if the basis vectors associated with these coordinates are orthonormal
    and right-handed.

    Parameters
    ----------
    a : array-like
        First array of vectors.
    b : array-like
        Second array of vectors.
    axis : int
        Axis along which vectors are stored.

    Returns
    -------
    y : array-like
        y = a x b

    """
    return jnp.cross(a, b, axis=axis)


def safenorm(x, ord=None, axis=None, fill=0, threshold=0, keepdims=False):
    """Like jnp.linalg.norm, but without nan gradient at x=0.

    Parameters
    ----------
    x : ndarray
        Vector or array to norm.
    ord : {non-zero int, inf, -inf, 'fro', 'nuc'}, optional
        Order of norm.
    axis : {None, int, 2-tuple of ints}, optional
        Axis to take norm along.
    fill : float, ndarray, optional
        Value to return where x is zero.
    threshold : float >= 0
        How small is x allowed to be.
    keepdims : bool, optional
        If this is set to True, the axes which are normed over are left in the result
        as dimensions with size one. With this option the result will broadcast
        correctly against the original x.

    """
    is_zero = (jnp.abs(x) <= threshold).all(axis=axis, keepdims=True)
    y = jnp.where(is_zero, jnp.ones_like(x), x)
    if not keepdims:
        is_zero = is_zero.squeeze(axis=axis)
    n = jnp.linalg.norm(y, ord=ord, axis=axis, keepdims=keepdims)
    n = jnp.where(is_zero, fill, n)
    return n


def safenormalize(x, ord=None, axis=None, fill=0, threshold=0):
    """Normalize a vector to unit length, but without nan gradient at x=0.

    If x is zero returns a constant array of unit length.

    Parameters
    ----------
    x : ndarray
        Vector or array to norm.
    ord : {non-zero int, inf, -inf, 'fro', 'nuc'}, optional
        Order of norm.
    axis : {None, int, 2-tuple of ints}, optional
        Axis to take norm along.
    fill : float, ndarray, optional
        Value to return where x is zero.
    threshold : float >= 0
        How small is x allowed to be.

    """
    is_zero = (jnp.abs(x) <= threshold).all(axis=axis, keepdims=True)
    y = jnp.where(is_zero, jnp.ones_like(x), x)
    n = safenorm(x, ord, axis, fill, threshold, keepdims=True)
    # return unit vector with equal components if norm <= threshold
    return jnp.where(n <= threshold, jnp.reciprocal(jnp.sqrt(x.size)), y / n)


def safediv(a, b, fill=0, threshold=0):
    """Divide a/b with guards for division by zero.

    Parameters
    ----------
    a, b : ndarray
        Numerator and denominator.
    fill : float, ndarray, optional
        Value to return where b is zero.
    threshold : float >= 0
        How small is b allowed to be.

    """
    mask = jnp.abs(b) <= threshold
    num = jnp.where(mask, fill, a)
    den = jnp.where(mask, 1, b)
    return num / den


def safearccos(x):
    """Like jnp.arccos, but without nan gradient at x=1."""
    safe_x = jnp.where(jnp.abs(x) == 1, 0, x)
    return jnp.where(jnp.abs(x) == 1, sign(x) * jnp.inf, jnp.arccos(safe_x))


def ensure_tuple(x):
    """Returns x as a tuple of arrays."""
    if isinstance(x, tuple):
        return x
    if isinstance(x, list):
        return tuple(x)
    return (x,)


def getsource(obj):
    """Get source code for an object, allowing for partials etc."""
    if isinstance(obj, functools.partial):
        return getsource(obj.func)
    return inspect.getsource(obj)


def reflection_matrix(normal):
    """Matrix to reflect points across plane through origin with specified normal.

    Parameters
    ----------
    normal : array-like, shape(3,)
        Vector normal to plane of reflection, in cartesian (X,Y,Z) coordinates

    Returns
    -------
    flip : ndarray, shape(3,3)
        Matrix to flip points in cartesian (X,Y,Z) coordinates
    """
    normal = jnp.asarray(normal)
    R = jnp.eye(3) - 2 * jnp.outer(normal, normal) / jnp.inner(normal, normal)
    return R


def rotation_matrix(axis, angle=None):
    """Matrix to rotate points about axis by given angle.

    Parameters
    ----------
    axis : array-like, shape(3,)
        Axis of rotation, in cartesian (X,Y,Z) coordinates
    angle : float or None
        Angle to rotate by, in radians. If None, use norm of axis vector.

    Returns
    -------
    rotmat : ndarray, shape(3,3)
        Matrix to rotate points in cartesian (X,Y,Z) coordinates.

    """
    axis = jnp.asarray(axis)
    norm = safenorm(axis)
    axis = safenormalize(axis)
    if angle is None:
        angle = norm
    eps = 1e2 * jnp.finfo(axis.dtype).eps
    R1 = jnp.cos(angle) * jnp.eye(3)
    R2 = jnp.sin(angle) * jnp.cross(axis, jnp.identity(axis.shape[0]) * -1)
    R3 = (1 - jnp.cos(angle)) * jnp.outer(axis, axis)
    return jnp.where(norm < eps, jnp.eye(3), R1 + R2 + R3)  # if axis=0, no rotation


def xyz2rpz(pts):
    """Transform points from cartesian (X,Y,Z) to polar (R,phi,Z) form.

    Parameters
    ----------
    pts : ndarray, shape(...,3)
        points in cartesian (X,Y,Z) coordinates

    Returns
    -------
    pts : ndarray, shape(...,3)
        points in polar (R,phi,Z) coordinates

    """
    x, y, z = pts.T
    r = jnp.hypot(x, y)
    p = jnp.arctan2(y, x)
    return jnp.array([r, p, z]).T


def rpz2xyz(pts):
    """Transform points from polar (R,phi,Z) to cartesian (X,Y,Z) form.

    Parameters
    ----------
    pts : ndarray, shape(...,3)
        points in polar (R,phi,Z) coordinates

    Returns
    -------
    pts : ndarray, shape(...,3)
        points in cartesian (X,Y,Z) coordinates

    """
    r, p, z = pts.T
    x = r * jnp.cos(p)
    y = r * jnp.sin(p)
    return jnp.array([x, y, z]).T


def xyz2rpz_vec(vec, x=None, y=None, phi=None):
    """Transform vectors from cartesian (X,Y,Z) to polar (R,phi,Z) form.

    Parameters
    ----------
    vec : ndarray, shape(...,3)
        vectors, in cartesian (X,Y,Z) form
    x, y, phi : ndarray, shape(...,)
        anchor points for vectors. Either x and y, or phi must be supplied

    Returns
    -------
    vec : ndarray, shape(...,3)
        vectors, in polar (R,phi,Z) form

    """
    if x is not None and y is not None:
        phi = jnp.arctan2(y, x)

    @functools.partial(jnp.vectorize, signature="(3),()->(3)")
    def inner(vec, phi):
        rot = jnp.array(
            [
                [jnp.cos(phi), -jnp.sin(phi), jnp.zeros_like(phi)],
                [jnp.sin(phi), jnp.cos(phi), jnp.zeros_like(phi)],
                [jnp.zeros_like(phi), jnp.zeros_like(phi), jnp.ones_like(phi)],
            ]
        )
        rot = rot.T
        polar = jnp.matmul(rot, vec)
        return polar

    return inner(vec, phi)


def rpz2xyz_vec(vec, x=None, y=None, phi=None):
    """Transform vectors from polar (R,phi,Z) to cartesian (X,Y,Z) form.

    Parameters
    ----------
    vec : ndarray, shape(n,3)
        vectors, in polar (R,phi,Z) form
    x, y, phi : ndarray, shape(n,)
        anchor points for vectors. Either x and y, or phi must be supplied

    Returns
    -------
    vec : ndarray, shape(n,3)
        vectors, in cartesian (X,Y,Z) form

    """
    if x is not None and y is not None:
        phi = jnp.arctan2(y, x)

    @functools.partial(jnp.vectorize, signature="(3),()->(3)")
    def inner(vec, phi):
        rot = jnp.array(
            [
                [jnp.cos(phi), jnp.sin(phi), jnp.zeros_like(phi)],
                [-jnp.sin(phi), jnp.cos(phi), jnp.zeros_like(phi)],
                [jnp.zeros_like(phi), jnp.zeros_like(phi), jnp.ones_like(phi)],
            ]
        )
        rot = rot.T
        cart = jnp.matmul(rot, vec)
        return cart

    return inner(vec, phi)


def copy_rpz_periods(rpz, NFP):
    """Copy an rpz coordinate triplet into multiple field periods."""
    r, p, z = rpz.T
    r = jnp.tile(r, NFP)
    z = jnp.tile(z, NFP)
    p = p[None, :] + jnp.linspace(0, 2 * jnp.pi, NFP, endpoint=False)[:, None]
    return jnp.array([r, p.flatten(), z]).T


def identity(y):
    """Returns the input."""
    return y


def apply(d, fun=identity, subset=None, exclude=None):
    """Applies ``fun`` to ``d``.

    Parameters
    ----------
    d : dict
        Dictionary to map.
    fun : callable
        Function to apply to values in dictionary.
        Default is the identity.
    subset : list or set or tuple
        Subset of keys in ``d`` to consider.
        Default is all keys in ``d``.
    exclude : collection
        Stuff in subset to exclude.

    Returns
    -------
    d : dict
        New dictionary with ``fun`` mapped over values with keys in ``subset``
        and keys not in ``exclude``.

    """
    if subset is None:
        subset = d.keys()
    exclude = () if (exclude is None) else exclude
<<<<<<< HEAD
    return {k: fun(d[k]) for k in subset if (k in d and k not in exclude)}
=======
    return {k: fun(d[k]) for k in subset if k not in exclude}
>>>>>>> 12ffa131
<|MERGE_RESOLUTION|>--- conflicted
+++ resolved
@@ -1215,8 +1215,4 @@
     if subset is None:
         subset = d.keys()
     exclude = () if (exclude is None) else exclude
-<<<<<<< HEAD
-    return {k: fun(d[k]) for k in subset if (k in d and k not in exclude)}
-=======
-    return {k: fun(d[k]) for k in subset if k not in exclude}
->>>>>>> 12ffa131
+    return {k: fun(d[k]) for k in subset if (k in d and k not in exclude)}