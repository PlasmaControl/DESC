"""Class for reading and writing DESC and VMEC input files."""

import argparse
import io
import os
import pathlib
import re
import warnings
from datetime import datetime

import numpy as np
from termcolor import colored

from desc import set_device

# shouldn't import anything else from DESC here, since that will initialize JAX
# before we have a chance to parse user inputs to see if they want to use GPU
# instead, do local imports where needed.


class InputReader:
    """Reads command line arguments and parses input files.

    Parameters
    ----------
    cl_args : None, str, or list (Default = None)
        command line arguments to parse

    """

    def __init__(self, cl_args=None):
        """Initialize InputReader instance."""
        self._args = None
        self._inputs = None
        self._input_path = None
        self._output_path = None

        if cl_args is not None:
            if isinstance(cl_args, os.PathLike):
                cl_args = list(cl_args)
            elif isinstance(cl_args, str):
                cl_args = cl_args.split(" ")
            self._args = self.parse_args(cl_args=cl_args)
            if not self.args.version:
                self._inputs = self.parse_inputs()

    @property
    def args(self):
        """Namespace : parsed namespace of all command line arguments."""
        return self._args

    @property
    def inputs(self):
        """List of dictionaries with values from input file."""
        return self._inputs

    @property
    def input_path(self):
        """Path to input file."""
        return self._input_path

    @property
    def output_path(self):
        """Path to output file."""
        return self._output_path

    def parse_args(self, cl_args=None):
        """Parse command line arguments.

        Parameters
        ----------
        cl_args : None, str, or list (Default = None)
            command line arguments to parse

        Returns
        -------
        args : namespace
            parsed arguments

        """
        if cl_args is None:
            return

        if isinstance(cl_args, os.PathLike):
            cl_args = list(cl_args)
        elif isinstance(cl_args, str):
            cl_args = cl_args.split(" ")

        self.parser = self._get_parser_()
        args = self.parser.parse_args(cl_args)

        if args.version:
            import desc

            print(desc.__version__)
            return args

        if len(args.input_file) == 0:
            raise NameError("Input file path must be specified")

        self._input_path = pathlib.Path(args.input_file[0]).resolve()
        if self.input_path.is_file():
            self._input_path = str(self.input_path)
        else:
            raise FileNotFoundError(
                "Input file '{}' does not exist.".format(str(self.input_path))
            )

        if args.output:
            self._output_path = args.output
        else:
            self._output_path = self.input_path + "_output.h5"

        if args.numpy:
            os.environ["DESC_BACKEND"] = "numpy"
        else:
            os.environ["DESC_BACKEND"] = "jax"

        if args.quiet:
            args.verbose = 0

        if args.gpu:
            set_device("gpu")
        else:
            set_device("cpu")

        return args

    def _get_parser_(self):
        """Get parser for command line arguments.

        Returns
        -------
        parser : argparse object
            argument parser

        """
        return get_parser()

    def parse_inputs(self, fname=None):  # noqa: C901 - FIXME: simplify this
        """Read input from DESC input file; converts from VMEC input if necessary.

        Parameters
        ----------
        fname : string
            filename of input file

        Returns
        -------
        inputs : list of dictionaries
            all the input parameters and options. One dictionary for each resolution
            level.
        """
        if fname is None:
            fname = self.input_path
        else:
            self._input_path = fname

        # default values
        inputs = {
            "sym": False,
            "NFP": 1,
            "Psi": 1.0,
            "L": np.atleast_1d(None),
            "M": np.atleast_1d(0),
            "N": np.atleast_1d(0),
            "L_grid": np.atleast_1d(None),
            "M_grid": np.atleast_1d(0),
            "N_grid": np.atleast_1d(0),
            "pres_ratio": np.atleast_1d(None),
            "curr_ratio": np.atleast_1d(None),
            "bdry_ratio": np.atleast_1d(None),
            "pert_order": np.atleast_1d(2),
            "ftol": np.atleast_1d(None),
            "xtol": np.atleast_1d(None),
            "gtol": np.atleast_1d(None),
            "maxiter": np.atleast_1d(None),
            "objective": "force",
            "optimizer": "lsq-exact",
            "spectral_indexing": "ansi",
            "bdry_mode": "lcfs",
            "pressure": np.atleast_2d((0, 0.0)),
            "iota": np.atleast_2d((0, 0.0)),
            "current": np.atleast_2d((0, 0.0)),
            "surface": np.atleast_2d((0, 0, 0, 0.0, 0.0)),
            "axis": np.atleast_2d((0, 0.0, 0.0)),
        }

        iota_flag = False
        pres_flag = False
        curr_flag = False
        inputs["output_path"] = self.output_path

        if self.args is not None and self.args.quiet:
            inputs["verbose"] = 0
        elif self.args is not None:
            inputs["verbose"] = self.args.verbose
        else:
            inputs["verbose"] = 1

        # open files, unless they are already open files
        if not isinstance(fname, io.IOBase):
            file = open(fname)
        else:
            file = fname
        file.seek(0)
        lines = file.readlines()
        file.close()

        num_form = r"[-+]?\ *\d*\.?\d*(?:[Ee]\ *[-+]?\ *\d+)?"

        for line in lines:
            # check if VMEC input file format
            isVMEC = re.search(r"&INDATA", line)
            if isVMEC:
                print("Converting VMEC input to DESC input")
                path = self.input_path + "_desc"
                InputReader.vmec_to_desc_input(self.input_path, path)
                print("Generated DESC input file {}:".format(path))
                return self.parse_inputs(path)

            # extract numbers & words
            match = re.search(r"[!#]", line)
            if match:
                comment = match.start()
            else:
                comment = len(line)
            match = re.search(r"=", line)
            if match:
                equals = match.start()
            else:
                equals = len(line)
            command = (line.strip() + " ")[0:comment]
            argument = (command.strip() + " ")[0:equals]
            data = command[equals + 1 :]
            words = data.split()
            num_list = re.split(r"[\s,;]", data)
            numbers = np.array([])
            for txt in num_list:
                # format like 4:2:12 = 4,6,8,10,12
                if re.search(num_form + ":" + num_form + ":" + num_form, txt):
                    nums = [
                        float(x)
                        for x in re.findall(num_form, txt)
                        if re.search(r"\d", x)
                    ]
                    if len(nums):
                        numbers = np.append(
                            numbers, np.arange(nums[0], nums[2] + nums[1], nums[1])
                        )
                # format like 12x4 = 12,12,12,12
                elif re.search(num_form + "x" + num_form, txt):
                    nums = [
                        float(x)
                        for x in re.findall(num_form, txt)
                        if re.search(r"\d", x)
                    ]
                    if len(nums):
                        numbers = np.append(numbers, np.tile(nums[0], int(nums[1])))
                # individual numbers
                else:
                    nums = [
                        float(x)
                        for x in re.findall(num_form, txt)
                        if re.search(r"\d", x)
                    ]
                    if len(nums):
                        numbers = np.append(numbers, nums)
            flag = False  # flag for valid input lines

            # global parameters
            match = re.search(r"sym", argument, re.IGNORECASE)
            if match:
                inputs["sym"] = int(numbers[0])
                flag = True
            match = re.search(r"NFP", argument, re.IGNORECASE)
            if match:
                inputs["NFP"] = numbers[0]
                if len(numbers) > 1:
                    inputs["NFP"] /= numbers[1]
                flag = True
            match = re.search(r"Psi", argument, re.IGNORECASE)
            if match:
                inputs["Psi"] = numbers[0]
                flag = True

            # spectral resolution
            match = re.search(r"L_rad", argument, re.IGNORECASE)
            if match:
                inputs["L"] = numbers.astype(int)
                flag = True
            match = re.search(r"M_pol", argument, re.IGNORECASE)
            if match:
                inputs["M"] = numbers.astype(int)
                flag = True
            match = re.search(r"N_tor", argument, re.IGNORECASE)
            if match:
                inputs["N"] = numbers.astype(int)
                flag = True
            match = re.search(r"L_grid", argument, re.IGNORECASE)
            if match:
                inputs["L_grid"] = np.array(numbers).astype(int)
                flag = True
            match = re.search(r"M_grid", argument, re.IGNORECASE)
            if match:
                inputs["M_grid"] = numbers.astype(int)
                flag = True
            match = re.search(r"N_grid", argument, re.IGNORECASE)
            if match:
                inputs["N_grid"] = numbers.astype(int)
                flag = True

            # continuation parameters
            match = re.search(r"pres_ratio", argument, re.IGNORECASE)
            if match:
                inputs["pres_ratio"] = numbers.astype(float)
                flag = True
            match = re.search(r"curr_ratio", argument, re.IGNORECASE)
            if match:
                inputs["curr_ratio"] = numbers.astype(float)
                flag = True
            match = re.search(r"bdry_ratio", argument, re.IGNORECASE)
            if match:
                inputs["bdry_ratio"] = numbers.astype(float)
                flag = True
            match = re.search(r"pert_order", argument, re.IGNORECASE)
            if match:
                inputs["pert_order"] = numbers.astype(int)
                flag = True

            # solver tolerances
            match = re.search(r"ftol", argument, re.IGNORECASE)
            if match:
                inputs["ftol"] = numbers.astype(float)
                flag = True
            match = re.search(r"xtol", argument, re.IGNORECASE)
            if match:
                inputs["xtol"] = numbers.astype(float)
                flag = True
            match = re.search(r"gtol", argument, re.IGNORECASE)
            if match:
                inputs["gtol"] = numbers.astype(float)
                flag = True
            match = re.search(r"nfev", argument, re.IGNORECASE)
            if match:
                warnings.warn(
                    DeprecationWarning("nfev is deprecated, please use maxiter instead")
                )
                inputs["maxiter"] = np.array(
                    [None if i == 0 else int(i) for i in numbers]
                )
                flag = True
            match = re.search(r"maxiter", argument, re.IGNORECASE)
            if match:
                inputs["maxiter"] = np.array(
                    [None if i == 0 else int(i) for i in numbers]
                )
                flag = True

            # solver methods
            match = re.search(r"objective", argument, re.IGNORECASE)
            if match:
                inputs["objective"] = words[0].lower()
                flag = True
            match = re.search(r"optimizer", argument, re.IGNORECASE)
            if match:
                inputs["optimizer"] = words[0].lower()
                flag = True
            match = re.search(r"spectral_indexing", argument, re.IGNORECASE)
            if match:
                inputs["spectral_indexing"] = words[0].lower()
                flag = True
            match = re.search(r"node_pattern", argument, re.IGNORECASE)
            if match:
                warnings.warn(
                    "node_pattern parameter has been deprecated. To use a custom node "
                    + "pattern, pass in the desired grid when creating the objective "
                    + "in a python script."
                )
                flag = True
            match = re.search(r"bdry_mode", argument, re.IGNORECASE)
            if match:
                inputs["bdry_mode"] = words[0].lower()
                flag = True
                # TODO: set bdry_mode automatically based on bdry coeffs

            # coefficient indices
            match = re.search(r"l\s*:\s*" + num_form, command, re.IGNORECASE)
            if match:
                l = [
                    int(x)
                    for x in re.findall(num_form, match.group(0))
                    if re.search(r"\d", x)
                ][0]
            else:
                l = 0
            match = re.search(r"m\s*:\s*" + num_form, command, re.IGNORECASE)
            if match:
                m = [
                    int(x)
                    for x in re.findall(num_form, match.group(0))
                    if re.search(r"\d", x)
                ][0]
            else:
                m = 0
            match = re.search(r"n\s*:\s*" + num_form, command, re.IGNORECASE)
            if match:
                n = [
                    int(x)
                    for x in re.findall(num_form, match.group(0))
                    if re.search(r"\d", x)
                ][0]
            else:
                n = 0

            # profile coefficients
            match = re.search(r"\sp\s*=\s*" + num_form, command, re.IGNORECASE)
            if match:
                pres_flag = True
                p_l = [
                    float(x)
                    for x in re.findall(num_form, match.group(0))
                    if re.search(r"\d", x)
                ][0]
                prof_idx = np.where(inputs["pressure"][:, 0] == l)[0]
                if prof_idx.size == 0:
                    prof_idx = np.atleast_1d(inputs["pressure"].shape[0])
                    inputs["pressure"] = np.pad(
                        inputs["pressure"], ((0, 1), (0, 0)), mode="constant"
                    )
                    inputs["pressure"][prof_idx[0], 0] = l
                inputs["pressure"][prof_idx[0], 1] = p_l
                flag = True
            match = re.search(r"\si\s*=\s*" + num_form, command, re.IGNORECASE)
            if match:
                iota_flag = True
                i_l = [
                    float(x)
                    for x in re.findall(num_form, match.group(0))
                    if re.search(r"\d", x)
                ][0]
                prof_idx = np.where(inputs["iota"][:, 0] == l)[0]
                if prof_idx.size == 0:
                    prof_idx = np.atleast_1d(inputs["iota"].shape[0])
                    inputs["iota"] = np.pad(
                        inputs["iota"], ((0, 1), (0, 0)), mode="constant"
                    )
                    inputs["iota"][prof_idx[0], 0] = l
                inputs["iota"][prof_idx[0], 1] = i_l
                flag = True
            match = re.search(r"\sc\s*=\s*" + num_form, command, re.IGNORECASE)
            if match:
                curr_flag = True
                c_l = [
                    float(x)
                    for x in re.findall(num_form, match.group(0))
                    if re.search(r"\d", x)
                ][0]
                prof_idx = np.where(inputs["current"][:, 0] == l)[0]
                if prof_idx.size == 0:
                    prof_idx = np.atleast_1d(inputs["current"].shape[0])
                    inputs["current"] = np.pad(
                        inputs["current"], ((0, 1), (0, 0)), mode="constant"
                    )
                    inputs["current"][prof_idx[0], 0] = l
                inputs["current"][prof_idx[0], 1] = c_l
                flag = True

            # boundary surface coefficients
            match = re.search(r"R1\s*=\s*" + num_form, command, re.IGNORECASE)
            if match:
                R1 = [
                    float(x)
                    for x in re.findall(num_form, match.group(0))
                    if re.search(r"\d", x)
                ][1]
                bdry_idx = np.where(
                    (inputs["surface"][:, :3] == [l, m, n]).all(axis=1)
                )[0]
                if bdry_idx.size == 0:
                    bdry_idx = np.atleast_1d(inputs["surface"].shape[0])
                    inputs["surface"] = np.pad(
                        inputs["surface"], ((0, 1), (0, 0)), mode="constant"
                    )
                    inputs["surface"][bdry_idx[0], 0] = l
                    inputs["surface"][bdry_idx[0], 1] = m
                    inputs["surface"][bdry_idx[0], 2] = n
                inputs["surface"][bdry_idx[0], 3] = R1
                flag = True
            match = re.search(r"Z1\s*=\s*" + num_form, command, re.IGNORECASE)
            if match:
                Z1 = [
                    float(x)
                    for x in re.findall(num_form, match.group(0))
                    if re.search(r"\d", x)
                ][1]
                bdry_idx = np.where(
                    (inputs["surface"][:, :3] == [l, m, n]).all(axis=1)
                )[0]
                if bdry_idx.size == 0:
                    bdry_idx = np.atleast_1d(inputs["surface"].shape[0])
                    inputs["surface"] = np.pad(
                        inputs["surface"], ((0, 1), (0, 0)), mode="constant"
                    )
                    inputs["surface"][bdry_idx[0], 0] = l
                    inputs["surface"][bdry_idx[0], 1] = m
                    inputs["surface"][bdry_idx[0], 2] = n
                inputs["surface"][bdry_idx[0], 4] = Z1
                flag = True

            # magnetic axis coefficients
            match = re.search(r"R0\s*=\s*" + num_form, command, re.IGNORECASE)
            if match:
                R0_n = [
                    float(x)
                    for x in re.findall(num_form, match.group(0))
                    if re.search(r"\d", x)
                ][1]
                axis_idx = np.where(inputs["axis"][:, 0] == n)[0]
                if axis_idx.size == 0:
                    axis_idx = np.atleast_1d(inputs["axis"].shape[0])
                    inputs["axis"] = np.pad(
                        inputs["axis"], ((0, 1), (0, 0)), mode="constant"
                    )
                    inputs["axis"][axis_idx[0], 0] = n
                inputs["axis"][axis_idx[0], 1] = R0_n
                flag = True
            match = re.search(r"Z0\s*=\s*" + num_form, command, re.IGNORECASE)
            if match:
                Z0_n = [
                    float(x)
                    for x in re.findall(num_form, match.group(0))
                    if re.search(r"\d", x)
                ][1]
                axis_idx = np.where(inputs["axis"][:, 0] == n)[0]
                if axis_idx.size == 0:
                    axis_idx = np.atleast_1d(inputs["axis"].shape[0])
                    inputs["axis"] = np.pad(
                        inputs["axis"], ((0, 1), (0, 0)), mode="constant"
                    )
                    inputs["axis"][axis_idx[0], 0] = n
                inputs["axis"][axis_idx[0], 2] = Z0_n
                flag = True

            # catch lines that don't match a valid command
            if not flag and command not in ["", " "]:
                raise OSError(
                    colored(
                        "The following line is not a valid input:\n" + command, "red"
                    )
                )

        # error handling
        if np.any(inputs["M"] == 0):
            raise OSError(colored("M_pol is not assigned.", "red"))
        if np.sum(inputs["surface"]) == 0:
            raise OSError(colored("Fixed-boundary surface is not assigned.", "red"))
        if curr_flag and iota_flag:
            raise OSError(colored("Cannot specify both iota and current.", "red"))

        # remove unused profile
        if iota_flag:
            if inputs["objective"] != "vacuum":
                del inputs["current"]
            else:  # if vacuum objective from input file, use zero current
                del inputs["iota"]
        else:
            del inputs["iota"]

        if inputs["objective"] == "vacuum" and (pres_flag or iota_flag or curr_flag):
            warnings.warn(
                "Vacuum objective does not use any profiles, "
                + "ignoring pressure, iota, and current"
            )

        # sort axis array
        inputs["axis"] = inputs["axis"][inputs["axis"][:, 0].argsort()]

        # sort surface array
        inputs["surface"] = inputs["surface"][inputs["surface"][:, 2].argsort()]
        inputs["surface"] = inputs["surface"][
            inputs["surface"][:, 1].argsort(kind="mergesort")
        ]
        inputs["surface"] = inputs["surface"][
            inputs["surface"][:, 0].argsort(kind="mergesort")
        ]

        # array inputs
        arrs = [
            "L",
            "M",
            "N",
            "L_grid",
            "M_grid",
            "N_grid",
            "pres_ratio",
            "curr_ratio",
            "bdry_ratio",
            "pert_order",
            "ftol",
            "xtol",
            "gtol",
            "maxiter",
        ]
        arr_len = 0
        for a in arrs:
            arr_len = max(arr_len, len(inputs[a]))
        for a in arrs:
            if inputs[a].size < arr_len:
                inputs[a] = np.append(
                    inputs[a], np.tile(inputs[a][-1], arr_len - len(inputs[a]))
                )

        # unsupplied values
        if np.sum(inputs["M_grid"]) == 0:
            inputs["M_grid"] = (2 * inputs["M"]).astype(int)
        if np.sum(inputs["N_grid"]) == 0:
            inputs["N_grid"] = (2 * inputs["N"]).astype(int)
        if np.sum(inputs["axis"]) == 0:
            axis_idx = np.where(inputs["surface"][:, 1] == 0)[0]
            inputs["axis"] = inputs["surface"][axis_idx, 2:]
        if None in inputs["L"]:
            default_L = {
                "ansi": inputs["M"],
                "fringe": 2 * inputs["M"],
            }
            inputs["L"] = default_L[inputs["spectral_indexing"]]
        if None in inputs["L_grid"]:
            default_L_grid = {
                "ansi": inputs["M_grid"],
                "fringe": 2 * inputs["M_grid"],
            }
            inputs["L_grid"] = default_L_grid[inputs["spectral_indexing"]]

        # split into list of dicts
        inputs_list = []
        for ii in range(arr_len):
            inputs_ii = {}
            for key in inputs:
                if key in arrs:
                    inputs_ii[key] = inputs[key][ii]
                elif isinstance(inputs[key], np.ndarray):
                    inputs_ii[key] = inputs[key].copy()
                else:
                    inputs_ii[key] = inputs[key]
            # apply pressure ratio
            if inputs_ii["pres_ratio"] is not None:
                inputs_ii["pressure"][:, 1] *= inputs_ii["pres_ratio"]
            # apply current ratio
            if "current" in inputs_ii and inputs_ii["curr_ratio"] is not None:
                inputs_ii["current"][:, 1] *= inputs_ii["curr_ratio"]
            else:
                del inputs_ii["curr_ratio"]
            # apply boundary ratio
            bdry_factor = np.where(
                inputs_ii["surface"][:, 2] != 0, inputs_ii["bdry_ratio"], 1.0
            )
            if inputs_ii["bdry_ratio"] is not None:
                inputs_ii["surface"][:, 3] *= bdry_factor
                inputs_ii["surface"][:, 4] *= bdry_factor
            inputs_list.append(inputs_ii)

        return inputs_list

    @staticmethod
    def write_desc_input(filename, inputs, header=""):  # noqa: C901 - fxn too complex
        """Generate a DESC input file from a dictionary of parameters.

        Parameters
        ----------
        filename : str or path-like
            name of the file to create
        inputs : dict or list of dict
            dictionary of input parameters
        header : str
            text to print at the top of the file

        """
        # open the file, unless its already open
        if not isinstance(filename, io.IOBase):
            f = open(filename, "w+")
        else:
            f = filename
        f.seek(0)

        if not isinstance(inputs, (list, tuple)):
            inputs = [inputs]

        f.write(header + "\n")

        f.write("# global parameters\n")
        f.write("sym = {:1d} \n".format(inputs[0]["sym"]))
        f.write("NFP = {:3d} \n".format(int(inputs[0]["NFP"])))
        f.write("Psi = {:.8f} \n".format(inputs[0]["Psi"]))

        f.write("\n# spectral resolution\n")
        for key, val in {
            "L_rad": "L",
            "M_pol": "M",
            "N_tor": "N",
            "L_grid": "L_grid",
            "M_grid": "M_grid",
            "N_grid": "N_grid",
        }.items():
            f.write(
                key + " = {}\n".format(", ".join([str(inp[val]) for inp in inputs]))
            )

        f.write("\n# continuation parameters\n")
        for key in ["bdry_ratio", "pres_ratio", "curr_ratio", "pert_order"]:
            inputs_not_None = []
            for inp in inputs:
                if inp.get(key) is not None:
                    inputs_not_None.append(inp)
            if not inputs_not_None:  # an  empty list evals to False
                continue  # don't write line if all input tolerance are None

            f.write(
                key
                + " = {} \n".format(
                    ", ".join([str(float(inp[key])) for inp in inputs_not_None])
                )
            )

        f.write("\n# solver tolerances\n")
        for key in ["ftol", "xtol", "gtol", "maxiter"]:
            inputs_not_None = []
            for inp in inputs:
                if inp[key] is not None:
                    inputs_not_None.append(inp)
            if not inputs_not_None:  # an  empty list evals to False
                continue  # don't write line if all input tolerance are None

            f.write(
                key
                + " = {}\n".format(
                    ", ".join([str(inp[key]) for inp in inputs_not_None])
                )
            )

        f.write("\n# solver methods\n")
        f.write("optimizer = {}\n".format(inputs[0]["optimizer"]))
        f.write("objective = {}\n".format(inputs[0]["objective"]))
        f.write("bdry_mode = {}\n".format(inputs[0]["bdry_mode"]))
        f.write("spectral_indexing = {}\n".format(inputs[0]["spectral_indexing"]))

        f.write("\n# pressure and rotational transform/current profiles\n")
        if "iota" in inputs[-1].keys():
            char = "i"
            profile = inputs[-1]["iota"]
        elif "current" in inputs[-1].keys():
            char = "c"
            profile = inputs[-1]["current"]
        ls = np.unique(np.concatenate([inputs[-1]["pressure"][:, 0], profile[:, 0]]))
        for l in ls:
            idx = np.where(l == inputs[-1]["pressure"][:, 0])[0]
            if len(idx):
                p = inputs[-1]["pressure"][idx[0], 1]
            else:
                p = 0.0
            idx = np.where(l == profile[:, 0])[0]
            if len(idx):
                i = profile[idx[0], 1]
            else:
                i = 0.0
            f.write(
                "l: {:3d}\tp = {:16.8E}\t{} = {:16.8E}\n".format(int(l), p, char, i)
            )

        f.write("\n# fixed-boundary surface shape\n")
        for l, m, n, R1, Z1 in inputs[-1]["surface"]:
            f.write(
                "l: {:3d}\tm: {:3d}\tn: {:3d}\tR1 = {:16.8E}\tZ1 = {:16.8E}\n".format(
                    int(l), int(m), int(n), R1, Z1
                )
            )

        f.write("\n# magnetic axis initial guess\n")
        for n, R0, Z0 in inputs[0]["axis"]:
            f.write("n: {:3d}\tR0 = {:16.8E}\tZ0 = {:16.8E}\n".format(int(n), R0, Z0))

        f.close()

    @staticmethod
    def desc_output_to_input(  # noqa: C901 - fxn too complex
        outfile,
        infile,
        objective="force",
        optimizer="lsq-exact",
        header=None,
        ftol=1e-2,
        xtol=1e-6,
        gtol=1e-6,
        maxiter=100,
    ):
        """Generate a DESC input file from a DESC output file.

        DESC will automatically choose continuation parameters

        Parameters
        ----------
        outfile : str or path-like
            name of the DESC input file to create
        infile : str or path-like
            path of the DESC output equilibrium file
        objective : str
            objective type used in the input file
        optimizer : str
            type of optimizer
        header : str
            text to print at the top of the file
        ftol : float
            relative tolerance of the objective function f
        xtol : float
            relative tolerance of the state vector x
        gtol : float
            absolute tolerance of the projected gradient g
        maxiter : int
            maximum number of optimizer iterations per continuation step
        """
        from desc.grid import LinearGrid
        from desc.io.equilibrium_io import load
        from desc.profiles import PowerSeriesProfile

        f = open(outfile, "w+")

        f.seek(0)

        fam = load(infile)
        try:
            eq = fam[-1]
        except TypeError:
            eq = fam

        if header is None:
            header = "# DESC input file generated from the output file:\n# " + infile
        f.write(header + "\n")

        f.write("\n# global parameters\n")
        f.write("sym = {:d}\n".format(eq.sym))
        f.write("NFP = {:d}\n".format(int(eq.NFP)))
        f.write("Psi = {:.8E}\n".format(eq.Psi))

        f.write("\n# spectral resolution\n")
        for key, val in {
            "L_rad": "L",
            "M_pol": "M",
            "N_tor": "N",
            "L_grid": "L_grid",
            "M_grid": "M_grid",
            "N_grid": "N_grid",
        }.items():
            f.write(f"{key} = {getattr(eq, val)}\n")

        f.write("\n# solver tolerances\n")
        f.write("ftol = {:.3E}\n".format(ftol))
        f.write("xtol = {:.3E}\n".format(xtol))
        f.write("gtol = {:.3E}\n".format(gtol))
        f.write("maxiter = {:d}\n".format(maxiter))

        f.write("\n# solver methods\n")
        f.write(f"optimizer = {optimizer}\n")
        f.write(f"objective = {objective}\n")
<<<<<<< HEAD
        f.write("spectral_indexing = {}\n".format(eq._spectral_indexing))
        f.write("node_pattern = {}\n".format(eq._node_pattern))
=======
        f.write("spectral_indexing = {}\n".format(eq0._spectral_indexing))
>>>>>>> c93802cc

        f.write("\n# pressure and rotational transform/current profiles\n")

        grid = LinearGrid(L=eq.L_grid, M=eq.M_grid, N=eq.N_grid, NFP=eq.NFP)
        rho = grid.nodes[grid._unique_rho_idx, 0]

        pressure = grid.compress(eq.compute("p", grid=grid)["p"])
        iota = grid.compress(eq.compute("iota", grid=grid)["iota"])
        current = grid.compress(eq.compute("current", grid=grid)["current"])

        pres_profile = PowerSeriesProfile.from_values(
            rho, pressure, order=10, sym=False
        ).params
        iota_profile = PowerSeriesProfile.from_values(
            rho, iota, order=eq.L, sym=False
        ).params
        curr_profile = PowerSeriesProfile.from_values(
            rho, current, order=eq.L, sym=False
        ).params

        if eq.iota:
            char = "i"
            profile = iota_profile
        else:
            char = "c"
            profile = curr_profile

        idxs = np.linspace(0, eq.L - 1, eq.L, dtype=int)
        for l in idxs:
            f.write(
                "l: {:3d}  p = {:15.8E}  {} = {:15.8E}\n".format(
                    int(l), pres_profile[l], char, profile[l]
                )
            )

        f.write("\n# fixed-boundary surface shape\n")

        # boundary parameters
        if eq.sym:
            for k, (l, m, n) in enumerate(eq.surface.R_basis.modes):
                if abs(eq.Rb_lmn[k]) > 1e-8:
                    f.write(
                        "l: {:3d}  m: {:3d}  n: {:3d}  ".format(int(0), m, n)
                        + "R1 = {:15.8E}  Z1 = {:15.8E}\n".format(eq.Rb_lmn[k], 0)
                    )
            for k, (l, m, n) in enumerate(eq.surface.Z_basis.modes):
                if abs(eq.Zb_lmn[k]) > 1e-8:
                    f.write(
                        "l: {:3d}  m: {:3d}  n: {:3d}  ".format(int(0), m, n)
                        + "R1 = {:15.8E}  Z1 = {:15.8E}\n".format(0, eq.Zb_lmn[k])
                    )
        else:
            for k, (l, m, n) in enumerate(eq.surface.R_basis.modes):
                if abs(eq.Rb_lmn[k]) > 1e-8 or abs(eq.Zb_lmn[k]) > 1e-8:
                    f.write(
                        "l: {:3d}  m: {:3d}  n: {:3d}  ".format(int(0), m, n)
                        + "R1 = {:15.8E}  Z1 = {:15.8E}\n".format(
                            eq.Rb_lmn[k], eq.Zb_lmn[k]
                        )
                    )

        f.close()

    @staticmethod
    def vmec_to_desc_input(vmec_fname, desc_fname):
        """Convert a VMEC input file to an equivalent DESC input file.

        Parameters
        ----------
        vmec_fname : str or path-like
            filename of VMEC input file
        desc_fname : str or path-like
            filename of DESC input file. If it already exists it is overwritten.

        """
        now = datetime.now()
        date = now.strftime("%m/%d/%Y")
        time = now.strftime("%H:%M:%S")
        header = (
            "# This DESC input file was auto generated from the VMEC input file\n"
            + "# {}\n# on {} at {}.\n".format(vmec_fname, date, time)
            + "# For details on the various options see "
            + "https://desc-docs.readthedocs.io/en/stable/input.html\n"
        )
        inputs = InputReader.parse_vmec_inputs(vmec_fname)
        InputReader.write_desc_input(desc_fname, inputs, header)

    @staticmethod
    def parse_vmec_inputs(vmec_fname, threshold=0):  # noqa: C901 - FIXME: simplify this
        """Parse a VMEC input file into a dictionary of DESC inputs.

        Parameters
        ----------
        vmec_fname : str or PathLike
            Path to VMEC input file.
        threshold : float
            Threshold value of boundary surface magnitudes to ignore.

        Returns
        -------
        inputs : dict
            Dictionary of inputs formatted for DESC.

        """
        if not isinstance(vmec_fname, io.IOBase):
            vmec_file = open(vmec_fname)
        else:
            vmec_file = vmec_fname

        vmec_file.seek(0)
        num_form = r"[-+]?\ *\d*\.?\d*(?:[Ee]\ *[-+]?\ *\d+)?"

        # default values
        inputs = {
            "sym": False,
            "NFP": 1,
            "Psi": 1.0,
            "L": None,
            "M": 0,
            "N": 0,
            "L_grid": None,
            "M_grid": 0,
            "N_grid": 0,
            "pres_ratio": None,
            "curr_ratio": None,
            "bdry_ratio": None,
            "pert_order": 2,
            "ftol": None,
            "xtol": None,
            "gtol": None,
            "maxiter": None,
            "objective": "force",
            "optimizer": "lsq-exact",
            "spectral_indexing": "ansi",
            "bdry_mode": "lcfs",
            "pressure": np.atleast_2d((0, 0.0)),
            "iota": np.atleast_2d((0, 0.0)),
            "current": np.atleast_2d((0, 0.0)),
            "surface": np.atleast_2d((0, 0, 0.0, 0.0)),
            "axis": np.atleast_2d((0, 0.0, 0.0)),
        }

        iota_flag = True
        pres_scale = 1.0
        curr_tor = None

        # find start of namelist (&INDATA)
        vmeclines = vmec_file.readlines()
        for i, line in enumerate(vmeclines):
            if line.find("&INDATA") != -1:
                start_ind = i
                continue
            elif line.find("&") != -1:  # only care about the INDATA section
                end_ind = i
                break
            elif i == len(vmeclines) - 1:
                end_ind = i
        vmeclines = vmeclines[start_ind + 1 : end_ind]

        ## Loop which makes multi-line inputs a single line
        vmeclines_no_multiline = []
        for line in vmeclines:
            comment = line.find("!")
            line = (line.strip() + " ")[0:comment].strip()
            equal_ind = line.find("=")

            # ignore blank lines or leftover comment !'s
            if line.isspace() or line == "" or line == r"!":
                continue
            if equal_ind != -1:
                vmeclines_no_multiline.append(line)
            else:  # is a multi-line input,append the line to the previous
                vmeclines_no_multiline[-1] += " " + line

        ## remove duplicate lines
        vmec_no_multiline_no_duplicates = []
        already_read_names = []
        already_read = False

        # it is easiest to find first instances of something, but
        # we want to keep only the last instance of each duplicate
        # as that is the behavior VMEC has,
        # so we will read through the lines reversed
        vmeclines_no_multiline.reverse()

        for line in vmeclines_no_multiline:
            comment = line.find("!")
            line = (line.strip() + " ")[0:comment].strip()
            equal_ind = line.find("=")

            # ignore blank lines or leftover comment !'s
            if line.isspace() or line == "" or line == r"!":
                continue
            if equal_ind != -1:
                # add name of variable to already_read_names
                input_name = line[0:equal_ind].strip()
                if input_name not in already_read_names:
                    already_read_names.append(input_name)
                    vmec_no_multiline_no_duplicates.append(line)
                    already_read = False
                else:
                    warnings.warn(
                        colored(
                            f"Detected multiple inputs for {input_name}! "
                            + "DESC will default to using the last one.",
                            "yellow",
                        )
                    )
                    already_read = True
            # make sure if it is a duplicate line,
            # to skip the multi-line associated with it
            elif not already_read:
                # is a multi-line input,append the line to the previous
                vmec_no_multiline_no_duplicates[-1] += " " + line

        # undo the reverse so the file we write looks as expected
        vmec_no_multiline_no_duplicates.reverse()

        ## read the inputs for use in DESC
        for line in vmec_no_multiline_no_duplicates:
            comment = line.find("!")
            command = (line.strip() + " ")[0:comment]
            # global parameters
            if re.search(r"LFREEB\s*=\s*T", command, re.IGNORECASE):
                warnings.warn(
                    colored(
                        "Using free-boundary mode! DESC will run as fixed-boundary.",
                        "yellow",
                    )
                )
            if re.search(r"LRFP\s*=\s*T", command, re.IGNORECASE):
                warnings.warn(
                    colored(
                        "Using poloidal flux instead of toroidal flux! "
                        + " DESC will read as toroidal flux.",
                        "yellow",
                    )
                )
            match = re.search(r"LASYM\s*=\s*[TF]", command, re.IGNORECASE)
            if match:
                if re.search(r"T", match.group(0), re.IGNORECASE):
                    inputs["sym"] = False
                else:
                    inputs["sym"] = True
            match = re.search(r"NFP\s*=\s*" + num_form, command, re.IGNORECASE)
            if match:
                numbers = [
                    int(x)
                    for x in re.findall(num_form, match.group(0))
                    if re.search(r"\d", x)
                ]
                inputs["NFP"] = numbers[0]
            match = re.search(r"PHIEDGE\s*=\s*" + num_form, command, re.IGNORECASE)
            if match:
                numbers = [
                    float(x)
                    for x in re.findall(num_form, match.group(0))
                    if re.search(r"\d", x)
                ]
                inputs["Psi"] = numbers[0]
            match = re.search(r"MPOL\s*=\s*" + num_form, command, re.IGNORECASE)
            if match:
                numbers = [
                    int(x)
                    for x in re.findall(num_form, match.group(0))
                    if re.search(r"\d", x)
                ]
                inputs["M"] = numbers[0]
                inputs["L"] = numbers[0]
                inputs["L_grid"] = 2 * numbers[0]
                inputs["M_grid"] = 2 * numbers[0]
            match = re.search(r"NTOR\s*=\s*" + num_form, command, re.IGNORECASE)
            if match:
                numbers = [
                    int(x)
                    for x in re.findall(num_form, match.group(0))
                    if re.search(r"\d", x)
                ]
                inputs["N"] = numbers[0]
                inputs["N_grid"] = 2 * numbers[0]
            match = re.search(
                r"NCURR\s*=(\s*" + num_form + r"\s*,?)*", command, re.IGNORECASE
            )
            if match:
                numbers = [
                    float(x)
                    for x in re.findall(num_form, match.group(0))
                    if re.search(r"\d", x)
                ]
                if numbers[0] != 0:
                    iota_flag = False

            # pressure profile
            match = re.search(r"bPMASS_TYPE\s*=\s*\w*", command, re.IGNORECASE)
            if match:
                if not re.search(r"\bpower_series\b", match.group(0), re.IGNORECASE):
                    warnings.warn(colored("Pressure is not a power series!", "yellow"))
            match = re.search(r"GAMMA\s*=\s*" + num_form, command, re.IGNORECASE)
            if match:
                numbers = [
                    float(x)
                    for x in re.findall(num_form, match.group(0))
                    if re.search(r"\d", x)
                ]
                if numbers[0] != 0:
                    warnings.warn(
                        colored(
                            "GAMMA is not 0.0, DESC will set this to 0.0.", "yellow"
                        )
                    )
            match = re.search(r"BLOAT\s*=\s*" + num_form, command, re.IGNORECASE)
            if match:
                numbers = [
                    float(x)
                    for x in re.findall(num_form, match.group(0))
                    if re.search(r"\d", x)
                ]
                if numbers[0] != 1:
                    warnings.warn(colored("BLOAT is not 1.0", "yellow"))
            match = re.search(r"SPRES_PED\s*=\s*" + num_form, command, re.IGNORECASE)
            if match:
                numbers = [
                    float(x)
                    for x in re.findall(num_form, match.group(0))
                    if re.search(r"\d", x)
                ]
                if numbers[0] != 1:
                    warnings.warn(colored("SPRES_PED is not 1.0", "yellow"))
            match = re.search(r"PRES_SCALE\s*=\s*" + num_form, command, re.IGNORECASE)
            if match:
                numbers = [
                    float(x)
                    for x in re.findall(num_form, match.group(0))
                    if re.search(r"\d", x)
                ]
                pres_scale = numbers[0]
            match = re.search(
                r"AM\s*=(\s*" + num_form + r"\s*,?)*", command, re.IGNORECASE
            )
            if match:
                numbers = [
                    float(x)
                    for x in re.findall(num_form, match.group(0))
                    if re.search(r"\d", x)
                ]
                for k in range(len(numbers)):
                    l = 2 * k
                    if len(inputs["pressure"]) < k + 1:
                        inputs["pressure"] = np.pad(
                            inputs["pressure"],
                            ((0, k + 1 - len(inputs["pressure"])), (0, 0)),
                            mode="constant",
                        )
                    inputs["pressure"][k, 1] = numbers[k]
                    inputs["pressure"][k, 0] = l

            # rotational transform
            if re.search(r"\bPIOTA_TYPE\b", command, re.IGNORECASE):
                if not re.search(r"\bpower_series\b", command, re.IGNORECASE):
                    warnings.warn(colored("Iota is not a power series!", "yellow"))
            match = re.search(
                r"AI\s*=(\s*" + num_form + r"\s*,?)*", command, re.IGNORECASE
            )
            if match:
                numbers = [
                    float(x)
                    for x in re.findall(num_form, match.group(0))
                    if re.search(r"\d", x)
                ]
                for k in range(len(numbers)):
                    l = 2 * k
                    if len(inputs["iota"]) < k + 1:
                        inputs["iota"] = np.pad(
                            inputs["iota"],
                            ((0, k + 1 - len(inputs["iota"])), (0, 0)),
                            mode="constant",
                        )
                    inputs["iota"][k, 1] = numbers[k]
                    inputs["iota"][k, 0] = l

            # current
            if re.search(r"\bPCURR_TYPE\b", command, re.IGNORECASE):
                if not re.search(r"\bpower_series\b", command, re.IGNORECASE):
                    warnings.warn(colored("Current is not a power series!", "yellow"))
            match = re.search(r"CURTOR\s*=\s*" + num_form, command, re.IGNORECASE)
            if match:
                numbers = [
                    float(x)
                    for x in re.findall(num_form, match.group(0))
                    if re.search(r"\d", x)
                ]
                curr_tor = numbers[0]
            match = re.search(
                r"AC\s*=(\s*" + num_form + r"\s*,?)*", command, re.IGNORECASE
            )
            if match:
                numbers = [
                    float(x)
                    for x in re.findall(num_form, match.group(0))
                    if re.search(r"\d", x)
                ]
                for k in range(len(numbers)):
                    l = 2 * k
                    if len(inputs["current"]) < k + 1:
                        inputs["current"] = np.pad(
                            inputs["current"],
                            ((0, k + 1 - len(inputs["current"])), (0, 0)),
                            mode="constant",
                        )
                    inputs["current"][k, 1] = numbers[k]
                    inputs["current"][k, 0] = l

            # magnetic axis
            match = re.search(
                r"RAXIS(_CC)?\s*=(\s*" + num_form + r"\s*,?)*", command, re.IGNORECASE
            )
            if match:
                numbers = [
                    float(x)
                    for x in re.findall(num_form, match.group(0))
                    if re.search(r"\d", x)
                ]
                for k in range(len(numbers)):
                    n = k
                    idx = np.where(inputs["axis"][:, 0] == n)[0]
                    if np.size(idx):
                        inputs["axis"][idx[0], 1] = numbers[k]
                    else:
                        inputs["axis"] = np.pad(
                            inputs["axis"], ((0, 1), (0, 0)), mode="constant"
                        )
                        inputs["axis"][-1, :] = np.array([n, numbers[k], 0.0])
            match = re.search(
                r"RAXIS_CS\s*=(\s*" + num_form + r"\s*,?)*", command, re.IGNORECASE
            )
            if match:
                numbers = [
                    float(x)
                    for x in re.findall(num_form, match.group(0))
                    if re.search(r"\d", x)
                ]
                # ignore the n=0 since it should always be zero for sin terms
                for k in range(1, len(numbers)):
                    n = -k
                    idx = np.where(inputs["axis"][:, 0] == n)[0]
                    if np.size(idx):
                        inputs["axis"][idx[0], 1] = -numbers[k]
                    else:
                        inputs["axis"] = np.pad(
                            inputs["axis"], ((0, 1), (0, 0)), mode="constant"
                        )
                        inputs["axis"][-1, :] = np.array([n, -numbers[k], 0.0])
            match = re.search(
                r"ZAXIS(_CC)?\s*=(\s*" + num_form + r"\s*,?)*", command, re.IGNORECASE
            )
            if match:
                numbers = [
                    float(x)
                    for x in re.findall(num_form, match.group(0))
                    if re.search(r"\d", x)
                ]
                for k in range(len(numbers)):
                    n = k
                    idx = np.where(inputs["axis"][:, 0] == n)[0]
                    if np.size(idx):
                        inputs["axis"][idx[0], 2] = numbers[k]
                    else:
                        inputs["axis"] = np.pad(
                            inputs["axis"], ((0, 1), (0, 0)), mode="constant"
                        )
                        inputs["axis"][-1, :] = np.array([n, 0.0, numbers[k]])
            match = re.search(
                r"ZAXIS_CS\s*=(\s*" + num_form + r"\s*,?)*", command, re.IGNORECASE
            )
            if match:
                numbers = [
                    float(x)
                    for x in re.findall(num_form, match.group(0))
                    if re.search(r"\d", x)
                ]
                # ignore the n=0 since it should always be zero for sin terms
                for k in range(1, len(numbers)):
                    n = -k
                    idx = np.where(inputs["axis"][:, 0] == n)[0]
                    if np.size(idx):
                        inputs["axis"][idx[0], 2] = -numbers[k]
                    else:
                        inputs["axis"] = np.pad(
                            inputs["axis"], ((0, 1), (0, 0)), mode="constant"
                        )
                        inputs["axis"][-1, :] = np.array([n, 0.0, -numbers[k]])

            # boundary shape
            # RBS*sin(m*t-n*p) = RBS*sin(m*t)*cos(n*p) - RBS*cos(m*t)*sin(n*p)
            match = re.search(
                r"RBS\(\s*"
                + num_form
                + r"\s*,\s*"
                + num_form
                + r"\s*\)\s*=\s*"
                + num_form,
                command,
                re.IGNORECASE,
            )
            if match:
                numbers = [
                    float(x)
                    for x in re.findall(num_form, match.group(0))
                    if re.search(r"\d", x)
                ]
                n = int(numbers[0])
                m = int(numbers[1])
                m_sgn = np.sign(np.array([m]))[0]
                n_sgn = np.sign(np.array([n]))[0]
                n = abs(n)
                if m_sgn < 0:
                    warnings.warn(colored("m is negative!", "yellow"))
                    m = abs(m)
                RBS = numbers[2]
                if m != 0:  # RBS*sin(m*t)*cos(n*p)
                    m_idx = np.where(inputs["surface"][:, 0] == -m)[0]
                    n_idx = np.where(inputs["surface"][:, 1] == n)[0]
                    idx = np.where(np.isin(m_idx, n_idx))[0]
                    if np.size(idx):
                        inputs["surface"][m_idx[idx[0]], 2] += m_sgn * RBS
                    else:
                        inputs["surface"] = np.pad(
                            inputs["surface"], ((0, 1), (0, 0)), mode="constant"
                        )
                        inputs["surface"][-1, :] = np.array([-m, n, m_sgn * RBS, 0.0])
                if n != 0:  # -RBS*cos(m*t)*sin(n*p)
                    m_idx = np.where(inputs["surface"][:, 0] == m)[0]
                    n_idx = np.where(inputs["surface"][:, 1] == -n)[0]
                    idx = np.where(np.isin(m_idx, n_idx))[0]
                    if np.size(idx):
                        inputs["surface"][m_idx[idx[0]], 2] += -n_sgn * RBS
                    else:
                        inputs["surface"] = np.pad(
                            inputs["surface"], ((0, 1), (0, 0)), mode="constant"
                        )
                        inputs["surface"][-1, :] = np.array([m, -n, -n_sgn * RBS, 0.0])
            # RBC*cos(m*t-n*p) = RBC*cos(m*t)*cos(n*p) + RBC*sin(m*t)*sin(n*p)
            match = re.search(
                r"RBC\(\s*"
                + num_form
                + r"\s*,\s*"
                + num_form
                + r"\s*\)\s*=\s*"
                + num_form,
                command,
                re.IGNORECASE,
            )
            if match:
                numbers = [
                    float(x)
                    for x in re.findall(num_form, match.group(0))
                    if re.search(r"\d", x)
                ]
                n = int(numbers[0])
                m = int(numbers[1])
                m_sgn = np.sign(np.array([m]))[0]
                n_sgn = np.sign(np.array([n]))[0]
                n = abs(n)
                if m_sgn < 0:
                    warnings.warn(colored("m is negative!", "yellow"))
                    m = abs(m)
                RBC = numbers[2]
                # RBC*cos(m*t)*cos(n*p)  # noqa: E800
                m_idx = np.where(inputs["surface"][:, 0] == m)[0]
                n_idx = np.where(inputs["surface"][:, 1] == n)[0]
                idx = np.where(np.isin(m_idx, n_idx))[0]
                if np.size(idx):
                    inputs["surface"][m_idx[idx[0]], 2] += RBC
                else:
                    inputs["surface"] = np.pad(
                        inputs["surface"], ((0, 1), (0, 0)), mode="constant"
                    )
                    inputs["surface"][-1, :] = np.array([m, n, RBC, 0.0])
                if m != 0 and n != 0:  # RBC*sin(m*t)*sin(n*p)
                    m_idx = np.where(inputs["surface"][:, 0] == -m)[0]
                    n_idx = np.where(inputs["surface"][:, 1] == -n)[0]
                    idx = np.where(np.isin(m_idx, n_idx))[0]
                    if np.size(idx):
                        inputs["surface"][m_idx[idx[0]], 2] += m_sgn * n_sgn * RBC
                    else:
                        inputs["surface"] = np.pad(
                            inputs["surface"], ((0, 1), (0, 0)), mode="constant"
                        )
                        inputs["surface"][-1, :] = np.array(
                            [-m, -n, m_sgn * n_sgn * RBC, 0.0]
                        )
            # ZBS*sin(m*t-n*p) = ZBS*sin(m*t)*cos(n*p) - ZBS*cos(m*t)*sin(n*p)
            match = re.search(
                r"ZBS\(\s*"
                + num_form
                + r"\s*,\s*"
                + num_form
                + r"\s*\)\s*=\s*"
                + num_form,
                command,
                re.IGNORECASE,
            )
            if match:
                numbers = [
                    float(x)
                    for x in re.findall(num_form, match.group(0))
                    if re.search(r"\d", x)
                ]
                n = int(numbers[0])
                m = int(numbers[1])
                m_sgn = np.sign(np.array([m]))[0]
                n_sgn = np.sign(np.array([n]))[0]
                n = abs(n)
                if m_sgn < 0:
                    warnings.warn(colored("m is negative!", "yellow"))
                    m = abs(m)
                ZBS = numbers[2]
                if m != 0:  # ZBS*sin(m*t)*cos(n*p)
                    m_idx = np.where(inputs["surface"][:, 0] == -m)[0]
                    n_idx = np.where(inputs["surface"][:, 1] == n)[0]
                    idx = np.where(np.isin(m_idx, n_idx))[0]
                    if np.size(idx):
                        inputs["surface"][m_idx[idx[0]], 3] += m_sgn * ZBS
                    else:
                        inputs["surface"] = np.pad(
                            inputs["surface"], ((0, 1), (0, 0)), mode="constant"
                        )
                        inputs["surface"][-1, :] = np.array([-m, n, 0.0, m_sgn * ZBS])
                if n != 0:  # -ZBS*cos(m*t)*sin(n*p)
                    m_idx = np.where(inputs["surface"][:, 0] == m)[0]
                    n_idx = np.where(inputs["surface"][:, 1] == -n)[0]
                    idx = np.where(np.isin(m_idx, n_idx))[0]
                    if np.size(idx):
                        inputs["surface"][m_idx[idx[0]], 3] += -n_sgn * ZBS
                    else:
                        inputs["surface"] = np.pad(
                            inputs["surface"], ((0, 1), (0, 0)), mode="constant"
                        )
                        inputs["surface"][-1, :] = np.array([m, -n, 0.0, -n_sgn * ZBS])
            # ZBC*cos(m*t-n*p) = ZBC*cos(m*t)*cos(n*p) + ZBC*sin(m*t)*sin(n*p)
            match = re.search(
                r"ZBC\(\s*"
                + num_form
                + r"\s*,\s*"
                + num_form
                + r"\s*\)\s*=\s*"
                + num_form,
                command,
                re.IGNORECASE,
            )
            if match:
                numbers = [
                    float(x)
                    for x in re.findall(num_form, match.group(0))
                    if re.search(r"\d", x)
                ]
                n = int(numbers[0])
                m = int(numbers[1])
                m_sgn = np.sign(np.array([m]))[0]
                n_sgn = np.sign(np.array([n]))[0]
                n = abs(n)
                if m_sgn < 0:
                    warnings.warn(colored("m is negative!", "yellow"))
                    m = abs(m)
                ZBC = numbers[2]
                # ZBC*cos(m*t)*cos(n*p)  # noqa: E800
                m_idx = np.where(inputs["surface"][:, 0] == m)[0]
                n_idx = np.where(inputs["surface"][:, 1] == n)[0]
                idx = np.where(np.isin(m_idx, n_idx))[0]
                if np.size(idx):
                    inputs["surface"][m_idx[idx[0]], 3] += ZBC
                else:
                    inputs["surface"] = np.pad(
                        inputs["surface"], ((0, 1), (0, 0)), mode="constant"
                    )
                    inputs["surface"][-1, :] = np.array([m, n, 0.0, ZBC])
                if m != 0 and n != 0:  # ZBC*sin(m*t)*sin(n*p)
                    m_idx = np.where(inputs["surface"][:, 0] == -m)[0]
                    n_idx = np.where(inputs["surface"][:, 1] == -n)[0]
                    idx = np.where(np.isin(m_idx, n_idx))[0]
                    if np.size(idx):
                        inputs["surface"][m_idx[idx[0]], 3] += m_sgn * n_sgn * ZBC
                    else:
                        inputs["surface"] = np.pad(
                            inputs["surface"], ((0, 1), (0, 0)), mode="constant"
                        )
                        inputs["surface"][-1, :] = np.array(
                            [-m, -n, 0.0, m_sgn * n_sgn * ZBC]
                        )

            # catch multi-line inputs
            match = re.search(r"=", command)
            if not match:
                numbers = [
                    float(x)
                    for x in re.findall(num_form, command)
                    if re.search(r"\d", x)
                ]
                if len(numbers) > 0:
                    raise OSError(
                        colored("Cannot handle multi-line VMEC inputs!", "red")
                    )

        # sort axis array
        inputs["axis"] = inputs["axis"][inputs["axis"][:, 0].argsort()]
        # sort surface array
        inputs["surface"] = inputs["surface"][inputs["surface"][:, 1].argsort()]
        inputs["surface"] = inputs["surface"][
            inputs["surface"][:, 0].argsort(kind="mergesort")
        ]
        # delete surface modes below threshold magnitude
        inputs["surface"] = np.delete(
            inputs["surface"],
            np.where(np.all(np.abs(inputs["surface"][:, -2:]) < threshold, axis=1))[0],
            axis=0,
        )
        # add radial mode numbers to surface array
        inputs["surface"] = np.pad(inputs["surface"], ((0, 0), (1, 0)), mode="constant")
        # scale pressure profile
        inputs["pressure"][:, 1] *= pres_scale
        # integrate current profile wrt s=rho^2
        inputs["current"] = np.pad(
            np.vstack(
                (
                    inputs["current"][:, 0] + 2,
                    inputs["current"][:, 1] * 2 / (inputs["current"][:, 0] + 2),
                )
            ).T,
            ((1, 0), (0, 0)),
        )
        # scale current profile
        if curr_tor is not None:
            inputs["current"][:, 1] *= curr_tor / (np.sum(inputs["current"][:, 1]) or 1)
        # delete unused profile
        if iota_flag:
            del inputs["current"]
        else:
            del inputs["iota"]

        vmec_file.close()

        inputs_arr = [inputs]

        return inputs_arr


def get_parser():
    """Get parser for command line arguments.

    Returns
    -------
    parser : argparse object
        argument parser

    """
    # NOTE: this has to be outside the class to work with autodoc
    parser = argparse.ArgumentParser(
        prog="desc",
        allow_abbrev=True,
        description="DESC computes equilibria by solving the force balance equations. "
        + "It can also be used for perturbation analysis and sensitivity studies "
        + "to see how the equilibria change as input parameters are varied.",
    )
    parser.add_argument("input_file", nargs="*", help="Path to input file")
    parser.add_argument(
        "-o",
        "--output",
        metavar="output_file",
        help="Path to output file. If not specified, defaults to <input_name>.output",
    )
    parser.add_argument(
        "-p",
        "--plot",
        action="count",
        default=0,
        help="Plot results after solver finishes. "
        + "Give once to show only final solution, "
        + "twice (eg -pp) to plot both initial and final, "
        + "and three times (-ppp) to show all iterations.",
    )
    parser.add_argument(
        "--guess",
        metavar="path",
        default=None,
        help="Path to DESC or VMEC equilibrium for initial guess.",
    )
    parser.add_argument(
        "--gpu",
        "-g",
        action="store_true",
        help="Use GPU if available. If more than one are available, selects the "
        + "GPU with most available memory. ",
    )
    parser.add_argument(
        "--numpy",
        action="store_true",
        help="Use numpy backend.Performance will be much slower, "
        + "and autodiff won't work but may be useful for debugging.",
    )
    parser.add_argument(
        "--version", action="store_true", help="Display version number and exit."
    )
    group = parser.add_mutually_exclusive_group()
    group.add_argument(
        "-q",
        "--quiet",
        action="store_true",
        help="Do not display any progress information.",
    )
    group.add_argument(
        "-v",
        "--verbose",
        action="count",
        default=1,
        help="Display detailed progress information. "
        + "Once to include timing, twice to also show individual iterations.",
    )
    return parser<|MERGE_RESOLUTION|>--- conflicted
+++ resolved
@@ -861,12 +861,7 @@
         f.write("\n# solver methods\n")
         f.write(f"optimizer = {optimizer}\n")
         f.write(f"objective = {objective}\n")
-<<<<<<< HEAD
-        f.write("spectral_indexing = {}\n".format(eq._spectral_indexing))
-        f.write("node_pattern = {}\n".format(eq._node_pattern))
-=======
         f.write("spectral_indexing = {}\n".format(eq0._spectral_indexing))
->>>>>>> c93802cc
 
         f.write("\n# pressure and rotational transform/current profiles\n")
 
