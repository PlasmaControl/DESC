--- conflicted
+++ resolved
@@ -261,16 +261,15 @@
         "desc.geometry.curve.FourierPlanarCurve",
         "desc.geometry.core.Curve",
     ],
-<<<<<<< HEAD
+    "desc.coils.FourierXYCoil": [
+        "desc.geometry.curve.FourierXYCurve",
+        "desc.geometry.core.Curve",
+    ],
     "desc.coils.FourierPlanarFiniteBuildCoil": [
         "desc.coils.AbstractFramedCoil",
         "desc.coils.AbstractFiniteBuildCoil",
         "desc.coils.FourierPlanarCoil",
         "desc.geometry.curve.FourierPlanarCurve",
-=======
-    "desc.coils.FourierXYCoil": [
-        "desc.geometry.curve.FourierXYCurve",
->>>>>>> 2f82b1e2
         "desc.geometry.core.Curve",
     ],
     "desc.magnetic_fields._current_potential.CurrentPotentialField": [
