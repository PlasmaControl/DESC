--- conflicted
+++ resolved
@@ -2,18 +2,12 @@
 
 from ._bootstrap import BootstrapRedlConsistency
 from ._coils import (
-<<<<<<< HEAD
+    CoilCurrentLength,
     CoilCurvature,
     CoilLength,
     CoilsetMinDistance,
     CoilTorsion,
     PlasmaCoilsetMinDistance,
-=======
-    CoilCurrentLength,
-    CoilCurvature,
-    CoilLength,
-    CoilTorsion,
->>>>>>> e9a55d54
     QuadraticFlux,
     ToroidalFlux,
 )
