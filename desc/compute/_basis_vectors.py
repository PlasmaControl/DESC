--- conflicted
+++ resolved
@@ -4081,19 +4081,11 @@
         "(e_theta_PEST_p)|PEST",
         "theta_PEST_t",
         "theta_PEST_z",
-<<<<<<< HEAD
-        "theta_PEST_t",
-=======
->>>>>>> a197fd65
         "theta_PEST_tz",
         "theta_PEST_zz",
     ],
 )
 def _e_sub_phi_rvartheta_phi_rvartheta(params, transforms, profiles, data, **kwargs):
-<<<<<<< HEAD
-    # Combination of terms that contain either all PEST or all DESC
-    # derivatives. No mixed derivatives used.
-=======
     # ∂()/∂ϕ|r,ϑ = ∂()/∂ϕ|r,θ − ∂()/∂θ * ϑ_ζ/ϑ_θ ____________________________ (1)
     # ∂()/∂ϑ|r,ϕ = ∂()/∂θ 1/ϑ_θ _____________________________________________ (2)
 
@@ -4109,22 +4101,12 @@
     # and expanding the second term on the right side of (4) without using (1)
     # ∂(e_ϑ|r,ϕ *ϑ_ζ)/∂ϕ|r,ϑ = (∂(e_ϑ|r,ϕ)/∂ϕ|r,ϑ)*ϑ_ζ + (e_ϑ|r,ϕ)*∂(ϑ_ζ)/∂ϕ|r,ϑ
     factor = data["theta_PEST_z"] / data["theta_PEST_t"]
->>>>>>> a197fd65
     data["(e_phi_p)|PEST"] = (
         data["e_zeta_z"]
         - data["(e_theta_PEST_p)|PEST"] * data["theta_PEST_z"][:, jnp.newaxis]
         - data["e_theta_PEST"]
-<<<<<<< HEAD
-        * (
-            data["theta_PEST_zz"]
-            - data["theta_PEST_tz"] * (data["theta_PEST_z"] / data["theta_PEST_t"])
-        )[:, jnp.newaxis]
-        - data["e_zeta_t"]
-        * (data["theta_PEST_z"] / data["theta_PEST_t"])[:, jnp.newaxis]
-=======
         * (data["theta_PEST_zz"] - data["theta_PEST_tz"] * factor)[:, jnp.newaxis]
         - data["e_zeta_t"] * factor[:, jnp.newaxis]
->>>>>>> a197fd65
     )
 
     return data
