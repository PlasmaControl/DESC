"""Compute functions for stability objectives.

Notes
-----
Some quantities require additional work to compute at the magnetic axis.
A Python lambda function is used to lazily compute the magnetic axis limits
of these quantities. These lambda functions are evaluated only when the
computational grid has a node on the magnetic axis to avoid potentially
expensive computations.
"""

from functools import partial

<<<<<<< HEAD
from numpy import eigh_tridiagonal
=======
>>>>>>> 71d59bb7
from scipy.constants import mu_0

from desc.backend import eigh_tridiagonal, jax, jit, jnp, scan

from ..integrals.surface_integral import surface_integrals_map
from ..utils import dot
from .data_index import register_compute_fun


@register_compute_fun(
    name="D_shear",
    label="D_{\\mathrm{shear}}",
    units="Wb^{-2}",
    units_long="Inverse Webers squared",
    description="Mercier stability criterion magnetic shear term",
    dim=1,
    params=[],
    transforms={},
    profiles=[],
    coordinates="r",
    data=["iota_psi"],
)
def _D_shear(params, transforms, profiles, data, **kwargs):
    # Implements equation 4.16 in M. Landreman & R. Jorge (2020)
    # doi:10.1017/S002237782000121X.
    data["D_shear"] = data["iota_psi"] ** 2 / (16 * jnp.pi**2)
    return data


@register_compute_fun(
    name="D_current",
    label="D_{\\mathrm{current}}",
    units="Wb^{-2}",
    units_long="Inverse Webers squared",
    description="Mercier stability criterion toroidal current term",
    dim=1,
    params=[],
    transforms={"grid": []},
    profiles=[],
    coordinates="r",
    data=[
        "psi_r",
        "iota_psi",
        "B",
        "J",
        "G",
        "I_r",
        "|grad(psi)|",
        "|e_theta x e_zeta|",
    ],
    resolution_requirement="tz",
)
def _D_current(params, transforms, profiles, data, **kwargs):
    # Implements equation 4.17 in M. Landreman & R. Jorge (2020)
    # doi:10.1017/S002237782000121X.
    Xi = mu_0 * data["J"] - (data["I_r"] / data["psi_r"] * data["B"].T).T
    integrate = surface_integrals_map(transforms["grid"])
    data["D_current"] = (
        -jnp.sign(data["G"])
        / (2 * jnp.pi) ** 4
        * data["iota_psi"]
        * transforms["grid"].replace_at_axis(
            integrate(
                data["|e_theta x e_zeta|"]
                / data["|grad(psi)|"] ** 3
                * dot(Xi, data["B"])
            ),
            # TODO(#671): implement equivalent of equation 4.3 in desc coordinates
            jnp.nan,
        )
    )
    return data


@register_compute_fun(
    name="D_well",
    label="D_{\\mathrm{well}}",
    units="Wb^{-2}",
    units_long="Inverse Webers squared",
    description="Mercier stability criterion magnetic well term",
    dim=1,
    params=[],
    transforms={"grid": []},
    profiles=[],
    coordinates="r",
    data=[
        "p_r",
        "psi",
        "psi_r",
        "psi_rr",
        "V_rr(r)",
        "V_r(r)",
        "|B|^2",
        "|grad(psi)|",
        "|e_theta x e_zeta|",
    ],
    resolution_requirement="tz",
)
def _D_well(params, transforms, profiles, data, **kwargs):
    # Implements equation 4.18 in M. Landreman & R. Jorge (2020)
    # doi:10.1017/S002237782000121X.
    integrate = surface_integrals_map(transforms["grid"])
    dp_dpsi = mu_0 * data["p_r"] / data["psi_r"]
    d2V_dpsi2 = (
        data["V_rr(r)"] * data["psi_r"] - data["V_r(r)"] * data["psi_rr"]
    ) / data["psi_r"] ** 3
    data["D_well"] = (
        dp_dpsi
        * (
            jnp.sign(data["psi"]) * d2V_dpsi2
            - dp_dpsi
            * integrate(
                data["|e_theta x e_zeta|"] / (data["|B|^2"] * data["|grad(psi)|"])
            )
        )
        * integrate(
            data["|e_theta x e_zeta|"] * data["|B|^2"] / data["|grad(psi)|"] ** 3
        )
        / (2 * jnp.pi) ** 6
    )
    # Axis limit does not exist as ∂ᵨ ψ and ‖∇ ψ‖ terms dominate so that D_well
    # is of the order ρ⁻² near axis.
    return data


@register_compute_fun(
    name="D_geodesic",
    label="D_{\\mathrm{geodesic}}",
    units="Wb^{-2}",
    units_long="Inverse Webers squared",
    description="Mercier stability criterion geodesic curvature term",
    dim=1,
    params=[],
    transforms={"grid": []},
    profiles=[],
    coordinates="r",
    data=["|grad(psi)|", "J*B", "|B|^2", "|e_theta x e_zeta|"],
    resolution_requirement="tz",
)
def _D_geodesic(params, transforms, profiles, data, **kwargs):
    # Implements equation 4.19 in M. Landreman & R. Jorge (2020)
    # doi:10.1017/S002237782000121X.
    integrate = surface_integrals_map(transforms["grid"])
    data["D_geodesic"] = transforms["grid"].replace_at_axis(
        (
            integrate(
                data["|e_theta x e_zeta|"]
                * mu_0
                * data["J*B"]
                / data["|grad(psi)|"] ** 3
            )
            ** 2
            - integrate(
                data["|e_theta x e_zeta|"] * data["|B|^2"] / data["|grad(psi)|"] ** 3
            )
            * integrate(
                data["|e_theta x e_zeta|"]
                * mu_0**2
                * data["J*B"] ** 2
                / (data["|B|^2"] * data["|grad(psi)|"] ** 3),
            )
        )
        / (2 * jnp.pi) ** 6,
        jnp.nan,  # enforce manually because our integration replaces nan with 0
    )
    # Axis limit does not exist as ‖∇ ψ‖ terms dominate so that D_geodesic
    # is of the order ρ⁻² near axis.
    return data


@register_compute_fun(
    name="D_Mercier",
    label="D_{\\mathrm{Mercier}}",
    units="Wb^{-2}",
    units_long="Inverse Webers squared",
    description="Mercier stability criterion (positive/negative value "
    + "denotes stability/instability)",
    dim=1,
    params=[],
    transforms={},
    profiles=[],
    coordinates="r",
    data=["D_shear", "D_current", "D_well", "D_geodesic"],
)
def _D_Mercier(params, transforms, profiles, data, **kwargs):
    # Implements equation 4.20 in M. Landreman & R. Jorge (2020)
    # doi:10.1017/S002237782000121X.
    data["D_Mercier"] = (
        data["D_shear"] + data["D_current"] + data["D_well"] + data["D_geodesic"]
    )
    # The axis limit does not exist as D_Mercier is of the order ρ⁻² near axis.
    return data


@register_compute_fun(
    name="magnetic well",
    label="\\mathrm{Magnetic~Well}",
    units="~",
    units_long="None",
    description="Magnetic well proxy for MHD stability (positive/negative value "
    + "denotes stability/instability)",
    dim=1,
    params=[],
    transforms={"grid": []},
    profiles=[],
    coordinates="r",
    data=["V(r)", "V_r(r)", "p_r", "<|B|^2>", "<|B|^2>_r"],
)
def _magnetic_well(params, transforms, profiles, data, **kwargs):
    # Implements equation 3.2 in M. Landreman & R. Jorge (2020)
    # doi:10.1017/S002237782000121X.
    # pressure = thermal + magnetic = 2 mu_0 p + |B|^2
    # The surface average operation is an additive homomorphism.
    # Thermal pressure is constant over a rho surface.
    # surface average(pressure) = thermal + surface average(magnetic)
    # The sign of sqrt(g) is enforced to be non-negative.
    data["magnetic well"] = transforms["grid"].replace_at_axis(
        data["V(r)"]
        * (2 * mu_0 * data["p_r"] + data["<|B|^2>_r"])
        / (data["V_r(r)"] * data["<|B|^2>"]),
        0,  # coefficient of limit is V_r / V_rr, rest is finite
    )
    return data


@register_compute_fun(
    name="gds2",
    # |∇(α + ι ζ₀ sign ι)|² ρ²
    label="\\vert \\nabla (\\alpha + "
    "\\iota \\zeta_0 \\mathrm{sign} \\iota) \\vert^2 \\rho^2",
    units="m^{-2}",
    units_long="inverse square meters",
    description="Parameter in ideal ballooning equation",
    dim=2,
    params=[],
    transforms={},
    profiles=[],
    coordinates="rtz",
    data=["rho", "g^aa", "g^rr", "g^ra", "shear", "iota"],
    zeta0="array: points of vanishing integrated local shear to scan over. "
    "Default 15 points linearly spaced in [-π/2,π/2]. "
    "The values ``zeta0`` correspond to values of ι ζ₀ and not ζ₀.",
    public=False,
)
def _gds2(params, transforms, profiles, data, **kwargs):
    zeta0 = kwargs.get("zeta0", jnp.linspace(-0.5 * jnp.pi, 0.5 * jnp.pi, 15))
    zeta0 = zeta0.reshape(-1, 1)

    data["gds2"] = (
        data["g^aa"] * data["rho"] ** 2
        - 2
        * data["g^ra"]
        * data["rho"]
        * jnp.sign(data["iota"])
        * data["shear"]
        * zeta0
        + data["g^rr"] * data["shear"] ** 2 * zeta0**2
    )
    return data


@register_compute_fun(
    name="c ballooning",
    # c = 2 a³ Bₙ μ₀ sign(ψ) dp/dψ / (|B|² b⋅∇ζ) (b × 𝛋) ⋅ ∇(α + ι ζ₀) ρ²
    label="2 a^3 B_n \\mu_0 \\mathrm{sign}(\\psi) (\\partial_{\\psi} p) / "
    "(\\vert B \\vert^2 b \\cdot \\nabla ζ) (b \\times \\kappa) \\cdot "
    "\\nabla (\\alpha + \\iota \\zeta_0) \\rho^2",
    units="~",
    units_long="None",
    description="Parameter in ideal ballooning equation",
    dim=2,
    params=["Psi"],
    transforms={},
    profiles=[],
    coordinates="rtz",
    data=["a", "p_r", "psi", "psi_r", "B^zeta", "rho", "cvdrift", "cvdrift0", "shear"],
    zeta0="array: points of vanishing integrated local shear to scan over. "
    "Default 15 points linearly spaced in [-π/2,π/2]. "
    "The values ``zeta0`` correspond to values of ι ζ₀ and not ζ₀.",
)
def _c_balloon(params, transforms, profiles, data, **kwargs):
    """Dimensionless c sign(ψ) ρ².

    Where c mentioned immediately prior is defined in
    eq. 25b of arxiv.org/abs/2410.04576. Also α = α_{DESC} + ι ζ₀ here,
    consistent with above link.
    """
    zeta0 = kwargs.get("zeta0", jnp.linspace(-0.5 * jnp.pi, 0.5 * jnp.pi, 15))
    zeta0 = zeta0.reshape(-1, 1)

    psi_boundary = params["Psi"] / (2 * jnp.pi)
    data["c ballooning"] = (
        (2 * psi_boundary * data["a"] * mu_0)  # a³ Bₙ μ₀
        * jnp.sign(data["psi"])
        * data["p_r"]
        / data["psi_r"]
        / data["B^zeta"]
        * (
            2 * data["rho"] ** 2 * data["cvdrift"]
            - data["cvdrift0"] * data["shear"] * zeta0
        )
    )
    return data
<<<<<<< HEAD


@register_compute_fun(
    name="f ballooning",
    # f = a Bₙ³ |B|⁻² / (B⋅∇ζ) |∇(α + ι ζ₀ sign ι)|² ρ²
    label="a B_n^3 \\vert B \\vert^{-2} / (B \\cdot \\nabla ζ) "
    "\\vert \\nabla (\\alpha + \\iota \\zeta_0 \\mathrm{sign} \\iota) \\vert^2 \\rho^2",
    units="~",
    units_long="None",
    description="Parameter in ideal ballooning equation",
    dim=2,
    params=["Psi"],
    transforms={},
    profiles=[],
    coordinates="rtz",
    data=["a", "|B|^2", "B^zeta", "gds2"],
)
def _f_balloon(params, transforms, profiles, data, **kwargs):
    """Dimensionless f ρ² where f is defined in eq. 25c of arxiv.org/abs/2410.04576.

    Also α = α_{DESC} + ι ζ₀ sign ι here whereas above link has α = α_{DESC} + ι ζ₀.
    """
    psi_boundary = params["Psi"] / (2 * jnp.pi)
    B_n = 2 * psi_boundary / data["a"] ** 2
    data["f ballooning"] = (
        data["a"] * B_n**3 / data["|B|^2"] / data["B^zeta"]
    ) * data["gds2"]
    return data


@register_compute_fun(
    name="g ballooning",
    # g = a³ Bₙ |B|⁻² (B⋅∇ζ) |∇(α + ι ζ₀ sign ι)|² ρ²
    label="a^3 B_n \\vert B \\vert^{-2} (B \\cdot \\nabla ζ) "
    "\\vert \\nabla (\\alpha + \\iota \\zeta_0 \\mathrm{sign} \\iota) \\vert^2 \\rho^2",
    units="~",
    units_long="None",
    description="Parameter in ideal ballooning equation",
    dim=2,
    params=["Psi"],
    transforms={},
    profiles=[],
    coordinates="rtz",
    data=["a", "|B|^2", "B^zeta", "gds2"],
)
def _g_balloon(params, transforms, profiles, data, **kwargs):
    """Dimensionless ρ² g where g is defined in eq. 25a of arxiv.org/abs/2410.04576.

    Also α = α_{DESC} + ι ζ₀ sign ι here whereas above link has α = α_{DESC} + ι ζ₀.
    """
    psi_boundary = params["Psi"] / (2 * jnp.pi)
    B_n = 2 * psi_boundary / data["a"] ** 2
    data["g ballooning"] = (
        data["a"] ** 3 * B_n * data["B^zeta"] / data["|B|^2"]
    ) * data["gds2"]
    return data


@register_compute_fun(
    name="ideal ballooning lambda",
    label="\\lambda_{\\mathrm{ballooning}}=\\gamma^2",
    units="~",
    units_long="None",
    description="Normalized squared ideal ballooning growth rate",
    dim=4,
    params=[],
    transforms={"grid": [], "diffmat": []},
    profiles=[],
    coordinates="rtz",
    data=["c ballooning", "f ballooning", "g ballooning"],
    source_grid_requirement={"coordinates": "raz", "is_meshgrid": True},
    Neigvals="int: number of largest eigenvalues to return, default value is 1.`"
    "If `Neigvals=2` eigenvalues are `[-1, 0, 1]` we get `[1, 0]`",
)
@partial(jit, static_argnames=["Neigvals"])
def _ideal_ballooning_lambda(params, transforms, profiles, data, **kwargs):
    """Eigenvalues of ideal-ballooning equation.

    A finite-difference method is used to calculate the maximum
    growth rate against the infinite-n ideal ballooning mode.
    The equation being solved is

    d/dζ(g dX/dζ) + c X = λ f X, g, f > 0

    where

      λ = a² / v_A² * γ²
    v_A = Bₙ / sqrt(μ₀ n₀ M) is the Alfven speed

    Returns
    -------
    Ideal-ballooning lambda eigenvalues
        Shape (num_rho, num alpha, num zeta0, num eigvals).

    """
    Neigvals = kwargs.get("Neigvals", 1)
    grid = transforms["grid"].source_grid

    num_zeta = grid.num_zeta
    num_zeta0 = data["c ballooning"].shape[0]

    def reshape(f):
        assert f.shape == (num_zeta0, grid.num_nodes)
        f = jnp.swapaxes(grid.meshgrid_reshape(f.T, "raz"), -1, -2)
        assert f.shape == (grid.num_rho, grid.num_alpha, num_zeta0, grid.num_zeta)
        return f

    c = reshape(data["c ballooning"])
    f = reshape(data["f ballooning"])
    g = reshape(data["g ballooning"])

    if transforms["diffmat"].D_zeta is not None:

        # Check that the gradients of D_zeta are not calculated
        D_zeta = transforms["diffmat"].D_zeta
        W_zeta = transforms["diffmat"].W_zeta

        # W_zeta is purely diagonal for all the quadratures used
        # This will give wrong answers for a non-diagonal W_zeta
        w = jnp.diag(W_zeta)

        wg = -1 * w * g
        A = D_zeta.T @ (wg[..., :, None] * D_zeta)

        # the scale due to the derivative
        idx = jnp.arange(num_zeta)
        A = A.at[..., idx, idx].add(w * c)

        b_inv = jnp.sqrt(jnp.reciprocal(w * f))

        A = (b_inv[..., :, None] * A) * b_inv[..., None, :]

        # apply dirichlet BC to X
        w, v = jnp.linalg.eigh(A[..., 1:-1, 1:-1])

    else:
        # toroidal step size between points along field lines is assumed uniform
        dz = grid.nodes[grid.unique_zeta_idx[:2], 2]
        dz = dz[1] - dz[0]

        # Approximate derivative along field line with second order finite differencing.
        # Use g on the half grid for numerical stability.
        g_half = (g[..., 1:] + g[..., :-1]) / (2 * dz**2)
        b_inv = jnp.reciprocal(f[..., 1:-1])
        diag_inner = (c[..., 1:-1] - g_half[..., 1:] - g_half[..., :-1]) * b_inv
        diag_outer = g_half[..., 1:-1] * jnp.sqrt(b_inv[..., :-1] * b_inv[..., 1:])

        # TODO: Issue #1750
        w, v = eigh_tridiagonal(diag_inner, diag_outer)

=======


@register_compute_fun(
    name="f ballooning",
    # f = a Bₙ³ |B|⁻² / (B⋅∇ζ) |∇(α + ι ζ₀ sign ι)|² ρ²
    label="a B_n^3 \\vert B \\vert^{-2} / (B \\cdot \\nabla ζ) "
    "\\vert \\nabla (\\alpha + \\iota \\zeta_0 \\mathrm{sign} \\iota) \\vert^2 \\rho^2",
    units="~",
    units_long="None",
    description="Parameter in ideal ballooning equation",
    dim=2,
    params=["Psi"],
    transforms={},
    profiles=[],
    coordinates="rtz",
    data=["a", "|B|^2", "B^zeta", "gds2"],
)
def _f_balloon(params, transforms, profiles, data, **kwargs):
    """Dimensionless f ρ² where f is defined in eq. 25c of arxiv.org/abs/2410.04576.

    Also α = α_{DESC} + ι ζ₀ sign ι here whereas above link has α = α_{DESC} + ι ζ₀.
    """
    psi_boundary = params["Psi"] / (2 * jnp.pi)
    B_n = 2 * psi_boundary / data["a"] ** 2
    data["f ballooning"] = (
        data["a"] * B_n**3 / data["|B|^2"] / data["B^zeta"]
    ) * data["gds2"]
    return data


@register_compute_fun(
    name="g ballooning",
    # g = a³ Bₙ |B|⁻² (B⋅∇ζ) |∇(α + ι ζ₀ sign ι)|² ρ²
    label="a^3 B_n \\vert B \\vert^{-2} (B \\cdot \\nabla ζ) "
    "\\vert \\nabla (\\alpha + \\iota \\zeta_0 \\mathrm{sign} \\iota) \\vert^2 \\rho^2",
    units="~",
    units_long="None",
    description="Parameter in ideal ballooning equation",
    dim=2,
    params=["Psi"],
    transforms={},
    profiles=[],
    coordinates="rtz",
    data=["a", "|B|^2", "B^zeta", "gds2"],
)
def _g_balloon(params, transforms, profiles, data, **kwargs):
    """Dimensionless ρ² g where g is defined in eq. 25a of arxiv.org/abs/2410.04576.

    Also α = α_{DESC} + ι ζ₀ sign ι here whereas above link has α = α_{DESC} + ι ζ₀.
    """
    psi_boundary = params["Psi"] / (2 * jnp.pi)
    B_n = 2 * psi_boundary / data["a"] ** 2
    data["g ballooning"] = (
        data["a"] ** 3 * B_n * data["B^zeta"] / data["|B|^2"]
    ) * data["gds2"]
    return data


@register_compute_fun(
    name="ideal ballooning lambda",
    label="\\lambda_{\\mathrm{ballooning}}=\\gamma^2",
    units="~",
    units_long="None",
    description="Normalized squared ideal ballooning growth rate",
    dim=4,
    params=[],
    transforms={"grid": []},
    profiles=[],
    coordinates="rtz",
    data=["c ballooning", "f ballooning", "g ballooning"],
    source_grid_requirement={"coordinates": "raz", "is_meshgrid": True},
    Neigvals="int: number of largest eigenvalues to return, default value is 1.`"
    "If `Neigvals=2` eigenvalues are `[-1, 0, 1]` we get `[1, 0]`",
)
@partial(jit, static_argnames=["Neigvals"])
def _ideal_ballooning_lambda(params, transforms, profiles, data, **kwargs):
    """Eigenvalues of ideal-ballooning equation.

    A finite-difference method is used to calculate the maximum
    growth rate against the infinite-n ideal ballooning mode.
    The equation being solved is

    d/dζ(g dX/dζ) + c X = λ f X, g, f > 0

    where

      λ = a² / v_A² * γ²
    v_A = Bₙ / sqrt(μ₀ n₀ M) is the Alfven speed

    Returns
    -------
    Ideal-ballooning lambda eigenvalues
        Shape (num rho, num alpha, num zeta0, num eigvals).

    """
    Neigvals = kwargs.get("Neigvals", 1)
    grid = transforms["grid"].source_grid
    # toroidal step size between points along field lines is assumed uniform
    dz = grid.nodes[grid.unique_zeta_idx[:2], 2]
    dz = dz[1] - dz[0]
    num_zeta0 = data["c ballooning"].shape[0]

    def reshape(f):
        assert f.shape == (num_zeta0, grid.num_nodes)
        f = grid.meshgrid_reshape(f.T, "raz").swapaxes(-1, -2)
        assert f.shape == (grid.num_rho, grid.num_alpha, num_zeta0, grid.num_zeta)
        return f

    c = reshape(data["c ballooning"])
    f = reshape(data["f ballooning"])
    g = reshape(data["g ballooning"])

    # Approximate derivative along field line with second order finite differencing.
    # Use g on the half grid for numerical stability.
    g_half = (g[..., 1:] + g[..., :-1]) / (2 * dz**2)
    b_inv = jnp.reciprocal(f[..., 1:-1])
    diag_inner = (c[..., 1:-1] - g_half[..., 1:] - g_half[..., :-1]) * b_inv
    diag_outer = g_half[..., 1:-1] * jnp.sqrt(b_inv[..., :-1] * b_inv[..., 1:])

    # TODO: Issue #1750
    w, v = eigh_tridiagonal(diag_inner, diag_outer)

>>>>>>> 71d59bb7
    w, top_idx = jax.lax.top_k(w, k=Neigvals)
    assert w.shape == (grid.num_rho, grid.num_alpha, num_zeta0, Neigvals)
    data["ideal ballooning lambda"] = w

    # v becomes less than the machine precision at some points which gives NaNs.
    # stop_gradient prevents that.
    v = jax.lax.stop_gradient(v)
    v = jnp.take_along_axis(v, top_idx[..., jnp.newaxis, :], axis=-1)
<<<<<<< HEAD

=======
>>>>>>> 71d59bb7
    assert v.shape == (
        grid.num_rho,
        grid.num_alpha,
        num_zeta0,
        grid.num_zeta - 2,
        Neigvals,
    )
    data["ideal ballooning eigenfunction"] = v

    return data


@register_compute_fun(
    name="ideal ballooning eigenfunction",
    label="X_{\\mathrm{ballooning}}",
    units="~",
    units_long="None",
    description="Ideal ballooning eigenfunction",
    dim=5,
    params=[],
    transforms={},
    profiles=[],
    coordinates="rtz",
    data=["ideal ballooning lambda"],
)
def _ideal_ballooning_eigenfunction(params, transforms, profiles, data, **kwargs):
    """Eigenfunctions of ideal-ballooning equation.

    Returns
    -------
    Ideal-ballooning lambda eigenfunctions
<<<<<<< HEAD
        Shape (num_rho, num alpha, num zeta0, num zeta - 2, num eigvals).
=======
        Shape (num rho, num alpha, num zeta0, num zeta - 2, num eigvals).
>>>>>>> 71d59bb7

    """
    return data  # noqa: unused dependency


@register_compute_fun(
    name="Newcomb ballooning metric",
    label="\\mathrm{Newcomb-ballooning-metric}",
    units="~",
    units_long="None",
    description="A measure of Newcomb's distance from marginal ballooning stability",
    dim=1,
    params=[],
    transforms={"grid": []},
    profiles=[],
    coordinates="r",
    data=["c ballooning", "g ballooning"],
    source_grid_requirement={"coordinates": "raz", "is_meshgrid": True},
)
@jit
def _Newcomb_ball_metric(params, transforms, profiles, data, **kwargs):
    """Ideal-ballooning growth rate proxy.

    A finite-difference method is used to integrate the
    marginal stability ideal-ballooning equation

    d/dζ(g dX/dζ) + c X = 0, g > 0

    where

      λ = a² / v_A² * γ²
    v_A = Bₙ / sqrt(μ₀ n₀ M) is the Alfven speed

    The Newcomb's stability criterion is used.
    We define the Newcomb metric as follows:
    If zero crossing is at -inf (root finder failed), use the Y coordinate as a
    metric of stability. Otherwise use the zero-crossing point on the X-axis.
    This idea behind Newcomb's method is explained further in Appendix D of
    [Gaur _et al._](https://doi.org/10.1017/S0022377823000107).

    """
    grid = transforms["grid"].source_grid
    # toroidal step size between points along field lines is assumed uniform
    zeta = grid.compress(grid.nodes[:, 2], surface_label="zeta")
    dz = zeta[1] - zeta[0]
    num_zeta0 = data["c ballooning"].shape[0]

    def reshape(f):
        assert f.shape == (num_zeta0, grid.num_nodes)
        f = jnp.moveaxis(grid.meshgrid_reshape(f.T, "raz"), -2, 0)
        assert f.shape == (grid.num_zeta, grid.num_rho, grid.num_alpha, num_zeta0)
        return f

    c = reshape(data["c ballooning"])[:-1]
    g = reshape(data["g ballooning"])

    def integrator(carry, x):
        """Update ``y`` and its derivative using leapfrog-like method.

        Assumed that y starts nonnegative with positive dy.

        Returns
        -------
        Cumulative integration of ``y`` and markers for the sign change.
        """
        y, dy = carry
        c, g = x
        y_new = y + dz * dy / g
        dy_new = dy - c * y_new * dz
        return (y_new, dy_new), (y_new, y_new < 0)

    dy_dz_initial = 5e-3
    _, (y, is_root) = scan(
        integrator,
        init=(jnp.zeros(c.shape[1:]), jnp.full(c.shape[1:], dy_dz_initial)),
        # Use g on the half grid for numerical stability.
        xs=(c, (g[1:] + g[:-1]) / 2),
    )

    idx_right_root = jnp.argmax(is_root.at[-1].set(True), axis=0, keepdims=True)
    y_left_root = jnp.take_along_axis(y, idx_right_root - 1, axis=0)
    # derivative of linear approximation of ζ ↦ y(ζ) near root
    dy_dz = (jnp.take_along_axis(y, idx_right_root, axis=0) - y_left_root) / dz

    # crossing from stable to unstable regime
    x = zeta[idx_right_root] - jnp.where(
        idx_right_root < (is_root.shape[0] - 1), y_left_root / dy_dz * dz, 0
    )
    # We take the signed distance X - ζ max < 0 as the distance to stability.
    # If there was no crossing we take y[ζ = ζ max] > 0.
    # This metric is only C0. Maybe think of something better?
    # RG: Peak of the metric does not match mean peak of the growth rate in ρ.
    data["Newcomb ballooning metric"] = (
        jnp.where(
            idx_right_root < (is_root.shape[0] - 1),
            (x - zeta[-1]) / (zeta[-1] - zeta[0]),
            y[-1],
        )
        .min((-1, -2))
        .squeeze(0)
    )
    return data<|MERGE_RESOLUTION|>--- conflicted
+++ resolved
@@ -11,10 +11,6 @@
 
 from functools import partial
 
-<<<<<<< HEAD
-from numpy import eigh_tridiagonal
-=======
->>>>>>> 71d59bb7
 from scipy.constants import mu_0
 
 from desc.backend import eigh_tridiagonal, jax, jit, jnp, scan
@@ -318,7 +314,6 @@
         )
     )
     return data
-<<<<<<< HEAD
 
 
 @register_compute_fun(
@@ -469,130 +464,6 @@
         # TODO: Issue #1750
         w, v = eigh_tridiagonal(diag_inner, diag_outer)
 
-=======
-
-
-@register_compute_fun(
-    name="f ballooning",
-    # f = a Bₙ³ |B|⁻² / (B⋅∇ζ) |∇(α + ι ζ₀ sign ι)|² ρ²
-    label="a B_n^3 \\vert B \\vert^{-2} / (B \\cdot \\nabla ζ) "
-    "\\vert \\nabla (\\alpha + \\iota \\zeta_0 \\mathrm{sign} \\iota) \\vert^2 \\rho^2",
-    units="~",
-    units_long="None",
-    description="Parameter in ideal ballooning equation",
-    dim=2,
-    params=["Psi"],
-    transforms={},
-    profiles=[],
-    coordinates="rtz",
-    data=["a", "|B|^2", "B^zeta", "gds2"],
-)
-def _f_balloon(params, transforms, profiles, data, **kwargs):
-    """Dimensionless f ρ² where f is defined in eq. 25c of arxiv.org/abs/2410.04576.
-
-    Also α = α_{DESC} + ι ζ₀ sign ι here whereas above link has α = α_{DESC} + ι ζ₀.
-    """
-    psi_boundary = params["Psi"] / (2 * jnp.pi)
-    B_n = 2 * psi_boundary / data["a"] ** 2
-    data["f ballooning"] = (
-        data["a"] * B_n**3 / data["|B|^2"] / data["B^zeta"]
-    ) * data["gds2"]
-    return data
-
-
-@register_compute_fun(
-    name="g ballooning",
-    # g = a³ Bₙ |B|⁻² (B⋅∇ζ) |∇(α + ι ζ₀ sign ι)|² ρ²
-    label="a^3 B_n \\vert B \\vert^{-2} (B \\cdot \\nabla ζ) "
-    "\\vert \\nabla (\\alpha + \\iota \\zeta_0 \\mathrm{sign} \\iota) \\vert^2 \\rho^2",
-    units="~",
-    units_long="None",
-    description="Parameter in ideal ballooning equation",
-    dim=2,
-    params=["Psi"],
-    transforms={},
-    profiles=[],
-    coordinates="rtz",
-    data=["a", "|B|^2", "B^zeta", "gds2"],
-)
-def _g_balloon(params, transforms, profiles, data, **kwargs):
-    """Dimensionless ρ² g where g is defined in eq. 25a of arxiv.org/abs/2410.04576.
-
-    Also α = α_{DESC} + ι ζ₀ sign ι here whereas above link has α = α_{DESC} + ι ζ₀.
-    """
-    psi_boundary = params["Psi"] / (2 * jnp.pi)
-    B_n = 2 * psi_boundary / data["a"] ** 2
-    data["g ballooning"] = (
-        data["a"] ** 3 * B_n * data["B^zeta"] / data["|B|^2"]
-    ) * data["gds2"]
-    return data
-
-
-@register_compute_fun(
-    name="ideal ballooning lambda",
-    label="\\lambda_{\\mathrm{ballooning}}=\\gamma^2",
-    units="~",
-    units_long="None",
-    description="Normalized squared ideal ballooning growth rate",
-    dim=4,
-    params=[],
-    transforms={"grid": []},
-    profiles=[],
-    coordinates="rtz",
-    data=["c ballooning", "f ballooning", "g ballooning"],
-    source_grid_requirement={"coordinates": "raz", "is_meshgrid": True},
-    Neigvals="int: number of largest eigenvalues to return, default value is 1.`"
-    "If `Neigvals=2` eigenvalues are `[-1, 0, 1]` we get `[1, 0]`",
-)
-@partial(jit, static_argnames=["Neigvals"])
-def _ideal_ballooning_lambda(params, transforms, profiles, data, **kwargs):
-    """Eigenvalues of ideal-ballooning equation.
-
-    A finite-difference method is used to calculate the maximum
-    growth rate against the infinite-n ideal ballooning mode.
-    The equation being solved is
-
-    d/dζ(g dX/dζ) + c X = λ f X, g, f > 0
-
-    where
-
-      λ = a² / v_A² * γ²
-    v_A = Bₙ / sqrt(μ₀ n₀ M) is the Alfven speed
-
-    Returns
-    -------
-    Ideal-ballooning lambda eigenvalues
-        Shape (num rho, num alpha, num zeta0, num eigvals).
-
-    """
-    Neigvals = kwargs.get("Neigvals", 1)
-    grid = transforms["grid"].source_grid
-    # toroidal step size between points along field lines is assumed uniform
-    dz = grid.nodes[grid.unique_zeta_idx[:2], 2]
-    dz = dz[1] - dz[0]
-    num_zeta0 = data["c ballooning"].shape[0]
-
-    def reshape(f):
-        assert f.shape == (num_zeta0, grid.num_nodes)
-        f = grid.meshgrid_reshape(f.T, "raz").swapaxes(-1, -2)
-        assert f.shape == (grid.num_rho, grid.num_alpha, num_zeta0, grid.num_zeta)
-        return f
-
-    c = reshape(data["c ballooning"])
-    f = reshape(data["f ballooning"])
-    g = reshape(data["g ballooning"])
-
-    # Approximate derivative along field line with second order finite differencing.
-    # Use g on the half grid for numerical stability.
-    g_half = (g[..., 1:] + g[..., :-1]) / (2 * dz**2)
-    b_inv = jnp.reciprocal(f[..., 1:-1])
-    diag_inner = (c[..., 1:-1] - g_half[..., 1:] - g_half[..., :-1]) * b_inv
-    diag_outer = g_half[..., 1:-1] * jnp.sqrt(b_inv[..., :-1] * b_inv[..., 1:])
-
-    # TODO: Issue #1750
-    w, v = eigh_tridiagonal(diag_inner, diag_outer)
-
->>>>>>> 71d59bb7
     w, top_idx = jax.lax.top_k(w, k=Neigvals)
     assert w.shape == (grid.num_rho, grid.num_alpha, num_zeta0, Neigvals)
     data["ideal ballooning lambda"] = w
@@ -601,10 +472,7 @@
     # stop_gradient prevents that.
     v = jax.lax.stop_gradient(v)
     v = jnp.take_along_axis(v, top_idx[..., jnp.newaxis, :], axis=-1)
-<<<<<<< HEAD
-
-=======
->>>>>>> 71d59bb7
+
     assert v.shape == (
         grid.num_rho,
         grid.num_alpha,
@@ -636,11 +504,7 @@
     Returns
     -------
     Ideal-ballooning lambda eigenfunctions
-<<<<<<< HEAD
-        Shape (num_rho, num alpha, num zeta0, num zeta - 2, num eigvals).
-=======
         Shape (num rho, num alpha, num zeta0, num zeta - 2, num eigvals).
->>>>>>> 71d59bb7
 
     """
     return data  # noqa: unused dependency
