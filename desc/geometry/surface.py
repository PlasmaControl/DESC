"""Classes for 2D surfaces embedded in 3D space."""

import warnings

import numpy as np

from desc.backend import block_diag, jit, jnp, put, root_scalar, sign, vmap
from desc.basis import DoubleFourierSeries, ZernikePolynomial
from desc.compute import rpz2xyz_vec, xyz2rpz, xyz2rpz_vec
from desc.grid import Grid, LinearGrid
from desc.io import InputReader
from desc.optimizable import optimizable_parameter
from desc.transform import Transform
from desc.utils import check_nonnegint, check_posint, copy_coeffs, errorif, setdefault

from .core import Surface

__all__ = ["FourierRZToroidalSurface", "PoincareRZLSection"]


class FourierRZToroidalSurface(Surface):
    """Toroidal surface represented by Fourier series in poloidal and toroidal angles.

    Parameters
    ----------
    R_lmn, Z_lmn : array-like, shape(k,)
        Fourier coefficients for R and Z in cylindrical coordinates
    modes_R : array-like, shape(k,2)
        poloidal and toroidal mode numbers [m,n] for R_lmn.
    modes_Z : array-like, shape(k,2)
        mode numbers associated with Z_lmn, defaults to modes_R
    NFP : int
        number of field periods
    sym : bool
        whether to enforce stellarator symmetry. Default is "auto" which enforces if
        modes are symmetric. If True, non-symmetric modes will be truncated.
    M, N: int or None
        Maximum poloidal and toroidal mode numbers. Defaults to maximum from modes_R
        and modes_Z.
    rho : float [0,1]
        flux surface label for the toroidal surface
    name : str
        name for this surface
    check_orientation : bool
        ensure that this surface has a right handed orientation. Do not set to False
        unless you are sure the parameterization you have given is right handed
        (ie, e_theta x e_zeta points outward from the surface).

    """

    _io_attrs_ = Surface._io_attrs_ + [
        "_R_lmn",
        "_Z_lmn",
        "_R_basis",
        "_Z_basis",
        "_NFP",
        "_rho",
    ]

    def __init__(
        self,
        R_lmn=None,
        Z_lmn=None,
        modes_R=None,
        modes_Z=None,
        NFP=1,
        sym="auto",
        M=None,
        N=None,
        rho=1,
        name="",
        check_orientation=True,
    ):
        if R_lmn is None:
            R_lmn = np.array([10, 1])
            modes_R = np.array([[0, 0], [1, 0]])
        if Z_lmn is None:
            Z_lmn = np.array([0, -1])
            modes_Z = np.array([[0, 0], [-1, 0]])
        if modes_Z is None:
            modes_Z = modes_R
        R_lmn, Z_lmn, modes_R, modes_Z = map(
            np.asarray, (R_lmn, Z_lmn, modes_R, modes_Z)
        )

        assert (
            R_lmn.size == modes_R.shape[0]
        ), "R_lmn size and modes_R.shape[0] must be the same size!"
        assert (
            Z_lmn.size == modes_Z.shape[0]
        ), "Z_lmn size and modes_Z.shape[0] must be the same size!"

        assert issubclass(modes_R.dtype.type, np.integer)
        assert issubclass(modes_Z.dtype.type, np.integer)

        MR = np.max(abs(modes_R[:, 0]))
        NR = np.max(abs(modes_R[:, 1]))
        MZ = np.max(abs(modes_Z[:, 0]))
        NZ = np.max(abs(modes_Z[:, 1]))
        self._L = 0
        M = check_nonnegint(M, "M")
        N = check_nonnegint(N, "N")
        NFP = check_posint(NFP, "NFP", False)
        self._M = setdefault(M, max(MR, MZ))
        self._N = setdefault(N, max(NR, NZ))
        self._NFP = NFP

        if sym == "auto":
            if np.all(
                R_lmn[np.where(sign(modes_R[:, 0]) != sign(modes_R[:, 1]))] == 0
            ) and np.all(
                Z_lmn[np.where(sign(modes_Z[:, 0]) == sign(modes_Z[:, 1]))] == 0
            ):
                sym = True
            else:
                sym = False

        self._R_basis = DoubleFourierSeries(
            M=self._M, N=self._N, NFP=NFP, sym="cos" if sym else False
        )
        self._Z_basis = DoubleFourierSeries(
            M=self._M, N=self._N, NFP=NFP, sym="sin" if sym else False
        )

        self._R_lmn = copy_coeffs(R_lmn, modes_R, self.R_basis.modes[:, 1:])
        self._Z_lmn = copy_coeffs(Z_lmn, modes_Z, self.Z_basis.modes[:, 1:])
        self._sym = bool(sym)
        self._rho = rho

        if check_orientation and self._compute_orientation() == -1:
            warnings.warn(
                "Left handed coordinates detected, switching sign of theta."
                + " To avoid this warning in the future, switch the sign of all"
                + " modes with m<0. You may also need to switch the sign of iota or"
                + " current profiles."
            )
            self._flip_orientation()
            assert self._compute_orientation() == 1

        self.name = name

    @property
    def NFP(self):
        """int: Number of (toroidal) field periods."""
        return self._NFP

    @property
    def R_basis(self):
        """DoubleFourierSeries: Spectral basis for R."""
        return self._R_basis

    @property
    def Z_basis(self):
        """DoubleFourierSeries: Spectral basis for Z."""
        return self._Z_basis

    @property
    def rho(self):
        """float: Flux surface label."""
        if not (hasattr(self, "_rho")) or self._rho is None:
            self._rho = 1.0
        return self._rho

    @rho.setter
    def rho(self, rho):
        self._rho = rho

    def change_resolution(self, *args, **kwargs):
        """Change the maximum poloidal and toroidal resolution."""
        assert (
            ((len(args) in [2, 3]) and len(kwargs) == 0)
            or ((len(args) in [2, 3]) and len(kwargs) in [1, 2])
            or (len(args) == 0)
        ), (
            "change_resolution should be called with 2 (M,N) or 3 (L,M,N) "
            + "positional arguments or only keyword arguments."
        )
        L = kwargs.pop("L", None)
        M = kwargs.pop("M", None)
        N = kwargs.pop("N", None)
        NFP = kwargs.pop("NFP", None)
        sym = kwargs.pop("sym", None)
        assert len(kwargs) == 0, "change_resolution got unexpected kwarg: {kwargs}"
        if L is not None:
            warnings.warn(
                "FourierRZToroidalSurface does not have radial resolution, ignoring L"
            )
        if len(args) == 2:
            M, N = args
        elif len(args) == 3:
            _, M, N = args

        M = check_nonnegint(M, "M")
        N = check_nonnegint(N, "N")
        NFP = check_posint(NFP, "NFP")
        self._NFP = int(NFP if NFP is not None else self.NFP)
        self._sym = sym if sym is not None else self.sym

        if (
            ((N is not None) and (N != self.N))
            or ((M is not None) and (M != self.M))
            or (NFP is not None)
        ):
            M = int(M if M is not None else self.M)
            N = int(N if N is not None else self.N)
            R_modes_old = self.R_basis.modes
            Z_modes_old = self.Z_basis.modes
            self.R_basis.change_resolution(
                M=M, N=N, NFP=self.NFP, sym="cos" if self.sym else self.sym
            )
            self.Z_basis.change_resolution(
                M=M, N=N, NFP=self.NFP, sym="sin" if self.sym else self.sym
            )
            self.R_lmn = copy_coeffs(self.R_lmn, R_modes_old, self.R_basis.modes)
            self.Z_lmn = copy_coeffs(self.Z_lmn, Z_modes_old, self.Z_basis.modes)
            self._M = M
            self._N = N

    @optimizable_parameter
    @property
    def R_lmn(self):
        """ndarray: Spectral coefficients for R."""
        return self._R_lmn

    @R_lmn.setter
    def R_lmn(self, new):
        if len(new) == self.R_basis.num_modes:
            self._R_lmn = jnp.asarray(new)
        else:
            raise ValueError(
                f"R_lmn should have the same size as the basis, got {len(new)} for "
                + f"basis with {self.R_basis.num_modes} modes."
            )

    @optimizable_parameter
    @property
    def Z_lmn(self):
        """ndarray: Spectral coefficients for Z."""
        return self._Z_lmn

    @Z_lmn.setter
    def Z_lmn(self, new):
        if len(new) == self.Z_basis.num_modes:
            self._Z_lmn = jnp.asarray(new)
        else:
            raise ValueError(
                f"Z_lmn should have the same size as the basis, got {len(new)} for "
                + f"basis with {self.Z_basis.num_modes} modes."
            )

    def get_coeffs(self, m, n=0):
        """Get Fourier coefficients for given mode number(s)."""
        n = np.atleast_1d(n).astype(int)
        m = np.atleast_1d(m).astype(int)

        m, n = np.broadcast_arrays(m, n)
        R = np.zeros_like(m).astype(float)
        Z = np.zeros_like(m).astype(float)

        mn = np.array([m, n]).T
        idxR = np.where(
            (mn[:, np.newaxis, :] == self.R_basis.modes[np.newaxis, :, 1:]).all(axis=-1)
        )
        idxZ = np.where(
            (mn[:, np.newaxis, :] == self.Z_basis.modes[np.newaxis, :, 1:]).all(axis=-1)
        )

        R[idxR[0]] = self.R_lmn[idxR[1]]
        Z[idxZ[0]] = self.Z_lmn[idxZ[1]]
        return R, Z

    def set_coeffs(self, m, n=0, R=None, Z=None):
        """Set specific Fourier coefficients."""
        m, n, R, Z = (
            np.atleast_1d(m),
            np.atleast_1d(n),
            np.atleast_1d(R),
            np.atleast_1d(Z),
        )
        m, n, R, Z = np.broadcast_arrays(m, n, R, Z)
        for mm, nn, RR, ZZ in zip(m, n, R, Z):
            if RR is not None:
                idxR = self.R_basis.get_idx(0, mm, nn)
                self.R_lmn = put(self.R_lmn, idxR, RR)
            if ZZ is not None:
                idxZ = self.Z_basis.get_idx(0, mm, nn)
                self.Z_lmn = put(self.Z_lmn, idxZ, ZZ)

    @classmethod
    def from_input_file(cls, path):
        """Create a surface from Fourier coefficients in a DESC or VMEC input file.

        Parameters
        ----------
        path : Path-like or str
            Path to DESC or VMEC input file.

        Returns
        -------
        surface : FourierRZToroidalSurface
            Surface with given Fourier coefficients.

        """
        with warnings.catch_warnings():
            warnings.simplefilter("ignore")
            inputs = InputReader().parse_inputs(path)[-1]
        if (inputs["bdry_ratio"] is not None) and (inputs["bdry_ratio"] != 1):
            warnings.warn(
                "boundary_ratio = {} != 1, surface may not be as expected".format(
                    inputs["bdry_ratio"]
                )
            )
        surf = cls(
            inputs["surface"][:, 3],
            inputs["surface"][:, 4],
            inputs["surface"][:, 1:3].astype(int),
            inputs["surface"][:, 1:3].astype(int),
            inputs["NFP"],
            inputs["sym"],
        )
        return surf

    # TODO: add k value for number of rotations per field period
    @classmethod
    def from_qp_model(
        cls,
        major_radius=1,
        aspect_ratio=10,
        elongation=2,
        mirror_ratio=0.1,
        torsion=0,
        NFP=1,
        sym=True,
        positive_iota=True,
    ):
        """Create a surface from a near-axis model for quasi-poloidal symmetry.

        Parameters
        ----------
        major_radius : float
            Average major radius. Constant term in the R coordinate.
        aspect_ratio : float
            Aspect ratio of the geometry = major radius / average cross-sectional area.
        elongation : float
            Elongation of the elliptical surface = major axis / minor axis.
        mirror_ratio : float
            Mirror ratio generated by toroidal variation of the cross-sectional area.
            Must be <= 1.
        torsion : float
            Vertical extent of the magnetic axis Z coordinate.
            Coefficient of sin(2*phi).
        NFP : int
            Number of field periods.
        sym : bool (optional)
            Whether to enforce stellarator symmetry.
        positive_iota : bool (optional)
            Whether the rotational transform should be positive or negative.

        Returns
        -------
        surface : FourierRZToroidalSurface
            Surface with given geometric properties.

        """
        assert mirror_ratio <= 1
        a = major_radius * np.sqrt(elongation) / aspect_ratio  # major axis
        b = major_radius / (aspect_ratio * np.sqrt(elongation))  # minor axis
        epsilon = (1 - np.sqrt(1 - mirror_ratio**2)) / mirror_ratio
        iota_sign = 2 * positive_iota - 1

        R_lmn = np.array(
            [
                major_radius,  # m=0, n=0
                -(elongation + 1) * b / 2 * iota_sign,  # m=1, n=0
                -major_radius / (1 + 4 * NFP**2),  # m=0, n=2
                a * epsilon * iota_sign,  # m=1, n=1
                -(elongation - 1) * b / 2 * iota_sign,  # m=1, n=2
                -(elongation - 1) * b / 2,  # m=-1, n=-2
            ]
        )
        Z_lmn = np.array(
            [
                (elongation + 1) * b / 2 * iota_sign,  # m=-1, n=0
                torsion,  # m=0, n=-2
                -b * epsilon * iota_sign,  # m=-1, n=1
                (elongation - 1) * b / 2,  # m=1, n=-2
                -(elongation - 1) * b / 2 * iota_sign,  # m=-1, n=2
            ]
        )
        modes_R = np.array([[0, 0], [1, 0], [0, 2], [1, 1], [1, 2], [-1, -2]])
        modes_Z = np.array([[-1, 0], [0, -2], [-1, 1], [1, -2], [-1, 2]])

        surf = cls(
            R_lmn=R_lmn, Z_lmn=Z_lmn, modes_R=modes_R, modes_Z=modes_Z, NFP=NFP, sym=sym
        )
        return surf

    @classmethod
    def from_values(
        cls,
        coords,
        theta,
        zeta=None,
        M=6,
        N=6,
        NFP=1,
        sym=True,
        check_orientation=True,
        rcond=None,
        w=None,
    ):
        """Create a surface from given R,Z coordinates in real space.

        Parameters
        ----------
        coords : array-like shape(num_points,3) or Grid
            cylindrical coordinates (R,phi,Z) to fit as a FourierRZToroidalSurface
        theta : ndarray, shape(num_points,)
            Locations in poloidal angle theta where real space coordinates are given.
            Expects same number of angles as coords (num_points),
            This determines the poloidal angle for the resulting surface.
        zeta : ndarray, shape(num_points,)
            Locations in toroidal angle zeta where real space coordinates are given.
            Expects same number of angles as coords (num_points),
            This determines the toroidal angle for the resulting surface.
            if None, defaults to assuming the toroidal angle is the cylindrical phi
            and so sets zeta = phi = coords[:,1]
        M : int
            poloidal resolution of basis used to fit surface with.
            It is recommended to fit with M < num_theta points per toroidal plane,
            i.e. if num_points = num_theta*num_zeta , then want to ensure M < num_theta
        N : int
            toroidal resolution of basis used to fit surface with
            It is recommended to fit with N < num_zeta points per poloidal plane.
            i.e. if num_points = num_theta*num_zeta , then want to ensure N < num_zeta
        NFP : int
            number of toroidal field periods for surface
        sym : bool
            True if surface is stellarator-symmetric
        check_orientation : bool
            whether to check left-handedness of coordinates and flip if necessary.
        rcond : float
            Relative condition number of the fit. Singular values smaller than this
            relative to the largest singular value will be ignored. The default value
            is len(x)*eps, where eps is the relative precision of the float type, about
            2e-16 in most cases.
        w : array-like, shape(num_points,)
            Weights to apply to the sample coordinates. For gaussian
            uncertainties, use 1/sigma (not 1/sigma**2).

        Returns
        -------
        surface : FourierRZToroidalSurface
            Surface with Fourier coefficients fitted from input coords.

        """
        M = check_nonnegint(M, "M", False)
        N = check_nonnegint(N, "N", False)
        NFP = check_posint(NFP, "NFP", False)
        theta = np.asarray(theta)
        assert (
            coords.shape[0] == theta.size
        ), "coords first dimension and theta must have same size"
        if zeta is None:
            zeta = coords[:, 1]
        else:
            raise NotImplementedError("zeta != phi not yet implemented")
        nodes = Grid(
            np.vstack([np.ones_like(theta), theta, coords[:, 1]]).T,
            sort=False,
            jitable=True,
        )

        R = coords[:, 0]
        Z = coords[:, 2]
        R_basis = DoubleFourierSeries(M=M, N=N, NFP=NFP, sym="cos" if sym else False)
        Z_basis = DoubleFourierSeries(M=M, N=N, NFP=NFP, sym="sin" if sym else False)
        if w is None:  # unweighted fit
            transform = Transform(
                nodes, R_basis, build=False, build_pinv=True, rcond=rcond
            )
            Rb_lmn = transform.fit(R)

            transform = Transform(
                nodes, Z_basis, build=False, build_pinv=True, rcond=rcond
            )
            Zb_lmn = transform.fit(Z)
        else:  # perform weighted fit
            # solves system W A x = W b
            # where A is the transform matrix, W is the diagonal weight matrix
            # of weights w, and b is the vector of data points
            w = np.asarray(w)
            W = np.diag(w)
            assert w.size == R.size, "w must same length as number of points being fit"

            transform = Transform(
                nodes, R_basis, build=True, build_pinv=False, method="direct1"
            )
            AR = transform.matrices[transform.method][0][0][0]

            transform = Transform(
                nodes, Z_basis, build=True, build_pinv=False, method="direct1"
            )
            AZ = transform.matrices[transform.method][0][0][0]

            A = block_diag(W @ AR, W @ AZ)
            b = np.concatenate([w * R, w * Z])
            x_lmn = np.linalg.lstsq(A, b, rcond=rcond)[0]

            Rb_lmn = x_lmn[0 : R_basis.num_modes]
            Zb_lmn = x_lmn[R_basis.num_modes :]

        surf = cls(
            Rb_lmn,
            Zb_lmn,
            R_basis.modes[:, 1:],
            Z_basis.modes[:, 1:],
            NFP,
            sym,
            check_orientation=check_orientation,
        )
        return surf

    @classmethod
    def from_shape_parameters(
        cls,
        major_radius=10.0,
        aspect_ratio=10.0,
        elongation=1.0,
        triangularity=0.0,
        squareness=0.0,
        eccentricity=0.0,
        torsion=0.0,
        twist=0.0,
        NFP=1,
        sym=True,
    ):
        """Create a surface using a generalized Miller parameterization.

        Parameters
        ----------
        major_radius : float > 0
            Average major radius.
        aspect_ratio : float > 0
            Ratio of major radius / minor radius.
        elongation : float > 0
            Elongation of the cross section = major axis / minor axis. Value of 1 gives
            a circular cross section. Value > 1 gives vertical elongated cross section,
            value < 1 gives horizontally elongated section.
        triangularity : float
            Positive triangularity makes a "▷" like cross section, negative
            triangularity makes a "◁" like cross section. Surface may self-intersect
            if abs(triangularity) > 1
        squareness : float
            Positive squareness makes a "□" type cross section. Negative squareness
            makes a "+" like cross section. Surface may self-intersect if
            abs(squareness) > 0.5
        eccentricity : float in [0, 1)
            Eccentricity of the magnetic axis. Value of 0 gives circular axis, value of
            1 gives infinitely elongated axis.
        torsion : float
            How non-planar the magnetic axis is.
        twist : float
            How many times the cross section rotates per field period. For integer
            values it is a rigid rotation in phi, for non-integer values it also deforms
            as it goes around toroidally. Values > 0 give a CCW rotation,
            values < 0 give CW rotation. Cross section has zero volume if
            abs(twist)%1 == 1/2.
        NFP : int
            Number of field periods.
        sym : bool (optional)
            Whether to enforce stellarator symmetry.

        Returns
        -------
        surface : FourierRZToroidalSurface
            Surface with given geometric properties.

        """
        errorif(major_radius <= 0, ValueError, "major_radius must be positive")
        errorif(aspect_ratio <= 0, ValueError, "aspect_ratio must be positive")
        errorif(elongation <= 0, ValueError, "elongation should be positive")
        errorif(eccentricity < 0, ValueError, "eccentricity must be in [0,1)")
        errorif(eccentricity >= 1, ValueError, "eccentricity must be in [0,1)")
        errorif(
            abs(twist) % 1 == 0.5,
            ValueError,
            "surface has no volume for abs(twist)%1 == 0.5",
        )
        grid = LinearGrid(L=0, M=30, N=30, NFP=NFP, endpoint=True)
        theta = grid.nodes[:, 1]
        zeta = grid.nodes[:, 2]

        # area = pi*a*b = pi*r^2
        # r ~ sqrt(a*b) -> a = r^2/b
        # elongation = a/b = r^2/b^2 -> b = r/sqrt(elongation)
        r = major_radius / aspect_ratio
        b = r / np.sqrt(elongation)
        a = r * np.sqrt(elongation)

        # create cross section shape using miller parameterization
        Rp = b * np.cos(
            theta + triangularity * np.sin(theta) - squareness * np.sin(2 * theta)
        )
        Zp = -a * np.sin(theta + squareness * np.sin(2 * theta))

        # create axis shape using ellipse + torsion
        a = 2 * major_radius / (1 + np.sqrt(1 - eccentricity**2))
        b = a * np.sqrt(1 - eccentricity**2)
        Ra = (a * b) / np.sqrt(
            b**2 * np.cos(NFP * zeta) ** 2 + a**2 * np.sin(NFP * zeta) ** 2
        )
        # max(2, NFP) ensures that nonzero torsion gives nonplanar axis even for NFP=1
        # otherwise it just tilts the whole axis.
        Za = torsion * np.sin(max(2, NFP) * zeta)
        # combine axis + cross section with twist
        R = Ra + Rp * np.cos(twist * NFP * zeta) - Zp * np.sin(twist * NFP * zeta)
        Z = Za + Zp * np.cos(twist * NFP * zeta) + Rp * np.sin(twist * NFP * zeta)

        # self._compute_orientation falsely returns -1 when twist = 1 since there is
        # no m=1, n=0 mode, but by construction this should be right handed
        # so we can skip that check.
        return cls.from_values(
            np.array([R, zeta, Z]).T, theta, NFP=NFP, sym=sym, check_orientation=False
        )

    def constant_offset_surface(
        self, offset, grid=None, M=None, N=None, full_output=False
    ):
        """Create a FourierRZSurface with constant offset from the base surface (self).

        Implementation of algorithm described in Appendix B of
        "An improved current potential method for fast computation of
        stellarator coil shapes", Landreman (2017)
        https://iopscience.iop.org/article/10.1088/1741-4326/aa57d4

        NOTE: Must have the toroidal angle as the cylindrical toroidal angle
        in order for this algorithm to work properly

        Parameters
        ----------
        base_surface : FourierRZToroidalSurface
            Surface from which the constant offset surface will be found.
        offset : float
            constant offset (in m) of the desired surface from the input surface
            offset will be in the normal direction to the surface.
        grid : Grid, optional
            Grid object of the points on the given surface to evaluate the
            offset points at, from which the offset surface will be created by fitting
            offset points with the basis defined by the given M and N.
            If None, defaults to a LinearGrid with M and N and NFP equal to the
            base_surface.M and base_surface.N and base_surface.NFP
        M : int, optional
            Poloidal resolution of the basis used to fit the offset points
            to create the resulting constant offset surface, by default equal
            to base_surface.M
        N : int, optional
            Toroidal resolution of the basis used to fit the offset points
            to create the resulting constant offset surface, by default equal
            to base_surface.N
        full_output : bool, optional
            If True, also return a dict of useful data about the surfaces and a
            tuple where the first element is the residual from
            the root finding and the second is the number of iterations.

        Returns
        -------
        offset_surface : FourierRZToroidalSurface
            FourierRZToroidalSurface, created from fitting points offset from the input
            surface by the given constant offset.
        data : dict
            dictionary containing  the following data, in the cylindrical basis:
                ``n`` : (``grid.num_nodes`` x 3) array of the unit surface normal on
                    the base_surface evaluated at the input ``grid``
                ``x`` : (``grid.num_nodes`` x 3) array of the position vectors on
                    the base_surface evaluated at the input ``grid``
                ``x_offset_surface`` : (``grid.num_nodes`` x 3) array of the
                    position vectors on the offset surface, corresponding to the
                    ``x`` points on the base_surface (i.e. the points to which the
                    offset surface was fit)
        info : tuple
            2 element tuple containing residuals and number of iterations
            for each point. Only returned if ``full_output`` is True

        """
        M = check_nonnegint(M, "M")
        N = check_nonnegint(N, "N")

        base_surface = self
        if grid is None:
            grid = LinearGrid(
                M=base_surface.M * 2,
                N=base_surface.N * 2,
                NFP=base_surface.NFP,
                sym=base_surface.sym,
            )
        assert isinstance(
            base_surface, FourierRZToroidalSurface
        ), "base_surface must be a FourierRZToroidalSurface!"
        M = base_surface.M if M is None else int(M)
        N = base_surface.N if N is None else int(N)

        def n_and_r_jax(nodes):
            data = base_surface.compute(
                ["X", "Y", "Z", "n_rho"],
                grid=Grid(nodes, jitable=True, sort=False),
                method="jitable",
            )

            phi = nodes[:, 2]
            re = jnp.vstack([data["X"], data["Y"], data["Z"]]).T
            n = data["n_rho"]
            n = rpz2xyz_vec(n, phi=phi)
            r_offset = re + offset * n
            return n, re, r_offset

        def fun_jax(zeta_hat, theta, zeta):
            nodes = jnp.vstack((jnp.ones_like(theta), theta, zeta_hat)).T
            n, r, r_offset = n_and_r_jax(nodes)
            return jnp.arctan(r_offset[0, 1] / r_offset[0, 0]) - zeta

        vecroot = jit(vmap(lambda x0, *p: root_scalar(fun_jax, x0, jac=None, args=p)))
        zetas, (res, niter) = vecroot(
            grid.nodes[:, 2], grid.nodes[:, 1], grid.nodes[:, 2]
        )

        zetas = np.asarray(zetas)
        nodes = np.vstack((np.ones_like(grid.nodes[:, 1]), grid.nodes[:, 1], zetas)).T
        n, x, x_offsets = n_and_r_jax(nodes)

        data = {}
        data["n"] = xyz2rpz_vec(n, phi=nodes[:, 1])
        data["x"] = xyz2rpz(x)
        data["x_offset_surface"] = xyz2rpz(x_offsets)

        offset_surface = FourierRZToroidalSurface.from_values(
            data["x_offset_surface"],
            theta=nodes[:, 1],
            M=M,
            N=N,
            NFP=base_surface.NFP,
            sym=base_surface.sym,
        )
        if full_output:
            return offset_surface, data, (res, niter)
        else:
            return offset_surface


class PoincareRZLSection(Surface):
    """A toroidal cross section represented by a Zernike polynomial in R,Z and Lambda.

    Parameters
    ----------
    R_lmn, Z_lmn, L_lmn : array-like, shape(k,)
        zernike coefficients
    modes_R : array-like, shape(k,2)
        radial and poloidal mode numbers [l,m] for R_lmn
    modes_Z : array-like, shape(k,2)
        radial and poloidal mode numbers [l,m] for Z_lmn. If None defaults to modes_R.
    modes_L : array-like, shape(k,2)
        radial and poloidal mode numbers [l,m] for L_lmn. If None defaults to modes_R.
    sym : bool
        whether to enforce stellarator symmetry. Default is "auto" which enforces if
        modes are symmetric. If True, non-symmetric modes will be truncated.
    spectral_indexing : {``'ansi'``, ``'fringe'``}
        Indexing method, default value = ``'ansi'``

        For L=0, all methods are equivalent and give a "chevron" shaped
        basis (only the outer edge of the zernike pyramid of width M).
        For L>0, the indexing scheme defines order of the basis functions:

        ``'ansi'``: ANSI indexing fills in the pyramid with triangles of
        decreasing size, ending in a triangle shape. For L == M,
        the traditional ANSI pyramid indexing is recovered. For L>M, adds rows
        to the bottom of the pyramid, increasing L while keeping M constant,
        giving a "house" shape

        ``'fringe'``: Fringe indexing fills in the pyramid with chevrons of
        decreasing size, ending in a diamond shape for L=2*M where
        the traditional fringe/U of Arizona indexing is recovered.
        For L > 2*M, adds chevrons to the bottom, making a hexagonal diamond
    L, M : int or None
        Maximum radial and poloidal mode numbers. Defaults to max from modes_R and
        modes_Z.
    zeta : float [0,2pi)
        toroidal angle for the section.
    name : str
        name for this surface
    check_orientation : bool
        ensure that this surface has a right handed orientation. Do not set to False
        unless you are sure the parameterization you have given is right handed
        (ie, e_theta x e_zeta points outward from the surface).

    """

    _io_attrs_ = Surface._io_attrs_ + [
        "_R_lmn",
        "_Z_lmn",
        "_L_lmn",
        "_R_basis",
        "_Z_basis",
        "_L_basis",
        "_spectral_indexing",
        "_zeta",
    ]

    def __init__(
        self,
        R_lmn=None,
        Z_lmn=None,
        L_lmn=None,
        modes_R=None,
        modes_Z=None,
        modes_L=None,
        spectral_indexing="ansi",
        sym="auto",
        L=None,
        M=None,
        zeta=0.0,
        name="",
        check_orientation=True,
    ):
        if R_lmn is None:
            R_lmn = np.array([10, 1])
            modes_R = np.array([[0, 0], [1, 1]])
        if Z_lmn is None:
            Z_lmn = np.array([0, -1])
            modes_Z = np.array([[0, 0], [1, -1]])
        if L_lmn is None:
            L_lmn = np.array([0, 0])
            modes_L = np.array([[0, 0], [1, -1]])
        if modes_Z is None:
            modes_Z = modes_R
        if modes_L is None:
            modes_L = modes_R
        R_lmn, Z_lmn, L_lmn, modes_R, modes_Z, modes_L = map(
            np.asarray, (R_lmn, Z_lmn, L_lmn, modes_R, modes_Z, modes_L)
        )

        assert (
            R_lmn.size == modes_R.shape[0]
        ), "R_lmn size and modes_R.shape[0] must be the same size!"
        assert (
            Z_lmn.size == modes_Z.shape[0]
        ), "Z_lmn size and modes_Z.shape[0] must be the same size!"
        assert (
            L_lmn.size == modes_L.shape[0]
        ), "L_lmn size and modes_L.shape[0] must be the same size!"

        assert issubclass(modes_R.dtype.type, np.integer)
        assert issubclass(modes_Z.dtype.type, np.integer)
        assert issubclass(modes_L.dtype.type, np.integer)

        LR = np.max(abs(modes_R[:, 0]))
        MR = np.max(abs(modes_R[:, 1]))
        LZ = np.max(abs(modes_Z[:, 0]))
        MZ = np.max(abs(modes_Z[:, 1]))
        LL = np.max(abs(modes_L[:, 0]))
        ML = np.max(abs(modes_L[:, 1]))
        L = check_nonnegint(L, "L")
        M = check_nonnegint(M, "M")
        self._L = setdefault(L, max(LR, LZ, LL))
        self._M = setdefault(M, max(MR, MZ, ML))
        self._N = 0

        if sym == "auto":
            if np.all(
                R_lmn[np.where(sign(modes_R[:, 0]) != sign(modes_R[:, 1]))] == 0
            ) and np.all(
                Z_lmn[np.where(sign(modes_Z[:, 0]) == sign(modes_Z[:, 1]))] == 0
            ):
                sym = True
            else:
                sym = False

        self._R_basis = ZernikePolynomial(
            L=self._L,
            M=self._M,
            spectral_indexing=spectral_indexing,
            sym="cos" if sym else False,
        )
        self._Z_basis = ZernikePolynomial(
            L=self._L,
            M=self._M,
            spectral_indexing=spectral_indexing,
            sym="sin" if sym else False,
        )
        self._L_basis = ZernikePolynomial(
            L=self._L,
            M=self._M,
            spectral_indexing=spectral_indexing,
            sym="sin" if sym else False,
        )

        self._R_lmn = copy_coeffs(R_lmn, modes_R, self.R_basis.modes[:, :2])
        self._Z_lmn = copy_coeffs(Z_lmn, modes_Z, self.Z_basis.modes[:, :2])
<<<<<<< HEAD
        self._L_lmn = copy_coeffs(L_lmn, modes_L, self.L_basis.modes[:, :2])
        self._sym = sym
        self._spectral_indexing = spectral_indexing
=======
        self._sym = bool(sym)
        self._spectral_indexing = str(spectral_indexing)
>>>>>>> 4745460e

        self._zeta = zeta

        if check_orientation and self._compute_orientation() == -1:
            warnings.warn(
                "Left handed coordinates detected, switching sign of theta."
                + " To avoid this warning in the future, switch the sign of all"
                + " modes with m<0"
            )
            self._flip_orientation()
            assert self._compute_orientation() == 1

        self.name = name

    @property
    def spectral_indexing(self):
        """str: Type of spectral indexing for Zernike basis."""
        return self._spectral_indexing

    @property
    def R_basis(self):
        """ZernikePolynomial: Spectral basis for R."""
        return self._R_basis

    @property
    def Z_basis(self):
        """ZernikePolynomial: Spectral basis for Z."""
        return self._Z_basis

    @property
    def L_basis(self):
        """ZernikePolynomial: Spectral basis for Lambda."""
        return self._L_basis

    @L_basis.setter
    def L_basis(self, L_basis):
        self._L_basis = L_basis

    @property
    def zeta(self):
        """float: Toroidal angle."""
        return self._zeta

    @zeta.setter
    def zeta(self, zeta):
        self._zeta = zeta

    def change_resolution(self, *args, **kwargs):
        """Change the maximum radial and poloidal resolution."""
        assert (
            ((len(args) in [2, 3]) and len(kwargs) == 0)
            or ((len(args) in [2, 3]) and len(kwargs) in [1, 2])
            or (len(args) == 0)
        ), (
            "change_resolution should be called with 2 (L,M) or 3 (L,M,N) "
            + "positional arguments or only keyword arguments."
        )
        L = kwargs.pop("L", None)
        M = kwargs.pop("M", None)
        N = kwargs.pop("N", None)
        _ = kwargs.pop(
            "NFP", None
        )  # NFP is not used but need to pop to avoid unexpected kwarg
        sym = kwargs.pop("sym", None)
        assert len(kwargs) == 0, "change_resolution got unexpected kwarg: {kwargs}"
        self._sym = sym if sym is not None else self.sym
        if N is not None:
            warnings.warn(
                "PoincareRZLSection does not have toroidal resolution, ignoring N"
            )
        if len(args) == 2:
            L, M = args
        elif len(args) == 3:
            L, M, N = args

        if ((L is not None) and (L != self.L)) or ((M is not None) and (M != self.M)):
            L = int(L if L is not None else self.L)
            M = int(M if M is not None else self.M)
            R_modes_old = self.R_basis.modes
            Z_modes_old = self.Z_basis.modes
            L_modes_old = self.L_basis.modes
            self.R_basis.change_resolution(
                L=L, M=M, sym="cos" if self.sym else self.sym
            )
            self.Z_basis.change_resolution(
                L=L, M=M, sym="sin" if self.sym else self.sym
            )
            self.L_basis.change_resolution(
                L=L, M=M, sym="sin" if self.sym else self.sym
            )
            self.R_lmn = copy_coeffs(self.R_lmn, R_modes_old, self.R_basis.modes)
            self.Z_lmn = copy_coeffs(self.Z_lmn, Z_modes_old, self.Z_basis.modes)
            self.L_lmn = copy_coeffs(self.L_lmn, L_modes_old, self.L_basis.modes)
            self._L = L
            self._M = M

    @optimizable_parameter
    @property
    def R_lmn(self):
        """ndarray: Spectral coefficients for R."""
        return self._R_lmn

    @R_lmn.setter
    def R_lmn(self, new):
        if len(new) == self.R_basis.num_modes:
            self._R_lmn = jnp.asarray(new)
        else:
            raise ValueError(
                f"R_lmn should have the same size as the basis, got {len(new)} for "
                + f"basis with {self.R_basis.num_modes} modes."
            )

    @optimizable_parameter
    @property
    def Z_lmn(self):
        """ndarray: Spectral coefficients for Z."""
        return self._Z_lmn

    @Z_lmn.setter
    def Z_lmn(self, new):
        if len(new) == self.Z_basis.num_modes:
            self._Z_lmn = jnp.asarray(new)
        else:
            raise ValueError(
                f"Z_lmn should have the same size as the basis, got {len(new)} for "
                + f"basis with {self.Z_basis.num_modes} modes."
            )

    @optimizable_parameter
    @property
    def L_lmn(self):
        """ndarray: Spectral coefficients for Lambda."""
        return self._L_lmn

    @L_lmn.setter
    def L_lmn(self, new):
        if len(new) == self.L_basis.num_modes:
            self._L_lmn = jnp.asarray(new)
        else:
            raise ValueError(
                f"L_lmn should have the same size as the basis, got {len(new)} for "
                + f"basis with {self.L_basis.num_modes} modes."
            )

    def get_coeffs(self, l, m=0):
        """Get Zernike coefficients for given mode number(s)."""
        l = np.atleast_1d(l).astype(int)
        m = np.atleast_1d(m).astype(int)

        l, m = np.broadcast_arrays(l, m)
        R = np.zeros_like(m).astype(float)
        Z = np.zeros_like(m).astype(float)
        L = np.zeros_like(m).astype(float)

        lm = np.array([l, m]).T
        idxR = np.where(
            (lm[:, np.newaxis, :] == self.R_basis.modes[np.newaxis, :, :2]).all(axis=-1)
        )
        idxZ = np.where(
            (lm[:, np.newaxis, :] == self.Z_basis.modes[np.newaxis, :, :2]).all(axis=-1)
        )
        idxL = np.where(
            (lm[:, np.newaxis, :] == self.L_basis.modes[np.newaxis, :, :2]).all(axis=-1)
        )

        R[idxR[0]] = self.R_lmn[idxR[1]]
        Z[idxZ[0]] = self.Z_lmn[idxZ[1]]
        L[idxZ[0]] = self.L_lmn[idxL[1]]
        return R, Z, L

    def set_coeffs(self, l, m=0, R=None, Z=None, L=None):
        """Set specific Zernike coefficients."""
        l, m, R, Z, L = (
            np.atleast_1d(l),
            np.atleast_1d(m),
            np.atleast_1d(R),
            np.atleast_1d(Z),
            np.atleast_1d(L),
        )
        l, m, R, Z, L = np.broadcast_arrays(l, m, R, Z, L)
        for ll, mm, RR, ZZ, LL in zip(l, m, R, Z, L):
            if RR is not None:
                idxR = self.R_basis.get_idx(ll, mm, 0)
                self.R_lmn = put(self.R_lmn, idxR, RR)
            if ZZ is not None:
                idxZ = self.Z_basis.get_idx(ll, mm, 0)
                self.Z_lmn = put(self.Z_lmn, idxZ, ZZ)
            if LL is not None:
                idxL = self.L_basis.get_idx(ll, mm, 0)
                self.L_lmn = put(self.L_lmn, idxL, LL)<|MERGE_RESOLUTION|>--- conflicted
+++ resolved
@@ -895,14 +895,9 @@
 
         self._R_lmn = copy_coeffs(R_lmn, modes_R, self.R_basis.modes[:, :2])
         self._Z_lmn = copy_coeffs(Z_lmn, modes_Z, self.Z_basis.modes[:, :2])
-<<<<<<< HEAD
         self._L_lmn = copy_coeffs(L_lmn, modes_L, self.L_basis.modes[:, :2])
-        self._sym = sym
-        self._spectral_indexing = spectral_indexing
-=======
         self._sym = bool(sym)
         self._spectral_indexing = str(spectral_indexing)
->>>>>>> 4745460e
 
         self._zeta = zeta
 
