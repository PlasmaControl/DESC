"""Classes for 2D surfaces embedded in 3D space."""

import os
import warnings

import numpy as np

from desc.backend import (
    block_diag,
    execute_on_cpu,
    jit,
    jnp,
    put,
    root_scalar,
    sign,
    vmap,
)
from desc.basis import DoubleFourierSeries, ZernikePolynomial
from desc.grid import Grid, LinearGrid
from desc.io import InputReader
from desc.optimizable import optimizable_parameter
from desc.transform import Transform
from desc.utils import (
    check_nonnegint,
    check_posint,
    copy_coeffs,
    errorif,
    rpz2xyz_vec,
    setdefault,
    xyz2rpz,
    xyz2rpz_vec,
)

from .core import Surface

__all__ = ["FourierRZToroidalSurface", "ZernikeRZToroidalSection"]


class FourierRZToroidalSurface(Surface):
    """Toroidal surface represented by Fourier series in poloidal and toroidal angles.

    Parameters
    ----------
    R_lmn, Z_lmn : array-like, shape(k,)
        Fourier coefficients for R and Z in cylindrical coordinates
    modes_R : array-like, shape(k,2)
        poloidal and toroidal mode numbers [m,n] for R_lmn.
    modes_Z : array-like, shape(k,2)
        mode numbers associated with Z_lmn, defaults to modes_R
    NFP : int
        number of field periods
    sym : bool
        whether to enforce stellarator symmetry. Default is "auto" which enforces if
        modes are symmetric. If True, non-symmetric modes will be truncated.
    M, N: int or None
        Maximum poloidal and toroidal mode numbers. Defaults to maximum from modes_R
        and modes_Z.
    rho : float [0,1]
        flux surface label for the toroidal surface
    name : str
        name for this surface
    check_orientation : bool
        ensure that this surface has a right handed orientation. Do not set to False
        unless you are sure the parameterization you have given is right handed
        (ie, e_theta x e_zeta points outward from the surface).

    """

    _io_attrs_ = Surface._io_attrs_ + [
        "_R_lmn",
        "_Z_lmn",
        "_R_basis",
        "_Z_basis",
        "_NFP",
        "_rho",
    ]
    _static_attrs = Surface._static_attrs + ["_NFP", "_R_basis", "_Z_basis"]

    @execute_on_cpu
    def __init__(
        self,
        R_lmn=None,
        Z_lmn=None,
        modes_R=None,
        modes_Z=None,
        NFP=1,
        sym="auto",
        M=None,
        N=None,
        rho=1,
        name="",
        check_orientation=True,
    ):
        if R_lmn is None:
            R_lmn = np.array([10, 1])
            modes_R = np.array([[0, 0], [1, 0]])
        if Z_lmn is None:
            Z_lmn = np.array([0, -1])
            modes_Z = np.array([[0, 0], [-1, 0]])
        if modes_Z is None:
            modes_Z = modes_R
        R_lmn, Z_lmn, modes_R, modes_Z = map(
            np.asarray, (R_lmn, Z_lmn, modes_R, modes_Z)
        )

        assert (
            R_lmn.size == modes_R.shape[0]
        ), "R_lmn size and modes_R.shape[0] must be the same size!"
        assert (
            Z_lmn.size == modes_Z.shape[0]
        ), "Z_lmn size and modes_Z.shape[0] must be the same size!"

        assert issubclass(modes_R.dtype.type, np.integer)
        assert issubclass(modes_Z.dtype.type, np.integer)

        MR = np.max(abs(modes_R[:, 0]))
        NR = np.max(abs(modes_R[:, 1]))
        MZ = np.max(abs(modes_Z[:, 0]))
        NZ = np.max(abs(modes_Z[:, 1]))
        self._L = 0
        M = check_nonnegint(M, "M")
        N = check_nonnegint(N, "N")
        NFP = check_posint(NFP, "NFP", False)
        self._M = setdefault(M, max(MR, MZ))
        self._N = setdefault(N, max(NR, NZ))
        self._NFP = NFP

        if sym == "auto":
            if np.all(
                R_lmn[np.where(sign(modes_R[:, 0]) != sign(modes_R[:, 1]))] == 0
            ) and np.all(
                Z_lmn[np.where(sign(modes_Z[:, 0]) == sign(modes_Z[:, 1]))] == 0
            ):
                sym = True
            else:
                sym = False

        self._R_basis = DoubleFourierSeries(
            M=self._M, N=self._N, NFP=NFP, sym="cos" if sym else False
        )
        self._Z_basis = DoubleFourierSeries(
            M=self._M, N=self._N, NFP=NFP, sym="sin" if sym else False
        )

        self._R_lmn = copy_coeffs(R_lmn, modes_R, self.R_basis.modes[:, 1:])
        self._Z_lmn = copy_coeffs(Z_lmn, modes_Z, self.Z_basis.modes[:, 1:])
        self._sym = bool(sym)
        self._rho = rho

        if check_orientation and self._compute_orientation() == -1:
            warnings.warn(
                "Left handed coordinates detected, switching sign of theta."
                + " To avoid this warning in the future, switch the sign of all"
                + " modes with m<0. You may also need to switch the sign of iota or"
                + " current profiles."
            )
            self._flip_orientation()
            assert self._compute_orientation() == 1

        self.name = name

    @property
    def NFP(self):
        """int: Number of (toroidal) field periods."""
        return self._NFP

    @property
    def R_basis(self):
        """DoubleFourierSeries: Spectral basis for R."""
        return self._R_basis

    @property
    def Z_basis(self):
        """DoubleFourierSeries: Spectral basis for Z."""
        return self._Z_basis

    @property
    def rho(self):
        """float: Flux surface label."""
        if not (hasattr(self, "_rho")) or self._rho is None:
            self._rho = 1.0
        return self._rho

    @rho.setter
    def rho(self, rho):
        self._rho = rho

    @execute_on_cpu
    def change_resolution(self, *args, **kwargs):
        """Change the maximum poloidal and toroidal resolution."""
        assert (
            ((len(args) in [2, 3]) and len(kwargs) == 0)
            or ((len(args) in [2, 3]) and len(kwargs) in [1, 2])
            or (len(args) == 0)
        ), (
            "change_resolution should be called with 2 (M,N) or 3 (L,M,N) "
            + "positional arguments or only keyword arguments."
        )
        L = kwargs.pop("L", None)
        M = kwargs.pop("M", None)
        N = kwargs.pop("N", None)
        NFP = kwargs.pop("NFP", None)
        sym = kwargs.pop("sym", None)
        assert len(kwargs) == 0, "change_resolution got unexpected kwarg: {kwargs}"
        if L is not None:
            warnings.warn(
                "FourierRZToroidalSurface does not have radial resolution, ignoring L"
            )
        if len(args) == 2:
            M, N = args
        elif len(args) == 3:
            _, M, N = args

        M = check_nonnegint(M, "M")
        N = check_nonnegint(N, "N")
        NFP = check_posint(NFP, "NFP")
        self._NFP = int(NFP if NFP is not None else self.NFP)

        if (
            ((N is not None) and (N != self.N))
            or ((M is not None) and (M != self.M))
            or (NFP is not None)
            or ((sym is not None) and (sym != self.sym))
        ):
            self._sym = sym if sym is not None else self.sym
            M = int(M if M is not None else self.M)
            N = int(N if N is not None else self.N)
            R_modes_old = self.R_basis.modes
            Z_modes_old = self.Z_basis.modes
            self.R_basis.change_resolution(
                M=M, N=N, NFP=self.NFP, sym="cos" if self.sym else self.sym
            )
            self.Z_basis.change_resolution(
                M=M, N=N, NFP=self.NFP, sym="sin" if self.sym else self.sym
            )
            self.R_lmn = copy_coeffs(self.R_lmn, R_modes_old, self.R_basis.modes)
            self.Z_lmn = copy_coeffs(self.Z_lmn, Z_modes_old, self.Z_basis.modes)
            self._M = M
            self._N = N

    @optimizable_parameter
    @property
    def R_lmn(self):
        """ndarray: Spectral coefficients for R."""
        return self._R_lmn

    @R_lmn.setter
    def R_lmn(self, new):
        if len(new) == self.R_basis.num_modes:
            self._R_lmn = jnp.asarray(new)
        else:
            raise ValueError(
                f"R_lmn should have the same size as the basis, got {len(new)} for "
                + f"basis with {self.R_basis.num_modes} modes."
            )

    @optimizable_parameter
    @property
    def Z_lmn(self):
        """ndarray: Spectral coefficients for Z."""
        return self._Z_lmn

    @Z_lmn.setter
    def Z_lmn(self, new):
        if len(new) == self.Z_basis.num_modes:
            self._Z_lmn = jnp.asarray(new)
        else:
            raise ValueError(
                f"Z_lmn should have the same size as the basis, got {len(new)} for "
                + f"basis with {self.Z_basis.num_modes} modes."
            )

    def get_coeffs(self, m, n=0):
        """Get Fourier coefficients for given mode number(s)."""
        n = np.atleast_1d(n).astype(int)
        m = np.atleast_1d(m).astype(int)

        m, n = np.broadcast_arrays(m, n)
        R = np.zeros_like(m).astype(float)
        Z = np.zeros_like(m).astype(float)

        mn = np.array([m, n]).T
        idxR = np.where(
            (mn[:, np.newaxis, :] == self.R_basis.modes[np.newaxis, :, 1:]).all(axis=-1)
        )
        idxZ = np.where(
            (mn[:, np.newaxis, :] == self.Z_basis.modes[np.newaxis, :, 1:]).all(axis=-1)
        )

        R[idxR[0]] = self.R_lmn[idxR[1]]
        Z[idxZ[0]] = self.Z_lmn[idxZ[1]]
        return R, Z

    def set_coeffs(self, m, n=0, R=None, Z=None):
        """Set specific Fourier coefficients."""
        m, n, R, Z = (
            np.atleast_1d(m),
            np.atleast_1d(n),
            np.atleast_1d(R),
            np.atleast_1d(Z),
        )
        m, n, R, Z = np.broadcast_arrays(m, n, R, Z)
        for mm, nn, RR, ZZ in zip(m, n, R, Z):
            if RR is not None:
                idxR = self.R_basis.get_idx(0, mm, nn)
                self.R_lmn = put(self.R_lmn, idxR, RR)
            if ZZ is not None:
                idxZ = self.Z_basis.get_idx(0, mm, nn)
                self.Z_lmn = put(self.Z_lmn, idxZ, ZZ)

    @classmethod
    def from_input_file(cls, path, **kwargs):
        """Create a surface from Fourier coefficients in a DESC or VMEC input file.

        Parameters
        ----------
        path : Path-like or str
            Path to DESC or VMEC input file.
        **kwargs : dict, optional
            keyword arguments to pass to the constructor of the
            FourierRZToroidalSurface being created.

        Returns
        -------
        surface : FourierRZToroidalSurface
            Surface with given Fourier coefficients.

        """
        path = os.path.expanduser(path)
        with warnings.catch_warnings():
            warnings.simplefilter("ignore")
            inputs = InputReader().parse_inputs(path)[-1]
        if (inputs["bdry_ratio"] is not None) and (inputs["bdry_ratio"] != 1):
            warnings.warn(
                "`bdry_ratio` is intended as an input for the continuation method."
                "`bdry_ratio`=1 uses the given surface modes as is, any other  "
                "scalar value will scale the non-axisymmetric  modes by that "
                "value. The final value of `bdry_ratio` in the input file is "
                f"{inputs['bdry_ratio']}, this means the created "
                "FourierRZToroidalSurface will be a scaled version of the "
                "input file boundary."
            )
        surf = cls(
            inputs["surface"][:, 3],
            inputs["surface"][:, 4],
            inputs["surface"][:, 1:3].astype(int),
            inputs["surface"][:, 1:3].astype(int),
            inputs["NFP"],
            inputs["sym"],
            **kwargs,
        )
        return surf

    # TODO (#1385): add k value for number of rotations per field period
    @classmethod
    def from_qp_model(
        cls,
        major_radius=1,
        aspect_ratio=10,
        elongation=2,
        mirror_ratio=0.1,
        torsion=0,
        NFP=1,
        sym=True,
        positive_iota=True,
    ):
        """Create a surface from a near-axis model for quasi-poloidal symmetry.

        Model is based off of section III of Goodman et. al. [1]_

        Parameters
        ----------
        major_radius : float
            Average major radius. Constant term in the R coordinate.
        aspect_ratio : float
            Aspect ratio of the geometry = major radius / average cross-sectional area.
        elongation : float
            Elongation of the elliptical surface = major axis / minor axis.
        mirror_ratio : float
            Mirror ratio generated by toroidal variation of the cross-sectional area.
            Must be <= 1.
        torsion : float
            Vertical extent of the magnetic axis Z coordinate.
            Coefficient of sin(2*phi).
        NFP : int
            Number of field periods.
        sym : bool (optional)
            Whether to enforce stellarator symmetry.
        positive_iota : bool (optional)
            Whether the rotational transform should be positive or negative.

        Returns
        -------
        surface : FourierRZToroidalSurface
            Surface with given geometric properties.

        References
        ----------
        .. [1] Goodman, Alan, et al. "Constructing Precisely Quasi-Isodynamic
          Magnetic Fields." Journal of Plasma Physics 89.5 (2023): 905890504.

        """
        assert mirror_ratio <= 1
        a = major_radius * np.sqrt(elongation) / aspect_ratio  # major axis
        b = major_radius / (aspect_ratio * np.sqrt(elongation))  # minor axis
        epsilon = (1 - np.sqrt(1 - mirror_ratio**2)) / mirror_ratio
        iota_sign = 2 * positive_iota - 1

        R_lmn = np.array(
            [
                major_radius,  # m=0, n=0
                -(elongation + 1) * b / 2 * iota_sign,  # m=1, n=0
                -major_radius / (1 + 4 * NFP**2),  # m=0, n=2
                a * epsilon * iota_sign,  # m=1, n=1
                -(elongation - 1) * b / 2 * iota_sign,  # m=1, n=2
                -(elongation - 1) * b / 2,  # m=-1, n=-2
            ]
        )
        Z_lmn = np.array(
            [
                (elongation + 1) * b / 2 * iota_sign,  # m=-1, n=0
                torsion,  # m=0, n=-2
                -b * epsilon * iota_sign,  # m=-1, n=1
                (elongation - 1) * b / 2,  # m=1, n=-2
                -(elongation - 1) * b / 2 * iota_sign,  # m=-1, n=2
            ]
        )
        modes_R = np.array([[0, 0], [1, 0], [0, 2], [1, 1], [1, 2], [-1, -2]])
        modes_Z = np.array([[-1, 0], [0, -2], [-1, 1], [1, -2], [-1, 2]])

        surf = cls(
            R_lmn=R_lmn, Z_lmn=Z_lmn, modes_R=modes_R, modes_Z=modes_Z, NFP=NFP, sym=sym
        )
        return surf

    @classmethod
    def from_values(
        cls,
        coords,
        theta,
        zeta=None,
        M=6,
        N=6,
        NFP=1,
        sym=True,
        check_orientation=True,
        rcond=None,
        w=None,
    ):
        """Create a surface from given R,Z coordinates in real space.

        Parameters
        ----------
        coords : array-like shape(num_points,3) or Grid
            cylindrical coordinates (R,phi,Z) to fit as a FourierRZToroidalSurface
        theta : ndarray, shape(num_points,)
            Locations in poloidal angle theta where real space coordinates are given.
            Expects same number of angles as coords (num_points),
            This determines the poloidal angle for the resulting surface.
        zeta : ndarray, shape(num_points,)
            Locations in toroidal angle zeta where real space coordinates are given.
            Expects same number of angles as coords (num_points),
            This determines the toroidal angle for the resulting surface.
            if None, defaults to assuming the toroidal angle is the cylindrical phi
            and so sets zeta = phi = coords[:,1]
        M : int
            poloidal resolution of basis used to fit surface with.
            It is recommended to fit with M < num_theta points per toroidal plane,
            i.e. if num_points = num_theta*num_zeta , then want to ensure M < num_theta
        N : int
            toroidal resolution of basis used to fit surface with
            It is recommended to fit with N < num_zeta points per poloidal plane.
            i.e. if num_points = num_theta*num_zeta , then want to ensure N < num_zeta
        NFP : int
            number of toroidal field periods for surface
        sym : bool
            True if surface is stellarator-symmetric
        check_orientation : bool
            whether to check left-handedness of coordinates and flip if necessary.
        rcond : float
            Relative condition number of the fit. Singular values smaller than this
            relative to the largest singular value will be ignored. The default value
            is len(x)*eps, where eps is the relative precision of the float type, about
            2e-16 in most cases.
        w : array-like, shape(num_points,)
            Weights to apply to the sample coordinates. For gaussian
            uncertainties, use 1/sigma (not 1/sigma**2).

        Returns
        -------
        surface : FourierRZToroidalSurface
            Surface with Fourier coefficients fitted from input coords.

        """
        M = check_nonnegint(M, "M", False)
        N = check_nonnegint(N, "N", False)
        NFP = check_posint(NFP, "NFP", False)
        theta = np.asarray(theta)
        assert (
            coords.shape[0] == theta.size
        ), "coords first dimension and theta must have same size"
        if zeta is None:
            zeta = coords[:, 1]
        else:
            raise NotImplementedError("zeta != phi not yet implemented")
        nodes = Grid(
            np.vstack([np.ones_like(theta), theta, coords[:, 1]]).T,
            sort=False,
            jitable=True,
        )

        R = coords[:, 0]
        Z = coords[:, 2]
        R_basis = DoubleFourierSeries(M=M, N=N, NFP=NFP, sym="cos" if sym else False)
        Z_basis = DoubleFourierSeries(M=M, N=N, NFP=NFP, sym="sin" if sym else False)
        if w is None:  # unweighted fit
            transform = Transform(
                nodes, R_basis, build=False, build_pinv=True, rcond=rcond
            )
            Rb_lmn = transform.fit(R)

            transform = Transform(
                nodes, Z_basis, build=False, build_pinv=True, rcond=rcond
            )
            Zb_lmn = transform.fit(Z)
        else:  # perform weighted fit
            # solves system W A x = W b
            # where A is the transform matrix, W is the diagonal weight matrix
            # of weights w, and b is the vector of data points
            w = np.asarray(w)
            W = np.diag(w)
            assert w.size == R.size, "w must same length as number of points being fit"

            transform = Transform(
                nodes, R_basis, build=True, build_pinv=False, method="direct1"
            )
            AR = transform.matrices[transform.method][0][0][0]

            transform = Transform(
                nodes, Z_basis, build=True, build_pinv=False, method="direct1"
            )
            AZ = transform.matrices[transform.method][0][0][0]

            A = block_diag(W @ AR, W @ AZ)
            b = np.concatenate([w * R, w * Z])
            x_lmn = np.linalg.lstsq(A, b, rcond=rcond)[0]

            Rb_lmn = x_lmn[0 : R_basis.num_modes]
            Zb_lmn = x_lmn[R_basis.num_modes :]

        surf = cls(
            Rb_lmn,
            Zb_lmn,
            R_basis.modes[:, 1:],
            Z_basis.modes[:, 1:],
            NFP,
            sym,
            check_orientation=check_orientation,
        )
        return surf

    @classmethod
    def from_shape_parameters(
        cls,
        major_radius=10.0,
        aspect_ratio=10.0,
        elongation=1.0,
        triangularity=0.0,
        squareness=0.0,
        eccentricity=0.0,
        torsion=0.0,
        twist=0.0,
        NFP=1,
        sym=True,
    ):
        """Create a surface using a generalized Miller parameterization.

        Parameters
        ----------
        major_radius : float > 0
            Average major radius.
        aspect_ratio : float > 0
            Ratio of major radius / minor radius.
        elongation : float > 0
            Elongation of the cross section = major axis / minor axis. Value of 1 gives
            a circular cross section. Value > 1 gives vertical elongated cross section,
            value < 1 gives horizontally elongated section.
        triangularity : float
            Positive triangularity makes a "▷" like cross section, negative
            triangularity makes a "◁" like cross section. Surface may self-intersect
            if abs(triangularity) > 1
        squareness : float
            Positive squareness makes a "□" type cross section. Negative squareness
            makes a "+" like cross section. Surface may self-intersect if
            abs(squareness) > 0.5
        eccentricity : float in [0, 1)
            Eccentricity of the magnetic axis. Value of 0 gives circular axis, value of
            1 gives infinitely elongated axis.
        torsion : float
            How non-planar the magnetic axis is.
        twist : float
            How many times the cross section rotates per field period. For integer
            values it is a rigid rotation in phi, for non-integer values it also deforms
            as it goes around toroidally. Values > 0 give a CCW rotation,
            values < 0 give CW rotation. Cross section has zero volume if
            abs(twist)%1 == 1/2.
        NFP : int
            Number of field periods.
        sym : bool (optional)
            Whether to enforce stellarator symmetry.

        Returns
        -------
        surface : FourierRZToroidalSurface
            Surface with given geometric properties.

        """
        errorif(major_radius <= 0, ValueError, "major_radius must be positive")
        errorif(aspect_ratio <= 0, ValueError, "aspect_ratio must be positive")
        errorif(elongation <= 0, ValueError, "elongation should be positive")
        errorif(eccentricity < 0, ValueError, "eccentricity must be in [0,1)")
        errorif(eccentricity >= 1, ValueError, "eccentricity must be in [0,1)")
        errorif(
            abs(twist) % 1 == 0.5,
            ValueError,
            "surface has no volume for abs(twist)%1 == 0.5",
        )
        grid = LinearGrid(L=0, M=30, N=30, NFP=NFP, endpoint=True)
        theta = grid.nodes[:, 1]
        zeta = grid.nodes[:, 2]

        # area = pi*a*b = pi*r^2
        # r ~ sqrt(a*b) -> a = r^2/b
        # elongation = a/b = r^2/b^2 -> b = r/sqrt(elongation)
        r = major_radius / aspect_ratio
        b = r / np.sqrt(elongation)
        a = r * np.sqrt(elongation)

        # create cross section shape using miller parameterization
        Rp = b * np.cos(
            theta + triangularity * np.sin(theta) - squareness * np.sin(2 * theta)
        )
        Zp = -a * np.sin(theta + squareness * np.sin(2 * theta))

        # create axis shape using ellipse + torsion
        a = 2 * major_radius / (1 + np.sqrt(1 - eccentricity**2))
        b = a * np.sqrt(1 - eccentricity**2)
        Ra = (a * b) / np.sqrt(
            b**2 * np.cos(NFP * zeta) ** 2 + a**2 * np.sin(NFP * zeta) ** 2
        )
        # max(2, NFP) ensures that nonzero torsion gives nonplanar axis even for NFP=1
        # otherwise it just tilts the whole axis.
        Za = torsion * np.sin(max(2, NFP) * zeta)
        # combine axis + cross section with twist
        R = Ra + Rp * np.cos(twist * NFP * zeta) - Zp * np.sin(twist * NFP * zeta)
        Z = Za + Zp * np.cos(twist * NFP * zeta) + Rp * np.sin(twist * NFP * zeta)

        # self._compute_orientation falsely returns -1 when twist = 1 since there is
        # no m=1, n=0 mode, but by construction this should be right handed
        # so we can skip that check.
        return cls.from_values(
            np.array([R, zeta, Z]).T, theta, NFP=NFP, sym=sym, check_orientation=False
        )

    def constant_offset_surface(
        self, offset, grid=None, M=None, N=None, full_output=False
    ):
        """Create a FourierRZSurface with constant offset from the base surface (self).

        Implementation of algorithm described in Appendix B of
        "An improved current potential method for fast computation of
        stellarator coil shapes", Landreman (2017)
        https://iopscience.iop.org/article/10.1088/1741-4326/aa57d4

        NOTE: Must have the toroidal angle as the cylindrical toroidal angle
        in order for this algorithm to work properly

        Parameters
        ----------
        base_surface : FourierRZToroidalSurface
            Surface from which the constant offset surface will be found.
        offset : float
            constant offset (in m) of the desired surface from the input surface
            offset will be in the normal direction to the surface.
        grid : Grid, optional
            Grid object of the points on the given surface to evaluate the
            offset points at, from which the offset surface will be created by fitting
            offset points with the basis defined by the given M and N.
            If None, defaults to a LinearGrid with M and N and NFP equal to the
            base_surface.M and base_surface.N and base_surface.NFP
        M : int, optional
            Poloidal resolution of the basis used to fit the offset points
            to create the resulting constant offset surface, by default equal
            to base_surface.M
        N : int, optional
            Toroidal resolution of the basis used to fit the offset points
            to create the resulting constant offset surface, by default equal
            to base_surface.N
        full_output : bool, optional
            If True, also return a dict of useful data about the surfaces and a
            tuple where the first element is the residual from
            the root finding and the second is the number of iterations.

        Returns
        -------
        offset_surface : FourierRZToroidalSurface
            FourierRZToroidalSurface, created from fitting points offset from the input
            surface by the given constant offset.
        data : dict
            dictionary containing  the following data, in the cylindrical basis:
                ``n`` : (``grid.num_nodes`` x 3) array of the unit surface normal on
                    the base_surface evaluated at the input ``grid``
                ``x`` : (``grid.num_nodes`` x 3) array of coordinates on
                    the base_surface evaluated at the input ``grid``
                ``x_offset_surface`` : (``grid.num_nodes`` x 3) array of the
                    coordinates on the offset surface, corresponding to the
                    ``x`` points on the base_surface (i.e. the points to which the
                    offset surface was fit)
        info : tuple
            2 element tuple containing residuals and number of iterations
            for each point. Only returned if ``full_output`` is True

        """
        M = check_nonnegint(M, "M")
        N = check_nonnegint(N, "N")

        base_surface = self
        if grid is None:
            grid = LinearGrid(
                M=base_surface.M * 2,
                N=base_surface.N * 2,
                NFP=base_surface.NFP,
                sym=base_surface.sym,
            )
        assert isinstance(
            base_surface, FourierRZToroidalSurface
        ), "base_surface must be a FourierRZToroidalSurface!"
        M = base_surface.M if M is None else int(M)
        N = base_surface.N if N is None else int(N)

        def n_and_r_jax(nodes):
            data = base_surface.compute(
                ["X", "Y", "Z", "n_rho"],
                grid=Grid(nodes, jitable=True, sort=False),
                method="jitable",
            )

            phi = nodes[:, 2]
            re = jnp.vstack([data["X"], data["Y"], data["Z"]]).T
            n = data["n_rho"]
            n = rpz2xyz_vec(n, phi=phi)
            r_offset = re + offset * n
            return n, re, r_offset

        def fun_jax(zeta_hat, theta, zeta):
            nodes = jnp.vstack((jnp.ones_like(theta), theta, zeta_hat)).T
            n, r, r_offset = n_and_r_jax(nodes)
            return jnp.arctan(r_offset[0, 1] / r_offset[0, 0]) - zeta

        vecroot = jit(
            vmap(
                lambda x0, *p: root_scalar(
                    fun_jax, x0, jac=None, args=p, full_output=full_output
                )
            )
        )
        if full_output:
            zetas, (res, niter) = vecroot(
                grid.nodes[:, 2], grid.nodes[:, 1], grid.nodes[:, 2]
            )
        else:
            zetas = vecroot(grid.nodes[:, 2], grid.nodes[:, 1], grid.nodes[:, 2])

        zetas = np.asarray(zetas)
        nodes = np.vstack((np.ones_like(grid.nodes[:, 1]), grid.nodes[:, 1], zetas)).T
        n, x, x_offsets = n_and_r_jax(nodes)

        data = {}
        data["n"] = xyz2rpz_vec(n, phi=nodes[:, 1])
        data["x"] = xyz2rpz(x)
        data["x_offset_surface"] = xyz2rpz(x_offsets)

        offset_surface = FourierRZToroidalSurface.from_values(
            data["x_offset_surface"],
            theta=nodes[:, 1],
            M=M,
            N=N,
            NFP=base_surface.NFP,
            sym=base_surface.sym,
        )
        if full_output:
            return offset_surface, data, (res, niter)
        else:
            return offset_surface

    def get_axis(self):
        """Get the axis of the surface.

        This method calculates the axis of the surface by finding the mid point of the
        R and Z values at theta=0 and pi degrees for a bunch of toroidal angles and
        fitting a Fourier curve to it.
        For general non-convex surfaces, the geometric center (aka centroid) might not
        be inside the given surface. Since we use the axis for the initial guess of the
        magnetic axis, it is important to have the axis inside the surface, and form
        good nested flux surfaces. This method is a simple way to get a good initial
        guess for the axis.

        Returns
        -------
        axis : FourierRZCurve
            Axis of the surface.

        """
        from desc.geometry import FourierRZCurve

        # over-sample to get a good axis fit
        grid = LinearGrid(rho=1, theta=2, zeta=self.N * 4, NFP=self.NFP)
        data = self.compute(["R", "Z"], grid=grid)
        R = data["R"]
        Z = data["Z"]
        # Calculate the R and Z values at theta=0 and pi degrees for bunch of toroidal
        # angles, find the mid point of them and fit a Fourier curve to it.
        Rout = R[::2]
        Rin = R[1::2]
        Zout = Z[::2]
        Zin = Z[1::2]
        Rmid = (Rout + Rin) / 2
        Zmid = (Zout + Zin) / 2
        phis = (
            jnp.linspace(0, 2 * np.pi / self.NFP, len(Rmid), endpoint=False)
            if self.N > 0
            else jnp.zeros_like(Rmid)
        )
        axis = FourierRZCurve.from_values(
            jnp.vstack([Rmid, phis, Zmid]).T, N=self.N, NFP=self.NFP
        )
        return axis


class ZernikeRZToroidalSection(Surface):
    """A toroidal cross section represented by a Zernike polynomial in R,Z and Lambda.

    Parameters
    ----------
    R_lmn, Z_lmn, L_lmn : array-like, shape(k,)
        zernike coefficients
    modes_R : array-like, shape(k,2)
        radial and poloidal mode numbers [l,m] for R_lmn
    modes_Z : array-like, shape(k,2)
        radial and poloidal mode numbers [l,m] for Z_lmn. If None defaults to modes_R.
    modes_L : array-like, shape(k,2)
        radial and poloidal mode numbers [l,m] for L_lmn. If None defaults to modes_R.
    sym : bool
        whether to enforce stellarator symmetry. Default is "auto" which enforces if
        modes are symmetric. If True, non-symmetric modes will be truncated.
    spectral_indexing : {``'ansi'``, ``'fringe'``}
        Indexing method, default value = ``'ansi'``

        For L=0, all methods are equivalent and give a "chevron" shaped
        basis (only the outer edge of the zernike pyramid of width M).
        For L>0, the indexing scheme defines order of the basis functions:

        ``'ansi'``: ANSI indexing fills in the pyramid with triangles of
        decreasing size, ending in a triangle shape. For L == M,
        the traditional ANSI pyramid indexing is recovered. For L>M, adds rows
        to the bottom of the pyramid, increasing L while keeping M constant,
        giving a "house" shape

        ``'fringe'``: Fringe indexing fills in the pyramid with chevrons of
        decreasing size, ending in a diamond shape for L=2*M where
        the traditional fringe/U of Arizona indexing is recovered.
        For L > 2*M, adds chevrons to the bottom, making a hexagonal diamond
    L, M : int or None
        Maximum radial and poloidal mode numbers. Defaults to max from modes_R and
        modes_Z.
    zeta : float [0,2pi)
        toroidal angle for the section.
    name : str
        name for this surface
    check_orientation : bool
        ensure that this surface has a right handed orientation. Do not set to False
        unless you are sure the parameterization you have given is right handed
        (ie, e_theta x e_zeta points outward from the surface).

    """

    _io_attrs_ = Surface._io_attrs_ + [
        "_R_lmn",
        "_Z_lmn",
        "_L_lmn",
        "_R_basis",
        "_Z_basis",
        "_L_basis",
        "_spectral_indexing",
        "_zeta",
    ]

<<<<<<< HEAD
    _static_attrs = ["_R_basis", "_Z_basis", "_L_basis"]
=======
    _static_attrs = Surface._static_attrs + [
        "_spectral_indexing",
        "_R_basis",
        "_Z_basis",
    ]
>>>>>>> b20df2bf

    @execute_on_cpu
    def __init__(
        self,
        R_lmn=None,
        Z_lmn=None,
        modes_R=None,
        modes_Z=None,
        spectral_indexing="ansi",
        sym="auto",
        L=None,
        M=None,
        zeta=0.0,
        name="",
        check_orientation=True,
        L_lmn=None,
        modes_L=None,
    ):
        if R_lmn is None:
            R_lmn = np.array([10, 1])
            modes_R = np.array([[0, 0], [1, 1]])
        if Z_lmn is None:
            Z_lmn = np.array([0, -1])
            modes_Z = np.array([[0, 0], [1, -1]])
        if L_lmn is None:
            L_lmn = np.array([0, 0])
            modes_L = np.array([[0, 0], [1, -1]])
        if modes_Z is None:
            modes_Z = modes_R
        if modes_L is None:
            modes_L = modes_R
        R_lmn, Z_lmn, L_lmn, modes_R, modes_Z, modes_L = map(
            np.asarray, (R_lmn, Z_lmn, L_lmn, modes_R, modes_Z, modes_L)
        )

        assert (
            R_lmn.size == modes_R.shape[0]
        ), "R_lmn size and modes_R.shape[0] must be the same size!"
        assert (
            Z_lmn.size == modes_Z.shape[0]
        ), "Z_lmn size and modes_Z.shape[0] must be the same size!"
        assert (
            L_lmn.size == modes_L.shape[0]
        ), "L_lmn size and modes_L.shape[0] must be the same size!"

        assert issubclass(modes_R.dtype.type, np.integer)
        assert issubclass(modes_Z.dtype.type, np.integer)
        assert issubclass(modes_L.dtype.type, np.integer)

        LR = np.max(abs(modes_R[:, 0]))
        MR = np.max(abs(modes_R[:, 1]))
        LZ = np.max(abs(modes_Z[:, 0]))
        MZ = np.max(abs(modes_Z[:, 1]))
        LL = np.max(abs(modes_L[:, 0]))
        ML = np.max(abs(modes_L[:, 1]))
        L = check_nonnegint(L, "L")
        M = check_nonnegint(M, "M")
        self._L = setdefault(L, max(LR, LZ, LL))
        self._M = setdefault(M, max(MR, MZ, ML))
        self._N = 0

        if sym == "auto":
            if np.all(
                R_lmn[np.where(sign(modes_R[:, 0]) != sign(modes_R[:, 1]))] == 0
            ) and np.all(
                Z_lmn[np.where(sign(modes_Z[:, 0]) == sign(modes_Z[:, 1]))] == 0
            ):
                sym = True
            else:
                sym = False

        self._R_basis = ZernikePolynomial(
            L=self._L,
            M=self._M,
            spectral_indexing=spectral_indexing,
            sym="cos" if sym else False,
        )
        self._Z_basis = ZernikePolynomial(
            L=self._L,
            M=self._M,
            spectral_indexing=spectral_indexing,
            sym="sin" if sym else False,
        )
        self._L_basis = ZernikePolynomial(
            L=self._L,
            M=self._M,
            spectral_indexing=spectral_indexing,
            sym="sin" if sym else False,
        )

        self._R_lmn = copy_coeffs(R_lmn, modes_R, self.R_basis.modes[:, :2])
        self._Z_lmn = copy_coeffs(Z_lmn, modes_Z, self.Z_basis.modes[:, :2])
        self._L_lmn = copy_coeffs(L_lmn, modes_L, self.L_basis.modes[:, :2])
        self._sym = bool(sym)
        self._spectral_indexing = str(spectral_indexing)

        self._zeta = zeta

        if check_orientation and self._compute_orientation() == -1:
            warnings.warn(
                "Left handed coordinates detected, switching sign of theta."
                + " To avoid this warning in the future, switch the sign of all"
                + " modes with m<0"
            )
            self._flip_orientation()
            assert self._compute_orientation() == 1

        self.name = name

    @property
    def spectral_indexing(self):
        """str: Type of spectral indexing for Zernike basis."""
        return self._spectral_indexing

    @property
    def R_basis(self):
        """ZernikePolynomial: Spectral basis for R."""
        return self._R_basis

    @property
    def Z_basis(self):
        """ZernikePolynomial: Spectral basis for Z."""
        return self._Z_basis

    @property
    def L_basis(self):
        """ZernikePolynomial: Spectral basis for Lambda."""
        return self._L_basis

    @L_basis.setter
    def L_basis(self, L_basis):
        self._L_basis = L_basis

    @property
    def zeta(self):
        """float: Toroidal angle."""
        return self._zeta

    @zeta.setter
    def zeta(self, zeta):
        self._zeta = zeta

    @execute_on_cpu
    def change_resolution(self, *args, **kwargs):
        """Change the maximum radial and poloidal resolution."""
        assert (
            ((len(args) in [2, 3]) and len(kwargs) == 0)
            or ((len(args) in [2, 3]) and len(kwargs) in [1, 2])
            or (len(args) == 0)
        ), (
            "change_resolution should be called with 2 (L,M) or 3 (L,M,N) "
            + "positional arguments or only keyword arguments."
        )
        L = kwargs.pop("L", None)
        M = kwargs.pop("M", None)
        N = kwargs.pop("N", None)
        _ = kwargs.pop(
            "NFP", None
        )  # NFP is not used but need to pop to avoid unexpected kwarg
        sym = kwargs.pop("sym", None)
        assert len(kwargs) == 0, f"change_resolution got unexpected kwarg: {kwargs}"
        if N is not None:
            warnings.warn(
                "ZernikeRZToroidalSection does not have toroidal "
                "resolution, ignoring N"
            )
        if len(args) == 2:
            L, M = args
        elif len(args) == 3:
            L, M, N = args

        L = check_nonnegint(L, "L")
        M = check_nonnegint(M, "M")

        if (
            ((L is not None) and (L != self.L))
            or ((M is not None) and (M != self.M))
            or ((sym is not None) and (sym != self.sym))
        ):
            self._sym = sym if sym is not None else self.sym
            L = int(L if L is not None else self.L)
            M = int(M if M is not None else self.M)
            R_modes_old = self.R_basis.modes
            Z_modes_old = self.Z_basis.modes
            L_modes_old = self.L_basis.modes
            self.R_basis.change_resolution(
                L=L, M=M, sym="cos" if self.sym else self.sym
            )
            self.Z_basis.change_resolution(
                L=L, M=M, sym="sin" if self.sym else self.sym
            )
            self.L_basis.change_resolution(
                L=L, M=M, sym="sin" if self.sym else self.sym
            )
            self.R_lmn = copy_coeffs(self.R_lmn, R_modes_old, self.R_basis.modes)
            self.Z_lmn = copy_coeffs(self.Z_lmn, Z_modes_old, self.Z_basis.modes)
            self.L_lmn = copy_coeffs(self.L_lmn, L_modes_old, self.L_basis.modes)
            self._L = L
            self._M = M

    @optimizable_parameter
    @property
    def R_lmn(self):
        """ndarray: Spectral coefficients for R."""
        return self._R_lmn

    @R_lmn.setter
    def R_lmn(self, new):
        if len(new) == self.R_basis.num_modes:
            self._R_lmn = jnp.asarray(new)
        else:
            raise ValueError(
                f"R_lmn should have the same size as the basis, got {len(new)} for "
                + f"basis with {self.R_basis.num_modes} modes."
            )

    @optimizable_parameter
    @property
    def Z_lmn(self):
        """ndarray: Spectral coefficients for Z."""
        return self._Z_lmn

    @Z_lmn.setter
    def Z_lmn(self, new):
        if len(new) == self.Z_basis.num_modes:
            self._Z_lmn = jnp.asarray(new)
        else:
            raise ValueError(
                f"Z_lmn should have the same size as the basis, got {len(new)} for "
                + f"basis with {self.Z_basis.num_modes} modes."
            )

    @optimizable_parameter
    @property
    def L_lmn(self):
        """ndarray: Spectral coefficients for Lambda."""
        return self._L_lmn

    @L_lmn.setter
    def L_lmn(self, new):
        if len(new) == self.L_basis.num_modes:
            self._L_lmn = jnp.asarray(new)
        else:
            raise ValueError(
                f"L_lmn should have the same size as the basis, got {len(new)} for "
                + f"basis with {self.L_basis.num_modes} modes."
            )

    def get_coeffs(self, l, m=0):
        """Get Zernike coefficients for given mode number(s)."""
        l = np.atleast_1d(l).astype(int)
        m = np.atleast_1d(m).astype(int)

        l, m = np.broadcast_arrays(l, m)
        R = np.zeros_like(m).astype(float)
        Z = np.zeros_like(m).astype(float)
        L = np.zeros_like(m).astype(float)

        lm = np.array([l, m]).T
        idxR = np.where(
            (lm[:, np.newaxis, :] == self.R_basis.modes[np.newaxis, :, :2]).all(axis=-1)
        )
        idxZ = np.where(
            (lm[:, np.newaxis, :] == self.Z_basis.modes[np.newaxis, :, :2]).all(axis=-1)
        )
        idxL = np.where(
            (lm[:, np.newaxis, :] == self.L_basis.modes[np.newaxis, :, :2]).all(axis=-1)
        )

        R[idxR[0]] = self.R_lmn[idxR[1]]
        Z[idxZ[0]] = self.Z_lmn[idxZ[1]]
        L[idxZ[0]] = self.L_lmn[idxL[1]]
        return R, Z, L

    def set_coeffs(self, l, m=0, R=None, Z=None, L=None):
        """Set specific Zernike coefficients."""
        l, m, R, Z, L = (
            np.atleast_1d(l),
            np.atleast_1d(m),
            np.atleast_1d(R),
            np.atleast_1d(Z),
            np.atleast_1d(L),
        )
        l, m, R, Z, L = np.broadcast_arrays(l, m, R, Z, L)
        for ll, mm, RR, ZZ, LL in zip(l, m, R, Z, L):
            if RR is not None:
                idxR = self.R_basis.get_idx(ll, mm, 0)
                self.R_lmn = put(self.R_lmn, idxR, RR)
            if ZZ is not None:
                idxZ = self.Z_basis.get_idx(ll, mm, 0)
                self.Z_lmn = put(self.Z_lmn, idxZ, ZZ)
            if LL is not None:
                idxL = self.L_basis.get_idx(ll, mm, 0)
                self.L_lmn = put(self.L_lmn, idxL, LL)

    def get_axis(self):
        """Get the axis of the surface.

        Computes the R and Z value at rho=0 and creates N=0 FourierRZCurve
        to represent the axis of the cross section.

        Returns
        -------
        axis : FourierRZCurve
            Circular axis of the surface.

        """
        from desc.geometry import FourierRZCurve

        grid = LinearGrid(rho=0)
        data = self.compute(["R", "Z"], grid=grid)
        axis = FourierRZCurve(R_n=data["R"][0], Z_n=data["Z"][0])
        return axis<|MERGE_RESOLUTION|>--- conflicted
+++ resolved
@@ -895,15 +895,12 @@
         "_zeta",
     ]
 
-<<<<<<< HEAD
-    _static_attrs = ["_R_basis", "_Z_basis", "_L_basis"]
-=======
     _static_attrs = Surface._static_attrs + [
         "_spectral_indexing",
         "_R_basis",
         "_Z_basis",
+        "_L_basis",
     ]
->>>>>>> b20df2bf
 
     @execute_on_cpu
     def __init__(
