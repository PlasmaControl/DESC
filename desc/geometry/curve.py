"""Classes for parameterized 3D space curves."""

import warnings

import numpy as np

from desc.backend import jnp, put
from desc.basis import FourierSeries
from desc.compute import rpz2xyz, xyz2rpz
from desc.grid import LinearGrid
from desc.io import InputReader
from desc.optimizable import optimizable_parameter
from desc.transform import Transform
from desc.utils import check_nonnegint, check_posint, copy_coeffs, errorif

from .core import Curve

__all__ = ["FourierRZCurve", "FourierXYZCurve", "FourierPlanarCurve", "SplineXYZCurve"]


class FourierRZCurve(Curve):
    """Curve parameterized by Fourier series for R,Z in terms of toroidal angle phi.

    Parameters
    ----------
    R_n, Z_n: array-like
        Fourier coefficients for R, Z.
    modes_R : array-like, optional
        Mode numbers associated with R_n. If not given defaults to [-n:n].
    modes_Z : array-like, optional
        Mode numbers associated with Z_n, If not given defaults to [-n:n]].
    NFP : int
        Number of field periods.
    sym : bool
        Whether to enforce stellarator symmetry.
    name : str
        Name for this curve.

    """

    _io_attrs_ = Curve._io_attrs_ + [
        "_R_n",
        "_Z_n",
        "_R_basis",
        "_Z_basis",
        "_sym",
        "_NFP",
    ]

    def __init__(
        self,
        R_n=10,
        Z_n=0,
        modes_R=None,
        modes_Z=None,
        NFP=1,
        sym="auto",
        name="",
    ):
        super().__init__(name)
        R_n, Z_n = np.atleast_1d(R_n), np.atleast_1d(Z_n)
        if modes_R is None:
            modes_R = np.arange(-(R_n.size // 2), R_n.size // 2 + 1)
        if modes_Z is None:
            modes_Z = np.arange(-(Z_n.size // 2), Z_n.size // 2 + 1)

        if R_n.size == 0:
            raise ValueError("At least 1 coefficient for R must be supplied")
        if Z_n.size == 0:
            Z_n = np.array([0.0])
            modes_Z = np.array([0])

        modes_R, modes_Z = np.asarray(modes_R), np.asarray(modes_Z)

        assert R_n.size == modes_R.size, "R_n size and modes_R must be the same size"
        assert Z_n.size == modes_Z.size, "Z_n size and modes_Z must be the same size"

        assert issubclass(modes_R.dtype.type, np.integer)
        assert issubclass(modes_Z.dtype.type, np.integer)

        if sym == "auto":
            if np.all(R_n[modes_R < 0] == 0) and np.all(Z_n[modes_Z >= 0] == 0):
                sym = True
            else:
                sym = False
        self._sym = sym
        NR = np.max(abs(modes_R))
        NZ = np.max(abs(modes_Z))
        N = max(NR, NZ)
        self._NFP = check_posint(NFP, "NFP", False)
        self._R_basis = FourierSeries(N, int(NFP), sym="cos" if sym else False)
        self._Z_basis = FourierSeries(N, int(NFP), sym="sin" if sym else False)

        self._R_n = copy_coeffs(R_n, modes_R, self.R_basis.modes[:, 2])
        self._Z_n = copy_coeffs(Z_n, modes_Z, self.Z_basis.modes[:, 2])

    @property
    def sym(self):
        """bool: Whether or not the curve is stellarator symmetric."""
        return self._sym

    @property
    def R_basis(self):
        """Spectral basis for R_Fourier series."""
        return self._R_basis

    @property
    def Z_basis(self):
        """Spectral basis for Z_Fourier series."""
        return self._Z_basis

    @property
    def NFP(self):
        """Number of field periods."""
        return self._NFP

    @property
    def N(self):
        """Maximum mode number."""
        return max(self.R_basis.N, self.Z_basis.N)

    def change_resolution(self, N=None, NFP=None, sym=None):
        """Change the maximum toroidal resolution."""
        N = check_nonnegint(N, "N")
        NFP = check_posint(NFP, "NFP")
        if (
            ((N is not None) and (N != self.N))
            or ((NFP is not None) and (NFP != self.NFP))
            or (sym is not None)
            and (sym != self.sym)
        ):
            self._NFP = int(NFP if NFP is not None else self.NFP)
            self._sym = bool(sym) if sym is not None else self.sym
            N = int(N if N is not None else self.N)
            R_modes_old = self.R_basis.modes
            Z_modes_old = self.Z_basis.modes
            self.R_basis.change_resolution(
                N=N, NFP=self.NFP, sym="cos" if self.sym else self.sym
            )
            self.Z_basis.change_resolution(
                N=N, NFP=self.NFP, sym="sin" if self.sym else self.sym
            )
            self.R_n = copy_coeffs(self.R_n, R_modes_old, self.R_basis.modes)
            self.Z_n = copy_coeffs(self.Z_n, Z_modes_old, self.Z_basis.modes)

    def get_coeffs(self, n):
        """Get Fourier coefficients for given mode number(s)."""
        n = np.atleast_1d(n).astype(int)
        R = np.zeros_like(n).astype(float)
        Z = np.zeros_like(n).astype(float)

        idxR = np.where(n[:, np.newaxis] == self.R_basis.modes[:, 2])
        idxZ = np.where(n[:, np.newaxis] == self.Z_basis.modes[:, 2])

        R[idxR[0]] = self.R_n[idxR[1]]
        Z[idxZ[0]] = self.Z_n[idxZ[1]]
        return R, Z

    def set_coeffs(self, n, R=None, Z=None):
        """Set specific Fourier coefficients."""
        n, R, Z = np.atleast_1d(n), np.atleast_1d(R), np.atleast_1d(Z)
        R = np.broadcast_to(R, n.shape)
        Z = np.broadcast_to(Z, n.shape)
        for nn, RR, ZZ in zip(n, R, Z):
            if RR is not None:
                idxR = self.R_basis.get_idx(0, 0, nn)
                self.R_n = put(self.R_n, idxR, RR)
            if ZZ is not None:
                idxZ = self.Z_basis.get_idx(0, 0, nn)
                self.Z_n = put(self.Z_n, idxZ, ZZ)

    @optimizable_parameter
    @property
    def R_n(self):
        """Spectral coefficients for R."""
        return self._R_n

    @R_n.setter
    def R_n(self, new):
        if len(new) == self.R_basis.num_modes:
            self._R_n = jnp.asarray(new)
        else:
            raise ValueError(
                f"R_n should have the same size as the basis, got {len(new)} for "
                + f"basis with {self.R_basis.num_modes} modes."
            )

    @optimizable_parameter
    @property
    def Z_n(self):
        """Spectral coefficients for Z."""
        return self._Z_n

    @Z_n.setter
    def Z_n(self, new):
        if len(new) == self.Z_basis.num_modes:
            self._Z_n = jnp.asarray(new)
        else:
            raise ValueError(
                f"Z_n should have the same size as the basis, got {len(new)} for "
                + f"basis with {self.Z_basis.num_modes} modes"
            )

    @classmethod
    def from_input_file(cls, path):
        """Create a axis curve from Fourier coefficients in a DESC or VMEC input file.

        Parameters
        ----------
        path : Path-like or str
            Path to DESC or VMEC input file.

        Returns
        -------
        curve : FourierRZToroidalCurve
            Axis with given Fourier coefficients.

        """
        with warnings.catch_warnings():
            warnings.simplefilter("ignore")
            inputs = InputReader().parse_inputs(path)[-1]
        curve = FourierRZCurve(
            inputs["axis"][:, 1],
            inputs["axis"][:, 2],
            inputs["axis"][:, 0].astype(int),
            inputs["axis"][:, 0].astype(int),
            inputs["NFP"],
            inputs["sym"],
        )
        return curve

    @classmethod
    def from_values(cls, coords, N=10, NFP=1, basis="rpz", name="", sym=False):
        """Fit coordinates to FourierRZCurve representation.

        Parameters
        ----------
        coords: ndarray, shape (num_coords,3)
            coordinates to fit a FourierRZCurve object with each column
            corresponding to xyz or rpz depending on the basis argument.
        N : int
            Fourier resolution of the new R,Z representation.
        NFP : int
            Number of field periods, the curve will have a discrete toroidal symmetry
            according to NFP.
        basis : {"rpz", "xyz"}
            basis for input coordinates. Defaults to "rpz"

        Returns
        -------
        curve : FourierRZCurve
            New representation of the curve parameterized by Fourier series for R,Z.

        """
        if basis == "rpz":
            coords_rpz = coords
            coords_xyz = rpz2xyz(coords)
        else:
            coords_rpz = xyz2rpz(coords)
            coords_xyz = coords
        R = coords_rpz[:, 0]
        phi = coords_rpz[:, 1]

        X = coords_xyz[:, 0]
        Y = coords_xyz[:, 1]
        Z = coords_rpz[:, 2]

        # easiest to check closure in XYZ coordinates
        X, Y, Z, _, _, _, input_curve_was_closed = _unclose_curve(X, Y, Z)
        if input_curve_was_closed:
            R = R[0:-1]
            phi = phi[0:-1]
            Z = coords_rpz[0:-1, 2]
        # check if any phi are negative, and make them positive instead
        # so we can more easily check if it is monotonic
        inds_negative = np.where(phi < 0)
        phi = phi.at[inds_negative].set(phi[inds_negative] + 2 * np.pi)

        # assert the curve is not doubling back on itself in phi,
        # which can't be represented with a curve parameterized by phi
        errorif(
            not np.all(np.diff(phi) > 0), ValueError, "Supplied phi must be monotonic"
        )

        grid = LinearGrid(zeta=phi, NFP=1, sym=sym)
        basis = FourierSeries(N=N, NFP=NFP, sym=sym)
        transform = Transform(grid, basis, build_pinv=True)
        R_n = transform.fit(R)
        Z_n = transform.fit(Z)
        return FourierRZCurve(R_n=R_n, Z_n=Z_n, NFP=NFP, name=name, sym=sym)


def _unclose_curve(X, Y, Z):
    if np.allclose([X[0], Y[0], Z[0]], [X[-1], Y[-1], Z[-1]], atol=1e-14):
        closedX, closedY, closedZ = X.copy(), Y.copy(), Z.copy()
        X, Y, Z = X[:-1], Y[:-1], Z[:-1]
        flag = True
    else:
        closedX, closedY, closedZ = (
            np.append(X, X[0]),
            np.append(Y, Y[0]),
            np.append(Z, Z[0]),
        )
        flag = False
    return X, Y, Z, closedX, closedY, closedZ, flag


class FourierXYZCurve(Curve):
    """Curve parameterized by Fourier series for X,Y,Z in terms of arbitrary angle s.

    Parameters
    ----------
    X_n, Y_n, Z_n: array-like
        Fourier coefficients for X, Y, Z
    modes : array-like
        mode numbers associated with X_n etc.
    name : str
        name for this curve

    """

    _io_attrs_ = Curve._io_attrs_ + [
        "_X_n",
        "_Y_n",
        "_Z_n",
        "_X_basis",
        "_Y_basis",
        "_Z_basis",
    ]

    def __init__(
        self,
        X_n=[0, 10, 2],
        Y_n=[0, 0, 0],
        Z_n=[-2, 0, 0],
        modes=None,
        name="",
    ):
        super().__init__(name)
        X_n, Y_n, Z_n = np.atleast_1d(X_n), np.atleast_1d(Y_n), np.atleast_1d(Z_n)
        if modes is None:
            modes = np.arange(-(X_n.size // 2), X_n.size // 2 + 1)
        else:
            modes = np.asarray(modes)

        assert issubclass(modes.dtype.type, np.integer)

        assert X_n.size == modes.size, "X_n and modes must be the same size"
        assert Y_n.size == modes.size, "Y_n and modes must be the same size"
        assert Z_n.size == modes.size, "Z_n and modes must be the same size"

        N = np.max(abs(modes))
        self._X_basis = FourierSeries(N, NFP=1, sym=False)
        self._Y_basis = FourierSeries(N, NFP=1, sym=False)
        self._Z_basis = FourierSeries(N, NFP=1, sym=False)
        self._X_n = copy_coeffs(X_n, modes, self.X_basis.modes[:, 2])
        self._Y_n = copy_coeffs(Y_n, modes, self.Y_basis.modes[:, 2])
        self._Z_n = copy_coeffs(Z_n, modes, self.Z_basis.modes[:, 2])

    @property
    def X_basis(self):
        """Spectral basis for X Fourier series."""
        return self._X_basis

    @property
    def Y_basis(self):
        """Spectral basis for Y Fourier series."""
        return self._Y_basis

    @property
    def Z_basis(self):
        """Spectral basis for Z Fourier series."""
        return self._Z_basis

    @property
    def N(self):
        """Maximum mode number."""
        return max(self.X_basis.N, self.Y_basis.N, self.Z_basis.N)

    def change_resolution(self, N=None):
        """Change the maximum angular resolution."""
        N = check_nonnegint(N, "N")
        if (N is not None) and (N != self.N):
            N = int(N)
            Xmodes_old = self.X_basis.modes
            Ymodes_old = self.Y_basis.modes
            Zmodes_old = self.Z_basis.modes
            self.X_basis.change_resolution(N=N)
            self.Y_basis.change_resolution(N=N)
            self.Z_basis.change_resolution(N=N)
            self.X_n = copy_coeffs(self.X_n, Xmodes_old, self.X_basis.modes)
            self.Y_n = copy_coeffs(self.Y_n, Ymodes_old, self.Y_basis.modes)
            self.Z_n = copy_coeffs(self.Z_n, Zmodes_old, self.Z_basis.modes)

    def get_coeffs(self, n):
        """Get Fourier coefficients for given mode number(s)."""
        n = np.atleast_1d(n).astype(int)
        X = np.zeros_like(n).astype(float)
        Y = np.zeros_like(n).astype(float)
        Z = np.zeros_like(n).astype(float)

        Xidx = np.where(n[:, np.newaxis] == self.X_basis.modes[:, 2])
        Yidx = np.where(n[:, np.newaxis] == self.Y_basis.modes[:, 2])
        Zidx = np.where(n[:, np.newaxis] == self.Z_basis.modes[:, 2])

        X[Xidx[0]] = self.X_n[Xidx[1]]
        Y[Yidx[0]] = self.Y_n[Yidx[1]]
        Z[Zidx[0]] = self.Z_n[Zidx[1]]
        return X, Y, Z

    def set_coeffs(self, n, X=None, Y=None, Z=None):
        """Set specific Fourier coefficients."""
        n, X, Y, Z = (
            np.atleast_1d(n),
            np.atleast_1d(X),
            np.atleast_1d(Y),
            np.atleast_1d(Z),
        )
        X = np.broadcast_to(X, n.shape)
        Y = np.broadcast_to(Y, n.shape)
        Z = np.broadcast_to(Z, n.shape)
        for nn, XX in zip(n, X):
            idx = self.X_basis.get_idx(0, 0, nn)
            if XX is not None:
                self.X_n = put(self.X_n, idx, XX)

        for nn, YY in zip(n, Y):
            idx = self.Y_basis.get_idx(0, 0, nn)
            if YY is not None:
                self.Y_n = put(self.Y_n, idx, YY)

        for nn, ZZ in zip(n, Z):
            idx = self.Z_basis.get_idx(0, 0, nn)
            if ZZ is not None:
                self.Z_n = put(self.Z_n, idx, ZZ)

    @optimizable_parameter
    @property
    def X_n(self):
        """Spectral coefficients for X."""
        return self._X_n

    @X_n.setter
    def X_n(self, new):
        if len(new) == self.X_basis.num_modes:
            self._X_n = jnp.asarray(new)
        else:
            raise ValueError(
                f"X_n should have the same size as the basis, got {len(new)} for "
                + f"basis with {self.X_basis.num_modes} modes."
            )

    @optimizable_parameter
    @property
    def Y_n(self):
        """Spectral coefficients for Y."""
        return self._Y_n

    @Y_n.setter
    def Y_n(self, new):
        if len(new) == self.Y_basis.num_modes:
            self._Y_n = jnp.asarray(new)
        else:
            raise ValueError(
                f"Y_n should have the same size as the basis, got {len(new)} for "
                + f"basis with {self.Y_basis.num_modes} modes."
            )

    @optimizable_parameter
    @property
    def Z_n(self):
        """Spectral coefficients for Z."""
        return self._Z_n

    @Z_n.setter
    def Z_n(self, new):
        if len(new) == self.Z_basis.num_modes:
            self._Z_n = jnp.asarray(new)
        else:
            raise ValueError(
                f"Z_n should have the same size as the basis, got {len(new)} for "
                + f"basis with {self.Z_basis.num_modes} modes."
            )

    @classmethod
    def from_values(cls, coords, N=10, s=None, basis="xyz", name=""):
        """Fit coordinates to FourierXYZCurve representation.

        Parameters
        ----------
        coords: ndarray, shape (num_coords,3)
            coordinates to fit a FourierXYZCurve object, with each column
            corresponding to xyz or rpz depending on the basis argument.
        N : int
            Fourier resolution of the new X,Y,Z representation.
        s : ndarray or "arclength"
            arbitrary curve parameter to use for the fitting.
            Should be monotonic, 1D array of same length as
            coords. if None, defaults linearly spaced in [0,2pi)
            Alternative, can pass "arclength" to use normalized distance between points.
        basis : {"rpz", "xyz"}
            basis for input coordinates. Defaults to "xyz"
        Returns
        -------
        curve : FourierXYZCurve
            New representation of the curve parameterized by Fourier series for X,Y,Z.

        """
        if basis == "xyz":
            coords_xyz = coords
        else:
            coords_xyz = rpz2xyz(coords, phi=coords[:, 1])
        X = coords_xyz[:, 0]
        Y = coords_xyz[:, 1]
        Z = coords_xyz[:, 2]

        X, Y, Z, closedX, closedY, closedZ, input_curve_was_closed = _unclose_curve(
            X, Y, Z
        )

        if isinstance(s, str):
            assert s == "arclength", f"got unknown specification for s {s}"
            # find equal arclength angle-like variable, and use that as theta
            # L_along_curve / L = theta / 2pi
            lengths = np.sqrt(
                np.diff(closedX) ** 2 + np.diff(closedY) ** 2 + np.diff(closedZ) ** 2
            )
            thetas = 2 * np.pi * np.cumsum(lengths) / np.sum(lengths)
            thetas = np.insert(thetas, 0, 0)
            s = thetas[:-1]
        elif s is None:
            s = np.linspace(0, 2 * np.pi, X.size, endpoint=False)
        else:
            s = np.atleast_1d(s)
            s = s[:-1] if input_curve_was_closed else s
            errorif(
                not np.all(np.diff(s) > 0),
                ValueError,
                "supplied s must be monotonically increasing",
            )
            errorif(s[0] < 0, ValueError, "s must lie in [0, 2pi]")
            errorif(s[-1] > 2 * np.pi, ValueError, "s must lie in [0, 2pi]")

        grid = LinearGrid(zeta=s, NFP=1, sym=False)
        basis = FourierSeries(N=N, NFP=1, sym=False)
        transform = Transform(grid, basis, build_pinv=True)
        X_n = transform.fit(X)
        Y_n = transform.fit(Y)
        Z_n = transform.fit(Z)
        return FourierXYZCurve(X_n=X_n, Y_n=Y_n, Z_n=Z_n, name=name)


class FourierPlanarCurve(Curve):
    """Curve that lies in a plane.

    Parameterized by a point (the center of the curve), a vector (normal to the plane),
    and a Fourier series defining the radius from the center as a function of
    a polar angle theta.

    Parameters
    ----------
    center : array-like, shape(3,)
        Coordinates of center of curve, in system determined by basis.
    normal : array-like, shape(3,)
        Components of normal vector to planar surface, in system determined by basis.
    r_n : array-like
        Fourier coefficients for radius from center as function of polar angle
    modes : array-like
        mode numbers associated with r_n
    basis : {'xyz', 'rpz'}
        Coordinate system for center and normal vectors. Default = 'xyz'.
    name : str
        Name for this curve.

    """

    _io_attrs_ = Curve._io_attrs_ + ["_r_n", "_center", "_normal", "_r_basis", "_basis"]

    # Reference frame is centered at the origin with normal in the +Z direction.
    # The curve is computed in this frame and then shifted/rotated to the correct frame.
    def __init__(
        self,
        center=[10, 0, 0],
        normal=[0, 1, 0],
        r_n=2,
        modes=None,
        basis="xyz",
        name="",
    ):
        super().__init__(name)
        r_n = np.atleast_1d(r_n)
        if modes is None:
            modes = np.arange(-(r_n.size // 2), r_n.size // 2 + 1)
        else:
            modes = np.asarray(modes)
        assert issubclass(modes.dtype.type, np.integer)
        assert r_n.size == modes.size, "r_n size and modes must be the same size"
        assert basis.lower() in ["xyz", "rpz"]

        N = np.max(abs(modes))
        self._r_basis = FourierSeries(N, NFP=1, sym=False)
        self._r_n = copy_coeffs(r_n, modes, self.r_basis.modes[:, 2])

        self._basis = basis
        self.normal = normal
        self.center = center

    @property
    def r_basis(self):
        """Spectral basis for Fourier series."""
        return self._r_basis

    @property
    def N(self):
        """Maximum mode number."""
        return self.r_basis.N

    def change_resolution(self, N=None):
        """Change the maximum angular resolution."""
        N = check_nonnegint(N, "N")
        if (N is not None) and (N != self.N):
            N = int(N)
            modes_old = self.r_basis.modes
            self.r_basis.change_resolution(N=N)
            self.r_n = copy_coeffs(self.r_n, modes_old, self.r_basis.modes)

    @optimizable_parameter
    @property
    def center(self):
        """Center of planar curve polar coordinates."""
        return self._center

    @center.setter
    def center(self, new):
        if len(new) == 3:
            self._center = np.asarray(new)
        else:
            raise ValueError(
                "center should be a 3 element vector in "
                + self._basis
                + " coordinates, got {}".format(new)
            )

    @optimizable_parameter
    @property
    def normal(self):
        """Normal vector to plane."""
        return self._normal

    @normal.setter
    def normal(self, new):
        if len(np.asarray(new)) == 3:
            self._normal = np.asarray(new) / np.linalg.norm(new)
        else:
            raise ValueError(
                "normal should be a 3 element vector in "
                + self._basis
                + " coordinates, got {}".format(new)
            )

    @optimizable_parameter
    @property
    def r_n(self):
        """Spectral coefficients for r."""
        return self._r_n

    @r_n.setter
    def r_n(self, new):
        if len(np.asarray(new)) == self.r_basis.num_modes:
            self._r_n = jnp.asarray(new)
        else:
            raise ValueError(
                f"r_n should have the same size as the basis, got {len(new)} for "
                + f"basis with {self.r_basis.num_modes} modes."
            )

    def get_coeffs(self, n):
        """Get Fourier coefficients for given mode number(s)."""
        n = np.atleast_1d(n).astype(int)
        r = np.zeros_like(n).astype(float)

        idx = np.where(n[:, np.newaxis] == self.r_basis.modes[:, 2])

        r[idx[0]] = self.r_n[idx[1]]
        return r

    def set_coeffs(self, n, r=None):
        """Set specific Fourier coefficients."""
        n, r = np.atleast_1d(n), np.atleast_1d(r)
        r = np.broadcast_to(r, n.shape)
        for nn, rr in zip(n, r):
            idx = self.r_basis.get_idx(0, 0, nn)
            if rr is not None:
                self.r_n = put(self.r_n, idx, rr)

    def compute(
        self,
        names,
        grid=None,
        params=None,
        transforms=None,
        data=None,
        override_grid=True,
        **kwargs,
    ):
        """Compute the quantity given by name on grid.

        Parameters
        ----------
        names : str or array-like of str
            Name(s) of the quantity(s) to compute.
        grid : Grid or int, optional
            Grid of coordinates to evaluate at. Defaults to a Linear grid.
            If an integer, uses that many equally spaced points.
        params : dict of ndarray
            Parameters from the equilibrium. Defaults to attributes of self.
        transforms : dict of Transform
            Transforms for R, Z, lambda, etc. Default is to build from grid
        data : dict of ndarray
            Data computed so far, generally output from other compute functions
        override_grid : bool
            If True, override the user supplied grid if necessary and use a full
            resolution grid to compute quantities and then downsample to user requested
            grid. If False, uses only the user specified grid, which may lead to
            inaccurate values for surface or volume averages.

        Returns
        -------
        data : dict of ndarray
            Computed quantity and intermediate variables.

        """
        return super().compute(
            names=names,
            grid=grid,
            params=params,
            transforms=transforms,
            data=data,
            override_grid=override_grid,
            basis_in=self._basis,
            **kwargs,
        )


class SplineXYZCurve(Curve):
    """Curve parameterized by spline knots in X,Y,Z.

    Parameters
    ----------
    X, Y, Z: array-like
        Points for X, Y, Z describing the curve. If the endpoint is included
        (ie, X[0] == X[-1]), then the final point will be dropped.
    knots : ndarray or "arclength"
        arbitrary curve parameter values to use for spline knots,
        should be a monotonic, 1D ndarray of same length as the input X,Y,Z.
        If None, defaults to using an linearly spaced points in [0, 2pi) as the knots.
        If supplied, should lie in [0,2pi].
        Alternatively, the string "arclength" can be supplied to use the normalized
        distance between points.
    method : str
        method of interpolation

        - ``'nearest'``: nearest neighbor interpolation
        - ``'linear'``: linear interpolation
        - ``'cubic'``: C1 cubic splines (aka local splines)
        - ``'cubic2'``: C2 cubic splines (aka natural splines)
        - ``'catmull-rom'``: C1 cubic centripetal "tension" splines
        - ``'cardinal'``: C1 cubic general tension splines. If used, default tension of
          c = 0 will be used
        - ``'monotonic'``: C1 cubic splines that attempt to preserve monotonicity in the
          data, and will not introduce new extrema in the interpolated points
        - ``'monotonic-0'``: same as `'monotonic'` but with 0 first derivatives at both
          endpoints

    name : str
        name for this curve
    break_indices : ndarray or None
        If supplied, the spline will be a piecewise set of splines.
        Indices are of knots at which the curve breaks and is only C0 continuous (e.g.
        continuous but with "corners" where the derivative jumps). In between each set
        of break points, there is an unbroken spline whose start and endpoints are
        given by `break_indices[i-1, i]`, where `i` indicates the ith spline.
        Each (the ith) spline is interpolated independently of all other unbroken
        splines (i+1th, i-1th, etc.) and does not consider their query points
        (knots) when interpolating. The boundary conditions are evaluated using
        interpax's default where non-periodicity is assumed.
        If None (the default), the spline will be the usual periodic continuous spline.
    """

    attributes = ["_X", "_Y", "_Z", "_knots", "_intervals", "_method"]
    _io_attrs_ = Curve._io_attrs_ + attributes

    def __init__(
        self,
        X,
        Y,
        Z,
        knots=None,
        method="cubic",
        name="",
        break_indices=None,
    ):
        super().__init__(name)
        X, Y, Z = np.atleast_1d(X), np.atleast_1d(Y), np.atleast_1d(Z)
        X, Y, Z = np.broadcast_arrays(X, Y, Z)

        X, Y, Z, closedX, closedY, closedZ, closed_flag = _unclose_curve(X, Y, Z)

        self._X = X
        self._Y = Y
        self._Z = Z

        if isinstance(knots, str):
            assert knots == "arclength", f"got unknown arclength specification {knots}"
            # find equal arclength angle-like variable, and use that as theta
            # L_along_curve / L = theta / 2pi
            lengths = np.sqrt(
                np.diff(closedX) ** 2 + np.diff(closedY) ** 2 + np.diff(closedZ) ** 2
            )
            thetas = 2 * np.pi * np.cumsum(lengths) / np.sum(lengths)
            thetas = np.insert(thetas, 0, 0)
            knots = thetas[:-1]
        elif knots is None:
            knots = np.linspace(0, 2 * np.pi, len(self._X), endpoint=False)
        else:
            knots = np.atleast_1d(knots)
            errorif(
                not np.all(np.diff(knots) > 0),
                ValueError,
                "supplied knots must be monotonically increasing",
            )
            errorif(knots[0] < 0, ValueError, "knots must lie in [0, 2pi]")
            errorif(knots[-1] > 2 * np.pi, ValueError, "knots must lie in [0, 2pi]")
            knots = knots[:-1] if closed_flag else knots

        if break_indices is None:
            intervals = [[]]
        else:
            unique_ordered_indices = np.unique(break_indices)
            errorif(
                len(unique_ordered_indices) != len(break_indices),
                ValueError,
                "break_indices must not contain any duplicated values",
            )
            errorif(
                np.any(unique_ordered_indices != break_indices),
                ValueError,
                "break_indices must be monotonic",
            )
            intervals = [
                [break_indices[i - 1], break_indices[i]]
                for i in range(len(break_indices))
            ]

        self._knots = knots
        self._method = method
<<<<<<< HEAD
        self._intervals = intervals
=======
>>>>>>> fc065237

    @optimizable_parameter
    @property
    def X(self):
        """Coordinates for X."""
        return self._X

    @X.setter
    def X(self, new):
        if len(new) == len(self.knots):
            self._X = jnp.asarray(new)
        else:
            raise ValueError(
                "X should have the same size as the knots, "
                + f"got {len(new)} X values for {len(self.knots)} knots"
            )

    @optimizable_parameter
    @property
    def Y(self):
        """Coordinates for Y."""
        return self._Y

    @Y.setter
    def Y(self, new):
        if len(new) == len(self.knots):
            self._Y = jnp.asarray(new)
        else:
            raise ValueError(
                "Y should have the same size as the knots, "
                + f"got {len(new)} Y values for {len(self.knots)} knots"
            )

    @optimizable_parameter
    @property
    def Z(self):
        """Coordinates for Z."""
        return self._Z

    @Z.setter
    def Z(self, new):
        if len(new) == len(self.knots):
            self._Z = jnp.asarray(new)
        else:
            raise ValueError(
                "Z should have the same size as the knots, "
                + f"got {len(new)} Z values for {len(self.knots)} knots"
            )

    @property
    def knots(self):
        """Knots for spline."""
        return self._knots

    @knots.setter
    def knots(self, new):
        if len(new) == len(self.knots):
            knots = jnp.atleast_1d(jnp.asarray(new))
            errorif(
                not np.all(np.diff(knots) > 0),
                ValueError,
                "supplied knots must be monotonically increasing",
            )
            errorif(knots[0] < 0, ValueError, "knots must lie in [0, 2pi]")
            errorif(knots[-1] > 2 * np.pi, ValueError, "knots must lie in [0, 2pi]")
            self._knots = jnp.asarray(knots)
        else:
            raise ValueError(
                "new knots should have the same size as the current knots, "
                + f"got {len(new)} new knots, but expected {len(self.knots)} knots"
            )

    @property
    def intervals(self):
        """Intervals for spline determined from the inputted break indices."""
        return self._intervals

    @property
    def N(self):
        """Number of knots in the spline."""
        return self._knots.size

    @property
    def method(self):
        """Method of interpolation to use."""
        return self._method

    @method.setter
    def method(self, new):
        possible_methods = [
            "nearest",
            "linear",
            "cubic",
            "cubic2",
            "catmull-rom",
            "monotonic",
            "monotonic-0",
            "cardinal",
        ]
        if new in possible_methods:
            self._method = new
        else:
            raise ValueError(
                "Method must be one of {possible_methods}, "
                + f"instead got unknown method {new} "
            )

    def compute(
        self,
        names,
        grid=None,
        params=None,
        transforms=None,
        data=None,
        **kwargs,
    ):
        """Compute the quantity given by name on grid.

        Parameters
        ----------
        names : str or array-like of str
            Name(s) of the quantity(s) to compute.
        grid : Grid or int, optional
            Grid of coordinates to evaluate at. Defaults to a Linear grid.
            If an integer, uses that many equally spaced points.
        params : dict of ndarray
            Parameters from the equilibrium. Defaults to attributes of self.
        transforms : dict of Transform
            Transforms for R, Z, lambda, etc. Default is to build from grid
        data : dict of ndarray
            Data computed so far, generally output from other compute functions

        Returns
        -------
        data : dict of ndarray
            Computed quantity and intermediate variables.
<<<<<<< HEAD

=======
>>>>>>> fc065237
        """
        return super().compute(
            names=names,
            grid=grid,
            params=params,
            transforms=transforms,
            data=data,
            method=self._method,
            **kwargs,
        )

    @classmethod
    def from_values(
        cls,
        coords,
        knots=None,
        method="cubic",
        name="",
        basis="xyz",
        break_indices=None,
    ):
        """Create SplineXYZCurve from coordinate values.

        Parameters
        ----------
        coords: ndarray, shape (num_coords,3)
            Points for X, Y, Z (or R, phi, Z) describing the curve with each column
            corresponding to xyz or rpz depending on the basis argument. If the
            endpoint is included (ie, X[0] == X[-1]), then the final point will be
            dropped.
        knots : ndarray
            arbitrary curve parameter values to use for spline knots,
            should be an 1D ndarray of same length as the input.
            (input length in this case is determined by grid argument, since
            the input coordinates come from
            Curve.compute("x",grid=grid))
            If None, defaults to using an equal-arclength angle as the knots
            If supplied, will be rescaled to lie in [0,2pi]
        method : str
            method of interpolation

            - ``'nearest'``: nearest neighbor interpolation
            - ``'linear'``: linear interpolation
            - ``'cubic'``: C1 cubic splines (aka local splines)
            - ``'cubic2'``: C2 cubic splines (aka natural splines)
            - ``'catmull-rom'``: C1 cubic centripetal "tension" splines
            - ``'cardinal'``: C1 cubic general tension splines. If used, default tension
              of c = 0 will be used
            - ``'monotonic'``: C1 cubic splines that attempt to preserve monotonicity in
              the data, and will not introduce new extrema in the interpolated points
            - ``'monotonic-0'``: same as `'monotonic'` but with 0 first derivatives at
              both endpoints

        name : str
            name for this curve
        basis : {"rpz", "xyz"}
            basis for input coordinates. Defaults to "xyz"
        break_indices : ndarray or None
            If supplied, the spline will be a piecewise set of splines.
            Indices of knots at which the curve breaks and is only C0 continuous (e.g.
            continuous but with "corners" where the derivative jumps). In between each
            set of break points, there is an unbroken spline whose start and endpoints
            are given by `break_indices[i-1, i]`, where `i` indicates the ith spline.
            Each (the ith) spline is interpolated independently of all other unbroken
            splines (i+1th, i-1th, etc.) and does not consider their query points
            (knots) when interpolating. The boundary conditions are evaluated using
            Interpax's default where non-periodicity is assumed.
            If None (the default), the spline will be the usual periodic continuous
            spline.

        Returns
        -------
        curve: SplineXYZCurve
            New representation of the curve parameterized by splines in X,Y,Z.

        """
        if basis == "rpz":
            coords = rpz2xyz(coords)
        return SplineXYZCurve(
            coords[:, 0],
            coords[:, 1],
            coords[:, 2],
            knots,
            method,
            name,
            break_indices,
        )<|MERGE_RESOLUTION|>--- conflicted
+++ resolved
@@ -854,10 +854,7 @@
 
         self._knots = knots
         self._method = method
-<<<<<<< HEAD
         self._intervals = intervals
-=======
->>>>>>> fc065237
 
     @optimizable_parameter
     @property
@@ -994,10 +991,7 @@
         -------
         data : dict of ndarray
             Computed quantity and intermediate variables.
-<<<<<<< HEAD
-
-=======
->>>>>>> fc065237
+
         """
         return super().compute(
             names=names,
