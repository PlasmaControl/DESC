"""Utilities for getting standard groups of objectives and constraints."""

from desc.utils import flatten_list, is_any_instance, unique_list

from ._equilibrium import Energy, ForceBalance, HelicalForceBalance, RadialForceBalance
from .linear_objectives import (
    AxisRSelfConsistency,
    AxisZSelfConsistency,
    BoundaryRSelfConsistency,
    BoundaryZSelfConsistency,
    FixAnisotropy,
    FixAtomicNumber,
    FixAxisR,
    FixAxisZ,
    FixBoundaryR,
    FixBoundaryZ,
    FixCurrent,
    FixCurveRotation,
    FixCurveShift,
    FixElectronDensity,
    FixElectronTemperature,
    FixIonTemperature,
    FixIota,
    FixLambdaGauge,
    FixPressure,
    FixPsi,
    FixSheetCurrent,
)
from .nae_utils import calc_zeroth_order_lambda, make_RZ_cons_1st_order
from .objective_funs import ObjectiveFunction

_PROFILE_CONSTRAINTS = {
    "pressure": FixPressure,
    "iota": FixIota,
    "current": FixCurrent,
    "electron_density": FixElectronDensity,
    "electron_temperature": FixElectronTemperature,
    "ion_temperature": FixIonTemperature,
    "atomic_number": FixAtomicNumber,
    "anisotropy": FixAnisotropy,
}


def get_equilibrium_objective(eq, mode="force", normalize=True):
    """Get the objective function for a typical force balance equilibrium problem.

    Parameters
    ----------
    eq : Equilibrium
        Equilibrium that will be optimized to satisfy the Objective.
    mode : one of {"force", "forces", "energy"}
        which objective to return. "force" computes force residuals on unified grid.
        "forces" uses two different grids for radial and helical forces. "energy" is
        for minimizing MHD energy.
    normalize : bool
        Whether to normalize units of objective.

    Returns
    -------
    objective, ObjectiveFunction
        An objective function with default force balance objectives.

    """
    kwargs = {"eq": eq, "normalize": normalize, "normalize_target": normalize}
    if mode == "energy":
        objectives = Energy(**kwargs)
    elif mode == "force":
        objectives = ForceBalance(**kwargs)
    elif mode == "forces":
        objectives = (RadialForceBalance(**kwargs), HelicalForceBalance(**kwargs))
    else:
        raise ValueError("got an unknown equilibrium objective type '{}'".format(mode))
    return ObjectiveFunction(objectives)


def get_fixed_axis_constraints(eq, profiles=True, normalize=True):
    """Get the constraints necessary for a fixed-axis equilibrium problem.

    Parameters
    ----------
    eq : Equilibrium
        Equilibrium to constrain.
    profiles : bool
        If True, also include constraints to fix all profiles assigned to equilibrium.
    normalize : bool
        Whether to apply constraints in normalized units.

    Returns
    -------
    constraints, tuple of _Objectives
        A list of the linear constraints used in fixed-axis problems.

    """
    kwargs = {"eq": eq, "normalize": normalize, "normalize_target": normalize}
    constraints = (FixAxisR(**kwargs), FixAxisZ(**kwargs), FixPsi(**kwargs))
    if profiles:
        for name, con in _PROFILE_CONSTRAINTS.items():
            if getattr(eq, name) is not None:
<<<<<<< HEAD
                constraints += (
                    con(eq=eq, normalize=normalize, normalize_target=normalize),
                )
    constraints += (FixSheetCurrent(eq),)
=======
                constraints += (con(**kwargs),)
    constraints += (FixSheetCurrent(**kwargs),)
>>>>>>> 8f9acfca

    return constraints


def get_fixed_boundary_constraints(eq, profiles=True, normalize=True):
    """Get the constraints necessary for a typical fixed-boundary equilibrium problem.

    Parameters
    ----------
    eq : Equilibrium
        Equilibrium to constrain.
    profiles : bool
        If True, also include constraints to fix all profiles assigned to equilibrium.
    normalize : bool
        Whether to apply constraints in normalized units.

    Returns
    -------
    constraints, tuple of _Objectives
        A list of the linear constraints used in fixed-boundary problems.

    """
    kwargs = {"eq": eq, "normalize": normalize, "normalize_target": normalize}
    constraints = (FixBoundaryR(**kwargs), FixBoundaryZ(**kwargs), FixPsi(**kwargs))
    if profiles:
        for name, con in _PROFILE_CONSTRAINTS.items():
            if getattr(eq, name) is not None:
<<<<<<< HEAD
                constraints += (
                    con(eq=eq, normalize=normalize, normalize_target=normalize),
                )
    constraints += (FixSheetCurrent(eq),)
=======
                constraints += (con(**kwargs),)
    constraints += (FixSheetCurrent(**kwargs),)
>>>>>>> 8f9acfca

    return constraints


def get_NAE_constraints(
    desc_eq,
    qsc_eq,
    order=1,
    profiles=True,
    normalize=True,
    N=None,
    fix_lambda=False,
):
    """Get the constraints necessary for fixing NAE behavior in an equilibrium problem.

    Parameters
    ----------
    desc_eq : Equilibrium
        Equilibrium to constrain behavior of
        (assumed to be a fit from the NAE equil using `.from_near_axis()`).
    qsc_eq : Qsc
        Qsc object defining the near-axis equilibrium to constrain behavior to.
    order : int
        order (in rho) of near-axis behavior to constrain
    profiles : bool
        If True, also include constraints to fix all profiles assigned to equilibrium.
    normalize : bool
        Whether to apply constraints in normalized units.
    N : int
        max toroidal resolution to constrain.
        If `None`, defaults to equilibrium's toroidal resolution
    fix_lambda : bool or int
        Whether to constrain lambda to match that of the NAE near-axis
        if an `int`, fixes lambda up to that order in rho {0,1}
        if `True`, fixes lambda up to the specified order given by `order`

    Returns
    -------
    constraints, tuple of _Objectives
        A list of the linear constraints used in fixed-axis problems.

    """
    kwargs = {"eq": desc_eq, "normalize": normalize, "normalize_target": normalize}
    if not isinstance(fix_lambda, bool):
        fix_lambda = int(fix_lambda)
    constraints = (FixAxisR(**kwargs), FixAxisZ(**kwargs), FixPsi(**kwargs))

    if profiles:
        for name, con in _PROFILE_CONSTRAINTS.items():
            if getattr(desc_eq, name) is not None:
<<<<<<< HEAD
                constraints += (
                    con(eq=desc_eq, normalize=normalize, normalize_target=normalize),
                )
    constraints += (FixSheetCurrent(desc_eq),)
=======
                constraints += (con(**kwargs),)
    constraints += (FixSheetCurrent(**kwargs),)
>>>>>>> 8f9acfca

    if fix_lambda or (fix_lambda >= 0 and type(fix_lambda) is int):
        L_axis_constraints, _, _ = calc_zeroth_order_lambda(
            qsc=qsc_eq, desc_eq=desc_eq, N=N
        )
        constraints += L_axis_constraints
    if order >= 1:  # first order constraints
        constraints += make_RZ_cons_1st_order(
            qsc=qsc_eq, desc_eq=desc_eq, N=N, fix_lambda=fix_lambda and fix_lambda > 0
        )
    if order >= 2:  # 2nd order constraints
        raise NotImplementedError("NAE constraints only implemented up to O(rho) ")

    return constraints


def maybe_add_self_consistency(thing, constraints):
    """Add self consistency constraints if needed."""
    params = set(unique_list(flatten_list(thing.optimizable_params))[0])

    # Equilibrium
<<<<<<< HEAD
    if {"Rb_lmn", "Zb_lmn", "L_lmn", "Ra_n", "Za_n"} <= set(
        unique_list(flatten_list(thing.optimizable_params))[0]
=======
    if {"R_lmn", "Rb_lmn"} <= params and not is_any_instance(
        constraints, BoundaryRSelfConsistency
    ):
        constraints += (BoundaryRSelfConsistency(eq=thing),)
    if {"Z_lmn", "Zb_lmn"} <= params and not is_any_instance(
        constraints, BoundaryZSelfConsistency
    ):
        constraints += (BoundaryZSelfConsistency(eq=thing),)
    if {"L_lmn"} <= params and not is_any_instance(constraints, FixLambdaGauge):
        constraints += (FixLambdaGauge(eq=thing),)
    if {"R_lmn", "Ra_n"} <= params and not is_any_instance(
        constraints, AxisRSelfConsistency
    ):
        constraints += (AxisRSelfConsistency(eq=thing),)
    if {"Z_lmn", "Za_n"} <= params and not is_any_instance(
        constraints, AxisZSelfConsistency
>>>>>>> 8f9acfca
    ):
        constraints += (AxisZSelfConsistency(eq=thing),)

    # Curve
<<<<<<< HEAD
    elif {"shift", "rotmat"} <= set(
        unique_list(flatten_list(thing.optimizable_params))[0]
    ):
        if not is_any_instance(constraints, FixCurveShift):
            constraints += (FixCurveShift(curve=thing),)
        if not is_any_instance(constraints, FixCurveRotation):
            constraints += (FixCurveRotation(curve=thing),)
=======
    if {"shift"} <= params and not is_any_instance(constraints, FixCurveShift):
        constraints += (FixCurveShift(curve=thing),)
    if {"rotmat"} <= params and not is_any_instance(constraints, FixCurveRotation):
        constraints += (FixCurveRotation(curve=thing),)
>>>>>>> 8f9acfca

    return constraints<|MERGE_RESOLUTION|>--- conflicted
+++ resolved
@@ -96,15 +96,8 @@
     if profiles:
         for name, con in _PROFILE_CONSTRAINTS.items():
             if getattr(eq, name) is not None:
-<<<<<<< HEAD
-                constraints += (
-                    con(eq=eq, normalize=normalize, normalize_target=normalize),
-                )
-    constraints += (FixSheetCurrent(eq),)
-=======
                 constraints += (con(**kwargs),)
     constraints += (FixSheetCurrent(**kwargs),)
->>>>>>> 8f9acfca
 
     return constraints
 
@@ -132,15 +125,8 @@
     if profiles:
         for name, con in _PROFILE_CONSTRAINTS.items():
             if getattr(eq, name) is not None:
-<<<<<<< HEAD
-                constraints += (
-                    con(eq=eq, normalize=normalize, normalize_target=normalize),
-                )
-    constraints += (FixSheetCurrent(eq),)
-=======
                 constraints += (con(**kwargs),)
     constraints += (FixSheetCurrent(**kwargs),)
->>>>>>> 8f9acfca
 
     return constraints
 
@@ -191,15 +177,8 @@
     if profiles:
         for name, con in _PROFILE_CONSTRAINTS.items():
             if getattr(desc_eq, name) is not None:
-<<<<<<< HEAD
-                constraints += (
-                    con(eq=desc_eq, normalize=normalize, normalize_target=normalize),
-                )
-    constraints += (FixSheetCurrent(desc_eq),)
-=======
                 constraints += (con(**kwargs),)
     constraints += (FixSheetCurrent(**kwargs),)
->>>>>>> 8f9acfca
 
     if fix_lambda or (fix_lambda >= 0 and type(fix_lambda) is int):
         L_axis_constraints, _, _ = calc_zeroth_order_lambda(
@@ -221,10 +200,6 @@
     params = set(unique_list(flatten_list(thing.optimizable_params))[0])
 
     # Equilibrium
-<<<<<<< HEAD
-    if {"Rb_lmn", "Zb_lmn", "L_lmn", "Ra_n", "Za_n"} <= set(
-        unique_list(flatten_list(thing.optimizable_params))[0]
-=======
     if {"R_lmn", "Rb_lmn"} <= params and not is_any_instance(
         constraints, BoundaryRSelfConsistency
     ):
@@ -241,24 +216,13 @@
         constraints += (AxisRSelfConsistency(eq=thing),)
     if {"Z_lmn", "Za_n"} <= params and not is_any_instance(
         constraints, AxisZSelfConsistency
->>>>>>> 8f9acfca
     ):
         constraints += (AxisZSelfConsistency(eq=thing),)
 
     # Curve
-<<<<<<< HEAD
-    elif {"shift", "rotmat"} <= set(
-        unique_list(flatten_list(thing.optimizable_params))[0]
-    ):
-        if not is_any_instance(constraints, FixCurveShift):
-            constraints += (FixCurveShift(curve=thing),)
-        if not is_any_instance(constraints, FixCurveRotation):
-            constraints += (FixCurveRotation(curve=thing),)
-=======
     if {"shift"} <= params and not is_any_instance(constraints, FixCurveShift):
         constraints += (FixCurveShift(curve=thing),)
     if {"rotmat"} <= params and not is_any_instance(constraints, FixCurveRotation):
         constraints += (FixCurveRotation(curve=thing),)
->>>>>>> 8f9acfca
 
     return constraints