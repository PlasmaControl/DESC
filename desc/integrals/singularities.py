--- conflicted
+++ resolved
@@ -793,18 +793,12 @@
 def _kernel_nr_over_r3(eval_data, source_data, diag=False):
     """Returns n ⋅ −∇G(x,x') = n ⋅ (x−x')|x−x'|⁻³."""
     dx = _dx(eval_data, source_data, diag)
-<<<<<<< HEAD
     # Need to use instead of n_rho to pass Green's ID test;
     # Fourier spectrum is much more concentrated for some reason.
     n = (
         source_data["e_theta x e_zeta"]
         / source_data["|e_theta x e_zeta|"][:, jnp.newaxis]
     )
-=======
-    # Need to use e^rho*sqrt(g) to pass Green's ID test.
-    # Fourier spectrum is much more concentrated than n_rho for some reason.
-    n = source_data["e^rho*sqrt(g)"] / source_data["|e_theta x e_zeta|"][:, jnp.newaxis]
->>>>>>> 4f7c97d7
     n = rpz2xyz_vec(n, phi=source_data["phi"])
     return safediv(dot(n, dx), safenorm(dx, axis=-1) ** 3)
 
