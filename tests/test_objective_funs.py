--- conflicted
+++ resolved
@@ -831,26 +831,6 @@
     @pytest.mark.unit
     def test_coil_min_distance(self):
         """Tests coilset minimum distance between coils."""
-<<<<<<< HEAD
-        ncoils = 4
-        displacement = [0, 0, 10]
-
-        def test(coils, grid=None):
-            obj = CoilsetMinDistance(coils, grid=grid)
-            obj.build()
-            f = obj.compute(params=coils.params_dict)
-            assert f.size == len(coils)
-            np.testing.assert_allclose(f, displacement[-1] / (ncoils), rtol=1e-8)
-
-        coil = FourierPlanarCoil(r_n=1, normal=[0, 0, 1])
-        coils = CoilSet.linspaced_linear(coil, n=ncoils, displacement=displacement)
-        mixed_coils = MixedCoilSet.linspaced_linear(
-            coil, n=ncoils, displacement=displacement
-        )
-
-        test(coils)
-        test(mixed_coils, grid=LinearGrid(N=5))
-=======
 
         def test(coils, mindist, grid=None):
             obj = CoilsetMinDistance(coils, grid=grid)
@@ -897,7 +877,6 @@
         coils_mixed = MixedCoilSet((tf_coilset, vf_coilset, xyz_coil))
         test(coils_mixed, [0, 0, 0, 0, 1, 0, 1, 2], grid=LinearGrid(zeta=4))
         # TODO: move this coil set to conftest?
->>>>>>> 98c560dd
 
     def test_quadratic_flux(self):
         """Test calculation of quadratic flux on the boundary."""
