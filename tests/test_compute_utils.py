"""Tests compute utilities."""

import jax
import numpy as np
import pytest

from desc.backend import jnp
from desc.basis import FourierZernikeBasis
from desc.compute.geom_utils import rotation_matrix
from desc.compute.utils import (
    _get_grid_surface,
    line_integrals,
    surface_averages,
    surface_integrals,
    surface_integrals_transform,
    surface_max,
    surface_min,
    surface_variance,
)
from desc.examples import get
from desc.grid import ConcentricGrid, LinearGrid, QuadratureGrid
from desc.transform import Transform

# arbitrary choice
L = 5
M = 5
N = 2
NFP = 3


class TestComputeUtils:
    """Tests for compute utilities related to surface averaging, etc."""

    @staticmethod
    def surface_integrals(grid, q=np.array([1.0]), surface_label="rho"):
        """Compute a surface integral for each surface in the grid.

        Notes
        -----
            It is assumed that the integration surface has area 4π² when the
            surface label is rho and area 2π when the surface label is theta or
            zeta. You may want to multiply q by the surface area Jacobian.

        Parameters
        ----------
        grid : Grid
            Collocation grid containing the nodes to evaluate at.
        q : ndarray
            Quantity to integrate.
            The first dimension of the array should have size ``grid.num_nodes``.

            When ``q`` is 1-dimensional, the intention is to integrate,
            over the domain parameterized by rho, theta, and zeta,
            a scalar function over the previously mentioned domain.

            When ``q`` is 2-dimensional, the intention is to integrate,
            over the domain parameterized by rho, theta, and zeta,
            a vector-valued function over the previously mentioned domain.

            When ``q`` is 3-dimensional, the intention is to integrate,
            over the domain parameterized by rho, theta, and zeta,
            a matrix-valued function over the previously mentioned domain.
        surface_label : str
            The surface label of rho, theta, or zeta to compute the integration over.

        Returns
        -------
        integrals : ndarray
            Surface integral of the input over each surface in the grid.

        """
<<<<<<< HEAD
        _, _, spacing, _, _ = _get_grid_surface(grid, surface_label)
=======
        _, _, spacing, _, _ = _get_grid_surface(grid, grid.get_label(surface_label))
>>>>>>> 45171638
        if surface_label == "rho":
            has_endpoint_dupe = False
        elif surface_label == "theta":
            has_endpoint_dupe = (grid.nodes[grid.unique_theta_idx[0], 1] == 0) & (
                grid.nodes[grid.unique_theta_idx[-1], 1] == 2 * np.pi
            )
        else:
            has_endpoint_dupe = (grid.nodes[grid.unique_zeta_idx[0], 2] == 0) & (
                grid.nodes[grid.unique_zeta_idx[-1], 2] == 2 * np.pi / grid.NFP
            )
        weights = (spacing.prod(axis=1) * np.nan_to_num(q).T).T

        surfaces = {}
        nodes = grid.nodes[:, {"rho": 0, "theta": 1, "zeta": 2}[surface_label]]
        # collect node indices for each surface_label surface
        for grid_row_idx, surface_label_value in enumerate(nodes):
            surfaces.setdefault(surface_label_value, []).append(grid_row_idx)
        # integration over non-contiguous elements
        integrals = [weights[surfaces[key]].sum(axis=0) for key in sorted(surfaces)]
        if has_endpoint_dupe:
            integrals[0] = integrals[-1] = integrals[0] + integrals[-1]
        return np.asarray(integrals)

    @pytest.mark.unit
    def test_surface_integrals(self):
        """Test surface_integrals against a more intuitive implementation.

        This test should ensure that the algorithm in implementation is correct
        on different types of grids (e.g. LinearGrid, ConcentricGrid). Each test
        should also be done on grids with duplicate nodes (e.g. endpoint=True).
        """

        def test_b_theta(surface_label, grid, eq):
            q = eq.compute("B_theta", grid=grid)["B_theta"]
            integrals = surface_integrals(grid, q, surface_label, expand_out=False)
            unique_size = {
                "rho": grid.num_rho,
                "theta": grid.num_theta,
                "zeta": grid.num_zeta,
            }[surface_label]
            assert integrals.shape == (unique_size,), surface_label

            desired = self.surface_integrals(grid, q, surface_label)
            np.testing.assert_allclose(
                integrals, desired, atol=1e-16, err_msg=surface_label
            )

        eq = get("W7-X")
        eq.change_resolution(3, 3, 3, 6, 6, 6)
        lg = LinearGrid(L=L, M=M, N=N, NFP=eq.NFP, endpoint=False)
        lg_endpoint = LinearGrid(L=L, M=M, N=N, NFP=eq.NFP, endpoint=True)
        cg_sym = ConcentricGrid(L=L, M=M, N=N, NFP=eq.NFP, sym=True)
        for label in ("rho", "theta", "zeta"):
            test_b_theta(label, lg, eq)
            test_b_theta(label, lg_endpoint, eq)
            if label != "theta":
                # theta integrals are poorly defined on concentric grids
                test_b_theta(label, cg_sym, eq)

    @pytest.mark.unit
    def test_unknown_unique_grid_integral(self):
        """Test that averages are invariant to whether grids have unique_idx."""
        lg = LinearGrid(L=L, M=M, N=N, NFP=NFP, endpoint=False)
        q = jnp.arange(lg.num_nodes) ** 2
        result = surface_integrals(lg, q, surface_label="rho")
        del lg._unique_rho_idx
        np.testing.assert_allclose(
            surface_integrals(lg, q, surface_label="rho"), result
        )
        result = surface_averages(lg, q, surface_label="theta")
        del lg._unique_poloidal_idx
        np.testing.assert_allclose(
            surface_averages(lg, q, surface_label="theta"), result
        )
        result = surface_variance(lg, q, surface_label="zeta")
        del lg._unique_zeta_idx
        np.testing.assert_allclose(
            surface_variance(lg, q, surface_label="zeta"), result
        )

    @pytest.mark.unit
    def test_surface_integrals_transform(self):
        """Test surface integral of a kernel function."""

        def test(surface_label, grid):
            ints = np.arange(grid.num_nodes)
            # better to test when all elements have the same sign
            q = np.abs(np.outer(np.cos(ints), np.sin(ints)))
            # This q represents the kernel function
            # K_{u_1} = |cos(x(u_1, u_2, u_3)) * sin(x(u_4, u_5, u_6))|
            # The first dimension of q varies the domain u_1, u_2, and u_3
            # and the second dimension varies the codomain u_4, u_5, u_6.
            integrals = surface_integrals_transform(grid, surface_label)(q)
            unique_size = {
                "rho": grid.num_rho,
                "theta": grid.num_theta,
                "zeta": grid.num_zeta,
            }[surface_label]
            assert integrals.shape == (unique_size, grid.num_nodes), surface_label

            desired = self.surface_integrals(grid, q, surface_label)
            np.testing.assert_allclose(integrals, desired, err_msg=surface_label)

        cg = ConcentricGrid(L=L, M=M, N=N, sym=True, NFP=NFP)
        lg = LinearGrid(L=L, M=M, N=N, sym=True, NFP=NFP, endpoint=True)
        test("rho", cg)
        test("theta", lg)
        test("zeta", cg)

    @pytest.mark.unit
    def test_surface_averages_vector_functions(self):
        """Test surface averages of vector-valued, function-valued integrands."""

        def test(surface_label, grid):
            g_size = grid.num_nodes  # not a choice; required
            f_size = g_size // 10 + (g_size < 10)
            # arbitrary choice, but f_size != v_size != g_size is better to test
            v_size = g_size // 20 + (g_size < 20)
            g = np.cos(np.arange(g_size))
            fv = np.sin(np.arange(f_size * v_size).reshape(f_size, v_size))
            # better to test when all elements have the same sign
            q = np.abs(np.einsum("g,fv->gfv", g, fv))
            sqrt_g = np.arange(g_size).astype(float)

            averages = surface_averages(grid, q, sqrt_g, surface_label)
            assert averages.shape == q.shape == (g_size, f_size, v_size), surface_label

            desired = (
                self.surface_integrals(grid, (sqrt_g * q.T).T, surface_label).T
                / self.surface_integrals(grid, sqrt_g, surface_label)
            ).T
            np.testing.assert_allclose(
                grid.compress(averages, surface_label), desired, err_msg=surface_label
            )

        cg = ConcentricGrid(L=L, M=M, N=N, sym=True, NFP=NFP)
        lg = LinearGrid(L=L, M=M, N=N, sym=True, NFP=NFP, endpoint=True)
        test("rho", cg)
        test("theta", lg)
        test("zeta", cg)

    @pytest.mark.unit
    def test_surface_area(self):
        """Test that surface_integrals(ds) is 4π² for rho, 2pi for theta, zeta.

        This test should ensure that surfaces have the correct area on grids
        constructed by specifying L, M, N and by specifying an array of nodes.
        Each test should also be done on grids with duplicate nodes
        (e.g. endpoint=True) and grids with symmetry.
        """

        def test(surface_label, grid):
            areas = surface_integrals(
                grid, surface_label=surface_label, expand_out=False
            )
            correct_area = 4 * np.pi**2 if surface_label == "rho" else 2 * np.pi
            np.testing.assert_allclose(areas, correct_area, err_msg=surface_label)

        lg = LinearGrid(L=L, M=M, N=N, NFP=NFP, sym=False, endpoint=False)
        lg_sym = LinearGrid(L=L, M=M, N=N, NFP=NFP, sym=True, endpoint=False)
        lg_endpoint = LinearGrid(L=L, M=M, N=N, NFP=NFP, sym=False, endpoint=True)
        lg_sym_endpoint = LinearGrid(L=L, M=M, N=N, NFP=NFP, sym=True, endpoint=True)
        rho = np.linspace(1, 0, L)[::-1]
        theta = np.linspace(0, 2 * np.pi, M, endpoint=False)
        theta_endpoint = np.linspace(0, 2 * np.pi, M, endpoint=True)
        zeta = np.linspace(0, 2 * np.pi / NFP, N, endpoint=False)
        zeta_endpoint = np.linspace(0, 2 * np.pi / NFP, N, endpoint=True)
        lg_2 = LinearGrid(
            rho=rho, theta=theta, zeta=zeta, NFP=NFP, sym=False, endpoint=False
        )
        lg_2_sym = LinearGrid(
            rho=rho, theta=theta, zeta=zeta, NFP=NFP, sym=True, endpoint=False
        )
        lg_2_endpoint = LinearGrid(
            rho=rho,
            theta=theta_endpoint,
            zeta=zeta_endpoint,
            NFP=NFP,
            sym=False,
            endpoint=True,
        )
        lg_2_sym_endpoint = LinearGrid(
            rho=rho,
            theta=theta_endpoint,
            zeta=zeta_endpoint,
            NFP=NFP,
            sym=True,
            endpoint=True,
        )
        cg = ConcentricGrid(L=L, M=M, N=N, NFP=NFP, sym=False)
        cg_sym = ConcentricGrid(L=L, M=M, N=N, NFP=NFP, sym=True)

        for label in ("rho", "theta", "zeta"):
            test(label, lg)
            test(label, lg_sym)
            test(label, lg_endpoint)
            test(label, lg_sym_endpoint)
            test(label, lg_2)
            test(label, lg_2_sym)
            test(label, lg_2_endpoint)
            test(label, lg_2_sym_endpoint)
            if label != "theta":
                # theta integrals are poorly defined on concentric grids
                test(label, cg)
                test(label, cg_sym)

    @pytest.mark.unit
    def test_line_length(self):
        """Test that line_integrals(dl) is 1 for rho, 2π for theta, zeta.

        This test should ensure that lines have the correct length on grids
        constructed by specifying L, M, N and by specifying an array of nodes.
        """

        def test(grid):
            if not isinstance(grid, ConcentricGrid):
                for theta_val in grid.nodes[grid.unique_theta_idx, 1]:
                    result = line_integrals(
                        grid,
                        line_label="rho",
                        fix_surface=("theta", theta_val),
                        expand_out=False,
                    )
                    np.testing.assert_allclose(result, 1)
                for rho_val in grid.nodes[grid.unique_rho_idx, 0]:
                    result = line_integrals(
                        grid,
                        line_label="zeta",
                        fix_surface=("rho", rho_val),
                        expand_out=False,
                    )
                    np.testing.assert_allclose(result, 2 * np.pi)
            for zeta_val in grid.nodes[grid.unique_zeta_idx, 2]:
                result = line_integrals(
                    grid,
                    line_label="theta",
                    fix_surface=("zeta", zeta_val),
                    expand_out=False,
                )
                np.testing.assert_allclose(result, 2 * np.pi)

        lg = LinearGrid(L=L, M=M, N=N, NFP=NFP, sym=False)
        lg_sym = LinearGrid(L=L, M=M, N=N, NFP=NFP, sym=True)
        rho = np.linspace(1, 0, L)[::-1]
        theta = np.linspace(0, 2 * np.pi, M, endpoint=False)
        zeta = np.linspace(0, 2 * np.pi / NFP, N, endpoint=False)
        lg_2 = LinearGrid(rho=rho, theta=theta, zeta=zeta, NFP=NFP, sym=False)
        lg_2_sym = LinearGrid(rho=rho, theta=theta, zeta=zeta, NFP=NFP, sym=True)
        cg = ConcentricGrid(L=L, M=M, N=N, NFP=NFP, sym=False)
        cg_sym = ConcentricGrid(L=L, M=M, N=N, NFP=NFP, sym=True)

        test(lg)
        test(lg_sym)
        test(lg_2)
        test(lg_2_sym)
        test(cg)
        test(cg_sym)

    @pytest.mark.unit
    def test_surface_averages_identity_op(self):
        """Test flux surface averages of surface functions are identity operations."""
        eq = get("W7-X")
        eq.change_resolution(3, 3, 3, 6, 6, 6)
        grid = ConcentricGrid(L=L, M=M, N=N, NFP=eq.NFP, sym=eq.sym)
        data = eq.compute(["p", "sqrt(g)"], grid=grid)
        pressure_average = surface_averages(grid, data["p"], data["sqrt(g)"])
        np.testing.assert_allclose(data["p"], pressure_average)

    @pytest.mark.unit
    def test_surface_averages_homomorphism(self):
        """Test flux surface averages of surface functions are additive homomorphisms.

        Meaning average(a + b) = average(a) + average(b).
        """
        eq = get("W7-X")
        eq.change_resolution(3, 3, 3, 6, 6, 6)
        grid = ConcentricGrid(L=L, M=M, N=N, NFP=eq.NFP, sym=eq.sym)
        data = eq.compute(["|B|", "|B|_t", "sqrt(g)"], grid=grid)
        a = surface_averages(grid, data["|B|"], data["sqrt(g)"])
        b = surface_averages(grid, data["|B|_t"], data["sqrt(g)"])
        a_plus_b = surface_averages(grid, data["|B|"] + data["|B|_t"], data["sqrt(g)"])
        np.testing.assert_allclose(a_plus_b, a + b)

    @pytest.mark.unit
    def test_surface_integrals_against_shortcut(self):
        """Test integration against less general methods."""
        grid = ConcentricGrid(L=L, M=M, N=N, NFP=NFP)
        ds = grid.spacing[:, :2].prod(axis=-1)
        # something arbitrary that will give different sum across surfaces
        q = np.arange(grid.num_nodes) ** 2
        # The predefined grids sort nodes in zeta surface chunks.
        # To compute a quantity local to a surface, we can reshape it into zeta
        # surface chunks and compute across the chunks.
        result = grid.expand(
            (ds * q).reshape((grid.num_zeta, -1)).sum(axis=-1),
            surface_label="zeta",
        )
        np.testing.assert_allclose(
            surface_integrals(grid, q, surface_label="zeta"),
            desired=result,
        )

    @pytest.mark.unit
    def test_surface_averages_against_shortcut(self):
        """Test averaging against less general methods."""
        # test on zeta surfaces
        grid = LinearGrid(L=L, M=M, N=N, NFP=NFP)
        # something arbitrary that will give different average across surfaces
        q = np.arange(grid.num_nodes) ** 2
        # The predefined grids sort nodes in zeta surface chunks.
        # To compute a quantity local to a surface, we can reshape it into zeta
        # surface chunks and compute across the chunks.
        mean = grid.expand(
            q.reshape((grid.num_zeta, -1)).mean(axis=-1),
            surface_label="zeta",
        )
        # number of nodes per surface
        n = grid.num_rho * grid.num_theta
        np.testing.assert_allclose(np.bincount(grid.inverse_zeta_idx), desired=n)
        ds = grid.spacing[:, :2].prod(axis=-1)
        np.testing.assert_allclose(
            surface_integrals(grid, q / ds, surface_label="zeta") / n,
            desired=mean,
        )
        np.testing.assert_allclose(
            surface_averages(grid, q, surface_label="zeta"),
            desired=mean,
        )

        # test on grids with a single rho surface
        eq = get("W7-X")
        eq.change_resolution(3, 3, 3, 6, 6, 6)
        rho = np.array((1 - 1e-4) * np.random.default_rng().random() + 1e-4)
        grid = LinearGrid(rho=rho, M=eq.M_grid, N=eq.N_grid, NFP=eq.NFP, sym=eq.sym)
        data = eq.compute(["|B|", "sqrt(g)"], grid=grid)
        np.testing.assert_allclose(
            surface_averages(grid, data["|B|"], data["sqrt(g)"]),
            np.mean(data["sqrt(g)"] * data["|B|"]) / np.mean(data["sqrt(g)"]),
            err_msg="average with sqrt(g) fail",
        )
        np.testing.assert_allclose(
            surface_averages(grid, data["|B|"]),
            np.mean(data["|B|"]),
            err_msg="average without sqrt(g) fail",
        )

    @pytest.mark.unit
    def test_symmetry_surface_average_1(self):
        """Test surface average of a symmetric function."""

        def test(grid):
            r = grid.nodes[:, 0]
            t = grid.nodes[:, 1]
            z = grid.nodes[:, 2] * grid.NFP
            true_surface_avg = 5
            function_of_rho = 1 / (r + 0.35)
            f = (
                true_surface_avg
                + np.cos(t)
                - 0.5 * np.cos(z)
                + 3 * np.cos(t) * np.cos(z) ** 2
                - 2 * np.sin(z) * np.sin(t)
            ) * function_of_rho
            np.testing.assert_allclose(
                surface_averages(grid, f),
                true_surface_avg * function_of_rho,
                rtol=1e-15,
                err_msg=type(grid),
            )

        # these tests should be run on relatively low resolution grids,
        # or at least low enough so that the asymmetric spacing test fails
        L = [3, 3, 5, 3]
        M = [3, 6, 5, 7]
        N = [2, 2, 2, 2]
        NFP = [5, 3, 5, 3]
        sym = np.array([True, True, False, False])
        # to test code not tested on grids made with M=.
        even_number = 4
        n_theta = even_number - sym

        # asymmetric spacing
        with pytest.raises(AssertionError):
            theta = 2 * np.pi * np.array([t**2 for t in np.linspace(0, 1, max(M))])
            test(LinearGrid(L=max(L), theta=theta, N=max(N), sym=False))

        for i in range(len(L)):
            test(LinearGrid(L=L[i], M=M[i], N=N[i], NFP=NFP[i], sym=sym[i]))
            test(LinearGrid(L=L[i], theta=n_theta[i], N=N[i], NFP=NFP[i], sym=sym[i]))
            test(
                LinearGrid(
                    L=L[i],
                    theta=np.linspace(0, 2 * np.pi, n_theta[i]),
                    N=N[i],
                    NFP=NFP[i],
                    sym=sym[i],
                )
            )
            test(
                LinearGrid(
                    L=L[i],
                    theta=np.linspace(0, 2 * np.pi, n_theta[i] + 1),
                    N=N[i],
                    NFP=NFP[i],
                    sym=sym[i],
                )
            )
            test(QuadratureGrid(L=L[i], M=M[i], N=N[i], NFP=NFP[i]))
            test(ConcentricGrid(L=L[i], M=M[i], N=N[i], NFP=NFP[i], sym=sym[i]))
            # nonuniform spacing when sym is False, but spacing is still symmetric
            test(
                LinearGrid(
                    L=L[i],
                    theta=np.linspace(0, np.pi, n_theta[i]),
                    N=N[i],
                    NFP=NFP[i],
                    sym=sym[i],
                )
            )
            test(
                LinearGrid(
                    L=L[i],
                    theta=np.linspace(0, np.pi, n_theta[i] + 1),
                    N=N[i],
                    NFP=NFP[i],
                    sym=sym[i],
                )
            )

    @pytest.mark.unit
    def test_symmetry_surface_average_2(self):
        """Tests that surface averages are correct using specified basis."""

        def test(grid, basis, true_avg=1):
            transform = Transform(grid, basis)

            # random data with specified average on each surface
            coeffs = np.random.rand(basis.num_modes)
            coeffs[np.all(basis.modes[:, 1:] == [0, 0], axis=1)] = 0
            coeffs[np.all(basis.modes == [0, 0, 0], axis=1)] = true_avg

            # compute average for each surface in grid
            values = transform.transform(coeffs)
            numerical_avg = surface_averages(grid, values, expand_out=False)
            np.testing.assert_allclose(
                # values closest to axis are never accurate enough
                numerical_avg[isinstance(grid, ConcentricGrid) :],
                true_avg,
                err_msg=str(type(grid)) + " " + str(grid.sym),
            )

        M = 5
        M_grid = 13
        test(
            QuadratureGrid(L=M_grid, M=M_grid, N=0), FourierZernikeBasis(L=M, M=M, N=0)
        )
        test(
            LinearGrid(L=M_grid, M=M_grid, N=0, sym=True),
            FourierZernikeBasis(L=M, M=M, N=0, sym="cos"),
        )
        test(
            ConcentricGrid(L=M_grid, M=M_grid, N=0), FourierZernikeBasis(L=M, M=M, N=0)
        )
        test(
            ConcentricGrid(L=M_grid, M=M_grid, N=0, sym=True),
            FourierZernikeBasis(L=M, M=M, N=0, sym="cos"),
        )

    @pytest.mark.unit
    def test_surface_variance(self):
        """Test correctness of variance against less general methods."""
        grid = LinearGrid(L=L, M=M, N=N, NFP=NFP)
        # something arbitrary that will give different variance across surfaces
        q = np.arange(grid.num_nodes) ** 2

        # Test weighted sample variance with different weights.
        # positive weights to prevent cancellations that may hide implementation error
        weights = np.cos(q) * np.sin(q) + 5
        biased = surface_variance(
            grid, q, weights, bias=True, surface_label="zeta", expand_out=False
        )
        unbiased = surface_variance(
            grid, q, weights, surface_label="zeta", expand_out=False
        )
        # The predefined grids sort nodes in zeta surface chunks.
        # To compute a quantity local to a surface, we can reshape it into zeta
        # surface chunks and compute across the chunks.
        chunks = q.reshape((grid.num_zeta, -1))
        # The ds weights are built into the surface variance function.
        # So weights for np.cov should be ds * weights. Since ds is constant on
        # LinearGrid, we need to get the same result if we don't multiply by ds.
        weights = weights.reshape((grid.num_zeta, -1))
        for i in range(grid.num_zeta):
            np.testing.assert_allclose(
                biased[i],
                desired=np.cov(chunks[i], bias=True, aweights=weights[i]),
            )
            np.testing.assert_allclose(
                unbiased[i],
                desired=np.cov(chunks[i], aweights=weights[i]),
            )

        # Test weighted sample variance converges to unweighted sample variance
        # when all weights are equal.
        chunks = grid.expand(chunks, surface_label="zeta")
        np.testing.assert_allclose(
            surface_variance(grid, q, np.e, bias=True, surface_label="zeta"),
            desired=chunks.var(axis=-1),
        )
        np.testing.assert_allclose(
            surface_variance(grid, q, np.e, surface_label="zeta"),
            desired=chunks.var(axis=-1, ddof=1),
        )

    @pytest.mark.unit
    def test_surface_min_max(self):
        """Test the surface_min and surface_max functions."""
        for grid_type in [LinearGrid, QuadratureGrid, ConcentricGrid]:
            grid = grid_type(L=L, M=M, N=N, NFP=NFP)
            rho = grid.nodes[:, 0]
            theta = grid.nodes[:, 1]
            zeta = grid.nodes[:, 2]
            # Make up an arbitrary function of the coordinates:
            B = (
                1.7
                + 0.4 * rho * np.cos(theta)
                + 0.8 * rho * rho * np.cos(2 * theta - 3 * zeta)
            )
            Bmax_alt = np.zeros(grid.num_rho)
            Bmin_alt = np.zeros(grid.num_rho)
            for j in range(grid.num_rho):
                mask = grid.inverse_rho_idx == j
                Bmax_alt[j] = np.max(B[mask])
                Bmin_alt[j] = np.min(B[mask])
            np.testing.assert_allclose(Bmax_alt, grid.compress(surface_max(grid, B)))
            np.testing.assert_allclose(Bmin_alt, grid.compress(surface_min(grid, B)))


@pytest.mark.unit
def test_rotation_matrix():
    """Test that rotation_matrix works with fwd & rev AD for axis=[0, 0, 0]."""
    dfdx_fwd = jax.jacfwd(rotation_matrix)
    dfdx_rev = jax.jacrev(rotation_matrix)
    x0 = jnp.array([0.0, 0.0, 0.0])

    np.testing.assert_allclose(rotation_matrix(x0), np.eye(3))
    np.testing.assert_allclose(dfdx_fwd(x0), np.zeros((3, 3, 3)))
    np.testing.assert_allclose(dfdx_rev(x0), np.zeros((3, 3, 3)))<|MERGE_RESOLUTION|>--- conflicted
+++ resolved
@@ -69,11 +69,7 @@
             Surface integral of the input over each surface in the grid.
 
         """
-<<<<<<< HEAD
-        _, _, spacing, _, _ = _get_grid_surface(grid, surface_label)
-=======
         _, _, spacing, _, _ = _get_grid_surface(grid, grid.get_label(surface_label))
->>>>>>> 45171638
         if surface_label == "rho":
             has_endpoint_dupe = False
         elif surface_label == "theta":
