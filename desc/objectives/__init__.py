--- conflicted
+++ resolved
@@ -1,11 +1,14 @@
 """Classes defining objectives for equilibrium and optimization."""
 
 from ._bootstrap import BootstrapRedlConsistency
-<<<<<<< HEAD
-from ._coils import CoilCurvature, CoilLength, CoilTorsion, QuadraticFlux, ToroidalFlux
-=======
-from ._coils import CoilCurvature, CoilLength, CoilsetMinDistance, CoilTorsion
->>>>>>> 13596af2
+from ._coils import (
+    CoilCurvature,
+    CoilLength,
+    CoilsetMinDistance,
+    CoilTorsion,
+    QuadraticFlux,
+    ToroidalFlux,
+)
 from ._equilibrium import (
     CurrentDensity,
     Energy,
