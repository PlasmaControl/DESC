import numpy as np
import scipy.linalg
from itertools import permutations, combinations_with_replacement
from termcolor import colored
import warnings

from desc.backend import jnp, put
from desc.utils import issorted, isalmostequal, islinspaced
from desc.io import IOAble


class Transform(IOAble):
    """Transforms from spectral coefficients to real space values.

    Parameters
    ----------
    grid : Grid
        Collocation grid of real space coordinates
    basis : Basis
        Spectral basis of modes
    derivs : int or array-like
        * if an int, order of derivatives needed (default=0)
        * if an array, derivative orders specified explicitly. Shape should be (N,3),
          where each row is one set of partial derivatives [dr, dt, dz]
    rcond : float
         relative cutoff for singular values for inverse fitting
    build : bool
        whether to precompute the transforms now or do it later
    build_pinv : bool
        whether to precompute the pseudoinverse now or do it later
    method : {```'auto'``, `'fft'``, ``'direct1'``, ``'direct2'``}
        * ``'fft'`` uses fast fourier transforms in the zeta direction, and so must have
          equally spaced toroidal nodes, and the same node pattern on each zeta plane
        * ``'direct1'`` uses full matrices and can handle arbitrary node patterns and
          spectral bases.
        * ``'direct2'`` uses a DFT instead of FFT that can be faster in practice
        * ``'auto'`` selects the method based on the grid and basis resolution

    """

    _io_attrs_ = ["_grid", "_basis", "_derivatives", "_rcond", "_method"]

    def __init__(
        self,
        grid,
        basis,
        derivs=0,
        rcond="auto",
        build=True,
        build_pinv=False,
        method="auto",
    ):

        self._grid = grid
        self._basis = basis
        self._rcond = rcond if rcond is not None else "auto"

        self._derivatives = self._get_derivatives(derivs)
        self._sort_derivatives()
        self._method = method

        self._built = False
        self._built_pinv = False
        self._set_up()
        if build:
            self.build()
        if build_pinv:
            self.build_pinv()

    def _set_up(self):

        self.method = self._method
        self._matrices = {
            "direct1": {
                i: {j: {k: {} for k in range(4)} for j in range(4)} for i in range(4)
            },
            "fft": {i: {j: {} for j in range(4)} for i in range(4)},
            "direct2": {i: {} for i in range(4)},
        }

    def _get_derivatives(self, derivs):
        """Get array of derivatives needed for calculating objective function.

        Parameters
        ----------
        derivs : int or string
             order of derivatives needed, if an int (Default = 0)
             OR
             array of derivative orders, shape (N,3)
             [dr, dt, dz]

        Returns
        -------
        derivatives : ndarray
            combinations of derivatives needed
            Each row is one set, columns represent the order of derivatives
            for [rho, theta, zeta]

        """
        if isinstance(derivs, int) and derivs >= 0:
            derivatives = np.array([[]])
            combos = combinations_with_replacement(range(derivs + 1), 3)
            for combo in list(combos):
                perms = set(permutations(combo))
                for perm in list(perms):
                    if derivatives.shape[1] == 3:
                        derivatives = np.vstack([derivatives, np.array(perm)])
                    else:
                        derivatives = np.array([perm])
            derivatives = derivatives[
                derivatives.sum(axis=1) <= derivs
            ]  # remove higher orders
        elif np.atleast_1d(derivs).ndim == 1 and len(derivs) == 3:
            derivatives = np.asarray(derivs).reshape((1, 3))
        elif np.atleast_2d(derivs).ndim == 2 and np.atleast_2d(derivs).shape[1] == 3:
            derivatives = np.atleast_2d(derivs)
        else:
            raise NotImplementedError(
                colored(
                    "derivs should be array-like with 3 columns, or a non-negative int",
                    "red",
                )
            )

        return derivatives

    def _sort_derivatives(self):
        """Sort derivatives."""
        sort_idx = np.lexsort(
            (self.derivatives[:, 0], self.derivatives[:, 1], self.derivatives[:, 2])
        )
        self._derivatives = self.derivatives[sort_idx]

    def _check_inputs_fft(self, grid, basis):
        """Check that inputs are formatted correctly for fft method."""
        if grid.num_nodes == 0 or basis.num_modes == 0:
            # trivial case where we just return all zeros, so it doesn't matter
            self._method = "fft"

        zeta_vals, zeta_cts = np.unique(grid.nodes[:, 2], return_counts=True)

        if not isalmostequal(zeta_cts):
            warnings.warn(
                colored(
                    "fft method requires the same number of nodes on each zeta plane, "
                    + "falling back to direct1 method",
                    "yellow",
                )
            )
            self.method = "direct1"
            return

        if not isalmostequal(
            grid.nodes[:, :2].T.reshape((2, zeta_cts[0], -1), order="F")
        ):
            warnings.warn(
                colored(
                    "fft method requires that node pattern is the same on each zeta "
                    + "plane, falling back to direct1 method",
                    "yellow",
                )
            )
            self.method = "direct1"
            return

        id2 = np.lexsort((basis.modes[:, 1], basis.modes[:, 0], basis.modes[:, 2]))
        if not issorted(id2):
            warnings.warn(
                colored(
                    "fft method requires zernike indices to be sorted by toroidal mode "
                    + "number, falling back to direct1 method",
                    "yellow",
                )
            )
            self.method = "direct1"
            return

        if (
            len(zeta_vals) > 1
            and not abs((zeta_vals[-1] + zeta_vals[1]) * basis.NFP - 2 * np.pi) < 1e-14
        ):
            warnings.warn(
                colored(
                    "fft method requires that nodes complete 1 full field period, "
                    + "falling back to direct2 method",
                    "yellow",
                )
            )
            self.method = "direct2"
            return

        n_vals, n_cts = np.unique(basis.modes[:, 2], return_counts=True)
        if len(n_vals) > 1 and not islinspaced(n_vals):
            warnings.warn(
                colored(
                    "fft method requires the toroidal modes are equally spaced in n, "
                    + "falling back to direct1 method",
                    "yellow",
                )
            )
            self.method = "direct1"
            return

        if len(zeta_vals) < len(n_vals):
            warnings.warn(
                colored(
                    "fft method can not undersample in zeta, "
                    + "num_toroidal_modes={}, num_toroidal_angles={}, ".format(
                        len(n_vals), len(zeta_vals)
                    )
                    + "falling back to direct2 method",
                    "yellow",
                )
            )
            self.method = "direct2"
            return

        if len(zeta_vals) % 2 == 0:
            warnings.warn(
                colored(
                    "fft method requires an odd number of toroidal nodes, "
                    + "falling back to direct2 method",
                    "yellow",
                )
            )
            self.method = "direct2"
            return

        if not issorted(grid.nodes[:, 2]):
            warnings.warn(
                colored(
                    "fft method requires nodes to be sorted by toroidal angle in "
                    + "ascending order, falling back to direct1 method",
                    "yellow",
                )
            )
            self.method = "direct1"
            return

        if len(zeta_vals) > 1 and not islinspaced(zeta_vals):
            warnings.warn(
                colored(
                    "fft method requires nodes to be equally spaced in zeta, "
                    + "falling back to direct2 method",
                    "yellow",
                )
            )
            self.method = "direct2"
            return

        self._method = "fft"
        self.lm_modes = np.unique(basis.modes[:, :2], axis=0)
        self.num_lm_modes = self.lm_modes.shape[0]  # number of radial/poloidal modes
        self.num_n_modes = 2 * basis.N + 1  # number of toroidal modes
        self.num_z_nodes = len(zeta_vals)  # number of zeta nodes
        self.N = basis.N  # toroidal resolution of basis
        self.pad_dim = (self.num_z_nodes - 1) // 2 - self.N
        self.dk = basis.NFP * np.arange(-self.N, self.N + 1).reshape((1, -1))
        self.fft_index = np.zeros((basis.num_modes,), dtype=int)
        offset = np.min(basis.modes[:, 2]) + basis.N  # N for sym="cos", 0 otherwise
        for k in range(basis.num_modes):
            row = np.where((basis.modes[k, :2] == self.lm_modes).all(axis=1))[0]
            col = np.where(basis.modes[k, 2] == n_vals)[0]
            self.fft_index[k] = self.num_n_modes * row + col + offset
        self.fft_nodes = np.hstack(
            [
                grid.nodes[:, :2][: grid.num_nodes // self.num_z_nodes],
                np.zeros((grid.num_nodes // self.num_z_nodes, 1)),
            ]
        )

    def _check_inputs_direct2(self, grid, basis):
        """Check that inputs are formatted correctly for direct2 method."""
        if grid.num_nodes == 0 or basis.num_modes == 0:
            # trivial case where we just return all zeros, so it doesn't matter
            self._method = "direct2"
            return

        zeta_vals, zeta_cts = np.unique(grid.nodes[:, 2], return_counts=True)

        if not issorted(grid.nodes[:, 2]):
            warnings.warn(
                colored(
                    "direct2 method requires nodes to be sorted by toroidal angle in "
                    + "ascending order, falling back to direct1 method",
                    "yellow",
                )
            )
            self.method = "direct1"
            return

        if not isalmostequal(zeta_cts):
            warnings.warn(
                colored(
                    "direct2 method requires the same number of nodes on each zeta "
                    + "plane, falling back to direct1 method",
                    "yellow",
                )
            )
            self.method = "direct1"
            return

        if len(zeta_vals) > 1 and not isalmostequal(
            grid.nodes[:, :2].T.reshape((2, zeta_cts[0], -1), order="F")
        ):
            warnings.warn(
                colored(
                    "direct2 method requires that node pattern is the same on each "
                    + "zeta plane, falling back to direct1 method",
                    "yellow",
                )
            )
            self.method = "direct1"
            return

        id2 = np.lexsort((basis.modes[:, 1], basis.modes[:, 0], basis.modes[:, 2]))
        if not issorted(id2):
            warnings.warn(
                colored(
                    "direct2 method requires zernike indices to be sorted by toroidal "
                    + "mode number, falling back to direct1 method",
                    "yellow",
                )
            )
            self.method = "direct1"
            return

        n_vals, n_cts = np.unique(basis.modes[:, 2], return_counts=True)

        self._method = "direct2"
        self.lm_modes = np.unique(basis.modes[:, :2], axis=0)
        self.n_modes = n_vals
        self.zeta_nodes = zeta_vals
        self.num_lm_modes = self.lm_modes.shape[0]  # number of radial/poloidal modes
        self.num_n_modes = self.n_modes.size  # number of toroidal modes
        self.num_z_nodes = len(zeta_vals)  # number of zeta nodes
        self.N = basis.N  # toroidal resolution of basis

        self.fft_index = np.zeros((basis.num_modes,), dtype=int)
        for k in range(basis.num_modes):
            row = np.where((basis.modes[k, :2] == self.lm_modes).all(axis=1))[0]
            col = np.where(basis.modes[k, 2] == n_vals)[0]
            self.fft_index[k] = self.num_n_modes * row + col
        self.fft_nodes = np.hstack(
            [
                grid.nodes[:, :2][: grid.num_nodes // self.num_z_nodes],
                np.zeros((grid.num_nodes // self.num_z_nodes, 1)),
            ]
        )
        self.dft_nodes = np.hstack(
            [np.zeros((self.zeta_nodes.size, 2)), self.zeta_nodes[:, np.newaxis]]
        )

    def build(self):
        """Build the transform matrices for each derivative order."""
        if self.built:
            return

        if self.basis.num_modes == 0:
            self._built = True
            return

        if self.method == "direct1":
            for d in self.derivatives:
                self._matrices["direct1"][d[0]][d[1]][d[2]] = self.basis.evaluate(
                    self.grid.nodes, d, unique=True
                )

        if self.method in ["fft", "direct2"]:
            temp_d = np.hstack(
                [self.derivatives[:, :2], np.zeros((len(self.derivatives), 1))]
            )
            temp_modes = np.hstack([self.lm_modes, np.zeros((self.num_lm_modes, 1))])
            for d in temp_d:
                self.matrices["fft"][d[0]][d[1]] = self.basis.evaluate(
                    self.fft_nodes, d, modes=temp_modes, unique=True
                )
        if self.method == "direct2":
            temp_d = np.hstack(
                [np.zeros((len(self.derivatives), 2)), self.derivatives[:, 2:]]
            )
            temp_modes = np.hstack(
                [np.zeros((self.num_n_modes, 2)), self.n_modes[:, np.newaxis]]
            )
            for d in temp_d:
                self.matrices["direct2"][d[2]] = self.basis.evaluate(
                    self.dft_nodes, d, modes=temp_modes, unique=True
                )

        self._built = True

    def build_pinv(self):
        """Build the pseudoinverse for fitting."""
        if self.built_pinv:
            return
        A = self.basis.evaluate(self.grid.nodes, np.array([0, 0, 0]))
        # for weighted least squares
        A = self.grid.weights[:, np.newaxis] * A
        rcond = None if self.rcond == "auto" else self.rcond
        if A.size:
            self._matrices["pinv"] = scipy.linalg.pinv(A, rcond=rcond)
        else:
            self._matrices["pinv"] = np.zeros_like(A.T)
        self._built_pinv = True

    def transform(self, c, dr=0, dt=0, dz=0):
        """Transform from spectral domain to physical.

        Parameters
        ----------
        c : ndarray, shape(num_coeffs,)
            spectral coefficients, indexed to correspond to the spectral basis
        dr : int
            order of radial derivative
        dt : int
            order of poloidal derivative
        dz : int
            order of toroidal derivative

        Returns
        -------
        x : ndarray, shape(num_nodes,)
            array of values of function at node locations
        """
        if not self.built:
            raise RuntimeError(
                "Transform must be precomputed with transform.build() before being used"
            )

        if self.basis.num_modes != c.size:
            raise ValueError(
                colored(
                    "Coefficients dimension ({}) is incompatible with ".format(c.size)
                    + "the number of basis modes({})".format(self.basis.num_modes),
                    "red",
                )
            )

        if len(c) == 0:
            return np.zeros(self.grid.num_nodes)

        if self.method == "direct1":
            A = self.matrices["direct1"][dr][dt][dz]
            if isinstance(A, dict):
                raise ValueError(
                    colored("Derivative orders are out of initialized bounds", "red")
                )
            return jnp.matmul(A, c)

        elif self.method == "direct2":
            A = self.matrices["fft"][dr][dt]
            B = self.matrices["direct2"][dz]

            if isinstance(A, dict) or isinstance(B, dict):
                raise ValueError(
                    colored("Derivative orders are out of initialized bounds", "red")
                )
            c_mtrx = jnp.zeros((self.num_lm_modes * self.num_n_modes,))
            c_mtrx = put(c_mtrx, self.fft_index, c).reshape((-1, self.num_n_modes))

            cc = jnp.matmul(A, c_mtrx)
            return jnp.matmul(cc, B.T).flatten(order="F")

        elif self.method == "fft":
            A = self.matrices["fft"][dr][dt]
            if isinstance(A, dict):
                raise ValueError(
                    colored("Derivative orders are out of initialized bounds", "red")
                )

            # reshape coefficients
            c_mtrx = jnp.zeros((self.num_lm_modes * self.num_n_modes,))
            c_mtrx = put(c_mtrx, self.fft_index, c).reshape((-1, self.num_n_modes))

            # differentiate
            c_diff = c_mtrx[:, :: (-1) ** dz] * self.dk ** dz * (-1) ** (dz > 1)

            # re-format in complex notation
            c_real = jnp.pad(
                (self.num_z_nodes / 2)
                * (c_diff[:, self.N + 1 :] - 1j * c_diff[:, self.N - 1 :: -1]),
                ((0, 0), (0, self.pad_dim)),
                mode="constant",
            )
            c_cplx = jnp.hstack(
                (
                    self.num_z_nodes * c_diff[:, self.N, jnp.newaxis],
                    c_real,
                    jnp.fliplr(jnp.conj(c_real)),
                )
            )

            # transform coefficients
            c_fft = jnp.real(jnp.fft.ifft(c_cplx))
            return jnp.matmul(A, c_fft).flatten(order="F")

    def fit(self, x):
        """Transform from physical domain to spectral using weighted least squares fit.

        Parameters
        ----------
        x : ndarray, shape(num_nodes,)
            values in real space at coordinates specified by grid

        Returns
        -------
        c : ndarray, shape(num_coeffs,)
            spectral coefficients in basis

        """
        if not self.built_pinv:
<<<<<<< HEAD
            raise RuntimeError(
                "Transform must be precomputed with transform.build_pinv() before being used"
            )
        return jnp.matmul(self.matrices["pinv"], self.grid.weights * x)
=======
            self.build_pinv()
        if x.ndim > 1:
            weights = self.grid.weights.reshape((-1, 1))
        else:
            weights = self.grid.weights
        return jnp.matmul(self.matrices["pinv"], weights * x)
>>>>>>> 79ac03fd

    def project(self, y):
        """Project vector y onto basis.

        Equivalent to dotting the transpose of the transform matrix into y, but
        somewhat more efficient in some cases by using FFT instead of full transform

        Parameters
        ----------
        y : ndarray
            vector to project. Should be of size (self.grid.num_nodes,)

        Returns
        -------
        b : ndarray
            vector y projected onto basis, shape (self.basis.num_modes)
        """
        if not self.built:
            raise RuntimeError(
                "Transform must be precomputed with transform.build() before being used"
            )

        if self.grid.num_nodes != y.size:
            raise ValueError(
                colored(
                    "y dimension ({}) is incompatible with ".format(y.size)
                    + "the number of grid nodes({})".format(self.grid.num_nodes),
                    "red",
                )
            )

        if self.method == "direct1":
            A = self.matrices["direct1"][0][0][0]
            return jnp.matmul(A.T, y)

        elif self.method == "direct2":
            A = self.matrices["fft"][0][0]
            B = self.matrices["direct2"][0]
            yy = jnp.matmul(A.T, y.reshape((-1, self.num_z_nodes), order="F"))
            return jnp.matmul(yy, B).flatten()[self.fft_index]

        elif self.method == "fft":
            A = self.matrices["fft"][0][0]
            # this was derived by trial and error, but seems to work correctly
            # there might be a more efficient way...
            a = jnp.fft.fft(A.T @ y.reshape((A.shape[0], -1), order="F"))
            cdn = a[:, 0]
            cr = a[:, 1 : 1 + self.N]
            b = jnp.hstack(
                [-cr.imag[:, ::-1], cdn.real[:, np.newaxis], cr.real]
            ).flatten()[self.fft_index]
            return b

    def change_resolution(
        self, grid=None, basis=None, build=True, build_pinv=False, method="auto"
    ):
        """Re-build the matrices with a new grid and basis.

        Parameters
        ----------
        grid : Grid
            Collocation grid of real space coordinates
        basis : Basis
            Spectral basis of modes
        build : bool
            whether to recompute matrices now or wait until requested
        method : {"auto", "direct1", "direct2", "fft"}
            method to use for computing transforms

        """
        if grid is None:
            grid = self.grid
        if basis is None:
            basis = self.basis

        if not self.grid.eq(grid):
            self._grid = grid
            self._built = False
            self._built_pinv = False
        if not self.basis.eq(basis):
            self._basis = basis
            self._built = False
            self._built_pinv = False
        self.method = method
        if build:
            self.build()
        if build_pinv:
            self.build_pinv()

    @property
    def grid(self):
        """Grid : collocation grid for the transform."""
        return self.__dict__.setdefault("_grid", None)

    @grid.setter
    def grid(self, grid):
        if not self.grid.eq(grid):
            self._grid = grid
            if self.method == "fft":
                self._check_inputs_fft(self.grid, self.basis)
            if self.method == "direct2":
                self._check_inputs_direct2(self.grid, self.basis)
            if self.built:
                self._built = False
                self.build()
            if self.built_pinv:
                self._built_pinv = False
                self.build_pinv()

    @property
    def basis(self):
        """Basis : spectral basis for the transform."""
        return self.__dict__.setdefault("_basis", None)

    @basis.setter
    def basis(self, basis):
        if not self.basis.eq(basis):
            self._basis = basis
            if self.method == "fft":
                self._check_inputs_fft(self.grid, self.basis)
            if self.method == "direct2":
                self._check_inputs_direct2(self.grid, self.basis)
            if self.built:
                self._built = False
                self.build()
            if self.built_pinv:
                self._built_pinv = False
                self.build_pinv()

    @property
    def derivatives(self):
        """Set of derivatives the transform can compute.

        Returns
        -------
        derivatives : ndarray
            combinations of derivatives needed
            Each row is one set, columns represent the order of derivatives
            for [rho, theta, zeta]
        """
        return self._derivatives

    def change_derivatives(self, derivs, build=True):
        """Change the order and updates the matrices accordingly.

        Doesn't delete any old orders, only adds new ones if not already there

        Parameters
        ----------
        derivs : int or array-like
              * if an int, order of derivatives needed (default=0)
              * if an array, derivative orders specified explicitly.
                shape should be (N,3), where each row is one set of partial derivatives
                [dr, dt, dz]

        build : bool
            whether to build transforms immediately or wait

        """
        new_derivatives = self._get_derivatives(derivs)
        new_not_in_old = (new_derivatives[:, None] == self.derivatives).all(-1).any(-1)
        derivs_to_add = new_derivatives[~new_not_in_old]
        self._derivatives = np.vstack([self.derivatives, derivs_to_add])
        self._sort_derivatives()

        if len(derivs_to_add):
            # if we actually added derivatives and didn't build them, then its not built
            self._built = False
        if build:
            # we don't update self._built here because it is still built from before
            # but it still might have unbuilt matrices from new derivatives
            self.build()

    @property
    def matrices(self):
        """dict of ndarray : transform matrices such that x=A*c."""
        return self.__dict__.setdefault(
            "_matrices",
            {
                "direct1": {
                    i: {j: {k: {} for k in range(4)} for j in range(4)}
                    for i in range(4)
                },
                "fft": {i: {j: {} for j in range(4)} for i in range(4)},
                "direct2": {i: {} for i in range(4)},
            },
        )

    @property
    def num_nodes(self):
        """int : number of nodes in the collocation grid."""
        return self.grid.num_nodes

    @property
    def num_modes(self):
        """int : number of modes in the spectral basis."""
        return self.basis.num_modes

    @property
    def modes(self):
        """ndarray: collocation nodes."""
        return self.grid.nodes

    @property
    def nodes(self):
        """ndarray: spectral mode numbers."""
        return self.basis.nodes

    @property
    def built(self):
        """bool : whether the transform matrices have been built."""
        return self.__dict__.setdefault("_built", False)

    @property
    def built_pinv(self):
        """bool : whether the pseudoinverse matrix has been built."""
        return self.__dict__.setdefault("_built_pinv", False)

    @property
    def rcond(self):
        """float: reciprocal condition number for inverse transform."""
        return self.__dict__.setdefault("_rcond", "auto")

    @property
    def method(self):
        """{``'direct1'``, ``'direct2'``, ``'fft'``}: method of computing transform."""
        return self.__dict__.setdefault("_method", "direct1")

    @method.setter
    def method(self, method):
        old_method = self.method
        if method == "auto" and self.basis.N == 0:
            self.method = "direct1"
        elif method == "auto":
            with warnings.catch_warnings():
                warnings.simplefilter("ignore")
                self.method = "fft"
        elif method == "fft":
            self._check_inputs_fft(self.grid, self.basis)
        elif method == "direct2":
            self._check_inputs_direct2(self.grid, self.basis)
        elif method == "direct1":
            self._method = "direct1"
        else:
            raise ValueError("Unknown transform method: {}".format(method))
        if self.method != old_method:
            self._built = False

    def __repr__(self):
        """String form of the object."""
        return (
            type(self).__name__
            + " at "
            + str(hex(id(self)))
            + " (method={}, basis={}, grid={})".format(
                self.method, repr(self.basis), repr(self.grid)
            )
        )<|MERGE_RESOLUTION|>--- conflicted
+++ resolved
@@ -509,19 +509,14 @@
 
         """
         if not self.built_pinv:
-<<<<<<< HEAD
             raise RuntimeError(
                 "Transform must be precomputed with transform.build_pinv() before being used"
             )
-        return jnp.matmul(self.matrices["pinv"], self.grid.weights * x)
-=======
-            self.build_pinv()
         if x.ndim > 1:
             weights = self.grid.weights.reshape((-1, 1))
         else:
             weights = self.grid.weights
         return jnp.matmul(self.matrices["pinv"], weights * x)
->>>>>>> 79ac03fd
 
     def project(self, y):
         """Project vector y onto basis.
