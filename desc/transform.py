"""Class to transform from spectral basis to real space."""

import warnings

import numpy as np
from termcolor import colored

from desc.backend import jnp, put
from desc.grid import Grid
from desc.io import IOAble
from desc.utils import combination_permutation, warnif


class Transform(IOAble):
    """Transforms from spectral coefficients to real space values.

    Parameters
    ----------
    grid : Grid
        Collocation grid of real space coordinates
    basis : Basis
        Spectral basis of modes
    derivs : int or array-like
        * if an int, order of derivatives needed (default=0)
        * if an array, derivative orders specified explicitly. Shape should be (N,3),
          where each row is one set of partial derivatives [dr, dt, dz]
    rcond : float
        relative cutoff for singular values for inverse fitting
    build : bool
        whether to precompute the transforms now or do it later
    build_pinv : bool
        whether to precompute the pseudoinverse now or do it later
    method : {```'auto'``, `'fft'``, ``'direct1'``, ``'direct2'``, ``'jitable'``}
        * ``'fft'`` uses fast fourier transforms in the zeta direction, and so must have
          equally spaced toroidal nodes, and the same node pattern on each zeta plane.
        * ``'direct1'`` uses full matrices and can handle arbitrary node patterns and
          spectral bases.
        * ``'direct2'`` uses a DFT instead of FFT that can be faster in practice.
        * ``'jitable'`` is the same as ``'direct1'`` but avoids some checks, allowing
          you to create transforms inside JIT compiled functions.
        * ``'rpz'`` uses a fast fourier transform in the phi (second) dimension, and 
            direct cosine transforms in the R and Z (first and third) dimensions so
            must have a compatible grid (CylindricalGrid) and basis (DoubleChebyshev
            FourierBasis)
        * ``'partialrpz'`` uses a fast fourier transform in the phi (second) dimension,
            but directly evaluates the Chebyshev functions in the first and third dimensions
            . still must have a compatible grid (CylindricalGrid) and basis (DoubleChebyshev
            FourierBasis), but can have arbitrary node patterns in the first and third
            dimensions
        * ``'directrpz'``  directly evaluates the Chebyshev functions in the first
            and third dimensions and evaluates the Fourier functions in the phi dimension,
            but uses partial sums to improve memory usage compared to direct1.
            still must have a compatible grid (CylindricalGrid) and basis (DoubleChebyshev
            FourierBasis), but can have arbitrary node patterns in each dimension.
        * ``'auto'`` selects the method based on the grid and basis resolution.

    """

    _io_attrs_ = ["_grid", "_basis", "_derivatives", "_rcond", "_method"]
    _static_attrs = [
        "_basis",
        "_derivatives",
        "_method",
        "_rcond",
        "_built",
        "_built_pinv",
        "num_n_modes",
        "num_lm_modes",
        "pad_dim",
    ]

    def __init__(
        self,
        grid,
        basis,
        derivs=0,
        rcond="auto",
        build=True,
        build_pinv=False,
        method="auto",
    ):

        self._grid = grid
        self._basis = basis
        self._rcond = rcond if rcond is not None else "auto"

        warnif(
            self.grid.coordinates != "rtz",
            msg=f"Expected coordinates rtz got {self.grid.coordinates}.",
        )
        # DESC truncates the computational domain to ζ ∈ [0, 2π/grid.NFP)
        # and changes variables to the spectrally condensed ζ* = basis.NFP ζ,
        # so basis.NFP must equal grid.NFP.
        warnif(
            method != "jitable"
            and self.grid.NFP != self.basis.NFP
            and self.basis.N != 0
            and grid.node_pattern != "custom"
            and np.any(self.grid.nodes[:, 2] != 0),
            msg=f"Unequal number of field periods for grid {self.grid.NFP} and "
            f"basis {self.basis.NFP}.",
        )

        self._built = False
        self._built_pinv = False
        self._derivatives = self._get_derivatives(derivs)
        self._sort_derivatives()
        self._method = method
        # assign according to logic in setter function
        self.method = method
        if build:
            self.build()
        if build_pinv:
            self.build_pinv()

    def _get_derivatives(self, derivs):
        """Get array of derivatives needed for calculating objective function.

        Parameters
        ----------
        derivs : int or string
             order of derivatives needed, if an int (Default = 0)
             OR
             array of derivative orders, shape (N,3)
             [dr, dt, dz]

        Returns
        -------
        derivatives : ndarray
            combinations of derivatives needed
            Each row is one set, columns represent the order of derivatives
            for [rho, theta, zeta]

        """
        if isinstance(derivs, int) and derivs >= 0:
            derivatives = combination_permutation(3, derivs, False)
        elif np.ndim(derivs) == 1 and len(derivs) == 3:
            derivatives = np.asarray(derivs).reshape((1, 3))
        elif np.ndim(derivs) == 2 and np.atleast_2d(derivs).shape[1] == 3:
            derivatives = np.atleast_2d(derivs)
        else:
            raise NotImplementedError(
                colored(
                    "derivs should be array-like with 3 columns, or a non-negative int",
                    "red",
                )
            )
        # always include the 0,0,0 derivative
        if not (np.array([0, 0, 0]) == derivatives).all(axis=-1).any():
            derivatives = np.concatenate([derivatives, np.array([[0, 0, 0]])])
        return derivatives

    def _sort_derivatives(self):
        """Sort derivatives."""
        sort_idx = np.lexsort(
            (self.derivatives[:, 0], self.derivatives[:, 1], self.derivatives[:, 2])
        )
        self._derivatives = self.derivatives[sort_idx]

    def _get_matrices(self):
        """Get matrices to compute all derivatives."""
<<<<<<< HEAD
        n = 4  # hardcode max derivative order for now,
        matrices = {
            "direct1": {
                i: {j: {k: {} for k in range(n + 1)} for j in range(n + 1)}
                for i in range(n + 1)
            },
            "fft": {i: {j: {} for j in range(n + 1)} for i in range(n + 1)},
            "direct2": {i: {} for i in range(n + 1)},
            "rpz": {"dr": {i: {} for i in range(n + 1)},
                    "dphi": {i: {} for i in range(n + 1)},
                    "dz": {i: {} for i in range(n + 1)}},
        }
=======
        n = 4  # hardcode max derivative order for now
        ndi = self.derivatives[:, 0].max()
        ndj = self.derivatives[:, 1].max()
        ndk = self.derivatives[:, 2].max()
        if self.method == "jitable":
            matrices = {
                "direct1": {
                    i: {j: {k: {} for k in range(n + 1)} for j in range(n + 1)}
                    for i in range(n + 1)
                },
            }
        elif self.method == "fft":
            matrices = {
                "fft": {i: {j: {} for j in range(ndj + 1)} for i in range(ndi + 1)},
            }
        elif self.method == "direct2":
            matrices = {
                "fft": {i: {j: {} for j in range(ndj + 1)} for i in range(ndi + 1)},
                "direct2": {k: {} for k in range(ndk + 1)},
            }
        elif self.method == "direct1":
            matrices = {
                "direct1": {
                    i: {j: {k: {} for k in range(ndk + 1)} for j in range(ndj + 1)}
                    for i in range(ndi + 1)
                },
            }

>>>>>>> 12ac1857
        return matrices

    def _check_inputs_fft(self, grid, basis):
        """Check that inputs are formatted correctly for fft method."""
        if grid.num_nodes == 0 or basis.num_modes == 0:
            # trivial case where we just return all zeros, so it doesn't matter
            self._method = "direct1"
            return

        if not grid.fft_toroidal:
            warnings.warn(
                colored(
                    "fft method requires compatible grid, got {}".format(grid)
                    + "falling back to direct2 method",
                    "yellow",
                )
            )
            self.method = "direct2"
            return
        if not basis.fft_toroidal:
            warnings.warn(
                colored(
                    "fft method requires compatible basis, got {}".format(basis)
                    + "falling back to direct2 method",
                    "yellow",
                )
            )
            self.method = "direct2"
            return
        if grid.num_zeta < 2 * basis.N + 1:
            warnings.warn(
                colored(
                    "fft method can not undersample in zeta, "
                    + "num_toroidal_modes={}, num_toroidal_angles={}, ".format(
                        basis.N, grid.num_zeta
                    )
                    + "falling back to direct2 method",
                    "yellow",
                )
            )
            self.method = "direct2"
            return
        if (basis.N > 0) and (grid.NFP != basis.NFP):
            warnings.warn(
                colored(
                    "fft method requires grid and basis to have the same NFP, got "
                    + f"grid.NFP={grid.NFP}, basis.NFP={basis.NFP}, "
                    + "falling back to direct2 method",
                    "yellow",
                )
            )
            self.method = "direct2"
            return

        self._method = "fft"
        self.lm_modes = basis.modes[basis.unique_LM_idx, :2]
        self.num_lm_modes = self.lm_modes.shape[0]  # number of radial/poloidal modes
        self.num_n_modes = 2 * basis.N + 1  # number of toroidal modes
        self.pad_dim = self.grid.num_zeta - self.num_n_modes
        self.dk = basis.NFP * np.arange(-basis.N, basis.N + 1).reshape((1, -1))
        row = np.where(
            (basis.modes[:, None, :2] == self.lm_modes[None, :, :]).all(axis=-1)
        )[1]
        col = np.where(
            basis.modes[None, :, 2] == np.arange(-basis.N, basis.N + 1)[:, None, None]
        )[0]
        self.fft_index = np.atleast_1d(np.squeeze(self.num_n_modes * row + col))
        fft_nodes = np.hstack(
            [
                grid.nodes[:, :2][: grid.num_nodes // self.grid.num_zeta],
                np.zeros((grid.num_nodes // self.grid.num_zeta, 1)),
            ]
        )
        # temp grid only used for building transforms, don't need any indexing etc
        self.fft_grid = Grid(fft_nodes, sort=False, jitable=True, axis_shift=0)

    def _check_inputs_direct2(self, grid, basis):
        """Check that inputs are formatted correctly for direct2 method."""
        if grid.num_nodes == 0 or basis.num_modes == 0:
            # trivial case where we just return all zeros, so it doesn't matter
            self._method = "direct1"
            return

        from desc.grid import LinearGrid

        if not (grid.fft_toroidal or isinstance(grid, LinearGrid)):
            warnings.warn(
                colored(
                    "direct2 method requires compatible grid, got {}".format(grid)
                    + "falling back to direct1 method",
                    "yellow",
                )
            )
            self.method = "direct1"
            return
        if not basis.fft_toroidal:  # direct2 and fft have same basis requirements
            warnings.warn(
                colored(
                    "direct2 method requires compatible basis, got {}".format(basis)
                    + "falling back to direct1 method",
                    "yellow",
                )
            )
            self.method = "direct1"
            return

        self._method = "direct2"
        self.lm_modes = basis.modes[basis.unique_LM_idx, :2]
        self.n_modes = basis.modes[basis.unique_N_idx, 2]
        self.zeta_nodes = grid.nodes[grid.unique_zeta_idx, 2]
        self.num_lm_modes = self.lm_modes.shape[0]  # number of radial/poloidal modes
        self.num_n_modes = self.n_modes.size  # number of toroidal modes

        row = np.where(
            (basis.modes[:, None, :2] == self.lm_modes[None, :, :]).all(axis=-1)
        )[1]
        col = np.where(
            basis.modes[None, :, 2] == basis.modes[basis.unique_N_idx, None, 2]
        )[0]
        self.fft_index = np.atleast_1d(np.squeeze(self.num_n_modes * row + col))
        fft_nodes = np.hstack(
            [
                grid.nodes[:, :2][: grid.num_nodes // grid.num_zeta],
                np.zeros((grid.num_nodes // grid.num_zeta, 1)),
            ]
        )
        self.fft_grid = Grid(fft_nodes, sort=False, jitable=True, axis_shift=0)
        dft_nodes = np.hstack(
            [np.zeros((self.zeta_nodes.size, 2)), self.zeta_nodes[:, np.newaxis]]
        )
        self.dft_grid = Grid(dft_nodes, sort=False, jitable=True, axis_shift=0)

    def _check_inputs_partialrpz(self, grid, basis):
        if not grid.is_meshgrid:
            warnings.warn(
                colored(
                    "Partial sum RPZ method requires a tensor product grid."
                    + "falling back to direct1 method",
                    "yellow",
                )
            )
            self.method = "direct1"
            return
        if grid.NFP != basis.NFP:
            warnings.warn(
                colored(
                    "Partial sum RPZ method requires the basis and grid to have the same NFP."
                    + "got {} grid resolution".format(grid.M)
                    + " and basis resolution {}".format(basis.M)
                    + "falling back to direct1 method",
                    "yellow",
                )
            )
            self.method = "direct1"
            return
        if not grid.fft_poloidal or not basis.fft_poloidal:
            warnings.warn(
                colored(
                    "RPZ method requires both the grid and basis to be able"
                    + " to fft in the second dimension (assumed phi)."
                    + " falling back to direct1 method."
                    "yellow",
                )
            )
            self.method = "direct1"
            return
        from desc.basis import DoubleChebyshevFourierBasis
        if not isinstance(basis,DoubleChebyshevFourierBasis):
            warnings.warn(
                colored(
                    "Direct RPZ method requires a basis of type"
                    + " DoubleChebyshevFourierBasis."
                    + "falling back to direct1 method",
                    "yellow",
                )
            )
            self.method = "direct1"
            return
        self._method = "partialrpz"
    def _check_inputs_directrpz(self, grid, basis):
        if not grid.is_meshgrid:
            warnings.warn(
                colored(
                    "Direct RPZ method requires a tensor product grid."
                    + "falling back to direct1 method",
                    "yellow",
                )
            )
            self.method = "direct1"
            return
        from desc.basis import DoubleChebyshevFourierBasis
        if not isinstance(basis,DoubleChebyshevFourierBasis):
            warnings.warn(
                colored(
                    "Direct RPZ method requires a basis of type"
                    + " DoubleChebyshevFourierBasis."
                    + "falling back to direct1 method",
                    "yellow",
                )
            )
            self.method = "direct1"
            return
    def _check_inputs_rpz(self, grid, basis):
        from desc.grid import CylindricalGrid
        from desc.basis import DoubleChebyshevFourierBasis

        if not isinstance(grid, CylindricalGrid) or not isinstance(
            basis, DoubleChebyshevFourierBasis
        ):
            warnings.warn(
                colored(
                    "RPZ method requires the compatible basis and grid"
                    + "got {} grid".format(grid)
                    + " and {} basis".format(basis)
                    + "falling back to direct1 method",
                    "yellow",
                )
            )
            self.method = "direct1"
            return
        if (grid.L, grid.N) != (basis.L, basis.N):
            warnings.warn(
                colored(
                    "RPZ method requires the basis and grid to have the same resolutions in R and Z"
                    + "got {} grid resolution".format((grid.L, grid.N))
                    + " and basis resolution {}".format((basis.L, basis.N))
                    + "falling back to direct1 method",
                    "yellow",
                )
            )
            self.method = "direct1"
            return
        if not grid.can_fft_dct:
            warnings.warn(
                colored(
                    "RPZ method requires the r_endpoint and z_endpoint to be True"
                    + "when defining the CylindricalGrid object"
                    + "falling back to direct1 method."
                    "yellow",
                )
            )
            self.method = "direct1"
            return
        self._method = "rpz"

    def build(self):
        """Build the transform matrices for each derivative order."""
        if self.built:
            return

        if self.basis.num_modes == 0:
            self._built = True
            return

        if self.method in ["direct1", "jitable"]:
            for d in self.derivatives:
                self.matrices["direct1"][d[0]][d[1]][d[2]] = self.basis.evaluate(
                    self.grid, d
                )

        if self.method in ["fft", "direct2"]:
            temp_d = np.hstack(
                [self.derivatives[:, :2], np.zeros((len(self.derivatives), 1))]
            ).astype(int)
            temp_modes = np.hstack([self.lm_modes, np.zeros((self.num_lm_modes, 1))])
            for d in temp_d:
                self.matrices["fft"][d[0]][d[1]] = self.basis.evaluate(
                    self.fft_grid, d, modes=temp_modes
                )
        if self.method == "direct2":
            temp_d = np.hstack(
                [np.zeros((len(self.derivatives), 2)), self.derivatives[:, 2:]]
            ).astype(int)
            temp_modes = np.hstack(
                [np.zeros((self.num_n_modes, 2)), self.n_modes[:, np.newaxis]]
            )
            for d in temp_d:
                self.matrices["direct2"][d[2]] = self.basis.evaluate(
                    self.dft_grid, d, modes=temp_modes
                )

        if self.method in ["rpz", "partialrpz","directrpz"]:
            # Coefficients for Fourier derivatives in spectral coordinates (phi basis)
            self.dk = self.basis.NFP * jnp.arange(-self.basis.M, self.basis.M + 1)

            # Differentiation matrices (only on unique R and Z coordinates)
            from desc.basis import chebyshev

            r = self.grid.nodes[self.grid.unique_r_idx, 0]
            z = self.grid.nodes[self.grid.unique_z_idx, 2]

            self.unique_L_modes = self.basis.modes[self.basis.unique_L_idx, 0]
            self.unique_N_modes = self.basis.modes[self.basis.unique_N_idx, 2]

            for dr in np.unique(self.derivatives[:, 0]):
                if dr > 0 or self.method in ["partialrpz","directrpz"]:
                    self.matrices["rpz"]["dr"][dr] = chebyshev(
                        r[:, jnp.newaxis],
                        self.unique_L_modes,
                        dr=dr,
                    )
            for dz in np.unique(self.derivatives[:, 2]):
                if dz > 0 or self.method in ["partialrpz","directrpz"]:
                    self.matrices["rpz"]["dz"][dz] = chebyshev(
                        z[:, jnp.newaxis],
                        self.unique_N_modes,
                        dr=dz,
                    )
        from desc.basis import fourier
        if self.method == "directrpz":
            phi = self.grid.nodes[self.grid.unique_phi_idx, 1]
            self.unique_phi_modes = self.basis.modes[self.basis.unique_M_idx, 1]
            for dphi in np.unique(self.derivatives[:, 1]):
                self.matrices["rpz"]["dphi"][dphi] = fourier(
                    phi[:, jnp.newaxis],
                    self.unique_phi_modes,
                    NFP=self.basis.NFP,
                    dt=dphi,
                )

        self._built = True

    def build_pinv(self):
        """Build the pseudoinverse for fitting."""
        if self.built_pinv:
            return
        rcond = None if self.rcond == "auto" else self.rcond
        if self.method in ["direct1", "jitable", "partialrpz","directrpz"]:
            A = self.basis.evaluate(self.grid, np.array([0, 0, 0]))
            self.matrices["pinv"] = (
                jnp.linalg.pinv(A, rtol=rcond) if A.size else np.zeros_like(A.T)
            )
        elif self.method == "direct2":
            temp_modes = np.hstack([self.lm_modes, np.zeros((self.num_lm_modes, 1))])
            A = self.basis.evaluate(
                self.fft_grid, np.array([0, 0, 0]), modes=temp_modes
            )
            temp_modes = np.hstack(
                [np.zeros((self.num_n_modes, 2)), self.n_modes[:, np.newaxis]]
            )
            B = self.basis.evaluate(
                self.dft_grid, np.array([0, 0, 0]), modes=temp_modes
            )
            self.matrices["pinvA"] = (
                jnp.linalg.pinv(A, rtol=rcond) if A.size else np.zeros_like(A.T)
            )
            self.matrices["pinvB"] = (
                jnp.linalg.pinv(B, rtol=rcond) if B.size else np.zeros_like(B.T)
            )
        elif self.method == "fft":
            temp_modes = np.hstack([self.lm_modes, np.zeros((self.num_lm_modes, 1))])
            A = self.basis.evaluate(
                self.fft_grid, np.array([0, 0, 0]), modes=temp_modes
            )
            self.matrices["pinvA"] = (
                jnp.linalg.pinv(A, rtol=rcond) if A.size else np.zeros_like(A.T)
            )
        elif self.method == "rpz":
            pass
        self._built_pinv = True

    def transform(self, c, dr=0, dt=0, dz=0):
        """Transform from spectral domain to physical.

        Parameters
        ----------
        c : ndarray, shape(num_coeffs,)
            spectral coefficients, indexed to correspond to the spectral basis
        dr : int
            order of radial derivative
        dt : int
            order of poloidal derivative
        dz : int
            order of toroidal derivative

        Returns
        -------
        x : ndarray, shape(num_nodes,)
            array of values of function at node locations
        """
        if not self.built:
            raise RuntimeError(
                "Transform must be precomputed with transform.build() before being used"
            )

        if self.basis.num_modes != c.size:
            raise ValueError(
                colored(
                    "Coefficients dimension ({}) is incompatible with ".format(c.size)
                    + "the number of basis modes({})".format(self.basis.num_modes),
                    "red",
                )
            )

        if len(c) == 0:
            return np.zeros(self.grid.num_nodes)

        if self.method in ["direct1", "jitable"]:
            A = self.matrices["direct1"].get(dr, {}).get(dt, {}).get(dz, {})
            if isinstance(A, dict):
                raise ValueError(
                    colored("Derivative orders are out of initialized bounds", "red")
                )
            return A @ c

        elif self.method == "direct2":
            A = self.matrices["fft"].get(dr, {}).get(dt, {})
            B = self.matrices["direct2"].get(dz, {})
            if isinstance(A, dict) or isinstance(B, dict):
                raise ValueError(
                    colored("Derivative orders are out of initialized bounds", "red")
                )
            c_mtrx = jnp.zeros((self.num_lm_modes * self.num_n_modes,))
            c_mtrx = put(c_mtrx, self.fft_index, c).reshape((-1, self.num_n_modes))
            cc = A @ c_mtrx
            return (cc @ B.T).flatten(order="F")

        elif self.method == "fft":
            A = self.matrices["fft"].get(dr, {}).get(dt, {})
            if isinstance(A, dict):
                raise ValueError(
                    colored("Derivative orders are out of initialized bounds", "red")
                )
            # reshape coefficients
            c_mtrx = jnp.zeros((self.num_lm_modes * self.num_n_modes,))
            c_mtrx = put(c_mtrx, self.fft_index, c).reshape((-1, self.num_n_modes))
            # differentiate
            c_diff = c_mtrx[:, :: (-1) ** dz] * self.dk**dz * (-1) ** (dz > 1)
            # re-format in complex notation
            c_cplx = (self.grid.num_zeta / 2) * (
                c_diff[:, self.basis.N + 1 :] - 1j * c_diff[:, self.basis.N - 1 :: -1]
            )
            c_pad = jnp.hstack(
                (
                    self.grid.num_zeta * c_diff[:, self.basis.N, jnp.newaxis],
                    c_cplx,
                    jnp.zeros((c_cplx.shape[0], self.pad_dim)),
                    jnp.fliplr(jnp.conj(c_cplx)),
                )
            )
            # transform coefficients
            c_fft = jnp.real(jnp.fft.ifft(c_pad))
            return (A @ c_fft).flatten(order="F")
        elif self.method in ["rpz", "partialrpz","directrpz"]:
            from desc.basis import ifftfit, ichebfit
            # reshape coefficients (Z,R,phi)
            c_3d = c.reshape(
                self.basis.unique_N_idx.shape[0],
                self.basis.unique_L_idx.shape[0],
                self.basis.unique_M_idx.shape[0],
                -1,
            )
            dphi = dt
            if self.method == "directrpz":
                y = (self.matrices["rpz"]["dphi"][dphi] @ c_3d.swapaxes(2, -2)).swapaxes(2, -2)
            else:
                # differentiate with respect to phi
                y = (
                    c_3d[:, :, :: (-1) ** dphi]
                    * self.dk.reshape((-1, 1)) ** dphi
                    * (-1) ** (dphi > 1)
                )
                y = ifftfit(y, axis=2, n=self.grid.M)

            # differentiate with respect to r
            if dr == 0 and self.method == "rpz":
                y = ichebfit(y, axis=1)
            else:
                y = (self.matrices["rpz"]["dr"][dr] @ y.swapaxes(1, -2)).swapaxes(1, -2)

            # differentiate with respect to z
            if dz == 0 and self.method == "rpz":
                y = ichebfit(y, axis=0)
            else:
                y = (self.matrices["rpz"]["dz"][dz] @ y.swapaxes(0, -2)).swapaxes(0, -2)

            return jnp.squeeze(y.reshape(self.grid.num_nodes,-1))

    def fit(self, x):
        """Transform from physical domain to spectral using weighted least squares fit.

        Parameters
        ----------
        x : ndarray, shape(num_nodes,)
            values in real space at coordinates specified by grid

        Returns
        -------
        c : ndarray, shape(num_coeffs,)
            spectral coefficients in basis

        """
        if not self.built_pinv:
            raise RuntimeError(
                "Transform must be built with transform.build_pinv() before being used"
            )

        if self.method in ["direct1","partialrpz"]:
            # Partial RPZ method just defaults to direct1 because it
            # probably won't be necessary to fit a transform to a grid that 
            # doesn't have Chebyshev nodes in the R and Z directions
            Ainv = self.matrices["pinv"]
            c = jnp.matmul(Ainv, x)
        elif self.method == "direct2":
            Ainv = self.matrices["pinvA"]
            Binv = self.matrices["pinvB"]
            yy = jnp.matmul(Ainv, x.reshape((-1, self.grid.num_zeta), order="F"))
            c = jnp.matmul(Binv, yy.T).T.flatten()[self.fft_index]
        elif self.method == "fft":
            Ainv = self.matrices["pinvA"]
            c_fft = jnp.matmul(Ainv, x.reshape((Ainv.shape[1], -1), order="F"))
            c_cplx = jnp.fft.fft(c_fft)
            c_unpad = c_cplx[:, 1 : (c_cplx.shape[1] - self.pad_dim - 1) // 2 + 1]
            c0 = c_cplx[:, :1].real / self.grid.num_zeta
            c2 = c_unpad.real / (self.grid.num_zeta / 2)
            c1 = -c_unpad.imag[:, ::-1] / (self.grid.num_zeta / 2)
            c_diff = jnp.hstack([c1, c0, c2])
            c = c_diff.flatten()[self.fft_index]
        elif self.method == "rpz":
            from desc.basis import fftfit, chebfit

            x_3d = x.reshape(self.grid.num_z, self.grid.num_r, self.grid.num_phi, -1)
            c = fftfit(chebfit(chebfit(x_3d, axis=0), axis=1), axis=2, n=self.basis.M)
            c = c.reshape(self.basis.num_modes) if x.ndim == 1 else c.reshape(self.basis.num_modes,-1)
 
        return c

    def project(self, y):
        """Project vector y onto basis.

        Equivalent to dotting the transpose of the transform matrix into y, but
        somewhat more efficient in some cases by using FFT instead of full transform

        Parameters
        ----------
        y : ndarray
            vector to project. Should be of size (self.grid.num_nodes,)

        Returns
        -------
        b : ndarray
            vector y projected onto basis, shape (self.basis.num_modes)
        """
        if not self.built:
            raise RuntimeError(
                "Transform must be precomputed with transform.build() before being used"
            )

        if self.grid.num_nodes != y.size:
            raise ValueError(
                colored(
                    "y dimension ({}) is incompatible with ".format(y.size)
                    + "the number of grid nodes({})".format(self.grid.num_nodes),
                    "red",
                )
            )

        if self.method == "direct1" or self.method == "rpz":
            A = self.matrices["direct1"][0][0][0]
            return jnp.matmul(A.T, y)

        elif self.method == "direct2":
            A = self.matrices["fft"][0][0]
            B = self.matrices["direct2"][0]
            yy = jnp.matmul(A.T, y.reshape((-1, self.grid.num_zeta), order="F"))
            return jnp.matmul(yy, B).flatten()[self.fft_index]

        elif self.method == "fft":
            A = self.matrices["fft"][0][0]
            # this was derived by trial and error, but seems to work correctly
            # there might be a more efficient way...
            a = jnp.fft.fft(A.T @ y.reshape((A.shape[0], -1), order="F"))
            cdn = a[:, 0]
            cr = a[:, 1 : 1 + self.basis.N]
            b = jnp.hstack(
                [-cr.imag[:, ::-1], cdn.real[:, np.newaxis], cr.real]
            ).flatten()[self.fft_index]
            return b

    def change_resolution(
        self, grid=None, basis=None, build=True, build_pinv=False, method="auto"
    ):
        """Re-build the matrices with a new grid and basis.

        Parameters
        ----------
        grid : Grid
            Collocation grid of real space coordinates
        basis : Basis
            Spectral basis of modes
        build : bool
            whether to recompute matrices now or wait until requested
        method : {"auto", "direct1", "direct2", "fft"}
            method to use for computing transforms

        """
        if grid is None:
            grid = self.grid
        if basis is None:
            basis = self.basis

        if not self.grid.equiv(grid):
            self._grid = grid
            self._built = False
            self._built_pinv = False
        if not self.basis.equiv(basis):
            self._basis = basis
            self._built = False
            self._built_pinv = False
        self.method = method
        if build:
            self.build()
        if build_pinv:
            self.build_pinv()

    @property
    def grid(self):
        """Grid : collocation grid for the transform."""
        return self.__dict__.setdefault("_grid", None)

    @grid.setter
    def grid(self, grid):
        if not self.grid.equiv(grid):
            self._grid = grid
            if self.method == "fft":
                self._check_inputs_fft(self.grid, self.basis)
            if self.method == "direct2":
                self._check_inputs_direct2(self.grid, self.basis)
            if self.built:
                self._built = False
                self.build()
            if self.built_pinv:
                self._built_pinv = False
                self.build_pinv()

    @property
    def basis(self):
        """Basis : spectral basis for the transform."""
        return self.__dict__.setdefault("_basis", None)

    @basis.setter
    def basis(self, basis):
        if not self.basis.equiv(basis):
            self._basis = basis
            if self.method == "fft":
                self._check_inputs_fft(self.grid, self.basis)
            if self.method == "direct2":
                self._check_inputs_direct2(self.grid, self.basis)
            if self.built:
                self._built = False
                self.build()
            if self.built_pinv:
                self._built_pinv = False
                self.build_pinv()

    @property
    def derivatives(self):
        """Set of derivatives the transform can compute.

        Returns
        -------
        derivatives : ndarray
            combinations of derivatives needed
            Each row is one set, columns represent the order of derivatives
            for [rho, theta, zeta]
        """
        return self._derivatives

    def change_derivatives(self, derivs, build=True):
        """Change the order and updates the matrices accordingly.

        Doesn't delete any old orders, only adds new ones if not already there

        Parameters
        ----------
        derivs : int or array-like
              * if an int, order of derivatives needed (default=0)
              * if an array, derivative orders specified explicitly.
                shape should be (N,3), where each row is one set of partial derivatives
                [dr, dt, dz]

        build : bool
            whether to build transforms immediately or wait

        """
        new_derivatives = self._get_derivatives(derivs)
        new_not_in_old = (new_derivatives[:, None] == self.derivatives).all(-1).any(-1)
        derivs_to_add = new_derivatives[~new_not_in_old]
        self._derivatives = np.vstack([self.derivatives, derivs_to_add])
        self._sort_derivatives()

        if len(derivs_to_add):
            # if we actually added derivatives and didn't build them, then it's not
            # built
            self._built = False
        if build:
            # we don't update self._built here because it is still built from before,
            # but it still might have unbuilt matrices from new derivatives
            self.build()

    @property
    def matrices(self):
        """dict: transform matrices such that x=A*c."""
        if not hasattr(self, "_matrices"):
            self._matrices = self._get_matrices()
        return self._matrices

    @property
    def num_nodes(self):
        """int: number of nodes in the collocation grid."""
        return self.grid.num_nodes

    @property
    def num_modes(self):
        """int: number of modes in the spectral basis."""
        return self.basis.num_modes

    @property
    def nodes(self):
        """ndarray: collocation nodes."""
        return self.grid.nodes

    @property
    def modes(self):
        """ndarray: spectral mode numbers."""
        return self.basis.modes

    @property
    def built(self):
        """bool: whether the transform matrices have been built."""
        return self.__dict__.setdefault("_built", False)

    @property
    def built_pinv(self):
        """bool: whether the pseudoinverse matrix has been built."""
        return self.__dict__.setdefault("_built_pinv", False)

    @property
    def rcond(self):
        """float: reciprocal condition number for inverse transform."""
        return self.__dict__.setdefault("_rcond", "auto")

    @property
    def method(self):
        """{``'direct1'``, ``'direct2'``, ``'fft'``}: method of computing transform."""
        return self.__dict__.setdefault("_method", "direct1")

    @method.setter
    def method(self, method):
        old_method = self.method
        if method == "auto" and self.basis.N == 0:
            self.method = "direct1"
        elif method == "auto":
            with warnings.catch_warnings():
                warnings.simplefilter("ignore")
                self.method = "fft"
        elif method == "fft":
            self._check_inputs_fft(self.grid, self.basis)
        elif method == "direct2":
            self._check_inputs_direct2(self.grid, self.basis)
        elif method == "direct1":
            self._method = "direct1"
        elif method == "jitable":
            self._method = "jitable"
        elif method == "rpz":
            self._check_inputs_rpz(self.grid, self.basis)
        elif method == "partialrpz":
            self._check_inputs_partialrpz(self.grid, self.basis)
        elif method == "directrpz":
            self._check_inputs_directrpz(self.grid, self.basis)
        else:
            raise ValueError("Unknown transform method: {}".format(method))
        if self.method != old_method:
            self._built = False

    def __repr__(self):
        """String form of the object."""
        return (
            type(self).__name__
            + " at "
            + str(hex(id(self)))
            + " (method={}, basis={}, grid={})".format(
                self.method, repr(self.basis), repr(self.grid)
            )
        )<|MERGE_RESOLUTION|>--- conflicted
+++ resolved
@@ -38,7 +38,7 @@
         * ``'direct2'`` uses a DFT instead of FFT that can be faster in practice.
         * ``'jitable'`` is the same as ``'direct1'`` but avoids some checks, allowing
           you to create transforms inside JIT compiled functions.
-        * ``'rpz'`` uses a fast fourier transform in the phi (second) dimension, and 
+        * ``'rpz'`` uses a fast fourier transform in the phi (second) dimension, and
             direct cosine transforms in the R and Z (first and third) dimensions so
             must have a compatible grid (CylindricalGrid) and basis (DoubleChebyshev
             FourierBasis)
@@ -159,20 +159,6 @@
 
     def _get_matrices(self):
         """Get matrices to compute all derivatives."""
-<<<<<<< HEAD
-        n = 4  # hardcode max derivative order for now,
-        matrices = {
-            "direct1": {
-                i: {j: {k: {} for k in range(n + 1)} for j in range(n + 1)}
-                for i in range(n + 1)
-            },
-            "fft": {i: {j: {} for j in range(n + 1)} for i in range(n + 1)},
-            "direct2": {i: {} for i in range(n + 1)},
-            "rpz": {"dr": {i: {} for i in range(n + 1)},
-                    "dphi": {i: {} for i in range(n + 1)},
-                    "dz": {i: {} for i in range(n + 1)}},
-        }
-=======
         n = 4  # hardcode max derivative order for now
         ndi = self.derivatives[:, 0].max()
         ndj = self.derivatives[:, 1].max()
@@ -180,8 +166,8 @@
         if self.method == "jitable":
             matrices = {
                 "direct1": {
-                    i: {j: {k: {} for k in range(n + 1)} for j in range(n + 1)}
-                    for i in range(n + 1)
+                    i: {j: {k: {} for k in range(ndk + 1)} for j in range(ndj + 1)}
+                    for i in range(ndi + 1)
                 },
             }
         elif self.method == "fft":
@@ -193,6 +179,15 @@
                 "fft": {i: {j: {} for j in range(ndj + 1)} for i in range(ndi + 1)},
                 "direct2": {k: {} for k in range(ndk + 1)},
             }
+        elif self.method in ["rpz", "directrpz", "partialrpz"]:
+            matrices = {
+                "rpz": {
+                    "dr": {i: {} for i in range(ndi + 1)},
+                    "dphi": {i: {} for i in range(ndj + 1)},
+                    "dz": {i: {} for i in range(ndk + 1)},
+                }
+            }
+
         elif self.method == "direct1":
             matrices = {
                 "direct1": {
@@ -201,7 +196,6 @@
                 },
             }
 
->>>>>>> 12ac1857
         return matrices
 
     def _check_inputs_fft(self, grid, basis):
@@ -369,7 +363,8 @@
             self.method = "direct1"
             return
         from desc.basis import DoubleChebyshevFourierBasis
-        if not isinstance(basis,DoubleChebyshevFourierBasis):
+
+        if not isinstance(basis, DoubleChebyshevFourierBasis):
             warnings.warn(
                 colored(
                     "Direct RPZ method requires a basis of type"
@@ -381,6 +376,7 @@
             self.method = "direct1"
             return
         self._method = "partialrpz"
+
     def _check_inputs_directrpz(self, grid, basis):
         if not grid.is_meshgrid:
             warnings.warn(
@@ -393,7 +389,8 @@
             self.method = "direct1"
             return
         from desc.basis import DoubleChebyshevFourierBasis
-        if not isinstance(basis,DoubleChebyshevFourierBasis):
+
+        if not isinstance(basis, DoubleChebyshevFourierBasis):
             warnings.warn(
                 colored(
                     "Direct RPZ method requires a basis of type"
@@ -404,6 +401,7 @@
             )
             self.method = "direct1"
             return
+
     def _check_inputs_rpz(self, grid, basis):
         from desc.grid import CylindricalGrid
         from desc.basis import DoubleChebyshevFourierBasis
@@ -483,7 +481,7 @@
                     self.dft_grid, d, modes=temp_modes
                 )
 
-        if self.method in ["rpz", "partialrpz","directrpz"]:
+        if self.method in ["rpz", "partialrpz", "directrpz"]:
             # Coefficients for Fourier derivatives in spectral coordinates (phi basis)
             self.dk = self.basis.NFP * jnp.arange(-self.basis.M, self.basis.M + 1)
 
@@ -497,20 +495,21 @@
             self.unique_N_modes = self.basis.modes[self.basis.unique_N_idx, 2]
 
             for dr in np.unique(self.derivatives[:, 0]):
-                if dr > 0 or self.method in ["partialrpz","directrpz"]:
+                if dr > 0 or self.method in ["partialrpz", "directrpz"]:
                     self.matrices["rpz"]["dr"][dr] = chebyshev(
                         r[:, jnp.newaxis],
                         self.unique_L_modes,
                         dr=dr,
                     )
             for dz in np.unique(self.derivatives[:, 2]):
-                if dz > 0 or self.method in ["partialrpz","directrpz"]:
+                if dz > 0 or self.method in ["partialrpz", "directrpz"]:
                     self.matrices["rpz"]["dz"][dz] = chebyshev(
                         z[:, jnp.newaxis],
                         self.unique_N_modes,
                         dr=dz,
                     )
         from desc.basis import fourier
+
         if self.method == "directrpz":
             phi = self.grid.nodes[self.grid.unique_phi_idx, 1]
             self.unique_phi_modes = self.basis.modes[self.basis.unique_M_idx, 1]
@@ -529,7 +528,7 @@
         if self.built_pinv:
             return
         rcond = None if self.rcond == "auto" else self.rcond
-        if self.method in ["direct1", "jitable", "partialrpz","directrpz"]:
+        if self.method in ["direct1", "jitable", "partialrpz", "directrpz"]:
             A = self.basis.evaluate(self.grid, np.array([0, 0, 0]))
             self.matrices["pinv"] = (
                 jnp.linalg.pinv(A, rtol=rcond) if A.size else np.zeros_like(A.T)
@@ -645,8 +644,9 @@
             # transform coefficients
             c_fft = jnp.real(jnp.fft.ifft(c_pad))
             return (A @ c_fft).flatten(order="F")
-        elif self.method in ["rpz", "partialrpz","directrpz"]:
+        elif self.method in ["rpz", "partialrpz", "directrpz"]:
             from desc.basis import ifftfit, ichebfit
+
             # reshape coefficients (Z,R,phi)
             c_3d = c.reshape(
                 self.basis.unique_N_idx.shape[0],
@@ -656,7 +656,9 @@
             )
             dphi = dt
             if self.method == "directrpz":
-                y = (self.matrices["rpz"]["dphi"][dphi] @ c_3d.swapaxes(2, -2)).swapaxes(2, -2)
+                y = (
+                    self.matrices["rpz"]["dphi"][dphi] @ c_3d.swapaxes(2, -2)
+                ).swapaxes(2, -2)
             else:
                 # differentiate with respect to phi
                 y = (
@@ -678,7 +680,7 @@
             else:
                 y = (self.matrices["rpz"]["dz"][dz] @ y.swapaxes(0, -2)).swapaxes(0, -2)
 
-            return jnp.squeeze(y.reshape(self.grid.num_nodes,-1))
+            return jnp.squeeze(y.reshape(self.grid.num_nodes, -1))
 
     def fit(self, x):
         """Transform from physical domain to spectral using weighted least squares fit.
@@ -699,9 +701,9 @@
                 "Transform must be built with transform.build_pinv() before being used"
             )
 
-        if self.method in ["direct1","partialrpz"]:
+        if self.method in ["direct1", "partialrpz"]:
             # Partial RPZ method just defaults to direct1 because it
-            # probably won't be necessary to fit a transform to a grid that 
+            # probably won't be necessary to fit a transform to a grid that
             # doesn't have Chebyshev nodes in the R and Z directions
             Ainv = self.matrices["pinv"]
             c = jnp.matmul(Ainv, x)
@@ -725,8 +727,12 @@
 
             x_3d = x.reshape(self.grid.num_z, self.grid.num_r, self.grid.num_phi, -1)
             c = fftfit(chebfit(chebfit(x_3d, axis=0), axis=1), axis=2, n=self.basis.M)
-            c = c.reshape(self.basis.num_modes) if x.ndim == 1 else c.reshape(self.basis.num_modes,-1)
- 
+            c = (
+                c.reshape(self.basis.num_modes)
+                if x.ndim == 1
+                else c.reshape(self.basis.num_modes, -1)
+            )
+
         return c
 
     def project(self, y):
