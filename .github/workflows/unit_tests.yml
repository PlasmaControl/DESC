name: Unit tests

on:
  push:
    branches:
      - master
      - dev
  pull_request:
    branches:
      - master
  workflow_dispatch:

concurrency:
  group: ${{ github.workflow }}-${{ github.event.pull_request.number || github.ref }}
  cancel-in-progress: true

jobs:
  unit_tests:

    runs-on: ubuntu-latest
    env:
      GH_TOKEN: ${{ github.token }}
    strategy:
      matrix:
        combos: [{group: 1, python_version: '3.9'},
                 {group: 2, python_version: '3.10'},
                 {group: 3, python_version: '3.11'},
                 {group: 4, python_version: '3.12'},
                 {group: 5, python_version: '3.12'},
                 {group: 6, python_version: '3.12'},
                 {group: 7, python_version: '3.12'},
                 {group: 8, python_version: '3.12'}]

    steps:
      - uses: actions/checkout@v4

      - name: Filter changes
        id: changes
        uses: dorny/paths-filter@v3
        with:
          filters: |
            has_changes:
              - 'desc/**'
              - 'tests/**'
              - 'requirements.txt'
              - 'devtools/dev-requirements.txt'
              - 'setup.cfg'
              - '.github/workflows/unit_tests.yml'

      - name: Check for relevant changes
        id: check_changes
        run: echo "has_changes=${{ steps.changes.outputs.has_changes }}" >> $GITHUB_ENV

      - name: Set up Python ${{ matrix.combos.python_version }}
        uses: actions/setup-python@v5
        with:
          python-version: ${{ matrix.combos.python_version }}

      - name: Check full Python version
        run: |
          python --version
          python_version=$(python --version 2>&1 | cut -d' ' -f2)
          echo "Python version: $python_version"
          echo "version=$python_version" >> $GITHUB_ENV

      - name: Restore Python environment cache
        if: env.has_changes == 'true'
        id: restore-env
        uses: actions/cache/restore@v4
        with:
          path: .venv-${{ env.version }}
          key: ${{ runner.os }}-venv-${{ env.version }}-${{ hashFiles('devtools/dev-requirements.txt', 'requirements.txt') }}

      - name: Set up virtual environment if not restored from cache
        if: steps.restore-env.outputs.cache-hit != 'true' && env.has_changes == 'true'
        run: |
          gh cache list
          python -m venv .venv-${{ env.version }}
          source .venv-${{ env.version }}/bin/activate
          python -m pip install --upgrade pip
          pip install -r devtools/dev-requirements.txt
          pip install matplotlib==3.9.2

      - name: Set Swap Space
        if: env.has_changes == 'true'
        uses: pierotofy/set-swap-space@master
        with:
          swap-size-gb: 10

      - name: Action Details
        if: env.has_changes == 'true'
        run: |
          source .venv-${{ env.version }}/bin/activate
<<<<<<< HEAD
=======
          which python
          python --version
>>>>>>> 9ef0b386
          pwd
          lscpu
          pip list

      - name: Test with pytest
        if: env.has_changes == 'true'
        run: |
          source .venv-${{ env.version }}/bin/activate
          python -m pytest -v -m unit \
            --durations=0 \
            --cov-report xml:cov.xml \
            --cov-config=setup.cfg \
            --cov=desc/ \
            --mpl \
            --mpl-results-path=mpl_results.html \
            --mpl-generate-summary=html \
            --splits 8 \
            --group ${{ matrix.combos.group }} \
            --splitting-algorithm least_duration \
            --db ./prof.db

      - name: save coverage file and plot comparison results
        if: always() && env.has_changes == 'true'
        uses: actions/upload-artifact@v4
        with:
          name: unit_test_artifact-${{ matrix.combos.python_version }}-${{ matrix.combos.group }}
          path: |
            ./cov.xml
            ./mpl_results.html
            ./prof.db

      - name: Upload coverage
        if: env.has_changes == 'true'
        id : codecov
        uses: codecov/codecov-action@v5
        with:
          name: codecov-umbrella
          files: ./cov.xml
          fail_ci_if_error: true
          verbose: true<|MERGE_RESOLUTION|>--- conflicted
+++ resolved
@@ -91,11 +91,8 @@
         if: env.has_changes == 'true'
         run: |
           source .venv-${{ env.version }}/bin/activate
-<<<<<<< HEAD
-=======
           which python
           python --version
->>>>>>> 9ef0b386
           pwd
           lscpu
           pip list
