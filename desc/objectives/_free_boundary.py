--- conflicted
+++ resolved
@@ -19,11 +19,7 @@
     warnif,
 )
 
-<<<<<<< HEAD
-from ..integrals.singularities import best_ratio, heuristic_support_params
-=======
 from ..integrals.singularities import best_params, best_ratio
->>>>>>> 13e60ce9
 from .normalization import compute_scaling_factors
 
 
@@ -452,16 +448,7 @@
             target = 0
         self._source_grid = source_grid
         self._eval_grid = eval_grid
-<<<<<<< HEAD
-        if isinstance(s, (tuple, list)):
-            self._st = s[0]
-            self._sz = s[1]
-        else:
-            self._st = s
-            self._sz = s
-=======
         self._st, self._sz = s if isinstance(s, (tuple, list)) else (s, s)
->>>>>>> 13e60ce9
         self._q = q
         self._field = field
         self._field_grid = field_grid
@@ -543,11 +530,7 @@
             ratio_data = eq.compute(
                 ["|e_theta x e_zeta|", "e_theta", "e_zeta"], grid=source_grid
             )
-<<<<<<< HEAD
-            st, sz, q = heuristic_support_params(source_grid, best_ratio(ratio_data)[0])
-=======
             st, sz, q = best_params(source_grid, best_ratio(ratio_data))
->>>>>>> 13e60ce9
             self._st = setdefault(self._st, st)
             self._sz = setdefault(self._sz, sz)
             self._q = setdefault(self._q, q)
