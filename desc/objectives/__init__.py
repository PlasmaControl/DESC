--- conflicted
+++ resolved
@@ -8,17 +8,14 @@
     RadialForceBalance,
 )
 from ._generic import GenericObjective, RotationalTransform, ToroidalCurrent
-<<<<<<< HEAD
-from ._geometry import AspectRatio, Elongation, PlasmaVesselDistance, Volume
-=======
 from ._geometry import (
     AspectRatio,
     Elongation,
     MeanCurvature,
+    PlasmaVesselDistance,
     PrincipalCurvature,
     Volume,
 )
->>>>>>> 04311039
 from ._qs import QuasisymmetryBoozer, QuasisymmetryTripleProduct, QuasisymmetryTwoTerm
 from ._stability import MagneticWell, MercierStability
 from ._wrappers import WrappedEquilibriumObjective
