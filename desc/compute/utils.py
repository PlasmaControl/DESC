--- conflicted
+++ resolved
@@ -8,7 +8,6 @@
 
 from desc.backend import cond, fori_loop, jnp, put
 from desc.grid import ConcentricGrid, Grid, LinearGrid
-from desc.utils import errorif
 
 from ..utils import errorif, warnif
 from .data_index import allowed_kwargs, data_index
@@ -192,13 +191,8 @@
     return data
 
 
-<<<<<<< HEAD
-def get_data_deps(keys, obj, has_axis=False, data=None):
+def get_data_deps(keys, obj, has_axis=False, basis="rpz", data=None):
     """Get list of keys needed to compute ``keys`` given already computed data.
-=======
-def get_data_deps(keys, obj, has_axis=False, basis="rpz"):
-    """Get list of data keys needed to compute a given quantity.
->>>>>>> fc065237
 
     Parameters
     ----------
@@ -208,13 +202,10 @@
         Object to compute quantity for.
     has_axis : bool
         Whether the grid to compute on has a node on the magnetic axis.
-<<<<<<< HEAD
+    basis : {"rpz", "xyz"}
+        Basis of computed quantities.
     data : dict of ndarray
         Data computed so far, generally output from other compute functions
-=======
-    basis : {"rpz", "xyz"}
-        Basis of computed quantities.
->>>>>>> fc065237
 
     Returns
     -------
@@ -224,7 +215,6 @@
     """
     p = _parse_parameterization(obj)
     keys = [keys] if isinstance(keys, str) else keys
-<<<<<<< HEAD
     if not data:
         out = []
         for key in keys:
@@ -233,11 +223,9 @@
     else:
         out = _get_deps(p, keys, deps=set(), data=data, has_axis=has_axis)
         out.difference_update(keys)
+    if basis.lower() == "xyz":
+        out.add("phi")
     return sorted(out)
-=======
-    if basis.lower() == "xyz" and "phi" not in keys:
-        keys.append("phi")
->>>>>>> fc065237
 
 
 def _get_deps_1_key(p, key, has_axis):
