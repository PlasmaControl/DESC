"""Objectives for targeting quasisymmetry."""

import numpy as np

from desc.backend import jnp
from desc.compute import compute as compute_fun
from desc.compute import get_params, get_profiles, get_transforms
from desc.grid import LinearGrid
from desc.utils import Timer
from desc.vmec_utils import ptolemy_linear_transform

from .normalization import compute_scaling_factors
from .objective_funs import _Objective


class QuasisymmetryBoozer(_Objective):
    """Quasi-symmetry Boozer harmonics error.

    Parameters
    ----------
    eq : Equilibrium, optional
        Equilibrium that will be optimized to satisfy the Objective.
    target : float, ndarray, optional
        Target value(s) of the objective. Only used if bounds is None.
        len(target) must be equal to Objective.dim_f
    bounds : tuple, optional
        Lower and upper bounds on the objective. Overrides target.
        len(bounds[0]) and len(bounds[1]) must be equal to Objective.dim_f
    weight : float, ndarray, optional
        Weighting to apply to the Objective, relative to other Objectives.
        len(weight) must be equal to Objective.dim_f
    normalize : bool
        Whether to compute the error in physical units or non-dimensionalize.
    normalize_target : bool
        Whether target and bounds should be normalized before comparing to computed
        values. If `normalize` is `True` and the target is in physical units,
        this should also be set to True.
    grid : Grid, ndarray, optional
        Collocation grid containing the nodes to evaluate at.
        Must be a LinearGrid with a single flux surface and sym=False.
    helicity : tuple, optional
        Type of quasi-symmetry (M, N). Default = quasi-axisymmetry (1, 0).
    M_booz : int, optional
        Poloidal resolution of Boozer transformation. Default = 2 * eq.M.
    N_booz : int, optional
        Toroidal resolution of Boozer transformation. Default = 2 * eq.N.
    name : str
        Name of the objective function.

    """

    _scalar = False
    _linear = False
    _units = "(T)"
    _print_value_fmt = "Quasi-symmetry Boozer error: {:10.3e} "

    def __init__(
        self,
        eq=None,
        target=0,
        bounds=None,
        weight=1,
        normalize=True,
        normalize_target=True,
        grid=None,
        helicity=(1, 0),
        M_booz=None,
        N_booz=None,
        name="QS Boozer",
    ):

        assert len(helicity) == 2
        self.grid = grid
        self.helicity = helicity
        self.M_booz = M_booz
        self.N_booz = N_booz
        super().__init__(
            eq=eq,
            target=target,
            weight=weight,
            normalize=normalize,
            normalize_target=normalize_target,
            name=name,
        )

        self._print_value_fmt = (
            "Quasi-symmetry ({},{}) Boozer error: ".format(
                self.helicity[0], self.helicity[1]
            )
            + "{:10.3e} "
        )

    def build(self, eq, use_jit=True, verbose=1):
        """Build constant arrays.

        Parameters
        ----------
        eq : Equilibrium, optional
            Equilibrium that will be optimized to satisfy the Objective.
        use_jit : bool, optional
            Whether to just-in-time compile the objective and derivatives.
        verbose : int, optional
            Level of output.

        """
        if self.M_booz is None:
            self.M_booz = 2 * eq.M
        if self.N_booz is None:
            self.N_booz = 2 * eq.N
        if self.grid is None:
            self.grid = LinearGrid(
                M=2 * self.M_booz, N=2 * self.N_booz, NFP=eq.NFP, sym=False
            )
        self._data_keys = ["|B|_mn"]
        self._args = get_params(self._data_keys)

        assert self.grid.sym is False
        assert self.grid.num_rho == 1

        timer = Timer()
        if verbose > 0:
            print("Precomputing transforms")
        timer.start("Precomputing transforms")

        self._profiles = get_profiles(self._data_keys, eq=eq, grid=self.grid)
        self._transforms = get_transforms(
            self._data_keys,
            eq=eq,
            grid=self.grid,
            M_booz=self.M_booz,
            N_booz=self.N_booz,
        )
        self._matrix, self._modes, self._idx = ptolemy_linear_transform(
            self._transforms["B"].basis, self.helicity
        )

        timer.stop("Precomputing transforms")
        if verbose > 1:
            timer.disp("Precomputing transforms")

        self._dim_f = np.sum(self._idx)

        if self._normalize:
            scales = compute_scaling_factors(eq)
            self._normalization = scales["B"]

        super().build(eq=eq, use_jit=use_jit, verbose=verbose)

    def compute(self, *args, **kwargs):
        """Compute quasi-symmetry Boozer harmonics error.

        Parameters
        ----------
        R_lmn : ndarray
            Spectral coefficients of R(rho,theta,zeta) -- flux surface R coordinate (m).
        Z_lmn : ndarray
            Spectral coefficients of Z(rho,theta,zeta) -- flux surface Z coordinate (m).
        L_lmn : ndarray
            Spectral coefficients of lambda(rho,theta,zeta) -- poloidal stream function.
        i_l : ndarray
            Spectral coefficients of iota(rho) -- rotational transform profile.
        c_l : ndarray
            Spectral coefficients of I(rho) -- toroidal current profile.
        Psi : float
            Total toroidal magnetic flux within the last closed flux surface (Wb).

        Returns
        -------
        f : ndarray
            Quasi-symmetry flux function error at each node (T^3).

        """
        params = self._parse_args(*args, **kwargs)
        data = compute_fun(
            self._data_keys,
            params=params,
            transforms=self._transforms,
            profiles=self._profiles,
        )
<<<<<<< HEAD
        B_mn = data["|B|_mn"]
        return B_mn[self._idx]
=======
        B_mn = self._matrix @ data["|B|_mn"]
        B_mn = B_mn[self._idx]

        return self._shift_scale(B_mn)
>>>>>>> eb8de33d

    @property
    def helicity(self):
        """tuple: Type of quasi-symmetry (M, N)."""
        return self._helicity

    @helicity.setter
    def helicity(self, helicity):
        assert (
            (len(helicity) == 2)
            and (int(helicity[0]) == helicity[0])
            and (int(helicity[1]) == helicity[1])
        )
        self._helicity = helicity
        if hasattr(self, "_print_value_fmt"):
            units = "(T)"
            self._print_value_fmt = (
                "Quasi-symmetry ({},{}) Boozer error: ".format(
                    self.helicity[0], self.helicity[1]
                )
                + "{:10.3e} "
                + units
            )


class QuasisymmetryTwoTerm(_Objective):
    """Quasi-symmetry two-term error.

    Parameters
    ----------
    eq : Equilibrium, optional
        Equilibrium that will be optimized to satisfy the Objective.
    target : float, ndarray, optional
        Target value(s) of the objective. Only used if bounds is None.
        len(target) must be equal to Objective.dim_f
    bounds : tuple, optional
        Lower and upper bounds on the objective. Overrides target.
        len(bounds[0]) and len(bounds[1]) must be equal to Objective.dim_f
    weight : float, ndarray, optional
        Weighting to apply to the Objective, relative to other Objectives.
        len(weight) must be equal to Objective.dim_f
    normalize : bool
        Whether to compute the error in physical units or non-dimensionalize.
    normalize_target : bool
        Whether target and bounds should be normalized before comparing to computed
        values. If `normalize` is `True` and the target is in physical units,
        this should also be set to True.
    grid : Grid, ndarray, optional
        Collocation grid containing the nodes to evaluate at.
    helicity : tuple, optional
        Type of quasi-symmetry (M, N).
    name : str
        Name of the objective function.

    """

    _scalar = False
    _linear = False
    _units = "(T^3)"
    _print_value_fmt = "Quasi-symmetry two-term error: {:10.3e} "

    def __init__(
        self,
        eq=None,
        target=0,
        bounds=None,
        weight=1,
        normalize=True,
        normalize_target=True,
        grid=None,
        helicity=(1, 0),
        name="QS two-term",
    ):

        self.grid = grid
        self.helicity = helicity
        super().__init__(
            eq=eq,
            target=target,
            weight=weight,
            normalize=normalize,
            normalize_target=normalize_target,
            name=name,
        )

        self._print_value_fmt = (
            "Quasi-symmetry ({},{}) two-term error: ".format(
                self.helicity[0], self.helicity[1]
            )
            + "{:10.3e} "
        )

    def build(self, eq, use_jit=True, verbose=1):
        """Build constant arrays.

        Parameters
        ----------
        eq : Equilibrium, optional
            Equilibrium that will be optimized to satisfy the Objective.
        use_jit : bool, optional
            Whether to just-in-time compile the objective and derivatives.
        verbose : int, optional
            Level of output.

        """
        if self.grid is None:
            self.grid = LinearGrid(M=eq.M_grid, N=eq.N_grid, NFP=eq.NFP, sym=eq.sym)

        self._dim_f = self.grid.num_nodes
        self._data_keys = ["f_C"]
        self._args = get_params(self._data_keys)

        timer = Timer()
        if verbose > 0:
            print("Precomputing transforms")
        timer.start("Precomputing transforms")

        self._profiles = get_profiles(self._data_keys, eq=eq, grid=self.grid)
        self._transforms = get_transforms(self._data_keys, eq=eq, grid=self.grid)

        timer.stop("Precomputing transforms")
        if verbose > 1:
            timer.disp("Precomputing transforms")

        if self._normalize:
            scales = compute_scaling_factors(eq)
            self._normalization = scales["B"] ** 3 / jnp.sqrt(self._dim_f)

        super().build(eq=eq, use_jit=use_jit, verbose=verbose)

    def compute(self, *args, **kwargs):
        """Compute quasi-symmetry two-term errors.

        Parameters
        ----------
        R_lmn : ndarray
            Spectral coefficients of R(rho,theta,zeta) -- flux surface R coordinate (m).
        Z_lmn : ndarray
            Spectral coefficients of Z(rho,theta,zeta) -- flux surface Z coordinate (m).
        L_lmn : ndarray
            Spectral coefficients of lambda(rho,theta,zeta) -- poloidal stream function.
        i_l : ndarray
            Spectral coefficients of iota(rho) -- rotational transform profile.
        c_l : ndarray
            Spectral coefficients of I(rho) -- toroidal current profile.
        Psi : float
            Total toroidal magnetic flux within the last closed flux surface (Wb).

        Returns
        -------
        f : ndarray
            Quasi-symmetry flux function error at each node (T^3).

        """
        params = self._parse_args(*args, **kwargs)
        data = compute_fun(
            self._data_keys,
            params=params,
            transforms=self._transforms,
            profiles=self._profiles,
            helicity=self.helicity,
        )
        return data["f_C"] * self.grid.weights

    @property
    def helicity(self):
        """tuple: Type of quasi-symmetry (M, N)."""
        return self._helicity

    @helicity.setter
    def helicity(self, helicity):
        assert (
            (len(helicity) == 2)
            and (int(helicity[0]) == helicity[0])
            and (int(helicity[1]) == helicity[1])
        )
        self._helicity = helicity
        if hasattr(self, "_print_value_fmt"):
            units = "(T^3)"
            self._print_value_fmt = (
                "Quasi-symmetry ({},{}) error: ".format(
                    self.helicity[0], self.helicity[1]
                )
                + "{:10.3e} "
                + units
            )


class QuasisymmetryTripleProduct(_Objective):
    """Quasi-symmetry triple product error.

    Parameters
    ----------
    eq : Equilibrium, optional
        Equilibrium that will be optimized to satisfy the Objective.
    target : float, ndarray, optional
        Target value(s) of the objective. Only used if bounds is None.
        len(target) must be equal to Objective.dim_f
    bounds : tuple, optional
        Lower and upper bounds on the objective. Overrides target.
        len(bounds[0]) and len(bounds[1]) must be equal to Objective.dim_f
    weight : float, ndarray, optional
        Weighting to apply to the Objective, relative to other Objectives.
        len(weight) must be equal to Objective.dim_f
    normalize : bool
        Whether to compute the error in physical units or non-dimensionalize.
    normalize_target : bool
       Whether target and bounds should be normalized before comparing to computed
        values. If `normalize` is `True` and the target is in physical units,
        this should also be set to True.
    grid : Grid, ndarray, optional
        Collocation grid containing the nodes to evaluate at.
    name : str
        Name of the objective function.

    """

    _scalar = False
    _linear = False
    _units = "(T^4/m^2)"
    _print_value_fmt = "Quasi-symmetry error: {:10.3e} "

    def __init__(
        self,
        eq=None,
        target=0,
        bounds=None,
        weight=1,
        normalize=True,
        normalize_target=True,
        grid=None,
        name="QS triple product",
    ):

        self.grid = grid
        super().__init__(
            eq=eq,
            target=target,
            weight=weight,
            normalize=normalize,
            normalize_target=normalize_target,
            name=name,
        )

    def build(self, eq, use_jit=True, verbose=1):
        """Build constant arrays.

        Parameters
        ----------
        eq : Equilibrium, optional
            Equilibrium that will be optimized to satisfy the Objective.
        use_jit : bool, optional
            Whether to just-in-time compile the objective and derivatives.
        verbose : int, optional
            Level of output.

        """
        if self.grid is None:
            self.grid = LinearGrid(M=eq.M_grid, N=eq.N_grid, NFP=eq.NFP, sym=eq.sym)

        self._dim_f = self.grid.num_nodes
        self._data_keys = ["f_T"]
        self._args = get_params(self._data_keys)

        timer = Timer()
        if verbose > 0:
            print("Precomputing transforms")
        timer.start("Precomputing transforms")

        self._profiles = get_profiles(self._data_keys, eq=eq, grid=self.grid)
        self._transforms = get_transforms(self._data_keys, eq=eq, grid=self.grid)

        timer.stop("Precomputing transforms")
        if verbose > 1:
            timer.disp("Precomputing transforms")

        if self._normalize:
            scales = compute_scaling_factors(eq)
            self._normalization = (
                scales["B"] ** 4 / scales["a"] ** 2 / jnp.sqrt(self._dim_f)
            )

        super().build(eq=eq, use_jit=use_jit, verbose=verbose)

    def compute(self, *args, **kwargs):
        """Compute quasi-symmetry triple product errors.

        Parameters
        ----------
        R_lmn : ndarray
            Spectral coefficients of R(rho,theta,zeta) -- flux surface R coordinate (m).
        Z_lmn : ndarray
            Spectral coefficients of Z(rho,theta,zeta) -- flux surface Z coordinate (m).
        L_lmn : ndarray
            Spectral coefficients of lambda(rho,theta,zeta) -- poloidal stream function.
        i_l : ndarray
            Spectral coefficients of iota(rho) -- rotational transform profile.
        c_l : ndarray
            Spectral coefficients of I(rho) -- toroidal current profile.
        Psi : float
            Total toroidal magnetic flux within the last closed flux surface (Wb).

        Returns
        -------
        f : ndarray
            Quasi-symmetry flux function error at each node (T^4/m^2).

        """
        params = self._parse_args(*args, **kwargs)
        data = compute_fun(
            self._data_keys,
            params=params,
            transforms=self._transforms,
            profiles=self._profiles,
        )
        return data["f_T"] * self.grid.weights<|MERGE_RESOLUTION|>--- conflicted
+++ resolved
@@ -177,15 +177,8 @@
             transforms=self._transforms,
             profiles=self._profiles,
         )
-<<<<<<< HEAD
-        B_mn = data["|B|_mn"]
+        B_mn = self._matrix @ data["|B|_mn"]
         return B_mn[self._idx]
-=======
-        B_mn = self._matrix @ data["|B|_mn"]
-        B_mn = B_mn[self._idx]
-
-        return self._shift_scale(B_mn)
->>>>>>> eb8de33d
 
     @property
     def helicity(self):
