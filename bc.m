%% apply boundary conditions and return Fourier-Zernike coefficients for R & Z

function [aR,aZ,aRb_err,aZb_err] = bc(x,bndryR,bndryZ,NFP,M,N,iM,symm,squr)

% constants
if squr;  MM = M;            NN = M;
else;     MM = ceil(1.5*M);  NN = ceil(1.5*N);  end
dimZern = (M+1)^2;
dimFourM = 2*M+1;
dimFourN = 2*N+1;
dimFourMM = 2*MM+1;
dimFourNN = 2*NN+1;
Mpad = (dimFourMM-dimFourM)/2;
Npad = (dimFourNN-dimFourN)/2; % padding with zeros

% stellarator symmetry indices
if symm
<<<<<<< HEAD
    ssf = [repmat([false(M,1);true(M+1,1);iM(1:dimZern-dimFourM)<0;...
        iM(1:dimZern-dimFourM)>=0],[N,1]);repmat([true(M,1);false(M+1,1);...
        iM(1:dimZern-dimFourM)>=0;iM(1:dimZern-dimFourM)<0],[N+1,1])];
    X = zeros((2*dimZern-dimFourM)*dimFourN,1);  
    X(ssf) = x;  
    X = reshape(X,[2*dimZern-dimFourM,dimFourN]);
else
    ssi = logical([ones(2*M,1); 0; ones(2*(dimZern-dimFourM),1)]);
    ssf = [true((2*dimZern-dimFourM)*(dimFourN-1),1); ssi];
    y = zeros((2*dimZern-dimFourM)*dimFourN,1);  
    y(ssf) = x;  
    X = reshape(y,[],dimFourN);
=======
    ssi = [repmat([false(M,1);true(M+1,1);iM<0;iM>=0],[N,1]);repmat([true(M,1);false(M+1,1);iM>=0;iM<0],[N+1,1])];
    X = zeros((2*dimZern+dimFourM)*dimFourN,1);  X(ssi) = x;  X = reshape(X,[2*dimZern+dimFourM,dimFourN]);
else
    ssi = logical([ones(2*M,1); 0; ones(2*dimZern,1)]);
    ssi = [true((2*dimZern+dimFourM)*(dimFourN-1),1); ssi];
    y = zeros((2*dimZern+dimFourM)*dimFourN,1);  y(ssi) = x;  X = reshape(y,[],dimFourN);
>>>>>>> ea3d84dc
end

% Fourier-Zernike coefficients
aL = X(1:dimFourM,:);
<<<<<<< HEAD
aR = zeros(dimZern,dimFourN);  
aZ = zeros(dimZern,dimFourN);  
aR(1:dimZern-dimFourM,:) = X(dimFourM+1:dimZern,:);
aZ(1:dimZern-dimFourM,:) = X(dimZern+1:end,:);

% theta & zeta
L = four2phys(four2phys([zeros(Mpad,dimFourNN);...
    [zeros(dimFourM,Npad),aL,zeros(dimFourM,Npad)];...
    zeros(Mpad,dimFourNN)]')');
=======
aR = X(dimFourM+1:dimFourM+dimZern,:);
aZ = X(dimFourM+dimZern+1:end,:);

% lambda(v=0,z=0) = 0
aL(end,end) = -sum(sum(aL(M+1:end,N+1:end)));

% theta & phi
L = four2phys(four2phys([zeros(Mpad,dimFourNN);[zeros(dimFourM,Npad),aL,zeros(dimFourM,Npad)];zeros(Mpad,dimFourNN)]')');
>>>>>>> ea3d84dc
dv = 2*pi/dimFourMM;        v = (0:dv:(2*pi-dv))';   t = pi - v + L;
dz = 2*pi/(NFP*dimFourNN);  z = 0:dz:(2*pi/NFP-dz);  p = -z;

% format boundary wave numbers
[lm,ln] = size(bndryR);  I = ones(dimFourMM,dimFourNN,(lm+1)/2,ln);
t   = I.*t;
p   = I.*p;
m   = I.*permute(0:(lm-1)/2,[4,3,2,1]);
n   = I.*permute(-(ln-1)/2:(ln-1)/2,[4,3,1,2])*NFP;
sRb = I.*permute(bndryR((lm+1)/2:-1:1,:),[4,3,1,2]);
sZb = I.*permute(bndryZ((lm+1)/2:-1:1,:),[4,3,1,2]);
cRb = I.*permute(bndryR((lm+1)/2:end,:), [4,3,1,2]);
cZb = I.*permute(bndryZ((lm+1)/2:end,:), [4,3,1,2]);

% boundary surface
Rb = sum(sum(sRb.*sin(m.*t-n.*p),3),4)+sum(sum(cRb.*cos(m.*t-n.*p),3),4);
Zb = sum(sum(sZb.*sin(m.*t-n.*p),3),4)+sum(sum(cZb.*cos(m.*t-n.*p),3),4);

% boundary Fourier modes
<<<<<<< HEAD
% tilde vars from paper
aRb = phys2four(phys2four(Rb)')';  aRb = aRb(Mpad+(1:dimFourM),Npad+(1:dimFourN));
aZb = phys2four(phys2four(Zb)')';  aZb = aZb(Mpad+(1:dimFourM),Npad+(1:dimFourN));
=======
aRb = phys2four(phys2four(Rb)')';
aZb = phys2four(phys2four(Zb)')';

% toroidal reduction
aRb = aRb(Mpad+(1:dimFourM),Npad+(1:dimFourN));
aZb = aZb(Mpad+(1:dimFourM),Npad+(1:dimFourN));
>>>>>>> ea3d84dc

% boundary errors
aRb_err = zeros(dimFourM,dimFourN);
aZb_err = zeros(dimFourM,dimFourN);
for i = 1:dimFourM
    aRb_err(i,:) = aRb(i,:) - sum(aR(iM==i-M-1,:));
    aZb_err(i,:) = aZb(i,:) - sum(aZ(iM==i-M-1,:));
end

end<|MERGE_RESOLUTION|>--- conflicted
+++ resolved
@@ -11,46 +11,20 @@
 dimFourMM = 2*MM+1;
 dimFourNN = 2*NN+1;
 Mpad = (dimFourMM-dimFourM)/2;
-Npad = (dimFourNN-dimFourN)/2; % padding with zeros
+Npad = (dimFourNN-dimFourN)/2;
 
 % stellarator symmetry indices
 if symm
-<<<<<<< HEAD
-    ssf = [repmat([false(M,1);true(M+1,1);iM(1:dimZern-dimFourM)<0;...
-        iM(1:dimZern-dimFourM)>=0],[N,1]);repmat([true(M,1);false(M+1,1);...
-        iM(1:dimZern-dimFourM)>=0;iM(1:dimZern-dimFourM)<0],[N+1,1])];
-    X = zeros((2*dimZern-dimFourM)*dimFourN,1);  
-    X(ssf) = x;  
-    X = reshape(X,[2*dimZern-dimFourM,dimFourN]);
-else
-    ssi = logical([ones(2*M,1); 0; ones(2*(dimZern-dimFourM),1)]);
-    ssf = [true((2*dimZern-dimFourM)*(dimFourN-1),1); ssi];
-    y = zeros((2*dimZern-dimFourM)*dimFourN,1);  
-    y(ssf) = x;  
-    X = reshape(y,[],dimFourN);
-=======
     ssi = [repmat([false(M,1);true(M+1,1);iM<0;iM>=0],[N,1]);repmat([true(M,1);false(M+1,1);iM>=0;iM<0],[N+1,1])];
     X = zeros((2*dimZern+dimFourM)*dimFourN,1);  X(ssi) = x;  X = reshape(X,[2*dimZern+dimFourM,dimFourN]);
 else
     ssi = logical([ones(2*M,1); 0; ones(2*dimZern,1)]);
     ssi = [true((2*dimZern+dimFourM)*(dimFourN-1),1); ssi];
     y = zeros((2*dimZern+dimFourM)*dimFourN,1);  y(ssi) = x;  X = reshape(y,[],dimFourN);
->>>>>>> ea3d84dc
 end
 
 % Fourier-Zernike coefficients
 aL = X(1:dimFourM,:);
-<<<<<<< HEAD
-aR = zeros(dimZern,dimFourN);  
-aZ = zeros(dimZern,dimFourN);  
-aR(1:dimZern-dimFourM,:) = X(dimFourM+1:dimZern,:);
-aZ(1:dimZern-dimFourM,:) = X(dimZern+1:end,:);
-
-% theta & zeta
-L = four2phys(four2phys([zeros(Mpad,dimFourNN);...
-    [zeros(dimFourM,Npad),aL,zeros(dimFourM,Npad)];...
-    zeros(Mpad,dimFourNN)]')');
-=======
 aR = X(dimFourM+1:dimFourM+dimZern,:);
 aZ = X(dimFourM+dimZern+1:end,:);
 
@@ -59,7 +33,6 @@
 
 % theta & phi
 L = four2phys(four2phys([zeros(Mpad,dimFourNN);[zeros(dimFourM,Npad),aL,zeros(dimFourM,Npad)];zeros(Mpad,dimFourNN)]')');
->>>>>>> ea3d84dc
 dv = 2*pi/dimFourMM;        v = (0:dv:(2*pi-dv))';   t = pi - v + L;
 dz = 2*pi/(NFP*dimFourNN);  z = 0:dz:(2*pi/NFP-dz);  p = -z;
 
@@ -79,18 +52,12 @@
 Zb = sum(sum(sZb.*sin(m.*t-n.*p),3),4)+sum(sum(cZb.*cos(m.*t-n.*p),3),4);
 
 % boundary Fourier modes
-<<<<<<< HEAD
-% tilde vars from paper
-aRb = phys2four(phys2four(Rb)')';  aRb = aRb(Mpad+(1:dimFourM),Npad+(1:dimFourN));
-aZb = phys2four(phys2four(Zb)')';  aZb = aZb(Mpad+(1:dimFourM),Npad+(1:dimFourN));
-=======
 aRb = phys2four(phys2four(Rb)')';
 aZb = phys2four(phys2four(Zb)')';
 
 % toroidal reduction
 aRb = aRb(Mpad+(1:dimFourM),Npad+(1:dimFourN));
 aZb = aZb(Mpad+(1:dimFourM),Npad+(1:dimFourN));
->>>>>>> ea3d84dc
 
 % boundary errors
 aRb_err = zeros(dimFourM,dimFourN);
