--- conflicted
+++ resolved
@@ -10,18 +10,13 @@
 from scipy import special
 from scipy.constants import mu_0
 
-<<<<<<< HEAD
-from desc.backend import execute_on_cpu, jnp, fori_loop
+from desc.backend import execute_on_cpu, fori_loop, jnp
 from desc.basis import (
     FourierZernikeBasis,
     DoubleChebyshevFourierBasis,
     fourier,
     zernike_radial,
 )
-=======
-from desc.backend import execute_on_cpu, fori_loop, jnp
-from desc.basis import FourierZernikeBasis, fourier, zernike_radial
->>>>>>> ca04b9f2
 from desc.compat import ensure_positive_jacobian
 from desc.compute import compute as compute_fun
 from desc.compute import data_index
@@ -42,11 +37,8 @@
 from desc.grid import Grid, LinearGrid, QuadratureGrid, CylindricalGrid, _Grid
 from desc.input_reader import InputReader
 from desc.io import IOAble
-<<<<<<< HEAD
 from desc.integrals.singularities import _kernel_biot_savart
 from desc.integrals.virtual_casing import integrate_surface
-=======
->>>>>>> ca04b9f2
 from desc.magnetic_fields import (
     _MagneticField,
     biot_savart_general,
@@ -1243,8 +1235,6 @@
         return data
 
     def compute_magnetic_field(
-<<<<<<< HEAD
-=======
         self,
         coords,
         params=None,
@@ -1389,7 +1379,6 @@
         return A
 
     def map_coordinates(
->>>>>>> ca04b9f2
         self,
         coords=None,
         params=None,
