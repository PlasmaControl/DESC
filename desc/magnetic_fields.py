--- conflicted
+++ resolved
@@ -1,6 +1,5 @@
 """Classes for magnetic fields."""
 
-import warnings
 from abc import ABC, abstractmethod
 
 import numpy as np
@@ -12,11 +11,7 @@
 from desc.derivatives import Derivative
 from desc.equilibrium import EquilibriaFamily, Equilibrium
 from desc.geometry import FourierRZToroidalSurface
-<<<<<<< HEAD
-from desc.grid import Grid, LinearGrid
-=======
 from desc.grid import LinearGrid
->>>>>>> b0f86918
 from desc.interpolate import _approx_df, interp2d, interp3d
 from desc.io import IOAble
 from desc.transform import Transform
@@ -24,55 +19,6 @@
 from desc.vmec_utils import ptolemy_identity_fwd, ptolemy_identity_rev
 
 
-<<<<<<< HEAD
-def biot_savart(eval_pts, coil_pts, current):
-    """Biot-Savart law following [1].
-
-    Parameters
-    ----------
-    eval_pts : array-like shape(n,3)
-        evaluation points in cartesian coordinates
-    coil_pts : array-like shape(m,3)
-        points in cartesian space defining coil, should be closed curve
-    current : float
-        current through the coil
-
-    Returns
-    -------
-    B : ndarray, shape(n,3)
-        magnetic field in cartesian components at specified points
-
-    [1] Hanson & Hirshman, "Compact expressions for the Biot-Savart
-    fields of a filamentary segment" (2002)
-    """
-    # TODO: vectorize this over multiple coils
-    d_vec = jnp.diff(coil_pts, axis=0)
-    L = jnp.linalg.norm(d_vec, axis=-1)
-
-    Ri_vec = eval_pts[jnp.newaxis, :] - coil_pts[:-1, jnp.newaxis, :]
-    Ri = jnp.linalg.norm(Ri_vec, axis=-1)
-    Rf = jnp.linalg.norm(
-        eval_pts[jnp.newaxis, :] - coil_pts[1:, jnp.newaxis, :], axis=-1
-    )
-    Ri_p_Rf = Ri + Rf
-
-    # 1.0e-7 == mu_0/(4 pi)
-    B_mag = (
-        1.0e-7
-        * current
-        * 2.0
-        * Ri_p_Rf
-        / (Ri * Rf * (Ri_p_Rf * Ri_p_Rf - (L * L)[:, jnp.newaxis]))
-    )
-
-    # cross product of L*hat(eps)==d_vec with Ri_vec, scaled by B_mag
-    vec = jnp.cross(d_vec[:, jnp.newaxis, :], Ri_vec, axis=-1)
-    B = jnp.sum(B_mag[:, :, jnp.newaxis] * vec, axis=0)
-    return B
-
-
-=======
->>>>>>> b0f86918
 def biot_savart_general(re, rs, J, dV):
     """Biot-Savart law for arbitrary sources.
 
@@ -1148,15 +1094,6 @@
     """Magnetic field due to a surface current potential on a toroidal surface.
 
         surface current K is assumed given by
-<<<<<<< HEAD
-         K = ∇ Φ x n
-        where:
-               n is the winding surface unit normal
-               Phi is the current potential function,
-               which is a function of theta and zeta
-        this function then uses biot-savart to find the
-        B field from this current density K on the surface
-=======
          K = n x ∇ Φ
         where:
                n is the winding surface unit normal.
@@ -1164,7 +1101,6 @@
                 which is a function of theta and zeta.
         This function then uses biot-savart to find the
         B field from this current density K on the surface.
->>>>>>> b0f86918
 
     Parameters
     ----------
@@ -1175,13 +1111,7 @@
     potential_dtheta: callable
         function to compute the theta derivative of the current potential
     potential_dzeta: callable
-<<<<<<< HEAD
-        function to compute the theta derivative of the current potential
-    surface_grid : Grid,
-        grid upon which to evaluate the surface current density K
-=======
         function to compute the zeta derivative of the current potential
->>>>>>> b0f86918
     params : dict, optional
         default parameters to pass to potential function (and its derivatives)
     R_lmn, Z_lmn : array-like, shape(k,)
@@ -1193,16 +1123,9 @@
     NFP : int
         number of field periods
     sym : bool
-<<<<<<< HEAD
-        whether to enforce stellarator symmetry. Default is "auto" which enforces if
-        modes are symmetric. If True, non-symmetric modes will be truncated.
-    rho : float [0,1]
-        flux surface label for the toroidal surface
-=======
         whether to enforce stellarator symmetry for the surface geometry.
         Default is "auto" which enforces if modes are symmetric. If True,
         non-symmetric modes will be truncated.
->>>>>>> b0f86918
     name : str
         name for this field
     check_orientation : bool
@@ -1226,10 +1149,6 @@
         potential,
         potential_dtheta,
         potential_dzeta,
-<<<<<<< HEAD
-        surface_grid,
-=======
->>>>>>> b0f86918
         params=None,
         R_lmn=None,
         Z_lmn=None,
@@ -1237,10 +1156,6 @@
         modes_Z=None,
         NFP=1,
         sym="auto",
-<<<<<<< HEAD
-        rho=1,
-=======
->>>>>>> b0f86918
         name="",
         check_orientation=True,
     ):
@@ -1251,30 +1166,6 @@
         self._potential = potential
         self._potential_dtheta = potential_dtheta
         self._potential_dzeta = potential_dzeta
-<<<<<<< HEAD
-        self._surface_grid = surface_grid
-        self._params = params
-
-        assert (
-            self.surface_grid.NFP == NFP
-        ), "NFP of surface must match NFP of surface_grid"
-
-        super().__init__(
-            R_lmn, Z_lmn, modes_R, modes_Z, NFP, sym, rho, name, check_orientation
-        )
-
-    @property
-    def surface_grid(self):
-        """Grid of points to evaluate surface current at."""
-        return self._surface_grid
-
-    @surface_grid.setter
-    def surface_grid(self, new):
-        if new != self._surface_grid:
-            self._surface_grid = new
-
-    @property
-=======
         self._params = params
 
         super().__init__(
@@ -1289,23 +1180,12 @@
         )
 
     @property
->>>>>>> b0f86918
     def params(self):
         """Dict of parameters to pass to potential function and its derivatives."""
         return self._params
 
     @params.setter
     def params(self, new):
-<<<<<<< HEAD
-        if new != self._params:
-            if len(new) != len(self._params):
-                warnings.warn(
-                    "Length of new params is different from length of current params! "
-                    "May cause errors unless potential function is also changed.",
-                    UserWarning,
-                )
-            self._params = new
-=======
         warnif(
             len(new) != len(self._params),
             UserWarning,
@@ -1313,7 +1193,6 @@
             "May cause errors unless potential function is also changed.",
         )
         self._params = new
->>>>>>> b0f86918
 
     @property
     def potential(self):
@@ -1348,8 +1227,6 @@
             assert callable(new), "Potential derivative must be callable!"
             self._potential_dzeta = new
 
-<<<<<<< HEAD
-=======
     def save(self, file_name, file_format=None, file_mode="w"):
         """Save the object.
 
@@ -1370,7 +1247,6 @@
             " as the potential function cannot be serialized."
         )
 
->>>>>>> b0f86918
     def compute_magnetic_field(self, coords, params=None, basis="rpz", grid=None):
         """Compute magnetic field at a set of points.
 
@@ -1384,11 +1260,7 @@
         basis : {"rpz", "xyz"}
             basis for input coordinates and returned magnetic field
         grid : Grid,
-<<<<<<< HEAD
-            grid upon which to evaluate the surface current density K
-=======
             source grid upon which to evaluate the surface current density K
->>>>>>> b0f86918
 
         Returns
         -------
@@ -1396,51 +1268,9 @@
             magnetic field at specified points
 
         """
-<<<<<<< HEAD
-        assert basis.lower() in ["rpz", "xyz"]
-        if isinstance(coords, Grid):
-            coords = coords.nodes
-        coords = jnp.atleast_2d(coords)
-        if basis == "rpz":
-            coords = rpz2xyz(coords)
-        surface_grid = grid or self.surface_grid
-
-        # compute surface current, and store grid quantities
-        # needed for integration in class
-        # TODO: does this have to be xyz, or can it be computed in rpz as well?
-        data = self.compute(["K", "x"], grid=surface_grid, basis="xyz", params=params)
-        _K = xyz2rpz_vec(data["K"], phi=self.surface_grid.nodes[:, 2])
-        _rs = xyz2rpz_vec(data["x"], phi=self.surface_grid.nodes[:, 2])
-        # surface element, must divide by NFP to remove the NFP multiple on the
-        # surface grid weights, as we account for that when doing the for loop
-        # over NFP
-        _dV = surface_grid.weights * data["|e_theta x e_zeta|"] / surface_grid.NFP
-
-        def nfp_loop(j, f):
-            # calculate (by rotating) rs, rs_t, rz_t
-            phi = (surface_grid.nodes[:, 2] + j * 2 * jnp.pi / surface_grid.NFP) % (
-                2 * jnp.pi
-            )
-            rs = rpz2xyz_vec(_rs, phi=phi)
-            K = rpz2xyz_vec(_K, phi=phi)
-            fj = biot_savart_general(
-                coords,
-                rs,
-                K,
-                _dV,
-            )
-            f += fj
-            return f
-
-        B = fori_loop(0, self.surface_grid.NFP, nfp_loop, jnp.zeros_like(coords))
-        if basis == "rpz":
-            B = xyz2rpz_vec(B, x=coords[:, 0], y=coords[:, 1])
-        return B
-=======
         return _compute_magnetic_field_from_CurrentPotentialField(
             field=self, coords=coords, params=params, basis=basis, grid=grid
         )
->>>>>>> b0f86918
 
     @classmethod
     def from_surface(
@@ -1449,15 +1279,7 @@
         potential,
         potential_dtheta,
         potential_dzeta,
-<<<<<<< HEAD
-        surface_grid,
         params=None,
-        rho=1,
-        name="",
-        check_orientation=True,
-=======
-        params=None,
->>>>>>> b0f86918
     ):
         """Create CurrentPotentialField using geometry provided by given surface.
 
@@ -1473,27 +1295,6 @@
         potential_dtheta: callable
             function to compute the theta derivative of the current potential
         potential_dzeta: callable
-<<<<<<< HEAD
-            function to compute the theta derivative of the current potential
-        surface_grid : Grid,
-            grid upon which to evaluate the surface current density K
-        params : dict, optional
-            default parameters to pass to potential function (and its derivatives)
-
-        name : str
-            name for this field
-        check_orientation : bool
-            ensure that this surface has a right handed orientation. Do not set to False
-            unless you are sure the parameterization you have given is right handed
-            (ie, e_theta x e_zeta points outward from the surface).
-
-        """
-        if not isinstance(surface, FourierRZToroidalSurface):
-            raise TypeError(
-                "Expected type FourierRZToroidalSurface for argument surface, "
-                f"instead got type {type(surface)}"
-            )
-=======
             function to compute the zeta derivative of the current potential
         params : dict, optional
             default parameters to pass to potential function (and its derivatives)
@@ -1506,27 +1307,18 @@
             f"instead got type {type(surface)}",
         )
 
->>>>>>> b0f86918
         R_lmn = surface.R_lmn
         Z_lmn = surface.Z_lmn
         modes_R = surface._R_basis.modes[:, 1:]
         modes_Z = surface._Z_basis.modes[:, 1:]
         NFP = surface.NFP
         sym = surface.sym
-<<<<<<< HEAD
-        rho = surface.rho
-=======
         name = surface.name
->>>>>>> b0f86918
 
         return cls(
             potential,
             potential_dtheta,
             potential_dzeta,
-<<<<<<< HEAD
-            surface_grid,
-=======
->>>>>>> b0f86918
             params,
             R_lmn,
             Z_lmn,
@@ -1534,14 +1326,8 @@
             modes_Z,
             NFP,
             sym,
-<<<<<<< HEAD
-            rho,
-            name,
-            check_orientation,
-=======
             name=name,
             check_orientation=False,
->>>>>>> b0f86918
         )
 
 
@@ -1550,19 +1336,6 @@
 
         surface current K is assumed given by
 
-<<<<<<< HEAD
-        K = ∇ Φ x n
-        Φ(θ,ζ) = Φₛᵥ(θ,ζ) + Gζ/2π + Iθ/2π
-
-        where:
-              n is the winding surface unit normal
-              Phi is the current potential function,
-              which is a function of theta and zeta,
-              and is given as a secular linear term in theta/zeta
-              and a double Fourier series in theta/zeta
-        this function then uses biot-savart to find the
-        B field from this current density K on the surface
-=======
         K = n x ∇ Φ
         Φ(θ,ζ) = Φₛᵥ(θ,ζ) + Gζ/2π + Iθ/2π
 
@@ -1574,7 +1347,6 @@
                 and a double Fourier series in theta/zeta.
         This function then uses biot-savart to find the
         B field from this current density K on the surface.
->>>>>>> b0f86918
 
     Parameters
     ----------
@@ -1583,16 +1355,6 @@
     modes_Phi : array-like, shape(k,2)
         Poloidal and Toroidal modenumbers corresponding to passed-in Phi_mn coefficients
     I : float
-<<<<<<< HEAD
-        Net current linking the plasma and the coils toroidally
-        Denoted I in the algorithm
-    G : float
-        Net current linking the plasma and the coils poloidally
-        Denoted G in the algorithm
-    surface_grid : Grid
-        grid upon which to evaluate the surface current density K
-    sym_Phi : str or False, one of {"auto","cos","sin",False}
-=======
         Net current linking the plasma and the surface toroidally
         Denoted I in the algorithm
     G : float
@@ -1604,7 +1366,6 @@
         convention n x grad(phi) will result in a toroidal field in the negative
         toroidal direction.
     sym_Phi :  {"auto","cos","sin",False}
->>>>>>> b0f86918
         whether to enforce a given symmetry for the DoubleFourierSeries part of the
         current potential. Default is "auto" which enforces if modes are symmetric.
         If True, non-symmetric modes will be truncated.
@@ -1617,17 +1378,9 @@
     NFP : int
         number of field periods
     sym : bool
-<<<<<<< HEAD
-        whether to enforce stellarator symmetry for the toroidal surface.
-        Default is "auto" which enforces if modes are symmetric.
-        If True, non-symmetric modes will be truncated.
-    rho : float [0,1]
-        flux surface label for the toroidal surface
-=======
         whether to enforce stellarator symmetry for the surface geometry.
         Default is "auto" which enforces if modes are symmetric. If True,
         non-symmetric modes will be truncated.
->>>>>>> b0f86918
     name : str
         name for this field
     check_orientation : bool
@@ -1640,11 +1393,7 @@
     _io_attrs_ = (
         _MagneticField._io_attrs_
         + FourierRZToroidalSurface._io_attrs_
-<<<<<<< HEAD
-        + ["_surface_grid", "Phi_mn", "I", "G"]
-=======
         + ["_surface_grid", "_Phi_mn", "_I", "_G"]
->>>>>>> b0f86918
     )
 
     def __init__(
@@ -1653,10 +1402,6 @@
         modes_Phi=np.array([[0, 0]]),
         I=0,
         G=0,
-<<<<<<< HEAD
-        surface_grid=None,
-=======
->>>>>>> b0f86918
         sym_Phi="auto",
         R_lmn=None,
         Z_lmn=None,
@@ -1664,10 +1409,6 @@
         modes_Z=None,
         NFP=1,
         sym="auto",
-<<<<<<< HEAD
-        rho=1,
-=======
->>>>>>> b0f86918
         name="",
         check_orientation=True,
     ):
@@ -1675,11 +1416,7 @@
 
         Phi_mn, modes_Phi = map(np.asarray, (Phi_mn, modes_Phi))
 
-<<<<<<< HEAD
-        assert issubclass(modes_Phi.dtype.type, np.integer)
-=======
         assert np.issubdtype(modes_Phi.dtype, np.integer)
->>>>>>> b0f86918
 
         M_Phi = np.max(abs(modes_Phi[:, 0]))
         N_Phi = np.max(abs(modes_Phi[:, 1]))
@@ -1706,36 +1443,6 @@
 
         assert np.isscalar(I), "I must be a scalar"
         assert np.isscalar(G), "G must be a scalar"
-<<<<<<< HEAD
-        self._I = I
-        self._G = G
-
-        self._surface_grid = surface_grid or LinearGrid(
-            M=M_Phi * 2 + 1, N=N_Phi * 2 + 1, NFP=NFP
-        )
-
-        assert (
-            self.surface_grid.NFP == NFP
-        ), "NFP of surface must match NFP of surface_grid"
-
-        super().__init__(
-            R_lmn, Z_lmn, modes_R, modes_Z, NFP, sym, rho, name, check_orientation
-        )
-
-    @property
-    def surface_grid(self):
-        """Grid of points to evaluate surface current at."""
-        return self._surface_grid
-
-    @surface_grid.setter
-    def surface_grid(self, new):
-        if new != self._surface_grid:
-            self._surface_grid = new
-
-    @property
-    def I(self):  # noqa: E743
-        """Net current linking the plasma and the coils toroidally."""
-=======
         self._I = float(I)
         self._G = float(G)
 
@@ -1753,35 +1460,22 @@
     @property
     def I(self):  # noqa: E743
         """Net current linking the plasma and the surface toroidally."""
->>>>>>> b0f86918
         return self._I
 
     @I.setter
     def I(self, new):  # noqa: E743
         assert np.isscalar(new), "I must be a scalar"
-<<<<<<< HEAD
-        self._I = new
-
-    @property
-    def G(self):
-        """Net current linking the plasma and the coils poloidally."""
-=======
         self._I = float(new)
 
     @property
     def G(self):
         """Net current linking the plasma and the surface poloidally."""
->>>>>>> b0f86918
         return self._G
 
     @G.setter
     def G(self, new):
         assert np.isscalar(new), "G must be a scalar"
-<<<<<<< HEAD
-        self._G = new
-=======
         self._G = float(new)
->>>>>>> b0f86918
 
     @property
     def Phi_mn(self):
@@ -1808,46 +1502,6 @@
         """str: Type of symmetry of periodic part of Phi (no symmetry if False)."""
         return self._sym_Phi
 
-<<<<<<< HEAD
-    def change_Phi_resolution(self, *args, **kwargs):
-        """Change the maximum poloidal and toroidal resolution for Phi."""
-        assert (
-            ((len(args) in [2, 3]) and len(kwargs) == 0)
-            or ((len(args) in [2, 3]) and len(kwargs) in [1, 2])
-            or (len(args) == 0)
-        ), (
-            "change_Phi_resolution should be called with 2 (M,N) or 3 (L,M,N) "
-            + "positional arguments or only keyword arguments."
-        )
-        L = kwargs.pop("L", None)
-        M = kwargs.pop("M", None)
-        N = kwargs.pop("N", None)
-        NFP = kwargs.pop("NFP", None)
-        sym_Phi = kwargs.pop("sym_Phi", None)
-        assert len(kwargs) == 0, "change_resolution got unexpected kwarg: {kwargs}"
-        self._NFP = NFP if NFP is not None else self.NFP
-        self._sym_Phi = sym_Phi if sym_Phi is not None else self.sym_Phi
-        if L is not None:
-            warnings.warn("Phi basis does not have radial resolution, ignoring L")
-        if len(args) == 2:
-            M, N = args
-        elif len(args) == 3:
-            L, M, N = args
-
-        if (
-            ((N is not None) and (N != self.N))
-            or ((M is not None) and (M != self.M))
-            or (NFP is not None)
-        ):
-            M = M if M is not None else self.M
-            N = N if N is not None else self.N
-            Phi_modes_old = self.Phi_basis.modes
-            self.Phi_basis.change_resolution(M=M, N=N, NFP=self.NFP, sym=self.sym_Phi)
-
-            self._Phi_mn = copy_coeffs(self.Phi_mn, Phi_modes_old, self.Phi_basis.modes)
-            self._M_Phi = M
-            self._N_Phi = N
-=======
     def change_Phi_resolution(self, M=None, N=None, NFP=None, sym_Phi=None):
         """Change the maximum poloidal and toroidal resolution for Phi.
 
@@ -1885,7 +1539,6 @@
         self.change_resolution(
             NFP=NFP
         )  # make sure surface and Phi basis NFP are the same
->>>>>>> b0f86918
 
     def compute_magnetic_field(self, coords, params=None, basis="rpz", grid=None):
         """Compute magnetic field at a set of points.
@@ -1908,54 +1561,12 @@
             magnetic field at specified points
 
         """
-<<<<<<< HEAD
-        assert basis.lower() in ["rpz", "xyz"]
-        if isinstance(coords, Grid):
-            coords = coords.nodes
-        coords = jnp.atleast_2d(coords)
-        if basis == "rpz":
-            coords = rpz2xyz(coords)
-        surface_grid = grid or self.surface_grid
-
-        # compute surface current, and store grid quantities
-        # needed for integration in class
-        # TODO: does this have to be xyz, or can it be computed in rpz as well?
-        data = self.compute(["K", "x"], grid=surface_grid, basis="xyz", params=params)
-        _K = xyz2rpz_vec(data["K"], phi=self.surface_grid.nodes[:, 2])
-        _rs = xyz2rpz_vec(data["x"], phi=self.surface_grid.nodes[:, 2])
-        # surface element, must divide by NFP to remove the NFP multiple on the
-        # surface grid weights, as we account for that when doing the for loop
-        # over NFP
-        _dV = surface_grid.weights * data["|e_theta x e_zeta|"] / surface_grid.NFP
-
-        def nfp_loop(j, f):
-            # calculate (by rotating) rs, rs_t, rz_t
-            phi = (surface_grid.nodes[:, 2] + j * 2 * jnp.pi / surface_grid.NFP) % (
-                2 * jnp.pi
-            )
-            rs = rpz2xyz_vec(_rs, phi=phi)
-            K = rpz2xyz_vec(_K, phi=phi)
-            fj = biot_savart_general(
-                coords,
-                rs,
-                K,
-                _dV,
-            )
-            f += fj
-            return f
-
-        B = fori_loop(0, self.surface_grid.NFP, nfp_loop, jnp.zeros_like(coords))
-        if basis == "rpz":
-            B = xyz2rpz_vec(B, x=coords[:, 0], y=coords[:, 1])
-        return B
-=======
         grid = grid or LinearGrid(
             M=self._M_Phi * 3 + 1, N=self._N_Phi * 3 + 1, NFP=self.NFP
         )
         return _compute_magnetic_field_from_CurrentPotentialField(
             field=self, coords=coords, params=params, basis=basis, grid=grid
         )
->>>>>>> b0f86918
 
     @classmethod
     def from_surface(
@@ -1965,14 +1576,7 @@
         modes_Phi=np.array([[0, 0]]),
         I=0,
         G=0,
-<<<<<<< HEAD
-        surface_grid=None,
         sym_Phi="auto",
-        name="",
-        check_orientation=True,
-=======
-        sym_Phi="auto",
->>>>>>> b0f86918
     ):
         """Create FourierCurrentPotentialField using geometry of given surface.
 
@@ -1988,15 +1592,6 @@
             Poloidal and Toroidal modenumbers corresponding to passed-in Phi_mn
             coefficients
         I : float
-<<<<<<< HEAD
-            Net current linking the plasma and the coils toroidally
-            Denoted I in the algorithm
-        G : float
-            Net current linking the plasma and the coils poloidally
-            Denoted G in the algorithm
-        surface_grid : Grid
-            grid upon which to evaluate the surface current density K
-=======
             Net current linking the plasma and the surface toroidally
             Denoted I in the algorithm
         G : float
@@ -2007,7 +1602,6 @@
             and increasing when going in the clockwise direction, which with the
             convention n x grad(phi) will result in a toroidal field in the negative
             toroidal direction.
->>>>>>> b0f86918
         name : str
             name for this field
         check_orientation : bool
@@ -2027,21 +1621,13 @@
         modes_Z = surface._Z_basis.modes[:, 1:]
         NFP = surface.NFP
         sym = surface.sym
-<<<<<<< HEAD
-        rho = surface.rho
-=======
         name = surface.name
->>>>>>> b0f86918
 
         return cls(
             Phi_mn,
             modes_Phi,
             I,
             G,
-<<<<<<< HEAD
-            surface_grid,
-=======
->>>>>>> b0f86918
             sym_Phi,
             R_lmn,
             Z_lmn,
@@ -2049,12 +1635,6 @@
             modes_Z,
             NFP,
             sym,
-<<<<<<< HEAD
-            rho,
-            name,
-            check_orientation,
-        )
-=======
             name=name,
             check_orientation=False,
         )
@@ -2127,5 +1707,4 @@
     B = fori_loop(0, surface_grid.NFP, nfp_loop, jnp.zeros_like(coords))
     if basis == "rpz":
         B = xyz2rpz_vec(B, x=coords[:, 0], y=coords[:, 1])
-    return B
->>>>>>> b0f86918
+    return B