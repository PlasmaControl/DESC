"""Functions for getting common objectives and constraints."""

import numpy as np

from desc.backend import jnp, put
from desc.compute import arg_order
<<<<<<< HEAD
from desc.utils import flatten_list, svd_inv_null
=======
from desc.utils import Index, svd_inv_null
>>>>>>> ada5232c

from ._equilibrium import (
    CurrentDensity,
    Energy,
    ForceBalance,
    HelicalForceBalance,
    RadialForceBalance,
)
from .linear_objectives import (
    BoundaryRSelfConsistency,
    BoundaryZSelfConsistency,
    FixAtomicNumber,
    FixAxisR,
    FixAxisZ,
    FixBoundaryR,
    FixBoundaryZ,
    FixCurrent,
    FixElectronDensity,
    FixElectronTemperature,
    FixIonTemperature,
    FixIota,
    FixLambdaGauge,
    FixPressure,
    FixPsi,
)
from .nae_utils import make_RZ_cons_1st_order
from .objective_funs import ObjectiveFunction


def get_fixed_boundary_constraints(
    profiles=True, iota=True, kinetic=False, normalize=True
):
    """Get the constraints necessary for a typical fixed-boundary equilibrium problem.

    Parameters
    ----------
    profiles : bool
        Whether to also return constraints to fix input profiles.
    iota : bool
        Whether to add FixIota or FixCurrent as a constraint.
    kinetic : bool
        Whether to add constraints to fix kinetic profiles or pressure
    normalize : bool
        Whether to apply constraints in normalized units.

    Returns
    -------
    constraints, tuple of _Objectives
        A list of the linear constraints used in fixed-boundary problems.

    """
    constraints = (
        FixBoundaryR(normalize=normalize, normalize_target=normalize),
        FixBoundaryZ(normalize=normalize, normalize_target=normalize),
        FixPsi(normalize=normalize, normalize_target=normalize),
    )
    if profiles:
        if kinetic:
            constraints += (
                FixElectronDensity(normalize=normalize, normalize_target=normalize),
                FixElectronTemperature(normalize=normalize, normalize_target=normalize),
                FixIonTemperature(normalize=normalize, normalize_target=normalize),
                FixAtomicNumber(normalize=normalize, normalize_target=normalize),
            )
        else:
            constraints += (
                FixPressure(normalize=normalize, normalize_target=normalize),
            )

        if iota:
            constraints += (FixIota(normalize=normalize, normalize_target=normalize),)
        else:
            constraints += (
                FixCurrent(normalize=normalize, normalize_target=normalize),
            )
    return constraints


def maybe_add_self_consistency(constraints):
    """Add self consistency constraints if needed."""

    def _is_any_instance(things, cls):
        return any([isinstance(t, cls) for t in things])

    if not _is_any_instance(constraints, BoundaryRSelfConsistency):
        constraints += (BoundaryRSelfConsistency(),)
    if not _is_any_instance(constraints, BoundaryZSelfConsistency):
        constraints += (BoundaryZSelfConsistency(),)
    if not _is_any_instance(constraints, FixLambdaGauge):
        constraints += (FixLambdaGauge(),)
    return constraints


def get_fixed_axis_constraints(profiles=True, iota=True):
    """Get the constraints necessary for a fixed-axis equilibrium problem.

    Parameters
    ----------
    profiles : bool
        Whether to also return constraints to fix input profiles.
    iota : bool
        Whether to add FixIota or FixCurrent as a constraint.

    Returns
    -------
    constraints, tuple of _Objectives
        A list of the linear constraints used in fixed-axis problems.

    """
    constraints = (
        FixAxisR(),
        FixAxisZ(),
        FixLambdaGauge(),
        FixPsi(),
    )
    if profiles:
        constraints += (FixPressure(),)

        if iota:
            constraints += (FixIota(),)
        else:
            constraints += (FixCurrent(),)
    return constraints


def get_NAE_constraints(desc_eq, qsc_eq, profiles=True, iota=False, order=1):
    """Get the constraints necessary for fixing NAE behavior in an equilibrium problem. # noqa D205

    Parameters
    ----------
    desc_eq : Equilibrium
        Equilibrium to constrain behavior of
        (assumed to be a fit from the NAE equil using .from_near_axis()).
    qsc_eq : Qsc
        Qsc object defining the near-axis equilibrium to constrain behavior to.
    profiles : bool
        Whether to also return constraints to fix input profiles.
    iota : bool
        Whether to add FixIota or FixCurrent as a constraint.
    order : int
        order (in rho) of near-axis behavior to constrain

    Returns
    -------
    constraints, tuple of _Objectives
        A list of the linear constraints used in fixed-axis problems.
    """

    constraints = (
        FixAxisR(),
        FixAxisZ(),
        FixPsi(),
    )
    if profiles:
        constraints += (FixPressure(),)

        if iota:
            constraints += (FixIota(),)
        else:
            constraints += (FixCurrent(),)
    if order >= 1:  # first order constraints
        constraints += make_RZ_cons_1st_order(qsc=qsc_eq, desc_eq=desc_eq)
    if order >= 2:  # 2nd order constraints
        raise NotImplementedError("NAE constraints only implemented up to O(rho) ")

    return constraints


def get_equilibrium_objective(mode="force", normalize=True):
    """Get the objective function for a typical force balance equilibrium problem.

    Parameters
    ----------
    mode : one of {"force", "forces", "energy", "vacuum"}
        which objective to return. "force" computes force residuals on unified grid.
        "forces" uses two different grids for radial and helical forces. "energy" is
        for minimizing MHD energy. "vacuum" directly minimizes current density.
    normalize : bool
        Whether to normalize units of objective.

    Returns
    -------
    objective, ObjectiveFunction
        An objective function with default force balance objectives.
    """
    if mode == "energy":
        objectives = Energy(normalize=normalize, normalize_target=normalize)
    elif mode == "force":
        objectives = ForceBalance(normalize=normalize, normalize_target=normalize)
    elif mode == "forces":
        objectives = (
            RadialForceBalance(normalize=normalize, normalize_target=normalize),
            HelicalForceBalance(normalize=normalize, normalize_target=normalize),
        )
    elif mode == "vacuum":
        objectives = CurrentDensity(normalize=normalize, normalize_target=normalize)
    else:
        raise ValueError("got an unknown equilibrium objective type '{}'".format(mode))
    return ObjectiveFunction(objectives)


def factorize_linear_constraints(constraints, objective_args):  # noqa: C901
    """Compute and factorize A to get pseudoinverse and nullspace.

    Given constraints of the form Ax=b, factorize A to find a particular solution xp
    and the null space Z st. Axp=b and AZ=0, so that the full space of solutions to
    Ax=b can be written as x=xp + Zy where y is now unconstrained.


    Parameters
    ----------
    constraints : tuple of Objectives
        linear objectives/constraints to factorize for projection method.
    objective_args : list of str
        names of all arguments used by the desired objective.

    Returns
    -------
    xp : ndarray
        particular solution to Ax=b
    A : ndarray ndarray
        Combined constraint matrix, such that A @ x[unfixed_idx] == b
    b : list of ndarray
        Combined rhs vector
    Z : ndarray
        Null space operator for full combined A such that A @ Z == 0
    unfixed_idx : ndarray
        indices of x that correspond to non-fixed values
    project, recover : function
        functions to project full vector x into reduced vector y,
        and recovering x from y.

    """
    # set state vector
    args = np.concatenate([obj.args for obj in constraints])
    args = np.concatenate((args, objective_args))
    # this is all args used by both constraints and objective
    args = [arg for arg in arg_order if arg in args]
    dimensions = constraints[0].dimensions
    dim_x = 0
    x_idx = {}
    for arg in args:
        x_idx[arg] = np.arange(dim_x, dim_x + dimensions[arg])
        dim_x += dimensions[arg]

    A = []
    b = []
    xp = jnp.zeros(dim_x)  # particular solution to Ax=b

    # linear constraint matrices for each objective
    for obj_ind, obj in enumerate(constraints):
        if obj.bounds is not None:
            raise ValueError("Linear constraints must use target instead of bounds.")
        A_ = {
            arg: obj.derivatives["jac_scaled"][arg](
                *[jnp.zeros(obj.dimensions[arg]) for arg in obj.args]
            )
            for arg in args
        }
        # using obj.compute instead of obj.target to allow for correct scale/weight
        b_ = -obj.compute_scaled(*[jnp.zeros(obj.dimensions[arg]) for arg in obj.args])
        A.append(A_)
        b.append(b_)

    A_full = jnp.vstack([jnp.hstack([Ai[arg] for arg in args]) for Ai in A])
    b_full = jnp.concatenate(b)
    # fixed just means there is a single element in A, so A_ij*x_j = b_i
    fixed_rows = np.where(np.count_nonzero(A_full, axis=1) == 1)[0]
    # indices of x that are fixed = cols of A where rows have 1 nonzero val.
    _, fixed_idx = np.where(A_full[fixed_rows])
    unfixed_rows = np.setdiff1d(np.arange(A_full.shape[0]), fixed_rows)
    unfixed_idx = np.setdiff1d(np.arange(xp.size), fixed_idx)
    if len(fixed_rows):
        # something like 0.5 x1 = 2 is the same as x1 = 4
        b_full = put(
            b_full, fixed_rows, b_full[fixed_rows] / np.sum(A_full[fixed_rows], axis=1)
        )
        A_full = put(
            A_full,
            Index[fixed_rows, :],
            A_full[fixed_rows] / np.sum(A_full[fixed_rows], axis=1)[:, None],
        )
        xp = put(xp, fixed_idx, b_full[fixed_rows])
        # some values might be fixed, but they still show up in other constraints
        # this is where the fixed cols have >1 nonzero val
        # for fixed variables, we delete that row and col of A, but that means
        # we need to subtract the fixed value from b so that the equation is balanced.
        # eg 2 x1 + 3 x2 + 1 x3= 4 ;    4 x1 = 2
        # combining gives 3 x2 + 1 x3 = 3, with x1 now removed
        b_full = put(
            b_full,
            unfixed_rows,
            b_full[unfixed_rows]
            - A_full[unfixed_rows][:, fixed_idx] @ b_full[fixed_rows],
        )
    A_full = A_full[unfixed_rows][:, unfixed_idx]
    b_full = b_full[unfixed_rows]
    if A_full.size:
        Ainv_full, Z = svd_inv_null(A_full)
    else:
        Ainv_full = A_full.T
        Z = np.eye(A_full.shape[1])
    xp = put(xp, unfixed_idx, Ainv_full @ b_full)

    def project(x):
        """Project a full state vector into the reduced optimization vector."""
        x_reduced = jnp.dot(Z.T, (x - xp)[unfixed_idx])
        return jnp.atleast_1d(jnp.squeeze(x_reduced))

    def recover(x_reduced):
        """Recover the full state vector from the reduced optimization vector."""
        dx = put(jnp.zeros(dim_x), unfixed_idx, Z @ x_reduced)
        return jnp.atleast_1d(jnp.squeeze(xp + dx))

    # check that all constraints are actually satisfiable
    xp_dict = {arg: xp[x_idx[arg]] for arg in x_idx.keys()}
    for con in constraints:
        res = con.compute_scaled(**xp_dict)
        x = np.concatenate([xp_dict[arg] for arg in con.args])
        # stuff like density is O(1e19) so need some adjustable tolerance here.
        atol = max(1e-8, np.finfo(x.dtype).eps * np.linalg.norm(x) / x.size)
        np.testing.assert_allclose(
            res,
            0,
            atol=atol,
            err_msg="Incompatible constraints detected, cannot satisfy "
            + f"constraint {con}",
        )

    return xp, A_full, b_full, Z, unfixed_idx, project, recover


def align_jacobian(Fx, objective_f, objective_g):
    """Pad Jacobian with zeros in the right places so that the arguments line up.

    Parameters
    ----------
    Fx : ndarray
        Jacobian wrt args the objective_f takes
    objective_f : ObjectiveFunction
        Objective corresponding to Fx
    objective_g : ObjectiveFunction
        Other objective we want to align Jacobian against

    Returns
    -------
    A : ndarray
        Jacobian matrix, reordered and padded so that it broadcasts
        correctly against the other Jacobian
    """
    x_idx = objective_f.x_idx
    args = objective_f.args

    dim_f = Fx.shape[:1]
    A = {arg: Fx.T[x_idx[arg]] for arg in args}
    allargs = np.concatenate([objective_f.args, objective_g.args])
    allargs = [arg for arg in arg_order if arg in allargs]
    for arg in allargs:
        if arg not in A.keys():
            A[arg] = jnp.zeros((objective_f.dimensions[arg],) + dim_f)
    A = jnp.concatenate([A[arg] for arg in allargs])
    return A.T


def combine_args(*objectives):
    """Given ObjectiveFunctions, modify all to take the same state vector.

    The new state vector will be a combination of all arguments taken by any objective.

    Parameters
    ----------
    objectives : ObjectiveFunction
        ObjectiveFunctions to modify.

    Returns
    -------
    objectives : ObjectiveFunction
        Original ObjectiveFunctions modified to take the same state vector.
    """
    args = flatten_list([obj.args for obj in objectives])
    args = [arg for arg in arg_order if arg in args]

    for obj in objectives:
        obj.set_args(*args)

    return objectives<|MERGE_RESOLUTION|>--- conflicted
+++ resolved
@@ -4,11 +4,7 @@
 
 from desc.backend import jnp, put
 from desc.compute import arg_order
-<<<<<<< HEAD
-from desc.utils import flatten_list, svd_inv_null
-=======
-from desc.utils import Index, svd_inv_null
->>>>>>> ada5232c
+from desc.utils import Index, flatten_list, svd_inv_null
 
 from ._equilibrium import (
     CurrentDensity,
