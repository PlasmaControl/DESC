--- conflicted
+++ resolved
@@ -1834,116 +1834,113 @@
         show_plots=False,
         sym_Phi=None,
         verbose=1,
-<<<<<<< HEAD
         target_Brms=None,
-=======
         normalize=True,
->>>>>>> 9ed8a172
     ):
         """Runs regcoil algorithm to find the current potential for the surface.
 
-            NOTE: will set the FourierCurrentPotentialField's Phi_mn to
-            the lowest alpha value's solution, and will also set I and G
-            to the values corresponding to the input equilibrium, external_field,
-            and current_helicity.
-
-            TODO: Put math of algorithm here
-
-        Parameters
-        ----------
-        eq : Equilibrium
-            Equilibrium to minimize the quadratic flux (plus regularization) on.
-        alpha : float, optional
-            regularization parameter, > 0, regularizes minimization of Bn
-            on plasma surface with minimization of current density|K| on winding
-            surface i.e. larger alpha, simpler coilset and smaller currents, but
-            worse Bn. by default 0
-        M_Phi : int, optional
-            Poloidal resolution of single-valued part of current potential,
-            by default 8
-        N_Phi : int, optional
-            Toroidal resolution of single-valued part of current potential,
-            by default 8
-        source_grid : Grid, optional
-            Source grid upon which to evaluate the surface current when calculating
-            the normal field on the plasma surface.
-        eval_grid : _type_, optional
-            Grid upon which to evaluate the normal field on the plasma surface, and
-            at which the normal field is minimized.
-        external_field: _MagneticField,
-            DESC _MagneticField object giving the magnetic field
-            provided by any coils/fields external to the winding surface.
-            e.g. can provide a TF coilset to calculate the surface current
-            which is needed to minimize Bn given this external coilset providing
-            the bulk of the required net toroidal magnetic flux, by default None
-        current_helicity : int, optional
-            Ratio of used to determine if coils are modular (0) or helical (!=0)
-            defined as (G - G_ext) / (I * NFP)  = current_helicity
-            positive current_helicity corresponds to coils which rotate in the negative
-            poloidal direction as they rotate toroidally
-        scan : bool, optional
-            Whether to scan over the regularization parameter (alpha) values,
-            in range: np.concatenate([0, np.logspace(scan_lower, scan_upper, nscan)])
-            the returned data dictionary will contain a list for Phi_mn corresponding
-            to the alphas
-        nscan : int, optional
-            number of alpha values to scan over, by default 30
-        scan_lower : int, optional
-            power of 10 (i.e. 10^(-30)) that is the
-            lower bound of the alpha values to scan over, by default -30
-        scan_upper : int, optional
-            power of 10 (i.e. 10^(-1)) that is the
-            lower bound of the alpha values to scan over, by default -1
-        scan_alphas : array, optional
-            Array of alpha values to scan over, if given when scan=True, this will be
-            used instead of the default range given by scan_lower and scan_upper,
-            by default None
-        show_plots : bool, optional
-            Whether to display analysis plots of normal field on surface,
-            current potential contours, and chi_B versus alpha and chi_K,
-            by default False
-        verbose : int, optional
-            level of verbosity, if 0 will print nothing.
-<<<<<<< HEAD
-        target_Brms : float
-            if provided, will root find on lambda until the desired target Brms
-            is found.
-            if target not found after a set amount of iterations, will return an error.
-=======
-        normalize : bool, optional
-            whether or not to normalize Bn when printing the Bnormal errors. If true,
-            will normalize by the average equilibrium field strength on the surface.
->>>>>>> 9ed8a172
-
-        Returns
-        -------
-        data : dict
-            Dictionary with keys ["alpha","Phi_mn", "I","G"]:
-            alpha : regularization parameter the algorithm was ran with, a float
-                    if `scan=False`, or list of float of length `nscan` if `scan=True,
-                    corresponding to the list of `Phi_mn`
-            Phi_mn : the single-valued current potential value which minimizes the Bn
-                    at the given eval_grid on the plasma, subject to regularization
-                    on the surface current magnitude govenerd by alpha.
-                    An array of length `self.Phi_basis.num_modes` if `scan=False`,
-                    or a list of arrays, with list length `nscan` if `scan=True`,
-                    corresponding to the list of regularization parameters alpha
-            I : float, net toroidal current (in Amperes) on the winding surface.
-                Governed by the `current_helicity` parameter, and is zero for
-                modular coils (`current_helicity=0`).
-            G : float, net poloidal current (in Amperes) on the winding surface.
-                Determined by the equilibrium toroidal magnetic field, as well as
-                the given external field
-            chi^2_B : quadratic flux integrated over the plasma surface.
-                a float if `scan=False`, or list of float of length
-                `nscan` if `scan=True`, corresponding to the list of `alpha`
-            chi^2_K : Current density magnitude integrated over the winding surface.
-                a float if `scan=False`, or list of float of length
-                `nscan` if `scan=True`, corresponding to the list of `alpha`
-            |K| : Current density magnitude on the winding surface, evaluated at the
-                given `source_grid`. An array of length `source_grid.num_nodes` if
-                `scan=False`, or list of arrays, with list length `nscan`,
-                if `scan=True`, corresponding to the list of `alpha`
+                    NOTE: will set the FourierCurrentPotentialField's Phi_mn to
+                    the lowest alpha value's solution, and will also set I and G
+                    to the values corresponding to the input equilibrium, external_field,
+                    and current_helicity.
+
+                    TODO: Put math of algorithm here
+
+                Parameters
+                ----------
+                eq : Equilibrium
+                    Equilibrium to minimize the quadratic flux (plus regularization) on.
+                alpha : float, optional
+                    regularization parameter, > 0, regularizes minimization of Bn
+                    on plasma surface with minimization of current density|K| on winding
+                    surface i.e. larger alpha, simpler coilset and smaller currents, but
+                    worse Bn. by default 0
+                M_Phi : int, optional
+                    Poloidal resolution of single-valued part of current potential,
+                    by default 8
+                N_Phi : int, optional
+                    Toroidal resolution of single-valued part of current potential,
+                    by default 8
+                source_grid : Grid, optional
+                    Source grid upon which to evaluate the surface current when calculating
+                    the normal field on the plasma surface.
+                eval_grid : _type_, optional
+                    Grid upon which to evaluate the normal field on the plasma surface, and
+                    at which the normal field is minimized.
+                external_field: _MagneticField,
+                    DESC _MagneticField object giving the magnetic field
+                    provided by any coils/fields external to the winding surface.
+                    e.g. can provide a TF coilset to calculate the surface current
+                    which is needed to minimize Bn given this external coilset providing
+                    the bulk of the required net toroidal magnetic flux, by default None
+                current_helicity : int, optional
+                    Ratio of used to determine if coils are modular (0) or helical (!=0)
+                    defined as (G - G_ext) / (I * NFP)  = current_helicity
+                    positive current_helicity corresponds to coils which rotate in the negative
+                    poloidal direction as they rotate toroidally
+                scan : bool, optional
+                    Whether to scan over the regularization parameter (alpha) values,
+                    in range: np.concatenate([0, np.logspace(scan_lower, scan_upper, nscan)])
+                    the returned data dictionary will contain a list for Phi_mn corresponding
+                    to the alphas
+                nscan : int, optional
+                    number of alpha values to scan over, by default 30
+                scan_lower : int, optional
+                    power of 10 (i.e. 10^(-30)) that is the
+                    lower bound of the alpha values to scan over, by default -30
+                scan_upper : int, optional
+                    power of 10 (i.e. 10^(-1)) that is the
+                    lower bound of the alpha values to scan over, by default -1
+                scan_alphas : array, optional
+                    Array of alpha values to scan over, if given when scan=True, this will be
+                    used instead of the default range given by scan_lower and scan_upper,
+                    by default None
+                show_plots : bool, optional
+                    Whether to display analysis plots of normal field on surface,
+                    current potential contours, and chi_B versus alpha and chi_K,
+                    by default False
+                verbose : int, optional
+                    level of verbosity, if 0 will print nothing.
+        <<<<<<< HEAD
+                target_Brms : float
+                    if provided, will root find on lambda until the desired target Brms
+                    is found.
+                    if target not found after a set amount of iterations, will return an error.
+        =======
+                normalize : bool, optional
+                    whether or not to normalize Bn when printing the Bnormal errors. If true,
+                    will normalize by the average equilibrium field strength on the surface.
+        >>>>>>> dp/pyREGCOIL
+
+                Returns
+                -------
+                data : dict
+                    Dictionary with keys ["alpha","Phi_mn", "I","G"]:
+                    alpha : regularization parameter the algorithm was ran with, a float
+                            if `scan=False`, or list of float of length `nscan` if `scan=True,
+                            corresponding to the list of `Phi_mn`
+                    Phi_mn : the single-valued current potential value which minimizes the Bn
+                            at the given eval_grid on the plasma, subject to regularization
+                            on the surface current magnitude govenerd by alpha.
+                            An array of length `self.Phi_basis.num_modes` if `scan=False`,
+                            or a list of arrays, with list length `nscan` if `scan=True`,
+                            corresponding to the list of regularization parameters alpha
+                    I : float, net toroidal current (in Amperes) on the winding surface.
+                        Governed by the `current_helicity` parameter, and is zero for
+                        modular coils (`current_helicity=0`).
+                    G : float, net poloidal current (in Amperes) on the winding surface.
+                        Determined by the equilibrium toroidal magnetic field, as well as
+                        the given external field
+                    chi^2_B : quadratic flux integrated over the plasma surface.
+                        a float if `scan=False`, or list of float of length
+                        `nscan` if `scan=True`, corresponding to the list of `alpha`
+                    chi^2_K : Current density magnitude integrated over the winding surface.
+                        a float if `scan=False`, or list of float of length
+                        `nscan` if `scan=True`, corresponding to the list of `alpha`
+                    |K| : Current density magnitude on the winding surface, evaluated at the
+                        given `source_grid`. An array of length `source_grid.num_nodes` if
+                        `scan=False`, or list of arrays, with list length `nscan`,
+                        if `scan=True`, corresponding to the list of `alpha`
 
 
         """
