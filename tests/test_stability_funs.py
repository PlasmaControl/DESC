"""Tests for Mercier stability functions."""


import logging
import os

import numpy as np
import pytest
from netCDF4 import Dataset

import desc.examples
import desc.io
from desc.compute.utils import compress
from desc.equilibrium import Equilibrium
from desc.grid import LinearGrid
from desc.objectives import MagneticWell, MercierStability

DEFAULT_RANGE = (0.05, 1)
DEFAULT_RTOL = 1e-2
DEFAULT_ATOL = 1e-6
MAX_SIGN_DIFF = 5


def all_close(
    y1, y2, rho, rho_range=DEFAULT_RANGE, rtol=DEFAULT_RTOL, atol=DEFAULT_ATOL
):
    """Test that the values of y1 and y2, over a given range are close enough.

    Parameters
    ----------
    y1 : ndarray
        values to compare
    y2 : ndarray
        values to compare
    rho : ndarray
        rho values
    rho_range : (float, float)
        the range of rho values to compare
    rtol : float
        relative tolerance
    atol : float
        absolute tolerance

    """
    minimum, maximum = rho_range
    interval = np.where((minimum < rho) & (rho < maximum))[0]
    np.testing.assert_allclose(y1[interval], y2[interval], rtol=rtol, atol=atol)


def get_vmec_data(stellarator, quantity):
    """Get data from a VMEC wout.nc file.

    Parameters
    ----------
    stellarator : str
        The equilibrium's fixture.
    quantity: str
        Name of the quantity to return.

    Returns
    -------
    rho : ndarray
        Radial coordinate.
    q : ndarray
        Variable from VMEC output.

    """
    f = Dataset(str(stellarator["vmec_nc_path"]))
    rho = np.sqrt(f.variables["phi"] / np.asarray(f.variables["phi"])[-1])
    q = np.asarray(f.variables[quantity])
    f.close()
    return rho, q


@pytest.mark.unit
def test_mercier_vacuum():
    """Test that the Mercier stability criteria are 0 without pressure."""
    eq = Equilibrium()
    np.testing.assert_allclose(eq.compute("D_shear")["D_shear"], 0)
    np.testing.assert_allclose(eq.compute("D_current")["D_current"], 0)
    np.testing.assert_allclose(eq.compute("D_well")["D_well"], 0)
    np.testing.assert_allclose(eq.compute("D_geodesic")["D_geodesic"], 0)
    np.testing.assert_allclose(eq.compute("D_Mercier")["D_Mercier"], 0)


@pytest.mark.unit
@pytest.mark.solve
def test_compute_d_shear(DSHAPE_current, HELIOTRON_ex):
    """Test that D_shear has a stabilizing effect and matches VMEC."""

    def test(stellarator, rho_range=(0, 1), rtol=1e-12, atol=0):
        eq = desc.io.load(load_from=str(stellarator["desc_h5_path"]))[-1]
        rho, d_shear_vmec = get_vmec_data(stellarator, "DShear")
        grid = LinearGrid(M=eq.M_grid, N=eq.N_grid, NFP=eq.NFP, sym=eq.sym, rho=rho)
        d_shear = compress(grid, eq.compute("D_shear", grid=grid)["D_shear"])

        assert np.all(
            d_shear[np.isfinite(d_shear)] >= 0
        ), "D_shear should always have a stabilizing effect."
        all_close(d_shear, d_shear_vmec, rho, rho_range, rtol, atol)

    test(DSHAPE_current, (0.2, 0.9), atol=0.01, rtol=0.1)
    test(HELIOTRON_ex)


@pytest.mark.unit
@pytest.mark.solve
def test_compute_d_current(DSHAPE_current, HELIOTRON_ex):
    """Test calculation of D_current stability criterion against VMEC."""

    def test(
        stellarator, rho_range=DEFAULT_RANGE, rtol=DEFAULT_RTOL, atol=DEFAULT_ATOL
    ):
        eq = desc.io.load(load_from=str(stellarator["desc_h5_path"]))[-1]
        rho, d_current_vmec = get_vmec_data(stellarator, "DCurr")
        grid = LinearGrid(M=eq.M_grid, N=eq.N_grid, NFP=eq.NFP, sym=eq.sym, rho=rho)
        d_current = compress(grid, eq.compute("D_current", grid=grid)["D_current"])

        assert (
            len(np.where(np.sign(d_current) != np.sign(d_current_vmec))[0])
            <= MAX_SIGN_DIFF
        )
        all_close(d_current, d_current_vmec, rho, rho_range, rtol, atol)

    test(DSHAPE_current, (0.2, 0.9), rtol=1e-2, atol=1e-2)
    test(HELIOTRON_ex, (0.25, 0.85), rtol=1e-1)


@pytest.mark.unit
@pytest.mark.solve
def test_compute_d_well(DSHAPE_current, HELIOTRON_ex):
    """Test calculation of D_well stability criterion against VMEC."""

    def test(
        stellarator, rho_range=DEFAULT_RANGE, rtol=DEFAULT_RTOL, atol=DEFAULT_ATOL
    ):
        eq = desc.io.load(load_from=str(stellarator["desc_h5_path"]))[-1]
        rho, d_well_vmec = get_vmec_data(stellarator, "DWell")
        grid = LinearGrid(M=eq.M_grid, N=eq.N_grid, NFP=eq.NFP, sym=eq.sym, rho=rho)
        d_well = compress(grid, eq.compute("D_well", grid=grid)["D_well"])

        assert (
            len(np.where(np.sign(d_well) != np.sign(d_well_vmec))[0]) <= MAX_SIGN_DIFF
        )
        all_close(d_well, d_well_vmec, rho, rho_range, rtol, atol)

    test(DSHAPE_current, (0.2, 0.9), rtol=4e-2)
    test(HELIOTRON_ex, (0.01, 0.45), rtol=1.75e-1)
    test(HELIOTRON_ex, (0.45, 0.6), atol=7.2e-1)
    test(HELIOTRON_ex, (0.6, 0.99), rtol=1.3e-2)


@pytest.mark.unit
@pytest.mark.solve
def test_compute_d_geodesic(DSHAPE_current, HELIOTRON_ex):
    """Test that D_geodesic has a destabilizing effect and matches VMEC."""

    def test(
        stellarator, rho_range=DEFAULT_RANGE, rtol=DEFAULT_RTOL, atol=DEFAULT_ATOL
    ):
        eq = desc.io.load(load_from=str(stellarator["desc_h5_path"]))[-1]
        rho, d_geodesic_vmec = get_vmec_data(stellarator, "DGeod")
        grid = LinearGrid(M=eq.M_grid, N=eq.N_grid, NFP=eq.NFP, sym=eq.sym, rho=rho)
        d_geodesic = compress(grid, eq.compute("D_geodesic", grid=grid)["D_geodesic"])

        assert np.all(
            d_geodesic[np.isfinite(d_geodesic)] <= 0
        ), "D_geodesic should always have a destabilizing effect."
        all_close(d_geodesic, d_geodesic_vmec, rho, rho_range, rtol, atol)

    test(DSHAPE_current, (0.2, 0.9), rtol=2e-2)
    test(HELIOTRON_ex, (0.15, 0.825), rtol=1.2e-1)
    test(HELIOTRON_ex, (0.85, 0.95), atol=1.2e-1)


@pytest.mark.unit
@pytest.mark.solve
def test_compute_d_mercier(DSHAPE_current, HELIOTRON_ex):
    """Test calculation of D_Mercier stability criterion against VMEC."""

    def test(
        stellarator, rho_range=DEFAULT_RANGE, rtol=DEFAULT_RTOL, atol=DEFAULT_ATOL
    ):
        eq = desc.io.load(load_from=str(stellarator["desc_h5_path"]))[-1]
        rho, d_mercier_vmec = get_vmec_data(stellarator, "DMerc")
        grid = LinearGrid(M=eq.M_grid, N=eq.N_grid, NFP=eq.NFP, sym=eq.sym, rho=rho)
        d_mercier = compress(grid, eq.compute("D_Mercier", grid=grid)["D_Mercier"])

        assert (
            len(np.where(np.sign(d_mercier) != np.sign(d_mercier_vmec))[0])
            <= MAX_SIGN_DIFF
        )
        all_close(d_mercier, d_mercier_vmec, rho, rho_range, rtol, atol)

    test(DSHAPE_current, (0.2, 0.9), rtol=4e-2)
    test(HELIOTRON_ex, (0.1, 0.325), rtol=1.3e-1)
    test(HELIOTRON_ex, (0.325, 0.95), rtol=4e-2)


@pytest.mark.unit
@pytest.mark.solve
def test_compute_magnetic_well(DSHAPE_current, HELIOTRON_ex):
    """Test that D_well and magnetic_well match signs under finite pressure."""

    def test(stellarator, rho=np.linspace(0, 1, 128)):
        eq = desc.io.load(load_from=str(stellarator["desc_h5_path"]))[-1]
        grid = LinearGrid(M=eq.M_grid, N=eq.N_grid, NFP=eq.NFP, sym=eq.sym, rho=rho)
        d_well = compress(grid, eq.compute("D_well", grid=grid)["D_well"])
        magnetic_well = compress(
            grid, eq.compute("magnetic well", grid=grid)["magnetic well"]
        )

        assert (
            len(np.where(np.sign(d_well) != np.sign(magnetic_well))[0]) <= MAX_SIGN_DIFF
        )

    test(DSHAPE_current)
    test(HELIOTRON_ex)


@pytest.mark.unit
def test_mercier_print(TmpDir):
    """Test that the Mercier stability criteria prints correctly."""
    # Create logger to capture output
    logfile_path = str(TmpDir.join("/DESC_test_objective_print.log"))
    log_connection = open(logfile_path, "x")
    logger = logging.getLogger()
    logger.setLevel(logging.INFO)
    logfile_formatter = logging.Formatter("%(message)s")
    logfile_handler = logging.StreamHandler(log_connection)
    logfile_handler.setLevel("INFO")
    logfile_handler.setFormatter(logfile_formatter)
    logger.addHandler(logfile_handler)

    # Test magnetic well stability print functions
    eq = Equilibrium()
    grid = LinearGrid(L=10, M=10, N=5, axis=False)
    Dmerc = eq.compute("D_Mercier", grid=grid)["D_Mercier"]
    mercier_obj = MercierStability(eq=eq, grid=grid)
    np.testing.assert_allclose(mercier_obj.compute(*mercier_obj.xs(eq)), 0)
    mercier_obj.print_value(*mercier_obj.xs(eq))

    # Read output and close connection and remove files
    log_connection = open(logfile_path)
    out = log_connection.read()
    log_connection.close()
    os.remove(logfile_path)

    corr_out = str(
        "Precomputing transforms\n"
        + "Maximum "
        + mercier_obj._print_value_fmt.format(np.max(Dmerc))
        + mercier_obj._units
        + "\n"
        + "Minimum "
        + mercier_obj._print_value_fmt.format(np.min(Dmerc))
        + mercier_obj._units
        + "\n"
        + "Average "
        + mercier_obj._print_value_fmt.format(np.mean(Dmerc))
        + mercier_obj._units
        + "\n"
        + "Maximum "
        + mercier_obj._print_value_fmt.format(np.max(Dmerc / mercier_obj.normalization))
        + "(normalized)"
        + "\n"
        + "Minimum "
        + mercier_obj._print_value_fmt.format(np.min(Dmerc / mercier_obj.normalization))
        + "(normalized)"
        + "\n"
        + "Average "
        + mercier_obj._print_value_fmt.format(
            np.mean(Dmerc / mercier_obj.normalization)
        )
        + "(normalized)"
        + "\n"
    )
    assert out == corr_out


def test_magwell_print(TmpDir):
    """Test that the magnetic well stability criteria prints correctly."""
<<<<<<< HEAD
    # Create logger to capture output
    logfile_path = str(TmpDir.join("/DESC_test_objective_print.log"))
    log_connection = open(logfile_path, "x")
    logger = logging.getLogger()
    logger.setLevel(logging.INFO)
    logfile_formatter = logging.Formatter("%(message)s")
    logfile_handler = logging.StreamHandler(log_connection)
    logfile_handler.setLevel("INFO")
    logfile_handler.setFormatter(logfile_formatter)
    logger.addHandler(logfile_handler)

    # Test magnetic well stability print functions
    eq = Equilibrium()
    grid = LinearGrid(L=10, M=10, N=5, axis=False)
=======
    eq = desc.examples.get("HELIOTRON")
    grid = LinearGrid(L=12, M=12, N=6, axis=False)
>>>>>>> 2bb906db
    obj = MagneticWell(eq=eq, grid=grid)

    magwell = compress(grid, eq.compute("magnetic well", grid=grid)["magnetic well"])
    f = obj.compute(*obj.xs(eq))
    np.testing.assert_allclose(f, magwell)

    obj.print_value(*obj.xs(eq))

    # Read output and close connection and remove files
    log_connection = open(logfile_path)
    out = log_connection.read()
    log_connection.close()
    os.remove(logfile_path)

    corr_out = str(
        "Precomputing transforms\n"
        + "Maximum "
        + obj._print_value_fmt.format(np.max(magwell))
        + obj._units
        + "\n"
        + "Minimum "
        + obj._print_value_fmt.format(np.min(magwell))
        + obj._units
        + "\n"
        + "Average "
        + obj._print_value_fmt.format(np.mean(magwell))
        + obj._units
        + "\n"
    )
    assert out == corr_out<|MERGE_RESOLUTION|>--- conflicted
+++ resolved
@@ -280,7 +280,6 @@
 
 def test_magwell_print(TmpDir):
     """Test that the magnetic well stability criteria prints correctly."""
-<<<<<<< HEAD
     # Create logger to capture output
     logfile_path = str(TmpDir.join("/DESC_test_objective_print.log"))
     log_connection = open(logfile_path, "x")
@@ -293,12 +292,8 @@
     logger.addHandler(logfile_handler)
 
     # Test magnetic well stability print functions
-    eq = Equilibrium()
-    grid = LinearGrid(L=10, M=10, N=5, axis=False)
-=======
     eq = desc.examples.get("HELIOTRON")
     grid = LinearGrid(L=12, M=12, N=6, axis=False)
->>>>>>> 2bb906db
     obj = MagneticWell(eq=eq, grid=grid)
 
     magwell = compress(grid, eq.compute("magnetic well", grid=grid)["magnetic well"])
