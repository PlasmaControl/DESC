"""Compute functions for equilibrium objectives, i.e. Force and MHD energy.

Notes
-----
Some quantities require additional work to compute at the magnetic axis.
A Python lambda function is used to lazily compute the magnetic axis limits
of these quantities. These lambda functions are evaluated only when the
computational grid has a node on the magnetic axis to avoid potentially
expensive computations.
"""

from interpax import interp1d
from scipy.constants import elementary_charge, mu_0

from desc.backend import jnp

from ..integrals.surface_integral import surface_averages
from ..utils import cross, dot, safediv, safenorm
from .data_index import register_compute_fun


@register_compute_fun(
    name="J^rho",
    label="J^{\\rho}",
    units="A \\cdot m^{-3}",
    units_long="Amperes / cubic meter",
    description="Contravariant radial component of plasma current density",
    dim=1,
    params=[],
    transforms={},
    profiles=[],
    coordinates="rtz",
    data=["sqrt(g)", "B_zeta_t", "B_theta_z"],
    axis_limit_data=["sqrt(g)_r", "B_zeta_rt", "B_theta_rz"],
    parameterization="desc.equilibrium.equilibrium.Equilibrium",
)
def _J_sup_rho(params, transforms, profiles, data, **kwargs):
    # At the magnetic axis,
    # ∂_θ (𝐁 ⋅ 𝐞_ζ) - ∂_ζ (𝐁 ⋅ 𝐞_θ) = 𝐁 ⋅ (∂_θ 𝐞_ζ - ∂_ζ 𝐞_θ) = 0
    # because the partial derivatives commute. So 𝐉^ρ is of the indeterminate
    # form 0/0 and we may compute the limit as follows.
    data["J^rho"] = (
        transforms["grid"].replace_at_axis(
            safediv(data["B_zeta_t"] - data["B_theta_z"], data["sqrt(g)"]),
            lambda: safediv(data["B_zeta_rt"] - data["B_theta_rz"], data["sqrt(g)_r"]),
        )
    ) / mu_0
    return data


@register_compute_fun(
    name="J^theta*sqrt(g)",
    label="J^{\\theta} \\sqrt{g}",
    units="A",
    units_long="Amperes",
    description="Contravariant poloidal component of plasma current density,"
    " weighted by 3-D volume Jacobian",
    dim=1,
    params=[],
    transforms={},
    profiles=[],
    coordinates="rtz",
    data=["B_rho_z", "B_zeta_r"],
)
def _J_sup_theta_sqrt_g(params, transforms, profiles, data, **kwargs):
    data["J^theta*sqrt(g)"] = (data["B_rho_z"] - data["B_zeta_r"]) / mu_0
    return data


@register_compute_fun(
    name="J^theta",
    label="J^{\\theta}",
    units="A \\cdot m^{-3}",
    units_long="Amperes / cubic meter",
    description="Contravariant poloidal component of plasma current density",
    dim=1,
    params=[],
    transforms={},
    profiles=[],
    coordinates="rtz",
    data=["sqrt(g)", "J^theta*sqrt(g)"],
)
def _J_sup_theta(params, transforms, profiles, data, **kwargs):
    data["J^theta"] = data["J^theta*sqrt(g)"] / data["sqrt(g)"]
    return data


@register_compute_fun(
    name="J^theta_PEST",
    label="J^{\\theta_{PEST}}",
    units="A \\cdot m^{-3}",
    units_long="Amperes / cubic meter",
    description="Contravariant PEST poloidal component of plasma current density",
    dim=1,
    params=[],
    transforms={},
    profiles=[],
    coordinates="rtz",
    data=["J", "e^theta_PEST"],
    aliases=["J^vartheta"],
)
def _J_sup_theta_PEST(params, transforms, profiles, data, **kwargs):
    data["J^theta_PEST"] = dot(data["J"], data["e^theta_PEST"])
    return data


# TODO: Generalize for a general zeta before #568
@register_compute_fun(
    name="(J^theta_PEST_v)|PEST",
    label="\\partial_{\\vartheta} J^{\\theta_{PEST}}",
    units="A \\cdot m^{-3}",
    units_long="Amperes / cubic meter",
    description="Contravariant PEST poloidal component of plasma current density"
    + " derivative w.r.t poloidal PEST coordinate",
    dim=1,
    params=[],
    transforms={},
    profiles=[],
    coordinates="rtz",
    data=[
        "J^theta_t",
        "J^theta",
        "J^zeta",
        "J^zeta_t",
        "theta_PEST_t",
        "theta_PEST_z",
        "theta_PEST_tz",
        "theta_PEST_tt",
    ],
    aliases=["J^vartheta_v|PEST"],
)
def _J_sup_theta_PEST_v_PEST(params, transforms, profiles, data, **kwargs):
    # J^ϑ = J^θ (∂ϑ/∂θ) + J^ζ (∂ϑ/∂ζ)
    # and ∂/∂ϑ|ρ,ϕ = (1/(∂ϑ/∂θ)|ρ,ϕ) ∂/∂θ|ρ,ϕ
    data["(J^theta_PEST_v)|PEST"] = (
        data["J^theta_t"] * data["theta_PEST_t"]
        + data["J^theta"] * data["theta_PEST_tt"]
        + data["J^zeta_t"] * data["theta_PEST_z"]
        + data["J^zeta"] * data["theta_PEST_tz"]
    ) / data["theta_PEST_t"]
    return data


# TODO: Generalize for a general phi before #568
@register_compute_fun(
    name="(J^theta_PEST_p)|PEST",
    label="\\partial_{\\phi}|_{\\rho, \\vartheta} J^{\\theta_{PEST}}",
    units="A \\cdot m^{-3}",
    units_long="Amperes / cubic meter",
    description="Contravariant PEST poloidal component of plasma current density"
    + " derivative w.r.t toroidal coordinate",
    dim=1,
    params=[],
    transforms={},
    profiles=[],
    coordinates="rtz",
    data=[
        "J^theta_z",
        "J^zeta_z",
        "J^theta",
        "J^zeta",
        "(J^theta_PEST_v)|PEST",
        "theta_PEST_t",
        "theta_PEST_z",
        "theta_PEST_tz",
        "theta_PEST_zz",
    ],
    aliases=["(J^vartheta_p)|PEST"],
)
def _J_sup_theta_PEST_p_PEST(params, transforms, profiles, data, **kwargs):
    # J^ϑ = J^θ (∂ϑ/∂θ) + J^ζ (∂ϑ/∂ζ)
    # ∂/∂ϕ|ρ,ϑ = ∂/∂ϕ|ρ,θ − (∂ϑ/∂ϕ) ∂/∂ϑ|ρ,ϕ
    # Even though the derivatives on the right side are in zeta
    # the derivative rule written above is only true for ϕ = ζ
    data["(J^theta_PEST_p)|PEST"] = (
<<<<<<< HEAD
        data["J^theta_z"]
        * data["theta_PEST_t"](
            +data["J^theta"] * data["theta_PEST_tz"]
            + data["J^zeta_z"] * data["theta_PEST_z"]
        )
=======
        data["J^theta_z"] * data["theta_PEST_t"]
        + data["J^theta"] * data["theta_PEST_tz"]
        + data["J^zeta_z"] * data["theta_PEST_z"]
>>>>>>> a197fd65
        + data["J^zeta"] * data["theta_PEST_zz"]
        - data["(J^theta_PEST_v)|PEST"] * data["theta_PEST_z"]
    )
    return data


# TODO: Generalize for a general zeta before #568
@register_compute_fun(
    name="(J^zeta_v)|PEST",
    label="\\partial_{\\vartheta}|_{\\rho, \\phi} J^{\\zeta}",
    units="A \\cdot m^{-3}",
    units_long="Amperes / cubic meter",
    description="Contravariant PEST toroidal component of plasma current density"
    + " derivative w.r.t poloidal PEST coordinate",
    dim=1,
    params=[],
    transforms={},
    profiles=[],
    coordinates="rtz",
    data=["J^zeta_t", "theta_PEST_t"],
)
def _J_sup_zeta_v_PEST(params, transforms, profiles, data, **kwargs):
    data["(J^zeta_v)|PEST"] = data["J^zeta_t"] / data["theta_PEST_t"]
    return data


# TODO: Generalize for a general zeta before #568
@register_compute_fun(
    name="(J^zeta_p)|PEST",
    label="\\partial_{\\phi}|_{\\rho, \\phi} J^{\\zeta}",
    units="A \\cdot m^{-3}",
    units_long="Amperes / cubic meter",
    description="Contravariant PEST toroidal component of plasma current density"
    + " derivative w.r.t toroidal cylindrical coordinate",
    dim=1,
    params=[],
    transforms={},
    profiles=[],
    coordinates="rtz",
    data=["J^zeta_t", "J^zeta_z", "theta_PEST_t", "theta_PEST_z"],
)
def _J_sup_zeta_p_PEST(params, transforms, profiles, data, **kwargs):
    # ∂/∂ϕ|ρ,ϑ = ∂/∂ϕ|ρ,θ − (∂ϑ/∂ϕ) ∂/∂ϑ|ρ,ϕ
    # Even though the derivatives on the right side are in zeta
    # the derivative rule written above is only true for ϕ = ζ
    data["(J^zeta_p)|PEST"] = data["J^zeta_z"] - data["J^zeta_t"] * (
        data["theta_PEST_z"] / data["theta_PEST_t"]
    )
    return data


@register_compute_fun(
    name="J^theta_t",
    label="\\partial_{\\theta} J^{\\theta}",
    units="A \\cdot m^{-3}",
    units_long="Amperes / cubic meter",
    description="Derivative of contravariant poloidal component of plasma current"
    "density w.r.t the poloidal coordinate",
    dim=1,
    params=[],
    transforms={},
    profiles=[],
    coordinates="rtz",
    data=["B_rho_zt", "B_zeta_rt", "B_rho_z", "B_zeta_r", "sqrt(g)", "sqrt(g)_t"],
)
def _J_sup_theta_t(params, transforms, profiles, data, **kwargs):
    data["J^theta_t"] = (
        (data["B_rho_zt"] - data["B_zeta_rt"]) / data["sqrt(g)"]
        - (data["B_rho_z"] - data["B_zeta_r"])
        * data["sqrt(g)_t"]
        / data["sqrt(g)"] ** 2
    ) / mu_0
    return data


@register_compute_fun(
    name="J^theta_z",
    label="\\partial_{\\theta} J^{\\theta}",
    units="A \\cdot m^{-3}",
    units_long="Amperes / cubic meter",
    description="Derivative of Contravariant poloidal component of plasma current"
    "density w.r.t the toroidal coordinate",
    dim=1,
    params=[],
    transforms={},
    profiles=[],
    coordinates="rtz",
    data=["B_rho_zz", "B_zeta_rz", "B_rho_z", "B_zeta_r", "sqrt(g)", "sqrt(g)_z"],
)
def _J_sup_theta_z(params, transforms, profiles, data, **kwargs):
    data["J^theta_z"] = (
        (data["B_rho_zz"] - data["B_zeta_rz"]) / data["sqrt(g)"]
        - (data["B_rho_z"] - data["B_zeta_r"])
        * data["sqrt(g)_z"]
        / data["sqrt(g)"] ** 2
    ) / mu_0
    return data


@register_compute_fun(
    name="J^zeta",
    label="J^{\\zeta}",
    units="A \\cdot m^{-3}",
    units_long="Amperes / cubic meter",
    description="Contravariant toroidal component of plasma current density",
    dim=1,
    params=[],
    transforms={},
    profiles=[],
    coordinates="rtz",
    data=["sqrt(g)", "B_theta_r", "B_rho_t"],
    axis_limit_data=["sqrt(g)_r", "B_theta_rr", "B_rho_rt"],
)
def _J_sup_zeta(params, transforms, profiles, data, **kwargs):
    # At the magnetic axis,
    # ∂ᵨ (𝐁 ⋅ 𝐞_θ) - ∂_θ (𝐁 ⋅ 𝐞ᵨ) = 𝐁 ⋅ (∂ᵨ 𝐞_θ - ∂_θ 𝐞ᵨ) = 0
    # because the partial derivatives commute. So 𝐉^ζ is of the indeterminate
    # form 0/0 and we may compute the limit as follows.
    data["J^zeta"] = (
        transforms["grid"].replace_at_axis(
            safediv(data["B_theta_r"] - data["B_rho_t"], data["sqrt(g)"]),
            lambda: safediv(data["B_theta_rr"] - data["B_rho_rt"], data["sqrt(g)_r"]),
        )
    ) / mu_0
    return data


@register_compute_fun(
    name="J^zeta_t",
    label="\\partial_{\\theta} J^{\\zeta}",
    units="A \\cdot m^{-3}",
    units_long="Amperes / cubic meter",
    description="Derivative of the contravariant toroidal component of plasma"
    "current density w.r.t the poloidal coordinate",
    dim=1,
    params=[],
    transforms={},
    profiles=[],
    coordinates="rtz",
    data=["sqrt(g)", "sqrt(g)_t", "B_theta_r", "B_rho_t", "B_rho_tt", "B_theta_rt"],
)
def _J_sup_zeta_t(params, transforms, profiles, data, **kwargs):
    data["J^zeta_t"] = (
        safediv(data["B_theta_rt"] - data["B_rho_tt"], data["sqrt(g)"])
        - safediv(data["B_theta_r"] - data["B_rho_t"], data["sqrt(g)"] ** 2)
        * data["sqrt(g)_t"]
    ) / mu_0
    return data


@register_compute_fun(
    name="J^zeta_z",
    label="\\partial_{\\zeta} J^{\\zeta}",
    units="A \\cdot m^{-3}",
    units_long="Amperes / cubic meter",
    description="Derivative of the contravariant toroidal component of plasma"
    "current density w.r.t the toroidal coordinate",
    dim=1,
    params=[],
    transforms={},
    profiles=[],
    coordinates="rtz",
    data=["sqrt(g)", "sqrt(g)_z", "B_theta_r", "B_rho_t", "B_theta_rz", "B_rho_tz"],
)
def _J_sup_zeta_z(params, transforms, profiles, data, **kwargs):
    data["J^zeta_z"] = (
        safediv(data["B_theta_rz"] - data["B_rho_tz"], data["sqrt(g)"])
        - safediv(data["B_theta_r"] - data["B_rho_t"], data["sqrt(g)"] ** 2)
        * data["sqrt(g)_z"]
    ) / mu_0
    return data


@register_compute_fun(
    name="J",
    label="\\mathbf{J}",
    units="A \\cdot m^{-2}",
    units_long="Amperes / square meter",
    description="Plasma current density",
    dim=3,
    params=[],
    transforms={},
    profiles=[],
    coordinates="rtz",
    data=[
        "J^rho",
        "J^zeta",
        "J^theta*sqrt(g)",
        "e_rho",
        "e_zeta",
        "e_theta/sqrt(g)",
    ],
)
def _J(params, transforms, profiles, data, **kwargs):
    data["J"] = (
        data["J^rho"] * data["e_rho"].T
        + data["J^theta*sqrt(g)"] * data["e_theta/sqrt(g)"].T
        + data["J^zeta"] * data["e_zeta"].T
    ).T
    return data


@register_compute_fun(
    name="J x grad(rho)",
    label="\\mathbf{J} \\times (\\nabla \\rho)",
    units="A \\cdot m^{-3}",
    units_long="Amperes / cubed meter",
    description="Plasma current density cross with grad(rho)",
    dim=3,
    params=[],
    transforms={},
    profiles=[],
    coordinates="rtz",
    data=[
        "J",
        "e^rho",
    ],
)
def _J_cross_gradrho(params, transforms, profiles, data, **kwargs):
    data["J x grad(rho)"] = cross(data["J"], data["e^rho"])
    return data


@register_compute_fun(
    name="J*sqrt(g)",
    label="\\mathbf{J} \\sqrt{g}",
    units="A m",
    units_long="Ampere meters",
    description="Plasma current density weighted by 3-D volume Jacobian",
    dim=3,
    params=[],
    transforms={},
    profiles=[],
    coordinates="rtz",
    data=[
        "B_rho_z",
        "B_theta_r",
        "B_zeta_t",
        "B_rho_t",
        "B_theta_z",
        "B_zeta_r",
        "e_rho",
        "e_theta",
        "e_zeta",
    ],
)
def _J_sqrt_g(params, transforms, profiles, data, **kwargs):
    data["J*sqrt(g)"] = (
        (data["B_zeta_t"] - data["B_theta_z"]) * data["e_rho"].T
        + (data["B_rho_z"] - data["B_zeta_r"]) * data["e_theta"].T
        + (data["B_theta_r"] - data["B_rho_t"]) * data["e_zeta"].T
    ).T / mu_0
    return data


@register_compute_fun(
    name="(J*sqrt(g))_r",
    label="\\partial_{\\rho} (\\mathbf{J} \\sqrt{g})",
    units="A m",
    units_long="Ampere meters",
    description="Plasma current density weighted by 3-D volume Jacobian,"
    " radial derivative",
    dim=3,
    params=[],
    transforms={},
    profiles=[],
    coordinates="rtz",
    data=[
        "B_rho_z",
        "B_rho_rz",
        "B_theta_r",
        "B_theta_rr",
        "B_zeta_t",
        "B_zeta_rt",
        "B_rho_t",
        "B_rho_rt",
        "B_theta_z",
        "B_theta_rz",
        "B_zeta_r",
        "B_zeta_rr",
        "e_rho",
        "e_theta",
        "e_zeta",
        "e_rho_r",
        "e_theta_r",
        "e_zeta_r",
    ],
)
def _J_sqrt_g_r(params, transforms, profiles, data, **kwargs):
    data["(J*sqrt(g))_r"] = (
        (data["B_zeta_rt"] - data["B_theta_rz"]) * data["e_rho"].T
        + (data["B_zeta_t"] - data["B_theta_z"]) * data["e_rho_r"].T
        + (data["B_rho_rz"] - data["B_zeta_rr"]) * data["e_theta"].T
        + (data["B_rho_z"] - data["B_zeta_r"]) * data["e_theta_r"].T
        + (data["B_theta_rr"] - data["B_rho_rt"]) * data["e_zeta"].T
        + (data["B_theta_r"] - data["B_rho_t"]) * data["e_zeta_r"].T
    ).T / mu_0
    return data


@register_compute_fun(
    name="J_R",
    label="J_{R}",
    units="A \\cdot m^{-2}",
    units_long="Amperes / square meter",
    description="Radial component of plasma current density in lab frame",
    dim=1,
    params=[],
    transforms={},
    profiles=[],
    coordinates="rtz",
    data=["J"],
)
def _J_R(params, transforms, profiles, data, **kwargs):
    data["J_R"] = data["J"][:, 0]
    return data


@register_compute_fun(
    name="J_phi",
    label="J_{\\phi}",
    units="A \\cdot m^{-2}",
    units_long="Amperes / square meter",
    description="Toroidal component of plasma current density in lab frame",
    dim=1,
    params=[],
    transforms={},
    profiles=[],
    coordinates="rtz",
    data=["J"],
)
def _J_phi(params, transforms, profiles, data, **kwargs):
    data["J_phi"] = data["J"][:, 1]
    return data


@register_compute_fun(
    name="J_Z",
    label="J_{Z}",
    units="A \\cdot m^{-2}",
    units_long="Amperes / square meter",
    description="Vertical component of plasma current density in lab frame",
    dim=1,
    params=[],
    transforms={},
    profiles=[],
    coordinates="rtz",
    data=["J"],
)
def _J_Z(params, transforms, profiles, data, **kwargs):
    data["J_Z"] = data["J"][:, 2]
    return data


@register_compute_fun(
    name="|J|",
    label="|\\mathbf{J}|",
    units="A \\cdot m^{-2}",
    units_long="Amperes / square meter",
    description="Magnitude of plasma current density",
    dim=1,
    params=[],
    transforms={},
    profiles=[],
    coordinates="rtz",
    data=["J"],
)
def _Jmag(params, transforms, profiles, data, **kwargs):
    data["|J|"] = safenorm(data["J"], axis=-1)
    return data


@register_compute_fun(
    name="J_rho",
    label="J_{\\rho}",
    units="A / m",
    units_long="Amperes / meter",
    description="Covariant radial component of plasma current density",
    dim=1,
    params=[],
    transforms={},
    profiles=[],
    coordinates="rtz",
    data=["J", "e_rho"],
)
def _J_sub_rho(params, transforms, profiles, data, **kwargs):
    data["J_rho"] = dot(data["J"], data["e_rho"])
    return data


@register_compute_fun(
    name="J_theta",
    label="J_{\\theta}",
    units="A / m",
    units_long="Amperes / meter",
    description="Covariant poloidal component of plasma current density",
    dim=1,
    params=[],
    transforms={},
    profiles=[],
    coordinates="rtz",
    data=["J", "e_theta"],
)
def _J_sub_theta(params, transforms, profiles, data, **kwargs):
    data["J_theta"] = dot(data["J"], data["e_theta"])
    return data


@register_compute_fun(
    name="J_zeta",
    label="J_{\\zeta}",
    units="A / m",
    units_long="Amperes / meter",
    description="Covariant toroidal component of plasma current density",
    dim=1,
    params=[],
    transforms={},
    profiles=[],
    coordinates="rtz",
    data=["J", "e_zeta"],
)
def _J_sub_zeta(params, transforms, profiles, data, **kwargs):
    data["J_zeta"] = dot(data["J"], data["e_zeta"])
    return data


@register_compute_fun(
    name="J*B",
    label="\\mathbf{J} \\cdot \\mathbf{B}",
    units="N / m^{3}",
    units_long="Newtons / cubic meter",
    description="Current density parallel to magnetic field, times field strength "
    + "(note units are not Amperes)",
    dim=1,
    params=[],
    transforms={},
    profiles=[],
    coordinates="rtz",
    data=["J", "B"],
)
def _J_dot_B(params, transforms, profiles, data, **kwargs):
    data["J*B"] = dot(data["J"], data["B"])
    return data


@register_compute_fun(
    name="<J*B>",
    label="\\langle \\mathbf{J} \\cdot \\mathbf{B} \\rangle",
    units="N / m^{3}",
    units_long="Newtons / cubic meter",
    description="Flux surface average of current density dotted into magnetic field "
    + "(note units are not Amperes)",
    dim=1,
    params=[],
    transforms={},
    profiles=[],
    coordinates="r",
    data=["J*sqrt(g)", "B", "V_r(r)"],
    axis_limit_data=["(J*sqrt(g))_r", "V_rr(r)"],
    resolution_requirement="tz",
)
def _J_dot_B_fsa(params, transforms, profiles, data, **kwargs):
    J = transforms["grid"].replace_at_axis(
        data["J*sqrt(g)"], lambda: data["(J*sqrt(g))_r"], copy=True
    )
    data["<J*B>"] = surface_averages(
        transforms["grid"],
        dot(J, data["B"]),  # sqrt(g) factor pushed into J
        denominator=transforms["grid"].replace_at_axis(
            data["V_r(r)"], lambda: data["V_rr(r)"], copy=True
        ),
    )
    return data


@register_compute_fun(
    name="J_parallel",
    label="\\mathbf{J} \\cdot \\hat{\\mathbf{b}}",
    units="A \\cdot m^{-2}",
    units_long="Amperes / square meter",
    description="Plasma current density parallel to magnetic field",
    dim=1,
    params=[],
    transforms={},
    profiles=[],
    coordinates="rtz",
    data=["J*B", "|B|"],
)
def _J_parallel(params, transforms, profiles, data, **kwargs):
    data["J_parallel"] = data["J*B"] / data["|B|"]
    return data


@register_compute_fun(
    name="F_rho",
    label="F_{\\rho}",
    units="N \\cdot m^{-2}",
    units_long="Newtons / square meter",
    description="Covariant radial component of force balance error",
    dim=1,
    params=[],
    transforms={},
    profiles=[],
    coordinates="rtz",
    data=["p_r", "(curl(B)xB)_rho"],
)
def _F_rho(params, transforms, profiles, data, **kwargs):
    data["F_rho"] = data["(curl(B)xB)_rho"] / mu_0 - data["p_r"]
    return data


@register_compute_fun(
    name="F_theta",
    label="F_{\\theta}",
    units="N \\cdot m^{-2}",
    units_long="Newtons / square meter",
    description="Covariant poloidal component of force balance error",
    dim=1,
    params=[],
    transforms={},
    profiles=[],
    coordinates="rtz",
    data=["F_helical", "B^zeta"],
)
def _F_theta(params, transforms, profiles, data, **kwargs):
    data["F_theta"] = -data["B^zeta"] * data["F_helical"]
    return data


@register_compute_fun(
    name="F_zeta",
    label="F_{\\zeta}",
    units="N \\cdot m^{-2}",
    units_long="Newtons / square meter",
    description="Covariant toroidal component of force balance error",
    dim=1,
    params=[],
    transforms={},
    profiles=[],
    coordinates="rtz",
    data=["B^theta", "F_helical"],
)
def _F_zeta(params, transforms, profiles, data, **kwargs):
    data["F_zeta"] = data["B^theta"] * data["F_helical"]
    return data


@register_compute_fun(
    name="F_helical",
    label="F_{\\mathrm{helical}}",
    units="A",
    units_long="Amperes",
    description="Covariant helical component of force balance error",
    dim=1,
    params=[],
    transforms={},
    profiles=[],
    coordinates="rtz",
    data=["B_zeta_t", "B_theta_z"],
)
def _F_helical(params, transforms, profiles, data, **kwargs):
    data["F_helical"] = (data["B_zeta_t"] - data["B_theta_z"]) / mu_0
    return data


@register_compute_fun(
    name="F",
    label="\\mathbf{J} \\times \\mathbf{B} - \\nabla p",
    units="N \\cdot m^{-3}",
    units_long="Newtons / cubic meter",
    description="Force balance error",
    dim=3,
    params=[],
    transforms={},
    profiles=[],
    coordinates="rtz",
    data=["F_rho", "F_zeta", "e^rho", "e^zeta", "B^zeta", "J^rho", "e^theta*sqrt(g)"],
)
def _F(params, transforms, profiles, data, **kwargs):
    # F_theta e^theta refactored as below to resolve indeterminacy at axis.
    data["F"] = (
        data["F_rho"] * data["e^rho"].T
        - data["B^zeta"] * data["J^rho"] * data["e^theta*sqrt(g)"].T
        + data["F_zeta"] * data["e^zeta"].T
    ).T
    return data


@register_compute_fun(
    name="|F|",
    label="|\\mathbf{J} \\times \\mathbf{B} - \\nabla p|",
    units="N \\cdot m^{-3}",
    units_long="Newtons / cubic meter",
    description="Magnitude of force balance error",
    dim=1,
    params=[],
    transforms={},
    profiles=[],
    coordinates="rtz",
    data=["F"],
)
def _Fmag(params, transforms, profiles, data, **kwargs):
    data["|F|"] = safenorm(data["F"], axis=-1)
    return data


@register_compute_fun(
    name="|F|_normalized",
    label="|\\mathbf{J} \\times \\mathbf{B} - \\nabla p|/\\langle "
    + "|\\nabla |B|^{2}/(2\\mu_0)| \\rangle_{vol}",
    units="~",
    units_long="None",
    description="Magnitude of force balance error normalized by volume averaged "
    + "magnetic pressure gradient",
    dim=1,
    params=[],
    transforms={},
    profiles=[],
    coordinates="rtz",
    data=["|F|", "<|grad(|B|^2)|/2mu0>_vol"],
)
def _Fmag_normalized(params, transforms, profiles, data, **kwargs):
    data["|F|_normalized"] = data["|F|"] / data["<|grad(|B|^2)|/2mu0>_vol"]
    return data


@register_compute_fun(
    name="<|F|>_vol",
    label="\\langle |\\mathbf{J} \\times \\mathbf{B} - \\nabla p| \\rangle_{vol}",
    units="N \\cdot m^{-3}",
    units_long="Newtons / cubic meter",
    description="Volume average of magnitude of force balance error",
    dim=0,
    params=[],
    transforms={},
    profiles=[],
    coordinates="",
    data=["|F|", "sqrt(g)", "V"],
    resolution_requirement="rtz",
)
def _Fmag_vol(params, transforms, profiles, data, **kwargs):
    data["<|F|>_vol"] = (
        jnp.sum(data["|F|"] * data["sqrt(g)"] * transforms["grid"].weights) / data["V"]
    )
    return data


@register_compute_fun(
    name="e^helical",
    label="B^{\\theta} \\nabla \\zeta - B^{\\zeta} \\nabla \\theta",
    units="T \\cdot m^{-2}",
    units_long="Tesla / square meter",
    description="Helical basis vector",
    dim=3,
    params=[],
    transforms={},
    profiles=[],
    coordinates="rtz",
    data=["B^theta", "B^zeta", "e^theta", "e^zeta"],
)
def _e_sup_helical(params, transforms, profiles, data, **kwargs):
    data["e^helical"] = (
        data["B^zeta"] * data["e^theta"].T - data["B^theta"] * data["e^zeta"].T
    ).T
    return data


@register_compute_fun(
    name="e^helical*sqrt(g)",
    label="\\sqrt{g}(B^{\\theta} \\nabla \\zeta - B^{\\zeta} \\nabla \\theta)",
    units="T \\cdot m^{2}",
    units_long="Tesla * square meter",
    description="Helical basis vector weighted by 3-D volume Jacobian",
    dim=3,
    params=[],
    transforms={},
    profiles=[],
    coordinates="rtz",
    data=["B^theta", "B^zeta", "e^theta*sqrt(g)", "e^zeta", "sqrt(g)"],
)
def _e_sup_helical_times_sqrt_g(params, transforms, profiles, data, **kwargs):
    data["e^helical*sqrt(g)"] = (
        data["B^zeta"] * data["e^theta*sqrt(g)"].T
        - (data["sqrt(g)"] * data["B^theta"]) * data["e^zeta"].T
    ).T
    return data


@register_compute_fun(
    name="|e^helical|",
    label="|B^{\\theta} \\nabla \\zeta - B^{\\zeta} \\nabla \\theta|",
    units="T \\cdot m^{-2}",
    units_long="Tesla / square meter",
    description="Magnitude of helical basis vector",
    dim=1,
    params=[],
    transforms={},
    profiles=[],
    coordinates="rtz",
    data=["e^helical"],
)
def _e_sup_helical_mag(params, transforms, profiles, data, **kwargs):
    data["|e^helical|"] = jnp.linalg.norm(data["e^helical"], axis=-1)
    return data


@register_compute_fun(
    name="|e^helical*sqrt(g)|",
    label="|\\sqrt{g}(B^{\\theta} \\nabla \\zeta - B^{\\zeta} \\nabla \\theta)|",
    units="T \\cdot m^{2}",
    units_long="Tesla * square meter",
    description="Magnitude of helical basis vector weighted by 3-D volume Jacobian",
    dim=1,
    params=[],
    transforms={},
    profiles=[],
    coordinates="rtz",
    data=["e^helical*sqrt(g)"],
)
def _e_sup_helical_times_sqrt_g_mag(params, transforms, profiles, data, **kwargs):
    data["|e^helical*sqrt(g)|"] = jnp.linalg.norm(data["e^helical*sqrt(g)"], axis=-1)
    return data


@register_compute_fun(
    name="F_anisotropic",
    label="F_{\\mathrm{anisotropic}}",
    units="N \\cdot m^{-3}",
    units_long="Newtons / cubic meter",
    description="Anisotropic force balance error",
    dim=3,
    params=[],
    transforms={},
    profiles=[],
    coordinates="rtz",
    data=["J", "B", "grad(beta_a)", "beta_a", "grad(|B|^2)", "grad(p)"],
)
def _F_anisotropic(params, transforms, profiles, data, **kwargs):
    data["F_anisotropic"] = (
        (1 - data["beta_a"]) * cross(data["J"], data["B"]).T
        - dot(data["B"], data["grad(beta_a)"]) * data["B"].T / mu_0
        - data["beta_a"] * data["grad(|B|^2)"].T / (2 * mu_0)
        - data["grad(p)"].T
    ).T

    return data


@register_compute_fun(
    name="W_B",
    label="W_B",
    units="J",
    units_long="Joules",
    description="Plasma magnetic energy",
    dim=0,
    params=[],
    transforms={"grid": []},
    profiles=[],
    coordinates="",
    data=["|B|^2", "sqrt(g)"],
    resolution_requirement="rtz",
)
def _W_B(params, transforms, profiles, data, **kwargs):
    data["W_B"] = jnp.sum(
        data["|B|^2"] * data["sqrt(g)"] * transforms["grid"].weights
    ) / (2 * mu_0)
    return data


@register_compute_fun(
    name="W_Bpol",
    label="W_{B,pol}",
    units="J",
    units_long="Joules",
    description="Plasma magnetic energy in poloidal field",
    dim=0,
    params=[],
    transforms={"grid": []},
    profiles=[],
    coordinates="",
    data=["B", "sqrt(g)"],
    resolution_requirement="rtz",
)
def _W_Bpol(params, transforms, profiles, data, **kwargs):
    data["W_Bpol"] = jnp.sum(
        dot(data["B"][:, (0, 2)], data["B"][:, (0, 2)])
        * data["sqrt(g)"]
        * transforms["grid"].weights
    ) / (2 * mu_0)
    return data


@register_compute_fun(
    name="W_Btor",
    label="W_{B,tor}",
    units="J",
    units_long="Joules",
    description="Plasma magnetic energy in toroidal field",
    dim=0,
    params=[],
    transforms={"grid": []},
    profiles=[],
    coordinates="",
    data=["B", "sqrt(g)"],
    resolution_requirement="rtz",
)
def _W_Btor(params, transforms, profiles, data, **kwargs):
    data["W_Btor"] = jnp.sum(
        data["B"][:, 1] ** 2 * data["sqrt(g)"] * transforms["grid"].weights
    ) / (2 * mu_0)
    return data


@register_compute_fun(
    name="W_p",
    label="W_p",
    units="J",
    units_long="Joules",
    description="Plasma thermodynamic energy",
    dim=0,
    params=[],
    transforms={"grid": []},
    profiles=[],
    coordinates="",
    data=["p", "sqrt(g)"],
    gamma="float: Adiabatic index. Default 0",
    resolution_requirement="rtz",
)
def _W_p(params, transforms, profiles, data, **kwargs):
    data["W_p"] = jnp.sum(data["p"] * data["sqrt(g)"] * transforms["grid"].weights) / (
        kwargs.get("gamma", 0) - 1
    )
    return data


@register_compute_fun(
    name="W",
    label="W",
    units="J",
    units_long="Joules",
    description="Plasma total energy",
    dim=0,
    params=[],
    transforms={},
    profiles=[],
    coordinates="",
    data=["W_B", "W_p"],
)
def _W(params, transforms, profiles, data, **kwargs):
    data["W"] = data["W_B"] + data["W_p"]
    return data


@register_compute_fun(
    name="<beta>_vol",
    label="\\langle \\beta \\rangle_{vol}",
    units="~",
    units_long="None",
    description="Normalized plasma pressure",
    dim=0,
    params=[],
    transforms={},
    profiles=[],
    coordinates="",
    data=["W_p", "W_B"],
)
def _beta_vol(params, transforms, profiles, data, **kwargs):
    data["<beta>_vol"] = jnp.abs(data["W_p"] / data["W_B"])
    return data


@register_compute_fun(
    name="<beta_pol>_vol",
    label="\\langle \\beta_{pol} \\rangle_{vol}",
    units="~",
    units_long="None",
    description="Normalized poloidal plasma pressure",
    dim=0,
    params=[],
    transforms={},
    profiles=[],
    coordinates="",
    data=["W_p", "W_Bpol"],
)
def _beta_volpol(params, transforms, profiles, data, **kwargs):
    data["<beta_pol>_vol"] = jnp.abs(data["W_p"] / data["W_Bpol"])
    return data


@register_compute_fun(
    name="<beta_tor>_vol",
    label="\\langle \\beta_{tor} \\rangle_{vol}",
    units="~",
    units_long="None",
    description="Normalized toroidal plasma pressure",
    dim=0,
    params=[],
    transforms={},
    profiles=[],
    coordinates="",
    data=["W_p", "W_Btor"],
)
def _beta_voltor(params, transforms, profiles, data, **kwargs):
    data["<beta_tor>_vol"] = jnp.abs(data["W_p"] / data["W_Btor"])
    return data


@register_compute_fun(
    name="P_ISS04",
    label="P_{ISS04}",
    units="W",
    units_long="Watts",
    description="Heating power required by the ISS04 energy confinement time scaling",
    dim=0,
    params=[],
    transforms={"grid": []},
    profiles=[],
    coordinates="",
    data=["a", "iota", "rho", "R0", "W_p", "<ne>_vol", "<|B|>_axis"],
    method="str: Interpolation method. Default 'cubic'.",
    H_ISS04="float: ISS04 confinement enhancement factor. Default 1.",
)
def _P_ISS04(params, transforms, profiles, data, **kwargs):
    rho = transforms["grid"].compress(data["rho"], surface_label="rho")
    iota = transforms["grid"].compress(data["iota"], surface_label="rho")
    method = kwargs.get("method", "cubic")
    fx = {}
    if "iota_r" in data and method == "cubic":
        # noqa: unused dependency
        fx["fx"] = transforms["grid"].compress(data["iota_r"])
    iota_23 = interp1d(2 / 3, rho, iota, method=method, **fx)
    data["P_ISS04"] = 1e6 * (  # MW -> W
        jnp.abs(data["W_p"] / 1e6)  # J -> MJ
        / (
            0.134
            * data["a"] ** 2.28  # m
            * data["R0"] ** 0.64  # m
            * (data["<ne>_vol"] / 1e19) ** 0.54  # 1/m^3 -> 1e19/m^3
            * data["<|B|>_axis"] ** 0.84  # T
            * jnp.abs(iota_23) ** 0.41
            * kwargs.get("H_ISS04", 1)
        )
    ) ** (1 / 0.39)
    return data


@register_compute_fun(
    name="P_fusion",
    label="P_{fusion}",
    units="W",
    units_long="Watts",
    description="Fusion power",
    dim=0,
    params=[],
    transforms={"grid": []},
    profiles=[],
    coordinates="",
    data=["ni", "<sigma*nu>", "sqrt(g)"],
    resolution_requirement="rtz",
    fuel="str: Fusion fuel, assuming a 50/50 mix. One of {'DT'}. Default is 'DT'.",
)
def _P_fusion(params, transforms, profiles, data, **kwargs):
    energies = {"DT": 3.52e6 + 14.06e6}  # eV
    fuel = kwargs.get("fuel", "DT")
    energy = energies.get(fuel)

    reaction_rate = 0.25 * jnp.sum(
        data["ni"] ** 2
        * data["<sigma*nu>"]
        * data["sqrt(g)"]
        * transforms["grid"].weights
    )  # reactions/s
    data["P_fusion"] = reaction_rate * energy * elementary_charge  # J/s
    return data<|MERGE_RESOLUTION|>--- conflicted
+++ resolved
@@ -173,17 +173,9 @@
     # Even though the derivatives on the right side are in zeta
     # the derivative rule written above is only true for ϕ = ζ
     data["(J^theta_PEST_p)|PEST"] = (
-<<<<<<< HEAD
-        data["J^theta_z"]
-        * data["theta_PEST_t"](
-            +data["J^theta"] * data["theta_PEST_tz"]
-            + data["J^zeta_z"] * data["theta_PEST_z"]
-        )
-=======
         data["J^theta_z"] * data["theta_PEST_t"]
         + data["J^theta"] * data["theta_PEST_tz"]
         + data["J^zeta_z"] * data["theta_PEST_z"]
->>>>>>> a197fd65
         + data["J^zeta"] * data["theta_PEST_zz"]
         - data["(J^theta_PEST_v)|PEST"] * data["theta_PEST_z"]
     )
