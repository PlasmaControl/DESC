"""Regression tests to verify that DESC agrees with VMEC and itself.

Computes several benchmark equilibria and compares the solutions by measuring the
difference in areas between constant theta and rho contours.
"""

import numpy as np
import pytest
from qic import Qic
from qsc import Qsc

import desc.examples
from desc.compute.utils import compress
from desc.equilibrium import EquilibriaFamily, Equilibrium
from desc.geometry import FourierRZToroidalSurface
from desc.grid import LinearGrid
from desc.io import load
from desc.objectives import (
    AspectRatio,
    CurrentDensity,
    FixBoundaryR,
    FixBoundaryZ,
    FixCurrent,
    FixIota,
    FixPressure,
    FixPsi,
    ForceBalance,
    HelicalForceBalance,
    ObjectiveFunction,
    QuasisymmetryBoozer,
    QuasisymmetryTwoTerm,
    RadialForceBalance,
    get_fixed_boundary_constraints,
)
from desc.objectives.utils import get_NAE_constraints
from desc.optimize import Optimizer
from desc.plotting import plot_boozer_surface
from desc.profiles import PowerSeriesProfile
from desc.vmec_utils import vmec_boundary_subspace

from .utils import area_difference_desc, area_difference_vmec


@pytest.mark.regression
@pytest.mark.solve
def test_SOLOVEV_vacuum(SOLOVEV_vac):
    """Tests that the SOLOVEV vacuum example gives no rotational transform."""
    eq = EquilibriaFamily.load(load_from=str(SOLOVEV_vac["desc_h5_path"]))[-1]
    data = eq.compute("|J|")

    np.testing.assert_allclose(data["iota"], 0, atol=1e-16)
    np.testing.assert_allclose(data["|J|"], 0, atol=2e-3)


@pytest.mark.regression
@pytest.mark.solve
def test_SOLOVEV_results(SOLOVEV):
    """Tests that the SOLOVEV example gives the same result as VMEC."""
    eq = EquilibriaFamily.load(load_from=str(SOLOVEV["desc_h5_path"]))[-1]
    rho_err, theta_err = area_difference_vmec(eq, SOLOVEV["vmec_nc_path"])

    np.testing.assert_allclose(rho_err, 0, atol=1e-3)
    np.testing.assert_allclose(theta_err, 0, atol=1e-4)


@pytest.mark.regression
@pytest.mark.solve
def test_DSHAPE_results(DSHAPE):
    """Tests that the DSHAPE examples gives the same results as VMEC."""
    eq = EquilibriaFamily.load(load_from=str(DSHAPE["desc_h5_path"]))[-1]
    rho_err, theta_err = area_difference_vmec(eq, DSHAPE["vmec_nc_path"])
    np.testing.assert_allclose(rho_err, 0, atol=2e-3)
    np.testing.assert_allclose(theta_err, 0, atol=1e-4)


@pytest.mark.regression
@pytest.mark.solve
def test_DSHAPE_current_results(DSHAPE_current):
    """Tests that the DSHAPE with fixed current gives the same results as VMEC."""
    eq = EquilibriaFamily.load(load_from=str(DSHAPE_current["desc_h5_path"]))[-1]
    rho_err, theta_err = area_difference_vmec(eq, DSHAPE_current["vmec_nc_path"])
    np.testing.assert_allclose(rho_err, 0, atol=3e-3)
    np.testing.assert_allclose(theta_err, 0, atol=1e-4)


@pytest.mark.regression
@pytest.mark.solve
def test_HELIOTRON_results(HELIOTRON):
    """Tests that the HELIOTRON examples gives the same results as VMEC."""
    eq = EquilibriaFamily.load(load_from=str(HELIOTRON["desc_h5_path"]))[-1]
    rho_err, theta_err = area_difference_vmec(eq, HELIOTRON["vmec_nc_path"])
    np.testing.assert_allclose(rho_err.mean(), 0, atol=2e-2)
    np.testing.assert_allclose(theta_err.mean(), 0, atol=2e-2)


@pytest.mark.regression
@pytest.mark.solve
def test_HELIOTRON_vac_results(HELIOTRON_vac):
    """Tests that the HELIOTRON examples gives the same results as VMEC."""
    eq = EquilibriaFamily.load(load_from=str(HELIOTRON_vac["desc_h5_path"]))[-1]
    rho_err, theta_err = area_difference_vmec(eq, HELIOTRON_vac["vmec_nc_path"])
    np.testing.assert_allclose(rho_err.mean(), 0, atol=1e-2)
    np.testing.assert_allclose(theta_err.mean(), 0, atol=2e-2)
    curr = eq.get_profile("current")
    np.testing.assert_allclose(curr(np.linspace(0, 1, 20)), 0, atol=1e-8)


@pytest.mark.regression
@pytest.mark.solve
def test_precise_QH_results(precise_QH):
    """Tests that the precise QH initial solve gives the same results as a base case."""
    eq1 = EquilibriaFamily.load(load_from=str(precise_QH["desc_h5_path"]))[-1]
    eq2 = EquilibriaFamily.load(load_from=str(precise_QH["output_path"]))[-1]
    rho_err, theta_err = area_difference_desc(eq1, eq2)
    np.testing.assert_allclose(rho_err, 0, atol=1e-2)
    np.testing.assert_allclose(theta_err, 0, atol=1e-2)


@pytest.mark.regression
@pytest.mark.solve
def test_HELIOTRON_vac2_results(HELIOTRON_vac, HELIOTRON_vac2):
    """Tests that the 2 methods for solving vacuum give the same results."""
    eq1 = EquilibriaFamily.load(load_from=str(HELIOTRON_vac["desc_h5_path"]))[-1]
    eq2 = EquilibriaFamily.load(load_from=str(HELIOTRON_vac2["desc_h5_path"]))[-1]
    rho_err, theta_err = area_difference_desc(eq1, eq2)
    np.testing.assert_allclose(rho_err[:, 4:], 0, atol=1e-2)
    np.testing.assert_allclose(theta_err, 0, atol=1e-4)
    curr1 = eq1.get_profile("current")
    curr2 = eq2.get_profile("current")
    iota1 = eq1.get_profile("iota")
    iota2 = eq2.get_profile("iota")
    np.testing.assert_allclose(curr1(np.linspace(0, 1, 20)), 0, atol=1e-8)
    np.testing.assert_allclose(curr2(np.linspace(0, 1, 20)), 0, atol=1e-8)
    np.testing.assert_allclose(iota1.params, iota2.params, rtol=1e-1, atol=1e-1)


@pytest.mark.regression
def test_force_balance_grids():
    """Compares radial & helical force balance on same vs different grids."""
    # When ConcentricGrid had a rotation option, RadialForceBalance, HelicalForceBalance
    # defaulted to cos, sin rotation, respectively.
    # This test has been kept to increase code coverage.

    def test(iota=False):
        if iota:
            # pick quad here just to increase code coverage
            eq1 = Equilibrium(iota=PowerSeriesProfile(0), sym=True, node_pattern="quad")
            eq2 = Equilibrium(iota=PowerSeriesProfile(0), sym=True, node_pattern="quad")
        else:
            eq1 = Equilibrium(current=PowerSeriesProfile(0), sym=True)
            eq2 = Equilibrium(current=PowerSeriesProfile(0), sym=True)

        res = 3
        eq1.change_resolution(L=res, M=res)
        eq1.L_grid = res
        eq1.M_grid = res
        eq2.change_resolution(L=res, M=res)
        eq2.L_grid = res
        eq2.M_grid = res

        # force balances on the same grids
        obj1 = ObjectiveFunction(ForceBalance())
        eq1.solve(objective=obj1)

        # force balances on different grids
        obj2 = ObjectiveFunction((RadialForceBalance(), HelicalForceBalance()))
        eq2.solve(objective=obj2)

        np.testing.assert_allclose(eq1.R_lmn, eq2.R_lmn, atol=5e-4)
        np.testing.assert_allclose(eq1.Z_lmn, eq2.Z_lmn, atol=5e-4)
        np.testing.assert_allclose(eq1.L_lmn, eq2.L_lmn, atol=2e-3)

    test(iota=True)
    test(iota=False)


@pytest.mark.regression
def test_solve_bounds():
    """Tests optimizing with bounds=(lower bound, upper bound)."""
    # decrease resolution and double pressure so no longer in force balance
    eq = desc.examples.get("DSHAPE")
    eq.change_resolution(L=eq.M, L_grid=eq.M_grid)
    eq.p_l *= 2

    # target force balance residuals with |F| <= 1e3 N
    obj = ObjectiveFunction(
        ForceBalance(normalize=False, normalize_target=False, bounds=(-1e3, 1e3)), eq=eq
    )
    eq.solve(objective=obj, ftol=1e-16, xtol=1e-16, maxiter=200, verbose=3)

    # check that all errors are nearly 0, since residual values are within target bounds
    f = obj.compute(obj.x(eq))
    np.testing.assert_allclose(f, 0, atol=1e-4)


@pytest.mark.regression
def test_1d_optimization(SOLOVEV):
    """Tests 1D optimization for target aspect ratio."""
    eq = desc.examples.get("SOLOVEV")
    objective = ObjectiveFunction(AspectRatio(target=2.5))
    constraints = (
        ForceBalance(),
        FixBoundaryR(),
        FixBoundaryZ(modes=eq.surface.Z_basis.modes[0:-1, :]),
        FixPressure(),
        FixIota(),
        FixPsi(),
    )
    options = {"perturb_options": {"order": 1}}
    with pytest.warns(UserWarning):
        eq.optimize(objective, constraints, optimizer="lsq-exact", options=options)

    np.testing.assert_allclose(eq.compute("R0/a")["R0/a"], 2.5, rtol=2e-4)


@pytest.mark.regression
def test_1d_optimization_old():
    """Tests 1D optimization for target aspect ratio."""
    eq = desc.examples.get("SOLOVEV")
    objective = ObjectiveFunction(AspectRatio(target=2.5))
    eq._optimize(
        objective,
        copy=False,
        solve_options={"verbose": 0},
        perturb_options={
            "dZb": True,
            "subspace": vmec_boundary_subspace(eq, ZBS=[0, 1]),
        },
    )

    np.testing.assert_allclose(eq.compute("R0/a")["R0/a"], 2.5, rtol=2e-4)


def run_qh_step(n, eq):
    """Run 1 step of the precise QH optimization example from Landreman & Paul."""
    grid = LinearGrid(
        M=eq.M, N=eq.N, NFP=eq.NFP, rho=np.array([0.6, 0.8, 1.0]), sym=True
    )

    objective = ObjectiveFunction(
        (
            QuasisymmetryTwoTerm(helicity=(1, eq.NFP), grid=grid),
            AspectRatio(target=8, weight=1e2),
        ),
        verbose=0,
    )
    R_modes = np.vstack(
        (
            [0, 0, 0],
            eq.surface.R_basis.modes[
                np.max(np.abs(eq.surface.R_basis.modes), 1) > n + 1, :
            ],
        )
    )
    Z_modes = eq.surface.Z_basis.modes[
        np.max(np.abs(eq.surface.Z_basis.modes), 1) > n + 1, :
    ]
    constraints = (
        ForceBalance(),
        FixBoundaryR(modes=R_modes),
        FixBoundaryZ(modes=Z_modes),
        FixPressure(),
        FixCurrent(),
        FixPsi(),
    )
    optimizer = Optimizer("proximal-lsq-exact")
    eq1, history = eq.optimize(
        objective=objective,
        constraints=constraints,
        optimizer=optimizer,
        maxiter=50,
        verbose=3,
        copy=True,
        options={
            "perturb_options": {"verbose": 0},
            "solve_options": {"verbose": 0},
        },
    )

    return eq1


@pytest.mark.regression
@pytest.mark.solve
def test_qh_optimization1():
    """Tests precise QH optimization, step 1."""
    eq0 = load(".//tests//inputs//precise_QH_step0.h5")[-1]
    eq1 = load(".//tests//inputs//precise_QH_step1.h5")
    eq1a = run_qh_step(0, eq0)
    rho_err, theta_err = area_difference_desc(eq1, eq1a, Nr=1, Nt=1)
    # only need crude tolerances here to make sure the boundaries are
    # similar, the main test is ensuring its not pathological and has good qs
    assert rho_err.mean() < 1

    obj = QuasisymmetryBoozer(helicity=(1, eq1a.NFP))
    obj.build(eq1a)
    B_asym = obj.compute(*obj.xs(eq1a))
    np.testing.assert_array_less(B_asym, 1e-1)


@pytest.mark.regression
@pytest.mark.solve
def test_qh_optimization2():
    """Tests precise QH optimization, step 2."""
    eq1 = load(".//tests//inputs//precise_QH_step1.h5")
    eq2 = load(".//tests//inputs//precise_QH_step2.h5")
    eq2a = run_qh_step(1, eq1)
    rho_err, theta_err = area_difference_desc(eq2, eq2a, Nr=1, Nt=1)
    # only need crude tolerances here to make sure the boundaries are
    # similar, the main test is ensuring its not pathological and has good qs
    assert rho_err.mean() < 1

    obj = QuasisymmetryBoozer(helicity=(1, eq2a.NFP))
    obj.build(eq2a)
    B_asym = obj.compute(*obj.xs(eq2a))
    np.testing.assert_array_less(B_asym, 1e-2)


@pytest.mark.regression
@pytest.mark.solve
@pytest.mark.mpl_image_compare(remove_text=True, tolerance=15)
def test_qh_optimization3():
    """Tests precise QH optimization, step 3."""
    eq2 = load(".//tests//inputs//precise_QH_step2.h5")
    eq3 = load(".//tests//inputs//precise_QH_step3.h5")
    eq3a = run_qh_step(2, eq2)
    rho_err, theta_err = area_difference_desc(eq3, eq3a, Nr=1, Nt=1)
    # only need crude tolerances here to make sure the boundaries are
    # similar, the main test is ensuring its not pathological and has good qs
    assert rho_err.mean() < 1

    obj = QuasisymmetryBoozer(helicity=(1, eq3a.NFP))
    obj.build(eq3a)
    B_asym = obj.compute(*obj.xs(eq3a))
    np.testing.assert_array_less(B_asym, 1e-3)

    fig, ax = plot_boozer_surface(eq3a)
    return fig


@pytest.mark.regression
@pytest.mark.solve
def test_ATF_results(tmpdir_factory):
    """Test automatic continuation method with ATF."""
    output_dir = tmpdir_factory.mktemp("result")
    eq0 = desc.examples.get("ATF")
    eq = Equilibrium(
        Psi=eq0.Psi,
        NFP=eq0.NFP,
        L=eq0.L,
        M=eq0.M,
        N=eq0.N,
        L_grid=eq0.L_grid,
        M_grid=eq0.M_grid,
        N_grid=eq0.N_grid,
        node_pattern=eq0.node_pattern,
        pressure=eq0.pressure,
        iota=eq0.iota,
        surface=eq0.get_surface_at(rho=1),
        sym=eq0.sym,
        spectral_indexing=eq0.spectral_indexing,
    )
    eqf = EquilibriaFamily.solve_continuation_automatic(
        eq,
        verbose=2,
        checkpoint_path=output_dir.join("ATF.h5"),
    )
    eqf = load(output_dir.join("ATF.h5"))
    rho_err, theta_err = area_difference_desc(eq0, eqf[-1])
    np.testing.assert_allclose(rho_err[:, 4:], 0, atol=4e-2)
    np.testing.assert_allclose(theta_err, 0, atol=5e-4)


@pytest.mark.regression
@pytest.mark.solve
def test_ESTELL_results(tmpdir_factory):
    """Test automatic continuation method with ESTELL."""
    output_dir = tmpdir_factory.mktemp("result")
    eq0 = desc.examples.get("ESTELL")
    eq = Equilibrium(
        Psi=eq0.Psi,
        NFP=eq0.NFP,
        L=eq0.L,
        M=eq0.M,
        N=eq0.N,
        L_grid=eq0.L_grid,
        M_grid=eq0.M_grid,
        N_grid=eq0.N_grid,
        node_pattern=eq0.node_pattern,
        pressure=eq0.pressure,
        current=eq0.current,
        surface=eq0.get_surface_at(rho=1),
        sym=eq0.sym,
        spectral_indexing=eq0.spectral_indexing,
    )
    eqf = EquilibriaFamily.solve_continuation_automatic(
        eq,
        verbose=2,
        checkpoint_path=output_dir.join("ESTELL.h5"),
    )
    eqf = load(output_dir.join("ESTELL.h5"))
    rho_err, theta_err = area_difference_desc(eq0, eqf[-1])
    np.testing.assert_allclose(rho_err[:, 3:], 0, atol=5e-2)
    np.testing.assert_allclose(theta_err, 0, atol=1e-4)


@pytest.mark.regression
@pytest.mark.solve
def test_simsopt_QH_comparison():
    """Test case that previously stalled before getting to the solution.

    From Matt's comparison with SIMSOPT.
    """
    nfp = 4
    aspect_target = 8.0
    # Initial (m=0, n=nfp) mode of the axis:
    Delta = 0.2
    LMN_resolution = 6
    # Set shape of the initial condition.
    # R_lmn and Z_lmn are the amplitudes. modes_R and modes_Z are the (m,n) pairs.
    surface = FourierRZToroidalSurface(
        R_lmn=[1.0, 1.0 / aspect_target, Delta],
        modes_R=[[0, 0], [1, 0], [0, 1]],
        Z_lmn=[0, 1.0 / aspect_target, Delta],
        modes_Z=[[0, 0], [-1, 0], [0, -1]],
        NFP=nfp,
    )
    # Set up a vacuum field:
    pressure = PowerSeriesProfile(params=[0], modes=[0])
    ndofs_current = 3
    current = PowerSeriesProfile(
        params=np.zeros(ndofs_current),
        modes=2 * np.arange(ndofs_current),
    )
    eq = Equilibrium(
        surface=surface,
        pressure=pressure,
        current=current,
        Psi=np.pi / (aspect_target**2),  # So |B| is ~ 1 T.
        NFP=nfp,
        L=LMN_resolution,
        M=LMN_resolution,
        N=LMN_resolution,
        L_grid=2 * LMN_resolution,
        M_grid=2 * LMN_resolution,
        N_grid=2 * LMN_resolution,
        sym=True,
    )
    # Fix the major radius, and all modes with |m| or |n| > 1:
    R_modes_to_fix = []
    for j in range(eq.surface.R_basis.modes.shape[0]):
        m = eq.surface.R_basis.modes[j, 1]
        n = eq.surface.R_basis.modes[j, 2]
        if (m * n < 0) or (m == 0 and n == 0) or (abs(m) > 1) or (abs(n) > 1):
            R_modes_to_fix.append([0, m, n])
        else:
            print(f"Freeing R mode: m={m}, n={n}")
    R_modes_to_fix = np.array(R_modes_to_fix)
    Z_modes_to_fix = []
    for j in range(eq.surface.Z_basis.modes.shape[0]):
        m = eq.surface.Z_basis.modes[j, 1]
        n = eq.surface.Z_basis.modes[j, 2]
        if (m * n > 0) or (m == 0 and n == 0) or (abs(m) > 1) or (abs(n) > 1):
            Z_modes_to_fix.append([0, m, n])
        else:
            print(f"Freeing Z mode: m={m}, n={n}")
    Z_modes_to_fix = np.array(Z_modes_to_fix)
    eq.solve(
        verbose=3,
        ftol=1e-8,
        constraints=get_fixed_boundary_constraints(profiles=False),
        objective=ObjectiveFunction(objectives=CurrentDensity()),
    )
    ##################################
    # Done creating initial condition.
    # Now define optimization problem.
    ##################################
    constraints = (
        CurrentDensity(),
        FixBoundaryR(modes=R_modes_to_fix),
        FixBoundaryZ(modes=Z_modes_to_fix),
        FixPressure(),
        FixCurrent(),
        FixPsi(),
    )
    # Objective function, for both desc and simsopt:
    # f = (aspect - 8)^2 + (2pi)^{-2} \int dtheta \int d\zeta [f_C(rho=1)]^2
    # grid for quasisymmetry objective:
    grid = LinearGrid(
        M=eq.M,
        N=eq.N,
        rho=[1.0],
        NFP=nfp,
    )
    # Cancel factor of 1/2 in desc objective which is not present in simsopt:
    aspect_weight = np.sqrt(2)
    # Also scale QS weight so objective is approximately independent of grid resolution:
    qs_weight = np.sqrt(len(grid.weights) / (8 * (np.pi**4)))
    objective = ObjectiveFunction(
        (
            AspectRatio(target=aspect_target, weight=aspect_weight, normalize=False),
            QuasisymmetryTwoTerm(
                helicity=(1, nfp), grid=grid, weight=qs_weight, normalize=False
            ),
        )
    )
    eq2, result = eq.optimize(
        verbose=3,
        objective=objective,
        constraints=constraints,
        optimizer=Optimizer("lsq-exact"),
    )
    aspect = eq2.compute("R0/a")["R0/a"]
    np.testing.assert_allclose(aspect, aspect_target, atol=1e-2, rtol=1e-3)
    np.testing.assert_array_less(objective.compute_scalar(objective.x(eq)), 1e-2)


@pytest.mark.regression
@pytest.mark.solve
@pytest.mark.slow
def test_NAE_QSC_solve():
    """Test O(rho) NAE QSC constraints solve."""
    # get Qsc example
    qsc = Qsc.from_paper("precise QA")
    ntheta = 75
    r = 0.01
    N = 9
    eq = Equilibrium.from_near_axis(qsc, r=r, L=6, M=6, N=N, ntheta=ntheta)

    orig_Rax_val = eq.axis.R_n
    orig_Zax_val = eq.axis.Z_n

    eq_fit = eq.copy()

    # this has all the constraints we need,
    #  iota=False specifies we want to fix current instead of iota
    cs = get_NAE_constraints(eq, qsc, iota=False, order=1)

    objectives = ForceBalance()
    obj = ObjectiveFunction(objectives)

    eq.solve(verbose=3, ftol=1e-2, objective=obj, maxiter=50, xtol=1e-6, constraints=cs)

    # Make sure axis is same
    np.testing.assert_almost_equal(orig_Rax_val, eq.axis.R_n)
    np.testing.assert_almost_equal(orig_Zax_val, eq.axis.Z_n)

    # Make sure surfaces of solved equilibrium are similar near axis as QSC
    rho_err, theta_err = area_difference_desc(eq, eq_fit)

    np.testing.assert_allclose(rho_err[:, 0:-4], 0, atol=1e-2)
    np.testing.assert_allclose(theta_err[:, 0:-6], 0, atol=1e-3)

    # Make sure iota of solved equilibrium is same near axis as QSC
    grid = LinearGrid(L=10, M=20, N=20, sym=True, axis=False)
    iota = compress(grid, eq.compute("iota", grid=grid)["iota"], "rho")

    np.testing.assert_allclose(iota[0], qsc.iota, atol=1e-5)
    np.testing.assert_allclose(iota[1:10], qsc.iota, atol=1e-3)

    # check lambda to match near axis
    grid_2d_05 = LinearGrid(rho=np.array(1e-6), M=50, N=50, NFP=eq.NFP, endpoint=True)

    # Evaluate lambda near the axis
    data_nae = eq.compute("lambda", grid=grid_2d_05)
    lam_nae = data_nae["lambda"]

    # Reshape to form grids on theta and phi
    zeta = (
        grid_2d_05.nodes[:, 2]
        .reshape(
            (grid_2d_05.num_theta, grid_2d_05.num_rho, grid_2d_05.num_zeta), order="F"
        )
        .squeeze()
    )

    lam_nae = lam_nae.reshape(
        (grid_2d_05.num_theta, grid_2d_05.num_rho, grid_2d_05.num_zeta), order="F"
    )

    phi = np.squeeze(zeta[0, :])
    lam_nae = np.squeeze(lam_nae[:, 0, :])

    lam_av_nae = np.mean(lam_nae, axis=0)
    np.testing.assert_allclose(lam_av_nae, -qsc.iota * qsc.nu_spline(phi), atol=2e-5)

    # check |B| on axis

    grid = LinearGrid(M=eq.M_grid, N=eq.N_grid, NFP=eq.NFP, rho=np.array(1e-6))
    # Evaluate B modes near the axis
    data_nae = eq.compute(["|B|_mn", "B modes"], grid=grid)
    modes = data_nae["B modes"]
    B_mn_nae = data_nae["|B|_mn"]
    # Evaluate B on an angular grid
    theta = np.linspace(0, 2 * np.pi, 150)
    phi = np.linspace(0, 2 * np.pi, qsc.nphi)
    th, ph = np.meshgrid(theta, phi)
    B_nae = np.zeros((qsc.nphi, 150))

    for i, (l, m, n) in enumerate(modes):
        if m >= 0 and n >= 0:
            B_nae += B_mn_nae[i] * np.cos(m * th) * np.cos(n * ph)
        elif m >= 0 and n < 0:
            B_nae += -B_mn_nae[i] * np.cos(m * th) * np.sin(n * ph)
        elif m < 0 and n >= 0:
            B_nae += -B_mn_nae[i] * np.sin(m * th) * np.cos(n * ph)
        elif m < 0 and n < 0:
            B_nae += B_mn_nae[i] * np.sin(m * th) * np.sin(n * ph)
    # Eliminate the poloidal angle to focus on the toroidal behaviour
    B_av_nae = np.mean(B_nae, axis=1)
    np.testing.assert_allclose(B_av_nae, np.ones(np.size(phi)) * qsc.B0, atol=1e-4)


@pytest.mark.regression
@pytest.mark.solve
@pytest.mark.slow
def test_NAE_QIC_solve():
    """Test O(rho) NAE QIC constraints solve."""
    # get Qic example
<<<<<<< HEAD
    qic = Qic.from_paper("r2 section 5.2", nphi=99)
    ntheta = 75
    r = 0.01
    N = 9
    eq = Equilibrium.from_near_axis(qic, r=r, L=6, M=6, N=N, ntheta=ntheta)
=======
    qsc = Qic.from_paper("QI NFP2 r2", nphi=301, order="r1")
    qsc.lasym = False  # don't need to consider stell asym for order 1 constraints
    ntheta = 75
    r = 0.01
    N = 11
    eq = Equilibrium.from_near_axis(qsc, r=r, L=7, M=7, N=N, ntheta=ntheta)
>>>>>>> f67a7d94

    orig_Rax_val = eq.axis.R_n
    orig_Zax_val = eq.axis.Z_n

    eq_fit = eq.copy()

    # this has all the constraints we need,
    #  iota=False specifies we want to fix current instead of iota
    cs = get_NAE_constraints(eq, qic, iota=False, order=1)

    objectives = ForceBalance()
    obj = ObjectiveFunction(objectives)

    eq.solve(
        verbose=3, ftol=1e-2, objective=obj, maxiter=100, xtol=1e-6, constraints=cs
    )

    # Make sure axis is same
    np.testing.assert_almost_equal(orig_Rax_val, eq.axis.R_n)
    np.testing.assert_almost_equal(orig_Zax_val, eq.axis.Z_n)

    # Make sure surfaces of solved equilibrium are similar near axis as QIC
    rho_err, theta_err = area_difference_desc(eq, eq_fit)

    np.testing.assert_allclose(rho_err[:, 0:-8], 0, atol=5e-3)
    np.testing.assert_allclose(theta_err[:, 0:-5], 0, atol=2e-2)

    # Make sure iota of solved equilibrium is same near axis as QIC
    grid = LinearGrid(L=10, M=20, N=20, sym=True, axis=False)
    iota = compress(grid, eq.compute("iota", grid=grid)["iota"], "rho")

<<<<<<< HEAD
    np.testing.assert_allclose(iota[1], qic.iota, atol=2e-5)
    np.testing.assert_allclose(iota[1:10], qic.iota, atol=1e-3)
=======
    np.testing.assert_allclose(iota[1], qsc.iota, atol=1e-5)
    np.testing.assert_allclose(iota[1:10], qsc.iota, atol=5e-4)

    # check lambda to match near axis
    grid_2d_05 = LinearGrid(rho=np.array(1e-6), M=50, N=50, NFP=eq.NFP, endpoint=True)

    # Evaluate lambda near the axis
    data_nae = eq.compute("lambda", grid=grid_2d_05)
    lam_nae = data_nae["lambda"]

    # Reshape to form grids on theta and phi
    zeta = (
        grid_2d_05.nodes[:, 2]
        .reshape(
            (grid_2d_05.num_theta, grid_2d_05.num_rho, grid_2d_05.num_zeta), order="F"
        )
        .squeeze()
    )

    lam_nae = lam_nae.reshape(
        (grid_2d_05.num_theta, grid_2d_05.num_rho, grid_2d_05.num_zeta), order="F"
    )

    phi = np.squeeze(zeta[0, :])
    lam_nae = np.squeeze(lam_nae[:, 0, :])

    lam_av_nae = np.mean(lam_nae, axis=0)
    np.testing.assert_allclose(lam_av_nae, -qsc.iota * qsc.nu_spline(phi), atol=4e-5)

    # check |B| on axis

    grid = LinearGrid(M=eq.M_grid, N=eq.N_grid, NFP=eq.NFP, rho=np.array(1e-6))
    # Evaluate B modes near the axis
    data_nae = eq.compute(["|B|_mn", "B modes"], grid=grid)
    modes = data_nae["B modes"]
    B_mn_nae = data_nae["|B|_mn"]
    # Evaluate B on an angular grid
    theta = np.linspace(0, 2 * np.pi, 150)
    phi = np.linspace(0, 2 * np.pi, qsc.nphi)
    th, ph = np.meshgrid(theta, phi)
    B_nae = np.zeros((qsc.nphi, 150))

    for i, (l, m, n) in enumerate(modes):
        if m >= 0 and n >= 0:
            B_nae += B_mn_nae[i] * np.cos(m * th) * np.cos(n * ph)
        elif m >= 0 and n < 0:
            B_nae += -B_mn_nae[i] * np.cos(m * th) * np.sin(n * ph)
        elif m < 0 and n >= 0:
            B_nae += -B_mn_nae[i] * np.sin(m * th) * np.cos(n * ph)
        elif m < 0 and n < 0:
            B_nae += B_mn_nae[i] * np.sin(m * th) * np.sin(n * ph)
    # Eliminate the poloidal angle to focus on the toroidal behaviour
    B_av_nae = np.mean(B_nae, axis=1)
    np.testing.assert_allclose(B_av_nae, np.ones(np.size(phi)) * qsc.B0, atol=2e-2)
>>>>>>> f67a7d94


class TestGetExample:
    """Tests for desc.examples.get."""

    @pytest.mark.unit
    def test_missing_example(self):
        """Test for correct error thrown when no example is found."""
        with pytest.raises(ValueError, match="example FOO not found"):
            desc.examples.get("FOO")

    @pytest.mark.unit
    def test_example_get_eq(self):
        """Test getting a single equilibrium."""
        eq = desc.examples.get("SOLOVEV")
        assert eq.Psi == 1

    @pytest.mark.unit
    def test_example_get_eqf(self):
        """Test getting full equilibria family."""
        eqf = desc.examples.get("DSHAPE", "all")
        np.testing.assert_allclose(eqf[0].pressure.params, 0)

    @pytest.mark.unit
    def test_example_get_boundary(self):
        """Test getting boundary surface."""
        surf = desc.examples.get("HELIOTRON", "boundary")
        np.testing.assert_allclose(surf.R_lmn[surf.R_basis.get_idx(0, 1, 1)], -0.3)

    @pytest.mark.unit
    def test_example_get_pressure(self):
        """Test getting pressure profile."""
        pres = desc.examples.get("ATF", "pressure")
        np.testing.assert_allclose(pres.params[:5], [5e5, -1e6, 5e5, 0, 0])

    @pytest.mark.unit
    def test_example_get_iota(self):
        """Test getting iota profile."""
        iota = desc.examples.get("NCSX", "iota")
        np.testing.assert_allclose(
            iota.params[:5],
            [
                -3.49197642e-01,
                -6.81105159e-01,
                1.29781695e00,
                -2.07888586e00,
                1.15800135e00,
            ],
        )

    @pytest.mark.unit
    def test_example_get_current(self):
        """Test getting current profile."""
        current = desc.examples.get("QAS", "current")
        np.testing.assert_allclose(
            current.params[:11],
            [
                0.00000000e00,
                -5.30230329e03,
                -4.65196499e05,
                2.31960013e06,
                -1.20570566e07,
                4.17520547e07,
                -9.51373229e07,
                1.38268651e08,
                -1.23703891e08,
                6.24782996e07,
                -1.36284423e07,
            ],
        )<|MERGE_RESOLUTION|>--- conflicted
+++ resolved
@@ -617,20 +617,12 @@
 def test_NAE_QIC_solve():
     """Test O(rho) NAE QIC constraints solve."""
     # get Qic example
-<<<<<<< HEAD
-    qic = Qic.from_paper("r2 section 5.2", nphi=99)
-    ntheta = 75
-    r = 0.01
-    N = 9
-    eq = Equilibrium.from_near_axis(qic, r=r, L=6, M=6, N=N, ntheta=ntheta)
-=======
-    qsc = Qic.from_paper("QI NFP2 r2", nphi=301, order="r1")
-    qsc.lasym = False  # don't need to consider stell asym for order 1 constraints
+    qic = Qic.from_paper("QI NFP2 r2", nphi=301, order="r1")
+    qic.lasym = False  # don't need to consider stell asym for order 1 constraints
     ntheta = 75
     r = 0.01
     N = 11
-    eq = Equilibrium.from_near_axis(qsc, r=r, L=7, M=7, N=N, ntheta=ntheta)
->>>>>>> f67a7d94
+    eq = Equilibrium.from_near_axis(qic, r=r, L=7, M=7, N=N, ntheta=ntheta)
 
     orig_Rax_val = eq.axis.R_n
     orig_Zax_val = eq.axis.Z_n
@@ -662,12 +654,8 @@
     grid = LinearGrid(L=10, M=20, N=20, sym=True, axis=False)
     iota = compress(grid, eq.compute("iota", grid=grid)["iota"], "rho")
 
-<<<<<<< HEAD
-    np.testing.assert_allclose(iota[1], qic.iota, atol=2e-5)
-    np.testing.assert_allclose(iota[1:10], qic.iota, atol=1e-3)
-=======
-    np.testing.assert_allclose(iota[1], qsc.iota, atol=1e-5)
-    np.testing.assert_allclose(iota[1:10], qsc.iota, atol=5e-4)
+    np.testing.assert_allclose(iota[1], qic.iota, atol=1e-5)
+    np.testing.assert_allclose(iota[1:10], qic.iota, atol=5e-4)
 
     # check lambda to match near axis
     grid_2d_05 = LinearGrid(rho=np.array(1e-6), M=50, N=50, NFP=eq.NFP, endpoint=True)
@@ -693,7 +681,7 @@
     lam_nae = np.squeeze(lam_nae[:, 0, :])
 
     lam_av_nae = np.mean(lam_nae, axis=0)
-    np.testing.assert_allclose(lam_av_nae, -qsc.iota * qsc.nu_spline(phi), atol=4e-5)
+    np.testing.assert_allclose(lam_av_nae, -qic.iota * qic.nu_spline(phi), atol=4e-5)
 
     # check |B| on axis
 
@@ -704,9 +692,9 @@
     B_mn_nae = data_nae["|B|_mn"]
     # Evaluate B on an angular grid
     theta = np.linspace(0, 2 * np.pi, 150)
-    phi = np.linspace(0, 2 * np.pi, qsc.nphi)
+    phi = np.linspace(0, 2 * np.pi, qic.nphi)
     th, ph = np.meshgrid(theta, phi)
-    B_nae = np.zeros((qsc.nphi, 150))
+    B_nae = np.zeros((qic.nphi, 150))
 
     for i, (l, m, n) in enumerate(modes):
         if m >= 0 and n >= 0:
@@ -719,8 +707,7 @@
             B_nae += B_mn_nae[i] * np.sin(m * th) * np.sin(n * ph)
     # Eliminate the poloidal angle to focus on the toroidal behaviour
     B_av_nae = np.mean(B_nae, axis=1)
-    np.testing.assert_allclose(B_av_nae, np.ones(np.size(phi)) * qsc.B0, atol=2e-2)
->>>>>>> f67a7d94
+    np.testing.assert_allclose(B_av_nae, np.ones(np.size(phi)) * qic.B0, atol=2e-2)
 
 
 class TestGetExample:
