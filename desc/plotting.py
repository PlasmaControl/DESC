--- conflicted
+++ resolved
@@ -1531,17 +1531,12 @@
 
 
 def plot_field_lines_sfl(eq, rho, seed_thetas=0, phi_end=2 * np.pi, ax=None, **kwargs):
-<<<<<<< HEAD
-    """Traces field lines on specified flux surface at specified initial vartheta (:math:`\\vartheta`) seed locations, then plots them. 
-=======
     """Traces field lines on specified flux surface at specified initial vartheta (:math:`\\vartheta`) seed locations, then plots them.
->>>>>>> 97e76573
     Field lines traced by first finding the corresponding straight-field-line (SFL) coordinates :math:`(\\rho,\\vartheta,\phi)` for each field line, then converting those to the computational
     :math:`(\\rho,\\theta,\phi)` coordiantes, then finally computing from those the toroidal :math:`(R,\phi,Z)` coordinates of each field line.
     The SFL angle coordinates are found with the SFL relation:
 
         :math:`\\vartheta = \iota \phi + \\vartheta_0`
-
 
     Parameters
     ----------
@@ -1681,13 +1676,8 @@
     return_B_interp=False,
     **kwargs
 ):
-<<<<<<< HEAD
-    """ ***Use plot_field_lines_sfl if plotting from a solved equilibrium, as that is faster and more accurate than real space interpolation***
-    Traces field lines on specified flux surface at specified initial theta seed locations, then plots them. 
-=======
     """***Use plot_field_lines_sfl if plotting from a solved equilibrium, as that is faster and more accurate than real space interpolation***
     Traces field lines on specified flux surface at specified initial theta seed locations, then plots them.
->>>>>>> 97e76573
     Field lines integrated by first fitting the magnetic field with radial basis functions (RBF) in R,Z,phi, then integrating the field line
     from phi=0 up to the specified phi angle, by solving:
 
@@ -1898,13 +1888,9 @@
 
 
 def _field_line_Rbf(rho, theta0, phi_end, grid, toroidal_coords, B_interp, phi0=0):
-<<<<<<< HEAD
-    """ Takes the initial poloidal angle you want to seed a field line at (at phi=0),
-        and integrates along the field line to the specified phi_end. returns fR,fZ,fPhi, the R,Z,Phi coordinates of the field line trajectory"""
-=======
     """Takes the initial poloidal angle you want to seed a field line at (at phi=0),
-    and integrates along the field line to the specified phi_end. returns fR,fZ,fPhi, the R,Z,Phi coordinates of the field line trajectory"""
->>>>>>> 97e76573
+    and integrates along the field line to the specified phi_end. returns fR,fZ,fPhi,
+    the R,Z,Phi coordinates of the field line trajectory."""
     Rs = toroidal_coords["R"]
     Zs = toroidal_coords["Z"]
 
@@ -1925,11 +1911,7 @@
     y0 = [fR[0], fZ[0]]
 
     def rhs(phi, y):
-<<<<<<< HEAD
-        """ RHS of magnetic field line eqn"""
-=======
-        """RHS of magnetic field line eqn"""
->>>>>>> 97e76573
+        """RHS of magnetic field line equation."""
         dRdphi = (
             y[0]
             * B_interp["B_R"](y[0], y[1], np.mod(phi, 2 * np.pi))
