--- conflicted
+++ resolved
@@ -20,8 +20,6 @@
 from desc.vmec_utils import ptolemy_identity_fwd, ptolemy_identity_rev
 
 
-<<<<<<< HEAD
-=======
 def biot_savart(eval_pts, coil_pts, current):
     """Biot-Savart law following [1].
 
@@ -102,7 +100,6 @@
     return 1e-7 * fori_loop(0, J.shape[0], body, B)
 
 
->>>>>>> f788ff4d
 def read_BNORM_file(fname, surface, eval_grid=None, scale_by_curpol=True):
     """Read BNORM-style .txt file containing Bnormal Fourier coefficients.
 
