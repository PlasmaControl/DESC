"""Functions for plotting and visualizing equilibria."""

import inspect
import numbers
import tkinter
import warnings

import matplotlib
import matplotlib.pyplot as plt
import numpy as np
import plotly.graph_objects as go
from diffrax import RESULTS
from matplotlib import cycler, rcParams
from mpl_toolkits.axes_grid1 import make_axes_locatable
from packaging.version import Version
from pylatexenc.latex2text import LatexNodes2Text

from desc.backend import sign
from desc.basis import fourier, zernike_radial_poly
from desc.batching import vmap_chunked
from desc.coils import CoilSet, _Coil
from desc.compute import data_index, get_transforms
from desc.compute.utils import _parse_parameterization
from desc.equilibrium.coords import map_coordinates
from desc.grid import Grid, LinearGrid
from desc.integrals import surface_averages_map
from desc.magnetic_fields import field_line_integrate
from desc.particles import trace_particles
from desc.utils import (
    check_posint,
    errorif,
    islinspaced,
    only1,
    parse_argname_change,
    setdefault,
    warnif,
)
from desc.vmec_utils import ptolemy_linear_transform

__all__ = [
    "plot_1d",
    "plot_2d",
    "plot_3d",
    "plot_basis",
    "plot_boozer_modes",
    "plot_boozer_surface",
    "plot_boundaries",
    "plot_boundary",
    "plot_coefficients",
    "plot_coils",
    "plot_comparison",
    "plot_field_lines",
    "plot_fsa",
    "plot_grid",
    "plot_logo",
    "plot_qs_error",
    "plot_particle_trajectories",
    "plot_section",
    "plot_surfaces",
    "poincare_plot",
    "plot_gammac",
]


colorblind_colors = [
    (0.0000, 0.4500, 0.7000),  # blue
    (0.8359, 0.3682, 0.0000),  # vermilion
    (0.0000, 0.6000, 0.5000),  # bluish green
    (0.9500, 0.9000, 0.2500),  # yellow
    (0.3500, 0.7000, 0.9000),  # sky blue
    (0.8000, 0.6000, 0.7000),  # reddish purple
    (0.9000, 0.6000, 0.0000),  # orange
]
sequential_colors = [
    "#c80016",  # red
    "#dc5b0e",  # burnt orange
    "#f0b528",  # light orange
    "#dce953",  # yellow
    "#7acf7c",  # green
    "#1fb7c9",  # teal
    "#2192e3",  # medium blue
    "#4f66d4",  # blue-violet
    "#7436a5",  # purple
]
dashes = [
    (1.0, 0.0, 0.0, 0.0, 0.0, 0.0),  # solid
    (3.7, 1.6, 0.0, 0.0, 0.0, 0.0),  # dashed
    (1.0, 1.6, 0.0, 0.0, 0.0, 0.0),  # dotted
    (6.4, 1.6, 1.0, 1.6, 0.0, 0.0),  # dot dash
    (3.0, 1.6, 1.0, 1.6, 1.0, 1.6),  # dot dot dash
    (6.0, 4.0, 0.0, 0.0, 0.0, 0.0),  # long dash
    (1.0, 1.6, 3.0, 1.6, 3.0, 1.6),  # dash dash dot
]
matplotlib.rcdefaults()
rcParams["font.family"] = "DejaVu Serif"
rcParams["mathtext.fontset"] = "cm"
rcParams["font.size"] = 10
rcParams["figure.facecolor"] = (1, 1, 1, 1)
rcParams["figure.figsize"] = (6, 4)

try:
    dpi = tkinter.Tk().winfo_fpixels("1i")
except tkinter._tkinter.TclError:
    dpi = 72
rcParams["figure.dpi"] = dpi
rcParams["figure.autolayout"] = True
rcParams["axes.spines.top"] = False
rcParams["axes.spines.right"] = False
rcParams["axes.labelsize"] = "small"
rcParams["axes.titlesize"] = "medium"
rcParams["lines.linewidth"] = 1
rcParams["lines.solid_capstyle"] = "round"
rcParams["lines.dash_capstyle"] = "round"
rcParams["lines.dash_joinstyle"] = "round"
rcParams["xtick.labelsize"] = "x-small"
rcParams["ytick.labelsize"] = "x-small"
color_cycle = cycler(color=colorblind_colors)
dash_cycle = cycler(dashes=dashes)
rcParams["axes.prop_cycle"] = color_cycle

_AXIS_LABELS_RTZ = [r"$\rho$", r"$\theta$", r"$\zeta$"]
_AXIS_LABELS_RPZ = [r"$R ~(\mathrm{m})$", r"$\phi$", r"$Z ~(\mathrm{m})$"]
_AXIS_LABELS_XYZ = [r"$X ~(\mathrm{m})$", r"$Y ~(\mathrm{m})$", r"$Z ~(\mathrm{m})$"]


def _set_tight_layout(fig):
    # TODO: update this when matplotlib min version >= 3.6.0
    # compat layer to deal with API changes in mpl 3.6.0
    if Version(matplotlib.__version__) >= Version("3.6.0"):
        fig.set_layout_engine("tight")
    else:
        fig.set_tight_layout(True)


def _get_cmap(name, n=None):
    # TODO: update this when matplotlib min version >= 3.6.0
    # compat layer to deal with API changes in mpl 3.6.0
    if Version(matplotlib.__version__) >= Version("3.6.0"):
        c = matplotlib.colormaps[name]
        if n is not None:
            c = c.resampled(n)
        return c
    else:
        return matplotlib.cm.get_cmap(name, n)


def _format_ax(ax, is3d=False, rows=1, cols=1, figsize=None, equal=False):
    """Check type of ax argument. If ax is not a matplotlib AxesSubplot, initialize one.

    Parameters
    ----------
    ax : None or matplotlib AxesSubplot instance
        Axis to plot on.
    is3d: bool
        Whether the plot is three-dimensional.
    rows : int, optional
        Number of rows of subplots to create.
    cols : int, optional
        Number of columns of subplots to create.
    figsize : tuple of 2 floats
        Figure size (width, height) in inches. Default is (6, 6).
    equal : bool
        Whether axes should have equal scales for x and y.

    Returns
    -------
    fig : matplotlib.figure.Figure
        Figure being plotted to.
    ax : matplotlib.axes.Axes or ndarray of Axes
        Axes being plotted to.

    """
    if figsize is None:
        figsize = (6, 6)
    if ax is None:
        if is3d:
            fig = plt.figure(figsize=figsize, dpi=dpi)
            ax = np.array(
                [
                    fig.add_subplot(rows, cols, int(r * cols + c + 1), projection="3d")
                    for r in range(rows)
                    for c in range(cols)
                ]
            ).reshape((rows, cols))
            if ax.size == 1:
                ax = ax.flatten()[0]
            return fig, ax
        else:
            fig, ax = plt.subplots(
                rows,
                cols,
                figsize=figsize,
                squeeze=False,
                sharex=True,
                sharey=True,
                subplot_kw=dict(aspect="equal") if equal else None,
            )
            if ax.size == 1:
                ax = ax.flatten()[0]
            return fig, ax

    elif isinstance(ax, matplotlib.axes.Axes):
        return plt.gcf(), ax
    else:
        ax = np.atleast_1d(ax)
        errorif(
            not isinstance(ax.flatten()[0], matplotlib.axes.Axes),
            TypeError,
            "ax argument must be None or an axis instance or array of axes",
        )
        return plt.gcf(), ax


def _update_3d_layout(
    fig,
    showaxislabels,
    showgrid,
    zeroline,
    showticklabels,
    figsize,
    dpi,
    title,
):
    """Apply common layout operations for 3D plots using plotly."""
    xaxis_title = (
        LatexNodes2Text().latex_to_text(_AXIS_LABELS_XYZ[0]) if showaxislabels else ""
    )
    yaxis_title = (
        LatexNodes2Text().latex_to_text(_AXIS_LABELS_XYZ[1]) if showaxislabels else ""
    )
    zaxis_title = (
        LatexNodes2Text().latex_to_text(_AXIS_LABELS_XYZ[2]) if showaxislabels else ""
    )
    fig.update_layout(
        scene=dict(
            xaxis_title=xaxis_title,
            yaxis_title=yaxis_title,
            zaxis_title=zaxis_title,
            aspectmode="data",
            xaxis=dict(
                backgroundcolor="white",
                gridcolor="darkgrey",
                showbackground=False,
                zerolinecolor="darkgrey",
                showgrid=showgrid,
                zeroline=zeroline,
                showticklabels=showticklabels,
            ),
            yaxis=dict(
                backgroundcolor="white",
                gridcolor="darkgrey",
                showbackground=False,
                zerolinecolor="darkgrey",
                showgrid=showgrid,
                zeroline=zeroline,
                showticklabels=showticklabels,
            ),
            zaxis=dict(
                backgroundcolor="white",
                gridcolor="darkgrey",
                showbackground=False,
                zerolinecolor="darkgrey",
                showgrid=showgrid,
                zeroline=zeroline,
                showticklabels=showticklabels,
            ),
        ),
        width=figsize[0] * dpi,
        height=figsize[1] * dpi,
        title=dict(text=title, y=0.9, x=0.5, xanchor="center", yanchor="top"),
        font=dict(family="Times"),
    )
    return fig


def _get_grid(**kwargs):
    """Get grid for plotting.

    Parameters
    ----------
    kwargs
         Any arguments taken by LinearGrid.

    Returns
    -------
    grid : LinearGrid
         Grid of coordinates to evaluate at.

    """
    grid_args = {
        "NFP": 1,
        "sym": False,
        "axis": True,
        "endpoint": True,
    }
    grid_args.update(kwargs)
    if ("L" not in grid_args) and ("rho" not in grid_args):
        grid_args["rho"] = np.array([1.0])
    if ("M" not in grid_args) and ("theta" not in grid_args):
        grid_args["theta"] = np.array([0.0])
    if ("N" not in grid_args) and ("zeta" not in grid_args):
        grid_args["zeta"] = np.array([0.0])

    grid = LinearGrid(**grid_args)

    return grid


def _get_plot_axes(grid):
    """Find which axes are being plotted.

    Parameters
    ----------
    grid : Grid
        Grid of coordinates to evaluate at.

    Returns
    -------
    axes : tuple of int
        Which axes of the grid are being plotted.

    """
    plot_axes = [0, 1, 2]
    if grid.num_rho == 1:
        plot_axes.remove(0)
    if grid.num_theta == 1:
        plot_axes.remove(1)
    if grid.num_zeta == 1:
        plot_axes.remove(2)

    return tuple(plot_axes)


def _compute(eq, name, grid, component=None, reshape=True):
    """Compute quantity specified by name on grid for Equilibrium eq.

    Parameters
    ----------
    eq : Equilibrium
        Object from which to plot.
    name : str
        Name of variable to plot.
    grid : Grid
        Grid of coordinates to evaluate at.
    component : str, optional
        For vector variables, which element to plot. Default is the norm of the vector.

    Returns
    -------
    data : float array of shape (M, L, N)
        Computed quantity.

    """
    parameterization = _parse_parameterization(eq)
    errorif(
        name not in data_index[parameterization],
        msg=f"Unrecognized value '{name}' for parameterization {parameterization}.",
    )
    assert component in [
        None,
        "R",
        "phi",
        "Z",
    ], f"component must be one of [None, 'R', 'phi', 'Z'], got {component}"

    components = {"R": 0, "phi": 1, "Z": 2}

    label = data_index[parameterization][name]["label"]

    data = eq.compute(name, grid=grid)[name]

    if data_index[parameterization][name]["dim"] > 1:
        if component is None:
            data = np.linalg.norm(data, axis=-1)
            label = "|" + label + "|"
        else:
            data = data[:, components[component]]
            label = "(" + label + ")_"
            if component in ["R", "Z"]:
                label += component
            else:
                label += r"\phi"

    label = r"$" + label + "~(" + data_index[parameterization][name]["units"] + ")$"

    if reshape:
        data = data.reshape((grid.num_theta, grid.num_rho, grid.num_zeta), order="F")

    return data, label


def _compute_Bn(
    eq, field, plot_grid, field_grid, chunk_size=None, B_plasma_chunk_size=None
):
    """Compute normal field from virtual casing + coils, using correct grids."""
    errorif(
        field is None,
        ValueError,
        "If B*n is entered as the variable to plot, a magnetic field"
        " must be provided.",
    )
    errorif(
        not np.all(np.isclose(plot_grid.nodes[:, 0], 1)),
        ValueError,
        "If B*n is entered as the variable to plot, "
        "the grid nodes must be at rho=1.",
    )

    theta_endpoint = zeta_endpoint = False

    if plot_grid.fft_poloidal and plot_grid.fft_toroidal:
        source_grid = eval_grid = plot_grid
    # often plot_grid is still linearly spaced but includes endpoints. In that case
    # make a temp grid that just leaves out the endpoint so we can FFT
    elif (
        isinstance(plot_grid, LinearGrid)
        and not plot_grid.sym
        and islinspaced(plot_grid.nodes[plot_grid.unique_theta_idx, 1])
        and islinspaced(plot_grid.nodes[plot_grid.unique_zeta_idx, 2])
    ):
        if plot_grid._poloidal_endpoint:
            theta_endpoint = True
            theta = plot_grid.nodes[plot_grid.unique_theta_idx[0:-1], 1]
        if plot_grid._toroidal_endpoint:
            zeta_endpoint = True
            zeta = plot_grid.nodes[plot_grid.unique_zeta_idx[0:-1], 2]
        vc_grid = LinearGrid(
            theta=theta,
            zeta=zeta,
            NFP=plot_grid.NFP,
            endpoint=False,
        )
        # override attr since we know fft is ok even with custom nodes
        vc_grid._fft_poloidal = vc_grid._fft_toroidal = True
        source_grid = eval_grid = vc_grid
    else:
        eval_grid = plot_grid
        source_grid = LinearGrid(
            M=eq.M_grid, N=eq.N_grid, NFP=eq.NFP, sym=False, endpoint=False
        )

    with warnings.catch_warnings():
        warnings.simplefilter("ignore")

        data, _ = field.compute_Bnormal(
            eq,
            eval_grid=eval_grid,
            source_grid=field_grid,
            vc_source_grid=source_grid,
            chunk_size=chunk_size,
            B_plasma_chunk_size=B_plasma_chunk_size,
        )
    data = data.reshape((eval_grid.num_theta, eval_grid.num_zeta), order="F")
    if theta_endpoint:
        data = np.vstack((data, data[0, :]))
    if zeta_endpoint:
        data = np.hstack((data, np.atleast_2d(data[:, 0]).T))
    data = data.reshape(
        (plot_grid.num_theta, plot_grid.num_rho, plot_grid.num_zeta), order="F"
    )

    label = r"$\mathbf{B} \cdot \hat{n} ~(\mathrm{T})$"
    return data, label


def plot_coefficients(eq, L=True, M=True, N=True, ax=None, **kwargs):
    """Plot spectral coefficient magnitudes vs spectral mode number.

    Parameters
    ----------
    eq : Equilibrium
        Object from which to plot.
    L : bool
        Whether to include radial mode numbers in the x-axis or not.
    M : bool
        Whether to include poloidal mode numbers in the x-axis or not.
    N : bool
        Whether to include toroidal mode numbers in the x-axis or not.
    ax : matplotlib AxesSubplot, optional
        Axis to plot on.
    **kwargs : fig,ax and plotting properties
        Specify properties of the figure, axis, and plot appearance e.g.::

            plot_X(figsize=(4,6))

        Valid keyword arguments are:

        figsize: tuple of length 2, the size of the figure (to be passed to matplotlib)
        title_fontsize: integer, font size of the title
        xlabel_fontsize: integer, font size of the x axis label
        color: str or tuple, color to use for scatter plot
        marker: str, marker to use for scatter plot


    Returns
    -------
    fig : matplotlib.figure.Figure
        Figure being plotted to.
    ax : matplotlib.axes.Axes or ndarray of Axes
        Axes being plotted to.

    Examples
    --------
    .. image:: ../../_static/images/plotting/plot_coefficients.png

    .. code-block:: python

        from desc.plotting import plot_coefficients
        fig, ax = plot_coefficients(eq)

    """
    lmn = np.array([], dtype=int)
    xlabel = ""
    if L:
        lmn = np.append(lmn, np.array([0]))
        xlabel += "l"
        if M or N:
            xlabel += " + "
    if M:
        lmn = np.append(lmn, np.array([1]))
        xlabel += "|m|"
        if N:
            xlabel += " + "
    if N:
        lmn = np.append(lmn, np.array([2]))
        xlabel += "|n|"

    fig, ax = _format_ax(ax, rows=1, cols=3, figsize=kwargs.pop("figsize", None))
    title_fontsize = kwargs.pop("title_fontsize", None)
    xlabel_fontsize = kwargs.pop("xlabel_fontsize", None)
    marker = kwargs.pop("marker", "o")
    color = kwargs.pop("color", "b")

    assert (
        len(kwargs) == 0
    ), f"plot_coefficients got unexpected keyword argument: {kwargs.keys()}"

    ax[0, 0].semilogy(
        np.sum(np.abs(eq.R_basis.modes[:, lmn]), axis=1),
        np.abs(eq.R_lmn),
        c=color,
        marker=marker,
        ls="",
    )
    ax[0, 1].semilogy(
        np.sum(np.abs(eq.Z_basis.modes[:, lmn]), axis=1),
        np.abs(eq.Z_lmn),
        c=color,
        marker=marker,
        ls="",
    )
    ax[0, 2].semilogy(
        np.sum(np.abs(eq.L_basis.modes[:, lmn]), axis=1),
        np.abs(eq.L_lmn),
        c=color,
        marker=marker,
        ls="",
    )

    ax[0, 0].set_xlabel(xlabel, fontsize=xlabel_fontsize)
    ax[0, 1].set_xlabel(xlabel, fontsize=xlabel_fontsize)
    ax[0, 2].set_xlabel(xlabel, fontsize=xlabel_fontsize)

    ax[0, 0].set_title("$|R_{lmn}|$", fontsize=title_fontsize)
    ax[0, 1].set_title("$|Z_{lmn}|$", fontsize=title_fontsize)
    ax[0, 2].set_title("$|\\lambda_{lmn}|$", fontsize=title_fontsize)
    _set_tight_layout(fig)

    return fig, ax


def plot_1d(  # noqa : C901
    eq, name, grid=None, log=False, normalize=None, ax=None, return_data=False, **kwargs
):
    """Plot 1D profiles.

    Parameters
    ----------
    eq : Equilibrium, Surface, Curve
        Object from which to plot.
    name : str
        Name of variable to plot.
    grid : Grid, optional
        Grid of coordinates to plot at.
    log : bool, optional
        Whether to use a log scale.
    normalize : str, optional
        Name of the variable to normalize ``name`` by. Default is None.
    ax : matplotlib AxesSubplot, optional
        Axis to plot on.
    return_data : bool
        If True, return the data plotted as well as fig,ax
    **kwargs : dict, optional
        Specify properties of the figure, axis, and plot appearance e.g.::

            plot_X(figsize=(4,6),label="your_label")

        Valid keyword arguments are:

        * ``figsize``: tuple of length 2, the size of the figure (to be passed to
          matplotlib)
        * ``component``: str, one of [None, 'R', 'phi', 'Z'], For vector variables,
          which element to plot. Default is the norm of the vector.
        * ``label``: str, label of the plotted line (e.g. to be shown with ax.legend())
        * ``xlabel_fontsize``: float, fontsize of the xlabel
        * ``ylabel_fontsize``: float, fontsize of the ylabel
        * ``color``: str or tuple, color to use for plot line
        * ``ls``: str, linestyle to use for plot line
        * ``lw``: float, linewidth to use for plot line

    Returns
    -------
    fig : matplotlib.figure.Figure
        Figure being plotted to.
    ax : matplotlib.axes.Axes or ndarray of Axes
        Axes being plotted to.
    plot_data : dict
        Dictionary of the data plotted, only returned if ``return_data=True``

    Examples
    --------
    .. image:: ../../_static/images/plotting/plot_1d.png

    .. code-block:: python

        from desc.plotting import plot_1d
        plot_1d(eq, 'p')

    """
    errorif(
        not (isinstance(normalize, str) or normalize is None),
        ValueError,
        "normalize must be a string",
    )

    # If the quantity is a flux surface function, call plot_fsa.
    # This is done because the computation of some quantities relies on a
    # surface average. Surface averages should be computed over a 2-D grid to
    # sample the entire surface. Computing this on a 1-D grid would return a
    # misleading plot.
    parameterization = _parse_parameterization(eq)
    default_L = 100
    default_N = 0
    if data_index[parameterization][name]["coordinates"] == "r":
        if grid is None:
            return plot_fsa(
                eq,
                name,
                rho=default_L,
                log=log,
                normalize=normalize,
                ax=ax,
                return_data=return_data,
                grid=grid,
                **kwargs,
            )
        rho = grid.nodes[:, 0]
        if not np.all(np.isclose(rho, rho[0])):
            # rho nodes are not constant, so user must be plotting against rho
            return plot_fsa(
                eq,
                name,
                rho=rho,
                log=log,
                normalize=normalize,
                ax=ax,
                return_data=return_data,
                grid=grid,
                **kwargs,
            )

    elif data_index[parameterization][name]["coordinates"] == "s":  # curve qtys
        default_L = 0
        default_N = 100
    NFP = getattr(eq, "NFP", 1)
    if grid is None:
        grid_kwargs = {"L": default_L, "N": default_N, "NFP": NFP}
        grid = _get_grid(**grid_kwargs)
    plot_axes = _get_plot_axes(grid)

    data, ylabel = _compute(
        eq, name, grid, kwargs.pop("component", None), reshape=False
    )

    if normalize:
        norm_data, _ = _compute(eq, normalize, grid, reshape=False)
        data = data / np.nanmean(np.abs(norm_data))  # normalize

    # reshape data to 1D
    if len(plot_axes) != 1:
        surface_label = {"r": "rho", "t": "theta", "z": "zeta"}.get(
            data_index[parameterization][name]["coordinates"], None
        )
        axis = {"r": 0, "t": 1, "z": 2}.get(
            data_index[parameterization][name]["coordinates"], None
        )
        errorif(
            surface_label is None or axis is None,
            NotImplementedError,
            msg="Grid must be 1D",
        )
        data = grid.compress(data, surface_label=surface_label)
        nodes = grid.compress(grid.nodes[:, axis], surface_label=surface_label)
    else:
        axis = plot_axes[0]
        data = data.ravel()
        nodes = grid.nodes[:, axis]

    label = kwargs.pop("label", None)
    fig, ax = _format_ax(ax, figsize=kwargs.pop("figsize", None))

    # reshape data to 1D
    data = data.flatten()
    ls = kwargs.pop("ls", "-")
    lw = kwargs.pop("lw", 1)
    color = kwargs.pop("color", colorblind_colors[0])
    color = parse_argname_change(color, kwargs, "linecolor", "color")
    if log:
        data = np.abs(data)
        ax.semilogy(nodes, data, label=label, color=color, ls=ls, lw=lw)
    else:
        ax.plot(nodes, data, label=label, color=color, ls=ls, lw=lw)
    xlabel_fontsize = kwargs.pop("xlabel_fontsize", None)
    ylabel_fontsize = kwargs.pop("ylabel_fontsize", None)

    assert len(kwargs) == 0, f"plot_1d got unexpected keyword argument: {kwargs.keys()}"
    xlabel = _AXIS_LABELS_RTZ[axis]
    ax.set_xlabel(xlabel, fontsize=xlabel_fontsize)
    ax.set_ylabel(ylabel, fontsize=ylabel_fontsize)
    if normalize:
        ax.set_ylabel(
            "%s / %s"
            % (
                "$" + data_index[parameterization][name]["label"] + "$",
                "$" + data_index[parameterization][normalize]["label"] + "$",
            ),
            fontsize=ylabel_fontsize,
        )
    _set_tight_layout(fig)
    plot_data = {xlabel.strip("$").strip("\\"): nodes, name: data}

    if label is not None:
        ax.legend()
    if normalize:
        plot_data["normalization"] = np.nanmean(np.abs(norm_data))
    else:
        plot_data["normalization"] = 1

    if return_data:
        return fig, ax, plot_data

    return fig, ax


def plot_2d(  # noqa : C901
    eq, name, grid=None, log=False, normalize=None, ax=None, return_data=False, **kwargs
):
    """Plot 2D cross-sections.

    Parameters
    ----------
    eq : Equilibrium, Surface
        Object from which to plot.
    name : str
        Name of variable to plot.
    grid : Grid, optional
        Grid of coordinates to plot at.
    log : bool, optional
        Whether to use a log scale.
    normalize : str, optional
        Name of the variable to normalize ``name`` by. Default is None.
    ax : matplotlib AxesSubplot, optional
        Axis to plot on.
    return_data : bool
        If True, return the data plotted as well as fig,ax
    **kwargs : dict, optional
        Specify properties of the figure, axis, and plot appearance e.g.::

            plot_X(figsize=(4,6),cmap="plasma")

        Valid keyword arguments are:

        * ``figsize``: tuple of length 2, the size of the figure (to be passed to
          matplotlib)
        * ``component``: str, one of [None, 'R', 'phi', 'Z'], For vector variables,
          which element to plot. Default is the norm of the vector.
        * ``title_fontsize``: integer, font size of the title
        * ``xlabel_fontsize``: float, fontsize of the xlabel
        * ``ylabel_fontsize``: float, fontsize of the ylabel
        * ``cmap``: str, matplotlib colormap scheme to use, passed to ax.contourf
        * ``levels``: int or array-like, passed to contourf.
          If ``name="|F|_normalized"`` and ``log=True``, default is
          ``np.logspace(-6, 0, 7)``. Otherwise the default (``None``) uses the min/max
          values of the data.
        * ``field``: MagneticField, a magnetic field with which to calculate Bn on
          the surface, must be provided if Bn is entered as the variable to plot.
        * ``field_grid``: MagneticField, a Grid to pass to the field as a source grid
          from which to calculate Bn, by default None.
        * ``filled`` : bool, whether to fill contours or not i.e. whether to use
          `contourf` or `contour`

    Returns
    -------
    fig : matplotlib.figure.Figure
        Figure being plotted to.
    ax : matplotlib.axes.Axes or ndarray of Axes
        Axes being plotted to.
    plot_data : dict
        Dictionary of the data plotted, only returned if ``return_data=True``

    Examples
    --------
    .. image:: ../../_static/images/plotting/plot_2d.png

    .. code-block:: python

        from desc.plotting import plot_2d
        plot_2d(eq, 'sqrt(g)')

    """
    normalize = parse_argname_change(normalize, kwargs, "norm_name", "normalize")
    if "norm_F" in kwargs:
        norm_F = kwargs.pop("norm_F")
        warnings.warn(
            FutureWarning(
                "Argument norm_F has been deprecated. If you are trying to "
                + "normalize |F| by magnetic pressure gradient, use  "
                + "`name=|F|_normalized` instead. If you want to normalize by "
                + "another quantity, use the `normalize` keyword argument."
            )
        )
        if normalize is None and norm_F:
            # replicate old behavior before #1683
            normalize = "<|grad(|B|^2)|/2mu0>_vol"
        elif normalize is not None and norm_F:
            raise ValueError("Cannot use both norm_F and normalize keyword arguments.")
    errorif(
        not (isinstance(normalize, str) or normalize is None),
        ValueError,
        "normalize must be a string",
    )
    parameterization = _parse_parameterization(eq)
    if grid is None:
        grid_kwargs = {"M": 33, "N": 33, "NFP": eq.NFP, "axis": False}
        grid = _get_grid(**grid_kwargs)
    plot_axes = _get_plot_axes(grid)
    errorif(len(plot_axes) != 2, msg="Grid must be 2D")
    component = kwargs.pop("component", None)
    if name != "B*n":
        data, label = _compute(
            eq,
            name,
            grid,
            component=component,
        )
    else:
        data, label = _compute_Bn(
            eq=eq,
            field=kwargs.pop("field", None),
            plot_grid=grid,
            field_grid=kwargs.pop("field_grid", None),
            chunk_size=kwargs.pop("chunk_size", None),
            B_plasma_chunk_size=kwargs.pop("B_plasma_chunk_size", None),
        )

    fig, ax = _format_ax(ax, figsize=kwargs.pop("figsize", None))
    divider = make_axes_locatable(ax)

    if normalize:
        norm_data, _ = _compute(eq, normalize, grid, reshape=False)
        data = data / np.nanmean(np.abs(norm_data))  # normalize

    # reshape data to 2D
    if 0 in plot_axes:
        if 1 in plot_axes:  # rho & theta
            data = data[:, :, 0]
        else:  # rho & zeta
            data = data[0, :, :]
    else:  # theta & zeta
        data = data[:, 0, :]

    contourf_kwargs = {}
    if log:
        data = np.abs(data)  # ensure data is positive for log plot
        contourf_kwargs["norm"] = matplotlib.colors.LogNorm()
        if name == "|F|_normalized" or (
            name == "|F|" and normalize == "<|grad(|B|^2)|/2mu0>_vol"
        ):
            contourf_kwargs["levels"] = kwargs.pop("levels", np.logspace(-6, 0, 7))
        else:
            logmin = max(np.floor(np.nanmin(np.log10(data))).astype(int), -16)
            logmax = np.ceil(np.nanmax(np.log10(data))).astype(int)
            contourf_kwargs["levels"] = kwargs.pop(
                "levels", np.logspace(logmin, logmax, logmax - logmin + 1)
            )
    else:
        contourf_kwargs["norm"] = matplotlib.colors.Normalize()
        contourf_kwargs["levels"] = kwargs.pop(
            "levels", np.linspace(np.nanmin(data), np.nanmax(data), 100)
        )
    contourf_kwargs["cmap"] = kwargs.pop("cmap", "jet")
    contourf_kwargs["extend"] = "both"
    title_fontsize = kwargs.pop("title_fontsize", None)
    xlabel_fontsize = kwargs.pop("xlabel_fontsize", None)
    ylabel_fontsize = kwargs.pop("ylabel_fontsize", None)
    filled = kwargs.pop("filled", True)
    assert len(kwargs) == 0, f"plot_2d got unexpected keyword argument: {kwargs.keys()}"

    cax_kwargs = {"size": "5%", "pad": 0.05}

    xx = (
        grid.nodes[:, plot_axes[1]]
        .reshape((grid.num_theta, grid.num_rho, grid.num_zeta), order="F")
        .squeeze()
    )
    yy = (
        grid.nodes[:, plot_axes[0]]
        .reshape((grid.num_theta, grid.num_rho, grid.num_zeta), order="F")
        .squeeze()
    )
    if not filled:
        im = ax.contour(xx, yy, data, **contourf_kwargs)
    else:
        im = ax.contourf(xx, yy, data, **contourf_kwargs)
    cax = divider.append_axes("right", **cax_kwargs)
    cbar = fig.colorbar(im, cax=cax)
    cbar.update_ticks()
    xlabel = _AXIS_LABELS_RTZ[plot_axes[1]]
    ylabel = _AXIS_LABELS_RTZ[plot_axes[0]]
    ax.set_xlabel(xlabel, fontsize=xlabel_fontsize)
    ax.set_ylabel(ylabel, fontsize=ylabel_fontsize)
    ax.set_title(label, fontsize=title_fontsize)
    if normalize:
        ax.set_title(
            "%s / %s"
            % (
                "$" + data_index[parameterization][name]["label"] + "$",
                "$" + data_index[parameterization][normalize]["label"] + "$",
            )
        )
    _set_tight_layout(fig)
    plot_data = {
        xlabel.strip("$").strip("\\"): xx,
        ylabel.strip("$").strip("\\"): yy,
        name: data,
    }

    if normalize:
        plot_data["normalization"] = np.nanmean(np.abs(norm_data))
    else:
        plot_data["normalization"] = 1
    if return_data:
        return fig, ax, plot_data

    return fig, ax


def _trimesh_idx(n1, n2, periodic1=True, periodic2=True):
    # suppose grid is something like this (n1=3, n2=4):
    # 0  1  2  3
    # 4  5  6  7
    # 8  9 10 11

    # first set of triangles are (0,1,4), (1,2,5), (2,3,6), (3,0,7), ... (8,9,0) etc
    # second set are (1,5,4), (2,6,5), (3,7,6), (0,4,7) etc.
    # for the first set, i1 is the linear index, j1 = i1+1, k1=i1+n2
    # for second set, i2 from the second set is j1 from the first, and j2 = k1,
    # k2 = i1 + 1 + n2 with some other tricks to handle wrapping or out of bounds
    n = n1 * n2
    c, r = np.meshgrid(np.arange(n1), np.arange(n2), indexing="ij")

    def clip_or_mod(x, p, flag):
        if flag:
            return x % p
        else:
            return np.clip(x, 0, p - 1)

    i1 = c * n2 + r
    j1 = c * n2 + clip_or_mod((r + 1), n2, periodic2)
    k1 = clip_or_mod((c + 1), n1, periodic1) * n2 + r

    i2 = c * n2 + clip_or_mod((r + 1), n2, periodic2)
    j2 = clip_or_mod((c + 1), n1, periodic1) * n2 + r
    k2 = clip_or_mod((c + 1), n1, periodic1) * n2 + clip_or_mod((r + 1), n2, periodic2)

    i = np.concatenate([i1.flatten(), i2.flatten()])
    j = np.concatenate([j1.flatten(), j2.flatten()])
    k = np.concatenate([k1.flatten(), k2.flatten()])

    # remove degenerate triangles, ie with the same vertex twice
    degens = (i == j) | (j == k) | (i == k)
    ijk = np.array([i, j, k])[:, ~degens]
    # remove out of bounds indices
    ijk = ijk[:, np.all(ijk < n, axis=0)]
    # remove duplicates
    ijk = np.unique(np.sort(ijk, axis=0), axis=1)

    # expected number of triangles
    # start with 2 per square
    exnum = (n1 - 1) * (n2 - 1) * 2
    # if periodic, add extra "ghost" cells to connect ends
    if periodic1:
        exnum += (n2 - 1) * 2
    if periodic2:
        exnum += (n1 - 1) * 2
    # if doubly periodic, there's also 2 at the corner
    if periodic1 and periodic2:
        exnum += 2

    assert ijk.shape[1] == exnum
    return ijk


def plot_3d(  # noqa : C901
    eq,
    name,
    grid=None,
    log=False,
    normalize=None,
    fig=None,
    return_data=False,
    **kwargs,
):
    """Plot 3D surfaces.

    Parameters
    ----------
    eq : Equilibrium, Surface
        Object from which to plot.
    name : str
        Name of variable to plot.
    grid : Grid, optional
        Grid of coordinates to plot at.
    log : bool, optional
        Whether to use a log scale.
    normalize : str, optional
        Name of the variable to normalize ``name`` by. Default is None.
    fig : plotly.graph_objs._figure.Figure, optional
        Figure to plot on.
    return_data : bool
        If True, return the data plotted as well as fig,ax
    **kwargs : dict, optional
        Specify properties of the figure, axis, and plot appearance e.g.::

            plot_X(figsize=(4,6), cmap="RdBu")

        Valid keyword arguments are:

        * ``figsize``: tuple of length 2, the size of the figure in inches
        * ``component``: str, one of [None, 'R', 'phi', 'Z'], For vector variables,
          which element to plot. Default is the norm of the vector.
        * ``title``: title to add to the figure.
        * ``cmap``: string denoting colormap to use.
        * ``levels``: array of data values where ticks on colorbar should be placed.
        * ``alpha``: float in [0,1.0], the transparency of the plotted surface
        * ``showscale``: Bool, whether or not to show the colorbar. True by default.
        * ``showgrid``: Bool, whether or not to show the coordinate grid lines.
          True by default.
        * ``showticklabels``: Bool, whether or not to show the coordinate tick labels.
          True by default.
        * ``showaxislabels``: Bool, whether or not to show the coordinate axis labels.
          True by default.
        * ``zeroline``: Bool, whether or not to show the zero coordinate axis lines.
          True by default.
        * ``field``: MagneticField, a magnetic field with which to calculate Bn on
          the surface, must be provided if Bn is entered as the variable to plot.
        * ``field_grid``: MagneticField, a Grid to pass to the field as a source grid
          from which to calculate Bn, by default None.


    Returns
    -------
    fig : plotly.graph_objs._figure.Figure
        Figure being plotted to
    plot_data : dict
        Dictionary of the data plotted, only returned if ``return_data=True``

    Examples
    --------
    .. raw:: html

        <iframe src="../../_static/images/plotting/plot_3d.html"
        width="100%" height="980" frameborder="0"></iframe>

    .. code-block:: python

        from desc.plotting import plot_3d
        from desc.grid import LinearGrid
        grid = LinearGrid(
                rho=0.5,
                theta=np.linspace(0, 2 * np.pi, 100),
                zeta=np.linspace(0, 2 * np.pi, 100),
                axis=True,
            )
        fig = plot_3d(eq, "|F|", log=True, grid=grid)

    """
    errorif(
        not (isinstance(normalize, str) or normalize is None),
        ValueError,
        "normalize must be a string",
    )

    if grid is None:
        grid_kwargs = {"M": 50, "N": int(50 * eq.NFP), "NFP": 1, "endpoint": True}
        grid = _get_grid(**grid_kwargs)
    assert isinstance(grid, LinearGrid), "grid must be LinearGrid for 3d plotting"
    assert only1(
        grid.num_rho == 1, grid.num_theta == 1, grid.num_zeta == 1
    ), "Grid must be 2D"
    figsize = kwargs.pop("figsize", (10, 10))
    alpha = kwargs.pop("alpha", 1.0)
    cmap = kwargs.pop("cmap", "RdBu_r")
    title = kwargs.pop("title", "")
    levels = kwargs.pop("levels", None)
    component = kwargs.pop("component", None)
    showgrid = kwargs.pop("showgrid", True)
    zeroline = kwargs.pop("zeroline", True)
    showscale = kwargs.pop("showscale", True)
    showticklabels = kwargs.pop("showticklabels", True)
    showaxislabels = kwargs.pop("showaxislabels", True)

    if name != "B*n":
        data, label = _compute(
            eq,
            name,
            grid,
            component=component,
        )
    else:
        data, label = _compute_Bn(
            eq=eq,
            field=kwargs.pop("field", None),
            plot_grid=grid,
            field_grid=kwargs.pop("field_grid", None),
            chunk_size=kwargs.pop("chunk_size", None),
            B_plasma_chunk_size=kwargs.pop("B_plasma_chunk_size", None),
        )

    if normalize:
        norm_data, _ = _compute(eq, normalize, grid, reshape=False)
        data = data / np.nanmean(np.abs(norm_data))  # normalize

    errorif(
        len(kwargs) != 0,
        msg=f"plot_3d got unexpected keyword argument: {kwargs.keys()}",
    )
    with warnings.catch_warnings():
        warnings.simplefilter("ignore")
        coords = eq.compute(["X", "Y", "Z"], grid=grid)
    X = coords["X"].reshape((grid.num_theta, grid.num_rho, grid.num_zeta), order="F")
    Y = coords["Y"].reshape((grid.num_theta, grid.num_rho, grid.num_zeta), order="F")
    Z = coords["Z"].reshape((grid.num_theta, grid.num_rho, grid.num_zeta), order="F")

    if grid.num_rho == 1:
        n1, n2 = grid.num_theta, grid.num_zeta
        if not grid.nodes[-1][2] == 2 * np.pi:
            p1, p2 = False, False
        else:
            p1, p2 = False, True
    elif grid.num_theta == 1:
        n1, n2 = grid.num_rho, grid.num_zeta
        p1, p2 = False, True
    elif grid.num_zeta == 1:
        n1, n2 = grid.num_theta, grid.num_rho
        p1, p2 = True, False
    ijk = _trimesh_idx(n1, n2, p1, p2)

    if log:
        data = np.log10(np.abs(data))  # ensure data is positive for log plot
        cmin = np.floor(np.nanmin(data)).astype(int)
        cmax = np.ceil(np.nanmax(data)).astype(int)
        levels = setdefault(levels, np.logspace(cmin, cmax, cmax - cmin + 1))
        ticks = np.log10(levels)
        cbar = dict(
            title=LatexNodes2Text().latex_to_text(label),
            ticktext=[f"{l:.0e}" for l in levels],
            tickvals=ticks,
        )
    else:
        cbar = dict(
            title=LatexNodes2Text().latex_to_text(label),
            ticktext=levels,
            tickvals=levels,
        )
        cmin = None
        cmax = None

    if normalize:
        parameterization = _parse_parameterization(eq)
        label = "{} / {}".format(
            "$" + data_index[parameterization][name]["label"] + "$",
            "$" + data_index[parameterization][normalize]["label"] + "$",
        )
        cbar["title"] = LatexNodes2Text().latex_to_text(label)

    meshdata = go.Mesh3d(
        x=X.flatten(),
        y=Y.flatten(),
        z=Z.flatten(),
        intensity=data.flatten(),
        opacity=alpha,
        cmin=cmin,
        cmax=cmax,
        i=ijk[0],
        j=ijk[1],
        k=ijk[2],
        colorscale=cmap,
        flatshading=True,
        name=LatexNodes2Text().latex_to_text(label),
        colorbar=cbar,
        showscale=showscale,
    )

    if fig is None:
        fig = go.Figure()
    fig.add_trace(meshdata)
    fig = _update_3d_layout(
        fig=fig,
        showaxislabels=showaxislabels,
        showgrid=showgrid,
        zeroline=zeroline,
        showticklabels=showticklabels,
        figsize=figsize,
        dpi=dpi,
        title=title,
    )
    plot_data = {"X": X, "Y": Y, "Z": Z, name: data}

    if normalize:
        plot_data["normalization"] = np.nanmean(np.abs(norm_data))
    else:
        plot_data["normalization"] = 1

    if return_data:
        return fig, plot_data

    return fig


def plot_fsa(  # noqa: C901
    eq,
    name,
    with_sqrt_g=True,
    log=False,
    rho=20,
    M=None,
    N=None,
    normalize=None,
    ax=None,
    return_data=False,
    grid=None,
    **kwargs,
):
    """Plot flux surface averages of quantities.

    Parameters
    ----------
    eq : Equilibrium
        Object from which to plot.
    name : str
        Name of variable to plot.
    with_sqrt_g : bool, optional
        Whether to weight the surface average with sqrt(g), the 3-D Jacobian
        determinant of flux coordinate system. Default is True.

        The weighted surface average is also known as a flux surface average.
        The unweighted surface average is also known as a theta average.

        Note that this boolean has no effect for quantities which are defined
        as surface functions because averaging such functions is the identity
        operation.
    log : bool, optional
        Whether to use a log scale.
    rho : int or array-like
        Values of rho to plot contours of.
        If an integer, plot that many contours linearly spaced in (0,1).
    M : int, optional
        Poloidal grid resolution. Default is eq.M_grid.
    N : int, optional
        Toroidal grid resolution. Default is eq.N_grid.
    normalize : str, optional
        Name of the variable to normalize ``name`` by. Default is None.
    ax : matplotlib AxesSubplot, optional
        Axis to plot on.
    return_data : bool
        if True, return the data plotted as well as fig,ax
    grid : _Grid
        Grid to compute name on. If provided, the parameters
        ``rho``, ``M``, and ``N`` are ignored.
    **kwargs : dict, optional
        Specify properties of the figure, axis, and plot appearance e.g.::

            plot_X(figsize=(4,6),label="your_label")

        Valid keyword arguments are:

        * ``figsize``: tuple of length 2, the size of the figure (to be passed to
          matplotlib)
        * ``component``: str, one of [None, 'R', 'phi', 'Z'], For vector variables,
          which element to plot. Default is the norm of the vector.
        * ``label``: str, label of the plotted line (e.g. to be shown with ax.legend())
        * ``xlabel_fontsize``: float, fontsize of the xlabel
        * ``ylabel_fontsize``: float, fontsize of the ylabel
        * ``color``: str or tuple, color to use for plot line
        * ``ls``: str, linestyle to use for plot line
        * ``lw``: float, linewidth to use for plot line

    Returns
    -------
    fig : matplotlib.figure.Figure
        Figure being plotted to.
    ax : matplotlib.axes.Axes or ndarray of Axes
        Axes being plotted to.
    plot_data : dict
        Dictionary of the data plotted, only returned if ``return_data=True``

    Examples
    --------
    .. image:: ../../_static/images/plotting/plot_fsa.png

    .. code-block:: python

        from desc.plotting import plot_fsa
        fig, ax = plot_fsa(eq, "B_theta", with_sqrt_g=False)

    """
    normalize = parse_argname_change(normalize, kwargs, "norm_name", "normalize")
    if "norm_F" in kwargs:
        norm_F = kwargs.pop("norm_F")
        warnings.warn(
            FutureWarning(
                "Argument norm_F has been deprecated. If you are trying to "
                + "normalize |F| by magnetic pressure gradient, use  "
                + "`name=|F|_normalized` instead. If you want to normalize by "
                + "another quantity, use the `normalize` keyword argument."
            )
        )
        if normalize is None and norm_F:
            # replicate old behavior before #1683
            normalize = "<|grad(|B|^2)|/2mu0>_vol"
        elif normalize is not None and norm_F:
            raise ValueError("Cannot use both norm_F and normalize keyword arguments.")
    errorif(
        not (isinstance(normalize, str) or normalize is None),
        ValueError,
        "normalize must be a string",
    )
    if M is None:
        M = eq.M_grid
    if N is None:
        N = eq.N_grid
    if grid is None:
        if np.isscalar(rho) and (int(rho) == rho):
            rho = np.linspace(0, 1, rho + 1)
        rho = np.atleast_1d(rho)
        grid = LinearGrid(M=M, N=N, NFP=eq.NFP, sym=eq.sym, rho=rho)
    else:
        rho = grid.compress(grid.nodes[:, 0])

    color = kwargs.pop("color", colorblind_colors[0])
    color = parse_argname_change(color, kwargs, "linecolor", "color")
    ls = kwargs.pop("ls", "-")
    lw = kwargs.pop("lw", 1)
    fig, ax = _format_ax(ax, figsize=kwargs.pop("figsize", (4, 4)))

    label = kwargs.pop("label", None)
    p = "desc.equilibrium.equilibrium.Equilibrium"
    if "<" + name + ">" in data_index[p]:
        # If we identify the quantity to plot as something in data_index, then
        # we may be able to compute more involved magnetic axis limits.
        deps = data_index[p]["<" + name + ">"]["dependencies"]["data"]
        if with_sqrt_g == ("sqrt(g)" in deps or "V_r(r)" in deps):
            # When we denote a quantity as ``<name>`` in data_index, we have
            # marked it a surface average of ``name``. This does not specify
            # the type of surface average however (i.e. with/without the sqrt(g)
            # factor). The above conditional guard should ensure that the
            # surface average we have the recipe to compute in data_index is the
            # desired surface average.
            name = "<" + name + ">"
    values, ylabel = _compute(
        eq, name, grid, kwargs.pop("component", None), reshape=False
    )
    ylabel = ylabel.split("~")
    if (
        data_index[p][name]["coordinates"] == "r"
        or data_index[p][name]["coordinates"] == ""
    ):
        # If the quantity is a surface function, averaging it again has no
        # effect, regardless of whether sqrt(g) is used.
        # So we avoid surface averaging it and forgo the <> around the ylabel.
        ylabel = r"$ " + ylabel[0][1:] + r" ~" + "~".join(ylabel[1:])
        plot_data_ylabel_key = f"{name}"
        if data_index[p][name]["coordinates"] == "r":
            values = grid.compress(values)
    else:
        compute_surface_averages = surface_averages_map(grid, expand_out=False)
        if with_sqrt_g:  # flux surface average
            sqrt_g = _compute(eq, "sqrt(g)", grid, reshape=False)[0]
            # Attempt to compute the magnetic axis limit.
            # Compute derivative depending on various naming schemes.
            # e.g. B -> B_r, V(r) -> V_r(r), S_r(r) -> S_rr(r)
            # psi_r/sqrt(g) -> (psi_r/sqrt(g))_r
            schemes = (
                name + "_r",
                name[:-3] + "_r" + name[-3:],
                name[:-3] + "r" + name[-3:],
                "(" + name + ")_r",
            )
            values_r = next(
                (
                    _compute(eq, x, grid, reshape=False)[0]
                    for x in schemes
                    if x in data_index[p]
                ),
                np.nan,
            )
            if (np.isfinite(values) & np.isfinite(values_r))[grid.axis].all():
                # Otherwise cannot compute axis limit in this agnostic manner.
                sqrt_g = grid.replace_at_axis(
                    sqrt_g, _compute(eq, "sqrt(g)_r", grid, reshape=False)[0], copy=True
                )
            averages = compute_surface_averages(values, sqrt_g=sqrt_g)
            ylabel = r"$\langle " + ylabel[0][1:] + r" \rangle~" + "~".join(ylabel[1:])
        else:  # theta average
            averages = compute_surface_averages(values)
            ylabel = (
                r"$\langle "
                + ylabel[0][1:]
                + r" \rangle_{\theta}~"
                + "~".join(ylabel[1:])
            )
        # True if values has nan on a given surface.
        is_nan = compute_surface_averages(np.isnan(values)).astype(bool)
        # The integration replaced nan with 0.
        # Put them back to avoid misleading plot (e.g. cusp near the magnetic axis).
        values = np.where(is_nan, np.nan, averages)
        plot_data_ylabel_key = f"<{name}>_fsa"

    if normalize:
        norm_data = _compute(eq, normalize, grid, reshape=False)[0]
        values = values / np.nanmean(np.abs(norm_data))  # normalize
    if log:
        values = np.abs(values)  # ensure data is positive for log plot
        ax.semilogy(rho, values, label=label, color=color, ls=ls, lw=lw)
    else:
        ax.plot(rho, values, label=label, color=color, ls=ls, lw=lw)
    xlabel_fontsize = kwargs.pop("xlabel_fontsize", None)
    ylabel_fontsize = kwargs.pop("ylabel_fontsize", None)
    assert (
        len(kwargs) == 0
    ), f"plot_fsa got unexpected keyword argument: {kwargs.keys()}"

    ax.set_xlabel(_AXIS_LABELS_RTZ[0], fontsize=xlabel_fontsize)
    ax.set_ylabel(ylabel, fontsize=ylabel_fontsize)
    if normalize:
        ax.set_ylabel(
            "%s / %s"
            % (
                "$" + data_index[p][name]["label"] + "$",
                "$" + data_index[p][normalize]["label"] + "$",
            ),
            fontsize=ylabel_fontsize,
        )
    _set_tight_layout(fig)

    if label is not None:
        ax.legend()

    plot_data = {"rho": rho, plot_data_ylabel_key: values}
    if normalize:
        plot_data["normalization"] = np.nanmean(np.abs(norm_data))
    else:
        plot_data["normalization"] = 1

    if return_data:
        return fig, ax, plot_data

    return fig, ax


def plot_section(
    eq, name, grid=None, log=False, normalize=None, ax=None, return_data=False, **kwargs
):
    """Plot Poincare sections.

    Parameters
    ----------
    eq : Equilibrium
        Object from which to plot.
    name : str
        Name of variable to plot.
    grid : Grid, optional
        Grid of coordinates to plot at.
    log : bool, optional
        Whether to use a log scale.
    normalize : str, optional
        Name of the variable to normalize ``name`` by. Default is None.
    ax : matplotlib AxesSubplot, optional
        Axis to plot on.
    return_data : bool
        If True, return the data plotted as well as fig,ax
    **kwargs : dict, optional
        Specify properties of the figure, axis, and plot appearance e.g.::

            plot_X(figsize=(4,6),label="your_label")

        Valid keyword arguments are:

        * ``figsize``: tuple of length 2, the size of the figure (to be passed to
          matplotlib)
        * ``component``: str, one of [None, 'R', 'phi', 'Z'], For vector variables,
          which element to plot. Default is the norm of the vector.
        * ``title_fontsize``: integer, font size of the title
        * ``xlabel_fontsize``: float, fontsize of the xlabel
        * ``ylabel_fontsize``: float, fontsize of the ylabel
        * ``cmap``: str, matplotlib colormap scheme to use, passed to ax.contourf
        * ``levels``: int or array-like, passed to contourf.
          If ``name="|F|_normalized"`` and ``log=True``, default is
          ``np.logspace(-6, 0, 7)``. Otherwise the default (``None``) uses the min/max
          values of the data.
        * ``phi``: float, int or array-like. Toroidal angles to plot. If an integer,
          plot that number equally spaced in [0,2pi/NFP). Default 1 for axisymmetry and
          6 for non-axisymmetry
        * ``fill`` : bool,  Whether the contours are filled, i.e. whether to use
          `contourf` or `contour`. Default to ``fill=True``

    Returns
    -------
    fig : matplotlib.figure.Figure
        Figure being plotted to.
    ax : matplotlib.axes.Axes or ndarray of Axes
        Axes being plotted to.
    plot_data : dict
        Dictionary of the data plotted, only returned if ``return_data=True``

    Examples
    --------
    .. image:: ../../_static/images/plotting/plot_section.png

    .. code-block:: python

        from desc.plotting import plot_section
        fig, ax = plot_section(eq, "J^rho")

    """
    normalize = parse_argname_change(normalize, kwargs, "norm_name", "normalize")
    if "norm_F" in kwargs:
        norm_F = kwargs.pop("norm_F")
        warnings.warn(
            FutureWarning(
                "Argument norm_F has been deprecated. If you are trying to "
                + "normalize |F| by magnetic pressure gradient, use  "
                + "`name=|F|_normalized` instead. If you want to normalize by "
                + "another quantity, use the `normalize` keyword argument."
            )
        )
        if normalize is None and norm_F:
            # replicate old behavior before #1683
            normalize = "<|grad(|B|^2)|/2mu0>_vol"
        elif normalize is not None and norm_F:
            raise ValueError("Cannot use both norm_F and normalize keyword arguments.")
    errorif(
        not (isinstance(normalize, str) or normalize is None),
        ValueError,
        "normalize must be a string",
    )
    phi = kwargs.pop("phi", (1 if eq.N == 0 else 6))
    phi = parse_argname_change(phi, kwargs, "nzeta", "phi")
    phi = parse_argname_change(phi, kwargs, "nphi", "phi")

    if isinstance(phi, numbers.Integral):
        phi = np.linspace(0, 2 * np.pi / eq.NFP, phi, endpoint=False)
    phi = np.atleast_1d(phi)
    nphi = len(phi)
    if grid is None:
        grid_kwargs = {
            "L": max(25, eq.L_grid),
            "NFP": 1,
            "axis": False,
            "theta": np.linspace(0, 2 * np.pi, 91, endpoint=True),
            "zeta": phi,
        }
        grid = _get_grid(**grid_kwargs)
        nr, nt, nz = grid.num_rho, grid.num_theta, grid.num_zeta
        coords = map_coordinates(
            eq,
            grid.nodes,
            ["rho", "theta", "phi"],
            ["rho", "theta", "zeta"],
            period=(np.inf, 2 * np.pi, 2 * np.pi),
            guess=grid.nodes,
        )
        grid = Grid(coords, sort=False)
    else:
        phi = np.unique(grid.nodes[:, 2])
        nphi = phi.size
        nr, nt, nz = grid.num_rho, grid.num_theta, grid.num_zeta
        coords = map_coordinates(
            eq,
            grid.nodes,
            ["rho", "theta", "phi"],
            ["rho", "theta", "zeta"],
            period=(np.inf, 2 * np.pi, 2 * np.pi),
            guess=grid.nodes,
        )
        grid = Grid(coords, sort=False)

    rows = np.floor(np.sqrt(nphi)).astype(int)
    cols = np.ceil(nphi / rows).astype(int)

    data, _ = _compute(eq, name, grid, kwargs.pop("component", None), reshape=False)
    if normalize:
        norm_data, _ = _compute(eq, normalize, grid, reshape=False)
        data = data / np.nanmean(np.abs(norm_data))  # normalize

    figw = 5 * cols
    figh = 5 * rows
    fig, ax = _format_ax(
        ax,
        rows=rows,
        cols=cols,
        figsize=kwargs.pop("figsize", (figw, figh)),
        equal=True,
    )
    ax = np.atleast_1d(ax).flatten()

    with warnings.catch_warnings():
        warnings.simplefilter("ignore")
        coords = eq.compute(["R", "Z"], grid=grid)
    R = coords["R"].reshape((nt, nr, nz), order="F")
    Z = coords["Z"].reshape((nt, nr, nz), order="F")
    data = data.reshape((nt, nr, nz), order="F")
    op = "contour" + ("f" if kwargs.pop("fill", True) else "")
    contourf_kwargs = {}
    if log:
        data = np.abs(data)  # ensure data is positive for log plot
        contourf_kwargs["norm"] = matplotlib.colors.LogNorm()
        if name == "|F|_normalized" or (
            name == "|F|" and normalize == "<|grad(|B|^2)|/2mu0>_vol"
        ):
            contourf_kwargs["levels"] = kwargs.pop("levels", np.logspace(-6, 0, 7))
        else:
            logmin = max(np.floor(np.nanmin(np.log10(data))).astype(int), -16)
            logmax = np.ceil(np.nanmax(np.log10(data))).astype(int)
            contourf_kwargs["levels"] = kwargs.pop(
                "levels", np.logspace(logmin, logmax, logmax - logmin + 1)
            )
    else:
        contourf_kwargs["norm"] = matplotlib.colors.Normalize()
        contourf_kwargs["levels"] = kwargs.pop(
            "levels", np.linspace(data.min(), data.max(), 100)
        )
    contourf_kwargs["cmap"] = kwargs.pop("cmap", "jet")
    contourf_kwargs["extend"] = "both"
    title_fontsize = kwargs.pop("title_fontsize", None)
    xlabel_fontsize = kwargs.pop("xlabel_fontsize", None)
    ylabel_fontsize = kwargs.pop("ylabel_fontsize", None)
    assert (
        len(kwargs) == 0
    ), f"plot section got unexpected keyword argument: {kwargs.keys()}"

    cax_kwargs = {"size": "5%", "pad": 0.05}
    data_index_p = data_index["desc.equilibrium.equilibrium.Equilibrium"]
    units = (
        f"$(${data_index_p[name]['units']}$)" if data_index_p[name]["units"] else "$"
    )
    for i in range(nphi):
        divider = make_axes_locatable(ax[i])

        cntr = getattr(ax[i], op)(
            R[:, :, i], Z[:, :, i], data[:, :, i], **contourf_kwargs
        )
        cax = divider.append_axes("right", **cax_kwargs)
        cbar = fig.colorbar(cntr, cax=cax)
        cbar.update_ticks()

        ax[i].set_xlabel(_AXIS_LABELS_RPZ[0], fontsize=xlabel_fontsize)
        ax[i].set_ylabel(_AXIS_LABELS_RPZ[2], fontsize=ylabel_fontsize)
        ax[i].tick_params(labelbottom=True, labelleft=True)

        ax[i].set_title(
            "$"
            + data_index_p[name]["label"]
            + units
            + ", $\\phi \\cdot N_{{FP}}/2\\pi = {:.3f}$".format(
                eq.NFP * phi[i] / (2 * np.pi)
            )
        )
        if normalize:
            ax[i].set_title(
                "%s / %s, %s"
                % (
                    "$" + data_index_p[name]["label"] + "$",
                    "$" + data_index_p[normalize]["label"] + "$",
                    "$\\phi \\cdot N_{{FP}}/2\\pi = {:.3f}$".format(
                        eq.NFP * phi[i] / (2 * np.pi)
                    ),
                ),
                fontsize=title_fontsize,
            )
    _set_tight_layout(fig)

    plot_data = {"R": R, "Z": Z, name: data}
    if normalize:
        plot_data["normalization"] = np.nanmean(np.abs(norm_data))
    else:
        plot_data["normalization"] = 1

    if return_data:
        return fig, ax, plot_data

    return fig, ax


def plot_surfaces(eq, rho=8, theta=8, phi=None, ax=None, return_data=False, **kwargs):
    """Plot flux surfaces.

    Parameters
    ----------
    eq : Equilibrium
        Object from which to plot.
    rho : int or array-like
        Values of rho to plot contours of.
        If an integer, plot that many contours linearly spaced in (0,1).
    theta : int or array-like
        Values of theta to plot contours of.
        If an integer, plot that many contours linearly spaced in (0,2pi).
    phi : float, int or array-like or None
        Values of phi to plot contours at.
        If an integer, plot that many contours linearly spaced in (0,2pi).
        Default is 1 contour for axisymmetric equilibria or 6 for non-axisymmetry.
    ax : matplotlib AxesSubplot, optional
        Axis to plot on.
    return_data : bool
        If True, return the data plotted as well as fig,ax
    **kwargs : dict, optional
        Specify properties of the figure, axis, and plot appearance e.g.::

            plot_X(figsize=(4,6),label="your_label")

        Valid keyword arguments are:

        * ``figsize``: tuple of length 2, the size of the figure (to be passed to
          matplotlib)
        * ``label``: str, label of the plotted line (e.g. to be shown with ax.legend())
        * ``NR``: int, number of equispaced rho point to use in plotting the vartheta
          contours
        * ``NT``: int, number of equispaced theta points to use in plotting the rho
          contours
        * ``theta_color``: str or tuple, color to use for constant vartheta contours
        * ``theta_ls``: str, linestyle to use for constant vartheta contours
        * ``theta_lw``: float, linewidth to use for constant vartheta contours
        * ``rho_color``: str or tuple, color to use for constant rho contours
        * ``rho_ls``: str, linestyle to use for constant rho contours
        * ``rho_lw``: float, linewidth to use for constant rho contours
        * ``lcfs_color``: str or tuple, color to use for the LCFS constant rho contour
        * ``lcfs_ls``: str, linestyle to use for the LCFS constant rho contour
        * ``lcfs_lw``: float, linewidth to use for the LCFS constant rho contour
        * ``axis_color``: str or tuple, color to use for the axis plotted point
        * ``axis_alpha``: float, transparency of the axis plotted point
        * ``axis_marker``: str, markerstyle to use for the axis plotted point
        * ``axis_size``: float, markersize to use for the axis plotted point
        * ``title_fontsize``: integer, font size of the title
        * ``xlabel_fontsize``: float, fontsize of the xlabel
        * ``ylabel_fontsize``: float, fontsize of the ylabel
        * ``legend``: bool, whether to show legend or not, False by default

    Returns
    -------
    fig : matplotlib.figure.Figure
        Figure being plotted to.
    ax : matplotlib.axes.Axes or ndarray of Axes
        Axes being plotted to.
    plot_data : dict
        Dictionary of the data plotted, only returned if ``return_data=True``

    Examples
    --------
    .. image:: ../../_static/images/plotting/plot_surfaces.png

    .. code-block:: python

        from desc.plotting import plot_surfaces
        fig, ax = plot_surfaces(eq)

    """
    phi = parse_argname_change(phi, kwargs, "zeta", "phi")

    NR = kwargs.pop("NR", 50)
    NT = kwargs.pop("NT", 180)
    figsize = kwargs.pop("figsize", None)
    theta_color = kwargs.pop("theta_color", colorblind_colors[2])
    theta_ls = kwargs.pop("theta_ls", ":")
    theta_lw = kwargs.pop("theta_lw", 1)
    rho_color = kwargs.pop("rho_color", colorblind_colors[0])
    rho_ls = kwargs.pop("rho_ls", "-")
    rho_lw = kwargs.pop("rho_lw", 1)
    lcfs_color = kwargs.pop("lcfs_color", colorblind_colors[1])
    lcfs_ls = kwargs.pop("lcfs_ls", "-")
    lcfs_lw = kwargs.pop("lcfs_lw", 1)
    axis_color = kwargs.pop("axis_color", colorblind_colors[3])
    axis_alpha = kwargs.pop("axis_alpha", 1)
    axis_marker = kwargs.pop("axis_marker", "o")
    axis_size = kwargs.pop("axis_size", 36)
    label = kwargs.pop("label", "")
    title_fontsize = kwargs.pop("title_fontsize", None)
    xlabel_fontsize = kwargs.pop("xlabel_fontsize", None)
    ylabel_fontsize = kwargs.pop("ylabel_fontsize", None)

    assert (
        len(kwargs) == 0
    ), f"plot surfaces got unexpected keyword argument: {kwargs.keys()}"

    plot_theta = bool(theta)
    nfp = eq.NFP
    if isinstance(rho, numbers.Integral):
        rho = np.linspace(0, 1, rho + 1)
    rho = np.atleast_1d(rho)
    if isinstance(theta, numbers.Integral):
        theta = np.linspace(0, 2 * np.pi, theta, endpoint=False)
    theta = np.atleast_1d(theta)

    phi = (1 if eq.N == 0 else 6) if phi is None else phi
    if isinstance(phi, numbers.Integral):
        phi = np.linspace(0, 2 * np.pi / eq.NFP, phi, endpoint=False)
    phi = np.atleast_1d(phi)
    nphi = len(phi)

    # do not need NFP supplied to these grids as
    # the above logic takes care of the correct phi range
    # if defaults are requested. Setting NFP here instead
    # can create reshaping issues when phi is supplied and gets
    # truncated by 2pi/NFP. See PR #1204
    grid_kwargs = {
        "rho": rho,
        "NFP": 1,
        "theta": np.linspace(0, 2 * np.pi, NT, endpoint=True),
        "zeta": phi,
    }
    r_grid = _get_grid(**grid_kwargs)
    rnr, rnt, rnz = r_grid.num_rho, r_grid.num_theta, r_grid.num_zeta
    r_grid = Grid(
        map_coordinates(
            eq,
            r_grid.nodes,
            ["rho", "theta", "phi"],
            ["rho", "theta", "zeta"],
            period=(np.inf, 2 * np.pi, 2 * np.pi),
            guess=r_grid.nodes,
        ),
        sort=False,
    )
    grid_kwargs = {
        "rho": np.linspace(0, 1, NR),
        "NFP": 1,
        "theta": theta,
        "zeta": phi,
    }
    if plot_theta:
        # Note: theta* (also known as vartheta) is the poloidal straight field line
        # angle in PEST-like flux coordinates
        t_grid = _get_grid(**grid_kwargs)
        tnr, tnt, tnz = t_grid.num_rho, t_grid.num_theta, t_grid.num_zeta
        v_grid = Grid(
            map_coordinates(
                eq,
                t_grid.nodes,
                ["rho", "theta_PEST", "phi"],
                ["rho", "theta", "zeta"],
                period=(np.inf, 2 * np.pi, 2 * np.pi),
                guess=t_grid.nodes,
            ),
            sort=False,
        )
    rows = np.floor(np.sqrt(nphi)).astype(int)
    cols = np.ceil(nphi / rows).astype(int)

    # rho contours
    with warnings.catch_warnings():
        warnings.simplefilter("ignore")
        r_coords = eq.compute(["R", "Z"], grid=r_grid)
    Rr = r_coords["R"].reshape((rnt, rnr, rnz), order="F")
    Zr = r_coords["Z"].reshape((rnt, rnr, rnz), order="F")
    plot_data = {}

    if plot_theta:
        # vartheta contours
        with warnings.catch_warnings():
            warnings.simplefilter("ignore")
            v_coords = eq.compute(["R", "Z"], grid=v_grid)
        Rv = v_coords["R"].reshape((tnt, tnr, tnz), order="F")
        Zv = v_coords["Z"].reshape((tnt, tnr, tnz), order="F")
        plot_data["vartheta_R_coords"] = Rv
        plot_data["vartheta_Z_coords"] = Zv

    figw = 4 * cols
    figh = 5 * rows
    if figsize is None:
        figsize = (figw, figh)
    fig, ax = _format_ax(ax, rows=rows, cols=cols, figsize=figsize, equal=True)
    ax = np.atleast_1d(ax).flatten()

    for i in range(nphi):
        if plot_theta:
            ax[i].plot(
                Rv[:, :, i].T,
                Zv[:, :, i].T,
                color=theta_color,
                linestyle=theta_ls,
                lw=theta_lw,
            )
        ax[i].plot(
            Rr[:, :, i], Zr[:, :, i], color=rho_color, linestyle=rho_ls, lw=rho_lw
        )
        ax[i].plot(
            Rr[:, -1, i],
            Zr[:, -1, i],
            color=lcfs_color,
            linestyle=lcfs_ls,
            lw=lcfs_lw,
            label=(label if i == 0 else ""),
        )
        if rho[0] == 0:
            ax[i].scatter(
                Rr[0, 0, i],
                Zr[0, 0, i],
                color=axis_color,
                alpha=axis_alpha,
                marker=axis_marker,
                s=axis_size,
            )

        ax[i].set_xlabel(_AXIS_LABELS_RPZ[0], fontsize=xlabel_fontsize)
        ax[i].set_ylabel(_AXIS_LABELS_RPZ[2], fontsize=ylabel_fontsize)
        ax[i].tick_params(labelbottom=True, labelleft=True)
        ax[i].set_title(
            "$\\phi \\cdot N_{{FP}}/2\\pi = {:.3f}$".format(nfp * phi[i] / (2 * np.pi)),
            fontsize=title_fontsize,
        )
        if label is not None and i == 0 and kwargs.pop("legend", False):
            ax[i].legend()

    _set_tight_layout(fig)

    plot_data["rho_R_coords"] = Rr
    plot_data["rho_Z_coords"] = Zr
    if return_data:
        return fig, ax, plot_data

    return fig, ax


def poincare_plot(
    field,
    R0,
    Z0,
    ntransit=100,
    phi=None,
    NFP=None,
    grid=None,
    ax=None,
    return_data=False,
    **kwargs,
):
    """Poincare plot of field lines from external magnetic field.

    Parameters
    ----------
    field : MagneticField
        External field, coilset, current potential etc to plot from.
    R0, Z0 : array-like
        Starting points at phi=0 for field line tracing.
    ntransit : int
        Number of transits to trace field lines for.
    phi : float, int or array-like or None
        Values of phi to plot section at.
        If an integer, plot that many contours linearly spaced in (0,2pi).
        Default is 6.
    NFP : int, optional
        Number of field periods. By default attempts to infer from ``field``, otherwise
        uses NFP=1.
    grid : Grid, optional
        Grid used to discretize ``field``.
    ax : matplotlib AxesSubplot, optional
        Axis to plot on.
    return_data : bool
        If True, return the data plotted as well as fig,ax
    **kwargs : dict, optional
        Specify properties of the figure, axis, and plot appearance e.g.::

            plot_X(figsize=(4,6),)

        Valid keyword arguments are:

        * ``figsize``: tuple of length 2, the size of the figure (to be passed to
          matplotlib)
        * ``color``: str or tuple, color to use for field lines.
        * ``marker``: str, markerstyle to use for the plotted points
        * ``size``: float, markersize to use for the plotted points
        * ``title_fontsize``: integer, font size of the title
        * ``xlabel_fontsize``: float, fontsize of the xlabel
        * ``ylabel_fontsize``: float, fontsize of the ylabel

        Additionally, any other keyword arguments will be passed on to
        ``desc.magnetic_fields.field_line_integrate`` (except ``return_aux``).

    Returns
    -------
    fig : matplotlib.figure.Figure
        Figure being plotted to.
    ax : matplotlib.axes.Axes or ndarray of Axes
        Axes being plotted to.
    plot_data : dict
        Dictionary of the data plotted, only returned if ``return_data=True``

    Examples
    --------
    .. image:: ../../_static/images/plotting/poincare_plot.png

    .. code-block:: python

        from desc.plotting import poincare_plot
        grid_trace = LinearGrid(rho=np.linspace(0.4, 0.9, 7))
        r0 = eq.compute("R", grid=grid_trace)["R"]
        z0 = eq.compute("Z", grid=grid_trace)["Z"]
        fig, ax = desc.plotting.poincare_plot(
            field,
            r0,
            z0,
            NFP=eq.NFP,
            color="k",
            size=0.5,
            ntransit=100
        )
        grid_trace2 = LinearGrid(rho=np.linspace(0.52, 0.55, 4))
        r0 = eq.compute("R", grid=grid_trace2)["R"]
        z0 = eq.compute("Z", grid=grid_trace2)["Z"]
        fig, ax = desc.plotting.poincare_plot(
            field, r0, z0, NFP=eq.NFP, ax=ax, color="r", size=0.5, ntransit=250
        )
    """
    fli_kwargs = {}
    for key in inspect.signature(field_line_integrate).parameters:
        if key in kwargs:
            fli_kwargs[key] = kwargs.pop(key)
    if "options" not in fli_kwargs:
        fli_kwargs["options"] = {"throw": False}
    if "throw" not in fli_kwargs["options"]:
        fli_kwargs["options"]["throw"] = False

    figsize = kwargs.pop("figsize", None)
    color = kwargs.pop("color", colorblind_colors[0])
    marker = kwargs.pop("marker", "o")
    size = kwargs.pop("size", 5)
    title_fontsize = kwargs.pop("title_fontsize", None)
    xlabel_fontsize = kwargs.pop("xlabel_fontsize", None)
    ylabel_fontsize = kwargs.pop("ylabel_fontsize", None)

    assert (
        len(kwargs) == 0
    ), f"poincare_plot got unexpected keyword argument: {kwargs.keys()}"

    if NFP is None:
        NFP = getattr(field, "NFP", 1)

    phi = 6 if phi is None else phi
    if isinstance(phi, numbers.Integral):
        phi = np.linspace(0, 2 * np.pi / NFP, phi, endpoint=False)
    phi = np.atleast_1d(phi)
    nplanes = len(phi)

    phis = (phi + np.arange(0, ntransit)[:, None] * 2 * np.pi / NFP).flatten()

    R0, Z0 = np.atleast_1d(R0, Z0)

    fieldR, fieldZ, (_, result) = field_line_integrate(
        r0=R0,
        z0=Z0,
        phis=phis,
        field=field,
        source_grid=grid,
        return_aux=True,
        **fli_kwargs,
    )
    # result._value is 0 if integration completed successfully
    # for a field line, and >0 if it failed or hit bounds.
    if any(result._value > 0):
        err0_idx = np.where(result._value > 0)[0][0]
        # derived from https://github.com/patrick-kidger/equinox/pull/1102/files
        # should be fixed in equinox v0.13.1
        err0_msg = np.vectorize(lambda val: RESULTS._index_to_message[val])(
            result._value
        )[err0_idx]
        warnif(
            True,
            UserWarning,
            "Integration terminated early. Plotting partial results.\n"
            f"diffrax message: {err0_msg}",
        )

    zs = fieldZ.reshape((ntransit, nplanes, -1))
    rs = fieldR.reshape((ntransit, nplanes, -1))

    data = {
        "R": rs,
        "Z": zs,
    }

    rows = np.floor(np.sqrt(nplanes)).astype(int)
    cols = np.ceil(nplanes / rows).astype(int)

    figw = 4 * cols
    figh = 5 * rows
    if figsize is None:
        figsize = (figw, figh)
    fig, ax = _format_ax(ax, rows=rows, cols=cols, figsize=figsize, equal=True)

    for i in range(nplanes):
        ax.flat[i].scatter(
            rs[:, i, :],
            zs[:, i, :],
            color=color,
            marker=marker,
            s=size,
        )

        ax.flat[i].set_xlabel(_AXIS_LABELS_RPZ[0], fontsize=xlabel_fontsize)
        ax.flat[i].set_ylabel(_AXIS_LABELS_RPZ[2], fontsize=ylabel_fontsize)
        ax.flat[i].tick_params(labelbottom=True, labelleft=True)
        ax.flat[i].set_title(
            "$\\phi \\cdot N_{{FP}}/2\\pi = {:.3f}$".format(NFP * phi[i] / (2 * np.pi)),
            fontsize=title_fontsize,
        )

    _set_tight_layout(fig)

    if return_data:
        return fig, ax, data
    return fig, ax


def plot_boundary(eq, phi=None, plot_axis=True, ax=None, return_data=False, **kwargs):
    """Plot stellarator boundary at multiple toroidal coordinates.

    Parameters
    ----------
    eq : Equilibrium, Surface
        Object from which to plot.
    phi : float, int or array-like or None
        Values of phi to plot boundary surface at.
        If an integer, plot that many contours linearly spaced in [0,2pi).
        Default is 1 contour for axisymmetric equilibria or 4 for non-axisymmetry.
    plot_axis : bool
        Whether to plot the magnetic axis locations. Default is True.
    ax : matplotlib AxesSubplot, optional
        Axis to plot on.
    return_data : bool
        If True, return the data plotted as well as fig,ax
    **kwargs : dict, optional
        Specify properties of the figure, axis, and plot appearance e.g.::

            plot_X(figsize=(4,6),label="your_label")

        Valid keyword arguments are:

        * ``figsize``: tuple of length 2, the size of the figure (to be passed to
          matplotlib)
        * ``xlabel_fontsize``: float, fontsize of the x label
        * ``ylabel_fontsize``: float, fontsize of the y label
        * ``legend_kw``: dict, any keyword arguments to be passed to ax.legend()
        * ``cmap``: colormap to use for plotting, discretized into len(phi) colors
        * ``color``: array of colors to use for each phi angle
        * ``ls``: array of line styles to use for each phi angle
        * ``lw``: array of line widths to use for each phi angle
        * ``marker``: str, marker style to use for the axis plotted points
        * ``size``: float, marker size to use for the axis plotted points

    Returns
    -------
    fig : matplotlib.figure.Figure
        Figure being plotted to.
    ax : matplotlib.axes.Axes or ndarray of Axes
        Axes being plotted to.
    plot_data : dict
        Dictionary of the data plotted, only returned if ``return_data=True``

    Examples
    --------
    .. image:: ../../_static/images/plotting/plot_boundary.png

    .. code-block:: python

        from desc.plotting import plot_boundary
        fig, ax = plot_boundary(eq)

    """
    phi = parse_argname_change(phi, kwargs, "zeta", "phi")

    figsize = kwargs.pop("figsize", None)
    cmap = kwargs.pop("cmap", "hsv")
    colors = kwargs.pop("color", None)
    ls = kwargs.pop("ls", None)
    lw = kwargs.pop("lw", None)
    marker = kwargs.pop("marker", "x")
    size = kwargs.pop("size", 36)
    xlabel_fontsize = kwargs.pop("xlabel_fontsize", None)
    ylabel_fontsize = kwargs.pop("ylabel_fontsize", None)
    legend_kw = kwargs.pop("legend_kw", {})

    assert (
        len(kwargs) == 0
    ), f"plot boundary got unexpected keyword argument: {kwargs.keys()}"

    phi = (1 if eq.N == 0 else 4) if phi is None else phi
    if isinstance(phi, numbers.Integral):
        phi = np.linspace(0, 2 * np.pi / eq.NFP, phi, endpoint=False)
    phi = np.atleast_1d(phi)
    nphi = len(phi)
    # don't plot axis for FourierRZToroidalSurface, since it's not defined.
    plot_axis = plot_axis and eq.L > 0
    rho = np.array([0.0, 1.0]) if plot_axis else np.array([1.0])

    grid_kwargs = {"NFP": 1, "rho": rho, "theta": 100, "zeta": phi}
    grid = _get_grid(**grid_kwargs)
    nr, nt, nz = grid.num_rho, grid.num_theta, grid.num_zeta
    grid = Grid(
        map_coordinates(
            eq,
            grid.nodes,
            ["rho", "theta", "phi"],
            ["rho", "theta", "zeta"],
            period=(np.inf, 2 * np.pi, 2 * np.pi),
            guess=grid.nodes,
        ),
        sort=False,
    )

    if colors is None:
        colors = _get_cmap(cmap)((phi * eq.NFP / (2 * np.pi)) % 1)
    if lw is None:
        lw = 1
    if isinstance(lw, int):
        lw = [lw for _ in range(nz)]
    if ls is None:
        ls = "-"
    if isinstance(ls, str):
        ls = [ls for _ in range(nz)]

    with warnings.catch_warnings():
        warnings.simplefilter("ignore")
        coords = eq.compute(["R", "Z"], grid=grid)
    R = coords["R"].reshape((nt, nr, nz), order="F")
    Z = coords["Z"].reshape((nt, nr, nz), order="F")

    fig, ax = _format_ax(ax, figsize=figsize, equal=True)

    for i in range(nphi):
        ax.plot(
            R[:, -1, i],
            Z[:, -1, i],
            color=colors[i],
            linestyle=ls[i],
            lw=lw[i],
            label="$\\phi \\cdot N_{{FP}}/2\\pi = {:.2f}$".format(
                eq.NFP * phi[i] / (2 * np.pi)
            ),
        )
        if rho[0] == 0:
            ax.scatter(R[0, 0, i], Z[0, 0, i], color=colors[i], marker=marker, s=size)

    ax.set_xlabel(_AXIS_LABELS_RPZ[0], fontsize=xlabel_fontsize)
    ax.set_ylabel(_AXIS_LABELS_RPZ[2], fontsize=ylabel_fontsize)
    ax.tick_params(labelbottom=True, labelleft=True)

    ax.legend(**legend_kw)
    _set_tight_layout(fig)

    plot_data = {}
    plot_data["R"] = R
    plot_data["Z"] = Z

    if return_data:
        return fig, ax, plot_data

    return fig, ax


def plot_boundaries(
    eqs, labels=None, phi=None, plot_axis=True, ax=None, return_data=False, **kwargs
):
    """Plot stellarator boundaries at multiple toroidal coordinates.

    NOTE: If attempting to plot objects with differing NFP, `phi` must
    be given explicitly.

    Parameters
    ----------
    eqs : array-like of Equilibrium, Surface or EquilibriaFamily
        Equilibria to plot.
    labels : array-like
        Array the same length as eqs of labels to apply to each equilibrium.
    phi : float, int or array-like or None
        Values of phi to plot boundary surface at.
        If an integer, plot that many contours linearly spaced in [0,2pi).
        Default is 1 contour for axisymmetric equilibria or 4 for non-axisymmetry.
    plot_axis : bool
        Whether to plot the magnetic axis locations. Default is True.
    ax : matplotlib AxesSubplot, optional
        Axis to plot on.
    return_data : bool
        If True, return the data plotted as well as fig,ax
    **kwargs : dict, optional
        Specify properties of the figure, axis, and plot appearance e.g.::

            plot_X(figsize=(4,6),label="your_label")

        Valid keyword arguments are:

        * ``figsize``: tuple of length 2, the size of the figure (to be passed to
          matplotlib)
        * ``xlabel_fontsize``: float, fontsize of the x label
        * ``ylabel_fontsize``: float, fontsize of the y label
        * ``legend``: bool, whether to display legend or not
        * ``legend_kw``: dict, any keyword arguments to be passed to ax.legend()
        * ``cmap``: colormap to use for plotting, discretized into len(eqs) colors
        * ``color``: list of colors to use for each Equilibrium
        * ``ls``: list of str, line styles to use for each Equilibrium
        * ``lw``: list of floats, line widths to use for each Equilibrium
        * ``marker``: str, marker style to use for the axis plotted points
        * ``size``: float, marker size to use for the axis plotted points

    Returns
    -------
    fig : matplotlib.figure.Figure
        Figure being plotted to.
    ax : matplotlib.axes.Axes or ndarray of Axes
        Axes being plotted to.
    plot_data : dict
        Dictionary of the data plotted, only returned if ``return_data=True``

    Examples
    --------
    .. image:: ../../_static/images/plotting/plot_boundaries.png

    .. code-block:: python

        from desc.plotting import plot_boundaries
        fig, ax = plot_boundaries((eq1, eq2, eq3))

    """
    # if NFPs are not all equal, means there are
    # objects with differing NFPs, which it is not clear
    # how to choose the phis for by default, so we will throw an error
    # unless phi was given.
    phi = parse_argname_change(phi, kwargs, "zeta", "phi")
    errorif(
        not np.allclose([thing.NFP for thing in eqs], eqs[0].NFP) and phi is None,
        ValueError,
        "supplied objects must have the same number of field periods, "
        "or if there are differing field periods, `phi` must be given explicitly."
        f" Instead, supplied objects have NFPs {[t.NFP for t in eqs]}."
        " If attempting to plot an axisymmetric object with non-axisymmetric objects,"
        " you must use the `change_resolution` method to make the axisymmetric "
        "object have the same NFP as the non-axisymmetric objects.",
    )

    figsize = kwargs.pop("figsize", None)
    cmap = kwargs.pop("cmap", "rainbow")
    colors = kwargs.pop("color", None)
    ls = kwargs.pop("ls", None)
    lw = kwargs.pop("lw", None)
    xlabel_fontsize = kwargs.pop("xlabel_fontsize", None)
    ylabel_fontsize = kwargs.pop("ylabel_fontsize", None)
    marker = kwargs.pop("marker", "x")
    size = kwargs.pop("size", 36)

    phi = (1 if eqs[-1].N == 0 else 4) if phi is None else phi
    if isinstance(phi, numbers.Integral):
        phi = np.linspace(0, 2 * np.pi / eqs[-1].NFP, phi, endpoint=False)
    phi = np.atleast_1d(phi)

    neq = len(eqs)

    if labels is None:
        labels = [str(i) for i in range(neq)]
    if colors is None:
        colors = _get_cmap(cmap, neq)(np.linspace(0, 1, neq))
    if lw is None:
        lw = 1
    if np.isscalar(lw):
        lw = [lw for i in range(neq)]
    if ls is None:
        ls = "-"
    if isinstance(ls, str):
        ls = [ls for i in range(neq)]

    fig, ax = _format_ax(ax, figsize=figsize, equal=True)
    plot_data = {}
    plot_data["R"] = []
    plot_data["Z"] = []

    for i in range(neq):
        # don't plot axis for FourierRZToroidalSurface, since it's not defined.
        plot_axis_i = plot_axis and eqs[i].L > 0
        rho = np.array([0.0, 1.0]) if plot_axis_i else np.array([1.0])

        grid_kwargs = {"NFP": 1, "theta": 100, "zeta": phi, "rho": rho}
        grid = _get_grid(**grid_kwargs)
        nr, nt, nz = grid.num_rho, grid.num_theta, grid.num_zeta
        grid = Grid(
            map_coordinates(
                eqs[i],
                grid.nodes,
                ["rho", "theta", "phi"],
                ["rho", "theta", "zeta"],
                period=(np.inf, 2 * np.pi, 2 * np.pi),
                guess=grid.nodes,
            ),
            sort=False,
        )
        with warnings.catch_warnings():
            warnings.simplefilter("ignore")
            coords = eqs[i].compute(["R", "Z"], grid=grid)
        R = coords["R"].reshape((nt, nr, nz), order="F")
        Z = coords["Z"].reshape((nt, nr, nz), order="F")

        plot_data["R"].append(R)
        plot_data["Z"].append(Z)

        for j in range(nz):
            (line,) = ax.plot(
                R[:, -1, j], Z[:, -1, j], color=colors[i], linestyle=ls[i], lw=lw[i]
            )
            if rho[0] == 0:
                ax.scatter(
                    R[0, 0, j], Z[0, 0, j], color=colors[i], marker=marker, s=size
                )

            if j == 0:
                line.set_label(labels[i])

    ax.set_xlabel(_AXIS_LABELS_RPZ[0], fontsize=xlabel_fontsize)
    ax.set_ylabel(_AXIS_LABELS_RPZ[2], fontsize=ylabel_fontsize)
    ax.tick_params(labelbottom=True, labelleft=True)

    if any(labels) and kwargs.pop("legend", True):
        ax.legend(**kwargs.pop("legend_kw", {}))
    _set_tight_layout(fig)

    assert (
        len(kwargs) == 0
    ), f"plot boundaries got unexpected keyword argument: {kwargs.keys()}"

    if return_data:
        return fig, ax, plot_data

    return fig, ax


def plot_comparison(
    eqs,
    rho=8,
    theta=8,
    phi=None,
    ax=None,
    cmap="rainbow",
    color=None,
    lw=None,
    ls=None,
    labels=None,
    return_data=False,
    **kwargs,
):
    """Plot comparison between flux surfaces of multiple equilibria.

    NOTE: If attempting to plot objects with differing NFP, `phi` must
    be given explicitly.

    Parameters
    ----------
    eqs : array-like of Equilibrium or EquilibriaFamily
        Equilibria to compare.
    rho : int or array-like
        Values of rho to plot contours of.
        If an integer, plot that many contours linearly spaced in (0,1).
    theta : int or array-like
        Values of theta to plot contours of.
        If an integer, plot that many contours linearly spaced in (0,2pi).
    phi : float, int or array-like or None
        Values of phi to plot contours at.
        If an integer, plot that many contours linearly spaced in [0,2pi).
        Default is 1 contour for axisymmetric equilibria or 6 for non-axisymmetry.
    ax : matplotlib AxesSubplot, optional
        Axis to plot on.
    cmap : str or matplotlib ColorMap
        Colormap to use for plotting, discretized into len(eqs) colors.
    color : array-like
        Array the same length as eqs of colors to use for each equilibrium.
        Overrides `cmap`.
    lw : array-like
        Array the same length as eqs of line widths to use for each equilibrium
    ls : array-like
        Array the same length as eqs of linestyles to use for each equilibrium.
    labels : array-like
        Array the same length as eqs of labels to apply to each equilibrium.
    return_data : bool
        If True, return the data plotted as well as fig,ax
    **kwargs : dict, optional
        Specify properties of the figure, axis, and plot appearance e.g.::

            plot_X(figsize=(4,6),label="your_label")

        Valid keyword arguments are:

        * ``figsize``: tuple of length 2, the size of the figure (to be passed to
          matplotlib)
        * ``legend``: bool, whether to display legend or not
        * ``legend_kw``: dict, any keyword arguments to be passed to ax.legend()
        * ``title_fontsize``: integer, font size of the title
        * ``xlabel_fontsize``: float, fontsize of the xlabel
        * ``ylabel_fontsize``: float, fontsize of the ylabel

    Returns
    -------
    fig : matplotlib.figure.Figure
        Figure being plotted to.
    ax : matplotlib.axes.Axes or ndarray of Axes
        Axes being plotted to.
    plot_data : dict
        Dictionary of the data plotted, only returned if ``return_data=True``

    Examples
    --------
    .. image:: ../../_static/images/plotting/plot_comparison.png

    .. code-block:: python

        from desc.plotting import plot_comparison
        fig, ax = plot_comparison(eqs=[eqf[0],eqf[1],eqf[2]],
                                  labels=['Axisymmetric w/o pressure',
                                          'Axisymmetric w/ pressure',
                                          'Non-axisymmetric w/ pressure',
                                         ],
                                 )

    """
    # if NFPs are not all equal, means there are
    # objects with differing NFPs, which it is not clear
    # how to choose the phis for by default, so we will throw an error
    # unless phi was given.
    phi = parse_argname_change(phi, kwargs, "zeta", "phi")
    errorif(
        not np.allclose([thing.NFP for thing in eqs], eqs[0].NFP) and phi is None,
        ValueError,
        "supplied objects must have the same number of field periods, "
        "or if there are differing field periods, `phi` must be given explicitly."
        f" Instead, supplied objects have NFPs {[t.NFP for t in eqs]}."
        " If attempting to plot an axisymmetric object with non-axisymmetric objects,"
        " you must use the `change_resolution` method to make the axisymmetric "
        "object have the same NFP as the non-axisymmetric objects.",
    )
    color = parse_argname_change(color, kwargs, "colors", "color")
    ls = parse_argname_change(ls, kwargs, "linestyles", "ls")
    lw = parse_argname_change(lw, kwargs, "lws", "lw")

    figsize = kwargs.pop("figsize", None)
    title_fontsize = kwargs.pop("title_fontsize", None)
    xlabel_fontsize = kwargs.pop("xlabel_fontsize", None)
    ylabel_fontsize = kwargs.pop("ylabel_fontsize", None)
    neq = len(eqs)
    if color is None:
        color = _get_cmap(cmap, neq)(np.linspace(0, 1, neq))
    if lw is None:
        lw = [1 for i in range(neq)]
    if ls is None:
        ls = ["-" for i in range(neq)]
    if labels is None:
        labels = [str(i) for i in range(neq)]
    N = np.max([eq.N for eq in eqs])
    nfp = eqs[0].NFP

    phi = (1 if N == 0 else 6) if phi is None else phi
    if isinstance(phi, numbers.Integral):
        phi = np.linspace(0, 2 * np.pi / nfp, phi, endpoint=False)
    phi = np.atleast_1d(phi)
    nphi = len(phi)

    rows = np.floor(np.sqrt(nphi)).astype(int)
    cols = np.ceil(nphi / rows).astype(int)

    figw = 4 * cols
    figh = 5 * rows
    if figsize is None:
        figsize = (figw, figh)
    fig, ax = _format_ax(ax, rows=rows, cols=cols, figsize=figsize, equal=True)
    ax = np.atleast_1d(ax).flatten()

    plot_data = {}
    for string in [
        "rho_R_coords",
        "rho_Z_coords",
        "vartheta_R_coords",
        "vartheta_Z_coords",
    ]:
        plot_data[string] = []
    for i, eq in enumerate(eqs):
        fig, ax, _plot_data = plot_surfaces(
            eq,
            rho,
            theta,
            phi,
            ax,
            theta_color=color[i % len(color)],
            theta_ls=ls[i % len(ls)],
            theta_lw=lw[i % len(lw)],
            rho_color=color[i % len(color)],
            rho_ls=ls[i % len(ls)],
            rho_lw=lw[i % len(lw)],
            lcfs_color=color[i % len(color)],
            lcfs_ls=ls[i % len(ls)],
            lcfs_lw=lw[i % len(lw)],
            axis_color=color[i % len(color)],
            axis_alpha=0,
            axis_marker="o",
            axis_size=0,
            label=labels[i % len(labels)],
            title_fontsize=title_fontsize,
            xlabel_fontsize=xlabel_fontsize,
            ylabel_fontsize=ylabel_fontsize,
            return_data=True,
        )
        for key in _plot_data.keys():
            plot_data[key].append(_plot_data[key])

    if any(labels) and kwargs.pop("legend", True):
        fig.legend(**kwargs.pop("legend_kw", {}))

    assert (
        len(kwargs) == 0
    ), f"plot_comparison got unexpected keyword argument: {kwargs.keys()}"

    if return_data:
        return fig, ax, plot_data

    return fig, ax


def plot_coils(coils, grid=None, fig=None, return_data=False, **kwargs):
    """Create 3D plot of coil geometry.

    Parameters
    ----------
    coils : Coil, CoilSet, Curve, or iterable
        Coil or coils to plot.
    grid : Grid, optional
        Grid to use for evaluating geometry
    fig : plotly.graph_objs._figure.Figure, optional
        Figure to plot on.
    return_data : bool
        If True, return the data plotted as well as fig,ax
    **kwargs : dict, optional
        Specify properties of the figure, axis, and plot appearance e.g.::

            plot_X(figsize=(4,6), color="darkgrey")

        Valid keyword arguments are:

        * ``unique``: bool, only plots unique coils from a CoilSet if True
        * ``figsize``: tuple of length 2, the size of the figure in inches
        * ``lw``: float, linewidth of plotted coils
        * ``ls``: str, linestyle of plotted coils
        * ``color``: str, color of plotted coils
        * ``showgrid``: Bool, whether or not to show the coordinate grid lines.
          True by default.
        * ``showticklabels``: Bool, whether or not to show the coordinate tick labels.
          True by default.
        * ``showaxislabels``: Bool, whether or not to show the coordinate axis labels.
          True by default.
        * ``zeroline``: Bool, whether or not to show the zero coordinate axis lines.
          True by default.
        * ``check_intersection``: Bool, whether or not to check the intersection of
          the coils before plotting. False by default.

    Returns
    -------
    fig : plotly.graph_objs._figure.Figure
        Figure being plotted to
    plot_data : dict
        Dictionary of the data plotted, only returned if ``return_data=True``

    Examples
    --------
    .. raw:: html

        <iframe src="../../_static/images/plotting/plot_coils.html"
        width="100%" height="980" frameborder="0"></iframe>

    .. code-block:: python

        from desc.plotting import plot_coils
        from desc.coils import initialize_modular_coils
        coils = initialize_modular_coils(eq, num_coils=4, r_over_a=2)
        plot_coils(coils)

    """
    lw = kwargs.pop("lw", 5)
    ls = kwargs.pop("ls", "solid")
    figsize = kwargs.pop("figsize", (10, 10))
    color = kwargs.pop("color", "black")
    unique = kwargs.pop("unique", False)
    showgrid = kwargs.pop("showgrid", True)
    zeroline = kwargs.pop("zeroline", True)
    showticklabels = kwargs.pop("showticklabels", True)
    showaxislabels = kwargs.pop("showaxislabels", True)
    check_intersection = kwargs.pop("check_intersection", False)
    errorif(
        len(kwargs) != 0,
        msg=f"plot_coils got unexpected keyword argument: {kwargs.keys()}",
    )
    errorif(
        not isinstance(coils, _Coil),
        ValueError,
        "Expected `coils` to be of type `_Coil`, instead got type" f" {type(coils)}",
    )

    if not isinstance(lw, (list, tuple)):
        lw = [lw]
    if not isinstance(ls, (list, tuple)):
        ls = [ls]
    if not isinstance(color, (list, tuple)):
        color = [color]
    if grid is None:
        grid = LinearGrid(N=400, endpoint=True)

    def flatten_coils(coilset, check_intersection=check_intersection):
        if hasattr(coilset, "__len__"):
            if hasattr(coilset, "_NFP") and hasattr(coilset, "_sym"):
                if not unique and (coilset.NFP > 1 or coilset.sym):
                    # plot all coils for symmetric coil sets
                    coilset = CoilSet.from_symmetry(
                        coilset,
                        NFP=coilset.NFP,
                        sym=coilset.sym,
                        check_intersection=check_intersection,
                    )
            return [a for i in coilset for a in flatten_coils(i)]
        else:
            return [coilset]

    coils_list = flatten_coils(coils)
    plot_data = {}
    plot_data["X"] = []
    plot_data["Y"] = []
    plot_data["Z"] = []

    if fig is None:
        fig = go.Figure()

    for i, coil in enumerate(coils_list):
        x, y, z = coil.compute("x", grid=grid, basis="xyz")["x"].T
        current = getattr(coil, "current", np.nan)
        plot_data["X"].append(x)
        plot_data["Y"].append(y)
        plot_data["Z"].append(z)

        trace = go.Scatter3d(
            x=x,
            y=y,
            z=z,
            marker=dict(
                size=0,
                opacity=0,
            ),
            line=dict(
                color=color[i % len(color)],
                width=lw[i % len(lw)],
                dash=ls[i % len(ls)],
            ),
            showlegend=False,
            name=coil.name or f"CoilSet[{i}]",
            hovertext=f"Current = {current} (A)",
        )

        fig.add_trace(trace)
    xaxis_title = "X (m)" if showaxislabels else ""
    yaxis_title = "Y (m)" if showaxislabels else ""
    zaxis_title = "Z (m)" if showaxislabels else ""
    fig.update_layout(
        scene=dict(
            xaxis_title=xaxis_title,
            yaxis_title=yaxis_title,
            zaxis_title=zaxis_title,
            xaxis=dict(
                backgroundcolor="white",
                gridcolor="darkgrey",
                showbackground=False,
                zerolinecolor="darkgrey",
                showgrid=showgrid,
                zeroline=zeroline,
                showticklabels=showticklabels,
            ),
            yaxis=dict(
                backgroundcolor="white",
                gridcolor="darkgrey",
                showbackground=False,
                zerolinecolor="darkgrey",
                showgrid=showgrid,
                zeroline=zeroline,
                showticklabels=showticklabels,
            ),
            zaxis=dict(
                backgroundcolor="white",
                gridcolor="darkgrey",
                showbackground=False,
                zerolinecolor="darkgrey",
                showgrid=showgrid,
                zeroline=zeroline,
                showticklabels=showticklabels,
            ),
            aspectmode="data",
        ),
        width=figsize[0] * dpi,
        height=figsize[1] * dpi,
    )
    if return_data:
        return fig, plot_data
    return fig


def plot_boozer_modes(  # noqa: C901
    eq,
    log=True,
    B0=True,
    norm=False,
    num_modes=10,
    rho=None,
    helicity=None,
    max_only=False,
    ax=None,
    return_data=False,
    **kwargs,
):
    """Plot Fourier harmonics of :math:`|B|` in Boozer coordinates.

    Parameters
    ----------
    eq : Equilibrium
        Object from which to plot.
    log : bool, optional
        Whether to use a log scale.
    B0 : bool, optional
        Whether to include the m=n=0 mode.
    norm : bool, optional
        Whether to normalize the magnitudes such that B0=1 Tesla.
    num_modes : int, optional
        How many modes to include. Use -1 for all modes.
    rho : int or ndarray, optional
        Radial coordinates of the flux surfaces to evaluate at,
        or number of surfaces in (0,1]
    helicity : None or tuple of int
        If a tuple, the (M,N) helicity of the field, only symmetry breaking modes are
        plotted. If None, plot all modes.
    max_only : bool
        If True, only plot the maximum of the symmetry breaking modes. Helicity must
        be specified.
    ax : matplotlib AxesSubplot, optional
        Axis to plot on.
    return_data : bool
        If True, return the data plotted as well as fig,ax
    **kwargs : dict, optional
        Specify properties of the figure, axis, and plot appearance e.g.::

            plot_X(figsize=(4,6))

        Valid keyword arguments are:

        * ``figsize``: tuple of length 2, the size of the figure (to be passed to
          matplotlib)
        * ``lw``: float, linewidth
        * ``ls``: str, linestyle
        * ``legend``: bool, whether to display legend or not
        * ``legend_kw``: dict, any keyword arguments to be passed to ax.legend()
        * ``xlabel_fontsize``: float, fontsize of the xlabel
        * ``ylabel_fontsize``: float, fontsize of the ylabel
        * ``label`` : str, label to apply. Only used if ``max_only`` is True.
        * ``color`` : str, color for plotted line. Only used if ``max_only`` is True.
        * ``M_booz`` : int, poloidal resolution to use for Boozer transform.
        * ``N_booz`` : int, toroidal resolution to use for Boozer transform.

    Returns
    -------
    fig : matplotlib.figure.Figure
        Figure being plotted to.
    ax : matplotlib.axes.Axes or ndarray of Axes
        Axes being plotted to.
    plot_data : dict
        Dictionary of the data plotted, only returned if ``return_data=True``

    Examples
    --------
    .. image:: ../../_static/images/plotting/plot_boozer_modes.png

    .. code-block:: python

        from desc.plotting import plot_boozer_modes
        fig, ax = plot_boozer_modes(eq)

    """
    if rho is None:
        rho = np.linspace(1, 0, num=20, endpoint=False)
    elif np.isscalar(rho) and rho > 1:
        rho = np.linspace(1, 0, num=rho, endpoint=False)

    rho = np.sort(rho)
    M_booz = kwargs.pop("M_booz", 2 * eq.M)
    N_booz = kwargs.pop("N_booz", 2 * eq.N)
    linestyle = kwargs.pop("ls", "-")
    linewidth = kwargs.pop("lw", 2)
    xlabel_fontsize = kwargs.pop("xlabel_fontsize", None)
    ylabel_fontsize = kwargs.pop("ylabel_fontsize", None)

    basis = get_transforms(
        "|B|_mn_B", obj=eq, grid=Grid(np.array([])), M_booz=M_booz, N_booz=N_booz
    )["B"].basis
    if helicity:
        matrix, modes, symidx = ptolemy_linear_transform(
            basis.modes, helicity=helicity, NFP=eq.NFP
        )
    else:
        matrix, modes = ptolemy_linear_transform(basis.modes)

    grid = LinearGrid(M=2 * eq.M_grid, N=2 * eq.N_grid, NFP=eq.NFP, rho=rho)
    transforms = get_transforms(
        "|B|_mn_B", obj=eq, grid=grid, M_booz=M_booz, N_booz=N_booz
    )
    with warnings.catch_warnings():
        warnings.simplefilter("ignore")
        data = eq.compute("|B|_mn_B", grid=grid, transforms=transforms)
    B_mn = data["|B|_mn_B"].reshape((len(rho), -1))
    B_mn = np.atleast_2d(matrix @ B_mn.T).T

    zidx = np.where((modes[:, 1:] == np.array([[0, 0]])).all(axis=1))[0]
    if norm:
        B_mn = B_mn / B_mn[:, zidx]
    if helicity:
        B_mn = B_mn[:, symidx]
        modes = modes[symidx, :]
    elif not B0:
        B_mn = np.delete(B_mn, zidx, axis=-1)
        modes = np.delete(modes, zidx, axis=0)

    if max_only:
        assert helicity is not None
        B_mn = np.max(np.abs(B_mn), axis=1)
        modes = None
    else:
        idx = np.argsort(np.mean(np.abs(B_mn), axis=0))
        idx = idx[-1::-1] if (num_modes == -1) else idx[-1 : -num_modes - 1 : -1]
        B_mn = B_mn[:, idx]
        modes = modes[idx, :]

    fig, ax = _format_ax(ax, figsize=kwargs.pop("figsize", None))

    plot_op = ax.semilogy if log else ax.plot
    B_mn = np.abs(B_mn) if log else B_mn

    if max_only:
        plot_op(
            rho,
            B_mn,
            label=kwargs.pop("label", ""),
            color=kwargs.pop("color", "k"),
            linestyle=linestyle,
            linewidth=linewidth,
        )
    else:
        for i, (L, M, N) in enumerate(modes):
            N *= int(eq.NFP)
            plot_op(
                rho,
                B_mn[:, i],
                label="M={}, N={}{}".format(
                    M, N, "" if eq.sym else (" (cos)" if L > 0 else " (sin)")
                ),
                linestyle=linestyle,
                linewidth=linewidth,
            )

    plot_data = {
        "|B|_mn_B": B_mn,
        "B modes": modes,
        "rho": rho,
    }

    ax.set_xlabel(_AXIS_LABELS_RTZ[0], fontsize=xlabel_fontsize)
    if max_only:
        ylabel = r"Max symmetry breaking Boozer $B_{M,N}$"
    elif helicity:
        ylabel = r"Symmetry breaking Boozer $B_{M,N}$"
    else:
        ylabel = r"$B_{M,N}$ in Boozer coordinates"
    ylabel += r" (normalized)" if norm else r" $(T)$"
    ax.set_ylabel(ylabel, fontsize=ylabel_fontsize)

    if kwargs.pop("legend", True):
        ax.legend(**kwargs.pop("legend_kw", {"loc": "lower right"}))

    assert (
        len(kwargs) == 0
    ), f"plot boozer modes got unexpected keyword argument: {kwargs.keys()}"

    _set_tight_layout(fig)
    if return_data:
        return fig, ax, plot_data

    return fig, ax


def plot_boozer_surface(
    thing,
    grid_compute=None,
    grid_plot=None,
    rho=1,
    fill=False,
    ncontours=30,
    fieldlines=0,
    ax=None,
    return_data=False,
    **kwargs,
):
    """Plot :math:`|B|` on a surface vs the Boozer poloidal and toroidal angles.

    Parameters
    ----------
    thing : Equilibrium or OmnigenousField
        Object from which to plot.
    grid_compute : Grid, optional
        Grid to use for computing boozer spectrum
    grid_plot : Grid, optional
        Grid to plot on.
    rho : float, optional
        Radial coordinate of flux surface. Used only if grids are not specified.
    fill : bool, optional
        Whether the contours are filled, i.e. whether to use `contourf` or `contour`.
    ncontours : int, optional
        Number of contours to plot.
    fieldlines : int, optional
        Number of (linearly spaced) magnetic fieldlines to plot. Default is 0 (none).
    ax : matplotlib AxesSubplot, optional
        Axis to plot on.
    return_data : bool
        If True, return the data plotted as well as fig,ax
    **kwargs : dict, optional
        Specify properties of the figure, axis, and plot appearance e.g.::

            plot_X(figsize=(4,6),cmap="plasma")

        Valid keyword arguments are:

        * ``iota``: rotational transform, used when `thing` is an OmnigenousField
        * ``figsize``: tuple of length 2, the size of the figure (to be passed to
          matplotlib)
        * ``cmap``: str, matplotlib colormap scheme to use, passed to ax.contourf
        * ``levels``: int or array-like, passed to contourf
        * ``title_fontsize``: integer, font size of the title
        * ``xlabel_fontsize``: float, fontsize of the xlabel
        * ``ylabel_fontsize``: float, fontsize of the ylabel

    Returns
    -------
    fig : matplotlib.figure.Figure
        Figure being plotted to
    ax : matplotlib.axes.Axes or ndarray of Axes
        Axes being plotted to
    plot_data : dict
        Dictionary of the data plotted, only returned if ``return_data=True``

    Examples
    --------
    .. image:: ../../_static/images/plotting/plot_boozer_surface.png

    .. code-block:: python

        from desc.plotting import plot_boozer_surface
        fig, ax = plot_boozer_surface(eq)

    .. image:: ../../_static/images/plotting/plot_omnigenous_field.png

    .. code-block:: python

        from desc.plotting import plot_boozer_surface
        fig, ax = plot_boozer_surface(field, iota=0.32)

    """
    eq_switch = True
    if hasattr(thing, "_x_lmn"):
        eq_switch = False  # thing is an OmnigenousField, not an Equilibrium

    # default grids
    if grid_compute is None:
        # grid_compute only used for Equilibrium, not OmnigenousField
        grid_kwargs = {
            "rho": rho,
            "M": 4 * getattr(thing, "M", 1),
            "N": 4 * getattr(thing, "N", 1),
            "NFP": thing.NFP,
            "endpoint": False,
        }
        grid_compute = _get_grid(**grid_kwargs)
    if grid_plot is None:
        grid_kwargs = {
            "rho": rho,
            "theta": 91,
            "zeta": 91,
            "NFP": thing.NFP,
            "endpoint": eq_switch,
        }
        grid_plot = _get_grid(**grid_kwargs)

    # compute
    if eq_switch:  # Equilibrium
        M_booz = kwargs.pop("M_booz", 2 * thing.M)
        N_booz = kwargs.pop("N_booz", 2 * thing.N)
        with warnings.catch_warnings():
            warnings.simplefilter("ignore")
            data = thing.compute(
                "|B|_mn_B", grid=grid_compute, M_booz=M_booz, N_booz=N_booz
            )
        B_transform = get_transforms(
            "|B|_mn_B", obj=thing, grid=grid_plot, M_booz=M_booz, N_booz=N_booz
        )["B"]
        B = B_transform.transform(data["|B|_mn_B"]).reshape(
            (grid_plot.num_theta, grid_plot.num_zeta), order="F"
        )
        theta_B = (
            grid_plot.nodes[:, 1]
            .reshape((grid_plot.num_theta, grid_plot.num_zeta), order="F")
            .squeeze()
        )
        zeta_B = (
            grid_plot.nodes[:, 2]
            .reshape((grid_plot.num_theta, grid_plot.num_zeta), order="F")
            .squeeze()
        )
        iota = grid_compute.compress(data["iota"])
    else:  # OmnigenousField
        iota = kwargs.pop("iota", None)
        errorif(iota is None, msg="iota must be supplied for OmnigenousField")
        with warnings.catch_warnings():
            warnings.simplefilter("ignore")
            data = thing.compute(
                ["theta_B", "zeta_B", "|B|"],
                grid=grid_plot,
                helicity=thing.helicity,
                iota=iota,
            )
        B = data["|B|"]
        theta_B = np.mod(data["theta_B"], 2 * np.pi)
        zeta_B = np.mod(data["zeta_B"], 2 * np.pi / thing.NFP)

    fig, ax = _format_ax(ax, figsize=kwargs.pop("figsize", None))
    divider = make_axes_locatable(ax)

    contourf_kwargs = {
        "norm": matplotlib.colors.Normalize(),
        "levels": kwargs.pop(
            "levels", np.linspace(np.nanmin(B), np.nanmax(B), ncontours)
        ),
        "cmap": kwargs.pop("cmap", "jet"),
        "extend": "both",
    }

    title_fontsize = kwargs.pop("title_fontsize", None)
    xlabel_fontsize = kwargs.pop("xlabel_fontsize", None)
    ylabel_fontsize = kwargs.pop("ylabel_fontsize", None)

    assert (
        len(kwargs) == 0
    ), f"plot_boozer_surface got unexpected keyword argument: {kwargs.keys()}"

    # plot
    op = ("" if eq_switch else "tri") + "contour" + ("f" if fill else "")
    im = getattr(ax, op)(zeta_B, theta_B, B, **contourf_kwargs)

    cax_kwargs = {"size": "5%", "pad": 0.05}
    cax = divider.append_axes("right", **cax_kwargs)
    cbar = fig.colorbar(im, cax=cax)
    cbar.update_ticks()

    if fieldlines:
        theta0 = np.linspace(0, 2 * np.pi, fieldlines, endpoint=False)
        zeta = np.linspace(0, 2 * np.pi / grid_plot.NFP, 100)
        alpha = np.atleast_2d(theta0) + iota * np.atleast_2d(zeta).T
        alpha1 = np.where(np.logical_and(alpha >= 0, alpha <= 2 * np.pi), alpha, np.nan)
        alpha2 = np.where(
            np.logical_or(alpha < 0, alpha > 2 * np.pi),
            alpha % (sign(iota) * 2 * np.pi) + (sign(iota) < 0) * (2 * np.pi),
            np.nan,
        )
        alphas = np.hstack((alpha1, alpha2))
        ax.plot(zeta, alphas, color="k", ls="-", lw=2)

    ax.set_xlim([0, 2 * np.pi / thing.NFP])
    ax.set_ylim([0, 2 * np.pi])

    ax.set_xlabel(r"$\zeta_{Boozer}$", fontsize=xlabel_fontsize)
    ax.set_ylabel(r"$\theta_{Boozer}$", fontsize=ylabel_fontsize)
    ax.set_title(r"$|\mathbf{B}|~(T)$", fontsize=title_fontsize)

    _set_tight_layout(fig)

    if return_data:
        plot_data = {"theta_B": theta_B, "zeta_B": zeta_B, "|B|": B}
        return fig, ax, plot_data

    return fig, ax


def plot_qs_error(  # noqa: 16 fxn too complex
    eq,
    log=True,
    fB=True,
    fC=True,
    fT=True,
    helicity=(1, 0),
    rho=None,
    ax=None,
    return_data=False,
    **kwargs,
):
    """Plot quasi-symmetry errors f_B, f_C, and f_T as normalized flux functions.

    Parameters
    ----------
    eq : Equilibrium
        Object from which to plot.
    log : bool, optional
        Whether to use a log scale.
    fB : bool, optional
        Whether to include the Boozer coordinates QS error.
    fC : bool, optional
        Whether to include the flux function QS error.
    fT : bool, optional
        Whether to include the triple product QS error.
    helicity : tuple, int
        Type of quasi-symmetry (M, N).
    rho : int or ndarray, optional
        Radial coordinates of the flux surfaces to evaluate at,
        or number of surfaces in (0,1]
    ax : matplotlib AxesSubplot, optional
        Axis to plot on.
    return_data : bool
        If True, return the data plotted as well as fig,ax
    **kwargs : dict, optional
        Specify properties of the figure, axis, and plot appearance e.g.::

            plot_X(figsize=(4,6))

        Valid keyword arguments are:

        * ``figsize``: tuple of length 2, the size of the figure (to be passed to
          matplotlib)
        * ``ls``: list of strs of length 3, linestyles to use for the 3 different
          qs metrics
        * ``lw``: list of float of length 3, linewidths to use for the 3 different
          qs metrics
        * ``color``: list of strs of length 3, colors to use for the 3 different
          qs metrics
        * ``marker``: list of strs of length 3, markers to use for the 3 different
          qs metrics
        * ``labels``:  list of strs of length 3, labels to use for the 3 different
          qs metrics
        * ``ylabel``: str, ylabel to use for plot
        * ``legend``: bool, whether to display legend or not
        * ``legend_kw``: dict, any keyword arguments to be passed to ax.legend()
        * ``xlabel_fontsize``: float, fontsize of the xlabel
        * ``ylabel_fontsize``: float, fontsize of the ylabel

    Returns
    -------
    fig : matplotlib.figure.Figure
        Figure being plotted to.
    ax : matplotlib.axes.Axes or ndarray of Axes
        Axes being plotted to.
    plot_data : dict
        Dictionary of the data plotted, only returned if ``return_data=True``

    Examples
    --------
    .. image:: ../../_static/images/plotting/plot_qs_error.png

    .. code-block:: python

        from desc.plotting import plot_qs_error
        fig, ax = plot_qs_error(eq, helicity=(1, eq.NFP), log=True)

    """
    colors = kwargs.pop("color", ["r", "b", "g"])
    markers = kwargs.pop("marker", ["o", "o", "o"])
    labels = kwargs.pop("labels", [r"$\hat{f}_B$", r"$\hat{f}_C$", r"$\hat{f}_T$"])
    colors = parse_argname_change(colors, kwargs, "colors", "color")
    markers = parse_argname_change(markers, kwargs, "markers", "marker")

    if rho is None:
        rho = np.linspace(1, 0, num=20, endpoint=False)
    elif np.isscalar(rho) and rho > 1:
        rho = np.linspace(1, 0, num=rho, endpoint=False)
    rho = np.sort(rho)

    fig, ax = _format_ax(ax, figsize=kwargs.pop("figsize", None))

    M_booz = kwargs.pop("M_booz", 2 * eq.M)
    N_booz = kwargs.pop("N_booz", 2 * eq.N)
    ls = kwargs.pop("ls", ["-", "-", "-"])
    lw = kwargs.pop("lw", [1, 1, 1])
    ylabel = kwargs.pop("ylabel", False)
    xlabel_fontsize = kwargs.pop("xlabel_fontsize", None)
    ylabel_fontsize = kwargs.pop("ylabel_fontsize", None)

    with warnings.catch_warnings():
        warnings.simplefilter("ignore")
        data = eq.compute(["R0", "|B|"])
    R0 = data["R0"]
    B0 = np.mean(data["|B|"] * data["sqrt(g)"]) / np.mean(data["sqrt(g)"])

    plot_data = {"rho": rho}

    grid = LinearGrid(M=2 * eq.M_grid, N=2 * eq.N_grid, NFP=eq.NFP, rho=rho)
    names = []
    if fB:
        names += ["|B|_mn_B"]
        transforms = get_transforms(
            "|B|_mn_B", obj=eq, grid=grid, M_booz=M_booz, N_booz=N_booz
        )
        matrix, modes, idx = ptolemy_linear_transform(
            transforms["B"].basis.modes,
            helicity=helicity,
            NFP=transforms["B"].basis.NFP,
        )
    if fC or fT:
        names += ["sqrt(g)"]
    if fC:
        names += ["f_C"]
    if fT:
        names += ["f_T"]

    with warnings.catch_warnings():
        warnings.simplefilter("ignore")
        data = eq.compute(
            names, grid=grid, M_booz=M_booz, N_booz=N_booz, helicity=helicity
        )

    if fB:
        B_mn = data["|B|_mn_B"].reshape((len(rho), -1))
        B_mn = (matrix @ B_mn.T).T
        f_B = np.sqrt(np.sum(B_mn[:, idx] ** 2, axis=-1)) / np.sqrt(
            np.sum(B_mn**2, axis=-1)
        )
        plot_data["f_B"] = f_B
    if fC:
        sqrtg = grid.meshgrid_reshape(data["sqrt(g)"], "rtz")
        f_C = grid.meshgrid_reshape(data["f_C"], "rtz")
        f_C = (
            np.mean(np.abs(f_C) * sqrtg, axis=(1, 2))
            / np.mean(sqrtg, axis=(1, 2))
            / B0**3
        )
        plot_data["f_C"] = f_C
    if fT:
        sqrtg = grid.meshgrid_reshape(data["sqrt(g)"], "rtz")
        f_T = grid.meshgrid_reshape(data["f_T"], "rtz")
        f_T = (
            np.mean(np.abs(f_T) * sqrtg, axis=(1, 2))
            / np.mean(sqrtg, axis=(1, 2))
            * R0**2
            / B0**4
        )
        plot_data["f_T"] = f_T

    plot_op = ax.semilogy if log else ax.plot

    if fB:
        plot_op(
            rho,
            f_B,
            ls=ls[0 % len(ls)],
            c=colors[0 % len(colors)],
            marker=markers[0 % len(markers)],
            label=labels[0 % len(labels)],
            lw=lw[0 % len(lw)],
        )
    if fC:
        plot_op(
            rho,
            f_C,
            ls=ls[1 % len(ls)],
            c=colors[1 % len(colors)],
            marker=markers[1 % len(markers)],
            label=labels[1 % len(labels)],
            lw=lw[1 % len(lw)],
        )
    if fT:
        plot_op(
            rho,
            f_T,
            ls=ls[2 % len(ls)],
            c=colors[2 % len(colors)],
            marker=markers[2 % len(markers)],
            label=labels[2 % len(labels)],
            lw=lw[2 % len(lw)],
        )

    ax.set_xlabel(_AXIS_LABELS_RTZ[0], fontsize=xlabel_fontsize)
    if ylabel:
        ax.set_ylabel(ylabel, fontsize=ylabel_fontsize)

    if kwargs.pop("legend", True):
        ax.legend(**kwargs.pop("legend_kw", {"loc": "center right"}))

    assert (
        len(kwargs) == 0
    ), f"plot qs error got unexpected keyword argument: {kwargs.keys()}"

    _set_tight_layout(fig)
    if return_data:
        return fig, ax, plot_data

    return fig, ax


def plot_grid(grid, return_data=False, **kwargs):
    """Plot the location of collocation nodes on the zeta=0 plane.

    Parameters
    ----------
    grid : Grid
        Grid to plot.
    return_data : bool
        If True, return the data plotted as well as fig,ax
    **kwargs : dict, optional
        Specify properties of the figure, axis, and plot appearance e.g.::

            plot_X(figsize=(4,6))

        Valid keyword arguments are:

        * ``figsize``: tuple of length 2, the size of the figure (to be passed to
          matplotlib)
        * ``title_fontsize``: integer, font size of the title

    Returns
    -------
    fig : matplotlib.figure.Figure
        Figure being plotted to.
    ax : matplotlib.axes.Axes or ndarray of Axes
        Axes being plotted to.
    plot_data : dict
        Dictionary of the data plotted, only returned if ``return_data=True``

    Examples
    --------
    .. image:: ../../_static/images/plotting/plot_grid.png

    .. code-block:: python

        from desc.plotting import plot_grid
        from desc.grid import ConcentricGrid
        grid = ConcentricGrid(L=20, M=10, N=1, node_pattern="jacobi")
        fig, ax = plot_grid(grid)

    """
    fig = plt.figure(figsize=kwargs.pop("figsize", (4, 4)))
    ax = plt.subplot(projection="polar")
    title_fontsize = kwargs.pop("title_fontsize", None)

    assert (
        len(kwargs) == 0
    ), f"plot_grid got unexpected keyword argument: {kwargs.keys()}"

    # node locations
    nodes = grid.nodes[grid.nodes[:, 2] == 0]
    ax.scatter(nodes[:, 1], nodes[:, 0], s=4)
    ax.set_ylim(0, 1)
    ax.set_xticks(
        [
            0,
            np.pi / 4,
            np.pi / 2,
            3 / 4 * np.pi,
            np.pi,
            5 / 4 * np.pi,
            3 / 2 * np.pi,
            7 / 4 * np.pi,
        ]
    )
    ax.set_xticklabels(
        [
            "$0$",
            r"$\frac{\pi}{4}$",
            r"$\frac{\pi}{2}$",
            r"$\frac{3\pi}{4}$",
            r"$\pi$",
            r"$\frac{5\pi}{4}$",
            r"$\frac{3\pi}{2}$",
            r"$\frac{7\pi}{4}$",
        ]
    )
    ax.set_yticklabels([])
    if grid.__class__.__name__ in ["LinearGrid", "Grid", "QuadratureGrid"]:
        ax.set_title(
            "{}, $L={}$, $M={}, pattern: {}$".format(
                grid.__class__.__name__, grid.L, grid.M, grid.node_pattern
            ),
            pad=20,
        )
    if grid.__class__.__name__ in ["ConcentricGrid"]:
        ax.set_title(
            "{}, $M={}$, pattern: {}".format(
                grid.__class__.__name__,
                grid.M,
                grid.node_pattern,
            ),
            pad=20,
            fontsize=title_fontsize,
        )
    _set_tight_layout(fig)

    plot_data = {"rho": nodes[:, 0], "theta": nodes[:, 1]}

    if return_data:
        return fig, ax, plot_data

    return fig, ax


def plot_basis(  # noqa : C901
    basis,
    derivative=np.array([0, 0, 0]),
    return_data=False,
    **kwargs,
):
    """Plot basis functions.

    Currently supported basis classes are:
        - PowerSeries
        - FourierSeries
        - ChebyshevPolynomial
        - DoubleFourierSeries
        - ZernikePolynomial
        - FourierZernikeBasis (only 2D in rho and theta)
        - ChebyshevDoubleFourierBasis (only 2D in rho and theta)

    Parameters
    ----------
    basis : Basis
        basis to plot
    derivative : (1,3), optional
        Order of derivatives to compute in (rho,theta,zeta).
        Default is [0,0,0] (no derivative).
    return_data : bool
        If True, return the data plotted as well as fig,ax
    **kwargs : dict, optional
        Specify properties of the figure, axis, and plot appearance e.g.::

            plot_X(figsize=(4,6),cmap="plasma")

        Valid keyword arguments are:

        * ``figsize``: tuple of length 2, the size of the figure (to be passed to
          matplotlib)
        * ``cmap``: str, matplotlib colormap scheme to use, passed to ax.contourf
        * ``title_fontsize``: integer, font size of the title

    Returns
    -------
    fig : matplotlib.figure.Figure
        Figure being plotted to.
    ax : matplotlib.axes.Axes, ndarray of axes, or dict of axes
        Axes being plotted to. A single axis is used for 1d basis functions,
        2d or 3d bases return an ndarray or dict of axes.    return_data : bool
        if True, return the data plotted as well as fig,ax
    plot_data : dict
        Dictionary of the data plotted, only returned if ``return_data=True``

    Examples
    --------
    .. image:: ../../_static/images/plotting/plot_basis.png

    .. code-block:: python

        from desc.plotting import plot_basis
        from desc.basis import DoubleFourierSeries
        basis = DoubleFourierSeries(M=3, N=2)
        fig, ax = plot_basis(basis)

    """
    title_fontsize = kwargs.pop("title_fontsize", None)
    no_derivative = (np.array([0, 0, 0]) == derivative).all()

    # 1D BASIS
    if basis.__class__.__name__ == "PowerSeries":
        grid = LinearGrid(rho=100, endpoint=True)
        r = grid.nodes[:, 0]
        fig, ax = plt.subplots(figsize=kwargs.get("figsize", (6, 4)))

        f = basis.evaluate(grid.nodes, derivatives=derivative)
        plot_data = {"l": basis.modes[:, 0], "amplitude": [], "rho": r}

        for fi, l in zip(f.T, basis.modes[:, 0]):
            ax.plot(r, fi, label="$l={:d}$".format(int(l)))
            plot_data["amplitude"].append(fi)
        ax.set_xlabel("$\\rho$")
        ax.set_ylabel("$f_l(\\rho)$")
        ax.legend(bbox_to_anchor=(1.04, 0.5), loc="center left", borderaxespad=0)
        ax.set_xticks([0, 0.25, 0.5, 0.75, 1])
        if no_derivative:
            ax.set_yticks([0, 0.25, 0.5, 0.75, 1])
        ax.set_title(
            "{}, $L={}$".format(basis.__class__.__name__, basis.L),
            fontsize=title_fontsize,
        )
        _set_tight_layout(fig)
        if return_data:
            return fig, ax, plot_data

        return fig, ax

    elif basis.__class__.__name__ == "FourierSeries":
        grid = LinearGrid(zeta=100, NFP=basis.NFP, endpoint=True)
        z = grid.nodes[:, 2]
        fig, ax = plt.subplots(figsize=kwargs.get("figsize", (6, 4)))

        f = basis.evaluate(grid.nodes, derivatives=derivative)
        plot_data = {"n": basis.modes[:, 2], "amplitude": [], "zeta": z}

        for fi, n in zip(f.T, basis.modes[:, 2]):
            ax.plot(z, fi, label="$n={:d}$".format(int(n)))
            plot_data["amplitude"].append(fi)

        ax.set_xlabel("$\\zeta$")
        ax.set_ylabel("$f_n(\\zeta)$")
        ax.legend(bbox_to_anchor=(1.04, 0.5), loc="center left", borderaxespad=0)
        ax.set_xticks([0, np.pi / basis.NFP, 2 * np.pi / basis.NFP])
        ax.set_xticklabels(["$0$", "$\\pi/N_{{FP}}$", "$2\\pi/N_{{FP}}$"])
        if no_derivative:
            ax.set_yticks([-1, -0.5, 0, 0.5, 1])
        ax.set_title(
            "{}, $N={}$, $N_{{FP}}={}$".format(
                basis.__class__.__name__, basis.N, basis.NFP
            ),
            fontsize=title_fontsize,
        )
        _set_tight_layout(fig)
        if return_data:
            return fig, ax, plot_data

        return fig, ax

    elif basis.__class__.__name__ == "ChebyshevPolynomial":
        grid = LinearGrid(rho=100, endpoint=True)
        r = grid.nodes[:, 0]
        fig, ax = plt.subplots(figsize=kwargs.get("figsize", (6, 4)))

        f = basis.evaluate(grid.nodes, derivatives=derivative)
        plot_data = {"l": basis.modes[:, 0], "amplitude": [], "rho": r}

        for fi, n in zip(f.T, basis.modes[:, 0]):
            ax.plot(r, fi, label="$l={:d}$".format(int(n)))
            plot_data["amplitude"].append(fi)

        ax.set_xlabel("$\\rho$")
        ax.set_ylabel("$f_l(\\rho)$")
        ax.legend(bbox_to_anchor=(1.04, 0.5), loc="center left", borderaxespad=0)
        ax.set_xticks([0, 0.25, 0.5, 0.75, 1])
        if no_derivative:
            ax.set_yticks([-1, -0.5, 0, 0.5, 1])
        ax.set_title(
            "{}, $L={}$".format(basis.__class__.__name__, basis.L),
            fontsize=title_fontsize,
        )
        _set_tight_layout(fig)
        if return_data:
            return fig, ax, plot_data

        return fig, ax

    # 2D\3D BASIS
    elif basis.__class__.__name__ == "DoubleFourierSeries":
        nmax = abs(basis.modes[:, 2]).max()
        mmax = abs(basis.modes[:, 1]).max()
        grid = LinearGrid(theta=100, zeta=100, NFP=basis.NFP, endpoint=True)
        t = grid.nodes[:, 1].reshape((grid.num_theta, grid.num_zeta))
        z = grid.nodes[:, 2].reshape((grid.num_theta, grid.num_zeta))
        fig = plt.figure(
            figsize=kwargs.get("figsize", (nmax * 4 + 1, mmax * 4 + 1)),
        )
        wratios = np.ones(2 * nmax + 2)
        wratios[-1] = kwargs.get("cbar_ratio", 0.25)
        hratios = np.ones(2 * mmax + 2)
        hratios[0] = kwargs.get("title_ratio", 0.1)
        gs = matplotlib.gridspec.GridSpec(
            2 * mmax + 2, 2 * nmax + 2, width_ratios=wratios, height_ratios=hratios
        )
        ax = np.empty((2 * mmax + 1, 2 * nmax + 1), dtype=object)
        f = basis.evaluate(grid.nodes, derivatives=derivative)
        plot_data = {
            "m": basis.modes[:, 1],
            "n": basis.modes[:, 2],
            "amplitude": [],
            "zeta": z,
            "theta": t,
        }

        for fi, m, n in zip(f.T, basis.modes[:, 1], basis.modes[:, 2]):
            ax[mmax + m, nmax + n] = plt.subplot(gs[mmax + m + 1, n + nmax])
            ax[mmax + m, nmax + n].set_xticks(
                [
                    0,
                    np.pi / basis.NFP / 2,
                    np.pi / basis.NFP,
                    3 / 2 * np.pi / basis.NFP,
                    2 * np.pi / basis.NFP,
                ]
            )
            if type(ax[mmax + m, 0]) is matplotlib.axes._axes.Axes:
                ax[mmax + m, 0].set_yticks(
                    [0, np.pi / 2, np.pi, 3 / 2 * np.pi, 2 * np.pi]
                )
            ax[mmax + m, nmax + n].set_xticklabels([])
            ax[mmax + m, nmax + n].set_yticklabels([])
            im = ax[mmax + m, nmax + n].contourf(
                z,
                t,
                fi.reshape((grid.num_theta, grid.num_zeta)),
                levels=100,
                vmin=-1,
                vmax=1,
                cmap=kwargs.get("cmap", "coolwarm"),
            )
            plot_data["amplitude"].append(fi.reshape((grid.num_theta, grid.num_zeta)))

            if m == mmax:
                ax[mmax + m, nmax + n].set_xlabel(
                    "$\\zeta$ \n $n={}$".format(n), fontsize=10
                )
                ax[mmax + m, nmax + n].set_xticklabels(
                    ["$0$", None, "$\\pi/N_{{FP}}$", None, "$2\\pi/N_{{FP}}$"],
                    fontsize=8,
                )
            if n + nmax == 0 and type(ax[mmax + m, 0]) is matplotlib.axes._axes.Axes:
                ax[mmax + m, 0].set_ylabel("$m={}$ \n $\\theta$".format(m), fontsize=10)
                ax[mmax + m, 0].set_yticklabels(
                    ["$0$", None, "$\\pi$", None, "$2\\pi$"], fontsize=8
                )
        cb_ax = plt.subplot(gs[:, -1])
        cbar = fig.colorbar(im, cax=cb_ax)
        if no_derivative:
            cbar.set_ticks([-1, -0.5, 0, 0.5, 1])
        fig.suptitle(
            "{}, $M={}$, $N={}$, $N_{{FP}}={}$".format(
                basis.__class__.__name__, basis.M, basis.N, basis.NFP
            ),
            y=0.98,
            fontsize=title_fontsize,
        )
        if return_data:
            return fig, ax, plot_data

        return fig, ax

    elif basis.__class__.__name__ == "ChebyshevDoubleFourierBasis":
        lmax = abs(basis.modes[:, 0]).max().astype(int)
        mmax = abs(basis.modes[:, 1]).max().astype(int)

        grid = LinearGrid(rho=100, theta=100, endpoint=True)
        r = grid.nodes[grid.unique_rho_idx, 0]
        v = grid.nodes[grid.unique_theta_idx, 1]

        fig = plt.figure(figsize=kwargs.get("figsize", (3 * mmax, 2 * lmax)))

        plot_data = {"amplitude": [], "rho": r, "theta": v}

        ax = {i: {} for i in range(lmax + 1)}
        ratios = np.ones(2 * (mmax + 1))
        ratios[-1] = kwargs.get("cbar_ratio", 0.15)
        gs = matplotlib.gridspec.GridSpec(lmax + 1, 2 * (mmax + 1), width_ratios=ratios)

        modes = basis.modes[basis.modes[:, 2] == 0]
        plot_data["l"] = basis.modes[:, 0]
        plot_data["m"] = basis.modes[:, 1]
        Zs = basis.evaluate(grid.nodes, modes=modes, derivatives=derivative)
        for i, (l, m) in enumerate(
            zip(modes[:, 0].astype(int), modes[:, 1].astype(int))
        ):
            Z = Zs[:, i].reshape((grid.num_rho, grid.num_theta))
            ax[l][m] = plt.subplot(gs[l, m + mmax : m + mmax + 1], projection="polar")
            ax[l][m].axis("off")
            im = ax[l][m].contourf(
                v,
                r,
                Z,
                levels=np.linspace(-1, 1, 100) if no_derivative else 100,
                cmap=kwargs.get("cmap", "coolwarm"),
            )
            ax[l][m].set_title("$l={}, m={}$".format(l, m))
            plot_data["amplitude"].append(Zs)

        cb_ax = plt.subplot(gs[:, -1])
        plt.subplots_adjust(right=0.9)
        cbar = fig.colorbar(im, cax=cb_ax)
        if no_derivative:
            cbar.set_ticks(np.linspace(-1, 1, 9))
        fig.suptitle(
            "{}, $M={}$, $N={}$, $N_{{FP}}={}$".format(
                basis.__class__.__name__, basis.M, basis.N, basis.NFP
            ),
            y=0.98,
            fontsize=title_fontsize,
        )
        _set_tight_layout(fig)
        if return_data:
            return fig, ax, plot_data

        return fig, ax

    elif basis.__class__.__name__ in ["ZernikePolynomial", "FourierZernikeBasis"]:
        lmax = abs(basis.modes[:, 0]).max().astype(int)
        mmax = abs(basis.modes[:, 1]).max().astype(int)

        grid = LinearGrid(rho=100, theta=100, endpoint=True)
        r = grid.nodes[grid.unique_rho_idx, 0]
        v = grid.nodes[grid.unique_theta_idx, 1]

        fig = plt.figure(figsize=kwargs.get("figsize", (3 * mmax, 4 * lmax / 2)))

        plot_data = {"amplitude": [], "rho": r, "theta": v}

        ax = {i: {} for i in range(lmax + 1)}
        ratios = np.ones(2 * (mmax + 1) + 1)
        ratios[-1] = kwargs.get("cbar_ratio", 0.15)
        gs = matplotlib.gridspec.GridSpec(
            lmax + 1, 2 * (mmax + 1) + 1, width_ratios=ratios
        )

        modes = basis.modes[basis.modes[:, 2] == 0]
        plot_data["l"] = basis.modes[:, 0]
        plot_data["m"] = basis.modes[:, 1]
        Zs = basis.evaluate(grid.nodes, modes=modes, derivatives=derivative)
        for i, (l, m) in enumerate(
            zip(modes[:, 0].astype(int), modes[:, 1].astype(int))
        ):
            Z = Zs[:, i].reshape((grid.num_rho, grid.num_theta))
            ax[l][m] = plt.subplot(gs[l, m + mmax : m + mmax + 2], projection="polar")
            ax[l][m].set_title("$l={}, m={}$".format(l, m))
            ax[l][m].axis("off")
            im = ax[l][m].contourf(
                v,
                r,
                Z,
                levels=np.linspace(-1, 1, 100) if no_derivative else 100,
                cmap=kwargs.get("cmap", "coolwarm"),
            )
            plot_data["amplitude"].append(Zs)

        cb_ax = plt.subplot(gs[:, -1])
        plt.subplots_adjust(right=0.8)
        cbar = fig.colorbar(im, cax=cb_ax)
        if no_derivative:
            cbar.set_ticks(np.linspace(-1, 1, 9))
        fig.suptitle(
            "{}, $L={}$, $M={}$, spectral indexing = {}".format(
                basis.__class__.__name__, basis.L, basis.M, basis.spectral_indexing
            ),
            y=0.98,
            fontsize=title_fontsize,
        )
        _set_tight_layout(fig)
        if return_data:
            return fig, ax, plot_data

        return fig, ax


def plot_field_lines(
    field,
    R0,
    Z0,
    phi0=0,
    ntransit=1,
    nphi_per_transit=50,
    endpoint=True,
    fig=None,
    return_data=False,
    **kwargs,
):
    """Field line plot from external magnetic field.

    Parameters
    ----------
    field : MagneticField
        External field, coilset, current potential etc to plot from.
    R0, Z0 : array-like
        Starting points for field line tracing.
    phi0 : float
        Starting value of phi for field line tracing in radians. Defaults to 0.
    ntransit : int, float
        Number of transits to trace field lines for. Defaults to 1. To trace the field
        in negative toroidal direction, use a negative value.
    nphi_per_transit : int
        Number of equidistant toroidal points to plot for each field line per
        transit. Must be positive integer. Defaults to 50.
    endpoint : bool
        If True, the point phi0+2*pi*ntransit is included, else the last point
        is phi0 + 2*np.pi*(ntransit - 1/nphi_per_transit). Defaults to True.
    fig : plotly.graph_objs._figure.Figure, optional
        Figure to plot on.
    return_data : bool
        If True, return the data plotted as well as fig
    **kwargs : dict, optional
        Specify properties of the figure, axis, and plot appearance e.g.::

            plot_X(figsize=(4,6),)

        Valid keyword arguments are:

        * ``color``: color to use for field lines, default is black.
        * ``figsize``: tuple of length 2, the size of the figure in inches
        * ``lw``: float, linewidth of plotted field lines
        * ``ls``: str, linestyle of plotted field lines
        * ``showgrid``: Bool, whether or not to show the coordinate grid lines.
          True by default.
        * ``showticklabels``: Bool, whether or not to show the coordinate tick labels.
          True by default.
        * ``showaxislabels``: Bool, whether or not to show the coordinate axis labels.
          True by default.
        * ``zeroline``: Bool, whether or not to show the zero coordinate axis lines.
          True by default.

        Additionally, any other keyword arguments will be passed on to
        ``desc.magnetic_fields.field_line_integrate`` (except ``return_aux``).

    Returns
    -------
    fig : plotly.graph_objs._figure.Figure
        Figure being plotted to.
    plot_data : dict
        Dictionary of the data plotted, only returned if ``return_data=True``
        Contains keys ``["X","Y","Z","R","phi"]``, each entry in the dict is a list
        of length `R0.size` corresponding to the number of field lines, and each
        element of that list is an array of size `phis.size` corresponding to the
        coordinate values along that field line.

    Examples
    --------
    .. raw:: html

        <iframe src="../../_static/images/plotting/plot_field_lines.html"
        width="100%" height="980" frameborder="0"></iframe>

    .. code-block:: python

        import desc
        from desc.plotting import plot_field_lines

        field = desc.io.load("../tests/inputs/precise_QA_helical_coils.h5")
        eq = desc.examples.get("precise_QA")
        grid_trace = desc.grid.LinearGrid(rho=[1])
        r0 = eq.compute("R", grid=grid_trace)["R"]
        z0 = eq.compute("Z", grid=grid_trace)["Z"]

        fig = plot_field_lines(field, r0, z0, nphi_per_transit=100, ntransit=10)
    """
    from diffrax import diffeqsolve

    fli_kwargs = {}
    for key in inspect.signature(field_line_integrate).parameters:
        if key in kwargs:
            fli_kwargs[key] = kwargs.pop(key)
<<<<<<< HEAD
    for key in inspect.signature(diffeqsolve).parameters:
        if key in kwargs:
            fli_kwargs[key] = kwargs.pop(key)
=======
    if "options" not in fli_kwargs:
        fli_kwargs["options"] = {"throw": False}
    if "throw" not in fli_kwargs["options"]:
        fli_kwargs["options"]["throw"] = False
>>>>>>> 403baf1d

    lw = kwargs.pop("lw", 5)
    ls = kwargs.pop("ls", "solid")
    color = kwargs.pop("color", "black")
    title = kwargs.pop("title", "")
    figsize = kwargs.pop("figsize", (10, 10))
    showgrid = kwargs.pop("showgrid", True)
    zeroline = kwargs.pop("zeroline", True)
    showticklabels = kwargs.pop("showticklabels", True)
    showaxislabels = kwargs.pop("showaxislabels", True)

    assert (
        len(kwargs) == 0
    ), f"plot_field_lines got unexpected keyword argument: {kwargs.keys()}"

    if not isinstance(lw, (list, tuple)):
        lw = [lw]
    if not isinstance(ls, (list, tuple)):
        ls = [ls]
    if not isinstance(color, (list, tuple)):
        color = [color]

    nphi_per_transit = check_posint(nphi_per_transit, "nphi_per_transit", False)
    npts = int(np.abs(nphi_per_transit * ntransit))
    phis = np.linspace(0, 2 * np.pi * ntransit, npts, endpoint=endpoint) + phi0

    R0, Z0 = np.atleast_1d(R0, Z0)

    fieldR, fieldZ, (_, result) = field_line_integrate(
        r0=R0,
        z0=Z0,
        phis=phis,
        field=field,
        return_aux=True,
        **fli_kwargs,
    )
    # result._value is 0 if integration completed successfully
    # for a field line, and >0 if it failed or hit bounds.
    if any(result._value > 0):
        err0_idx = np.where(result._value > 0)[0][0]
        # derived from https://github.com/patrick-kidger/equinox/pull/1102/files
        # should be fixed in equinox v0.13.1
        err0_msg = np.vectorize(lambda val: RESULTS._index_to_message[val])(
            result._value
        )[err0_idx]
        warnif(
            True,
            UserWarning,
            "Integration terminated early. Plotting partial results.\n"
            f"diffrax message: {err0_msg}",
        )

    zs = fieldZ.reshape((npts, -1))
    rs = fieldR.reshape((npts, -1))

    if fig is None:
        fig = go.Figure()

    plot_data = {}
    plot_data["X"] = []
    plot_data["Y"] = []
    plot_data["Z"] = []
    plot_data["R"] = []
    plot_data["phi"] = phis
    for i in range(rs.shape[1]):  # iterate over each field line
        x = rs[:, i] * np.cos(phis)
        y = rs[:, i] * np.sin(phis)
        z = zs[:, i]

        plot_data["X"].append(x)
        plot_data["Y"].append(y)
        plot_data["Z"].append(z)
        plot_data["R"].append(rs[:, i])

        fig.add_trace(
            go.Scatter3d(
                x=x,
                y=y,
                z=z,
                mode="lines",
                line=dict(
                    color=color[i % len(color)],
                    width=lw[i % len(lw)],
                    dash=ls[i % len(ls)],
                ),
                marker=dict(size=0),
                name=f"FieldLine[{i}]",
                hovertext=f"FieldLine[{i}]",
                showlegend=False,
            )
        )
    fig = _update_3d_layout(
        fig=fig,
        showaxislabels=showaxislabels,
        showgrid=showgrid,
        zeroline=zeroline,
        showticklabels=showticklabels,
        figsize=figsize,
        dpi=dpi,
        title=title,
    )
    if return_data:
        return fig, plot_data
    return fig


def plot_particle_trajectories(  # noqa: C901
    field,
    model,
    initializer,
    ts,
    end_position=True,
    return_data=False,
    fig=None,
    **kwargs,
):
    """Plot particle trajectories in a magnetic field.

    Parameters
    ----------
    field : MagneticField or Equilibrium
        Magnetic field to trace the particle trajectories in. Given field, trajectory
        model, and initializer must be compatible. Field can be a subclass of
        MagneticField, such as Coilset, CurrentPotential, or it can be Equilibrium.
    model : AbstractTrajectoryModel
        Particle trajectory model to use for tracing the particle trajectories.
    initializer : AbstractParticleInitializer
        Particle initializer to use for initializing the particles.
    ts : array-like
        Time values to trace the particle trajectories for.
    end_position : bool, optional
        If True, the last point in the trajectory is shown with a marker.
        Defaults to True.
    fig : plotly.graph_objs._figure.Figure, optional
        Figure to plot on. Defaults to None, in which case a new figure is created.
    return_data : bool, optional
        If True, return the data plotted as well as fig, Defaults to False.
    **kwargs : dict, optional
        Specify properties of the figure, axis, and plot appearance e.g.::

            plot_X(figsize=(4,6),)

        Valid keyword arguments are:

        * ``color``: color to use for particle trajectories, default is black.
        * ``figsize``: tuple of length 2, the size of the figure in inches
        * ``lw``: float, linewidth of plotted particle trajectories
        * ``ls``: str, linestyle of plotted particle trajectories
        * ``showgrid``: Bool, whether or not to show the coordinate grid lines.
          True by default.
        * ``showticklabels``: Bool, whether or not to show the coordinate tick labels.
          True by default.
        * ``showaxislabels``: Bool, whether or not to show the coordinate axis labels.
          True by default.
        * ``zeroline``: Bool, whether or not to show the zero coordinate axis lines.
          True by default.

        Additionally, any other keyword arguments will be passed on to
        ``desc.particles.trace_particles``

    Returns
    -------
    fig : plotly.graph_objs._figure.Figure
        Figure being plotted to.
    plot_data : dict
        Dictionary of the data plotted, only returned if ``return_data=True``
        Contains keys ``["X","Y","Z","R","phi]``, each entry in the dict is a list
        with length corresponding to the number of particles, and each
        element of that list is an array of size `ts.size` corresponding to the
        coordinate values along that particles trajectory.

    Examples
    --------
    .. code-block:: python

        import desc
        from desc.plotting import plot_particle_trajectories
        from desc.particles import (
            ManualParticleInitializerFlux,
            VacuumGuidingCenterTrajectory,
        )

        eq = desc.examples.get('precise_QA')
        rhos = [0.7]

        initializer = ManualParticleInitializerFlux(
            rho0=rhos,
            theta0=0,
            zeta0=0,
            xi0=0.7,
            E = 1e-1,
            m = 4.0,
            q = 1.0,
        )
        model = VacuumGuidingCenterTrajectory(frame='flux')
        ts=np.linspace(0, 1e-2, 1000)

        # For visual purposes, we will plot the LCFS of the equilibrium
        fig = plot_3d(eq, '|B|', alpha=0.5)
        # Plot the particle trajectories
        plot_particle_trajectories(
            eq, model, initializer, ts=ts, fig=fig
        )

    """
    from desc.equilibrium import Equilibrium

    if "params" not in kwargs:
        kwargs["params"] = field.params_dict
    if "options" not in kwargs:
        kwargs["options"] = {}
    trace_kwargs = {}
    for key in inspect.signature(trace_particles).parameters:
        if key in kwargs:
            trace_kwargs[key] = kwargs.pop(key)

    if isinstance(field, Equilibrium):
        if field.iota is None:
            if "iota" not in trace_kwargs["options"]:
                iota = field.get_profile("iota")
                trace_kwargs["options"]["iota"] = iota
                trace_kwargs["params"]["i_l"] = iota.params
            else:
                trace_kwargs["params"]["i_l"] = trace_kwargs["options"]["iota"].params

    lw = kwargs.pop("lw", 5)
    ls = kwargs.pop("ls", "solid")
    color = kwargs.pop("color", "black")
    title = kwargs.pop("title", "")
    figsize = kwargs.pop("figsize", (10, 10))
    showgrid = kwargs.pop("showgrid", True)
    zeroline = kwargs.pop("zeroline", True)
    showticklabels = kwargs.pop("showticklabels", True)
    showaxislabels = kwargs.pop("showaxislabels", True)

    assert (
        len(kwargs) == 0
    ), f"plot_particle_trajectories got unexpected keyword argument: {kwargs.keys()}"

    if not isinstance(lw, (list, tuple)):
        lw = [lw]
    if not isinstance(ls, (list, tuple)):
        ls = [ls]
    if not isinstance(color, (list, tuple)):
        color = [color]

    rpz, _ = trace_particles(
        field=field,
        initializer=initializer,
        model=model,
        ts=ts,
        **trace_kwargs,
    )

    def to_lab(coords):
        grid = Grid(coords, jitable=True)
        return field.compute("x", grid=grid)["x"]

    # tracing an equilibrium gives rpz in flux coordinates
    if model.frame == "flux" and isinstance(field, Equilibrium):
        rtz = rpz.copy()
        rpz = vmap_chunked(to_lab, in_axes=(0,), chunk_size=500)(rpz)

    rs = rpz[:, :, 0]
    phis = rpz[:, :, 1]
    zs = rpz[:, :, 2]

    if fig is None:
        fig = go.Figure()

    plot_data = {}
    plot_data["X"] = []
    plot_data["Y"] = []
    plot_data["Z"] = []
    plot_data["R"] = []
    plot_data["phi"] = []
    if isinstance(field, Equilibrium):
        plot_data["rho"] = []
        plot_data["theta"] = []

    end_points = []
    end_point_colors = []
    for i in range(rs.shape[0]):  # iterate over each particle
        r = rs[i, :]
        phi = phis[i, :]
        z = zs[i, :]

        x = r * np.cos(phi)
        y = r * np.sin(phi)
        z = z

        plot_data["X"].append(x)
        plot_data["Y"].append(y)
        plot_data["Z"].append(z)
        plot_data["R"].append(r)
        plot_data["phi"].append(phi)
        if isinstance(field, Equilibrium):
            plot_data["rho"].append(rtz[i, :, 0])
            plot_data["theta"].append(rtz[i, :, 1])

        fig.add_trace(
            go.Scatter3d(
                x=x,
                y=y,
                z=z,
                mode="lines",
                line=dict(
                    color=color[i % len(color)],
                    width=lw[i % len(lw)],
                    dash=ls[i % len(ls)],
                ),
                marker=dict(size=0),
                name=f"Particle[{i}]",
                hovertext=f"Particle[{i}]",
                showlegend=False,
            )
        )
        if end_position:
            end_points.append([x[-1], y[-1], z[-1]])
            end_point_colors.append(color[i % len(color)])

    if end_position:
        end_points = np.array(end_points)
        fig.add_trace(
            go.Scatter3d(
                x=end_points[:, 0],
                y=end_points[:, 1],
                z=end_points[:, 2],
                mode="markers",
                marker=dict(size=5, color=end_point_colors),
                showlegend=False,
            )
        )
    fig = _update_3d_layout(
        fig=fig,
        showaxislabels=showaxislabels,
        showgrid=showgrid,
        zeroline=zeroline,
        showticklabels=showticklabels,
        figsize=figsize,
        dpi=dpi,
        title=title,
    )
    if return_data:
        return fig, plot_data
    return fig


def plot_logo(save_path=None, **kwargs):
    """Plot the DESC logo.

    Parameters
    ----------
    save_path : str or path-like
        Path to save the figure to.
        File format is inferred from the filename (Default value = None)
    **kwargs : dict, optional
        Additional plot formatting parameters.
        options include ``'D_color'``, ``'D_color_rho'``, ``'D_color_theta'``,
        ``'E_color'``, ``'Scolor'``, ``'C_color'``, ``'BGcolor'``, ``'fig_width'``

    Returns
    -------
    fig : matplotlib.figure.Figure
        Figure being plotted to.
    ax : matplotlib.axes.Axes
        Axes being plotted to.

    Examples
    --------
    .. image:: ../../_static/images/plotting/plot_logo.png

    .. code-block:: python

        from desc.plotting import plot_logo
        plot_logo(save_path='../_static/images/plotting/plot_logo.png')

    """
    eq = np.array(
        [
            [0, 0, 0, 3.62287349e00, 0.00000000e00],
            [1, -1, 0, 0.00000000e00, 1.52398053e00],
            [1, 1, 0, 8.59865670e-01, 0.00000000e00],
            [2, -2, 0, 0.00000000e00, 1.46374759e-01],
            [2, 0, 0, -4.33377700e-01, 0.00000000e00],
            [2, 2, 0, 6.09609205e-01, 0.00000000e00],
            [3, -3, 0, 0.00000000e00, 2.13664220e-01],
            [3, -1, 0, 0.00000000e00, 1.29776568e-01],
            [3, 1, 0, -1.67706961e-01, 0.00000000e00],
            [3, 3, 0, 2.32179123e-01, 0.00000000e00],
            [4, -4, 0, 0.00000000e00, 3.30174283e-02],
            [4, -2, 0, 0.00000000e00, -5.80394864e-02],
            [4, 0, 0, -3.10228782e-02, 0.00000000e00],
            [4, 2, 0, -2.43905484e-03, 0.00000000e00],
            [4, 4, 0, 1.81292185e-01, 0.00000000e00],
            [5, -5, 0, 0.00000000e00, 5.37223061e-02],
            [5, -3, 0, 0.00000000e00, 2.65199520e-03],
            [5, -1, 0, 0.00000000e00, 1.63010516e-02],
            [5, 1, 0, 2.73622502e-02, 0.00000000e00],
            [5, 3, 0, -3.62812195e-02, 0.00000000e00],
            [5, 5, 0, 7.88069456e-02, 0.00000000e00],
            [6, -6, 0, 0.00000000e00, 3.50372526e-03],
            [6, -4, 0, 0.00000000e00, -1.82814700e-02],
            [6, -2, 0, 0.00000000e00, -1.62703504e-02],
            [6, 0, 0, 9.37285472e-03, 0.00000000e00],
            [6, 2, 0, 3.32793660e-03, 0.00000000e00],
            [6, 4, 0, -9.90606341e-03, 0.00000000e00],
            [6, 6, 0, 6.00068129e-02, 0.00000000e00],
            [7, -7, 0, 0.00000000e00, 1.28853330e-02],
            [7, -5, 0, 0.00000000e00, -2.28268526e-03],
            [7, -3, 0, 0.00000000e00, -1.04698799e-02],
            [7, -1, 0, 0.00000000e00, -5.15951605e-03],
            [7, 1, 0, 2.29082701e-02, 0.00000000e00],
            [7, 3, 0, -1.19760934e-02, 0.00000000e00],
            [7, 5, 0, -1.43418200e-02, 0.00000000e00],
            [7, 7, 0, 2.27668988e-02, 0.00000000e00],
            [8, -8, 0, 0.00000000e00, -2.53055423e-03],
            [8, -6, 0, 0.00000000e00, -7.15955981e-03],
            [8, -4, 0, 0.00000000e00, -6.54397837e-03],
            [8, -2, 0, 0.00000000e00, -4.08366006e-03],
            [8, 0, 0, 1.17264567e-02, 0.00000000e00],
            [8, 2, 0, -1.24364476e-04, 0.00000000e00],
            [8, 4, 0, -8.59425384e-03, 0.00000000e00],
            [8, 6, 0, -7.11934473e-03, 0.00000000e00],
            [8, 8, 0, 1.68974668e-02, 0.00000000e00],
        ]
    )

    onlyD = kwargs.get("onlyD", False)
    D_color = kwargs.get("D_color", "xkcd:neon purple")
    D_color_rho = kwargs.get("D_color_rho", "xkcd:neon pink")
    D_color_theta = kwargs.get("D_color_theta", "xkcd:neon pink")
    E_color = kwargs.get("E_color", "deepskyblue")
    Scolor = kwargs.get("Scolor", "deepskyblue")
    C_color = kwargs.get("C_color", "deepskyblue")
    BGcolor = kwargs.get("BGcolor", "clear")
    fig_width = kwargs.get("fig_width", 3)
    fig_height = fig_width / 2
    contour_lw_ratio = kwargs.get("contour_lw_ratio", 0.3)
    lw = fig_width**0.5

    transparent = False
    if BGcolor == "dark":
        BGcolor = "xkcd:charcoal grey"
    elif BGcolor == "light":
        BGcolor = "white"
    elif BGcolor == "clear":
        BGcolor = "white"
        transparent = True

    if onlyD:
        fig_width = fig_width / 2
    fig = plt.figure(figsize=(fig_width, fig_height))
    ax = fig.add_axes([0.1, 0.1, 0.8, 0.8])
    ax.axis("equal")
    ax.axis("off")
    ax.set_facecolor(BGcolor)
    fig.set_facecolor(BGcolor)
    if transparent:
        fig.patch.set_alpha(0)
        ax.patch.set_alpha(0)

    bottom = 0
    top = 10
    Dleft = 0
    Dw = 8
    Dh = top - bottom + 2
    DX = Dleft + Dw / 2
    DY = (top - bottom) / 2
    Dright = Dleft + Dw

    Eleft = Dright + 0.5
    Eright = Eleft + 4

    Soffset = 1
    Sleft = Eright + 0.5
    Sw = 5
    Sright = Sleft + Sw

    Ctheta = np.linspace(np.pi / 4, 2 * np.pi - np.pi / 4, 1000)
    Cleft = Sright + 0.75
    Cw = 4
    Ch = 11
    Cx0 = Cleft + Cw / 2
    Cy0 = (top - bottom) / 2

    # D
    cR = eq[:, 3]
    cZ = eq[:, 4]
    zern_idx = eq[:, :3]
    ls, ms, ns = zern_idx.T
    axis_jacobi = zernike_radial_poly(0, ls, ms)
    R0 = axis_jacobi.dot(cR)
    Z0 = axis_jacobi.dot(cZ)

    nr = kwargs.get("nr", 5)
    nt = kwargs.get("nt", 8)
    Nr = 100
    Nt = 361
    rstep = Nr // nr
    tstep = Nt // nt
    r = np.linspace(0, 1, Nr)
    t = np.linspace(0, 2 * np.pi, Nt)
    r, t = np.meshgrid(r, t, indexing="ij")
    r = r.flatten()
    t = t.flatten()

    radial = zernike_radial_poly(r[:, np.newaxis], ls, ms)
    poloidal = fourier(t[:, np.newaxis], ms)
    zern = radial * poloidal
    bdry = poloidal

    R = zern.dot(cR).reshape((Nr, Nt))
    Z = zern.dot(cZ).reshape((Nr, Nt))
    bdryR = bdry.dot(cR)
    bdryZ = bdry.dot(cZ)

    R = (R - R0) / (R.max() - R.min()) * Dw + DX
    Z = (Z - Z0) / (Z.max() - Z.min()) * Dh + DY
    bdryR = (bdryR - R0) / (bdryR.max() - bdryR.min()) * Dw + DX
    bdryZ = (bdryZ - Z0) / (bdryZ.max() - bdryZ.min()) * Dh + DY

    # plot r contours
    ax.plot(
        R.T[:, ::rstep],
        Z.T[:, ::rstep],
        color=D_color_rho,
        lw=lw * contour_lw_ratio,
        ls="-",
    )
    # plot theta contours
    ax.plot(
        R[:, ::tstep],
        Z[:, ::tstep],
        color=D_color_theta,
        lw=lw * contour_lw_ratio,
        ls="-",
    )
    ax.plot(bdryR, bdryZ, color=D_color, lw=lw)

    if onlyD:
        if save_path is not None:
            fig.savefig(save_path, facecolor=fig.get_facecolor(), edgecolor="none")

        return fig, ax

    # E
    ax.plot([Eleft, Eleft + 1], [bottom, top], lw=lw, color=E_color, linestyle="-")
    ax.plot([Eleft, Eright], [bottom, bottom], lw=lw, color=E_color, linestyle="-")
    ax.plot(
        [Eleft + 1 / 2, Eright],
        [bottom + (top + bottom) / 2, bottom + (top + bottom) / 2],
        lw=lw,
        color=E_color,
        linestyle="-",
    )
    ax.plot([Eleft + 1, Eright], [top, top], lw=lw, color=E_color, linestyle="-")

    # S
    Sy = np.linspace(bottom, top + Soffset, 1000)
    Sx = Sw * np.cos(Sy * 3 / 2 * np.pi / (Sy.max() - Sy.min()) - np.pi) ** 2 + Sleft
    ax.plot(Sx, Sy[::-1] - Soffset / 2, lw=lw, color=Scolor, linestyle="-")

    # C
    Cx = Cw / 2 * np.cos(Ctheta) + Cx0
    Cy = Ch / 2 * np.sin(Ctheta) + Cy0
    ax.plot(Cx, Cy, lw=lw, color=C_color, linestyle="-")

    if save_path is not None:
        fig.savefig(save_path, facecolor=fig.get_facecolor(), edgecolor="none")

    return fig, ax


def plot_gammac(
    eq, rho=None, alphas=None, num_pitch=None, ax=None, return_data=False, **kwargs
):
    """Plot the energetic proxy metric γ_c for a single flux surface.

    Parameters
    ----------
    eq : object
        Equilibrium object containing magnetic field information
    rho : float, optional
        Flux surface radius. If float, plots single surface.
        Default: 0.5
    alphas : array_like, optional
        Fieldline label values (toroidal angle).
        Default: np.linspace(0, 2π, 32, endpoint=True)
    num_pitch : int, optional
        Number of pitch angle values for bounce integral calculation.
        Default: 16
    ax : matplotlib AxesSubplot, optional
        Axis to plot on.
    return_data : bool
        If True, return the data plotted as well as fig,ax
    **kwargs : dict, optional
        Specify properties of the figure, axis, and plot appearance e.g.::

            plot_X(figsize=(4,6),label="your_label")

        Valid keyword arguments are:

        * ``figsize``: tuple of length 2, the size of the figure (to be passed to
          matplotlib)
        * ``cmap``: str, matplotlib colormap scheme to use, passed to ax.contourf
        * ``X``, ``Y``, ``Y_B``, ``num_quad``, ``num_well``: int
        * ``num_transit``, ``pitch_batch_size``: int

        hyperparameters for bounce integration. See ``Bounce2D``

    Returns
    -------
    fig : matplotlib.figure.Figure
        The figure object containing the plot
    ax : matplotlib.axes.Axes
        The axes object for further customization
    plot_data : dict
        Dictionary of the data plotted, only returned if ``return_data=True``

    Examples
    --------
    .. image:: ../../_static/images/plotting/plot_gammac.png

    .. code-block:: python

        from desc.plotting import plot_gammac
        fig, ax = plot_gammac(eq, rho=0.5)
    """
    if rho is None:
        rho = np.array([0.5], dtype=float)
    else:
        rho = np.asarray(rho, dtype=float).ravel()
        errorif(rho.size != 1, msg="rho must be a scalar or length-1 array for plot")

    if alphas is None:
        alphas = np.linspace(0, 2 * np.pi, 25, endpoint=True)

    if num_pitch is None:
        num_pitch = 16

    # TODO(#1352)
    X = kwargs.pop("X", 16)
    Y = kwargs.pop("Y", 32)
    Y_B = kwargs.pop("Y_B", Y * 2)
    num_quad = kwargs.pop("num_quad", 20)
    pitch_batch_size = kwargs.pop("pitch_batch_size", 1)
    num_transit = kwargs.pop("num_transit", 2)
    num_well = kwargs.pop("num_well", Y_B // 2 * num_transit)

    figsize = kwargs.pop("figsize", (6, 5))
    cmap = kwargs.pop("cmap", "plasma")

    assert (
        len(kwargs) == 0
    ), f"plot gammac got unexpected keyword argument: {kwargs.keys()}"

    from desc.integrals.bounce_integral import Bounce2D

    grid = LinearGrid(rho=rho, M=eq.M_grid, N=eq.N_grid, NFP=eq.NFP, sym=False)
    data0 = eq.compute(
        "gamma_c",
        grid=grid,
        theta=Bounce2D.compute_theta(eq, X, Y, rho),
        Y_B=Y_B,
        num_transit=num_transit,
        num_quad=num_quad,
        num_pitch=num_pitch,
        num_well=num_well,
        pitch_batch_size=pitch_batch_size,
        alpha=alphas,
    )

    # Extract pitch angle range
    minB = data0["min_tz |B|"][0]
    maxB = data0["max_tz |B|"][0]
    inv_pitch = np.linspace(minB, maxB, num_pitch)

    # Create figure and prepare colormap
    fig, ax = _format_ax(ax, figsize=figsize)
    divider = make_axes_locatable(ax)

    # Plot γ_c as function of α and 1/λ
    im = ax.contourf(
        inv_pitch,
        alphas,
        data0["gamma_c"][0],
        cmap=cmap,
    )

    cax_kwargs = {"size": "5%", "pad": 0.05}
    cax = divider.append_axes("right", **cax_kwargs)
    cbar = fig.colorbar(im, cax=cax)
    cbar.update_ticks()

    # Format scientific notation
    import matplotlib.ticker as ticker

    cbar.ax.yaxis.set_major_formatter(ticker.ScalarFormatter(useMathText=True))
    cbar.ax.yaxis.get_major_formatter().set_powerlimits((0, 0))
    cbar.ax.yaxis.set_major_locator(ticker.MaxNLocator(6))

    ax.tick_params(axis="x", labelsize=22)
    ax.tick_params(axis="y", labelsize=22)

    # Add labels
    ax.set_xlabel(r"$1/\lambda (T)$", fontsize=24)
    ax.set_ylabel(r"$\alpha$", fontsize=26, labelpad=-3)
    ax.set_title(r"$\gamma_c$", fontsize=26)
    if return_data:
        data = {
            "inv_pitch": inv_pitch,
            "alpha": alphas,
            "gammac": data0["gamma_c"][0],
        }
        return fig, ax, data

    return fig, ax<|MERGE_RESOLUTION|>--- conflicted
+++ resolved
@@ -3977,16 +3977,10 @@
     for key in inspect.signature(field_line_integrate).parameters:
         if key in kwargs:
             fli_kwargs[key] = kwargs.pop(key)
-<<<<<<< HEAD
-    for key in inspect.signature(diffeqsolve).parameters:
-        if key in kwargs:
-            fli_kwargs[key] = kwargs.pop(key)
-=======
     if "options" not in fli_kwargs:
         fli_kwargs["options"] = {"throw": False}
     if "throw" not in fli_kwargs["options"]:
         fli_kwargs["options"]["throw"] = False
->>>>>>> 403baf1d
 
     lw = kwargs.pop("lw", 5)
     ls = kwargs.pop("ls", "solid")
