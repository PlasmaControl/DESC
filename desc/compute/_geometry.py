--- conflicted
+++ resolved
@@ -126,13 +126,10 @@
     profiles=[],
     coordinates="",
     data=["|e_rho x e_theta|"],
-<<<<<<< HEAD
     parameterization=[
         "desc.equilibrium.equilibrium.Equilibrium",
         "desc.geometry.surface.ZernikeRZToroidalSection",
     ],
-=======
->>>>>>> 1f0f12da
 )
 def _A(params, transforms, profiles, data, **kwargs):
     data["A"] = jnp.mean(
@@ -317,11 +314,8 @@
     ],
 )
 def _L_sff_rho(params, transforms, profiles, data, **kwargs):
-<<<<<<< HEAD
-=======
-    # following notation from
-    # https://en.wikipedia.org/wiki/Parametric_surface
->>>>>>> 1f0f12da
+    # following notation from
+    # https://en.wikipedia.org/wiki/Parametric_surface
     data["L_sff_rho"] = dot(data["e_theta_t"], data["n_rho"])
     return data
 
@@ -344,11 +338,8 @@
     ],
 )
 def _M_sff_rho(params, transforms, profiles, data, **kwargs):
-<<<<<<< HEAD
-=======
-    # following notation from
-    # https://en.wikipedia.org/wiki/Parametric_surface
->>>>>>> 1f0f12da
+    # following notation from
+    # https://en.wikipedia.org/wiki/Parametric_surface
     data["M_sff_rho"] = dot(data["e_theta_z"], data["n_rho"])
     return data
 
@@ -371,11 +362,8 @@
     ],
 )
 def _N_sff_rho(params, transforms, profiles, data, **kwargs):
-<<<<<<< HEAD
-=======
-    # following notation from
-    # https://en.wikipedia.org/wiki/Parametric_surface
->>>>>>> 1f0f12da
+    # following notation from
+    # https://en.wikipedia.org/wiki/Parametric_surface
     data["N_sff_rho"] = dot(data["e_zeta_z"], data["n_rho"])
     return data
 
@@ -392,13 +380,10 @@
     profiles=[],
     coordinates="rtz",
     data=["g_tt", "g_tz", "g_zz", "L_sff_rho", "M_sff_rho", "N_sff_rho"],
-<<<<<<< HEAD
     parameterization=[
         "desc.equilibrium.equilibrium.Equilibrium",
         "desc.geometry.surface.FourierRZToroidalSurface",
     ],
-=======
->>>>>>> 1f0f12da
 )
 def _curvature_k1_rho(params, transforms, profiles, data, **kwargs):
     # following notation from
@@ -431,13 +416,10 @@
     profiles=[],
     coordinates="rtz",
     data=["g_tt", "g_tz", "g_zz", "L_sff_rho", "M_sff_rho", "N_sff_rho"],
-<<<<<<< HEAD
     parameterization=[
         "desc.equilibrium.equilibrium.Equilibrium",
         "desc.geometry.surface.FourierRZToroidalSurface",
     ],
-=======
->>>>>>> 1f0f12da
 )
 def _curvature_k2_rho(params, transforms, profiles, data, **kwargs):
     # following notation from
@@ -448,9 +430,8 @@
     L = data["L_sff_rho"]
     M = data["M_sff_rho"]
     N = data["N_sff_rho"]
-<<<<<<< HEAD
     a = E * G - F**2
-    b = F * M - L * G - E * N
+    b = 2 * F * M - L * G - E * N
     c = L * N - M**2
     r1 = (-b + jnp.sqrt(b**2 - 4 * a * c)) / (2 * a)
     r2 = (-b - jnp.sqrt(b**2 - 4 * a * c)) / (2 * a)
@@ -477,6 +458,8 @@
     ],
 )
 def _curvature_K_rho(params, transforms, profiles, data, **kwargs):
+    # following notation from
+    # https://en.wikipedia.org/wiki/Parametric_surface
     data["curvature_K_rho"] = data["curvature_k1_rho"] * data["curvature_k2_rho"]
     return data
 
@@ -499,378 +482,13 @@
     ],
 )
 def _curvature_H_rho(params, transforms, profiles, data, **kwargs):
+    # following notation from
+    # https://en.wikipedia.org/wiki/Parametric_surface
     data["curvature_H_rho"] = (data["curvature_k1_rho"] + data["curvature_k2_rho"]) / 2
     return data
 
 
 @register_compute_fun(
-    name="L_sff_theta",
-    label="L_{\\mathrm{SFF},\\theta}",
-    units="m",
-    units_long="meters",
-    description="L coefficient of second fundamental form of constant theta surface",
-    dim=1,
-    params=[],
-    transforms={},
-    profiles=[],
-    coordinates="rtz",
-    data=["n_theta", "e_zeta_z"],
-)
-def _L_sff_theta(params, transforms, profiles, data, **kwargs):
-    data["L_sff_theta"] = dot(data["e_zeta_z"], data["n_theta"])
-    return data
-
-
-@register_compute_fun(
-    name="M_sff_theta",
-    label="M_{\\mathrm{SFF},\\theta}",
-    units="m",
-    units_long="meters",
-    description="M coefficient of second fundamental form of constant theta surface",
-    dim=1,
-    params=[],
-    transforms={},
-    profiles=[],
-    coordinates="rtz",
-    data=["n_theta", "e_zeta_r"],
-)
-def _M_sff_theta(params, transforms, profiles, data, **kwargs):
-    data["M_sff_theta"] = dot(data["e_zeta_r"], data["n_theta"])
-    return data
-
-
-@register_compute_fun(
-    name="N_sff_theta",
-    label="N_{\\mathrm{SFF},\\theta}",
-    units="m",
-    units_long="meters",
-    description="N coefficient of second fundamental form of constant theta surface",
-    dim=1,
-    params=[],
-    transforms={},
-    profiles=[],
-    coordinates="rtz",
-    data=["n_theta", "e_rho_r"],
-)
-def _N_sff_theta(params, transforms, profiles, data, **kwargs):
-    data["N_sff_theta"] = dot(data["e_rho_r"], data["n_theta"])
-    return data
-
-
-@register_compute_fun(
-    name="curvature_k1_theta",
-    label="k_{1,\\theta}",
-    units="m^{-1}",
-    units_long="Inverse meters",
-    description="First principle curvature of constant theta surfaces",
-    dim=1,
-    params=[],
-    transforms={},
-    profiles=[],
-    coordinates="rtz",
-    data=["g_rr", "g_rz", "g_zz", "L_sff_theta", "M_sff_theta", "N_sff_theta"],
-)
-def _curvature_k1_theta(params, transforms, profiles, data, **kwargs):
-    # following notation from
-    # https://en.wikipedia.org/wiki/Parametric_surface#Curvature
-    E = data["g_rr"]
-    F = data["g_rz"]
-    G = data["g_zz"]
-    L = data["L_sff_theta"]
-    M = data["M_sff_theta"]
-    N = data["N_sff_theta"]
-    a = E * G - F**2
-    b = F * M - L * G - E * N
-    c = L * N - M**2
-    r1 = (-b + jnp.sqrt(b**2 - 4 * a * c)) / (2 * a)
-    r2 = (-b - jnp.sqrt(b**2 - 4 * a * c)) / (2 * a)
-    data["curvature_k1_theta"] = jnp.maximum(r1, r2)
-    data["curvature_k2_theta"] = jnp.minimum(r1, r2)
-    return data
-
-
-@register_compute_fun(
-    name="curvature_k2_theta",
-    label="k_{2,\\theta}",
-    units="m^{-1}",
-    units_long="Inverse meters",
-    description="Second principle curvature of constant theta surfaces",
-    dim=1,
-    params=[],
-    transforms={},
-    profiles=[],
-    coordinates="rtz",
-    data=["g_rr", "g_rz", "g_zz", "L_sff_theta", "M_sff_theta", "N_sff_theta"],
-)
-def _curvature_k2_theta(params, transforms, profiles, data, **kwargs):
-    # following notation from
-    # https://en.wikipedia.org/wiki/Parametric_surface#Curvature
-    E = data["g_rr"]
-    F = data["g_rz"]
-    G = data["g_zz"]
-    L = data["L_sff_theta"]
-    M = data["M_sff_theta"]
-    N = data["N_sff_theta"]
-    a = E * G - F**2
-    b = F * M - L * G - E * N
-    c = L * N - M**2
-    r1 = (-b + jnp.sqrt(b**2 - 4 * a * c)) / (2 * a)
-    r2 = (-b - jnp.sqrt(b**2 - 4 * a * c)) / (2 * a)
-    data["curvature_k1_theta"] = jnp.maximum(r1, r2)
-    data["curvature_k2_theta"] = jnp.minimum(r1, r2)
-    return data
-
-
-@register_compute_fun(
-    name="curvature_K_theta",
-    label="K_{\\theta}",
-    units="m^2",
-    units_long="meters squared",
-    description="Gaussian curvature of constant theta surfaces",
-    dim=1,
-    params=[],
-    transforms={},
-    profiles=[],
-    coordinates="rtz",
-    data=["curvature_k1_theta", "curvature_k2_theta"],
-)
-def _curvature_K_theta(params, transforms, profiles, data, **kwargs):
-    data["curvature_K_theta"] = data["curvature_k1_theta"] * data["curvature_k2_theta"]
-    return data
-
-
-@register_compute_fun(
-    name="curvature_H_theta",
-    label="H_{\\theta}",
-    units="m",
-    units_long="meters",
-    description="Mean curvature of constant theta surfaces",
-    dim=1,
-    params=[],
-    transforms={},
-    profiles=[],
-    coordinates="rtz",
-    data=["curvature_k1_theta", "curvature_k2_theta"],
-)
-def _curvature_H_theta(params, transforms, profiles, data, **kwargs):
-    data["curvature_H_theta"] = (
-        data["curvature_k1_theta"] + data["curvature_k2_theta"]
-    ) / 2
-    return data
-
-
-@register_compute_fun(
-    name="L_sff_zeta",
-    label="L_{\\mathrm{SFF},\\zeta}",
-    units="m",
-    units_long="meters",
-    description="L coefficient of second fundamental form of constant zeta surface",
-    dim=1,
-    params=[],
-    transforms={},
-    profiles=[],
-    coordinates="rtz",
-    data=["n_zeta", "e_rho_r"],
-    parameterization=[
-        "desc.equilibrium.equilibrium.Equilibrium",
-        "desc.geometry.surface.ZernikeRZToroidalSection",
-    ],
-)
-def _L_sff_zeta(params, transforms, profiles, data, **kwargs):
-    data["L_sff_zeta"] = dot(data["e_rho_r"], data["n_zeta"])
-    return data
-
-
-@register_compute_fun(
-    name="M_sff_zeta",
-    label="M_{\\mathrm{SFF},\\zeta}",
-    units="m",
-    units_long="meters",
-    description="M coefficient of second fundamental form of constant zeta surface",
-    dim=1,
-    params=[],
-    transforms={},
-    profiles=[],
-    coordinates="rtz",
-    data=["n_zeta", "e_rho_t"],
-    parameterization=[
-        "desc.equilibrium.equilibrium.Equilibrium",
-        "desc.geometry.surface.ZernikeRZToroidalSection",
-    ],
-)
-def _M_sff_zeta(params, transforms, profiles, data, **kwargs):
-    data["M_sff_zeta"] = dot(data["e_rho_t"], data["n_zeta"])
-    return data
-
-
-@register_compute_fun(
-    name="N_sff_zeta",
-    label="N_{\\mathrm{SFF},\\zeta}",
-    units="m",
-    units_long="meters",
-    description="N coefficient of second fundamental form of constant zeta surface",
-    dim=1,
-    params=[],
-    transforms={},
-    profiles=[],
-    coordinates="rtz",
-    data=["n_zeta", "e_theta_t"],
-    parameterization=[
-        "desc.equilibrium.equilibrium.Equilibrium",
-        "desc.geometry.surface.ZernikeRZToroidalSection",
-    ],
-)
-def _N_sff_zeta(params, transforms, profiles, data, **kwargs):
-    data["N_sff_zeta"] = dot(data["e_theta_t"], data["n_zeta"])
-    return data
-
-
-@register_compute_fun(
-    name="curvature_k1_zeta",
-    label="k_{1,\\zeta}",
-    units="m^{-1}",
-    units_long="Inverse meters",
-    description="First principle curvature of constant zeta surfaces",
-    dim=1,
-    params=[],
-    transforms={},
-    profiles=[],
-    coordinates="rtz",
-    data=["g_rr", "g_rt", "g_tt", "L_sff_zeta", "M_sff_zeta", "N_sff_zeta"],
-    parameterization=[
-        "desc.equilibrium.equilibrium.Equilibrium",
-        "desc.geometry.surface.ZernikeRZToroidalSection",
-    ],
-)
-def _curvature_k1_zeta(params, transforms, profiles, data, **kwargs):
-    # following notation from
-    # https://en.wikipedia.org/wiki/Parametric_surface#Curvature
-    E = data["g_rr"]
-    F = data["g_rt"]
-    G = data["g_tt"]
-    L = data["L_sff_zeta"]
-    M = data["M_sff_zeta"]
-    N = data["N_sff_zeta"]
-    a = E * G - F**2
-    b = F * M - L * G - E * N
-    c = L * N - M**2
-    r1 = (-b + jnp.sqrt(b**2 - 4 * a * c)) / (2 * a)
-    r2 = (-b - jnp.sqrt(b**2 - 4 * a * c)) / (2 * a)
-    data["curvature_k1_zeta"] = jnp.maximum(r1, r2)
-    data["curvature_k2_zeta"] = jnp.minimum(r1, r2)
-    return data
-
-
-@register_compute_fun(
-    name="curvature_k2_zeta",
-    label="k_{2,\\zeta}",
-    units="m^{-1}",
-    units_long="Inverse meters",
-    description="Second principle curvature of constant zeta surfaces",
-    dim=1,
-    params=[],
-    transforms={},
-    profiles=[],
-    coordinates="rtz",
-    data=["g_rr", "g_rt", "g_tt", "L_sff_zeta", "M_sff_zeta", "N_sff_zeta"],
-    parameterization=[
-        "desc.equilibrium.equilibrium.Equilibrium",
-        "desc.geometry.surface.ZernikeRZToroidalSection",
-    ],
-)
-def _curvature_k2_zeta(params, transforms, profiles, data, **kwargs):
-    # following notation from
-    # https://en.wikipedia.org/wiki/Parametric_surface#Curvature
-    E = data["g_rr"]
-    F = data["g_rt"]
-    G = data["g_tt"]
-    L = data["L_sff_zeta"]
-    M = data["M_sff_zeta"]
-    N = data["N_sff_zeta"]
-=======
->>>>>>> 1f0f12da
-    a = E * G - F**2
-    b = 2 * F * M - L * G - E * N
-    c = L * N - M**2
-    r1 = (-b + jnp.sqrt(b**2 - 4 * a * c)) / (2 * a)
-    r2 = (-b - jnp.sqrt(b**2 - 4 * a * c)) / (2 * a)
-<<<<<<< HEAD
-    data["curvature_k1_zeta"] = jnp.maximum(r1, r2)
-    data["curvature_k2_zeta"] = jnp.minimum(r1, r2)
-=======
-    data["curvature_k1_rho"] = jnp.maximum(r1, r2)
-    data["curvature_k2_rho"] = jnp.minimum(r1, r2)
->>>>>>> 1f0f12da
-    return data
-
-
-@register_compute_fun(
-<<<<<<< HEAD
-    name="curvature_K_zeta",
-    label="K_{\\zeta}",
-    units="m^2",
-    units_long="meters squared",
-    description="Gaussian curvature of constant zeta surfaces",
-=======
-    name="curvature_K_rho",
-    label="K_{\\rho}",
-    units="m^2",
-    units_long="meters squared",
-    description="Gaussian curvature of constant rho surfaces",
-    dim=1,
-    params=[],
-    transforms={},
-    profiles=[],
-    coordinates="rtz",
-    data=["curvature_k1_rho", "curvature_k2_rho"],
-)
-def _curvature_K_rho(params, transforms, profiles, data, **kwargs):
-    # following notation from
-    # https://en.wikipedia.org/wiki/Parametric_surface
-    data["curvature_K_rho"] = data["curvature_k1_rho"] * data["curvature_k2_rho"]
-    return data
-
-
-@register_compute_fun(
-    name="curvature_H_rho",
-    label="H_{\\rho}",
-    units="m",
-    units_long="meters",
-    description="Mean curvature of constant rho surfaces",
->>>>>>> 1f0f12da
-    dim=1,
-    params=[],
-    transforms={},
-    profiles=[],
-    coordinates="rtz",
-<<<<<<< HEAD
-    data=["curvature_k1_zeta", "curvature_k2_zeta"],
-    parameterization=[
-        "desc.equilibrium.equilibrium.Equilibrium",
-        "desc.geometry.surface.ZernikeRZToroidalSection",
-    ],
-)
-def _curvature_K_zeta(params, transforms, profiles, data, **kwargs):
-    data["curvature_K_zeta"] = data["curvature_k1_zeta"] * data["curvature_k2_zeta"]
-=======
-    data=["curvature_k1_rho", "curvature_k2_rho"],
-)
-def _curvature_H_rho(params, transforms, profiles, data, **kwargs):
-    # following notation from
-    # https://en.wikipedia.org/wiki/Parametric_surface
-    data["curvature_H_rho"] = (data["curvature_k1_rho"] + data["curvature_k2_rho"]) / 2
->>>>>>> 1f0f12da
-    return data
-
-
-@register_compute_fun(
-<<<<<<< HEAD
-    name="curvature_H_zeta",
-    label="H_{\\zeta}",
-    units="m",
-    units_long="meters",
-    description="Mean curvature of constant zeta surfaces",
-=======
     name="L_sff_theta",
     label="L_{\\mathrm{SFF},\\theta}",
     units="m",
@@ -968,21 +586,11 @@
     units="m^{-1}",
     units_long="Inverse meters",
     description="Second principle curvature of constant theta surfaces",
->>>>>>> 1f0f12da
-    dim=1,
-    params=[],
-    transforms={},
-    profiles=[],
-    coordinates="rtz",
-<<<<<<< HEAD
-    data=["curvature_k1_zeta", "curvature_k2_zeta"],
-    parameterization=[
-        "desc.equilibrium.equilibrium.Equilibrium",
-        "desc.geometry.surface.ZernikeRZToroidalSection",
-    ],
-)
-def _curvature_H_zeta(params, transforms, profiles, data, **kwargs):
-=======
+    dim=1,
+    params=[],
+    transforms={},
+    profiles=[],
+    coordinates="rtz",
     data=["g_rr", "g_rz", "g_zz", "L_sff_theta", "M_sff_theta", "N_sff_theta"],
 )
 def _curvature_k2_theta(params, transforms, profiles, data, **kwargs):
@@ -1058,6 +666,10 @@
     profiles=[],
     coordinates="rtz",
     data=["n_zeta", "e_rho_r"],
+    parameterization=[
+        "desc.equilibrium.equilibrium.Equilibrium",
+        "desc.geometry.surface.ZernikeRZToroidalSection",
+    ],
 )
 def _L_sff_zeta(params, transforms, profiles, data, **kwargs):
     # following notation from
@@ -1078,6 +690,10 @@
     profiles=[],
     coordinates="rtz",
     data=["n_zeta", "e_rho_t"],
+    parameterization=[
+        "desc.equilibrium.equilibrium.Equilibrium",
+        "desc.geometry.surface.ZernikeRZToroidalSection",
+    ],
 )
 def _M_sff_zeta(params, transforms, profiles, data, **kwargs):
     # following notation from
@@ -1098,6 +714,10 @@
     profiles=[],
     coordinates="rtz",
     data=["n_zeta", "e_theta_t"],
+    parameterization=[
+        "desc.equilibrium.equilibrium.Equilibrium",
+        "desc.geometry.surface.ZernikeRZToroidalSection",
+    ],
 )
 def _N_sff_zeta(params, transforms, profiles, data, **kwargs):
     # following notation from
@@ -1118,6 +738,10 @@
     profiles=[],
     coordinates="rtz",
     data=["g_rr", "g_rt", "g_tt", "L_sff_zeta", "M_sff_zeta", "N_sff_zeta"],
+    parameterization=[
+        "desc.equilibrium.equilibrium.Equilibrium",
+        "desc.geometry.surface.ZernikeRZToroidalSection",
+    ],
 )
 def _curvature_k1_zeta(params, transforms, profiles, data, **kwargs):
     # following notation from
@@ -1150,6 +774,10 @@
     profiles=[],
     coordinates="rtz",
     data=["g_rr", "g_rt", "g_tt", "L_sff_zeta", "M_sff_zeta", "N_sff_zeta"],
+    parameterization=[
+        "desc.equilibrium.equilibrium.Equilibrium",
+        "desc.geometry.surface.ZernikeRZToroidalSection",
+    ],
 )
 def _curvature_k2_zeta(params, transforms, profiles, data, **kwargs):
     # following notation from
@@ -1182,6 +810,10 @@
     profiles=[],
     coordinates="rtz",
     data=["curvature_k1_zeta", "curvature_k2_zeta"],
+    parameterization=[
+        "desc.equilibrium.equilibrium.Equilibrium",
+        "desc.geometry.surface.ZernikeRZToroidalSection",
+    ],
 )
 def _curvature_K_zeta(params, transforms, profiles, data, **kwargs):
     # following notation from
@@ -1202,11 +834,14 @@
     profiles=[],
     coordinates="rtz",
     data=["curvature_k1_zeta", "curvature_k2_zeta"],
+    parameterization=[
+        "desc.equilibrium.equilibrium.Equilibrium",
+        "desc.geometry.surface.ZernikeRZToroidalSection",
+    ],
 )
 def _curvature_H_zeta(params, transforms, profiles, data, **kwargs):
     # following notation from
     # https://en.wikipedia.org/wiki/Parametric_surface
->>>>>>> 1f0f12da
     data["curvature_H_zeta"] = (
         data["curvature_k1_zeta"] + data["curvature_k2_zeta"]
     ) / 2
