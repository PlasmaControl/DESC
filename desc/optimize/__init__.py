"""Functions for minimization and wrappers for scipy methods."""

from .fmin_scalar import fmintr
from .least_squares import lsqtr
<<<<<<< HEAD
from .stochastic import stoch
from .optimizer import Optimizer
=======
from .optimizer import Optimizer
from .stochastic import sgd
>>>>>>> 0dd97f43
<|MERGE_RESOLUTION|>--- conflicted
+++ resolved
@@ -2,10 +2,6 @@
 
 from .fmin_scalar import fmintr
 from .least_squares import lsqtr
-<<<<<<< HEAD
-from .stochastic import stoch
-from .optimizer import Optimizer
-=======
 from .optimizer import Optimizer
 from .stochastic import sgd
->>>>>>> 0dd97f43
+from .stoch import stoch