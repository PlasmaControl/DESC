--- conflicted
+++ resolved
@@ -2242,22 +2242,27 @@
             stopping tolerances. `None` will use defaults for given optimizer.
         maxiter : int
             Maximum number of solver steps.
-<<<<<<< HEAD
-        x_scale : array_like or ``'auto'``, or ``'ess'``, optional
-=======
-        x_scale : array, list[dict] or ``'auto'``, optional
->>>>>>> e18c7e41
+        x_scale : array, list[dict | ``'ess'``], ``'ess'`` or ``'auto'``, optional
             Characteristic scale of each variable. Setting ``x_scale`` is equivalent
             to reformulating the problem in scaled variables ``xs = x / x_scale``.
             An alternative view is that the size of a trust region along jth
             dimension is proportional to ``x_scale[j]``. Improved convergence may
             be achieved by setting ``x_scale`` such that a step of a given size
             along any of the scaled variables has a similar effect on the cost
-            function. If set to ``'auto'``, the scale is iteratively updated using the
-            inverse norms of the columns of the Jacobian or Hessian matrix. If an array,
-            should be the same size as sum(thing.dim_x for thing in things). If a list
-            of dict, the list should have 1 element for each thing, and each dict should
-            have the same keys and dimensions as thing.params_dict.
+            function. Default is ``'auto'``, which iteratively updates the scale using
+            the inverse norms of the columns of the Jacobian or Hessian matrix.
+            If set to ``'ess'``, the scale is set using Exponential Spectral Scaling,
+            this scaling is set with two parameters, ``ess_alpha`` and ``ess_type``
+            which are passed through ``options``. ``ess_alpha`` is the decay rate of
+            the scaling, and ``ess_type`` is the type of scaling, which can be
+            ``'L1'``, ``'L2'``, or ``'Linf'``. If not provided in ``options``, the
+            defaults are: ``ess_alpha=1.2`` (decay rate), ``ess_type='Linf'`` (scaling
+            type, can be ``'L1'``, ``'L2'``, or ``'Linf'``), and ``ess_min_value=1e-7``
+            (minimum allowed scale value). If an array, should be the same size as
+            sum(thing.dim_x for thing in things). If a list, the list should
+            have 1 element for each thing, and each element should either be ``'ess'``
+            to use expoential spectral scaling for that thing, or a dict with the same
+            keys and dimensions as thing.params_dict to specify scales manually.
         options : dict
             Dictionary of additional options to pass to optimizer.
         verbose : int
@@ -2309,8 +2314,6 @@
             "Solving equilibrium with poincare XS as BC is not supported yet "
             + "on master branch.",
         )
-        if isinstance(x_scale, str):
-            assert x_scale in ["auto"], "ess scaling currently not supported for equilibrium solves"
 
         things, result = optimizer.optimize(
             self,
@@ -2357,35 +2360,27 @@
             stopping tolerances. `None` will use defaults for given optimizer.
         maxiter : int
             Maximum number of solver steps.
-<<<<<<< HEAD
-        x_scale : array_like or ``'auto'`` or ``'ess'``, optional
-=======
-        x_scale : array, list[dict] or ``'auto'``, optional
->>>>>>> e18c7e41
+        x_scale : array, list[dict | ``'ess'``], ``'ess'`` or ``'auto'``, optional
             Characteristic scale of each variable. Setting ``x_scale`` is equivalent
             to reformulating the problem in scaled variables ``xs = x / x_scale``.
             An alternative view is that the size of a trust region along jth
             dimension is proportional to ``x_scale[j]``. Improved convergence may
             be achieved by setting ``x_scale`` such that a step of a given size
             along any of the scaled variables has a similar effect on the cost
-<<<<<<< HEAD
-            function. Default is ``'auto'``, which iteratively updates the scale using the
-            inverse norms of the columns of the Jacobian or Hessian matrix.
+            function. Default is ``'auto'``, which iteratively updates the scale using
+            the inverse norms of the columns of the Jacobian or Hessian matrix.
             If set to ``'ess'``, the scale is set using Exponential Spectral Scaling,
-            this scaling is set with two parameters, ``ess_alpha`` and ``ess_type`` 
-            which are passed through ``options``. ``ess_alpha`` is the decay rate of 
-            the scaling, and ``ess_type`` is the type of scaling, which can be 
-            ``'L1'``, ``'L2'``, or ``'Linf'``. If not provided in ``options``, the 
-            defaults are: ``ess_alpha=1.2`` (decay rate), ``ess_type='Linf'`` (scaling 
-            type, can be ``'L1'``, ``'L2'``, or ``'Linf'``), and ``ess_min_value=1e-7`` 
-            (minimum allowed scale value).
-=======
-            function. If set to ``'auto'``, the scale is iteratively updated using the
-            inverse norms of the columns of the Jacobian or Hessian matrix. If an array,
-            should be the same size as sum(thing.dim_x for thing in things). If a list
-            of dict, the list should have 1 element for each thing, and each dict should
-            have the same keys and dimensions as thing.params_dict.
->>>>>>> e18c7e41
+            this scaling is set with two parameters, ``ess_alpha`` and ``ess_type``
+            which are passed through ``options``. ``ess_alpha`` is the decay rate of
+            the scaling, and ``ess_type`` is the type of scaling, which can be
+            ``'L1'``, ``'L2'``, or ``'Linf'``. If not provided in ``options``, the
+            defaults are: ``ess_alpha=1.2`` (decay rate), ``ess_type='Linf'`` (scaling
+            type, can be ``'L1'``, ``'L2'``, or ``'Linf'``), and ``ess_min_value=1e-7``
+            (minimum allowed scale value). If an array, should be the same size as
+            sum(thing.dim_x for thing in things). If a list, the list should
+            have 1 element for each thing, and each element should either be ``'ess'``
+            to use expoential spectral scaling for that thing, or a dict with the same
+            keys and dimensions as thing.params_dict to specify scales manually.
         options : dict
             Dictionary of additional options to pass to optimizer.
         verbose : int
