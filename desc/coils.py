"""Classes for magnetic field coils."""

import numbers
from abc import ABC
from collections.abc import MutableSequence

import numpy as np

from desc.backend import jit, jnp, scan, tree_stack, tree_unstack, vmap
from desc.compute import get_params, rpz2xyz, xyz2rpz_vec
from desc.geometry import (
    FourierPlanarCurve,
    FourierRZCurve,
    FourierXYZCurve,
    SplineXYZCurve,
)
from desc.grid import LinearGrid
from desc.magnetic_fields import _MagneticField
from desc.optimizable import Optimizable, OptimizableCollection, optimizable_parameter
from desc.utils import equals, errorif, flatten_list


@jit
def biot_savart_hh(eval_pts, coil_pts_start, coil_pts_end, current):
    """Biot-Savart law for filamentary coils following [1].

    The coil is approximated by a series of straight line segments
    and an analytic expression is used to evaluate the field from each
    segment.

    Parameters
    ----------
    eval_pts : array-like shape(n,3)
        Evaluation points in cartesian coordinates
    coil_pts_start, coil_pts_end : array-like shape(m,3)
        Points in cartesian space defining the start and end of each segment.
        Should be a closed curve, such that coil_pts_start[0] == coil_pts_end[-1]
        though this is not checked.
    current : float
        Current through the coil (in Amps).

    Returns
    -------
    B : ndarray, shape(n,3)
        magnetic field in cartesian components at specified points

    [1] Hanson & Hirshman, "Compact expressions for the Biot-Savart
    fields of a filamentary segment" (2002)
    """
    d_vec = coil_pts_end - coil_pts_start
    L = jnp.linalg.norm(d_vec, axis=-1)

    Ri_vec = eval_pts[jnp.newaxis, :] - coil_pts_start[:, jnp.newaxis, :]
    Ri = jnp.linalg.norm(Ri_vec, axis=-1)
    Rf = jnp.linalg.norm(
        eval_pts[jnp.newaxis, :] - coil_pts_end[:, jnp.newaxis, :], axis=-1
    )
    Ri_p_Rf = Ri + Rf

    B_mag = (
        2.0e-7  #  == 2 * mu_0/(4 pi)
        * current
        * Ri_p_Rf
        / (Ri * Rf * (Ri_p_Rf * Ri_p_Rf - (L * L)[:, jnp.newaxis]))
    )

    # cross product of L*hat(eps)==d_vec with Ri_vec, scaled by B_mag
    vec = jnp.cross(d_vec[:, jnp.newaxis, :], Ri_vec, axis=-1)
    B = jnp.sum(B_mag[:, :, jnp.newaxis] * vec, axis=0)
    return B


@jit
def biot_savart_quad(eval_pts, coil_pts, tangents, current):
    """Biot-Savart law for filamentary coil using numerical quadrature.

    Parameters
    ----------
    eval_pts : array-like shape(n,3)
        Evaluation points in cartesian coordinates
    coil_pts : array-like shape(m,3)
        Points in cartesian space defining coil
    tangents : array-like, shape(m,3)
        Tangent vectors to the coil at coil_pts. If the curve is given
        by x(s) with curve parameter s, coil_pts = x, tangents = dx/ds*ds where
        ds is the spacing between points.
    current : float
        Current through the coil (in Amps).

    Returns
    -------
    B : ndarray, shape(n,3)
        magnetic field in cartesian components at specified points

    Notes
    -----
    This method does not give curl(B) == 0 exactly. The error in the curl
    scales the same as the error in B itself, so will only be zero when fully
    converged. However in practice, for smooth curves described by Fourier series,
    this method converges exponentially in the number of coil points.
    """
    dl = tangents
    R_vec = eval_pts[jnp.newaxis, :] - coil_pts[:, jnp.newaxis, :]
    R_mag = jnp.linalg.norm(R_vec, axis=-1)

    vec = jnp.cross(dl[:, jnp.newaxis, :], R_vec, axis=-1)
    denom = R_mag**3

    # 1e-7 == mu_0/(4 pi)
    B = jnp.sum(1.0e-7 * current * vec / denom[:, :, None], axis=0)
    return B


class _Coil(_MagneticField, Optimizable, ABC):
    """Base class representing a magnetic field coil.

    Represents coils as a combination of a Curve and current

    Subclasses for a particular parameterization of a coil should inherit
    from Coil and the appropriate Curve type, eg MyCoil(Coil, MyCurve)
    - note that Coil must be the first parent for correct inheritance.

    Subclasses based on curves that follow the Curve API should only have
    to implement a new __init__ method, all others will be handled by default

    Parameters
    ----------
    current : float
        current passing through the coil, in Amperes
    """

    _io_attrs_ = _MagneticField._io_attrs_ + ["_current"]

    def __init__(self, current, *args, **kwargs):
        self._current = float(current)
        super().__init__(*args, **kwargs)

    @optimizable_parameter
    @property
    def current(self):
        """float: Current passing through the coil, in Amperes."""
        return self._current

    @current.setter
    def current(self, new):
        assert jnp.isscalar(new) or new.size == 1
        self._current = float(new)

    def compute_magnetic_field(self, coords, params=None, basis="rpz", grid=None):
        """Compute magnetic field at a set of points.

        The coil current may be overridden by including `current`
        in the `params` dictionary.

        Parameters
        ----------
        coords : array-like shape(n,3) or Grid
            coordinates to evaluate field at [R,phi,Z] or [x,y,z]
        params : dict, optional
            parameters to pass to curve
        basis : {"rpz", "xyz"}
            basis for input coordinates and returned magnetic field
        grid : Grid, int or None
            Grid used to discretize coil. If an integer, uses that many equally spaced
            points. Should NOT include endpoint at 2pi.

        Returns
        -------
        field : ndarray, shape(n,3)
            magnetic field at specified points, in either rpz or xyz coordinates

        Notes
        -----
        Uses direct quadrature of the Biot-Savart integral for filamentary coils with
        tangents provided by the underlying curve class. Convergence should be
        exponential in the number of points used to discretize the curve, though curl(B)
        may not be zero if not fully converged.
        """
        assert basis.lower() in ["rpz", "xyz"]
        if hasattr(coords, "nodes"):
            coords = coords.nodes
        coords = jnp.atleast_2d(coords)
        if basis == "rpz":
            coords = rpz2xyz(coords)
        if params is None:
            current = self.current
        else:
            current = params.pop("current", self.current)

        data = self.compute(["x", "x_s", "ds"], grid=grid, params=params, basis="xyz")
        B = biot_savart_quad(
            coords, data["x"], data["x_s"] * data["ds"][:, None], current
        )

        if basis == "rpz":
            B = xyz2rpz_vec(B, x=coords[:, 0], y=coords[:, 1])
        return B

    def __repr__(self):
        """Get the string form of the object."""
        return (
            type(self).__name__
            + " at "
            + str(hex(id(self)))
            + " (name={}, current={})".format(self.name, self.current)
        )

    def to_FourierXYZ(self, N=10, grid=None, s=None, name=""):
        """Convert coil to FourierXYZCoil representation.

        Parameters
        ----------
        N : int
            Fourier resolution of the new X,Y,Z representation.
        grid : Grid, int or None
            Grid used to evaluate curve coordinates on to fit with FourierXYZCoil.
            If an integer, uses that many equally spaced points.
        s : ndarray or "arclength"
            arbitrary curve parameter to use for the fitting.
            Should be monotonic, 1D array of same length as
            coords. if None, defaults linearly spaced in [0,2pi)
            Alternative, can pass "arclength" to use normalized distance between points.
        name : str
            name for this coil

        Returns
        -------
        coil : FourierXYZCoil
            New representation of the coil parameterized by Fourier series for X,Y,Z.

        """
        if (grid is None) and (s is not None) and (not isinstance(s, str)):
            grid = LinearGrid(zeta=s)
        coords = self.compute("x", grid=grid, basis="xyz")["x"]
        return FourierXYZCoil.from_values(
            self.current, coords, N=N, s=s, basis="xyz", name=name
        )

    def to_SplineXYZ(self, knots=None, grid=None, method="cubic", name=""):
        """Convert coil to SplineXYZCoil.

        Parameters
        ----------
        knots : ndarray or "arclength"
            arbitrary curve parameter values to use for spline knots,
            should be an 1D ndarray of same length as the input.
            (input length in this case is determined by grid argument, since
            the input coordinates come from Curve.compute("x",grid=grid))
            If None, defaults to using an linearly spaced points in [0, 2pi) as the
            knots. If supplied, should lie in [0,2pi].
            Alternatively, the string "arclength" can be supplied to use the normalized
            distance between points.
        grid : Grid, int or None
            Grid used to evaluate curve coordinates on to fit with SplineXYZCoil.
            If an integer, uses that many equally spaced points.
        method : str
            method of interpolation
            - `'nearest'`: nearest neighbor interpolation
            - `'linear'`: linear interpolation
            - `'cubic'`: C1 cubic splines (aka local splines)
            - `'cubic2'`: C2 cubic splines (aka natural splines)
            - `'catmull-rom'`: C1 cubic centripetal "tension" splines
        name : str
            name for this coil

        Returns
        -------
        coil: SplineXYZCoil
            New representation of the coil parameterized by a spline for X,Y,Z.

        """
        if (grid is None) and (knots is not None) and (not isinstance(knots, str)):
            grid = LinearGrid(zeta=knots)
        coords = self.compute("x", grid=grid, basis="xyz")["x"]
        return SplineXYZCoil.from_values(
            self.current, coords, knots=knots, method=method, name=name, basis="xyz"
        )


class FourierRZCoil(_Coil, FourierRZCurve):
    """Coil parameterized by fourier series for R,Z in terms of toroidal angle phi.

    Parameters
    ----------
    current : float
        current through coil, in Amperes
    R_n, Z_n: array-like
        fourier coefficients for R, Z
    modes_R : array-like
        mode numbers associated with R_n. If not given defaults to [-n:n]
    modes_Z : array-like
        mode numbers associated with Z_n, defaults to modes_R
    NFP : int
        number of field periods
    sym : bool
        whether to enforce stellarator symmetry
    name : str
        name for this coil

    Examples
    --------
    .. code-block:: python

        from desc.coils import FourierRZCoil
        from desc.grid import LinearGrid
        import numpy as np

        I = 10
        mu0 = 4 * np.pi * 1e-7
        R_coil = 10
        # circular coil given by R(phi) = 10
        coil = FourierRZCoil(
            current=I, R_n=R_coil, Z_n=0, modes_R=[0]
        )
        z0 = 10
        field_evaluated = coil.compute_magnetic_field(
            np.array([[0, 0, 0], [0, 0, z0]]), basis="rpz"
        )
        np.testing.assert_allclose(
            field_evaluated[0, :], np.array([0, 0, mu0 * I / 2 / R_coil]), atol=1e-8
        )
        np.testing.assert_allclose(
            field_evaluated[1, :],
            np.array(
                [0, 0, mu0 * I / 2 * R_coil**2 / (R_coil**2 + z0**2) ** (3 / 2)]
            ),
            atol=1e-8,
        )

    """

    _io_attrs_ = _Coil._io_attrs_ + FourierRZCurve._io_attrs_

    def __init__(
        self,
        current=1,
        R_n=10,
        Z_n=0,
        modes_R=None,
        modes_Z=None,
        NFP=1,
        sym="auto",
        name="",
    ):
        super().__init__(current, R_n, Z_n, modes_R, modes_Z, NFP, sym, name)


class FourierXYZCoil(_Coil, FourierXYZCurve):
    """Coil parameterized by fourier series for X,Y,Z in terms of arbitrary angle s.

    Parameters
    ----------
    current : float
        current through coil, in Amperes
    X_n, Y_n, Z_n: array-like
        fourier coefficients for X, Y, Z
    modes : array-like
        mode numbers associated with X_n etc.
    name : str
        name for this coil

    Examples
    --------
    .. code-block:: python

        from desc.coils import FourierXYZCoil
        from desc.grid import LinearGrid
        import numpy as np

        I = 10
        mu0 = 4 * np.pi * 1e-7
        R_coil = 10
        # circular coil given by X(s) = 10*cos(s), Y(s) = 10*sin(s)
        coil = FourierXYZCoil(
            current=I,
            X_n=[0, R_coil, 0],
            Y_n=[0, 0, R_coil],
            Z_n=[0, 0, 0],
            modes=[0, 1, -1],
        )
        z0 = 10
        field_evaluated = coil.compute_magnetic_field(
            np.array([[0, 0, 0], [0, 0, z0]]), basis="rpz"
        )
        np.testing.assert_allclose(
            field_evaluated[0, :], np.array([0, 0, mu0 * I / 2 / R_coil]), atol=1e-8
        )
        np.testing.assert_allclose(
            field_evaluated[1, :],
            np.array([0, 0, mu0 * I / 2 * R_coil**2 / (R_coil**2 + z0**2) ** (3 / 2)]),
            atol=1e-8,
        )


    """

    _io_attrs_ = _Coil._io_attrs_ + FourierXYZCurve._io_attrs_

    def __init__(
        self,
        current=1,
        X_n=[0, 10, 2],
        Y_n=[0, 0, 0],
        Z_n=[-2, 0, 0],
        modes=None,
        name="",
    ):
        super().__init__(current, X_n, Y_n, Z_n, modes, name)

    @classmethod
    def from_values(cls, current, coords, N=10, s=None, basis="xyz", name=""):
        """Fit coordinates to FourierXYZCoil representation.

        Parameters
        ----------
        current : float
            Current through the coil, in Amps.
        coords: ndarray
            Coordinates to fit a FourierXYZCoil object with.
        N : int
            Fourier resolution of the new X,Y,Z representation.
            default is 10
        s : ndarray
            arbitrary curve parameter to use for the fitting.
            Should be monotonic, 1D array of same length as
            coords
            if None, defaults to normalized arclength
        basis : {"rpz", "xyz"}
            basis for input coordinates. Defaults to "xyz"
        Returns
        -------
        coil : FourierXYZCoil
            New representation of the coil parameterized by Fourier series for X,Y,Z.

        """
        curve = super().from_values(coords, N, s, basis)
        return cls(
            current,
            X_n=curve.X_n,
            Y_n=curve.Y_n,
            Z_n=curve.Z_n,
            name=name,
        )


class FourierPlanarCoil(_Coil, FourierPlanarCurve):
    """Coil that lines in a plane.

    Parameterized by a point (the center of the coil), a vector (normal to the plane),
    and a fourier series defining the radius from the center as a function of a polar
    angle theta.

    Parameters
    ----------
    current : float
        current through the coil, in Amperes
    center : array-like, shape(3,)
        x,y,z coordinates of center of coil
    normal : array-like, shape(3,)
        x,y,z components of normal vector to planar surface
    r_n : array-like
        fourier coefficients for radius from center as function of polar angle
    modes : array-like
        mode numbers associated with r_n
    name : str
        name for this coil

    Examples
    --------
    .. code-block:: python

        from desc.coils import FourierPlanarCoil
        from desc.grid import LinearGrid
        import numpy as np

        I = 10
        mu0 = 4 * np.pi * 1e-7
        R_coil = 10
        # circular coil given by center at (0,0,0)
        # and normal vector in Z direction (0,0,1) and radius 10
        coil = FourierPlanarCoil(
            current=I,
            center=[0, 0, 0],
            normal=[0, 0, 1],
            r_n=R_coil,
            modes=[0],
        )
        z0 = 10
        field_evaluated = coil.compute_magnetic_field(
            np.array([[0, 0, 0], [0, 0, z0]]), basis="rpz"
        )
        np.testing.assert_allclose(
            field_evaluated[0, :], np.array([0, 0, mu0 * I / 2 / R_coil]), atol=1e-8
        )
        np.testing.assert_allclose(
            field_evaluated[1, :],
            np.array([0, 0, mu0 * I / 2 * R_coil**2 / (R_coil**2 + z0**2) ** (3 / 2)]),
            atol=1e-8,
        )

    """

    _io_attrs_ = _Coil._io_attrs_ + FourierPlanarCurve._io_attrs_

    def __init__(
        self,
        current=1,
        center=[10, 0, 0],
        normal=[0, 1, 0],
        r_n=2,
        modes=None,
        name="",
    ):
        super().__init__(current, center, normal, r_n, modes, name)


class SplineXYZCoil(_Coil, SplineXYZCurve):
    """Coil parameterized by spline points in X,Y,Z.

    Parameters
    ----------
    current : float
        current through coil, in Amperes
    X, Y, Z: array-like
        Points for X, Y, Z describing the curve. If the endpoint is included
        (ie, X[0] == X[-1]), then the final point will be dropped.
    knots : ndarray
        arbitrary curve parameter values to use for spline knots,
        should be a monotonic, 1D ndarray of same length as the input X,Y,Z.
        If None, defaults to using an equal-arclength angle as the knots
        If supplied, will be rescaled to lie in [0,2pi]
    method : str
        method of interpolation

        - ``'nearest'``: nearest neighbor interpolation
        - ``'linear'``: linear interpolation
        - ``'cubic'``: C1 cubic splines (aka local splines)
        - ``'cubic2'``: C2 cubic splines (aka natural splines)
        - ``'catmull-rom'``: C1 cubic centripetal "tension" splines
        - ``'cardinal'``: C1 cubic general tension splines. If used, default tension of
          c = 0 will be used
        - ``'monotonic'``: C1 cubic splines that attempt to preserve monotonicity in the
          data, and will not introduce new extrema in the interpolated points
        - ``'monotonic-0'``: same as `'monotonic'` but with 0 first derivatives at both
          endpoints

    name : str
        name for this curve

    """

    _io_attrs_ = _Coil._io_attrs_ + SplineXYZCurve._io_attrs_

    def __init__(
        self,
        current,
        X,
        Y,
        Z,
        knots=None,
        method="cubic",
        name="",
    ):
        super().__init__(current, X, Y, Z, knots, method, name)

    def compute_magnetic_field(self, coords, params=None, basis="rpz", grid=None):
        """Compute magnetic field at a set of points.

        The coil current may be overridden by including `current`
        in the `params` dictionary.

        Parameters
        ----------
        coords : array-like shape(n,3) or Grid
            coordinates to evaluate field at [R,phi,Z] or [x,y,z]
        params : dict, optional
            parameters to pass to curve
        basis : {"rpz", "xyz"}
            basis for input coordinates and returned magnetic field
        grid : Grid, int or None
            Grid used to discretize coil. If an integer, uses that many equally spaced
            points. Should NOT include endpoint at 2pi.

        Returns
        -------
        field : ndarray, shape(n,3)
            magnetic field at specified points, in either rpz or xyz coordinates

        Notes
        -----
        Discretizes the coil into straight segments between grid points, and uses the
        Hanson-Hirshman expression for exact field from a straight segment. Convergence
        is approximately quadratic in the number of coil points.
        """
        assert basis.lower() in ["rpz", "xyz"]
        if hasattr(coords, "nodes"):
            coords = coords.nodes
        coords = jnp.atleast_2d(coords)
        if basis == "rpz":
            coords = rpz2xyz(coords)
        if params is None:
            current = self.current
        else:
            current = params.pop("current", self.current)

        data = self.compute(["x"], grid=grid, params=params, basis="xyz")
        # need to make sure the curve is closed. If it's already closed, this doesn't
        # do anything (effectively just adds a segment of zero length which has no
        # effect on the overall result)
        coil_pts_start = data["x"]
        coil_pts_end = jnp.concatenate([data["x"][1:], data["x"][:1]])
        # could get up to 4th order accuracy by shifting points outward as in
        # (McGreivy, Zhu, Gunderson, Hudson 2021), however that requires knowing the
        # coils curvature which is a 2nd derivative of the position, and doing that
        # with only possibly c1 cubic splines is inaccurate, so we don't do it
        # (for now, maybe in the future?)
        B = biot_savart_hh(coords, coil_pts_start, coil_pts_end, current)

        if basis == "rpz":
            B = xyz2rpz_vec(B, x=coords[:, 0], y=coords[:, 1])
        return B

    @classmethod
    def from_values(
        cls, current, coords, knots=None, method="cubic", name="", basis="xyz"
    ):
        """Create SplineXYZCoil from coordinate values.

        Parameters
        ----------
        current : float
            Current through the coil, in Amps.
        coords: ndarray
            Points for X, Y, Z describing the curve. If the endpoint is included
            (ie, X[0] == X[-1]), then the final point will be dropped.
        knots : ndarray
            arbitrary curve parameter values to use for spline knots,
            should be an 1D ndarray of same length as the input.
            (input length in this case is determined by grid argument, since
            the input coordinates come from
            Curve.compute("x",grid=grid))
            If None, defaults to using an equal-arclength angle as the knots
            If supplied, will be rescaled to lie in [0,2pi]
        method : str
            method of interpolation

            - `'nearest'`: nearest neighbor interpolation
            - `'linear'`: linear interpolation
            - `'cubic'`: C1 cubic splines (aka local splines)
            - `'cubic2'`: C2 cubic splines (aka natural splines)
            - `'catmull-rom'`: C1 cubic centripetal "tension" splines

        name : str
            name for this curve
        basis : {"rpz", "xyz"}
            basis for input coordinates. Defaults to "xyz"

        Returns
        -------
        coil: SplineXYZCoil
            New representation of the coil parameterized by splines in X,Y,Z.

        """
        curve = super().from_values(coords, knots, method, basis=basis)
        return cls(
            current,
            X=curve.X,
            Y=curve.Y,
            Z=curve.Z,
            knots=curve.knots,
            method=curve.method,
            name=name,
        )


def _check_type(coil0, coil):
    errorif(
        not isinstance(coil, coil0.__class__),
        TypeError,
        (
            "coils in a CoilSet must all be the same type, got types "
            + f"{type(coil0)}, {type(coil)}. Consider using a MixedCoilSet"
        ),
    )
    errorif(
        isinstance(coil0, CoilSet),
        TypeError,
        (
            "coils in a CoilSet must all be base Coil types, not CoilSet. "
            + "Consider using a MixedCoilSet"
        ),
    )
    attrs = {
        FourierRZCoil: ["R_basis", "Z_basis", "NFP", "sym"],
        FourierXYZCoil: ["X_basis", "Y_basis", "Z_basis"],
        FourierPlanarCoil: ["r_basis"],
        SplineXYZCoil: ["method", "N"],
    }

    for attr in attrs[coil0.__class__]:
        a0 = getattr(coil0, attr)
        a1 = getattr(coil, attr)
        errorif(
            not equals(a0, a1),
            ValueError,
            (
                "coils in a CoilSet must have the same parameterization, got a "
                + f"mismatch between attr {attr}, with values {a0} and {a1}"
            ),
        )


class CoilSet(OptimizableCollection, _Coil, MutableSequence):
    """Set of coils of different geometry but shared parameterization and resolution.

    Parameters
    ----------
    coils : Coil or array-like of Coils
        collection of coils. Must all be the same type and resolution.
    currents : float or array-like of float
        currents in each coil, or a single current shared by all coils in the set
    name : str
        name of this CoilSet

    """

    _io_attrs_ = _Coil._io_attrs_ + ["_coils"]

    def __init__(self, *coils, name=""):
        coils = flatten_list(coils, flatten_tuple=True)
        assert all([isinstance(coil, (_Coil)) for coil in coils])
        [_check_type(coil, coils[0]) for coil in coils]
        self._coils = list(coils)
        self._name = str(name)

    @property
    def name(self):
        """str: Name of the curve."""
        return self._name

    @name.setter
    def name(self, new):
        self._name = str(new)

    @property
    def coils(self):
        """list: coils in the coilset."""
        return self._coils

    @property
    def current(self):
        """list: currents in each coil."""
        return [coil.current for coil in self.coils]

    @current.setter
    def current(self, new):
        if jnp.isscalar(new):
            new = [new] * len(self)
        for coil, cur in zip(self.coils, new):
            coil.current = cur

    def _make_arraylike(self, x):
        if isinstance(x, dict):
            x = [x] * len(self)
        try:
            len(x)
        except TypeError:
            x = [x] * len(self)
        assert len(x) == len(self)
        return x

    def compute(
        self,
        names,
        grid=None,
        params=None,
        transforms=None,
        data=None,
        **kwargs,
    ):
        """Compute the quantity given by name on grid, for each coil in the coilset.

        Parameters
        ----------
        names : str or array-like of str
            Name(s) of the quantity(s) to compute.
        grid : Grid or int or array-like, optional
            Grid of coordinates to evaluate at. Defaults to a Linear grid.
            If an integer, uses that many equally spaced points.
        params : dict of ndarray or array-like
            Parameters from the equilibrium. Defaults to attributes of self.
            If array-like, should be 1 value per coil.
        transforms : dict of Transform or array-like
            Transforms for R, Z, lambda, etc. Default is to build from grid.
        data : dict of ndarray or array-like
            Data computed so far, generally output from other compute functions
            If array-like, should be 1 value per coil.

        Returns
        -------
        data : list of dict of ndarray
            Computed quantity and intermediate variables, for each coil in the set.
            List entries map to coils in coilset, each dict contains data for an
            individual coil.

        """
        if params is None:
            params = [get_params(names, coil) for coil in self]
        if data is None:
            data = [{}] * len(self)
        # if user supplied initial data for each coil we also need to vmap over that.
        data = vmap(
            lambda d, x: self[0].compute(
                names, grid=grid, transforms=transforms, data=d, params=x, **kwargs
            )
        )(tree_stack(data), tree_stack(params))

        return tree_unstack(data)

    def translate(self, displacement):
        """Translate the coils along an axis."""
        [coil.translate(displacement) for coil in self.coils]

    def rotate(self, axis):
        """Rotate the coils about an axis."""
        [coil.rotate(axis) for coil in self.coils]

    def flip(self, normal):
        """Flip the coils across a plane."""
        [coil.flip(normal) for coil in self.coils]

    def compute_magnetic_field(self, coords, params=None, basis="rpz", grid=None):
        """Compute magnetic field at a set of points.

        Parameters
        ----------
        coords : array-like shape(n,3) or Grid
            coordinates to evaluate field at [R,phi,Z] or [x,y,z]
        params : dict or array-like of dict, optional
            parameters to pass to curves, either the same for all curves,
            or one for each member
        basis : {"rpz", "xyz"}
            basis for input coordinates and returned magnetic field
        grid : Grid, int or None or array-like, optional
            Grid used to discretize coil, the same for all coils. If an integer, uses
            that many equally spaced points.

        Returns
        -------
        field : ndarray, shape(n,3)
            magnetic field at specified points, in either rpz or xyz coordinates
        """
        if params is None:
            params = [get_params(["x_s", "x", "s", "ds"], coil) for coil in self]
            for par, coil in zip(params, self):
                par["current"] = coil.current
        if hasattr(coords, "nodes"):
            coords = coords.nodes
        coords = jnp.atleast_2d(coords)

        def body(B, x):
            B += self[0].compute_magnetic_field(
                coords, params=x, basis=basis, grid=grid
            )
            return B, None

        B = scan(body, jnp.zeros(coords.shape), tree_stack(params))[0]

        return B

    @classmethod
    def linspaced_angular(
        cls, coil, current=None, axis=[0, 0, 1], angle=2 * np.pi, n=10, endpoint=False
    ):
        """Create a coil set by repeating a coil n times rotationally.

        Parameters
        ----------
        coil : Coil
            base coil to repeat
        current : float or array-like, shape(n,)
            current in (each) coil, overrides coil.current
        axis : array-like, shape(3,)
            axis to rotate about
        angle : float
            total rotational extent of coil set
        n : int
            number of copies of original coil
        endpoint : bool
            whether to include a coil at final angle

        """
        assert isinstance(coil, _Coil) and not isinstance(coil, CoilSet)
        if current is None:
            current = coil.current
        currents = jnp.broadcast_to(current, (n,))
<<<<<<< HEAD
        axis = jnp.asarray(axis)
=======
>>>>>>> 66b92a9b
        phi = jnp.linspace(0, angle, n, endpoint=endpoint)
        coils = []
        for i in range(n):
            coili = coil.copy()
<<<<<<< HEAD
            coili.rotate(axis / jnp.linalg.norm(axis) * phi[i])
=======
            coili.rotate(axis=axis, angle=phi[i])
>>>>>>> 66b92a9b
            coili.current = currents[i]
            coils.append(coili)
        return cls(*coils)

    @classmethod
    def linspaced_linear(
        cls, coil, current=None, displacement=[2, 0, 0], n=4, endpoint=False
    ):
        """Create a coil group by repeating a coil n times in a straight line.

        Parameters
        ----------
        coil : Coil
            base coil to repeat
        current : float or array-like, shape(n,)
            current in (each) coil
        displacement : array-like, shape(3,)
            total displacement of the final coil
        n : int
            number of copies of original coil
        endpoint : bool
            whether to include a coil at final point

        """
        assert isinstance(coil, _Coil) and not isinstance(coil, CoilSet)
        if current is None:
            current = coil.current
        currents = jnp.broadcast_to(current, (n,))
        displacement = jnp.asarray(displacement)
        a = jnp.linspace(0, 1, n, endpoint=endpoint)
        coils = []
        for i in range(n):
            coili = coil.copy()
            coili.translate(a[i] * displacement)
            coili.current = currents[i]
            coils.append(coili)
        return cls(*coils)

    @classmethod
    def from_symmetry(cls, coils, NFP, sym=False):
        """Create a coil group by reflection and symmetry.

        Given coils over one field period, repeat coils NFP times between
        0 and 2pi to form full coil set.

        Or, give coils over 1/2 of a field period, repeat coils 2*NFP times
        between 0 and 2pi to form full stellarator symmetric coil set.

        Parameters
        ----------
        coils : Coil, CoilGroup, Coilset
            base coil or collection of coils to repeat
        NFP : int
            number of field periods
        sym : bool
            whether coils should be stellarator symmetric

        """
        if not isinstance(coils, CoilSet):
            coils = CoilSet(coils)

        [_check_type(coil, coils[0]) for coil in coils]

        coilset = []
        if sym:
            # first reflect/flip original coilset
            # ie, given coils [1,2,3] at angles [0, pi/6, 2pi/6]
            # we want a new set like [1,2,3,flip(3),flip(2),flip(1)]
            # at [0, pi/6, 2pi/6, 3pi/6, 4pi/6, 5pi/6]
            flipped_coils = []
            normal = jnp.array([-jnp.sin(jnp.pi / NFP), jnp.cos(jnp.pi / NFP), 0])
            for coil in coils[::-1]:
                fcoil = coil.copy()
                fcoil.flip(normal)
                fcoil.flip([0, 0, 1])
                fcoil.current = -1 * coil.current
                flipped_coils.append(fcoil)
            coils = coils + flipped_coils
        for k in range(0, NFP):
            coil = coils.copy()
            coil.rotate([0, 0, 2 * jnp.pi * k / NFP])
            coilset.append(coil)

        return cls(*coilset)

    @classmethod
    def from_makegrid_coilfile(cls, coil_file, method="cubic"):
        """Create a CoilSet of SplineXYZCoils from a MAKEGRID-formatted coil txtfile.

        Parameters
        ----------
        coil_file : str or path-like
            path to coil file in txt format
        method : str
            method of interpolation

            - ``'nearest'``: nearest neighbor interpolation
            - ``'linear'``: linear interpolation
            - ``'cubic'``: C1 cubic splines (aka local splines)
            - ``'cubic2'``: C2 cubic splines (aka natural splines)
            - ``'catmull-rom'``: C1 cubic centripetal "tension" splines
            - ``'cardinal'``: C1 cubic general tension splines. If used, default tension
              of c = 0 will be used
            - ``'monotonic'``: C1 cubic splines that attempt to preserve monotonicity in
              the data, and will not introduce new extrema in the interpolated points
            - ``'monotonic-0'``: same as `'monotonic'` but with 0 first derivatives at
              both endpoints

        """
        coils = []  # list of SplineXYZCoils
        coilinds = [2]  # always start at the 3rd line after periods
        names = []

        # read in the coils file
        headind = -1
        with open(coil_file) as f:
            lines = f.readlines()
            for i, line in enumerate(lines):
                if line.find("periods") != -1:
                    headind = i  # skip anything that is above the periods line
                    coilinds[0] += headind
                    continue
                if (
                    line.find("begin filament") != -1
                    or line.find("end") != -1
                    or line.find("mirror") != -1
                ):
                    continue  # skip headers and last line
                if (
                    len(line.split()) != 4  # find the line immediately before a coil,
                    # where the line length is greater than 4
                    and line.strip()  # ensure not counting blank lines
                    # if we have not found the header yet, skip the line
                    and headind != -1
                ):
                    coilinds.append(i)
                    names.append(" ".join(line.split()[4:]))
        if len(lines[3 + headind].split()) != 4:
            raise OSError(
                "4th line in file must be the start of the first coil! "
                + "Expected a line of length 4 (after .split()), "
                + f"instead got length {lines[3].split()}"
            )
        header_lines_not_as_expected = np.array(
            [
                len(lines[0 + headind].split()) != 2,
                len(lines[1 + headind].split()) != 2,
                len(lines[2 + headind].split()) != 2,
            ]
        )
        if np.any(header_lines_not_as_expected):
            raise OSError(
                "First 3 lines in file starting with the periods line "
                + "must be the header lines,"
                + " each of length 2 (after .split())! "
                + f"Line(s) {lines[np.where(header_lines_not_as_expected)[0]+headind]}"
                + " are not length 2"
            )

        for i, (start, end) in enumerate(zip(coilinds[0:-1], coilinds[1:])):
            coords = np.genfromtxt(lines[start + 1 : end])
            coils.append(
                SplineXYZCoil(
                    coords[:, -1][0],
                    coords[:, 0],
                    coords[:, 1],
                    coords[:, 2],
                    method=method,
                    name=names[i],
                )
            )

        return cls(*coils)

    def save_in_makegrid_format(self, coilsFilename, NFP=None, grid=None):
        """Save CoilSet as a MAKEGRID-formatted coil txtfile.

        By default, each coil is assigned to the same Coilgroup in MAKEGRID
        with the name "Modular". For more details see the MAKEGRID documentation
        https://princetonuniversity.github.io/STELLOPT/MAKEGRID.html

        Note: if a nested CoilSet, will flatten it first before saving

        Parameters
        ----------
        filename : str or path-like
            path save CoilSet as a file in MAKEGRID txt format
        NFP : int, default None
            If > 1, assumes that the CoilSet is the coils for a coilset
            with a nominal discrete toroidal symmetry of NFP, and will
            put that NFP in the periods line of the coils file generated.
            defaults to 1
        grid: Grid, ndarray, int,
            Grid of sample points along each coil to save.
            if None, will default to the coil compute functions's
            default grid
        """
        # TODO: name each group based off of CoilSet name?
        # TODO: have CoilGroup be automatically assigned based off of
        # CoilSet if current coilset is a collection of coilsets?

        NFP = 1 if NFP is None else NFP

        def flatten_coils(coilset):
            if hasattr(coilset, "__len__"):
                return [a for i in coilset for a in flatten_coils(i)]
            else:
                return [coilset]

        coils = flatten_coils(self.coils)
        assert (
            int(len(coils) / NFP) == len(coils) / NFP
        ), "Number of coils in coilset must be evenly divisible by NFP!"

        header = (
            # number of field period
            "periods "
            + str(NFP)
            + "\n"
            + "begin filament\n"
            # not 100% sure of what this line is, neither is MAKEGRID,
            # but it is needed and expected by other codes
            # "The third line is read by MAKEGRID but ignored"
            # https://princetonuniversity.github.io/STELLOPT/MAKEGRID.html
            + "mirror NIL"
        )
        footer = "end\n"

        x_arr = []
        y_arr = []
        z_arr = []
        currents_arr = []
        coil_end_inds = []  # indices where the coils end, need to track these
        # to place the coilgroup number and name later, which MAKEGRID expects
        # at the end of each individual coil
        if hasattr(grid, "endpoint"):
            endpoint = grid.endpoint
        elif isinstance(grid, numbers.Integral):
            endpoint = False  # if int, will create a grid w/ endpoint=False in compute
        for i in range(int(len(coils))):
            coil = coils[i]
            coords = coil.compute("x", basis="xyz", grid=grid)["x"]

            contour_X = np.asarray(coords[0:, 0])
            contour_Y = np.asarray(coords[0:, 1])
            contour_Z = np.asarray(coords[0:, 2])

            currents = np.ones_like(contour_X) * float(coil.current)
            if endpoint:
                currents[-1] = 0  # this last point must have 0 current
            else:  # close the curves if needed
                contour_X = np.append(contour_X, contour_X[0])
                contour_Y = np.append(contour_Y, contour_Y[0])
                contour_Z = np.append(contour_Z, contour_Z[0])
                currents = np.append(currents, 0)  # this last point must have 0 current

            coil_end_inds.append(contour_X.size)

            x_arr.append(contour_X)
            y_arr.append(contour_Y)
            z_arr.append(contour_Z)
            currents_arr.append(currents)
        # form full array to save
        x_arr = np.concatenate(x_arr)
        y_arr = np.concatenate(y_arr)
        z_arr = np.concatenate(z_arr)
        currents_arr = np.concatenate(currents_arr)

        save_arr = np.vstack((x_arr, y_arr, z_arr, currents_arr)).T
        # save initial file
        np.savetxt(
            coilsFilename,
            save_arr,
            delimiter=" ",
            header=header,
            footer=footer,
            fmt="%14.12e",
            comments="",  # to avoid the # appended to the start of the header/footer
        )
        # now need to re-load the file and place coilgroup markers at end of each coil
        with open(coilsFilename) as f:
            lines = f.readlines()
        for i in range(len(coil_end_inds)):
            name = coils[i].name if coils[i].name != "" else "1 Modular"
            real_end_ind = int(
                np.sum(coil_end_inds[0 : i + 1]) + 2
            )  # to account for the 3 header lines
            lines[real_end_ind] = lines[real_end_ind].strip("\n") + f" {name}\n"
        with open(coilsFilename, "w") as f:
            f.writelines(lines)

    def to_FourierXYZ(self, N=10, grid=None, s=None, name=""):
        """Convert all coils to FourierXYZCoil representation.

        Parameters
        ----------
        N : int
            Fourier resolution of the new X,Y,Z representation.
        grid : Grid, int or None
            Grid used to evaluate curve coordinates on to fit with FourierXYZCoil.
            If an integer, uses that many equally spaced points.
        s : ndarray
            arbitrary curve parameter to use for the fitting. if None, defaults to
            normalized arclength
        name : str
            name for the new CoilSet

        Returns
        -------
        coilset : CoilSet
            New representation of the coilset parameterized by Fourier series for X,Y,Z.

        """
        coils = [coil.to_FourierXYZ(N, grid, s) for coil in self]
        return self.__class__(*coils, name=name)

    def to_SplineXYZ(self, knots=None, grid=None, method="cubic", name=""):
        """Convert all coils to SplineXYZCoil.

        Parameters
        ----------
        knots : ndarray
            arbitrary curve parameter values to use for spline knots,
            should be an 1D ndarray of same length as the input.
            (input length in this case is determined by grid argument, since
            the input coordinates come from
            Coil.compute("x",grid=grid))
            If None, defaults to using an equal-arclength angle as the knots
            If supplied, will be rescaled to lie in [0,2pi]
        grid : Grid, int or None
            Grid used to evaluate curve coordinates on to fit with SplineXYZCoil.
            If an integer, uses that many equally spaced points.
        method : str
            method of interpolation
            - `'nearest'`: nearest neighbor interpolation
            - `'linear'`: linear interpolation
            - `'cubic'`: C1 cubic splines (aka local splines)
            - `'cubic2'`: C2 cubic splines (aka natural splines)
            - `'catmull-rom'`: C1 cubic centripetal "tension" splines
        name : str
            name for the new CoilSet

        Returns
        -------
        coilset : CoilSet
            New representation of the coilset parameterized by a spline for X,Y,Z.

        """
        coils = [coil.to_SplineXYZ(knots, grid, method) for coil in self]
        return self.__class__(*coils, name=name)

    def __add__(self, other):
        if isinstance(other, (CoilSet)):
            return CoilSet(*self.coils, *other.coils)
        if isinstance(other, (list, tuple)):
            return CoilSet(*self.coils, *other)
        else:
            return NotImplemented

    # dunder methods required by MutableSequence
    def __getitem__(self, i):
        return self.coils[i]

    def __setitem__(self, i, new_item):
        if not isinstance(new_item, _Coil):
            raise TypeError("Members of CoilSet must be of type Coil.")
        _check_type(new_item, self[0])
        self._coils[i] = new_item

    def __delitem__(self, i):
        del self._coils[i]

    def __len__(self):
        return len(self._coils)

    def insert(self, i, new_item):
        """Insert a new coil into the coilset at position i."""
        if not isinstance(new_item, _Coil):
            raise TypeError("Members of CoilSet must be of type Coil.")
        _check_type(new_item, self[0])
        self._coils.insert(i, new_item)

    def __repr__(self):
        """Get the string form of the object."""
        return (
            type(self).__name__
            + " at "
            + str(hex(id(self)))
            + " (name={}, with {} submembers)".format(self.name, len(self))
        )


class MixedCoilSet(CoilSet):
    """Set of coils or coilsets of different geometry.

    Parameters
    ----------
    coils : Coil or array-like of Coils
        collection of coils
    currents : float or array-like of float
        currents in each coil, or a single current shared by all coils in the set
    name : str
        name of this CoilSet

    """

    def __init__(self, *coils, name=""):
        coils = flatten_list(coils, flatten_tuple=True)
        assert all([isinstance(coil, (_Coil)) for coil in coils])
        self._coils = list(coils)
        self._name = str(name)

    def compute(
        self,
        names,
        grid=None,
        params=None,
        transforms=None,
        data=None,
        **kwargs,
    ):
        """Compute the quantity given by name on grid, for each coil in the coilset.

        Parameters
        ----------
        names : str or array-like of str
            Name(s) of the quantity(s) to compute.
        grid : Grid or int or array-like, optional
            Grid of coordinates to evaluate at. Defaults to a Linear grid.
            If an integer, uses that many equally spaced points.
            If array-like, should be 1 value per coil.
        params : dict of ndarray or array-like
            Parameters from the equilibrium. Defaults to attributes of self.
            If array-like, should be 1 value per coil.
        transforms : dict of Transform or array-like
            Transforms for R, Z, lambda, etc. Default is to build from grid.
            If array-like, should be 1 value per coil.
        data : dict of ndarray or array-like
            Data computed so far, generally output from other compute functions
            If array-like, should be 1 value per coil.

        Returns
        -------
        data : list of dict of ndarray
            Computed quantity and intermediate variables, for each coil in the set.
            List entries map to coils in coilset, each dict contains data for an
            individual coil.

        """
        grid = self._make_arraylike(grid)
        params = self._make_arraylike(params)
        transforms = self._make_arraylike(transforms)
        data = self._make_arraylike(data)
        return [
            coil.compute(
                names, grid=grd, params=par, transforms=tran, data=dat, **kwargs
            )
            for (coil, grd, par, tran, dat) in zip(
                self.coils, grid, params, transforms, data
            )
        ]

    def compute_magnetic_field(self, coords, params=None, basis="rpz", grid=None):
        """Compute magnetic field at a set of points.

        Parameters
        ----------
        coords : array-like shape(n,3) or Grid
            coordinates to evaluate field at [R,phi,Z] or [x,y,z]
        params : dict or array-like of dict, optional
            parameters to pass to curves, either the same for all curves,
            or one for each member
        basis : {"rpz", "xyz"}
            basis for input coordinates and returned magnetic field
        grid : Grid, int or None or array-like, optional
            Grid used to discretize coil, either the same for all coils or one for each
            member of the coilset. If an integer, uses that many equally spaced
            points.

        Returns
        -------
        field : ndarray, shape(n,3)
            magnetic field at specified points, in either rpz or xyz coordinates
        """
        params = self._make_arraylike(params)
        grid = self._make_arraylike(grid)

        B = 0
        for coil, par, grd in zip(self.coils, params, grid):
            B += coil.compute_magnetic_field(coords, par, basis, grd)

        return B

    def __add__(self, other):
        if isinstance(other, (CoilSet, MixedCoilSet)):
            return MixedCoilSet(*self.coils, *other.coils)
        if isinstance(other, (list, tuple)):
            return MixedCoilSet(*self.coils, *other)
        else:
            return NotImplemented

    def __setitem__(self, i, new_item):
        if not isinstance(new_item, _Coil):
            raise TypeError("Members of CoilSet must be of type Coil.")
        self._coils[i] = new_item

    def insert(self, i, new_item):
        """Insert a new coil into the coilset at position i."""
        if not isinstance(new_item, _Coil):
            raise TypeError("Members of CoilSet must be of type Coil.")
        self._coils.insert(i, new_item)<|MERGE_RESOLUTION|>--- conflicted
+++ resolved
@@ -894,19 +894,11 @@
         if current is None:
             current = coil.current
         currents = jnp.broadcast_to(current, (n,))
-<<<<<<< HEAD
-        axis = jnp.asarray(axis)
-=======
->>>>>>> 66b92a9b
         phi = jnp.linspace(0, angle, n, endpoint=endpoint)
         coils = []
         for i in range(n):
             coili = coil.copy()
-<<<<<<< HEAD
-            coili.rotate(axis / jnp.linalg.norm(axis) * phi[i])
-=======
             coili.rotate(axis=axis, angle=phi[i])
->>>>>>> 66b92a9b
             coili.current = currents[i]
             coils.append(coili)
         return cls(*coils)
