--- conflicted
+++ resolved
@@ -1,13 +1,10 @@
 """Functions for solving subproblems arising in trust region methods."""
 
 import numpy as np
-<<<<<<< HEAD
-from desc.backend import jnp, cho_factor, cho_solve, solve_triangular, qr
+
+from desc.backend import cho_factor, cho_solve, jnp, qr, solve_triangular
+
 from .utils import chol
-=======
-
-from desc.backend import cho_factor, cho_solve, jnp, qr, solve_triangular
->>>>>>> 02e75229
 
 
 def solve_trust_region_dogleg(g, H, trust_radius, initial_alpha=None, **kwargs):
@@ -34,10 +31,7 @@
         "levenberg-marquadt" parameter - unused by this method.
 
     """
-<<<<<<< HEAD
     L = chol(H)
-=======
->>>>>>> 02e75229
     # This is the optimum for the quadratic model function.
     # If it is inside the trust radius then return this point.
     p_newton = -cho_solve((L, True), g)
@@ -70,13 +64,7 @@
     return p_boundary, hits_boundary, initial_alpha
 
 
-<<<<<<< HEAD
 def solve_trust_region_2d_subspace(g, H, trust_radius, initial_alpha=None, **kwargs):
-=======
-def solve_trust_region_2d_subspace(
-    grad, hess, scale, trust_radius, f=None, initial_alpha=None, **kwargs
-):
->>>>>>> 02e75229
     """Solve a trust region problem using 2d subspace method.
 
     Minimizes model function over subspace spanned by the gradient
@@ -169,7 +157,8 @@
         iteration. If None, determined automatically.
     rtol : float, optional
         Stopping tolerance for the root-finding procedure. Namely, the
-        solution ``p`` will satisfy ``abs(norm(p) - trust_radius) < rtol * trust_radius``.
+        solution ``p`` will satisfy
+        ``abs(norm(p) - trust_radius) < rtol * trust_radius``.
     max_iter : int, optional
         Maximum allowed number of iterations for the root-finding procedure.
     threshold : float
@@ -270,7 +259,8 @@
         iteration. If None, determined automatically.
     rtol : float, optional
         Stopping tolerance for the root-finding procedure. Namely, the
-        solution ``p`` will satisfy ``abs(norm(p) - trust_radius) < rtol * trust_radius``.
+        solution ``p`` will satisfy
+        ``abs(norm(p) - trust_radius) < rtol * trust_radius``.
     max_iter : int, optional
         Maximum allowed number of iterations for the root-finding procedure.
 
