"""Class to transform from spectral basis to real space."""

import warnings

import numpy as np
from termcolor import colored

from desc.backend import jnp, put
from desc.grid import Grid
from desc.io import IOAble
from desc.utils import combination_permutation, warnif


class Transform(IOAble):
    """Transforms from spectral coefficients to real space values.

    Parameters
    ----------
    grid : Grid
        Collocation grid of real space coordinates
    basis : Basis
        Spectral basis of modes
    derivs : int or array-like
        * if an int, order of derivatives needed (default=0)
        * if an array, derivative orders specified explicitly. Shape should be (N,3),
          where each row is one set of partial derivatives [dr, dt, dz]
    rcond : float
        relative cutoff for singular values for inverse fitting
    build : bool
        whether to precompute the transforms now or do it later
    build_pinv : bool
        whether to precompute the pseudoinverse now or do it later
    method : {```'auto'``, `'fft'``, ``'direct1'``, ``'direct2'``, ``'jitable'``}
        * ``'fft'`` uses fast fourier transforms in the zeta direction, and so must have
          equally spaced toroidal nodes, and the same node pattern on each zeta plane.
        * ``'direct1'`` uses full matrices and can handle arbitrary node patterns and
          spectral bases.
        * ``'direct2'`` uses a DFT instead of FFT that can be faster in practice.
        * ``'jitable'`` is the same as ``'direct1'`` but avoids some checks, allowing
          you to create transforms inside JIT compiled functions.
        * ``'auto'`` selects the method based on the grid and basis resolution.

    """

    _io_attrs_ = ["_grid", "_basis", "_derivatives", "_rcond", "_method"]
<<<<<<< HEAD
    _static_attrs = ["_derivatives", "_basis"]
=======
    _static_attrs = [
        "_derivatives",
        "_method",
        "_rcond",
        "_built",
        "_built_pinv",
        "num_n_modes",
        "num_lm_modes",
        "pad_dim",
    ]
>>>>>>> 8f1f92e5

    def __init__(
        self,
        grid,
        basis,
        derivs=0,
        rcond="auto",
        build=True,
        build_pinv=False,
        method="auto",
    ):

        self._grid = grid
        self._basis = basis
        self._rcond = rcond if rcond is not None else "auto"

        warnif(
            self.grid.coordinates != "rtz",
            msg=f"Expected coordinates rtz got {self.grid.coordinates}.",
        )
        # DESC truncates the computational domain to ζ ∈ [0, 2π/grid.NFP)
        # and changes variables to the spectrally condensed ζ* = basis.NFP ζ,
        # so basis.NFP must equal grid.NFP.
        warnif(
            method != "jitable"
            and self.grid.NFP != self.basis.NFP
            and self.basis.N != 0
            and grid.node_pattern != "custom"
            and np.any(self.grid.nodes[:, 2] != 0),
            msg=f"Unequal number of field periods for grid {self.grid.NFP} and "
            f"basis {self.basis.NFP}.",
        )

        self._built = False
        self._built_pinv = False
        self._derivatives = self._get_derivatives(derivs)
        self._sort_derivatives()
        self._method = method
        # assign according to logic in setter function
        self.method = method
        if build:
            self.build()
        if build_pinv:
            self.build_pinv()

    def _get_derivatives(self, derivs):
        """Get array of derivatives needed for calculating objective function.

        Parameters
        ----------
        derivs : int or string
             order of derivatives needed, if an int (Default = 0)
             OR
             array of derivative orders, shape (N,3)
             [dr, dt, dz]

        Returns
        -------
        derivatives : ndarray
            combinations of derivatives needed
            Each row is one set, columns represent the order of derivatives
            for [rho, theta, zeta]

        """
        if isinstance(derivs, int) and derivs >= 0:
            derivatives = combination_permutation(3, derivs, False)
        elif np.ndim(derivs) == 1 and len(derivs) == 3:
            derivatives = np.asarray(derivs).reshape((1, 3))
        elif np.ndim(derivs) == 2 and np.atleast_2d(derivs).shape[1] == 3:
            derivatives = np.atleast_2d(derivs)
        else:
            raise NotImplementedError(
                colored(
                    "derivs should be array-like with 3 columns, or a non-negative int",
                    "red",
                )
            )
        # always include the 0,0,0 derivative
        if not (np.array([0, 0, 0]) == derivatives).all(axis=-1).any():
            derivatives = np.concatenate([derivatives, np.array([[0, 0, 0]])])
        return derivatives

    def _sort_derivatives(self):
        """Sort derivatives."""
        sort_idx = np.lexsort(
            (self.derivatives[:, 0], self.derivatives[:, 1], self.derivatives[:, 2])
        )
        self._derivatives = self.derivatives[sort_idx]

    def _get_matrices(self):
        """Get matrices to compute all derivatives."""
        n = 4  # hardcode max derivative order for now
        ndi = self.derivatives[:, 0].max()
        ndj = self.derivatives[:, 1].max()
        ndk = self.derivatives[:, 2].max()
        if self.method == "jitable":
            matrices = {
                "direct1": {
                    i: {j: {k: {} for k in range(n + 1)} for j in range(n + 1)}
                    for i in range(n + 1)
                },
            }
        elif self.method == "fft":
            matrices = {
                "fft": {i: {j: {} for j in range(ndj + 1)} for i in range(ndi + 1)},
            }
        elif self.method == "direct2":
            matrices = {
                "fft": {i: {j: {} for j in range(ndj + 1)} for i in range(ndi + 1)},
                "direct2": {k: {} for k in range(ndk + 1)},
            }
        elif self.method == "direct1":
            matrices = {
                "direct1": {
                    i: {j: {k: {} for k in range(ndk + 1)} for j in range(ndj + 1)}
                    for i in range(ndi + 1)
                },
            }

        return matrices

    def _check_inputs_fft(self, grid, basis):
        """Check that inputs are formatted correctly for fft method."""
        if grid.num_nodes == 0 or basis.num_modes == 0:
            # trivial case where we just return all zeros, so it doesn't matter
            self._method = "direct1"
            return

        if not grid.fft_toroidal:
            warnings.warn(
                colored(
                    "fft method requires compatible grid, got {}".format(grid)
                    + "falling back to direct2 method",
                    "yellow",
                )
            )
            self.method = "direct2"
            return
        if not basis.fft_toroidal:
            warnings.warn(
                colored(
                    "fft method requires compatible basis, got {}".format(basis)
                    + "falling back to direct2 method",
                    "yellow",
                )
            )
            self.method = "direct2"
            return
        if grid.num_zeta < 2 * basis.N + 1:
            warnings.warn(
                colored(
                    "fft method can not undersample in zeta, "
                    + "num_toroidal_modes={}, num_toroidal_angles={}, ".format(
                        basis.N, grid.num_zeta
                    )
                    + "falling back to direct2 method",
                    "yellow",
                )
            )
            self.method = "direct2"
            return
        if (basis.N > 0) and (grid.NFP != basis.NFP):
            warnings.warn(
                colored(
                    "fft method requires grid and basis to have the same NFP, got "
                    + f"grid.NFP={grid.NFP}, basis.NFP={basis.NFP}, "
                    + "falling back to direct2 method",
                    "yellow",
                )
            )
            self.method = "direct2"
            return

        self._method = "fft"
        self.lm_modes = basis.modes[basis.unique_LM_idx, :2]
        self.num_lm_modes = self.lm_modes.shape[0]  # number of radial/poloidal modes
        self.num_n_modes = 2 * basis.N + 1  # number of toroidal modes
        self.pad_dim = self.grid.num_zeta - self.num_n_modes
        self.dk = basis.NFP * np.arange(-basis.N, basis.N + 1).reshape((1, -1))
        row = np.where(
            (basis.modes[:, None, :2] == self.lm_modes[None, :, :]).all(axis=-1)
        )[1]
        col = np.where(
            basis.modes[None, :, 2] == np.arange(-basis.N, basis.N + 1)[:, None, None]
        )[0]
        self.fft_index = np.atleast_1d(np.squeeze(self.num_n_modes * row + col))
        fft_nodes = np.hstack(
            [
                grid.nodes[:, :2][: grid.num_nodes // self.grid.num_zeta],
                np.zeros((grid.num_nodes // self.grid.num_zeta, 1)),
            ]
        )
        # temp grid only used for building transforms, don't need any indexing etc
        self.fft_grid = Grid(fft_nodes, sort=False, jitable=True, axis_shift=0)

    def _check_inputs_direct2(self, grid, basis):
        """Check that inputs are formatted correctly for direct2 method."""
        if grid.num_nodes == 0 or basis.num_modes == 0:
            # trivial case where we just return all zeros, so it doesn't matter
            self._method = "direct1"
            return

        from desc.grid import LinearGrid

        if not (grid.fft_toroidal or isinstance(grid, LinearGrid)):
            warnings.warn(
                colored(
                    "direct2 method requires compatible grid, got {}".format(grid)
                    + "falling back to direct1 method",
                    "yellow",
                )
            )
            self.method = "direct1"
            return
        if not basis.fft_toroidal:  # direct2 and fft have same basis requirements
            warnings.warn(
                colored(
                    "direct2 method requires compatible basis, got {}".format(basis)
                    + "falling back to direct1 method",
                    "yellow",
                )
            )
            self.method = "direct1"
            return

        self._method = "direct2"
        self.lm_modes = basis.modes[basis.unique_LM_idx, :2]
        self.n_modes = basis.modes[basis.unique_N_idx, 2]
        self.zeta_nodes = grid.nodes[grid.unique_zeta_idx, 2]
        self.num_lm_modes = self.lm_modes.shape[0]  # number of radial/poloidal modes
        self.num_n_modes = self.n_modes.size  # number of toroidal modes

        row = np.where(
            (basis.modes[:, None, :2] == self.lm_modes[None, :, :]).all(axis=-1)
        )[1]
        col = np.where(
            basis.modes[None, :, 2] == basis.modes[basis.unique_N_idx, None, 2]
        )[0]
        self.fft_index = np.atleast_1d(np.squeeze(self.num_n_modes * row + col))
        fft_nodes = np.hstack(
            [
                grid.nodes[:, :2][: grid.num_nodes // grid.num_zeta],
                np.zeros((grid.num_nodes // grid.num_zeta, 1)),
            ]
        )
        self.fft_grid = Grid(fft_nodes, sort=False, jitable=True, axis_shift=0)
        dft_nodes = np.hstack(
            [np.zeros((self.zeta_nodes.size, 2)), self.zeta_nodes[:, np.newaxis]]
        )
        self.dft_grid = Grid(dft_nodes, sort=False, jitable=True, axis_shift=0)

    def build(self):
        """Build the transform matrices for each derivative order."""
        if self.built:
            return

        if self.basis.num_modes == 0:
            self._built = True
            return

        if self.method in ["direct1", "jitable"]:
            for d in self.derivatives:
                self.matrices["direct1"][d[0]][d[1]][d[2]] = self.basis.evaluate(
                    self.grid, d
                )

        if self.method in ["fft", "direct2"]:
            temp_d = np.hstack(
                [self.derivatives[:, :2], np.zeros((len(self.derivatives), 1))]
            ).astype(int)
            temp_modes = np.hstack([self.lm_modes, np.zeros((self.num_lm_modes, 1))])
            for d in temp_d:
                self.matrices["fft"][d[0]][d[1]] = self.basis.evaluate(
                    self.fft_grid, d, modes=temp_modes
                )
        if self.method == "direct2":
            temp_d = np.hstack(
                [np.zeros((len(self.derivatives), 2)), self.derivatives[:, 2:]]
            ).astype(int)
            temp_modes = np.hstack(
                [np.zeros((self.num_n_modes, 2)), self.n_modes[:, np.newaxis]]
            )
            for d in temp_d:
                self.matrices["direct2"][d[2]] = self.basis.evaluate(
                    self.dft_grid, d, modes=temp_modes
                )

        self._built = True

    def build_pinv(self):
        """Build the pseudoinverse for fitting."""
        if self.built_pinv:
            return
        rcond = None if self.rcond == "auto" else self.rcond
        if self.method in ["direct1", "jitable"]:
            A = self.basis.evaluate(self.grid, np.array([0, 0, 0]))
            self.matrices["pinv"] = (
                jnp.linalg.pinv(A, rtol=rcond) if A.size else np.zeros_like(A.T)
            )
        elif self.method == "direct2":
            temp_modes = np.hstack([self.lm_modes, np.zeros((self.num_lm_modes, 1))])
            A = self.basis.evaluate(
                self.fft_grid, np.array([0, 0, 0]), modes=temp_modes
            )
            temp_modes = np.hstack(
                [np.zeros((self.num_n_modes, 2)), self.n_modes[:, np.newaxis]]
            )
            B = self.basis.evaluate(
                self.dft_grid, np.array([0, 0, 0]), modes=temp_modes
            )
            self.matrices["pinvA"] = (
                jnp.linalg.pinv(A, rtol=rcond) if A.size else np.zeros_like(A.T)
            )
            self.matrices["pinvB"] = (
                jnp.linalg.pinv(B, rtol=rcond) if B.size else np.zeros_like(B.T)
            )
        elif self.method == "fft":
            temp_modes = np.hstack([self.lm_modes, np.zeros((self.num_lm_modes, 1))])
            A = self.basis.evaluate(
                self.fft_grid, np.array([0, 0, 0]), modes=temp_modes
            )
            self.matrices["pinvA"] = (
                jnp.linalg.pinv(A, rtol=rcond) if A.size else np.zeros_like(A.T)
            )
        self._built_pinv = True

    def transform(self, c, dr=0, dt=0, dz=0):
        """Transform from spectral domain to physical.

        Parameters
        ----------
        c : ndarray, shape(num_coeffs,)
            spectral coefficients, indexed to correspond to the spectral basis
        dr : int
            order of radial derivative
        dt : int
            order of poloidal derivative
        dz : int
            order of toroidal derivative

        Returns
        -------
        x : ndarray, shape(num_nodes,)
            array of values of function at node locations
        """
        if not self.built:
            raise RuntimeError(
                "Transform must be precomputed with transform.build() before being used"
            )

        if self.basis.num_modes != c.size:
            raise ValueError(
                colored(
                    "Coefficients dimension ({}) is incompatible with ".format(c.size)
                    + "the number of basis modes({})".format(self.basis.num_modes),
                    "red",
                )
            )

        if len(c) == 0:
            return np.zeros(self.grid.num_nodes)

        if self.method in ["direct1", "jitable"]:
            A = self.matrices["direct1"].get(dr, {}).get(dt, {}).get(dz, {})
            if isinstance(A, dict):
                raise ValueError(
                    colored("Derivative orders are out of initialized bounds", "red")
                )
            return A @ c

        elif self.method == "direct2":
            A = self.matrices["fft"].get(dr, {}).get(dt, {})
            B = self.matrices["direct2"].get(dz, {})
            if isinstance(A, dict) or isinstance(B, dict):
                raise ValueError(
                    colored("Derivative orders are out of initialized bounds", "red")
                )
            c_mtrx = jnp.zeros((self.num_lm_modes * self.num_n_modes,))
            c_mtrx = put(c_mtrx, self.fft_index, c).reshape((-1, self.num_n_modes))
            cc = A @ c_mtrx
            return (cc @ B.T).flatten(order="F")

        elif self.method == "fft":
            A = self.matrices["fft"].get(dr, {}).get(dt, {})
            if isinstance(A, dict):
                raise ValueError(
                    colored("Derivative orders are out of initialized bounds", "red")
                )
            # reshape coefficients
            c_mtrx = jnp.zeros((self.num_lm_modes * self.num_n_modes,))
            c_mtrx = put(c_mtrx, self.fft_index, c).reshape((-1, self.num_n_modes))
            # differentiate
            c_diff = c_mtrx[:, :: (-1) ** dz] * self.dk**dz * (-1) ** (dz > 1)
            # re-format in complex notation
            c_cplx = (self.grid.num_zeta / 2) * (
                c_diff[:, self.basis.N + 1 :] - 1j * c_diff[:, self.basis.N - 1 :: -1]
            )
            c_pad = jnp.hstack(
                (
                    self.grid.num_zeta * c_diff[:, self.basis.N, jnp.newaxis],
                    c_cplx,
                    jnp.zeros((c_cplx.shape[0], self.pad_dim)),
                    jnp.fliplr(jnp.conj(c_cplx)),
                )
            )
            # transform coefficients
            c_fft = jnp.real(jnp.fft.ifft(c_pad))
            return (A @ c_fft).flatten(order="F")

    def fit(self, x):
        """Transform from physical domain to spectral using weighted least squares fit.

        Parameters
        ----------
        x : ndarray, shape(num_nodes,)
            values in real space at coordinates specified by grid

        Returns
        -------
        c : ndarray, shape(num_coeffs,)
            spectral coefficients in basis

        """
        if not self.built_pinv:
            raise RuntimeError(
                "Transform must be built with transform.build_pinv() before being used"
            )

        if self.method == "direct1":
            Ainv = self.matrices["pinv"]
            c = jnp.matmul(Ainv, x)
        elif self.method == "direct2":
            Ainv = self.matrices["pinvA"]
            Binv = self.matrices["pinvB"]
            yy = jnp.matmul(Ainv, x.reshape((-1, self.grid.num_zeta), order="F"))
            c = jnp.matmul(Binv, yy.T).T.flatten()[self.fft_index]
        elif self.method == "fft":
            Ainv = self.matrices["pinvA"]
            c_fft = jnp.matmul(Ainv, x.reshape((Ainv.shape[1], -1), order="F"))
            c_cplx = jnp.fft.fft(c_fft)
            c_unpad = c_cplx[:, 1 : (c_cplx.shape[1] - self.pad_dim - 1) // 2 + 1]
            c0 = c_cplx[:, :1].real / self.grid.num_zeta
            c2 = c_unpad.real / (self.grid.num_zeta / 2)
            c1 = -c_unpad.imag[:, ::-1] / (self.grid.num_zeta / 2)
            c_diff = jnp.hstack([c1, c0, c2])
            c = c_diff.flatten()[self.fft_index]
        return c

    def project(self, y):
        """Project vector y onto basis.

        Equivalent to dotting the transpose of the transform matrix into y, but
        somewhat more efficient in some cases by using FFT instead of full transform

        Parameters
        ----------
        y : ndarray
            vector to project. Should be of size (self.grid.num_nodes,)

        Returns
        -------
        b : ndarray
            vector y projected onto basis, shape (self.basis.num_modes)
        """
        if not self.built:
            raise RuntimeError(
                "Transform must be precomputed with transform.build() before being used"
            )

        if self.grid.num_nodes != y.size:
            raise ValueError(
                colored(
                    "y dimension ({}) is incompatible with ".format(y.size)
                    + "the number of grid nodes({})".format(self.grid.num_nodes),
                    "red",
                )
            )

        if self.method == "direct1":
            A = self.matrices["direct1"][0][0][0]
            return jnp.matmul(A.T, y)

        elif self.method == "direct2":
            A = self.matrices["fft"][0][0]
            B = self.matrices["direct2"][0]
            yy = jnp.matmul(A.T, y.reshape((-1, self.grid.num_zeta), order="F"))
            return jnp.matmul(yy, B).flatten()[self.fft_index]

        elif self.method == "fft":
            A = self.matrices["fft"][0][0]
            # this was derived by trial and error, but seems to work correctly
            # there might be a more efficient way...
            a = jnp.fft.fft(A.T @ y.reshape((A.shape[0], -1), order="F"))
            cdn = a[:, 0]
            cr = a[:, 1 : 1 + self.basis.N]
            b = jnp.hstack(
                [-cr.imag[:, ::-1], cdn.real[:, np.newaxis], cr.real]
            ).flatten()[self.fft_index]
            return b

    def change_resolution(
        self, grid=None, basis=None, build=True, build_pinv=False, method="auto"
    ):
        """Re-build the matrices with a new grid and basis.

        Parameters
        ----------
        grid : Grid
            Collocation grid of real space coordinates
        basis : Basis
            Spectral basis of modes
        build : bool
            whether to recompute matrices now or wait until requested
        method : {"auto", "direct1", "direct2", "fft"}
            method to use for computing transforms

        """
        if grid is None:
            grid = self.grid
        if basis is None:
            basis = self.basis

        if not self.grid.equiv(grid):
            self._grid = grid
            self._built = False
            self._built_pinv = False
        if not self.basis.equiv(basis):
            self._basis = basis
            self._built = False
            self._built_pinv = False
        self.method = method
        if build:
            self.build()
        if build_pinv:
            self.build_pinv()

    @property
    def grid(self):
        """Grid : collocation grid for the transform."""
        return self.__dict__.setdefault("_grid", None)

    @grid.setter
    def grid(self, grid):
        if not self.grid.equiv(grid):
            self._grid = grid
            if self.method == "fft":
                self._check_inputs_fft(self.grid, self.basis)
            if self.method == "direct2":
                self._check_inputs_direct2(self.grid, self.basis)
            if self.built:
                self._built = False
                self.build()
            if self.built_pinv:
                self._built_pinv = False
                self.build_pinv()

    @property
    def basis(self):
        """Basis : spectral basis for the transform."""
        return self.__dict__.setdefault("_basis", None)

    @basis.setter
    def basis(self, basis):
        if not self.basis.equiv(basis):
            self._basis = basis
            if self.method == "fft":
                self._check_inputs_fft(self.grid, self.basis)
            if self.method == "direct2":
                self._check_inputs_direct2(self.grid, self.basis)
            if self.built:
                self._built = False
                self.build()
            if self.built_pinv:
                self._built_pinv = False
                self.build_pinv()

    @property
    def derivatives(self):
        """Set of derivatives the transform can compute.

        Returns
        -------
        derivatives : ndarray
            combinations of derivatives needed
            Each row is one set, columns represent the order of derivatives
            for [rho, theta, zeta]
        """
        return self._derivatives

    def change_derivatives(self, derivs, build=True):
        """Change the order and updates the matrices accordingly.

        Doesn't delete any old orders, only adds new ones if not already there

        Parameters
        ----------
        derivs : int or array-like
              * if an int, order of derivatives needed (default=0)
              * if an array, derivative orders specified explicitly.
                shape should be (N,3), where each row is one set of partial derivatives
                [dr, dt, dz]

        build : bool
            whether to build transforms immediately or wait

        """
        new_derivatives = self._get_derivatives(derivs)
        new_not_in_old = (new_derivatives[:, None] == self.derivatives).all(-1).any(-1)
        derivs_to_add = new_derivatives[~new_not_in_old]
        self._derivatives = np.vstack([self.derivatives, derivs_to_add])
        self._sort_derivatives()

        if len(derivs_to_add):
            # if we actually added derivatives and didn't build them, then it's not
            # built
            self._built = False
        if build:
            # we don't update self._built here because it is still built from before,
            # but it still might have unbuilt matrices from new derivatives
            self.build()

    @property
    def matrices(self):
        """dict: transform matrices such that x=A*c."""
        if not hasattr(self, "_matrices"):
            self._matrices = self._get_matrices()
        return self._matrices

    @property
    def num_nodes(self):
        """int: number of nodes in the collocation grid."""
        return self.grid.num_nodes

    @property
    def num_modes(self):
        """int: number of modes in the spectral basis."""
        return self.basis.num_modes

    @property
    def nodes(self):
        """ndarray: collocation nodes."""
        return self.grid.nodes

    @property
    def modes(self):
        """ndarray: spectral mode numbers."""
        return self.basis.modes

    @property
    def built(self):
        """bool: whether the transform matrices have been built."""
        return self.__dict__.setdefault("_built", False)

    @property
    def built_pinv(self):
        """bool: whether the pseudoinverse matrix has been built."""
        return self.__dict__.setdefault("_built_pinv", False)

    @property
    def rcond(self):
        """float: reciprocal condition number for inverse transform."""
        return self.__dict__.setdefault("_rcond", "auto")

    @property
    def method(self):
        """{``'direct1'``, ``'direct2'``, ``'fft'``}: method of computing transform."""
        return self.__dict__.setdefault("_method", "direct1")

    @method.setter
    def method(self, method):
        old_method = self.method
        if method == "auto" and self.basis.N == 0:
            self.method = "direct1"
        elif method == "auto":
            with warnings.catch_warnings():
                warnings.simplefilter("ignore")
                self.method = "fft"
        elif method == "fft":
            self._check_inputs_fft(self.grid, self.basis)
        elif method == "direct2":
            self._check_inputs_direct2(self.grid, self.basis)
        elif method == "direct1":
            self._method = "direct1"
        elif method == "jitable":
            self._method = "jitable"
        else:
            raise ValueError("Unknown transform method: {}".format(method))
        if self.method != old_method:
            self._built = False

    def __repr__(self):
        """String form of the object."""
        return (
            type(self).__name__
            + " at "
            + str(hex(id(self)))
            + " (method={}, basis={}, grid={})".format(
                self.method, repr(self.basis), repr(self.grid)
            )
        )<|MERGE_RESOLUTION|>--- conflicted
+++ resolved
@@ -43,10 +43,8 @@
     """
 
     _io_attrs_ = ["_grid", "_basis", "_derivatives", "_rcond", "_method"]
-<<<<<<< HEAD
-    _static_attrs = ["_derivatives", "_basis"]
-=======
     _static_attrs = [
+        "_basis",
         "_derivatives",
         "_method",
         "_rcond",
@@ -56,7 +54,6 @@
         "num_lm_modes",
         "pad_dim",
     ]
->>>>>>> 8f1f92e5
 
     def __init__(
         self,
