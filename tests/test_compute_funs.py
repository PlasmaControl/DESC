--- conflicted
+++ resolved
@@ -517,7 +517,6 @@
 
 
 @pytest.mark.unit
-<<<<<<< HEAD
 def test_J_dot_B():
     """Compare <J dot B> to vmec."""
     wout_file = ".//tests//inputs//wout_DSHAPE.nc"
@@ -538,12 +537,12 @@
 
     # Drop first point since desc gives NaN:
     np.testing.assert_allclose(J_dot_B_desc[1:], J_dot_B_vmec[1:], rtol=0.005)
-=======
+
+@pytest.mark.unit
 def test_compute_everything():
     """Make sure we can compute everything without errors."""
     eq = Equilibrium(1, 1, 1)
     grid = LinearGrid(1, 1, 1)
     for key in data_index.keys():
         data = eq.compute(key, grid=grid)
-        assert key in data
->>>>>>> 0a9f48a9
+        assert key in data