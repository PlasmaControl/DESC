--- conflicted
+++ resolved
@@ -99,12 +99,7 @@
 
     Returns
     -------
-<<<<<<< HEAD
-    :rtype: (ndarray, ndarray, ndarray)
     nodes : ndarray
-=======
-    surface_label_nodes : ndarray
->>>>>>> c90dde34
         The column in the grid corresponding to this surface_label's nodes.
     unique_idx : ndarray
         The indices of the unique values of the surface_label in grid.nodes.
@@ -272,100 +267,6 @@
                 4 * jnp.pi ** 2 if surface_label == "rho" else 2 * jnp.pi
             ) * sqrt_g
         else:
-<<<<<<< HEAD
             denominator = surface_integrals(grid, sqrt_g, surface_label)
     averages = surface_integrals(grid, sqrt_g * q, surface_label) / denominator
-    return expand(grid, averages, surface_label) if match_grid else averages
-=======
-            denominator = surface_integrals(grid, sqrtg, surface_label)
-    averages = surface_integrals(grid, sqrtg * q, surface_label) / denominator
-    return expand(grid, averages, surface_label) if match_grid else averages
-
-
-def enclosed_volumes(grid, data, dr=0, match_grid=False):
-    """Derivatives wrt rho of the positive volume enclosed by each rho surface in grid.
-
-    Parameters
-    ----------
-    grid : Grid
-        Collocation grid containing the nodes to evaluate at.
-    data : dict
-        Dictionary of ndarray, shape(num_nodes,) of covariant basis vectors and toroidal coords.
-            - dr = 0 requires 'e_theta', 'e_zeta', and 'Z'
-            - dr = 1 requires 'sqrt(g)'
-            - dr = 2 requires 'sqrt(g)_r'
-    dr : int
-        Derivative order.
-    match_grid : bool
-        False to return an array which assigns every surface integral to a single element of the array.
-        This array will have length = number of unique surfaces in the grid.
-        True to return an array which assigns every surface integral to all indices in grid.nodes which
-        are associated with that surface.
-        This array will match the grid's pattern and have length = grid.num_nodes.
-
-    Returns
-    -------
-    volume : ndarray
-        Derivative wrt rho of specified order of positive volume enclosed by flux surface.
-    """
-    if dr == 0:
-        # data["V"] is the total volume, not the volume enclosed by the flux surface.
-        # enclosed volume is computed using divergence theorem:
-        # volume integral(div [0, 0, Z]) = surface integral(ds dot [0, 0, Z])
-        sqrtg_times_e_sup_rho = cross(data["e_theta"], data["e_zeta"])
-        V = jnp.abs(surface_integrals(grid, sqrtg_times_e_sup_rho[:, 2] * data["Z"]))
-        return expand(grid, V) if match_grid else V
-    if dr == 1:
-        # See D'haeseleer flux coordinates eq. 4.9.10 for dv/d(flux label).
-        # Intuitively, this formula makes sense because
-        # V = integral(dr dt dz * sqrt(g)) and differentiating wrt rho removes the dr integral.
-        # What remains is a surface integral with a 3D jacobian.
-        # This is the volume added by a thin shell of constant rho.
-        dv_drho = surface_integrals(grid, jnp.abs(data["sqrt(g)"]))
-        return expand(grid, dv_drho) if match_grid else dv_drho
-    if dr == 2:
-        d2v_drho2 = surface_integrals(grid, jnp.abs(data["sqrt(g)_r"]))
-        return expand(grid, d2v_drho2) if match_grid else d2v_drho2
-
-
-def cross(a, b, axis=-1):
-    """Batched vector cross product.
-
-    Parameters
-    ----------
-    a : array-like
-        First array of vectors.
-    b : array-like
-        Second array of vectors.
-    axis : int
-        Axis along which vectors are stored.
-
-    Returns
-    -------
-    y : array-like
-        y = a x b
-
-    """
-    return jnp.cross(a, b, axis=axis)
-
-
-def dot(a, b, axis=-1):
-    """Batched vector dot product.
-
-    Parameters
-    ----------
-    a : array-like
-        First array of vectors.
-    b : array-like
-        Second array of vectors.
-    axis : int
-        Axis along which vectors are stored.
-
-    Returns
-    -------
-    y : array-like
-        y = sum(a*b, axis=axis)
-
-    """
-    return jnp.sum(a * b, axis=axis, keepdims=False)
->>>>>>> c90dde34
+    return expand(grid, averages, surface_label) if match_grid else averages