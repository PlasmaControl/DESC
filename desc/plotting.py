"""Functions for plotting and visualizing equilibria."""

import inspect
import numbers
import tkinter
import warnings

import matplotlib
import matplotlib.pyplot as plt
import numpy as np
import plotly.graph_objects as go
from matplotlib import cycler, rcParams
from mpl_toolkits.axes_grid1 import make_axes_locatable
from packaging.version import Version
from pylatexenc.latex2text import LatexNodes2Text

from desc.backend import sign
from desc.basis import fourier, zernike_radial_poly
from desc.coils import CoilSet, _Coil
from desc.compute import data_index, get_transforms
from desc.compute.utils import _parse_parameterization
from desc.equilibrium.coords import map_coordinates
from desc.grid import Grid, LinearGrid
from desc.integrals import surface_averages_map
from desc.magnetic_fields import field_line_integrate
from desc.utils import (
    check_posint,
    errorif,
    islinspaced,
    only1,
    parse_argname_change,
    setdefault,
)
from desc.vmec_utils import ptolemy_linear_transform

__all__ = [
    "plot_1d",
    "plot_2d",
    "plot_3d",
    "plot_basis",
    "plot_boozer_modes",
    "plot_boozer_surface",
    "plot_boundaries",
    "plot_boundary",
    "plot_coefficients",
    "plot_coils",
    "plot_comparison",
    "plot_fsa",
    "plot_grid",
    "plot_logo",
    "plot_qs_error",
    "plot_section",
    "plot_surfaces",
    "plot_field_lines",
    "poincare_plot",
    "plot_gammac",
]


colorblind_colors = [
    (0.0000, 0.4500, 0.7000),  # blue
    (0.8359, 0.3682, 0.0000),  # vermilion
    (0.0000, 0.6000, 0.5000),  # bluish green
    (0.9500, 0.9000, 0.2500),  # yellow
    (0.3500, 0.7000, 0.9000),  # sky blue
    (0.8000, 0.6000, 0.7000),  # reddish purple
    (0.9000, 0.6000, 0.0000),  # orange
]
sequential_colors = [
    "#c80016",  # red
    "#dc5b0e",  # burnt orange
    "#f0b528",  # light orange
    "#dce953",  # yellow
    "#7acf7c",  # green
    "#1fb7c9",  # teal
    "#2192e3",  # medium blue
    "#4f66d4",  # blue-violet
    "#7436a5",  # purple
]
dashes = [
    (1.0, 0.0, 0.0, 0.0, 0.0, 0.0),  # solid
    (3.7, 1.6, 0.0, 0.0, 0.0, 0.0),  # dashed
    (1.0, 1.6, 0.0, 0.0, 0.0, 0.0),  # dotted
    (6.4, 1.6, 1.0, 1.6, 0.0, 0.0),  # dot dash
    (3.0, 1.6, 1.0, 1.6, 1.0, 1.6),  # dot dot dash
    (6.0, 4.0, 0.0, 0.0, 0.0, 0.0),  # long dash
    (1.0, 1.6, 3.0, 1.6, 3.0, 1.6),  # dash dash dot
]
matplotlib.rcdefaults()
rcParams["font.family"] = "DejaVu Serif"
rcParams["mathtext.fontset"] = "cm"
rcParams["font.size"] = 10
rcParams["figure.facecolor"] = (1, 1, 1, 1)
rcParams["figure.figsize"] = (6, 4)

try:
    dpi = tkinter.Tk().winfo_fpixels("1i")
except tkinter._tkinter.TclError:
    dpi = 72
rcParams["figure.dpi"] = dpi
rcParams["figure.autolayout"] = True
rcParams["axes.spines.top"] = False
rcParams["axes.spines.right"] = False
rcParams["axes.labelsize"] = "small"
rcParams["axes.titlesize"] = "medium"
rcParams["lines.linewidth"] = 1
rcParams["lines.solid_capstyle"] = "round"
rcParams["lines.dash_capstyle"] = "round"
rcParams["lines.dash_joinstyle"] = "round"
rcParams["xtick.labelsize"] = "x-small"
rcParams["ytick.labelsize"] = "x-small"
color_cycle = cycler(color=colorblind_colors)
dash_cycle = cycler(dashes=dashes)
rcParams["axes.prop_cycle"] = color_cycle

_AXIS_LABELS_RTZ = [r"$\rho$", r"$\theta$", r"$\zeta$"]
_AXIS_LABELS_RPZ = [r"$R ~(\mathrm{m})$", r"$\phi$", r"$Z ~(\mathrm{m})$"]
_AXIS_LABELS_XYZ = [r"$X ~(\mathrm{m})$", r"$Y ~(\mathrm{m})$", r"$Z ~(\mathrm{m})$"]


def _set_tight_layout(fig):
    # TODO: update this when matplotlib min version >= 3.6.0
    # compat layer to deal with API changes in mpl 3.6.0
    if Version(matplotlib.__version__) >= Version("3.6.0"):
        fig.set_layout_engine("tight")
    else:
        fig.set_tight_layout(True)


def _get_cmap(name, n=None):
    # TODO: update this when matplotlib min version >= 3.6.0
    # compat layer to deal with API changes in mpl 3.6.0
    if Version(matplotlib.__version__) >= Version("3.6.0"):
        c = matplotlib.colormaps[name]
        if n is not None:
            c = c.resampled(n)
        return c
    else:
        return matplotlib.cm.get_cmap(name, n)


def _format_ax(ax, is3d=False, rows=1, cols=1, figsize=None, equal=False):
    """Check type of ax argument. If ax is not a matplotlib AxesSubplot, initialize one.

    Parameters
    ----------
    ax : None or matplotlib AxesSubplot instance
        Axis to plot on.
    is3d: bool
        Whether the plot is three-dimensional.
    rows : int, optional
        Number of rows of subplots to create.
    cols : int, optional
        Number of columns of subplots to create.
    figsize : tuple of 2 floats
        Figure size (width, height) in inches. Default is (6, 6).
    equal : bool
        Whether axes should have equal scales for x and y.

    Returns
    -------
    fig : matplotlib.figure.Figure
        Figure being plotted to.
    ax : matplotlib.axes.Axes or ndarray of Axes
        Axes being plotted to.

    """
    if figsize is None:
        figsize = (6, 6)
    if ax is None:
        if is3d:
            fig = plt.figure(figsize=figsize, dpi=dpi)
            ax = np.array(
                [
                    fig.add_subplot(rows, cols, int(r * cols + c + 1), projection="3d")
                    for r in range(rows)
                    for c in range(cols)
                ]
            ).reshape((rows, cols))
            if ax.size == 1:
                ax = ax.flatten()[0]
            return fig, ax
        else:
            fig, ax = plt.subplots(
                rows,
                cols,
                figsize=figsize,
                squeeze=False,
                sharex=True,
                sharey=True,
                subplot_kw=dict(aspect="equal") if equal else None,
            )
            if ax.size == 1:
                ax = ax.flatten()[0]
            return fig, ax

    elif isinstance(ax, matplotlib.axes.Axes):
        return plt.gcf(), ax
    else:
        ax = np.atleast_1d(ax)
        errorif(
            not isinstance(ax.flatten()[0], matplotlib.axes.Axes),
            TypeError,
            "ax argument must be None or an axis instance or array of axes",
        )
        return plt.gcf(), ax


def _get_grid(**kwargs):
    """Get grid for plotting.

    Parameters
    ----------
    kwargs
         Any arguments taken by LinearGrid.

    Returns
    -------
    grid : LinearGrid
         Grid of coordinates to evaluate at.

    """
    grid_args = {
        "NFP": 1,
        "sym": False,
        "axis": True,
        "endpoint": True,
    }
    grid_args.update(kwargs)
    if ("L" not in grid_args) and ("rho" not in grid_args):
        grid_args["rho"] = np.array([1.0])
    if ("M" not in grid_args) and ("theta" not in grid_args):
        grid_args["theta"] = np.array([0.0])
    if ("N" not in grid_args) and ("zeta" not in grid_args):
        grid_args["zeta"] = np.array([0.0])

    grid = LinearGrid(**grid_args)

    return grid


def _get_plot_axes(grid):
    """Find which axes are being plotted.

    Parameters
    ----------
    grid : Grid
        Grid of coordinates to evaluate at.

    Returns
    -------
    axes : tuple of int
        Which axes of the grid are being plotted.

    """
    plot_axes = [0, 1, 2]
    if grid.num_rho == 1:
        plot_axes.remove(0)
    if grid.num_theta == 1:
        plot_axes.remove(1)
    if grid.num_zeta == 1:
        plot_axes.remove(2)

    return tuple(plot_axes)


def _compute(eq, name, grid, component=None, reshape=True):
    """Compute quantity specified by name on grid for Equilibrium eq.

    Parameters
    ----------
    eq : Equilibrium
        Object from which to plot.
    name : str
        Name of variable to plot.
    grid : Grid
        Grid of coordinates to evaluate at.
    component : str, optional
        For vector variables, which element to plot. Default is the norm of the vector.

    Returns
    -------
    data : float array of shape (M, L, N)
        Computed quantity.

    """
    parameterization = _parse_parameterization(eq)
    errorif(
        name not in data_index[parameterization],
        msg=f"Unrecognized value '{name}' for parameterization {parameterization}.",
    )
    assert component in [
        None,
        "R",
        "phi",
        "Z",
    ], f"component must be one of [None, 'R', 'phi', 'Z'], got {component}"

    components = {"R": 0, "phi": 1, "Z": 2}

    label = data_index[parameterization][name]["label"]

    data = eq.compute(name, grid=grid)[name]

    if data_index[parameterization][name]["dim"] > 1:
        if component is None:
            data = np.linalg.norm(data, axis=-1)
            label = "|" + label + "|"
        else:
            data = data[:, components[component]]
            label = "(" + label + ")_"
            if component in ["R", "Z"]:
                label += component
            else:
                label += r"\phi"

    label = r"$" + label + "~(" + data_index[parameterization][name]["units"] + ")$"

    if reshape:
        data = data.reshape((grid.num_theta, grid.num_rho, grid.num_zeta), order="F")

    return data, label


def _compute_Bn(
    eq, field, plot_grid, field_grid, chunk_size=None, B_plasma_chunk_size=None
):
    """Compute normal field from virtual casing + coils, using correct grids."""
    errorif(
        field is None,
        ValueError,
        "If B*n is entered as the variable to plot, a magnetic field"
        " must be provided.",
    )
    errorif(
        not np.all(np.isclose(plot_grid.nodes[:, 0], 1)),
        ValueError,
        "If B*n is entered as the variable to plot, "
        "the grid nodes must be at rho=1.",
    )

    theta_endpoint = zeta_endpoint = False

    if plot_grid.fft_poloidal and plot_grid.fft_toroidal:
        source_grid = eval_grid = plot_grid
    # often plot_grid is still linearly spaced but includes endpoints. In that case
    # make a temp grid that just leaves out the endpoint so we can FFT
    elif (
        isinstance(plot_grid, LinearGrid)
        and not plot_grid.sym
        and islinspaced(plot_grid.nodes[plot_grid.unique_theta_idx, 1])
        and islinspaced(plot_grid.nodes[plot_grid.unique_zeta_idx, 2])
    ):
        if plot_grid._poloidal_endpoint:
            theta_endpoint = True
            theta = plot_grid.nodes[plot_grid.unique_theta_idx[0:-1], 1]
        if plot_grid._toroidal_endpoint:
            zeta_endpoint = True
            zeta = plot_grid.nodes[plot_grid.unique_zeta_idx[0:-1], 2]
        vc_grid = LinearGrid(
            theta=theta,
            zeta=zeta,
            NFP=plot_grid.NFP,
            endpoint=False,
        )
        # override attr since we know fft is ok even with custom nodes
        vc_grid._fft_poloidal = vc_grid._fft_toroidal = True
        source_grid = eval_grid = vc_grid
    else:
        eval_grid = plot_grid
        source_grid = LinearGrid(
            M=eq.M_grid, N=eq.N_grid, NFP=eq.NFP, sym=False, endpoint=False
        )

    with warnings.catch_warnings():
        warnings.simplefilter("ignore")

        data, _ = field.compute_Bnormal(
            eq,
            eval_grid=eval_grid,
            source_grid=field_grid,
            vc_source_grid=source_grid,
            chunk_size=chunk_size,
            B_plasma_chunk_size=B_plasma_chunk_size,
        )
    data = data.reshape((eval_grid.num_theta, eval_grid.num_zeta), order="F")
    if theta_endpoint:
        data = np.vstack((data, data[0, :]))
    if zeta_endpoint:
        data = np.hstack((data, np.atleast_2d(data[:, 0]).T))
    data = data.reshape(
        (plot_grid.num_theta, plot_grid.num_rho, plot_grid.num_zeta), order="F"
    )

    label = r"$\mathbf{B} \cdot \hat{n} ~(\mathrm{T})$"
    return data, label


def plot_coefficients(eq, L=True, M=True, N=True, ax=None, **kwargs):
    """Plot spectral coefficient magnitudes vs spectral mode number.

    Parameters
    ----------
    eq : Equilibrium
        Object from which to plot.
    L : bool
        Whether to include radial mode numbers in the x-axis or not.
    M : bool
        Whether to include poloidal mode numbers in the x-axis or not.
    N : bool
        Whether to include toroidal mode numbers in the x-axis or not.
    ax : matplotlib AxesSubplot, optional
        Axis to plot on.
    **kwargs : fig,ax and plotting properties
        Specify properties of the figure, axis, and plot appearance e.g.::

            plot_X(figsize=(4,6))

        Valid keyword arguments are:

        figsize: tuple of length 2, the size of the figure (to be passed to matplotlib)
        title_fontsize: integer, font size of the title
        xlabel_fontsize: integer, font size of the x axis label
        color: str or tuple, color to use for scatter plot
        marker: str, marker to use for scatter plot


    Returns
    -------
    fig : matplotlib.figure.Figure
        Figure being plotted to.
    ax : matplotlib.axes.Axes or ndarray of Axes
        Axes being plotted to.

    Examples
    --------
    .. image:: ../../_static/images/plotting/plot_coefficients.png

    .. code-block:: python

        from desc.plotting import plot_coefficients
        fig, ax = plot_coefficients(eq)

    """
    lmn = np.array([], dtype=int)
    xlabel = ""
    if L:
        lmn = np.append(lmn, np.array([0]))
        xlabel += "l"
        if M or N:
            xlabel += " + "
    if M:
        lmn = np.append(lmn, np.array([1]))
        xlabel += "|m|"
        if N:
            xlabel += " + "
    if N:
        lmn = np.append(lmn, np.array([2]))
        xlabel += "|n|"

    fig, ax = _format_ax(ax, rows=1, cols=3, figsize=kwargs.pop("figsize", None))
    title_fontsize = kwargs.pop("title_fontsize", None)
    xlabel_fontsize = kwargs.pop("xlabel_fontsize", None)
    marker = kwargs.pop("marker", "o")
    color = kwargs.pop("color", "b")

    assert (
        len(kwargs) == 0
    ), f"plot_coefficients got unexpected keyword argument: {kwargs.keys()}"

    ax[0, 0].semilogy(
        np.sum(np.abs(eq.R_basis.modes[:, lmn]), axis=1),
        np.abs(eq.R_lmn),
        c=color,
        marker=marker,
        ls="",
    )
    ax[0, 1].semilogy(
        np.sum(np.abs(eq.Z_basis.modes[:, lmn]), axis=1),
        np.abs(eq.Z_lmn),
        c=color,
        marker=marker,
        ls="",
    )
    ax[0, 2].semilogy(
        np.sum(np.abs(eq.L_basis.modes[:, lmn]), axis=1),
        np.abs(eq.L_lmn),
        c=color,
        marker=marker,
        ls="",
    )

    ax[0, 0].set_xlabel(xlabel, fontsize=xlabel_fontsize)
    ax[0, 1].set_xlabel(xlabel, fontsize=xlabel_fontsize)
    ax[0, 2].set_xlabel(xlabel, fontsize=xlabel_fontsize)

    ax[0, 0].set_title("$|R_{lmn}|$", fontsize=title_fontsize)
    ax[0, 1].set_title("$|Z_{lmn}|$", fontsize=title_fontsize)
    ax[0, 2].set_title("$|\\lambda_{lmn}|$", fontsize=title_fontsize)
    _set_tight_layout(fig)

    return fig, ax


def plot_1d(eq, name, grid=None, log=False, ax=None, return_data=False, **kwargs):
    """Plot 1D profiles.

    Parameters
    ----------
    eq : Equilibrium, Surface, Curve
        Object from which to plot.
    name : str
        Name of variable to plot.
    grid : Grid, optional
        Grid of coordinates to plot at.
    log : bool, optional
        Whether to use a log scale.
    ax : matplotlib AxesSubplot, optional
        Axis to plot on.
    return_data : bool
        If True, return the data plotted as well as fig,ax
    **kwargs : dict, optional
        Specify properties of the figure, axis, and plot appearance e.g.::

            plot_X(figsize=(4,6),label="your_label")

        Valid keyword arguments are:

        * ``figsize``: tuple of length 2, the size of the figure (to be passed to
          matplotlib)
        * ``component``: str, one of [None, 'R', 'phi', 'Z'], For vector variables,
          which element to plot. Default is the norm of the vector.
        * ``label``: str, label of the plotted line (e.g. to be shown with ax.legend())
        * ``xlabel_fontsize``: float, fontsize of the xlabel
        * ``ylabel_fontsize``: float, fontsize of the ylabel
        * ``color``: str or tuple, color to use for plot line
        * ``ls``: str, linestyle to use for plot line
        * ``lw``: float, linewidth to use for plot line

    Returns
    -------
    fig : matplotlib.figure.Figure
        Figure being plotted to.
    ax : matplotlib.axes.Axes or ndarray of Axes
        Axes being plotted to.
    plot_data : dict
        Dictionary of the data plotted, only returned if ``return_data=True``

    Examples
    --------
    .. image:: ../../_static/images/plotting/plot_1d.png

    .. code-block:: python

        from desc.plotting import plot_1d
        plot_1d(eq, 'p')

    """
    # If the quantity is a flux surface function, call plot_fsa.
    # This is done because the computation of some quantities relies on a
    # surface average. Surface averages should be computed over a 2-D grid to
    # sample the entire surface. Computing this on a 1-D grid would return a
    # misleading plot.
    parameterization = _parse_parameterization(eq)
    default_L = 100
    default_N = 0
    if data_index[parameterization][name]["coordinates"] == "r":
        if grid is None:
            return plot_fsa(
                eq,
                name,
                rho=default_L,
                log=log,
                ax=ax,
                return_data=return_data,
                grid=grid,
                **kwargs,
            )
        rho = grid.nodes[:, 0]
        if not np.all(np.isclose(rho, rho[0])):
            # rho nodes are not constant, so user must be plotting against rho
            return plot_fsa(
                eq,
                name,
                rho=rho,
                log=log,
                ax=ax,
                return_data=return_data,
                grid=grid,
                **kwargs,
            )

    elif data_index[parameterization][name]["coordinates"] == "s":  # curve qtys
        default_L = 0
        default_N = 100
    NFP = getattr(eq, "NFP", 1)
    if grid is None:
        grid_kwargs = {"L": default_L, "N": default_N, "NFP": NFP}
        grid = _get_grid(**grid_kwargs)
    plot_axes = _get_plot_axes(grid)

    data, ylabel = _compute(
        eq, name, grid, kwargs.pop("component", None), reshape=False
    )

    # reshape data to 1D
    if len(plot_axes) != 1:
        surface_label = {"r": "rho", "t": "theta", "z": "zeta"}.get(
            data_index[parameterization][name]["coordinates"], None
        )
        axis = {"r": 0, "t": 1, "z": 2}.get(
            data_index[parameterization][name]["coordinates"], None
        )
        errorif(
            surface_label is None or axis is None,
            NotImplementedError,
            msg="Grid must be 1D",
        )
        data = grid.compress(data, surface_label=surface_label)
        nodes = grid.compress(grid.nodes[:, axis], surface_label=surface_label)
    else:
        axis = plot_axes[0]
        data = data.ravel()
        nodes = grid.nodes[:, axis]

    label = kwargs.pop("label", None)
    fig, ax = _format_ax(ax, figsize=kwargs.pop("figsize", None))

    # reshape data to 1D
    data = data.flatten()
    ls = kwargs.pop("ls", "-")
    lw = kwargs.pop("lw", 1)
    color = kwargs.pop("color", colorblind_colors[0])
    color = parse_argname_change(color, kwargs, "linecolor", "color")
    if log:
        data = np.abs(data)
        ax.semilogy(nodes, data, label=label, color=color, ls=ls, lw=lw)
    else:
        ax.plot(nodes, data, label=label, color=color, ls=ls, lw=lw)
    xlabel_fontsize = kwargs.pop("xlabel_fontsize", None)
    ylabel_fontsize = kwargs.pop("ylabel_fontsize", None)

    assert len(kwargs) == 0, f"plot_1d got unexpected keyword argument: {kwargs.keys()}"
    xlabel = _AXIS_LABELS_RTZ[axis]
    ax.set_xlabel(xlabel, fontsize=xlabel_fontsize)
    ax.set_ylabel(ylabel, fontsize=ylabel_fontsize)
    _set_tight_layout(fig)
    plot_data = {xlabel.strip("$").strip("\\"): nodes, name: data}

    if label is not None:
        ax.legend()

    if return_data:
        return fig, ax, plot_data

    return fig, ax


def plot_2d(  # noqa : C901
    eq, name, grid=None, log=False, normalize=None, ax=None, return_data=False, **kwargs
):
    """Plot 2D cross-sections.

    Parameters
    ----------
    eq : Equilibrium, Surface
        Object from which to plot.
    name : str
        Name of variable to plot.
    grid : Grid, optional
        Grid of coordinates to plot at.
    log : bool, optional
        Whether to use a log scale.
    normalize : str, optional
        Name of the variable to normalize ``name`` by. Default is None.
    ax : matplotlib AxesSubplot, optional
        Axis to plot on.
    return_data : bool
        If True, return the data plotted as well as fig,ax
    **kwargs : dict, optional
        Specify properties of the figure, axis, and plot appearance e.g.::

            plot_X(figsize=(4,6),cmap="plasma")

        Valid keyword arguments are:

        * ``figsize``: tuple of length 2, the size of the figure (to be passed to
          matplotlib)
        * ``component``: str, one of [None, 'R', 'phi', 'Z'], For vector variables,
          which element to plot. Default is the norm of the vector.
        * ``title_fontsize``: integer, font size of the title
        * ``xlabel_fontsize``: float, fontsize of the xlabel
        * ``ylabel_fontsize``: float, fontsize of the ylabel
        * ``cmap``: str, matplotlib colormap scheme to use, passed to ax.contourf
        * ``levels``: int or array-like, passed to contourf.
          If ``name="|F|_normalized"`` and ``log=True``, default is
          ``np.logspace(-6, 0, 7)``. Otherwise the default (``None``) uses the min/max
          values of the data.
        * ``field``: MagneticField, a magnetic field with which to calculate Bn on
          the surface, must be provided if Bn is entered as the variable to plot.
        * ``field_grid``: MagneticField, a Grid to pass to the field as a source grid
          from which to calculate Bn, by default None.
        * ``filled`` : bool, whether to fill contours or not i.e. whether to use
          `contourf` or `contour`

    Returns
    -------
    fig : matplotlib.figure.Figure
        Figure being plotted to.
    ax : matplotlib.axes.Axes or ndarray of Axes
        Axes being plotted to.
    plot_data : dict
        Dictionary of the data plotted, only returned if ``return_data=True``

    Examples
    --------
    .. image:: ../../_static/images/plotting/plot_2d.png

    .. code-block:: python

        from desc.plotting import plot_2d
        plot_2d(eq, 'sqrt(g)')

    """
    normalize = parse_argname_change(normalize, kwargs, "norm_name", "normalize")
    if "norm_F" in kwargs:
        norm_F = kwargs.pop("norm_F")
        warnings.warn(
            FutureWarning(
                "Argument norm_F has been deprecated. If you are trying to "
                + "normalize |F| by magnetic pressure gradient, use  "
                + "`name=|F|_normalized` instead. If you want to normalize by "
                + "another quantity, use the `normalize` keyword argument."
            )
        )
        if normalize is None and norm_F:
            # replicate old behavior before #1683
            normalize = "<|grad(|B|^2)|/2mu0>_vol"
        elif normalize is not None and norm_F:
            raise ValueError("Cannot use both norm_F and normalize keyword arguments.")
    errorif(
        not (isinstance(normalize, str) or normalize is None),
        ValueError,
        "normalize must be a string",
    )
    parameterization = _parse_parameterization(eq)
    if grid is None:
        grid_kwargs = {"M": 33, "N": 33, "NFP": eq.NFP, "axis": False}
        grid = _get_grid(**grid_kwargs)
    plot_axes = _get_plot_axes(grid)
    errorif(len(plot_axes) != 2, msg="Grid must be 2D")
    component = kwargs.pop("component", None)
    if name != "B*n":
        data, label = _compute(
            eq,
            name,
            grid,
            component=component,
        )
    else:
        data, label = _compute_Bn(
            eq=eq,
            field=kwargs.pop("field", None),
            plot_grid=grid,
            field_grid=kwargs.pop("field_grid", None),
            chunk_size=kwargs.pop("chunk_size", None),
            B_plasma_chunk_size=kwargs.pop("B_plasma_chunk_size", None),
        )

    fig, ax = _format_ax(ax, figsize=kwargs.pop("figsize", None))
    divider = make_axes_locatable(ax)

    if normalize:
        norm_data, _ = _compute(eq, normalize, grid, reshape=False)
        data = data / np.nanmean(np.abs(norm_data))  # normalize

    # reshape data to 2D
    if 0 in plot_axes:
        if 1 in plot_axes:  # rho & theta
            data = data[:, :, 0]
        else:  # rho & zeta
            data = data[0, :, :]
    else:  # theta & zeta
        data = data[:, 0, :]

    contourf_kwargs = {}
    if log:
        data = np.abs(data)  # ensure data is positive for log plot
        contourf_kwargs["norm"] = matplotlib.colors.LogNorm()
        if name == "|F|_normalized" or (
            name == "|F|" and normalize == "<|grad(|B|^2)|/2mu0>_vol"
        ):
            contourf_kwargs["levels"] = kwargs.pop("levels", np.logspace(-6, 0, 7))
        else:
            logmin = max(np.floor(np.nanmin(np.log10(data))).astype(int), -16)
            logmax = np.ceil(np.nanmax(np.log10(data))).astype(int)
            contourf_kwargs["levels"] = kwargs.pop(
                "levels", np.logspace(logmin, logmax, logmax - logmin + 1)
            )
    else:
        contourf_kwargs["norm"] = matplotlib.colors.Normalize()
        contourf_kwargs["levels"] = kwargs.pop(
            "levels", np.linspace(np.nanmin(data), np.nanmax(data), 100)
        )
    contourf_kwargs["cmap"] = kwargs.pop("cmap", "jet")
    contourf_kwargs["extend"] = "both"
    title_fontsize = kwargs.pop("title_fontsize", None)
    xlabel_fontsize = kwargs.pop("xlabel_fontsize", None)
    ylabel_fontsize = kwargs.pop("ylabel_fontsize", None)
    filled = kwargs.pop("filled", True)
    assert len(kwargs) == 0, f"plot_2d got unexpected keyword argument: {kwargs.keys()}"

    cax_kwargs = {"size": "5%", "pad": 0.05}

    xx = (
        grid.nodes[:, plot_axes[1]]
        .reshape((grid.num_theta, grid.num_rho, grid.num_zeta), order="F")
        .squeeze()
    )
    yy = (
        grid.nodes[:, plot_axes[0]]
        .reshape((grid.num_theta, grid.num_rho, grid.num_zeta), order="F")
        .squeeze()
    )
    if not filled:
        im = ax.contour(xx, yy, data, **contourf_kwargs)
    else:
        im = ax.contourf(xx, yy, data, **contourf_kwargs)
    cax = divider.append_axes("right", **cax_kwargs)
    cbar = fig.colorbar(im, cax=cax)
    cbar.update_ticks()
    xlabel = _AXIS_LABELS_RTZ[plot_axes[1]]
    ylabel = _AXIS_LABELS_RTZ[plot_axes[0]]
    ax.set_xlabel(xlabel, fontsize=xlabel_fontsize)
    ax.set_ylabel(ylabel, fontsize=ylabel_fontsize)
    ax.set_title(label, fontsize=title_fontsize)
    if normalize:
        ax.set_title(
            "%s / %s"
            % (
                "$" + data_index[parameterization][name]["label"] + "$",
                "$" + data_index[parameterization][normalize]["label"] + "$",
            )
        )
    _set_tight_layout(fig)
    plot_data = {
        xlabel.strip("$").strip("\\"): xx,
        ylabel.strip("$").strip("\\"): yy,
        name: data,
    }

    if normalize:
        plot_data["normalization"] = np.nanmean(np.abs(norm_data))
    else:
        plot_data["normalization"] = 1
    if return_data:
        return fig, ax, plot_data

    return fig, ax


def _trimesh_idx(n1, n2, periodic1=True, periodic2=True):
    # suppose grid is something like this (n1=3, n2=4):
    # 0  1  2  3
    # 4  5  6  7
    # 8  9 10 11

    # first set of triangles are (0,1,4), (1,2,5), (2,3,6), (3,0,7), ... (8,9,0) etc
    # second set are (1,5,4), (2,6,5), (3,7,6), (0,4,7) etc.
    # for the first set, i1 is the linear index, j1 = i1+1, k1=i1+n2
    # for second set, i2 from the second set is j1 from the first, and j2 = k1,
    # k2 = i1 + 1 + n2 with some other tricks to handle wrapping or out of bounds
    n = n1 * n2
    c, r = np.meshgrid(np.arange(n1), np.arange(n2), indexing="ij")

    def clip_or_mod(x, p, flag):
        if flag:
            return x % p
        else:
            return np.clip(x, 0, p - 1)

    i1 = c * n2 + r
    j1 = c * n2 + clip_or_mod((r + 1), n2, periodic2)
    k1 = clip_or_mod((c + 1), n1, periodic1) * n2 + r

    i2 = c * n2 + clip_or_mod((r + 1), n2, periodic2)
    j2 = clip_or_mod((c + 1), n1, periodic1) * n2 + r
    k2 = clip_or_mod((c + 1), n1, periodic1) * n2 + clip_or_mod((r + 1), n2, periodic2)

    i = np.concatenate([i1.flatten(), i2.flatten()])
    j = np.concatenate([j1.flatten(), j2.flatten()])
    k = np.concatenate([k1.flatten(), k2.flatten()])

    # remove degenerate triangles, ie with the same vertex twice
    degens = (i == j) | (j == k) | (i == k)
    ijk = np.array([i, j, k])[:, ~degens]
    # remove out of bounds indices
    ijk = ijk[:, np.all(ijk < n, axis=0)]
    # remove duplicates
    ijk = np.unique(np.sort(ijk, axis=0), axis=1)

    # expected number of triangles
    # start with 2 per square
    exnum = (n1 - 1) * (n2 - 1) * 2
    # if periodic, add extra "ghost" cells to connect ends
    if periodic1:
        exnum += (n2 - 1) * 2
    if periodic2:
        exnum += (n1 - 1) * 2
    # if doubly periodic, there's also 2 at the corner
    if periodic1 and periodic2:
        exnum += 2

    assert ijk.shape[1] == exnum
    return ijk


def plot_3d(
    eq,
    name,
    grid=None,
    log=False,
    fig=None,
    return_data=False,
    **kwargs,
):
    """Plot 3D surfaces.

    Parameters
    ----------
    eq : Equilibrium, Surface
        Object from which to plot.
    name : str
        Name of variable to plot.
    grid : Grid, optional
        Grid of coordinates to plot at.
    log : bool, optional
        Whether to use a log scale.
    fig : plotly.graph_objs._figure.Figure, optional
        Figure to plot on.
    return_data : bool
        If True, return the data plotted as well as fig,ax
    **kwargs : dict, optional
        Specify properties of the figure, axis, and plot appearance e.g.::

            plot_X(figsize=(4,6), cmap="RdBu")

        Valid keyword arguments are:

        * ``figsize``: tuple of length 2, the size of the figure in inches
        * ``component``: str, one of [None, 'R', 'phi', 'Z'], For vector variables,
          which element to plot. Default is the norm of the vector.
        * ``title``: title to add to the figure.
        * ``cmap``: string denoting colormap to use.
        * ``levels``: array of data values where ticks on colorbar should be placed.
        * ``alpha``: float in [0,1.0], the transparency of the plotted surface
        * ``showscale``: Bool, whether or not to show the colorbar. True by default.
        * ``showgrid``: Bool, whether or not to show the coordinate grid lines.
          True by default.
        * ``showticklabels``: Bool, whether or not to show the coordinate tick labels.
          True by default.
        * ``showaxislabels``: Bool, whether or not to show the coordinate axis labels.
          True by default.
        * ``zeroline``: Bool, whether or not to show the zero coordinate axis lines.
          True by default.
        * ``field``: MagneticField, a magnetic field with which to calculate Bn on
          the surface, must be provided if Bn is entered as the variable to plot.
        * ``field_grid``: MagneticField, a Grid to pass to the field as a source grid
          from which to calculate Bn, by default None.


    Returns
    -------
    fig : plotly.graph_objs._figure.Figure
        Figure being plotted to
    plot_data : dict
        Dictionary of the data plotted, only returned if ``return_data=True``

    Examples
    --------
    .. raw:: html

        <iframe src="../../_static/images/plotting/plot_3d.html"
        width="100%" height="980" frameborder="0"></iframe>

    .. code-block:: python

        from desc.plotting import plot_3d
        from desc.grid import LinearGrid
        grid = LinearGrid(
                rho=0.5,
                theta=np.linspace(0, 2 * np.pi, 100),
                zeta=np.linspace(0, 2 * np.pi, 100),
                axis=True,
            )
        fig = plot_3d(eq, "|F|", log=True, grid=grid)

    """
    if grid is None:
        grid_kwargs = {"M": 50, "N": int(50 * eq.NFP), "NFP": 1, "endpoint": True}
        grid = _get_grid(**grid_kwargs)
    assert isinstance(grid, LinearGrid), "grid must be LinearGrid for 3d plotting"
    assert only1(
        grid.num_rho == 1, grid.num_theta == 1, grid.num_zeta == 1
    ), "Grid must be 2D"
    figsize = kwargs.pop("figsize", (10, 10))
    alpha = kwargs.pop("alpha", 1.0)
    cmap = kwargs.pop("cmap", "RdBu_r")
    title = kwargs.pop("title", "")
    levels = kwargs.pop("levels", None)
    component = kwargs.pop("component", None)
    showgrid = kwargs.pop("showgrid", True)
    zeroline = kwargs.pop("zeroline", True)
    showscale = kwargs.pop("showscale", True)
    showticklabels = kwargs.pop("showticklabels", True)
    showaxislabels = kwargs.pop("showaxislabels", True)

    if name != "B*n":
        data, label = _compute(
            eq,
            name,
            grid,
            component=component,
        )
    else:
        data, label = _compute_Bn(
            eq=eq,
            field=kwargs.pop("field", None),
            plot_grid=grid,
            field_grid=kwargs.pop("field_grid", None),
            chunk_size=kwargs.pop("chunk_size", None),
            B_plasma_chunk_size=kwargs.pop("B_plasma_chunk_size", None),
        )

    errorif(
        len(kwargs) != 0,
        msg=f"plot_3d got unexpected keyword argument: {kwargs.keys()}",
    )
    with warnings.catch_warnings():
        warnings.simplefilter("ignore")
        coords = eq.compute(["X", "Y", "Z"], grid=grid)
    X = coords["X"].reshape((grid.num_theta, grid.num_rho, grid.num_zeta), order="F")
    Y = coords["Y"].reshape((grid.num_theta, grid.num_rho, grid.num_zeta), order="F")
    Z = coords["Z"].reshape((grid.num_theta, grid.num_rho, grid.num_zeta), order="F")

    if grid.num_rho == 1:
        n1, n2 = grid.num_theta, grid.num_zeta
        if not grid.nodes[-1][2] == 2 * np.pi:
            p1, p2 = False, False
        else:
            p1, p2 = False, True
    elif grid.num_theta == 1:
        n1, n2 = grid.num_rho, grid.num_zeta
        p1, p2 = False, True
    elif grid.num_zeta == 1:
        n1, n2 = grid.num_theta, grid.num_rho
        p1, p2 = True, False
    ijk = _trimesh_idx(n1, n2, p1, p2)

    if log:
        data = np.log10(np.abs(data))  # ensure data is positive for log plot
        cmin = np.floor(np.nanmin(data)).astype(int)
        cmax = np.ceil(np.nanmax(data)).astype(int)
        levels = setdefault(levels, np.logspace(cmin, cmax, cmax - cmin + 1))
        ticks = np.log10(levels)
        cbar = dict(
            title=LatexNodes2Text().latex_to_text(label),
            ticktext=[f"{l:.0e}" for l in levels],
            tickvals=ticks,
        )

    else:
        cbar = dict(
            title=LatexNodes2Text().latex_to_text(label),
            ticktext=levels,
            tickvals=levels,
        )
        cmin = None
        cmax = None

    meshdata = go.Mesh3d(
        x=X.flatten(),
        y=Y.flatten(),
        z=Z.flatten(),
        intensity=data.flatten(),
        opacity=alpha,
        cmin=cmin,
        cmax=cmax,
        i=ijk[0],
        j=ijk[1],
        k=ijk[2],
        colorscale=cmap,
        flatshading=True,
        name=LatexNodes2Text().latex_to_text(label),
        colorbar=cbar,
        showscale=showscale,
    )

    if fig is None:
        fig = go.Figure()
    fig.add_trace(meshdata)
    xaxis_title = (
        LatexNodes2Text().latex_to_text(_AXIS_LABELS_XYZ[0]) if showaxislabels else ""
    )
    yaxis_title = (
        LatexNodes2Text().latex_to_text(_AXIS_LABELS_XYZ[1]) if showaxislabels else ""
    )
    zaxis_title = (
        LatexNodes2Text().latex_to_text(_AXIS_LABELS_XYZ[2]) if showaxislabels else ""
    )

    fig.update_layout(
        scene=dict(
            xaxis_title=xaxis_title,
            yaxis_title=yaxis_title,
            zaxis_title=zaxis_title,
            aspectmode="data",
            xaxis=dict(
                backgroundcolor="white",
                gridcolor="darkgrey",
                showbackground=False,
                zerolinecolor="darkgrey",
                showgrid=showgrid,
                zeroline=zeroline,
                showticklabels=showticklabels,
            ),
            yaxis=dict(
                backgroundcolor="white",
                gridcolor="darkgrey",
                showbackground=False,
                zerolinecolor="darkgrey",
                showgrid=showgrid,
                zeroline=zeroline,
                showticklabels=showticklabels,
            ),
            zaxis=dict(
                backgroundcolor="white",
                gridcolor="darkgrey",
                showbackground=False,
                zerolinecolor="darkgrey",
                showgrid=showgrid,
                zeroline=zeroline,
                showticklabels=showticklabels,
            ),
        ),
        width=figsize[0] * dpi,
        height=figsize[1] * dpi,
        title=dict(text=title, y=0.9, x=0.5, xanchor="center", yanchor="top"),
        font=dict(family="Times"),
    )
    plot_data = {"X": X, "Y": Y, "Z": Z, name: data}

    if return_data:
        return fig, plot_data

    return fig


def plot_fsa(  # noqa: C901
    eq,
    name,
    with_sqrt_g=True,
    log=False,
    rho=20,
    M=None,
    N=None,
    normalize=None,
    ax=None,
    return_data=False,
    grid=None,
    **kwargs,
):
    """Plot flux surface averages of quantities.

    Parameters
    ----------
    eq : Equilibrium
        Object from which to plot.
    name : str
        Name of variable to plot.
    with_sqrt_g : bool, optional
        Whether to weight the surface average with sqrt(g), the 3-D Jacobian
        determinant of flux coordinate system. Default is True.

        The weighted surface average is also known as a flux surface average.
        The unweighted surface average is also known as a theta average.

        Note that this boolean has no effect for quantities which are defined
        as surface functions because averaging such functions is the identity
        operation.
    log : bool, optional
        Whether to use a log scale.
    rho : int or array-like
        Values of rho to plot contours of.
        If an integer, plot that many contours linearly spaced in (0,1).
    M : int, optional
        Poloidal grid resolution. Default is eq.M_grid.
    N : int, optional
        Toroidal grid resolution. Default is eq.N_grid.
    normalize : str, optional
        Name of the variable to normalize ``name`` by. Default is None.
    ax : matplotlib AxesSubplot, optional
        Axis to plot on.
    return_data : bool
        if True, return the data plotted as well as fig,ax
    grid : _Grid
        Grid to compute name on. If provided, the parameters
        ``rho``, ``M``, and ``N`` are ignored.
    **kwargs : dict, optional
        Specify properties of the figure, axis, and plot appearance e.g.::

            plot_X(figsize=(4,6),label="your_label")

        Valid keyword arguments are:

        * ``figsize``: tuple of length 2, the size of the figure (to be passed to
          matplotlib)
        * ``component``: str, one of [None, 'R', 'phi', 'Z'], For vector variables,
          which element to plot. Default is the norm of the vector.
        * ``label``: str, label of the plotted line (e.g. to be shown with ax.legend())
        * ``xlabel_fontsize``: float, fontsize of the xlabel
        * ``ylabel_fontsize``: float, fontsize of the ylabel
        * ``color``: str or tuple, color to use for plot line
        * ``ls``: str, linestyle to use for plot line
        * ``lw``: float, linewidth to use for plot line

    Returns
    -------
    fig : matplotlib.figure.Figure
        Figure being plotted to.
    ax : matplotlib.axes.Axes or ndarray of Axes
        Axes being plotted to.
    plot_data : dict
        Dictionary of the data plotted, only returned if ``return_data=True``

    Examples
    --------
    .. image:: ../../_static/images/plotting/plot_fsa.png

    .. code-block:: python

        from desc.plotting import plot_fsa
        fig, ax = plot_fsa(eq, "B_theta", with_sqrt_g=False)

    """
    normalize = parse_argname_change(normalize, kwargs, "norm_name", "normalize")
    if "norm_F" in kwargs:
        norm_F = kwargs.pop("norm_F")
        warnings.warn(
            FutureWarning(
                "Argument norm_F has been deprecated. If you are trying to "
                + "normalize |F| by magnetic pressure gradient, use  "
                + "`name=|F|_normalized` instead. If you want to normalize by "
                + "another quantity, use the `normalize` keyword argument."
            )
        )
        if normalize is None and norm_F:
            # replicate old behavior before #1683
            normalize = "<|grad(|B|^2)|/2mu0>_vol"
        elif normalize is not None and norm_F:
            raise ValueError("Cannot use both norm_F and normalize keyword arguments.")
    errorif(
        not (isinstance(normalize, str) or normalize is None),
        ValueError,
        "normalize must be a string",
    )
    if M is None:
        M = eq.M_grid
    if N is None:
        N = eq.N_grid
    if grid is None:
        if np.isscalar(rho) and (int(rho) == rho):
            rho = np.linspace(0, 1, rho + 1)
        rho = np.atleast_1d(rho)
        grid = LinearGrid(M=M, N=N, NFP=eq.NFP, sym=eq.sym, rho=rho)
    else:
        rho = grid.compress(grid.nodes[:, 0])

    color = kwargs.pop("color", colorblind_colors[0])
    color = parse_argname_change(color, kwargs, "linecolor", "color")
    ls = kwargs.pop("ls", "-")
    lw = kwargs.pop("lw", 1)
    fig, ax = _format_ax(ax, figsize=kwargs.pop("figsize", (4, 4)))

    label = kwargs.pop("label", None)
    p = "desc.equilibrium.equilibrium.Equilibrium"
    if "<" + name + ">" in data_index[p]:
        # If we identify the quantity to plot as something in data_index, then
        # we may be able to compute more involved magnetic axis limits.
        deps = data_index[p]["<" + name + ">"]["dependencies"]["data"]
        if with_sqrt_g == ("sqrt(g)" in deps or "V_r(r)" in deps):
            # When we denote a quantity as ``<name>`` in data_index, we have
            # marked it a surface average of ``name``. This does not specify
            # the type of surface average however (i.e. with/without the sqrt(g)
            # factor). The above conditional guard should ensure that the
            # surface average we have the recipe to compute in data_index is the
            # desired surface average.
            name = "<" + name + ">"
    values, ylabel = _compute(
        eq, name, grid, kwargs.pop("component", None), reshape=False
    )
    ylabel = ylabel.split("~")
    if (
        data_index[p][name]["coordinates"] == "r"
        or data_index[p][name]["coordinates"] == ""
    ):
        # If the quantity is a surface function, averaging it again has no
        # effect, regardless of whether sqrt(g) is used.
        # So we avoid surface averaging it and forgo the <> around the ylabel.
        ylabel = r"$ " + ylabel[0][1:] + r" ~" + "~".join(ylabel[1:])
        plot_data_ylabel_key = f"{name}"
        if data_index[p][name]["coordinates"] == "r":
            values = grid.compress(values)
    else:
        compute_surface_averages = surface_averages_map(grid, expand_out=False)
        if with_sqrt_g:  # flux surface average
            sqrt_g = _compute(eq, "sqrt(g)", grid, reshape=False)[0]
            # Attempt to compute the magnetic axis limit.
            # Compute derivative depending on various naming schemes.
            # e.g. B -> B_r, V(r) -> V_r(r), S_r(r) -> S_rr(r)
            # psi_r/sqrt(g) -> (psi_r/sqrt(g))_r
            schemes = (
                name + "_r",
                name[:-3] + "_r" + name[-3:],
                name[:-3] + "r" + name[-3:],
                "(" + name + ")_r",
            )
            values_r = next(
                (
                    _compute(eq, x, grid, reshape=False)[0]
                    for x in schemes
                    if x in data_index[p]
                ),
                np.nan,
            )
            if (np.isfinite(values) & np.isfinite(values_r))[grid.axis].all():
                # Otherwise cannot compute axis limit in this agnostic manner.
                sqrt_g = grid.replace_at_axis(
                    sqrt_g, _compute(eq, "sqrt(g)_r", grid, reshape=False)[0], copy=True
                )
            averages = compute_surface_averages(values, sqrt_g=sqrt_g)
            ylabel = r"$\langle " + ylabel[0][1:] + r" \rangle~" + "~".join(ylabel[1:])
        else:  # theta average
            averages = compute_surface_averages(values)
            ylabel = (
                r"$\langle "
                + ylabel[0][1:]
                + r" \rangle_{\theta}~"
                + "~".join(ylabel[1:])
            )
        # True if values has nan on a given surface.
        is_nan = compute_surface_averages(np.isnan(values)).astype(bool)
        # The integration replaced nan with 0.
        # Put them back to avoid misleading plot (e.g. cusp near the magnetic axis).
        values = np.where(is_nan, np.nan, averages)
        plot_data_ylabel_key = f"<{name}>_fsa"

    if normalize:
        norm_data = _compute(eq, normalize, grid, reshape=False)[0]
        values = values / np.nanmean(np.abs(norm_data))  # normalize
    if log:
        values = np.abs(values)  # ensure data is positive for log plot
        ax.semilogy(rho, values, label=label, color=color, ls=ls, lw=lw)
    else:
        ax.plot(rho, values, label=label, color=color, ls=ls, lw=lw)
    xlabel_fontsize = kwargs.pop("xlabel_fontsize", None)
    ylabel_fontsize = kwargs.pop("ylabel_fontsize", None)
    assert (
        len(kwargs) == 0
    ), f"plot_fsa got unexpected keyword argument: {kwargs.keys()}"

    ax.set_xlabel(_AXIS_LABELS_RTZ[0], fontsize=xlabel_fontsize)
    ax.set_ylabel(ylabel, fontsize=ylabel_fontsize)
    if normalize:
        ax.set_ylabel(
            "%s / %s"
            % (
                "$" + data_index[p][name]["label"] + "$",
                "$" + data_index[p][normalize]["label"] + "$",
            ),
            fontsize=ylabel_fontsize,
        )
    _set_tight_layout(fig)

    if label is not None:
        ax.legend()

    plot_data = {"rho": rho, plot_data_ylabel_key: values}
    if normalize:
        plot_data["normalization"] = np.nanmean(np.abs(norm_data))
    else:
        plot_data["normalization"] = 1

    if return_data:
        return fig, ax, plot_data

    return fig, ax


def plot_section(
    eq, name, grid=None, log=False, normalize=None, ax=None, return_data=False, **kwargs
):
    """Plot Poincare sections.

    Parameters
    ----------
    eq : Equilibrium
        Object from which to plot.
    name : str
        Name of variable to plot.
    grid : Grid, optional
        Grid of coordinates to plot at.
    log : bool, optional
        Whether to use a log scale.
    normalize : str, optional
        Name of the variable to normalize ``name`` by. Default is None.
    ax : matplotlib AxesSubplot, optional
        Axis to plot on.
    return_data : bool
        If True, return the data plotted as well as fig,ax
    **kwargs : dict, optional
        Specify properties of the figure, axis, and plot appearance e.g.::

            plot_X(figsize=(4,6),label="your_label")

        Valid keyword arguments are:

        * ``figsize``: tuple of length 2, the size of the figure (to be passed to
          matplotlib)
        * ``component``: str, one of [None, 'R', 'phi', 'Z'], For vector variables,
          which element to plot. Default is the norm of the vector.
        * ``title_fontsize``: integer, font size of the title
        * ``xlabel_fontsize``: float, fontsize of the xlabel
        * ``ylabel_fontsize``: float, fontsize of the ylabel
        * ``cmap``: str, matplotlib colormap scheme to use, passed to ax.contourf
        * ``levels``: int or array-like, passed to contourf.
          If ``name="|F|_normalized"`` and ``log=True``, default is
          ``np.logspace(-6, 0, 7)``. Otherwise the default (``None``) uses the min/max
          values of the data.
        * ``phi``: float, int or array-like. Toroidal angles to plot. If an integer,
          plot that number equally spaced in [0,2pi/NFP). Default 1 for axisymmetry and
          6 for non-axisymmetry
        * ``fill`` : bool,  Whether the contours are filled, i.e. whether to use
          `contourf` or `contour`. Default to ``fill=True``

    Returns
    -------
    fig : matplotlib.figure.Figure
        Figure being plotted to.
    ax : matplotlib.axes.Axes or ndarray of Axes
        Axes being plotted to.
    plot_data : dict
        Dictionary of the data plotted, only returned if ``return_data=True``

    Examples
    --------
    .. image:: ../../_static/images/plotting/plot_section.png

    .. code-block:: python

        from desc.plotting import plot_section
        fig, ax = plot_section(eq, "J^rho")

    """
    normalize = parse_argname_change(normalize, kwargs, "norm_name", "normalize")
    if "norm_F" in kwargs:
        norm_F = kwargs.pop("norm_F")
        warnings.warn(
            FutureWarning(
                "Argument norm_F has been deprecated. If you are trying to "
                + "normalize |F| by magnetic pressure gradient, use  "
                + "`name=|F|_normalized` instead. If you want to normalize by "
                + "another quantity, use the `normalize` keyword argument."
            )
        )
        if normalize is None and norm_F:
            # replicate old behavior before #1683
            normalize = "<|grad(|B|^2)|/2mu0>_vol"
        elif normalize is not None and norm_F:
            raise ValueError("Cannot use both norm_F and normalize keyword arguments.")
    errorif(
        not (isinstance(normalize, str) or normalize is None),
        ValueError,
        "normalize must be a string",
    )
    phi = kwargs.pop("phi", (1 if eq.N == 0 else 6))
    phi = parse_argname_change(phi, kwargs, "nzeta", "phi")
    phi = parse_argname_change(phi, kwargs, "nphi", "phi")

    if isinstance(phi, numbers.Integral):
        phi = np.linspace(0, 2 * np.pi / eq.NFP, phi, endpoint=False)
    phi = np.atleast_1d(phi)
    nphi = len(phi)
    if grid is None:
        grid_kwargs = {
            "L": max(25, eq.L_grid),
            "NFP": 1,
            "axis": False,
            "theta": np.linspace(0, 2 * np.pi, 91, endpoint=True),
            "zeta": phi,
        }
        grid = _get_grid(**grid_kwargs)
        nr, nt, nz = grid.num_rho, grid.num_theta, grid.num_zeta
        coords = map_coordinates(
            eq,
            grid.nodes,
            ["rho", "theta", "phi"],
            ["rho", "theta", "zeta"],
            period=(np.inf, 2 * np.pi, 2 * np.pi),
            guess=grid.nodes,
        )
        grid = Grid(coords, sort=False)
    else:
        phi = np.unique(grid.nodes[:, 2])
        nphi = phi.size
        nr, nt, nz = grid.num_rho, grid.num_theta, grid.num_zeta
        coords = map_coordinates(
            eq,
            grid.nodes,
            ["rho", "theta", "phi"],
            ["rho", "theta", "zeta"],
            period=(np.inf, 2 * np.pi, 2 * np.pi),
            guess=grid.nodes,
        )
        grid = Grid(coords, sort=False)

    rows = np.floor(np.sqrt(nphi)).astype(int)
    cols = np.ceil(nphi / rows).astype(int)

    data, _ = _compute(eq, name, grid, kwargs.pop("component", None), reshape=False)
    if normalize:
        norm_data, _ = _compute(eq, normalize, grid, reshape=False)
        data = data / np.nanmean(np.abs(norm_data))  # normalize

    figw = 5 * cols
    figh = 5 * rows
    fig, ax = _format_ax(
        ax,
        rows=rows,
        cols=cols,
        figsize=kwargs.pop("figsize", (figw, figh)),
        equal=True,
    )
    ax = np.atleast_1d(ax).flatten()

    with warnings.catch_warnings():
        warnings.simplefilter("ignore")
        coords = eq.compute(["R", "Z"], grid=grid)
    R = coords["R"].reshape((nt, nr, nz), order="F")
    Z = coords["Z"].reshape((nt, nr, nz), order="F")
    data = data.reshape((nt, nr, nz), order="F")
    op = "contour" + ("f" if kwargs.pop("fill", True) else "")
    contourf_kwargs = {}
    if log:
        data = np.abs(data)  # ensure data is positive for log plot
        contourf_kwargs["norm"] = matplotlib.colors.LogNorm()
        if name == "|F|_normalized" or (
            name == "|F|" and normalize == "<|grad(|B|^2)|/2mu0>_vol"
        ):
            contourf_kwargs["levels"] = kwargs.pop("levels", np.logspace(-6, 0, 7))
        else:
            logmin = max(np.floor(np.nanmin(np.log10(data))).astype(int), -16)
            logmax = np.ceil(np.nanmax(np.log10(data))).astype(int)
            contourf_kwargs["levels"] = kwargs.pop(
                "levels", np.logspace(logmin, logmax, logmax - logmin + 1)
            )
    else:
        contourf_kwargs["norm"] = matplotlib.colors.Normalize()
        contourf_kwargs["levels"] = kwargs.pop(
            "levels", np.linspace(data.min(), data.max(), 100)
        )
    contourf_kwargs["cmap"] = kwargs.pop("cmap", "jet")
    contourf_kwargs["extend"] = "both"
    title_fontsize = kwargs.pop("title_fontsize", None)
    xlabel_fontsize = kwargs.pop("xlabel_fontsize", None)
    ylabel_fontsize = kwargs.pop("ylabel_fontsize", None)
    assert (
        len(kwargs) == 0
    ), f"plot section got unexpected keyword argument: {kwargs.keys()}"

    cax_kwargs = {"size": "5%", "pad": 0.05}
    data_index_p = data_index["desc.equilibrium.equilibrium.Equilibrium"]
    units = (
        f"$(${data_index_p[name]['units']}$)" if data_index_p[name]["units"] else "$"
    )
    for i in range(nphi):
        divider = make_axes_locatable(ax[i])

        cntr = getattr(ax[i], op)(
            R[:, :, i], Z[:, :, i], data[:, :, i], **contourf_kwargs
        )
        cax = divider.append_axes("right", **cax_kwargs)
        cbar = fig.colorbar(cntr, cax=cax)
        cbar.update_ticks()

        ax[i].set_xlabel(_AXIS_LABELS_RPZ[0], fontsize=xlabel_fontsize)
        ax[i].set_ylabel(_AXIS_LABELS_RPZ[2], fontsize=ylabel_fontsize)
        ax[i].tick_params(labelbottom=True, labelleft=True)

        ax[i].set_title(
            "$"
            + data_index_p[name]["label"]
            + units
            + ", $\\phi \\cdot N_{{FP}}/2\\pi = {:.3f}$".format(
                eq.NFP * phi[i] / (2 * np.pi)
            )
        )
        if normalize:
            ax[i].set_title(
                "%s / %s, %s"
                % (
                    "$" + data_index_p[name]["label"] + "$",
                    "$" + data_index_p[normalize]["label"] + "$",
                    "$\\phi \\cdot N_{{FP}}/2\\pi = {:.3f}$".format(
                        eq.NFP * phi[i] / (2 * np.pi)
                    ),
                ),
                fontsize=title_fontsize,
            )
    _set_tight_layout(fig)

    plot_data = {"R": R, "Z": Z, name: data}
    if normalize:
        plot_data["normalization"] = np.nanmean(np.abs(norm_data))
    else:
        plot_data["normalization"] = 1

    if return_data:
        return fig, ax, plot_data

    return fig, ax


def plot_surfaces(eq, rho=8, theta=8, phi=None, ax=None, return_data=False, **kwargs):
    """Plot flux surfaces.

    Parameters
    ----------
    eq : Equilibrium
        Object from which to plot.
    rho : int or array-like
        Values of rho to plot contours of.
        If an integer, plot that many contours linearly spaced in (0,1).
    theta : int or array-like
        Values of theta to plot contours of.
        If an integer, plot that many contours linearly spaced in (0,2pi).
    phi : float, int or array-like or None
        Values of phi to plot contours at.
        If an integer, plot that many contours linearly spaced in (0,2pi).
        Default is 1 contour for axisymmetric equilibria or 6 for non-axisymmetry.
    ax : matplotlib AxesSubplot, optional
        Axis to plot on.
    return_data : bool
        If True, return the data plotted as well as fig,ax
    **kwargs : dict, optional
        Specify properties of the figure, axis, and plot appearance e.g.::

            plot_X(figsize=(4,6),label="your_label")

        Valid keyword arguments are:

        * ``figsize``: tuple of length 2, the size of the figure (to be passed to
          matplotlib)
        * ``label``: str, label of the plotted line (e.g. to be shown with ax.legend())
        * ``NR``: int, number of equispaced rho point to use in plotting the vartheta
          contours
        * ``NT``: int, number of equispaced theta points to use in plotting the rho
          contours
        * ``theta_color``: str or tuple, color to use for constant vartheta contours
        * ``theta_ls``: str, linestyle to use for constant vartheta contours
        * ``theta_lw``: float, linewidth to use for constant vartheta contours
        * ``rho_color``: str or tuple, color to use for constant rho contours
        * ``rho_ls``: str, linestyle to use for constant rho contours
        * ``rho_lw``: float, linewidth to use for constant rho contours
        * ``lcfs_color``: str or tuple, color to use for the LCFS constant rho contour
        * ``lcfs_ls``: str, linestyle to use for the LCFS constant rho contour
        * ``lcfs_lw``: float, linewidth to use for the LCFS constant rho contour
        * ``axis_color``: str or tuple, color to use for the axis plotted point
        * ``axis_alpha``: float, transparency of the axis plotted point
        * ``axis_marker``: str, markerstyle to use for the axis plotted point
        * ``axis_size``: float, markersize to use for the axis plotted point
        * ``title_fontsize``: integer, font size of the title
        * ``xlabel_fontsize``: float, fontsize of the xlabel
        * ``ylabel_fontsize``: float, fontsize of the ylabel
        * ``legend``: bool, whether to show legend or not, False by default

    Returns
    -------
    fig : matplotlib.figure.Figure
        Figure being plotted to.
    ax : matplotlib.axes.Axes or ndarray of Axes
        Axes being plotted to.
    plot_data : dict
        Dictionary of the data plotted, only returned if ``return_data=True``

    Examples
    --------
    .. image:: ../../_static/images/plotting/plot_surfaces.png

    .. code-block:: python

        from desc.plotting import plot_surfaces
        fig, ax = plot_surfaces(eq)

    """
    phi = parse_argname_change(phi, kwargs, "zeta", "phi")

    NR = kwargs.pop("NR", 50)
    NT = kwargs.pop("NT", 180)
    figsize = kwargs.pop("figsize", None)
    theta_color = kwargs.pop("theta_color", colorblind_colors[2])
    theta_ls = kwargs.pop("theta_ls", ":")
    theta_lw = kwargs.pop("theta_lw", 1)
    rho_color = kwargs.pop("rho_color", colorblind_colors[0])
    rho_ls = kwargs.pop("rho_ls", "-")
    rho_lw = kwargs.pop("rho_lw", 1)
    lcfs_color = kwargs.pop("lcfs_color", colorblind_colors[1])
    lcfs_ls = kwargs.pop("lcfs_ls", "-")
    lcfs_lw = kwargs.pop("lcfs_lw", 1)
    axis_color = kwargs.pop("axis_color", colorblind_colors[3])
    axis_alpha = kwargs.pop("axis_alpha", 1)
    axis_marker = kwargs.pop("axis_marker", "o")
    axis_size = kwargs.pop("axis_size", 36)
    label = kwargs.pop("label", "")
    title_fontsize = kwargs.pop("title_fontsize", None)
    xlabel_fontsize = kwargs.pop("xlabel_fontsize", None)
    ylabel_fontsize = kwargs.pop("ylabel_fontsize", None)

    assert (
        len(kwargs) == 0
    ), f"plot surfaces got unexpected keyword argument: {kwargs.keys()}"

    plot_theta = bool(theta)
    nfp = eq.NFP
    if isinstance(rho, numbers.Integral):
        rho = np.linspace(0, 1, rho + 1)
    rho = np.atleast_1d(rho)
    if isinstance(theta, numbers.Integral):
        theta = np.linspace(0, 2 * np.pi, theta, endpoint=False)
    theta = np.atleast_1d(theta)

    phi = (1 if eq.N == 0 else 6) if phi is None else phi
    if isinstance(phi, numbers.Integral):
        phi = np.linspace(0, 2 * np.pi / eq.NFP, phi, endpoint=False)
    phi = np.atleast_1d(phi)
    nphi = len(phi)

    # do not need NFP supplied to these grids as
    # the above logic takes care of the correct phi range
    # if defaults are requested. Setting NFP here instead
    # can create reshaping issues when phi is supplied and gets
    # truncated by 2pi/NFP. See PR #1204
    grid_kwargs = {
        "rho": rho,
        "NFP": 1,
        "theta": np.linspace(0, 2 * np.pi, NT, endpoint=True),
        "zeta": phi,
    }
    r_grid = _get_grid(**grid_kwargs)
    rnr, rnt, rnz = r_grid.num_rho, r_grid.num_theta, r_grid.num_zeta
    r_grid = Grid(
        map_coordinates(
            eq,
            r_grid.nodes,
            ["rho", "theta", "phi"],
            ["rho", "theta", "zeta"],
            period=(np.inf, 2 * np.pi, 2 * np.pi),
            guess=r_grid.nodes,
        ),
        sort=False,
    )
    grid_kwargs = {
        "rho": np.linspace(0, 1, NR),
        "NFP": 1,
        "theta": theta,
        "zeta": phi,
    }
    if plot_theta:
        # Note: theta* (also known as vartheta) is the poloidal straight field line
        # angle in PEST-like flux coordinates
        t_grid = _get_grid(**grid_kwargs)
        tnr, tnt, tnz = t_grid.num_rho, t_grid.num_theta, t_grid.num_zeta
        v_grid = Grid(
            map_coordinates(
                eq,
                t_grid.nodes,
                ["rho", "theta_PEST", "phi"],
                ["rho", "theta", "zeta"],
                period=(np.inf, 2 * np.pi, 2 * np.pi),
                guess=t_grid.nodes,
            ),
            sort=False,
        )
    rows = np.floor(np.sqrt(nphi)).astype(int)
    cols = np.ceil(nphi / rows).astype(int)

    # rho contours
    with warnings.catch_warnings():
        warnings.simplefilter("ignore")
        r_coords = eq.compute(["R", "Z"], grid=r_grid)
    Rr = r_coords["R"].reshape((rnt, rnr, rnz), order="F")
    Zr = r_coords["Z"].reshape((rnt, rnr, rnz), order="F")
    plot_data = {}

    if plot_theta:
        # vartheta contours
        with warnings.catch_warnings():
            warnings.simplefilter("ignore")
            v_coords = eq.compute(["R", "Z"], grid=v_grid)
        Rv = v_coords["R"].reshape((tnt, tnr, tnz), order="F")
        Zv = v_coords["Z"].reshape((tnt, tnr, tnz), order="F")
        plot_data["vartheta_R_coords"] = Rv
        plot_data["vartheta_Z_coords"] = Zv

    figw = 4 * cols
    figh = 5 * rows
    if figsize is None:
        figsize = (figw, figh)
    fig, ax = _format_ax(ax, rows=rows, cols=cols, figsize=figsize, equal=True)
    ax = np.atleast_1d(ax).flatten()

    for i in range(nphi):
        if plot_theta:
            ax[i].plot(
                Rv[:, :, i].T,
                Zv[:, :, i].T,
                color=theta_color,
                linestyle=theta_ls,
                lw=theta_lw,
            )
        ax[i].plot(
            Rr[:, :, i], Zr[:, :, i], color=rho_color, linestyle=rho_ls, lw=rho_lw
        )
        ax[i].plot(
            Rr[:, -1, i],
            Zr[:, -1, i],
            color=lcfs_color,
            linestyle=lcfs_ls,
            lw=lcfs_lw,
            label=(label if i == 0 else ""),
        )
        if rho[0] == 0:
            ax[i].scatter(
                Rr[0, 0, i],
                Zr[0, 0, i],
                color=axis_color,
                alpha=axis_alpha,
                marker=axis_marker,
                s=axis_size,
            )

        ax[i].set_xlabel(_AXIS_LABELS_RPZ[0], fontsize=xlabel_fontsize)
        ax[i].set_ylabel(_AXIS_LABELS_RPZ[2], fontsize=ylabel_fontsize)
        ax[i].tick_params(labelbottom=True, labelleft=True)
        ax[i].set_title(
            "$\\phi \\cdot N_{{FP}}/2\\pi = {:.3f}$".format(nfp * phi[i] / (2 * np.pi)),
            fontsize=title_fontsize,
        )
        if label is not None and i == 0 and kwargs.pop("legend", False):
            ax[i].legend()

    _set_tight_layout(fig)

    plot_data["rho_R_coords"] = Rr
    plot_data["rho_Z_coords"] = Zr
    if return_data:
        return fig, ax, plot_data

    return fig, ax


def poincare_plot(
    field,
    R0,
    Z0,
    ntransit=100,
    phi=None,
    NFP=None,
    grid=None,
    ax=None,
    return_data=False,
    **kwargs,
):
    """Poincare plot of field lines from external magnetic field.

    Parameters
    ----------
    field : MagneticField
        External field, coilset, current potential etc to plot from.
    R0, Z0 : array-like
        Starting points at phi=0 for field line tracing.
    ntransit : int
        Number of transits to trace field lines for.
    phi : float, int or array-like or None
        Values of phi to plot section at.
        If an integer, plot that many contours linearly spaced in (0,2pi).
        Default is 6.
    NFP : int, optional
        Number of field periods. By default attempts to infer from ``field``, otherwise
        uses NFP=1.
    grid : Grid, optional
        Grid used to discretize ``field``.
    ax : matplotlib AxesSubplot, optional
        Axis to plot on.
    return_data : bool
        If True, return the data plotted as well as fig,ax
    **kwargs : dict, optional
        Specify properties of the figure, axis, and plot appearance e.g.::

            plot_X(figsize=(4,6),)

        Valid keyword arguments are:

        * ``figsize``: tuple of length 2, the size of the figure (to be passed to
          matplotlib)
        * ``color``: str or tuple, color to use for field lines.
        * ``marker``: str, markerstyle to use for the plotted points
        * ``size``: float, markersize to use for the plotted points
        * ``title_fontsize``: integer, font size of the title
        * ``xlabel_fontsize``: float, fontsize of the xlabel
        * ``ylabel_fontsize``: float, fontsize of the ylabel

        Additionally, any other keyword arguments will be passed on to
        ``desc.magnetic_fields.field_line_integrate``

    Returns
    -------
    fig : matplotlib.figure.Figure
        Figure being plotted to.
    ax : matplotlib.axes.Axes or ndarray of Axes
        Axes being plotted to.
    plot_data : dict
        Dictionary of the data plotted, only returned if ``return_data=True``

    Examples
    --------
    .. image:: ../../_static/images/plotting/poincare_plot.png

    .. code-block:: python

        from desc.plotting import poincare_plot
        grid_trace = LinearGrid(rho=np.linspace(0.4, 0.9, 7))
        r0 = eq.compute("R", grid=grid_trace)["R"]
        z0 = eq.compute("Z", grid=grid_trace)["Z"]
        fig, ax = desc.plotting.poincare_plot(
            field,
            r0,
            z0,
            NFP=eq.NFP,
            color="k",
            size=0.5,
            ntransit=100
        )
        grid_trace2 = LinearGrid(rho=np.linspace(0.52, 0.55, 4))
        r0 = eq.compute("R", grid=grid_trace2)["R"]
        z0 = eq.compute("Z", grid=grid_trace2)["Z"]
        fig, ax = desc.plotting.poincare_plot(
            field, r0, z0, NFP=eq.NFP, ax=ax, color="r", size=0.5, ntransit=250
        )
    """
    fli_kwargs = {}
    for key in inspect.signature(field_line_integrate).parameters:
        if key in kwargs:
            fli_kwargs[key] = kwargs.pop(key)

    figsize = kwargs.pop("figsize", None)
    color = kwargs.pop("color", colorblind_colors[0])
    marker = kwargs.pop("marker", "o")
    size = kwargs.pop("size", 5)
    title_fontsize = kwargs.pop("title_fontsize", None)
    xlabel_fontsize = kwargs.pop("xlabel_fontsize", None)
    ylabel_fontsize = kwargs.pop("ylabel_fontsize", None)

    assert (
        len(kwargs) == 0
    ), f"poincare_plot got unexpected keyword argument: {kwargs.keys()}"

    if NFP is None:
        NFP = getattr(field, "NFP", 1)

    phi = 6 if phi is None else phi
    if isinstance(phi, numbers.Integral):
        phi = np.linspace(0, 2 * np.pi / NFP, phi, endpoint=False)
    phi = np.atleast_1d(phi)
    nplanes = len(phi)

    phis = (phi + np.arange(0, ntransit)[:, None] * 2 * np.pi / NFP).flatten()

    R0, Z0 = np.atleast_1d(R0, Z0)

    fieldR, fieldZ = field_line_integrate(
        r0=R0,
        z0=Z0,
        phis=phis,
        field=field,
        source_grid=grid,
        **fli_kwargs,
    )

    zs = fieldZ.reshape((ntransit, nplanes, -1))
    rs = fieldR.reshape((ntransit, nplanes, -1))

    data = {
        "R": rs,
        "Z": zs,
    }

    rows = np.floor(np.sqrt(nplanes)).astype(int)
    cols = np.ceil(nplanes / rows).astype(int)

    figw = 4 * cols
    figh = 5 * rows
    if figsize is None:
        figsize = (figw, figh)
    fig, ax = _format_ax(ax, rows=rows, cols=cols, figsize=figsize, equal=True)

    for i in range(nplanes):
        ax.flat[i].scatter(
            rs[:, i, :],
            zs[:, i, :],
            color=color,
            marker=marker,
            s=size,
        )

        ax.flat[i].set_xlabel(_AXIS_LABELS_RPZ[0], fontsize=xlabel_fontsize)
        ax.flat[i].set_ylabel(_AXIS_LABELS_RPZ[2], fontsize=ylabel_fontsize)
        ax.flat[i].tick_params(labelbottom=True, labelleft=True)
        ax.flat[i].set_title(
            "$\\phi \\cdot N_{{FP}}/2\\pi = {:.3f}$".format(NFP * phi[i] / (2 * np.pi)),
            fontsize=title_fontsize,
        )

    _set_tight_layout(fig)

    if return_data:
        return fig, ax, data
    return fig, ax


def plot_boundary(eq, phi=None, plot_axis=True, ax=None, return_data=False, **kwargs):
    """Plot stellarator boundary at multiple toroidal coordinates.

    Parameters
    ----------
    eq : Equilibrium, Surface
        Object from which to plot.
    phi : float, int or array-like or None
        Values of phi to plot boundary surface at.
        If an integer, plot that many contours linearly spaced in [0,2pi).
        Default is 1 contour for axisymmetric equilibria or 4 for non-axisymmetry.
    plot_axis : bool
        Whether to plot the magnetic axis locations. Default is True.
    ax : matplotlib AxesSubplot, optional
        Axis to plot on.
    return_data : bool
        If True, return the data plotted as well as fig,ax
    **kwargs : dict, optional
        Specify properties of the figure, axis, and plot appearance e.g.::

            plot_X(figsize=(4,6),label="your_label")

        Valid keyword arguments are:

        * ``figsize``: tuple of length 2, the size of the figure (to be passed to
          matplotlib)
        * ``xlabel_fontsize``: float, fontsize of the x label
        * ``ylabel_fontsize``: float, fontsize of the y label
        * ``legend_kw``: dict, any keyword arguments to be passed to ax.legend()
        * ``cmap``: colormap to use for plotting, discretized into len(phi) colors
        * ``color``: array of colors to use for each phi angle
        * ``ls``: array of line styles to use for each phi angle
        * ``lw``: array of line widths to use for each phi angle
        * ``marker``: str, marker style to use for the axis plotted points
        * ``size``: float, marker size to use for the axis plotted points

    Returns
    -------
    fig : matplotlib.figure.Figure
        Figure being plotted to.
    ax : matplotlib.axes.Axes or ndarray of Axes
        Axes being plotted to.
    plot_data : dict
        Dictionary of the data plotted, only returned if ``return_data=True``

    Examples
    --------
    .. image:: ../../_static/images/plotting/plot_boundary.png

    .. code-block:: python

        from desc.plotting import plot_boundary
        fig, ax = plot_boundary(eq)

    """
    phi = parse_argname_change(phi, kwargs, "zeta", "phi")

    figsize = kwargs.pop("figsize", None)
    cmap = kwargs.pop("cmap", "hsv")
    colors = kwargs.pop("color", None)
    ls = kwargs.pop("ls", None)
    lw = kwargs.pop("lw", None)
    marker = kwargs.pop("marker", "x")
    size = kwargs.pop("size", 36)
    xlabel_fontsize = kwargs.pop("xlabel_fontsize", None)
    ylabel_fontsize = kwargs.pop("ylabel_fontsize", None)
    legend_kw = kwargs.pop("legend_kw", {})

    assert (
        len(kwargs) == 0
    ), f"plot boundary got unexpected keyword argument: {kwargs.keys()}"

    phi = (1 if eq.N == 0 else 4) if phi is None else phi
    if isinstance(phi, numbers.Integral):
        phi = np.linspace(0, 2 * np.pi / eq.NFP, phi, endpoint=False)
    phi = np.atleast_1d(phi)
    nphi = len(phi)
    # don't plot axis for FourierRZToroidalSurface, since it's not defined.
    plot_axis = plot_axis and eq.L > 0
    rho = np.array([0.0, 1.0]) if plot_axis else np.array([1.0])

    grid_kwargs = {"NFP": 1, "rho": rho, "theta": 100, "zeta": phi}
    grid = _get_grid(**grid_kwargs)
    nr, nt, nz = grid.num_rho, grid.num_theta, grid.num_zeta
    grid = Grid(
        map_coordinates(
            eq,
            grid.nodes,
            ["rho", "theta", "phi"],
            ["rho", "theta", "zeta"],
            period=(np.inf, 2 * np.pi, 2 * np.pi),
            guess=grid.nodes,
        ),
        sort=False,
    )

    if colors is None:
        colors = _get_cmap(cmap)((phi * eq.NFP / (2 * np.pi)) % 1)
    if lw is None:
        lw = 1
    if isinstance(lw, int):
        lw = [lw for _ in range(nz)]
    if ls is None:
        ls = "-"
    if isinstance(ls, str):
        ls = [ls for _ in range(nz)]

    with warnings.catch_warnings():
        warnings.simplefilter("ignore")
        coords = eq.compute(["R", "Z"], grid=grid)
    R = coords["R"].reshape((nt, nr, nz), order="F")
    Z = coords["Z"].reshape((nt, nr, nz), order="F")

    fig, ax = _format_ax(ax, figsize=figsize, equal=True)

    for i in range(nphi):
        ax.plot(
            R[:, -1, i],
            Z[:, -1, i],
            color=colors[i],
            linestyle=ls[i],
            lw=lw[i],
            label="$\\phi \\cdot N_{{FP}}/2\\pi = {:.2f}$".format(
                eq.NFP * phi[i] / (2 * np.pi)
            ),
        )
        if rho[0] == 0:
            ax.scatter(R[0, 0, i], Z[0, 0, i], color=colors[i], marker=marker, s=size)

    ax.set_xlabel(_AXIS_LABELS_RPZ[0], fontsize=xlabel_fontsize)
    ax.set_ylabel(_AXIS_LABELS_RPZ[2], fontsize=ylabel_fontsize)
    ax.tick_params(labelbottom=True, labelleft=True)

    ax.legend(**legend_kw)
    _set_tight_layout(fig)

    plot_data = {}
    plot_data["R"] = R
    plot_data["Z"] = Z

    if return_data:
        return fig, ax, plot_data

    return fig, ax


def plot_boundaries(
    eqs, labels=None, phi=None, plot_axis=True, ax=None, return_data=False, **kwargs
):
    """Plot stellarator boundaries at multiple toroidal coordinates.

    NOTE: If attempting to plot objects with differing NFP, `phi` must
    be given explicitly.

    Parameters
    ----------
    eqs : array-like of Equilibrium, Surface or EquilibriaFamily
        Equilibria to plot.
    labels : array-like
        Array the same length as eqs of labels to apply to each equilibrium.
    phi : float, int or array-like or None
        Values of phi to plot boundary surface at.
        If an integer, plot that many contours linearly spaced in [0,2pi).
        Default is 1 contour for axisymmetric equilibria or 4 for non-axisymmetry.
    plot_axis : bool
        Whether to plot the magnetic axis locations. Default is True.
    ax : matplotlib AxesSubplot, optional
        Axis to plot on.
    return_data : bool
        If True, return the data plotted as well as fig,ax
    **kwargs : dict, optional
        Specify properties of the figure, axis, and plot appearance e.g.::

            plot_X(figsize=(4,6),label="your_label")

        Valid keyword arguments are:

        * ``figsize``: tuple of length 2, the size of the figure (to be passed to
          matplotlib)
        * ``xlabel_fontsize``: float, fontsize of the x label
        * ``ylabel_fontsize``: float, fontsize of the y label
        * ``legend``: bool, whether to display legend or not
        * ``legend_kw``: dict, any keyword arguments to be passed to ax.legend()
        * ``cmap``: colormap to use for plotting, discretized into len(eqs) colors
        * ``color``: list of colors to use for each Equilibrium
        * ``ls``: list of str, line styles to use for each Equilibrium
        * ``lw``: list of floats, line widths to use for each Equilibrium
        * ``marker``: str, marker style to use for the axis plotted points
        * ``size``: float, marker size to use for the axis plotted points

    Returns
    -------
    fig : matplotlib.figure.Figure
        Figure being plotted to.
    ax : matplotlib.axes.Axes or ndarray of Axes
        Axes being plotted to.
    plot_data : dict
        Dictionary of the data plotted, only returned if ``return_data=True``

    Examples
    --------
    .. image:: ../../_static/images/plotting/plot_boundaries.png

    .. code-block:: python

        from desc.plotting import plot_boundaries
        fig, ax = plot_boundaries((eq1, eq2, eq3))

    """
    # if NFPs are not all equal, means there are
    # objects with differing NFPs, which it is not clear
    # how to choose the phis for by default, so we will throw an error
    # unless phi was given.
    phi = parse_argname_change(phi, kwargs, "zeta", "phi")
    errorif(
        not np.allclose([thing.NFP for thing in eqs], eqs[0].NFP) and phi is None,
        ValueError,
        "supplied objects must have the same number of field periods, "
        "or if there are differing field periods, `phi` must be given explicitly."
        f" Instead, supplied objects have NFPs {[t.NFP for t in eqs]}."
        " If attempting to plot an axisymmetric object with non-axisymmetric objects,"
        " you must use the `change_resolution` method to make the axisymmetric "
        "object have the same NFP as the non-axisymmetric objects.",
    )

    figsize = kwargs.pop("figsize", None)
    cmap = kwargs.pop("cmap", "rainbow")
    colors = kwargs.pop("color", None)
    ls = kwargs.pop("ls", None)
    lw = kwargs.pop("lw", None)
    xlabel_fontsize = kwargs.pop("xlabel_fontsize", None)
    ylabel_fontsize = kwargs.pop("ylabel_fontsize", None)
    marker = kwargs.pop("marker", "x")
    size = kwargs.pop("size", 36)

    phi = (1 if eqs[-1].N == 0 else 4) if phi is None else phi
    if isinstance(phi, numbers.Integral):
        phi = np.linspace(0, 2 * np.pi / eqs[-1].NFP, phi, endpoint=False)
    phi = np.atleast_1d(phi)

    neq = len(eqs)

    if labels is None:
        labels = [str(i) for i in range(neq)]
    if colors is None:
        colors = _get_cmap(cmap, neq)(np.linspace(0, 1, neq))
    if lw is None:
        lw = 1
    if np.isscalar(lw):
        lw = [lw for i in range(neq)]
    if ls is None:
        ls = "-"
    if isinstance(ls, str):
        ls = [ls for i in range(neq)]

    fig, ax = _format_ax(ax, figsize=figsize, equal=True)
    plot_data = {}
    plot_data["R"] = []
    plot_data["Z"] = []

    for i in range(neq):
        # don't plot axis for FourierRZToroidalSurface, since it's not defined.
        plot_axis_i = plot_axis and eqs[i].L > 0
        rho = np.array([0.0, 1.0]) if plot_axis_i else np.array([1.0])

        grid_kwargs = {"NFP": 1, "theta": 100, "zeta": phi, "rho": rho}
        grid = _get_grid(**grid_kwargs)
        nr, nt, nz = grid.num_rho, grid.num_theta, grid.num_zeta
        grid = Grid(
            map_coordinates(
                eqs[i],
                grid.nodes,
                ["rho", "theta", "phi"],
                ["rho", "theta", "zeta"],
                period=(np.inf, 2 * np.pi, 2 * np.pi),
                guess=grid.nodes,
            ),
            sort=False,
        )
        with warnings.catch_warnings():
            warnings.simplefilter("ignore")
            coords = eqs[i].compute(["R", "Z"], grid=grid)
        R = coords["R"].reshape((nt, nr, nz), order="F")
        Z = coords["Z"].reshape((nt, nr, nz), order="F")

        plot_data["R"].append(R)
        plot_data["Z"].append(Z)

        for j in range(nz):
            (line,) = ax.plot(
                R[:, -1, j], Z[:, -1, j], color=colors[i], linestyle=ls[i], lw=lw[i]
            )
            if rho[0] == 0:
                ax.scatter(
                    R[0, 0, j], Z[0, 0, j], color=colors[i], marker=marker, s=size
                )

            if j == 0:
                line.set_label(labels[i])

    ax.set_xlabel(_AXIS_LABELS_RPZ[0], fontsize=xlabel_fontsize)
    ax.set_ylabel(_AXIS_LABELS_RPZ[2], fontsize=ylabel_fontsize)
    ax.tick_params(labelbottom=True, labelleft=True)

    if any(labels) and kwargs.pop("legend", True):
        ax.legend(**kwargs.pop("legend_kw", {}))
    _set_tight_layout(fig)

    assert (
        len(kwargs) == 0
    ), f"plot boundaries got unexpected keyword argument: {kwargs.keys()}"

    if return_data:
        return fig, ax, plot_data

    return fig, ax


def plot_comparison(
    eqs,
    rho=8,
    theta=8,
    phi=None,
    ax=None,
    cmap="rainbow",
    color=None,
    lw=None,
    ls=None,
    labels=None,
    return_data=False,
    **kwargs,
):
    """Plot comparison between flux surfaces of multiple equilibria.

    NOTE: If attempting to plot objects with differing NFP, `phi` must
    be given explicitly.

    Parameters
    ----------
    eqs : array-like of Equilibrium or EquilibriaFamily
        Equilibria to compare.
    rho : int or array-like
        Values of rho to plot contours of.
        If an integer, plot that many contours linearly spaced in (0,1).
    theta : int or array-like
        Values of theta to plot contours of.
        If an integer, plot that many contours linearly spaced in (0,2pi).
    phi : float, int or array-like or None
        Values of phi to plot contours at.
        If an integer, plot that many contours linearly spaced in [0,2pi).
        Default is 1 contour for axisymmetric equilibria or 6 for non-axisymmetry.
    ax : matplotlib AxesSubplot, optional
        Axis to plot on.
    cmap : str or matplotlib ColorMap
        Colormap to use for plotting, discretized into len(eqs) colors.
    color : array-like
        Array the same length as eqs of colors to use for each equilibrium.
        Overrides `cmap`.
    lw : array-like
        Array the same length as eqs of line widths to use for each equilibrium
    ls : array-like
        Array the same length as eqs of linestyles to use for each equilibrium.
    labels : array-like
        Array the same length as eqs of labels to apply to each equilibrium.
    return_data : bool
        If True, return the data plotted as well as fig,ax
    **kwargs : dict, optional
        Specify properties of the figure, axis, and plot appearance e.g.::

            plot_X(figsize=(4,6),label="your_label")

        Valid keyword arguments are:

        * ``figsize``: tuple of length 2, the size of the figure (to be passed to
          matplotlib)
        * ``legend``: bool, whether to display legend or not
        * ``legend_kw``: dict, any keyword arguments to be passed to ax.legend()
        * ``title_fontsize``: integer, font size of the title
        * ``xlabel_fontsize``: float, fontsize of the xlabel
        * ``ylabel_fontsize``: float, fontsize of the ylabel

    Returns
    -------
    fig : matplotlib.figure.Figure
        Figure being plotted to.
    ax : matplotlib.axes.Axes or ndarray of Axes
        Axes being plotted to.
    plot_data : dict
        Dictionary of the data plotted, only returned if ``return_data=True``

    Examples
    --------
    .. image:: ../../_static/images/plotting/plot_comparison.png

    .. code-block:: python

        from desc.plotting import plot_comparison
        fig, ax = plot_comparison(eqs=[eqf[0],eqf[1],eqf[2]],
                                  labels=['Axisymmetric w/o pressure',
                                          'Axisymmetric w/ pressure',
                                          'Non-axisymmetric w/ pressure',
                                         ],
                                 )

    """
    # if NFPs are not all equal, means there are
    # objects with differing NFPs, which it is not clear
    # how to choose the phis for by default, so we will throw an error
    # unless phi was given.
    phi = parse_argname_change(phi, kwargs, "zeta", "phi")
    errorif(
        not np.allclose([thing.NFP for thing in eqs], eqs[0].NFP) and phi is None,
        ValueError,
        "supplied objects must have the same number of field periods, "
        "or if there are differing field periods, `phi` must be given explicitly."
        f" Instead, supplied objects have NFPs {[t.NFP for t in eqs]}."
        " If attempting to plot an axisymmetric object with non-axisymmetric objects,"
        " you must use the `change_resolution` method to make the axisymmetric "
        "object have the same NFP as the non-axisymmetric objects.",
    )
    color = parse_argname_change(color, kwargs, "colors", "color")
    ls = parse_argname_change(ls, kwargs, "linestyles", "ls")
    lw = parse_argname_change(lw, kwargs, "lws", "lw")

    figsize = kwargs.pop("figsize", None)
    title_fontsize = kwargs.pop("title_fontsize", None)
    xlabel_fontsize = kwargs.pop("xlabel_fontsize", None)
    ylabel_fontsize = kwargs.pop("ylabel_fontsize", None)
    neq = len(eqs)
    if color is None:
        color = _get_cmap(cmap, neq)(np.linspace(0, 1, neq))
    if lw is None:
        lw = [1 for i in range(neq)]
    if ls is None:
        ls = ["-" for i in range(neq)]
    if labels is None:
        labels = [str(i) for i in range(neq)]
    N = np.max([eq.N for eq in eqs])
    nfp = eqs[0].NFP

    phi = (1 if N == 0 else 6) if phi is None else phi
    if isinstance(phi, numbers.Integral):
        phi = np.linspace(0, 2 * np.pi / nfp, phi, endpoint=False)
    phi = np.atleast_1d(phi)
    nphi = len(phi)

    rows = np.floor(np.sqrt(nphi)).astype(int)
    cols = np.ceil(nphi / rows).astype(int)

    figw = 4 * cols
    figh = 5 * rows
    if figsize is None:
        figsize = (figw, figh)
    fig, ax = _format_ax(ax, rows=rows, cols=cols, figsize=figsize, equal=True)
    ax = np.atleast_1d(ax).flatten()

    plot_data = {}
    for string in [
        "rho_R_coords",
        "rho_Z_coords",
        "vartheta_R_coords",
        "vartheta_Z_coords",
    ]:
        plot_data[string] = []
    for i, eq in enumerate(eqs):
        fig, ax, _plot_data = plot_surfaces(
            eq,
            rho,
            theta,
            phi,
            ax,
            theta_color=color[i % len(color)],
            theta_ls=ls[i % len(ls)],
            theta_lw=lw[i % len(lw)],
            rho_color=color[i % len(color)],
            rho_ls=ls[i % len(ls)],
            rho_lw=lw[i % len(lw)],
            lcfs_color=color[i % len(color)],
            lcfs_ls=ls[i % len(ls)],
            lcfs_lw=lw[i % len(lw)],
            axis_color=color[i % len(color)],
            axis_alpha=0,
            axis_marker="o",
            axis_size=0,
            label=labels[i % len(labels)],
            title_fontsize=title_fontsize,
            xlabel_fontsize=xlabel_fontsize,
            ylabel_fontsize=ylabel_fontsize,
            return_data=True,
        )
        for key in _plot_data.keys():
            plot_data[key].append(_plot_data[key])

    if any(labels) and kwargs.pop("legend", True):
        fig.legend(**kwargs.pop("legend_kw", {}))

    assert (
        len(kwargs) == 0
    ), f"plot_comparison got unexpected keyword argument: {kwargs.keys()}"

    if return_data:
        return fig, ax, plot_data

    return fig, ax


def plot_coils(coils, grid=None, fig=None, return_data=False, **kwargs):
    """Create 3D plot of coil geometry.

    Parameters
    ----------
    coils : Coil, CoilSet, Curve, or iterable
        Coil or coils to plot.
    grid : Grid, optional
        Grid to use for evaluating geometry
    fig : plotly.graph_objs._figure.Figure, optional
        Figure to plot on.
    return_data : bool
        If True, return the data plotted as well as fig,ax
    **kwargs : dict, optional
        Specify properties of the figure, axis, and plot appearance e.g.::

            plot_X(figsize=(4,6), color="darkgrey")

        Valid keyword arguments are:

        * ``unique``: bool, only plots unique coils from a CoilSet if True
        * ``figsize``: tuple of length 2, the size of the figure in inches
        * ``lw``: float, linewidth of plotted coils
        * ``ls``: str, linestyle of plotted coils
        * ``color``: str, color of plotted coils
        * ``showgrid``: Bool, whether or not to show the coordinate grid lines.
          True by default.
        * ``showticklabels``: Bool, whether or not to show the coordinate tick labels.
          True by default.
        * ``showaxislabels``: Bool, whether or not to show the coordinate axis labels.
          True by default.
        * ``zeroline``: Bool, whether or not to show the zero coordinate axis lines.
          True by default.
        * ``check_intersection``: Bool, whether or not to check the intersection of
          the coils before plotting. False by default.

    Returns
    -------
    fig : plotly.graph_objs._figure.Figure
        Figure being plotted to
    plot_data : dict
        Dictionary of the data plotted, only returned if ``return_data=True``

    Examples
    --------
    .. raw:: html

        <iframe src="../../_static/images/plotting/plot_coils.html"
        width="100%" height="980" frameborder="0"></iframe>

    .. code-block:: python

        from desc.plotting import plot_coils
        from desc.coils import initialize_modular_coils
        coils = initialize_modular_coils(eq, num_coils=4, r_over_a=2)
        plot_coils(coils)

    """
    lw = kwargs.pop("lw", 5)
    ls = kwargs.pop("ls", "solid")
    figsize = kwargs.pop("figsize", (10, 10))
    color = kwargs.pop("color", "black")
    unique = kwargs.pop("unique", False)
    showgrid = kwargs.pop("showgrid", True)
    zeroline = kwargs.pop("zeroline", True)
    showticklabels = kwargs.pop("showticklabels", True)
    showaxislabels = kwargs.pop("showaxislabels", True)
    check_intersection = kwargs.pop("check_intersection", False)
    errorif(
        len(kwargs) != 0,
        msg=f"plot_coils got unexpected keyword argument: {kwargs.keys()}",
    )
    errorif(
        not isinstance(coils, _Coil),
        ValueError,
        "Expected `coils` to be of type `_Coil`, instead got type" f" {type(coils)}",
    )

    if not isinstance(lw, (list, tuple)):
        lw = [lw]
    if not isinstance(ls, (list, tuple)):
        ls = [ls]
    if not isinstance(color, (list, tuple)):
        color = [color]
    if grid is None:
        grid = LinearGrid(N=400, endpoint=True)

    def flatten_coils(coilset, check_intersection=check_intersection):
        if hasattr(coilset, "__len__"):
            if hasattr(coilset, "_NFP") and hasattr(coilset, "_sym"):
                if not unique and (coilset.NFP > 1 or coilset.sym):
                    # plot all coils for symmetric coil sets
                    coilset = CoilSet.from_symmetry(
                        coilset,
                        NFP=coilset.NFP,
                        sym=coilset.sym,
                        check_intersection=check_intersection,
                    )
            return [a for i in coilset for a in flatten_coils(i)]
        else:
            return [coilset]

    coils_list = flatten_coils(coils)
    plot_data = {}
    plot_data["X"] = []
    plot_data["Y"] = []
    plot_data["Z"] = []

    if fig is None:
        fig = go.Figure()

    for i, coil in enumerate(coils_list):
        x, y, z = coil.compute("x", grid=grid, basis="xyz")["x"].T
        current = getattr(coil, "current", np.nan)
        plot_data["X"].append(x)
        plot_data["Y"].append(y)
        plot_data["Z"].append(z)

        trace = go.Scatter3d(
            x=x,
            y=y,
            z=z,
            marker=dict(
                size=0,
                opacity=0,
            ),
            line=dict(
                color=color[i % len(color)],
                width=lw[i % len(lw)],
                dash=ls[i % len(ls)],
            ),
            showlegend=False,
            name=coil.name or f"CoilSet[{i}]",
            hovertext=f"Current = {current} (A)",
        )

        fig.add_trace(trace)
    xaxis_title = "X (m)" if showaxislabels else ""
    yaxis_title = "Y (m)" if showaxislabels else ""
    zaxis_title = "Z (m)" if showaxislabels else ""
    fig.update_layout(
        scene=dict(
            xaxis_title=xaxis_title,
            yaxis_title=yaxis_title,
            zaxis_title=zaxis_title,
            xaxis=dict(
                backgroundcolor="white",
                gridcolor="darkgrey",
                showbackground=False,
                zerolinecolor="darkgrey",
                showgrid=showgrid,
                zeroline=zeroline,
                showticklabels=showticklabels,
            ),
            yaxis=dict(
                backgroundcolor="white",
                gridcolor="darkgrey",
                showbackground=False,
                zerolinecolor="darkgrey",
                showgrid=showgrid,
                zeroline=zeroline,
                showticklabels=showticklabels,
            ),
            zaxis=dict(
                backgroundcolor="white",
                gridcolor="darkgrey",
                showbackground=False,
                zerolinecolor="darkgrey",
                showgrid=showgrid,
                zeroline=zeroline,
                showticklabels=showticklabels,
            ),
            aspectmode="data",
        ),
        width=figsize[0] * dpi,
        height=figsize[1] * dpi,
    )
    if return_data:
        return fig, plot_data
    return fig


def plot_boozer_modes(  # noqa: C901
    eq,
    log=True,
    B0=True,
    norm=False,
    num_modes=10,
    rho=None,
    helicity=None,
    max_only=False,
    ax=None,
    return_data=False,
    **kwargs,
):
    """Plot Fourier harmonics of :math:`|B|` in Boozer coordinates.

    Parameters
    ----------
    eq : Equilibrium
        Object from which to plot.
    log : bool, optional
        Whether to use a log scale.
    B0 : bool, optional
        Whether to include the m=n=0 mode.
    norm : bool, optional
        Whether to normalize the magnitudes such that B0=1 Tesla.
    num_modes : int, optional
        How many modes to include. Use -1 for all modes.
    rho : int or ndarray, optional
        Radial coordinates of the flux surfaces to evaluate at,
        or number of surfaces in (0,1]
    helicity : None or tuple of int
        If a tuple, the (M,N) helicity of the field, only symmetry breaking modes are
        plotted. If None, plot all modes.
    max_only : bool
        If True, only plot the maximum of the symmetry breaking modes. Helicity must
        be specified.
    ax : matplotlib AxesSubplot, optional
        Axis to plot on.
    return_data : bool
        If True, return the data plotted as well as fig,ax
    **kwargs : dict, optional
        Specify properties of the figure, axis, and plot appearance e.g.::

            plot_X(figsize=(4,6))

        Valid keyword arguments are:

        * ``figsize``: tuple of length 2, the size of the figure (to be passed to
          matplotlib)
        * ``lw``: float, linewidth
        * ``ls``: str, linestyle
        * ``legend``: bool, whether to display legend or not
        * ``legend_kw``: dict, any keyword arguments to be passed to ax.legend()
        * ``xlabel_fontsize``: float, fontsize of the xlabel
        * ``ylabel_fontsize``: float, fontsize of the ylabel
        * ``label`` : str, label to apply. Only used if ``max_only`` is True.
        * ``color`` : str, color for plotted line. Only used if ``max_only`` is True.
        * ``M_booz`` : int, poloidal resolution to use for Boozer transform.
        * ``N_booz`` : int, toroidal resolution to use for Boozer transform.

    Returns
    -------
    fig : matplotlib.figure.Figure
        Figure being plotted to.
    ax : matplotlib.axes.Axes or ndarray of Axes
        Axes being plotted to.
    plot_data : dict
        Dictionary of the data plotted, only returned if ``return_data=True``

    Examples
    --------
    .. image:: ../../_static/images/plotting/plot_boozer_modes.png

    .. code-block:: python

        from desc.plotting import plot_boozer_modes
        fig, ax = plot_boozer_modes(eq)

    """
    if rho is None:
        rho = np.linspace(1, 0, num=20, endpoint=False)
    elif np.isscalar(rho) and rho > 1:
        rho = np.linspace(1, 0, num=rho, endpoint=False)

    rho = np.sort(rho)
    M_booz = kwargs.pop("M_booz", 2 * eq.M)
    N_booz = kwargs.pop("N_booz", 2 * eq.N)
    linestyle = kwargs.pop("ls", "-")
    linewidth = kwargs.pop("lw", 2)
    xlabel_fontsize = kwargs.pop("xlabel_fontsize", None)
    ylabel_fontsize = kwargs.pop("ylabel_fontsize", None)

    basis = get_transforms(
        "|B|_mn_B", obj=eq, grid=Grid(np.array([])), M_booz=M_booz, N_booz=N_booz
    )["B"].basis
    if helicity:
        matrix, modes, symidx = ptolemy_linear_transform(
            basis.modes, helicity=helicity, NFP=eq.NFP
        )
    else:
        matrix, modes = ptolemy_linear_transform(basis.modes)

    grid = LinearGrid(M=2 * eq.M_grid, N=2 * eq.N_grid, NFP=eq.NFP, rho=rho)
    transforms = get_transforms(
        "|B|_mn_B", obj=eq, grid=grid, M_booz=M_booz, N_booz=N_booz
    )
    with warnings.catch_warnings():
        warnings.simplefilter("ignore")
        data = eq.compute("|B|_mn_B", grid=grid, transforms=transforms)
    B_mn = data["|B|_mn_B"].reshape((len(rho), -1))
    B_mn = np.atleast_2d(matrix @ B_mn.T).T

    zidx = np.where((modes[:, 1:] == np.array([[0, 0]])).all(axis=1))[0]
    if norm:
        B_mn = B_mn / B_mn[:, zidx]
    if helicity:
        B_mn = B_mn[:, symidx]
        modes = modes[symidx, :]
    elif not B0:
        B_mn = np.delete(B_mn, zidx, axis=-1)
        modes = np.delete(modes, zidx, axis=0)

    if max_only:
        assert helicity is not None
        B_mn = np.max(np.abs(B_mn), axis=1)
        modes = None
    else:
        idx = np.argsort(np.mean(np.abs(B_mn), axis=0))
        idx = idx[-1::-1] if (num_modes == -1) else idx[-1 : -num_modes - 1 : -1]
        B_mn = B_mn[:, idx]
        modes = modes[idx, :]

    fig, ax = _format_ax(ax, figsize=kwargs.pop("figsize", None))

    plot_op = ax.semilogy if log else ax.plot
    B_mn = np.abs(B_mn) if log else B_mn

    if max_only:
        plot_op(
            rho,
            B_mn,
            label=kwargs.pop("label", ""),
            color=kwargs.pop("color", "k"),
            linestyle=linestyle,
            linewidth=linewidth,
        )
    else:
        for i, (L, M, N) in enumerate(modes):
            N *= int(eq.NFP)
            plot_op(
                rho,
                B_mn[:, i],
                label="M={}, N={}{}".format(
                    M, N, "" if eq.sym else (" (cos)" if L > 0 else " (sin)")
                ),
                linestyle=linestyle,
                linewidth=linewidth,
            )

    plot_data = {
        "|B|_mn_B": B_mn,
        "B modes": modes,
        "rho": rho,
    }

    ax.set_xlabel(_AXIS_LABELS_RTZ[0], fontsize=xlabel_fontsize)
    if max_only:
        ylabel = r"Max symmetry breaking Boozer $B_{M,N}$"
    elif helicity:
        ylabel = r"Symmetry breaking Boozer $B_{M,N}$"
    else:
        ylabel = r"$B_{M,N}$ in Boozer coordinates"
    ylabel += r" (normalized)" if norm else r" $(T)$"
    ax.set_ylabel(ylabel, fontsize=ylabel_fontsize)

    if kwargs.pop("legend", True):
        ax.legend(**kwargs.pop("legend_kw", {"loc": "lower right"}))

    assert (
        len(kwargs) == 0
    ), f"plot boozer modes got unexpected keyword argument: {kwargs.keys()}"

    _set_tight_layout(fig)
    if return_data:
        return fig, ax, plot_data

    return fig, ax


def plot_boozer_surface(
    thing,
    grid_compute=None,
    grid_plot=None,
    rho=1,
    fill=False,
    ncontours=30,
    fieldlines=0,
    ax=None,
    return_data=False,
    **kwargs,
):
    """Plot :math:`|B|` on a surface vs the Boozer poloidal and toroidal angles.

    Parameters
    ----------
    thing : Equilibrium or OmnigenousField
        Object from which to plot.
    grid_compute : Grid, optional
        Grid to use for computing boozer spectrum
    grid_plot : Grid, optional
        Grid to plot on.
    rho : float, optional
        Radial coordinate of flux surface. Used only if grids are not specified.
    fill : bool, optional
        Whether the contours are filled, i.e. whether to use `contourf` or `contour`.
    ncontours : int, optional
        Number of contours to plot.
    fieldlines : int, optional
        Number of (linearly spaced) magnetic fieldlines to plot. Default is 0 (none).
    ax : matplotlib AxesSubplot, optional
        Axis to plot on.
    return_data : bool
        If True, return the data plotted as well as fig,ax
    **kwargs : dict, optional
        Specify properties of the figure, axis, and plot appearance e.g.::

            plot_X(figsize=(4,6),cmap="plasma")

        Valid keyword arguments are:

        * ``iota``: rotational transform, used when `thing` is an OmnigenousField
        * ``figsize``: tuple of length 2, the size of the figure (to be passed to
          matplotlib)
        * ``cmap``: str, matplotlib colormap scheme to use, passed to ax.contourf
        * ``levels``: int or array-like, passed to contourf
        * ``title_fontsize``: integer, font size of the title
        * ``xlabel_fontsize``: float, fontsize of the xlabel
        * ``ylabel_fontsize``: float, fontsize of the ylabel

    Returns
    -------
    fig : matplotlib.figure.Figure
        Figure being plotted to
    ax : matplotlib.axes.Axes or ndarray of Axes
        Axes being plotted to
    plot_data : dict
        Dictionary of the data plotted, only returned if ``return_data=True``

    Examples
    --------
    .. image:: ../../_static/images/plotting/plot_boozer_surface.png

    .. code-block:: python

        from desc.plotting import plot_boozer_surface
        fig, ax = plot_boozer_surface(eq)

    .. image:: ../../_static/images/plotting/plot_omnigenous_field.png

    .. code-block:: python

        from desc.plotting import plot_boozer_surface
        fig, ax = plot_boozer_surface(field, iota=0.32)

    """
    eq_switch = True
    if hasattr(thing, "_x_lmn"):
        eq_switch = False  # thing is an OmnigenousField, not an Equilibrium

    # default grids
    if grid_compute is None:
        # grid_compute only used for Equilibrium, not OmnigenousField
        grid_kwargs = {
            "rho": rho,
            "M": 4 * getattr(thing, "M", 1),
            "N": 4 * getattr(thing, "N", 1),
            "NFP": thing.NFP,
            "endpoint": False,
        }
        grid_compute = _get_grid(**grid_kwargs)
    if grid_plot is None:
        grid_kwargs = {
            "rho": rho,
            "theta": 91,
            "zeta": 91,
            "NFP": thing.NFP,
            "endpoint": eq_switch,
        }
        grid_plot = _get_grid(**grid_kwargs)

    # compute
    if eq_switch:  # Equilibrium
        M_booz = kwargs.pop("M_booz", 2 * thing.M)
        N_booz = kwargs.pop("N_booz", 2 * thing.N)
        with warnings.catch_warnings():
            warnings.simplefilter("ignore")
            data = thing.compute(
                "|B|_mn_B", grid=grid_compute, M_booz=M_booz, N_booz=N_booz
            )
        B_transform = get_transforms(
            "|B|_mn_B", obj=thing, grid=grid_plot, M_booz=M_booz, N_booz=N_booz
        )["B"]
        B = B_transform.transform(data["|B|_mn_B"]).reshape(
            (grid_plot.num_theta, grid_plot.num_zeta), order="F"
        )
        theta_B = (
            grid_plot.nodes[:, 1]
            .reshape((grid_plot.num_theta, grid_plot.num_zeta), order="F")
            .squeeze()
        )
        zeta_B = (
            grid_plot.nodes[:, 2]
            .reshape((grid_plot.num_theta, grid_plot.num_zeta), order="F")
            .squeeze()
        )
        iota = grid_compute.compress(data["iota"])
    else:  # OmnigenousField
        iota = kwargs.pop("iota", None)
        errorif(iota is None, msg="iota must be supplied for OmnigenousField")
        with warnings.catch_warnings():
            warnings.simplefilter("ignore")
            data = thing.compute(
                ["theta_B", "zeta_B", "|B|"],
                grid=grid_plot,
                helicity=thing.helicity,
                iota=iota,
            )
        B = data["|B|"]
        theta_B = np.mod(data["theta_B"], 2 * np.pi)
        zeta_B = np.mod(data["zeta_B"], 2 * np.pi / thing.NFP)

    fig, ax = _format_ax(ax, figsize=kwargs.pop("figsize", None))
    divider = make_axes_locatable(ax)

    contourf_kwargs = {
        "norm": matplotlib.colors.Normalize(),
        "levels": kwargs.pop(
            "levels", np.linspace(np.nanmin(B), np.nanmax(B), ncontours)
        ),
        "cmap": kwargs.pop("cmap", "jet"),
        "extend": "both",
    }

    title_fontsize = kwargs.pop("title_fontsize", None)
    xlabel_fontsize = kwargs.pop("xlabel_fontsize", None)
    ylabel_fontsize = kwargs.pop("ylabel_fontsize", None)

    assert (
        len(kwargs) == 0
    ), f"plot_boozer_surface got unexpected keyword argument: {kwargs.keys()}"

    # plot
    op = ("" if eq_switch else "tri") + "contour" + ("f" if fill else "")
    im = getattr(ax, op)(zeta_B, theta_B, B, **contourf_kwargs)

    cax_kwargs = {"size": "5%", "pad": 0.05}
    cax = divider.append_axes("right", **cax_kwargs)
    cbar = fig.colorbar(im, cax=cax)
    cbar.update_ticks()

    if fieldlines:
        theta0 = np.linspace(0, 2 * np.pi, fieldlines, endpoint=False)
        zeta = np.linspace(0, 2 * np.pi / grid_plot.NFP, 100)
        alpha = np.atleast_2d(theta0) + iota * np.atleast_2d(zeta).T
        alpha1 = np.where(np.logical_and(alpha >= 0, alpha <= 2 * np.pi), alpha, np.nan)
        alpha2 = np.where(
            np.logical_or(alpha < 0, alpha > 2 * np.pi),
            alpha % (sign(iota) * 2 * np.pi) + (sign(iota) < 0) * (2 * np.pi),
            np.nan,
        )
        alphas = np.hstack((alpha1, alpha2))
        ax.plot(zeta, alphas, color="k", ls="-", lw=2)

    ax.set_xlim([0, 2 * np.pi / thing.NFP])
    ax.set_ylim([0, 2 * np.pi])

    ax.set_xlabel(r"$\zeta_{Boozer}$", fontsize=xlabel_fontsize)
    ax.set_ylabel(r"$\theta_{Boozer}$", fontsize=ylabel_fontsize)
    ax.set_title(r"$|\mathbf{B}|~(T)$", fontsize=title_fontsize)

    _set_tight_layout(fig)

    if return_data:
        plot_data = {"theta_B": theta_B, "zeta_B": zeta_B, "|B|": B}
        return fig, ax, plot_data

    return fig, ax


def plot_qs_error(  # noqa: 16 fxn too complex
    eq,
    log=True,
    fB=True,
    fC=True,
    fT=True,
    helicity=(1, 0),
    rho=None,
    ax=None,
    return_data=False,
    **kwargs,
):
    """Plot quasi-symmetry errors f_B, f_C, and f_T as normalized flux functions.

    Parameters
    ----------
    eq : Equilibrium
        Object from which to plot.
    log : bool, optional
        Whether to use a log scale.
    fB : bool, optional
        Whether to include the Boozer coordinates QS error.
    fC : bool, optional
        Whether to include the flux function QS error.
    fT : bool, optional
        Whether to include the triple product QS error.
    helicity : tuple, int
        Type of quasi-symmetry (M, N).
    rho : int or ndarray, optional
        Radial coordinates of the flux surfaces to evaluate at,
        or number of surfaces in (0,1]
    ax : matplotlib AxesSubplot, optional
        Axis to plot on.
    return_data : bool
        If True, return the data plotted as well as fig,ax
    **kwargs : dict, optional
        Specify properties of the figure, axis, and plot appearance e.g.::

            plot_X(figsize=(4,6))

        Valid keyword arguments are:

        * ``figsize``: tuple of length 2, the size of the figure (to be passed to
          matplotlib)
        * ``ls``: list of strs of length 3, linestyles to use for the 3 different
          qs metrics
        * ``lw``: list of float of length 3, linewidths to use for the 3 different
          qs metrics
        * ``color``: list of strs of length 3, colors to use for the 3 different
          qs metrics
        * ``marker``: list of strs of length 3, markers to use for the 3 different
          qs metrics
        * ``labels``:  list of strs of length 3, labels to use for the 3 different
          qs metrics
        * ``ylabel``: str, ylabel to use for plot
        * ``legend``: bool, whether to display legend or not
        * ``legend_kw``: dict, any keyword arguments to be passed to ax.legend()
        * ``xlabel_fontsize``: float, fontsize of the xlabel
        * ``ylabel_fontsize``: float, fontsize of the ylabel

    Returns
    -------
    fig : matplotlib.figure.Figure
        Figure being plotted to.
    ax : matplotlib.axes.Axes or ndarray of Axes
        Axes being plotted to.
    plot_data : dict
        Dictionary of the data plotted, only returned if ``return_data=True``

    Examples
    --------
    .. image:: ../../_static/images/plotting/plot_qs_error.png

    .. code-block:: python

        from desc.plotting import plot_qs_error
        fig, ax = plot_qs_error(eq, helicity=(1, eq.NFP), log=True)

    """
    colors = kwargs.pop("color", ["r", "b", "g"])
    markers = kwargs.pop("marker", ["o", "o", "o"])
    labels = kwargs.pop("labels", [r"$\hat{f}_B$", r"$\hat{f}_C$", r"$\hat{f}_T$"])
    colors = parse_argname_change(colors, kwargs, "colors", "color")
    markers = parse_argname_change(markers, kwargs, "markers", "marker")

    if rho is None:
        rho = np.linspace(1, 0, num=20, endpoint=False)
    elif np.isscalar(rho) and rho > 1:
        rho = np.linspace(1, 0, num=rho, endpoint=False)
    rho = np.sort(rho)

    fig, ax = _format_ax(ax, figsize=kwargs.pop("figsize", None))

    M_booz = kwargs.pop("M_booz", 2 * eq.M)
    N_booz = kwargs.pop("N_booz", 2 * eq.N)
    ls = kwargs.pop("ls", ["-", "-", "-"])
    lw = kwargs.pop("lw", [1, 1, 1])
    ylabel = kwargs.pop("ylabel", False)
    xlabel_fontsize = kwargs.pop("xlabel_fontsize", None)
    ylabel_fontsize = kwargs.pop("ylabel_fontsize", None)

    with warnings.catch_warnings():
        warnings.simplefilter("ignore")
        data = eq.compute(["R0", "|B|"])
    R0 = data["R0"]
    B0 = np.mean(data["|B|"] * data["sqrt(g)"]) / np.mean(data["sqrt(g)"])

    plot_data = {"rho": rho}

    grid = LinearGrid(M=2 * eq.M_grid, N=2 * eq.N_grid, NFP=eq.NFP, rho=rho)
    names = []
    if fB:
        names += ["|B|_mn_B"]
        transforms = get_transforms(
            "|B|_mn_B", obj=eq, grid=grid, M_booz=M_booz, N_booz=N_booz
        )
        matrix, modes, idx = ptolemy_linear_transform(
            transforms["B"].basis.modes,
            helicity=helicity,
            NFP=transforms["B"].basis.NFP,
        )
    if fC or fT:
        names += ["sqrt(g)"]
    if fC:
        names += ["f_C"]
    if fT:
        names += ["f_T"]

    with warnings.catch_warnings():
        warnings.simplefilter("ignore")
        data = eq.compute(
            names, grid=grid, M_booz=M_booz, N_booz=N_booz, helicity=helicity
        )

    if fB:
        B_mn = data["|B|_mn_B"].reshape((len(rho), -1))
        B_mn = (matrix @ B_mn.T).T
        f_B = np.sqrt(np.sum(B_mn[:, idx] ** 2, axis=-1)) / np.sqrt(
            np.sum(B_mn**2, axis=-1)
        )
        plot_data["f_B"] = f_B
    if fC:
        sqrtg = grid.meshgrid_reshape(data["sqrt(g)"], "rtz")
        f_C = grid.meshgrid_reshape(data["f_C"], "rtz")
        f_C = (
            np.mean(np.abs(f_C) * sqrtg, axis=(1, 2))
            / np.mean(sqrtg, axis=(1, 2))
            / B0**3
        )
        plot_data["f_C"] = f_C
    if fT:
        sqrtg = grid.meshgrid_reshape(data["sqrt(g)"], "rtz")
        f_T = grid.meshgrid_reshape(data["f_T"], "rtz")
        f_T = (
            np.mean(np.abs(f_T) * sqrtg, axis=(1, 2))
            / np.mean(sqrtg, axis=(1, 2))
            * R0**2
            / B0**4
        )
        plot_data["f_T"] = f_T

    plot_op = ax.semilogy if log else ax.plot

    if fB:
        plot_op(
            rho,
            f_B,
            ls=ls[0 % len(ls)],
            c=colors[0 % len(colors)],
            marker=markers[0 % len(markers)],
            label=labels[0 % len(labels)],
            lw=lw[0 % len(lw)],
        )
    if fC:
        plot_op(
            rho,
            f_C,
            ls=ls[1 % len(ls)],
            c=colors[1 % len(colors)],
            marker=markers[1 % len(markers)],
            label=labels[1 % len(labels)],
            lw=lw[1 % len(lw)],
        )
    if fT:
        plot_op(
            rho,
            f_T,
            ls=ls[2 % len(ls)],
            c=colors[2 % len(colors)],
            marker=markers[2 % len(markers)],
            label=labels[2 % len(labels)],
            lw=lw[2 % len(lw)],
        )

    ax.set_xlabel(_AXIS_LABELS_RTZ[0], fontsize=xlabel_fontsize)
    if ylabel:
        ax.set_ylabel(ylabel, fontsize=ylabel_fontsize)

    if kwargs.pop("legend", True):
        ax.legend(**kwargs.pop("legend_kw", {"loc": "center right"}))

    assert (
        len(kwargs) == 0
    ), f"plot qs error got unexpected keyword argument: {kwargs.keys()}"

    _set_tight_layout(fig)
    if return_data:
        return fig, ax, plot_data

    return fig, ax


def plot_grid(grid, return_data=False, **kwargs):
    """Plot the location of collocation nodes on the zeta=0 plane.

    Parameters
    ----------
    grid : Grid
        Grid to plot.
    return_data : bool
        If True, return the data plotted as well as fig,ax
    **kwargs : dict, optional
        Specify properties of the figure, axis, and plot appearance e.g.::

            plot_X(figsize=(4,6))

        Valid keyword arguments are:

        * ``figsize``: tuple of length 2, the size of the figure (to be passed to
          matplotlib)
        * ``title_fontsize``: integer, font size of the title

    Returns
    -------
    fig : matplotlib.figure.Figure
        Figure being plotted to.
    ax : matplotlib.axes.Axes or ndarray of Axes
        Axes being plotted to.
    plot_data : dict
        Dictionary of the data plotted, only returned if ``return_data=True``

    Examples
    --------
    .. image:: ../../_static/images/plotting/plot_grid.png

    .. code-block:: python

        from desc.plotting import plot_grid
        from desc.grid import ConcentricGrid
        grid = ConcentricGrid(L=20, M=10, N=1, node_pattern="jacobi")
        fig, ax = plot_grid(grid)

    """
    fig = plt.figure(figsize=kwargs.pop("figsize", (4, 4)))
    ax = plt.subplot(projection="polar")
    title_fontsize = kwargs.pop("title_fontsize", None)

    assert (
        len(kwargs) == 0
    ), f"plot_grid got unexpected keyword argument: {kwargs.keys()}"

    # node locations
    nodes = grid.nodes[grid.nodes[:, 2] == 0]
    ax.scatter(nodes[:, 1], nodes[:, 0], s=4)
    ax.set_ylim(0, 1)
    ax.set_xticks(
        [
            0,
            np.pi / 4,
            np.pi / 2,
            3 / 4 * np.pi,
            np.pi,
            5 / 4 * np.pi,
            3 / 2 * np.pi,
            7 / 4 * np.pi,
        ]
    )
    ax.set_xticklabels(
        [
            "$0$",
            r"$\frac{\pi}{4}$",
            r"$\frac{\pi}{2}$",
            r"$\frac{3\pi}{4}$",
            r"$\pi$",
            r"$\frac{5\pi}{4}$",
            r"$\frac{3\pi}{2}$",
            r"$\frac{7\pi}{4}$",
        ]
    )
    ax.set_yticklabels([])
    if grid.__class__.__name__ in ["LinearGrid", "Grid", "QuadratureGrid"]:
        ax.set_title(
            "{}, $L={}$, $M={}, pattern: {}$".format(
                grid.__class__.__name__, grid.L, grid.M, grid.node_pattern
            ),
            pad=20,
        )
    if grid.__class__.__name__ in ["ConcentricGrid"]:
        ax.set_title(
            "{}, $M={}$, pattern: {}".format(
                grid.__class__.__name__,
                grid.M,
                grid.node_pattern,
            ),
            pad=20,
            fontsize=title_fontsize,
        )
    _set_tight_layout(fig)

    plot_data = {"rho": nodes[:, 0], "theta": nodes[:, 1]}

    if return_data:
        return fig, ax, plot_data

    return fig, ax


def plot_basis(  # noqa : C901
    basis,
    derivative=np.array([0, 0, 0]),
    return_data=False,
    **kwargs,
):
    """Plot basis functions.

    Currently supported basis classes are:
        - PowerSeries
        - FourierSeries
        - ChebyshevPolynomial
        - DoubleFourierSeries
        - ZernikePolynomial
        - FourierZernikeBasis (only 2D in rho and theta)
        - ChebyshevDoubleFourierBasis (only 2D in rho and theta)

    Parameters
    ----------
    basis : Basis
        basis to plot
    derivative : (1,3), optional
        Order of derivatives to compute in (rho,theta,zeta).
        Default is [0,0,0] (no derivative).
    return_data : bool
        If True, return the data plotted as well as fig,ax
    **kwargs : dict, optional
        Specify properties of the figure, axis, and plot appearance e.g.::

            plot_X(figsize=(4,6),cmap="plasma")

        Valid keyword arguments are:

        * ``figsize``: tuple of length 2, the size of the figure (to be passed to
          matplotlib)
        * ``cmap``: str, matplotlib colormap scheme to use, passed to ax.contourf
        * ``title_fontsize``: integer, font size of the title

    Returns
    -------
    fig : matplotlib.figure.Figure
        Figure being plotted to.
    ax : matplotlib.axes.Axes, ndarray of axes, or dict of axes
        Axes being plotted to. A single axis is used for 1d basis functions,
        2d or 3d bases return an ndarray or dict of axes.    return_data : bool
        if True, return the data plotted as well as fig,ax
    plot_data : dict
        Dictionary of the data plotted, only returned if ``return_data=True``

    Examples
    --------
    .. image:: ../../_static/images/plotting/plot_basis.png

    .. code-block:: python

        from desc.plotting import plot_basis
        from desc.basis import DoubleFourierSeries
        basis = DoubleFourierSeries(M=3, N=2)
        fig, ax = plot_basis(basis)

    """
    title_fontsize = kwargs.pop("title_fontsize", None)
    no_derivative = (np.array([0, 0, 0]) == derivative).all()

    # 1D BASIS
    if basis.__class__.__name__ == "PowerSeries":
        grid = LinearGrid(rho=100, endpoint=True)
        r = grid.nodes[:, 0]
        fig, ax = plt.subplots(figsize=kwargs.get("figsize", (6, 4)))

        f = basis.evaluate(grid.nodes, derivatives=derivative)
        plot_data = {"l": basis.modes[:, 0], "amplitude": [], "rho": r}

        for fi, l in zip(f.T, basis.modes[:, 0]):
            ax.plot(r, fi, label="$l={:d}$".format(int(l)))
            plot_data["amplitude"].append(fi)
        ax.set_xlabel("$\\rho$")
        ax.set_ylabel("$f_l(\\rho)$")
        ax.legend(bbox_to_anchor=(1.04, 0.5), loc="center left", borderaxespad=0)
        ax.set_xticks([0, 0.25, 0.5, 0.75, 1])
        if no_derivative:
            ax.set_yticks([0, 0.25, 0.5, 0.75, 1])
        ax.set_title(
            "{}, $L={}$".format(basis.__class__.__name__, basis.L),
            fontsize=title_fontsize,
        )
        _set_tight_layout(fig)
        if return_data:
            return fig, ax, plot_data

        return fig, ax

    elif basis.__class__.__name__ == "FourierSeries":
        grid = LinearGrid(zeta=100, NFP=basis.NFP, endpoint=True)
        z = grid.nodes[:, 2]
        fig, ax = plt.subplots(figsize=kwargs.get("figsize", (6, 4)))

        f = basis.evaluate(grid.nodes, derivatives=derivative)
        plot_data = {"n": basis.modes[:, 2], "amplitude": [], "zeta": z}

        for fi, n in zip(f.T, basis.modes[:, 2]):
            ax.plot(z, fi, label="$n={:d}$".format(int(n)))
            plot_data["amplitude"].append(fi)

        ax.set_xlabel("$\\zeta$")
        ax.set_ylabel("$f_n(\\zeta)$")
        ax.legend(bbox_to_anchor=(1.04, 0.5), loc="center left", borderaxespad=0)
        ax.set_xticks([0, np.pi / basis.NFP, 2 * np.pi / basis.NFP])
        ax.set_xticklabels(["$0$", "$\\pi/N_{{FP}}$", "$2\\pi/N_{{FP}}$"])
        if no_derivative:
            ax.set_yticks([-1, -0.5, 0, 0.5, 1])
        ax.set_title(
            "{}, $N={}$, $N_{{FP}}={}$".format(
                basis.__class__.__name__, basis.N, basis.NFP
            ),
            fontsize=title_fontsize,
        )
        _set_tight_layout(fig)
        if return_data:
            return fig, ax, plot_data

        return fig, ax

    elif basis.__class__.__name__ == "ChebyshevPolynomial":
        grid = LinearGrid(rho=100, endpoint=True)
        r = grid.nodes[:, 0]
        fig, ax = plt.subplots(figsize=kwargs.get("figsize", (6, 4)))

        f = basis.evaluate(grid.nodes, derivatives=derivative)
        plot_data = {"l": basis.modes[:, 0], "amplitude": [], "rho": r}

        for fi, n in zip(f.T, basis.modes[:, 0]):
            ax.plot(r, fi, label="$l={:d}$".format(int(n)))
            plot_data["amplitude"].append(fi)

        ax.set_xlabel("$\\rho$")
        ax.set_ylabel("$f_l(\\rho)$")
        ax.legend(bbox_to_anchor=(1.04, 0.5), loc="center left", borderaxespad=0)
        ax.set_xticks([0, 0.25, 0.5, 0.75, 1])
        if no_derivative:
            ax.set_yticks([-1, -0.5, 0, 0.5, 1])
        ax.set_title(
            "{}, $L={}$".format(basis.__class__.__name__, basis.L),
            fontsize=title_fontsize,
        )
        _set_tight_layout(fig)
        if return_data:
            return fig, ax, plot_data

        return fig, ax

    # 2D\3D BASIS
    elif basis.__class__.__name__ == "DoubleFourierSeries":
        nmax = abs(basis.modes[:, 2]).max()
        mmax = abs(basis.modes[:, 1]).max()
        grid = LinearGrid(theta=100, zeta=100, NFP=basis.NFP, endpoint=True)
        t = grid.nodes[:, 1].reshape((grid.num_theta, grid.num_zeta))
        z = grid.nodes[:, 2].reshape((grid.num_theta, grid.num_zeta))
        fig = plt.figure(
            figsize=kwargs.get("figsize", (nmax * 4 + 1, mmax * 4 + 1)),
        )
        wratios = np.ones(2 * nmax + 2)
        wratios[-1] = kwargs.get("cbar_ratio", 0.25)
        hratios = np.ones(2 * mmax + 2)
        hratios[0] = kwargs.get("title_ratio", 0.1)
        gs = matplotlib.gridspec.GridSpec(
            2 * mmax + 2, 2 * nmax + 2, width_ratios=wratios, height_ratios=hratios
        )
        ax = np.empty((2 * mmax + 1, 2 * nmax + 1), dtype=object)
        f = basis.evaluate(grid.nodes, derivatives=derivative)
        plot_data = {
            "m": basis.modes[:, 1],
            "n": basis.modes[:, 2],
            "amplitude": [],
            "zeta": z,
            "theta": t,
        }

        for fi, m, n in zip(f.T, basis.modes[:, 1], basis.modes[:, 2]):
            ax[mmax + m, nmax + n] = plt.subplot(gs[mmax + m + 1, n + nmax])
            ax[mmax + m, nmax + n].set_xticks(
                [
                    0,
                    np.pi / basis.NFP / 2,
                    np.pi / basis.NFP,
                    3 / 2 * np.pi / basis.NFP,
                    2 * np.pi / basis.NFP,
                ]
            )
            if type(ax[mmax + m, 0]) is matplotlib.axes._axes.Axes:
                ax[mmax + m, 0].set_yticks(
                    [0, np.pi / 2, np.pi, 3 / 2 * np.pi, 2 * np.pi]
                )
            ax[mmax + m, nmax + n].set_xticklabels([])
            ax[mmax + m, nmax + n].set_yticklabels([])
            im = ax[mmax + m, nmax + n].contourf(
                z,
                t,
                fi.reshape((grid.num_theta, grid.num_zeta)),
                levels=100,
                vmin=-1,
                vmax=1,
                cmap=kwargs.get("cmap", "coolwarm"),
            )
            plot_data["amplitude"].append(fi.reshape((grid.num_theta, grid.num_zeta)))

            if m == mmax:
                ax[mmax + m, nmax + n].set_xlabel(
                    "$\\zeta$ \n $n={}$".format(n), fontsize=10
                )
                ax[mmax + m, nmax + n].set_xticklabels(
                    ["$0$", None, "$\\pi/N_{{FP}}$", None, "$2\\pi/N_{{FP}}$"],
                    fontsize=8,
                )
            if n + nmax == 0 and type(ax[mmax + m, 0]) is matplotlib.axes._axes.Axes:
                ax[mmax + m, 0].set_ylabel("$m={}$ \n $\\theta$".format(m), fontsize=10)
                ax[mmax + m, 0].set_yticklabels(
                    ["$0$", None, "$\\pi$", None, "$2\\pi$"], fontsize=8
                )
        cb_ax = plt.subplot(gs[:, -1])
        cbar = fig.colorbar(im, cax=cb_ax)
        if no_derivative:
            cbar.set_ticks([-1, -0.5, 0, 0.5, 1])
        fig.suptitle(
            "{}, $M={}$, $N={}$, $N_{{FP}}={}$".format(
                basis.__class__.__name__, basis.M, basis.N, basis.NFP
            ),
            y=0.98,
            fontsize=title_fontsize,
        )
        if return_data:
            return fig, ax, plot_data

        return fig, ax

    elif basis.__class__.__name__ == "ChebyshevDoubleFourierBasis":
        lmax = abs(basis.modes[:, 0]).max().astype(int)
        mmax = abs(basis.modes[:, 1]).max().astype(int)

        grid = LinearGrid(rho=100, theta=100, endpoint=True)
        r = grid.nodes[grid.unique_rho_idx, 0]
        v = grid.nodes[grid.unique_theta_idx, 1]

        fig = plt.figure(figsize=kwargs.get("figsize", (3 * mmax, 2 * lmax)))

        plot_data = {"amplitude": [], "rho": r, "theta": v}

        ax = {i: {} for i in range(lmax + 1)}
        ratios = np.ones(2 * (mmax + 1))
        ratios[-1] = kwargs.get("cbar_ratio", 0.15)
        gs = matplotlib.gridspec.GridSpec(lmax + 1, 2 * (mmax + 1), width_ratios=ratios)

        modes = basis.modes[basis.modes[:, 2] == 0]
        plot_data["l"] = basis.modes[:, 0]
        plot_data["m"] = basis.modes[:, 1]
        Zs = basis.evaluate(grid.nodes, modes=modes, derivatives=derivative)
        for i, (l, m) in enumerate(
            zip(modes[:, 0].astype(int), modes[:, 1].astype(int))
        ):
            Z = Zs[:, i].reshape((grid.num_rho, grid.num_theta))
            ax[l][m] = plt.subplot(gs[l, m + mmax : m + mmax + 1], projection="polar")
            ax[l][m].axis("off")
            im = ax[l][m].contourf(
                v,
                r,
                Z,
                levels=np.linspace(-1, 1, 100) if no_derivative else 100,
                cmap=kwargs.get("cmap", "coolwarm"),
            )
            ax[l][m].set_title("$l={}, m={}$".format(l, m))
            plot_data["amplitude"].append(Zs)

        cb_ax = plt.subplot(gs[:, -1])
        plt.subplots_adjust(right=0.9)
        cbar = fig.colorbar(im, cax=cb_ax)
        if no_derivative:
            cbar.set_ticks(np.linspace(-1, 1, 9))
        fig.suptitle(
            "{}, $M={}$, $N={}$, $N_{{FP}}={}$".format(
                basis.__class__.__name__, basis.M, basis.N, basis.NFP
            ),
            y=0.98,
            fontsize=title_fontsize,
        )
        _set_tight_layout(fig)
        if return_data:
            return fig, ax, plot_data

        return fig, ax

    elif basis.__class__.__name__ in ["ZernikePolynomial", "FourierZernikeBasis"]:
        lmax = abs(basis.modes[:, 0]).max().astype(int)
        mmax = abs(basis.modes[:, 1]).max().astype(int)

        grid = LinearGrid(rho=100, theta=100, endpoint=True)
        r = grid.nodes[grid.unique_rho_idx, 0]
        v = grid.nodes[grid.unique_theta_idx, 1]

        fig = plt.figure(figsize=kwargs.get("figsize", (3 * mmax, 4 * lmax / 2)))

        plot_data = {"amplitude": [], "rho": r, "theta": v}

        ax = {i: {} for i in range(lmax + 1)}
        ratios = np.ones(2 * (mmax + 1) + 1)
        ratios[-1] = kwargs.get("cbar_ratio", 0.15)
        gs = matplotlib.gridspec.GridSpec(
            lmax + 1, 2 * (mmax + 1) + 1, width_ratios=ratios
        )

        modes = basis.modes[basis.modes[:, 2] == 0]
        plot_data["l"] = basis.modes[:, 0]
        plot_data["m"] = basis.modes[:, 1]
        Zs = basis.evaluate(grid.nodes, modes=modes, derivatives=derivative)
        for i, (l, m) in enumerate(
            zip(modes[:, 0].astype(int), modes[:, 1].astype(int))
        ):
            Z = Zs[:, i].reshape((grid.num_rho, grid.num_theta))
            ax[l][m] = plt.subplot(gs[l, m + mmax : m + mmax + 2], projection="polar")
            ax[l][m].set_title("$l={}, m={}$".format(l, m))
            ax[l][m].axis("off")
            im = ax[l][m].contourf(
                v,
                r,
                Z,
                levels=np.linspace(-1, 1, 100) if no_derivative else 100,
                cmap=kwargs.get("cmap", "coolwarm"),
            )
            plot_data["amplitude"].append(Zs)

        cb_ax = plt.subplot(gs[:, -1])
        plt.subplots_adjust(right=0.8)
        cbar = fig.colorbar(im, cax=cb_ax)
        if no_derivative:
            cbar.set_ticks(np.linspace(-1, 1, 9))
        fig.suptitle(
            "{}, $L={}$, $M={}$, spectral indexing = {}".format(
                basis.__class__.__name__, basis.L, basis.M, basis.spectral_indexing
            ),
            y=0.98,
            fontsize=title_fontsize,
        )
        _set_tight_layout(fig)
        if return_data:
            return fig, ax, plot_data

        return fig, ax


def plot_field_lines(
    field,
    R0,
    Z0,
    phi0=0,
    ntransit=1,
    nphi_per_transit=50,
    endpoint=True,
    fig=None,
    return_data=False,
    **kwargs,
):
    """Field line plot from external magnetic field.

    Parameters
    ----------
    field : MagneticField
        External field, coilset, current potential etc to plot from.
    R0, Z0 : array-like
        Starting points for field line tracing.
    phi0 : float
        Starting value of phi for field line tracing in radians. Defaults to 0.
    ntransit : int, float
        Number of transits to trace field lines for. Defaults to 1. To trace the field
        in negative toroidal direction, use a negative value.
    nphi_per_transit : int
        Number of equidistant toroidal points to plot for each field line per
        transit. Must be positive integer. Defaults to 50.
    endpoint : bool
        If True, the point phi0+2*pi*ntransit is included, else the last point
        is phi0 + 2*np.pi*(ntransit - 1/nphi_per_transit). Defaults to True.
    fig : plotly.graph_objs._figure.Figure, optional
        Figure to plot on.
    return_data : bool
        If True, return the data plotted as well as fig
    **kwargs : dict, optional
        Specify properties of the figure, axis, and plot appearance e.g.::

            plot_X(figsize=(4,6),)

        Valid keyword arguments are:

        * ``color``: color to use for field lines, default is black.
        * ``figsize``: tuple of length 2, the size of the figure in inches
        * ``lw``: float, linewidth of plotted field lines
        * ``ls``: str, linestyle of plotted field lines
        * ``showgrid``: Bool, whether or not to show the coordinate grid lines.
          True by default.
        * ``showticklabels``: Bool, whether or not to show the coordinate tick labels.
          True by default.
        * ``showaxislabels``: Bool, whether or not to show the coordinate axis labels.
          True by default.
        * ``zeroline``: Bool, whether or not to show the zero coordinate axis lines.
          True by default.

        Additionally, any other keyword arguments will be passed on to
        ``desc.magnetic_fields.field_line_integrate``

    Returns
    -------
    fig : plotly.graph_objs._figure.Figure
        Figure being plotted to.
    plot_data : dict
        Dictionary of the data plotted, only returned if ``return_data=True``
        Contains keys ``["X","Y","Z","R","phi"]``, each entry in the dict is a list
        of length `R0.size` corresponding to the number of field lines, and each
        element of that list is an array of size `phis.size` corresponding to the
        coordinate values along that field line.

    Examples
    --------
    .. raw:: html

        <iframe src="../../_static/images/plotting/plot_field_lines.html"
        width="100%" height="980" frameborder="0"></iframe>

    .. code-block:: python

        import desc
        from desc.plotting import plot_field_lines

        field = desc.io.load("../tests/inputs/precise_QA_helical_coils.h5")
        eq = desc.examples.get("precise_QA")
        grid_trace = desc.grid.LinearGrid(rho=[1])
        r0 = eq.compute("R", grid=grid_trace)["R"]
        z0 = eq.compute("Z", grid=grid_trace)["Z"]

        fig = plot_field_lines(field, r0, z0, nphi_per_transit=100, ntransit=10)
    """
    fli_kwargs = {}
    for key in inspect.signature(field_line_integrate).parameters:
        if key in kwargs:
            fli_kwargs[key] = kwargs.pop(key)

    figsize = kwargs.pop("figsize", None)
    color = kwargs.pop("color", "black")
    figsize = kwargs.pop("figsize", (10, 10))
    title = kwargs.pop("title", "")
    showgrid = kwargs.pop("showgrid", True)
    zeroline = kwargs.pop("zeroline", True)
    showticklabels = kwargs.pop("showticklabels", True)
    showaxislabels = kwargs.pop("showaxislabels", True)
    lw = kwargs.pop("lw", 5)
    ls = kwargs.pop("ls", "solid")

    assert (
        len(kwargs) == 0
    ), f"plot_field_lines got unexpected keyword argument: {kwargs.keys()}"

    if not isinstance(lw, (list, tuple)):
        lw = [lw]
    if not isinstance(ls, (list, tuple)):
        ls = [ls]
    if not isinstance(color, (list, tuple)):
        color = [color]

    nphi_per_transit = check_posint(nphi_per_transit, "nphi_per_transit", False)
    npts = int(np.abs(nphi_per_transit * ntransit))
    phis = np.linspace(0, 2 * np.pi * ntransit, npts, endpoint=endpoint) + phi0

    R0, Z0 = np.atleast_1d(R0, Z0)

    fieldR, fieldZ = field_line_integrate(
        r0=R0,
        z0=Z0,
        phis=phis,
        field=field,
        **fli_kwargs,
    )

    zs = fieldZ.reshape((npts, -1))
    rs = fieldR.reshape((npts, -1))

    if fig is None:
        fig = go.Figure()

    plot_data = {}
    plot_data["X"] = []
    plot_data["Y"] = []
    plot_data["Z"] = []
    plot_data["R"] = []
    plot_data["phi"] = phis
    for i in range(rs.shape[1]):  # iterate over each field line
        x = rs[:, i] * np.cos(phis)
        y = rs[:, i] * np.sin(phis)
        z = zs[:, i]
        plot_data["X"].append(x)
        plot_data["Y"].append(y)
        plot_data["Z"].append(z)
        plot_data["R"].append(rs[:, i])

        fig.add_trace(
            go.Scatter3d(
                x=x,
                y=y,
                z=z,
                mode="lines",
                line=dict(
                    color=color[i % len(color)],
                    width=lw[i % len(lw)],
                    dash=ls[i % len(ls)],
                ),
                marker=dict(size=0),
                name=f"FieldLine[{i}]",
                hovertext=f"FieldLine[{i}]",
                showlegend=False,
            )
        )
    xaxis_title = (
        LatexNodes2Text().latex_to_text(_AXIS_LABELS_XYZ[0]) if showaxislabels else ""
    )
    yaxis_title = (
        LatexNodes2Text().latex_to_text(_AXIS_LABELS_XYZ[1]) if showaxislabels else ""
    )
    zaxis_title = (
        LatexNodes2Text().latex_to_text(_AXIS_LABELS_XYZ[2]) if showaxislabels else ""
    )
    fig.update_layout(
        scene=dict(
            xaxis_title=xaxis_title,
            yaxis_title=yaxis_title,
            zaxis_title=zaxis_title,
            aspectmode="data",
            xaxis=dict(
                backgroundcolor="white",
                gridcolor="darkgrey",
                showbackground=False,
                zerolinecolor="darkgrey",
                showgrid=showgrid,
                zeroline=zeroline,
                showticklabels=showticklabels,
            ),
            yaxis=dict(
                backgroundcolor="white",
                gridcolor="darkgrey",
                showbackground=False,
                zerolinecolor="darkgrey",
                showgrid=showgrid,
                zeroline=zeroline,
                showticklabels=showticklabels,
            ),
            zaxis=dict(
                backgroundcolor="white",
                gridcolor="darkgrey",
                showbackground=False,
                zerolinecolor="darkgrey",
                showgrid=showgrid,
                zeroline=zeroline,
                showticklabels=showticklabels,
            ),
        ),
        width=figsize[0] * dpi,
        height=figsize[1] * dpi,
        title=dict(text=title, y=0.9, x=0.5, xanchor="center", yanchor="top"),
        font=dict(family="Times"),
    )
    if return_data:
        return fig, plot_data
    return fig


def plot_logo(save_path=None, **kwargs):
    """Plot the DESC logo.

    Parameters
    ----------
    save_path : str or path-like
        Path to save the figure to.
        File format is inferred from the filename (Default value = None)
    **kwargs : dict, optional
        Additional plot formatting parameters.
        options include ``'D_color'``, ``'D_color_rho'``, ``'D_color_theta'``,
        ``'E_color'``, ``'Scolor'``, ``'C_color'``, ``'BGcolor'``, ``'fig_width'``

    Returns
    -------
    fig : matplotlib.figure.Figure
        Figure being plotted to.
    ax : matplotlib.axes.Axes
        Axes being plotted to.

    Examples
    --------
    .. image:: ../../_static/images/plotting/plot_logo.png

    .. code-block:: python

        from desc.plotting import plot_logo
        plot_logo(save_path='../_static/images/plotting/plot_logo.png')

    """
    eq = np.array(
        [
            [0, 0, 0, 3.62287349e00, 0.00000000e00],
            [1, -1, 0, 0.00000000e00, 1.52398053e00],
            [1, 1, 0, 8.59865670e-01, 0.00000000e00],
            [2, -2, 0, 0.00000000e00, 1.46374759e-01],
            [2, 0, 0, -4.33377700e-01, 0.00000000e00],
            [2, 2, 0, 6.09609205e-01, 0.00000000e00],
            [3, -3, 0, 0.00000000e00, 2.13664220e-01],
            [3, -1, 0, 0.00000000e00, 1.29776568e-01],
            [3, 1, 0, -1.67706961e-01, 0.00000000e00],
            [3, 3, 0, 2.32179123e-01, 0.00000000e00],
            [4, -4, 0, 0.00000000e00, 3.30174283e-02],
            [4, -2, 0, 0.00000000e00, -5.80394864e-02],
            [4, 0, 0, -3.10228782e-02, 0.00000000e00],
            [4, 2, 0, -2.43905484e-03, 0.00000000e00],
            [4, 4, 0, 1.81292185e-01, 0.00000000e00],
            [5, -5, 0, 0.00000000e00, 5.37223061e-02],
            [5, -3, 0, 0.00000000e00, 2.65199520e-03],
            [5, -1, 0, 0.00000000e00, 1.63010516e-02],
            [5, 1, 0, 2.73622502e-02, 0.00000000e00],
            [5, 3, 0, -3.62812195e-02, 0.00000000e00],
            [5, 5, 0, 7.88069456e-02, 0.00000000e00],
            [6, -6, 0, 0.00000000e00, 3.50372526e-03],
            [6, -4, 0, 0.00000000e00, -1.82814700e-02],
            [6, -2, 0, 0.00000000e00, -1.62703504e-02],
            [6, 0, 0, 9.37285472e-03, 0.00000000e00],
            [6, 2, 0, 3.32793660e-03, 0.00000000e00],
            [6, 4, 0, -9.90606341e-03, 0.00000000e00],
            [6, 6, 0, 6.00068129e-02, 0.00000000e00],
            [7, -7, 0, 0.00000000e00, 1.28853330e-02],
            [7, -5, 0, 0.00000000e00, -2.28268526e-03],
            [7, -3, 0, 0.00000000e00, -1.04698799e-02],
            [7, -1, 0, 0.00000000e00, -5.15951605e-03],
            [7, 1, 0, 2.29082701e-02, 0.00000000e00],
            [7, 3, 0, -1.19760934e-02, 0.00000000e00],
            [7, 5, 0, -1.43418200e-02, 0.00000000e00],
            [7, 7, 0, 2.27668988e-02, 0.00000000e00],
            [8, -8, 0, 0.00000000e00, -2.53055423e-03],
            [8, -6, 0, 0.00000000e00, -7.15955981e-03],
            [8, -4, 0, 0.00000000e00, -6.54397837e-03],
            [8, -2, 0, 0.00000000e00, -4.08366006e-03],
            [8, 0, 0, 1.17264567e-02, 0.00000000e00],
            [8, 2, 0, -1.24364476e-04, 0.00000000e00],
            [8, 4, 0, -8.59425384e-03, 0.00000000e00],
            [8, 6, 0, -7.11934473e-03, 0.00000000e00],
            [8, 8, 0, 1.68974668e-02, 0.00000000e00],
        ]
    )

    onlyD = kwargs.get("onlyD", False)
    D_color = kwargs.get("D_color", "xkcd:neon purple")
    D_color_rho = kwargs.get("D_color_rho", "xkcd:neon pink")
    D_color_theta = kwargs.get("D_color_theta", "xkcd:neon pink")
    E_color = kwargs.get("E_color", "deepskyblue")
    Scolor = kwargs.get("Scolor", "deepskyblue")
    C_color = kwargs.get("C_color", "deepskyblue")
    BGcolor = kwargs.get("BGcolor", "clear")
    fig_width = kwargs.get("fig_width", 3)
    fig_height = fig_width / 2
    contour_lw_ratio = kwargs.get("contour_lw_ratio", 0.3)
    lw = fig_width**0.5

    transparent = False
    if BGcolor == "dark":
        BGcolor = "xkcd:charcoal grey"
    elif BGcolor == "light":
        BGcolor = "white"
    elif BGcolor == "clear":
        BGcolor = "white"
        transparent = True

    if onlyD:
        fig_width = fig_width / 2
    fig = plt.figure(figsize=(fig_width, fig_height))
    ax = fig.add_axes([0.1, 0.1, 0.8, 0.8])
    ax.axis("equal")
    ax.axis("off")
    ax.set_facecolor(BGcolor)
    fig.set_facecolor(BGcolor)
    if transparent:
        fig.patch.set_alpha(0)
        ax.patch.set_alpha(0)

    bottom = 0
    top = 10
    Dleft = 0
    Dw = 8
    Dh = top - bottom + 2
    DX = Dleft + Dw / 2
    DY = (top - bottom) / 2
    Dright = Dleft + Dw

    Eleft = Dright + 0.5
    Eright = Eleft + 4

    Soffset = 1
    Sleft = Eright + 0.5
    Sw = 5
    Sright = Sleft + Sw

    Ctheta = np.linspace(np.pi / 4, 2 * np.pi - np.pi / 4, 1000)
    Cleft = Sright + 0.75
    Cw = 4
    Ch = 11
    Cx0 = Cleft + Cw / 2
    Cy0 = (top - bottom) / 2

    # D
    cR = eq[:, 3]
    cZ = eq[:, 4]
    zern_idx = eq[:, :3]
    ls, ms, ns = zern_idx.T
    axis_jacobi = zernike_radial_poly(0, ls, ms)
    R0 = axis_jacobi.dot(cR)
    Z0 = axis_jacobi.dot(cZ)

    nr = kwargs.get("nr", 5)
    nt = kwargs.get("nt", 8)
    Nr = 100
    Nt = 361
    rstep = Nr // nr
    tstep = Nt // nt
    r = np.linspace(0, 1, Nr)
    t = np.linspace(0, 2 * np.pi, Nt)
    r, t = np.meshgrid(r, t, indexing="ij")
    r = r.flatten()
    t = t.flatten()

    radial = zernike_radial_poly(r[:, np.newaxis], ls, ms)
    poloidal = fourier(t[:, np.newaxis], ms)
    zern = radial * poloidal
    bdry = poloidal

    R = zern.dot(cR).reshape((Nr, Nt))
    Z = zern.dot(cZ).reshape((Nr, Nt))
    bdryR = bdry.dot(cR)
    bdryZ = bdry.dot(cZ)

    R = (R - R0) / (R.max() - R.min()) * Dw + DX
    Z = (Z - Z0) / (Z.max() - Z.min()) * Dh + DY
    bdryR = (bdryR - R0) / (bdryR.max() - bdryR.min()) * Dw + DX
    bdryZ = (bdryZ - Z0) / (bdryZ.max() - bdryZ.min()) * Dh + DY

    # plot r contours
    ax.plot(
        R.T[:, ::rstep],
        Z.T[:, ::rstep],
        color=D_color_rho,
        lw=lw * contour_lw_ratio,
        ls="-",
    )
    # plot theta contours
    ax.plot(
        R[:, ::tstep],
        Z[:, ::tstep],
        color=D_color_theta,
        lw=lw * contour_lw_ratio,
        ls="-",
    )
    ax.plot(bdryR, bdryZ, color=D_color, lw=lw)

    if onlyD:
        if save_path is not None:
            fig.savefig(save_path, facecolor=fig.get_facecolor(), edgecolor="none")

        return fig, ax

    # E
    ax.plot([Eleft, Eleft + 1], [bottom, top], lw=lw, color=E_color, linestyle="-")
    ax.plot([Eleft, Eright], [bottom, bottom], lw=lw, color=E_color, linestyle="-")
    ax.plot(
        [Eleft + 1 / 2, Eright],
        [bottom + (top + bottom) / 2, bottom + (top + bottom) / 2],
        lw=lw,
        color=E_color,
        linestyle="-",
    )
    ax.plot([Eleft + 1, Eright], [top, top], lw=lw, color=E_color, linestyle="-")

    # S
    Sy = np.linspace(bottom, top + Soffset, 1000)
    Sx = Sw * np.cos(Sy * 3 / 2 * np.pi / (Sy.max() - Sy.min()) - np.pi) ** 2 + Sleft
    ax.plot(Sx, Sy[::-1] - Soffset / 2, lw=lw, color=Scolor, linestyle="-")

    # C
    Cx = Cw / 2 * np.cos(Ctheta) + Cx0
    Cy = Ch / 2 * np.sin(Ctheta) + Cy0
    ax.plot(Cx, Cy, lw=lw, color=C_color, linestyle="-")

    if save_path is not None:
        fig.savefig(save_path, facecolor=fig.get_facecolor(), edgecolor="none")

    return fig, ax


def plot_gammac(
    eq, rho=None, alphas=None, num_pitch=None, ax=None, return_data=False, **kwargs
):
    """Plot the energetic proxy metric γ_c for a single flux surface.

    Parameters
    ----------
    eq : object
        Equilibrium object containing magnetic field information
    rho : float, optional
        Flux surface radius. If float, plots single surface.
        Default: 0.5
    alphas : array_like, optional
        Fieldline label values (toroidal angle).
        Default: np.linspace(0, 2π, 32, endpoint=True)
    num_pitch : int, optional
        Number of pitch angle values for bounce integral calculation.
        Default: 16
    ax : matplotlib AxesSubplot, optional
        Axis to plot on.
    return_data : bool
        If True, return the data plotted as well as fig,ax
    **kwargs : dict, optional
        Specify properties of the figure, axis, and plot appearance e.g.::

            plot_X(figsize=(4,6),label="your_label")

        Valid keyword arguments are:

        * ``figsize``: tuple of length 2, the size of the figure (to be passed to
          matplotlib)
        * ``cmap``: str, matplotlib colormap scheme to use, passed to ax.contourf
<<<<<<< HEAD
        * ``X``, ``Y``, ``Y_B``, ``num_quad``: int
=======
        * ``X``, ``Y``, ``Y_B``, ``num_quad``, ``num_well``: int
>>>>>>> 5519f7b6
        * ``num_transit``, ``pitch_batch_size``: int

        hyperparameters for bounce integration. See ``Bounce2D``

    Returns
    -------
    fig : matplotlib.figure.Figure
        The figure object containing the plot
    ax : matplotlib.axes.Axes
        The axes object for further customization
    plot_data : dict
        Dictionary of the data plotted, only returned if ``return_data=True``

    Examples
    --------
    .. image:: ../../_static/images/plotting/plot_gammac.png

    .. code-block:: python

        from desc.plotting import plot_gammac
        fig, ax = plot_gammac(eq, rho=0.5)
    """
    if rho is None:
        rho = np.array([0.5], dtype=float)
    else:
<<<<<<< HEAD
        rho = np.asarray(rho, dtype=float)
        if rho.size != 1:
            raise ValueError("rho must be a scalar or length-1 array")
        rho = rho.reshape(
            1,
        )

    if alphas is None:
        alphas = np.linspace(0, 2 * np.pi, 32, endpoint=True)
=======
        rho = np.asarray(rho, dtype=float).ravel()
        errorif(rho.size != 1, msg="rho must be a scalar or length-1 array for plot")

    if alphas is None:
        alphas = np.linspace(0, 2 * np.pi, 25, endpoint=True)
>>>>>>> 5519f7b6

    if num_pitch is None:
        num_pitch = 16

    # TODO(#1352)
    X = kwargs.pop("X", 16)
    Y = kwargs.pop("Y", 32)
<<<<<<< HEAD
    Y_B = kwargs.pop("Y_B", 24)
    num_quad = kwargs.pop("num_quad", 20)
    pitch_batch_size = kwargs.pop("pitch_batch_size", 4)
    num_transit = kwargs.pop("num_transit", 1)
=======
    Y_B = kwargs.pop("Y_B", Y * 2)
    num_quad = kwargs.pop("num_quad", 20)
    pitch_batch_size = kwargs.pop("pitch_batch_size", 1)
    num_transit = kwargs.pop("num_transit", 2)
    num_well = kwargs.pop("num_well", Y_B // 2 * num_transit)
>>>>>>> 5519f7b6

    figsize = kwargs.pop("figsize", (6, 5))
    cmap = kwargs.pop("cmap", "plasma")

    assert (
        len(kwargs) == 0
    ), f"plot gammac got unexpected keyword argument: {kwargs.keys()}"

    from desc.integrals.bounce_integral import Bounce2D

<<<<<<< HEAD
    # Compute bounce integral
    theta = Bounce2D.compute_theta(eq, X, Y, rho)
=======
>>>>>>> 5519f7b6
    grid = LinearGrid(rho=rho, M=eq.M_grid, N=eq.N_grid, NFP=eq.NFP, sym=False)
    data0 = eq.compute(
        "gamma_c",
        grid=grid,
<<<<<<< HEAD
        theta=theta,
=======
        theta=Bounce2D.compute_theta(eq, X, Y, rho),
>>>>>>> 5519f7b6
        Y_B=Y_B,
        num_transit=num_transit,
        num_quad=num_quad,
        num_pitch=num_pitch,
<<<<<<< HEAD
        pitch_batch_size=pitch_batch_size,
        alpha=alphas,
    )
    data_full = grid.compress(data0["gamma_c"])
=======
        num_well=num_well,
        pitch_batch_size=pitch_batch_size,
        alpha=alphas,
    )
>>>>>>> 5519f7b6

    # Extract pitch angle range
    minB = data0["min_tz |B|"][0]
    maxB = data0["max_tz |B|"][0]
    inv_pitch = np.linspace(minB, maxB, num_pitch)

    # Create figure and prepare colormap
    fig, ax = _format_ax(ax, figsize=figsize)
    divider = make_axes_locatable(ax)

    # Plot γ_c as function of α and 1/λ
    im = ax.contourf(
        inv_pitch,
        alphas,
<<<<<<< HEAD
        data_full[0],
=======
        data0["gamma_c"][0],
>>>>>>> 5519f7b6
        cmap=cmap,
    )

    cax_kwargs = {"size": "5%", "pad": 0.05}
    cax = divider.append_axes("right", **cax_kwargs)
    cbar = fig.colorbar(im, cax=cax)
    cbar.update_ticks()

    # Format scientific notation
    import matplotlib.ticker as ticker

    cbar.ax.yaxis.set_major_formatter(ticker.ScalarFormatter(useMathText=True))
    cbar.ax.yaxis.get_major_formatter().set_powerlimits((0, 0))
    cbar.ax.yaxis.set_major_locator(ticker.MaxNLocator(6))

    ax.tick_params(axis="x", labelsize=22)
    ax.tick_params(axis="y", labelsize=22)

    # Add labels
    ax.set_xlabel(r"$1/\lambda (T)$", fontsize=24)
    ax.set_ylabel(r"$\alpha$", fontsize=26, labelpad=-3)
    ax.set_title(r"$\gamma_c$", fontsize=26)
    if return_data:
        data = {
            "inv_pitch": inv_pitch,
            "alpha": alphas,
<<<<<<< HEAD
            "gammac": data_full[0],
=======
            "gammac": data0["gamma_c"][0],
>>>>>>> 5519f7b6
        }
        return fig, ax, data

    return fig, ax<|MERGE_RESOLUTION|>--- conflicted
+++ resolved
@@ -4259,11 +4259,7 @@
         * ``figsize``: tuple of length 2, the size of the figure (to be passed to
           matplotlib)
         * ``cmap``: str, matplotlib colormap scheme to use, passed to ax.contourf
-<<<<<<< HEAD
-        * ``X``, ``Y``, ``Y_B``, ``num_quad``: int
-=======
         * ``X``, ``Y``, ``Y_B``, ``num_quad``, ``num_well``: int
->>>>>>> 5519f7b6
         * ``num_transit``, ``pitch_batch_size``: int
 
         hyperparameters for bounce integration. See ``Bounce2D``
@@ -4289,23 +4285,11 @@
     if rho is None:
         rho = np.array([0.5], dtype=float)
     else:
-<<<<<<< HEAD
-        rho = np.asarray(rho, dtype=float)
-        if rho.size != 1:
-            raise ValueError("rho must be a scalar or length-1 array")
-        rho = rho.reshape(
-            1,
-        )
-
-    if alphas is None:
-        alphas = np.linspace(0, 2 * np.pi, 32, endpoint=True)
-=======
         rho = np.asarray(rho, dtype=float).ravel()
         errorif(rho.size != 1, msg="rho must be a scalar or length-1 array for plot")
 
     if alphas is None:
         alphas = np.linspace(0, 2 * np.pi, 25, endpoint=True)
->>>>>>> 5519f7b6
 
     if num_pitch is None:
         num_pitch = 16
@@ -4313,18 +4297,11 @@
     # TODO(#1352)
     X = kwargs.pop("X", 16)
     Y = kwargs.pop("Y", 32)
-<<<<<<< HEAD
-    Y_B = kwargs.pop("Y_B", 24)
-    num_quad = kwargs.pop("num_quad", 20)
-    pitch_batch_size = kwargs.pop("pitch_batch_size", 4)
-    num_transit = kwargs.pop("num_transit", 1)
-=======
     Y_B = kwargs.pop("Y_B", Y * 2)
     num_quad = kwargs.pop("num_quad", 20)
     pitch_batch_size = kwargs.pop("pitch_batch_size", 1)
     num_transit = kwargs.pop("num_transit", 2)
     num_well = kwargs.pop("num_well", Y_B // 2 * num_transit)
->>>>>>> 5519f7b6
 
     figsize = kwargs.pop("figsize", (6, 5))
     cmap = kwargs.pop("cmap", "plasma")
@@ -4335,35 +4312,19 @@
 
     from desc.integrals.bounce_integral import Bounce2D
 
-<<<<<<< HEAD
-    # Compute bounce integral
-    theta = Bounce2D.compute_theta(eq, X, Y, rho)
-=======
->>>>>>> 5519f7b6
     grid = LinearGrid(rho=rho, M=eq.M_grid, N=eq.N_grid, NFP=eq.NFP, sym=False)
     data0 = eq.compute(
         "gamma_c",
         grid=grid,
-<<<<<<< HEAD
-        theta=theta,
-=======
         theta=Bounce2D.compute_theta(eq, X, Y, rho),
->>>>>>> 5519f7b6
         Y_B=Y_B,
         num_transit=num_transit,
         num_quad=num_quad,
         num_pitch=num_pitch,
-<<<<<<< HEAD
-        pitch_batch_size=pitch_batch_size,
-        alpha=alphas,
-    )
-    data_full = grid.compress(data0["gamma_c"])
-=======
         num_well=num_well,
         pitch_batch_size=pitch_batch_size,
         alpha=alphas,
     )
->>>>>>> 5519f7b6
 
     # Extract pitch angle range
     minB = data0["min_tz |B|"][0]
@@ -4378,11 +4339,7 @@
     im = ax.contourf(
         inv_pitch,
         alphas,
-<<<<<<< HEAD
-        data_full[0],
-=======
         data0["gamma_c"][0],
->>>>>>> 5519f7b6
         cmap=cmap,
     )
 
@@ -4409,11 +4366,7 @@
         data = {
             "inv_pitch": inv_pitch,
             "alpha": alphas,
-<<<<<<< HEAD
-            "gammac": data_full[0],
-=======
             "gammac": data0["gamma_c"][0],
->>>>>>> 5519f7b6
         }
         return fig, ax, data
 
