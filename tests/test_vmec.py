"""Tests for reading/writing/converting VMEC data."""

import numpy as np
import pytest
from netCDF4 import Dataset

from desc.basis import DoubleFourierSeries, FourierZernikeBasis
from desc.equilibrium import EquilibriaFamily, Equilibrium
from desc.grid import LinearGrid
from desc.vmec import VMECIO
from desc.vmec_utils import (
    fourier_to_zernike,
    ptolemy_identity_fwd,
    ptolemy_identity_rev,
    ptolemy_linear_transform,
    vmec_boundary_subspace,
    zernike_to_fourier,
)


class TestVMECIO:
    """Tests VMECIO class."""

    @pytest.mark.unit
    def test_ptolemy_identity_fwd(self):
        """Tests forward implementation of Ptolemy's identity."""
        a0 = 3
        a1 = -1
        a2 = 1
        a3 = 2

        m_0 = np.array([0, 0, 1, 1, 1])
        n_0 = np.array([0, 1, -1, 0, 1])
        s = np.array([0, a0, a1, a3, 0])
        c = np.array([a0, 0, a2, 0, a3])

        # a0*sin(-z) + a1*sin(t+z) + a3*sin(t)                          # noqa: E800
        #    = -a0*sin(z) + a1*sin(t)*cos(z) + a1*cos(t)*sin(z) + a3*sin(t)
        # a0 + a2*cos(t+z) + a3*cos(t-z)                                # noqa: E800
        #    = a0 + (a2+a3)*cos(t)*cos(z) + (a3-a2)*sin(t)*sin(z)

        m_1_correct = np.array([-1, 0, 1, -1, 0, 1, -1, 0, 1])
        n_1_correct = np.array([-1, -1, -1, 0, 0, 0, 1, 1, 1])
        x_correct = np.array([[a3 - a2, -a0, a1, a3, a0, 0, a1, 0, a2 + a3]])

        m_1, n_1, x = ptolemy_identity_fwd(m_0, n_0, s, c)

        np.testing.assert_allclose(m_1, m_1_correct, atol=1e-8)
        np.testing.assert_allclose(n_1, n_1_correct, atol=1e-8)
        np.testing.assert_allclose(x, x_correct, atol=1e-8)

    @pytest.mark.unit
    def test_ptolemy_identity_rev(self):
        """Tests reverse implementation of Ptolemy's identity."""
        a0 = 3
        a1 = -1
        a2 = 1
        a3 = 2

        m_1 = np.array([-1, -1, -1, 0, 0, 0, 1, 1, 1])
        n_1 = np.array([-1, 0, 1, -1, 0, 1, -1, 0, 1])
        x = np.array([[a3 - a2, a3, a1, -a0, a0, 0, a1, 0, a2 + a3]])

        # -a0*sin(z) + a1*sin(t)*cos(z) + a1*cos(t)*sin(z) + a3*sin(t)   # noqa: E800
        #   = a0*sin(-z) + a1*sin(t+z) + a3*sin(t)
        # a0 + (a2+a3)*cos(t)*cos(z) + (a3-a2)*sin(t)*sin(z)             # noqa: E800
        #    = a0 + a2*cos(t+z) + a3*cos(t-z)

        m_0_correct = np.array([0, 0, 1, 1, 1])
        n_0_correct = np.array([0, 1, -1, 0, 1])
        s_correct = np.array([[0, a0, a1, a3, 0]])
        c_correct = np.array([[a0, 0, a2, 0, a3]])

        m_0, n_0, s, c = ptolemy_identity_rev(m_1, n_1, x)

        np.testing.assert_allclose(m_0, m_0_correct, atol=1e-8)
        np.testing.assert_allclose(n_0, n_0_correct, atol=1e-8)
        np.testing.assert_allclose(s, s_correct, atol=1e-8)
        np.testing.assert_allclose(c, c_correct, atol=1e-8)

    @pytest.mark.unit
    def test_ptolemy_identities_inverse(self):
        """Tests that forward and reverse Ptolemy's identities are inverses."""
        basis = DoubleFourierSeries(4, 3, sym=False)
        modes = basis.modes
        x_correct = np.random.rand(basis.num_modes)

        m1, n1, s, c = ptolemy_identity_rev(modes[:, 1], modes[:, 2], x_correct)
        m0, n0, x = ptolemy_identity_fwd(m1, n1, s, c)

        np.testing.assert_allclose(m0, modes[:, 1])
        np.testing.assert_allclose(n0, modes[:, 2])
        np.testing.assert_allclose(x, np.atleast_2d(x_correct))

    @pytest.mark.unit
    def test_ptolemy_linear_transform(self):
        """Tests Ptolemy basis linear transformation utility function."""
        basis = DoubleFourierSeries(M=4, N=3, sym=False)
        matrix, modes, idx = ptolemy_linear_transform(
            basis.modes, helicity=(1, 1), NFP=1
        )

        x_correct = np.random.rand(basis.num_modes)
        x_transformed = matrix @ x_correct

        x_sin = np.insert(x_transformed[1::2], 0, 0)
        x_cos = x_transformed[::2]

        m, n, s, c = ptolemy_identity_rev(
            basis.modes[:, 1], basis.modes[:, 2], x_correct
        )
        np.testing.assert_allclose(modes[::2, 1], m)
        np.testing.assert_allclose(modes[::2, 2], n)
        np.testing.assert_allclose(np.atleast_2d(x_sin), s)
        np.testing.assert_allclose(np.atleast_2d(x_cos), c)

        _, _, x_original = ptolemy_identity_fwd(
            modes[::2, 1], modes[::2, 2], x_sin, x_cos
        )
        np.testing.assert_allclose(x_original, np.atleast_2d(x_correct))

        sym_modes = np.array(
            [
                [1, 0, 0],
                [-1, 1, 1],
                [1, 1, 1],
                [-1, 2, 2],
                [1, 2, 2],
                [-1, 3, 3],
                [1, 3, 3],
            ]
        )
        np.testing.assert_allclose(modes[~idx], sym_modes)

    @pytest.mark.unit
    def test_fourier_to_zernike(self):
        """Test conversion from radial-Fourier series to Fourier-Zernike polynomials."""
        M = 1
        N = 1

        a0 = 3
        a1 = -1
        a2 = 1
        a3 = 2

        surfs = 16
        rho = np.sqrt(np.linspace(0, 1, surfs))

        m = np.array([-1, -1, -1, 0, 0, 0, 1, 1, 1])
        n = np.array([-1, 0, 1, -1, 0, 1, -1, 0, 1])
        x = np.array([a3 - a2, a3, a1, -a0, a0, 0, a1, 0, a2 + a3])

        # x * rho^|m|
        x_mn = np.power(np.atleast_2d(rho).T, np.atleast_2d(np.abs(m))) * np.atleast_2d(
            x
        )
        basis = FourierZernikeBasis(L=-1, M=M, N=N, spectral_indexing="ansi")
        x_lmn = fourier_to_zernike(m, n, x_mn, basis)

        x_lmn_correct = np.zeros((basis.num_modes,))
        for k in range(basis.num_modes):
            idx = np.where((basis.modes == [np.abs(m[k]), m[k], n[k]]).all(axis=1))[0]
            x_lmn_correct[idx] = x[k]

        np.testing.assert_allclose(x_lmn, x_lmn_correct, atol=1e-8)

    @pytest.mark.unit
    def test_zernike_to_fourier(self):
        """Test conversion from Fourier-Zernike polynomials to radial-Fourier series."""
        M = 1
        N = 1

        a0 = 3
        a1 = -1
        a2 = 1
        a3 = 2

        surfs = 16
        rho = np.sqrt(np.linspace(0, 1, surfs))

        m_correct = np.array([-1, -1, -1, 0, 0, 0, 1, 1, 1])
        n_correct = np.array([-1, 0, 1, -1, 0, 1, -1, 0, 1])
        x = np.array([a3 - a2, a3, a1, -a0, a0, 0, a1, 0, a2 + a3])

        # x * rho^|m|
        x_mn_correct = np.power(
            np.atleast_2d(rho).T, np.atleast_2d(np.abs(m_correct))
        ) * np.atleast_2d(x)
        basis = FourierZernikeBasis(L=-1, M=M, N=N, spectral_indexing="ansi")

        x_lmn = np.zeros((basis.num_modes,))
        for k in range(basis.num_modes):
            idx = np.where(
                (basis.modes == [np.abs(m_correct[k]), m_correct[k], n_correct[k]]).all(
                    axis=1
                )
            )[0]
            x_lmn[idx] = x[k]

        m, n, x_mn = zernike_to_fourier(x_lmn, basis, rho)

        np.testing.assert_allclose(m, m_correct, atol=1e-8)
        np.testing.assert_allclose(n, n_correct, atol=1e-8)
        np.testing.assert_allclose(x_mn, x_mn_correct, atol=1e-8)


@pytest.mark.slow
@pytest.mark.unit
def test_load_then_save(TmpDir):
    """Tests if loading and then saving gives the original result."""
    input_path = "./tests/inputs/wout_SOLOVEV.nc"
    output_path = str(TmpDir.join("DESC_SOLOVEV.nc"))

    eq = VMECIO.load(input_path, profile="current")
    assert eq.iota is None
    eq = VMECIO.load(input_path, profile="iota")
    assert eq.current is None
    VMECIO.save(eq, output_path)

    file1 = Dataset(input_path, mode="r")
    file2 = Dataset(output_path, mode="r")

    rmnc1 = file1.variables["rmnc"][:]
    rmnc2 = file2.variables["rmnc"][:]
    zmns1 = file1.variables["zmns"][:]
    zmns2 = file2.variables["zmns"][:]
    lmns1 = file1.variables["lmns"][:]
    lmns2 = file2.variables["lmns"][:]

    np.testing.assert_allclose(rmnc2, rmnc1, rtol=1e-3, atol=1e-3)
    np.testing.assert_allclose(zmns2, zmns1, rtol=1e-3, atol=1e-3)
    np.testing.assert_allclose(lmns2, lmns1, rtol=1e-3, atol=5e-2)

    file1.close()
    file2.close()


@pytest.mark.unit
def test_vmec_save_asym(TmpDir):
    """Tests that saving a non-symmetric equilibrium runs without errors."""
    output_path = str(TmpDir.join("output.nc"))
    eq = Equilibrium(L=2, M=2, N=2, NFP=3, pressure=np.array([[2, 0]]), sym=False)
    VMECIO.save(eq, output_path)


@pytest.mark.unit
@pytest.mark.slow
def test_vmec_save_1(VMEC_save):
    """Tests that saving in NetCDF format agrees with VMEC."""
    vmec, desc = VMEC_save
    # parameters
    assert vmec.variables["version_"][:] == desc.variables["version_"][:]
    assert vmec.variables["mgrid_mode"][:] == desc.variables["mgrid_mode"][:]
    assert np.all(
        np.char.compare_chararrays(
            vmec.variables["mgrid_file"][:],
            desc.variables["mgrid_file"][:],
            "==",
            False,
        )
    )
    assert vmec.variables["ier_flag"][:] == desc.variables["ier_flag"][:]
    assert (
        vmec.variables["lfreeb__logical__"][:] == desc.variables["lfreeb__logical__"][:]
    )
    assert (
        vmec.variables["lrecon__logical__"][:] == desc.variables["lrecon__logical__"][:]
    )
    assert vmec.variables["lrfp__logical__"][:] == desc.variables["lrfp__logical__"][:]
    assert (
        vmec.variables["lasym__logical__"][:] == desc.variables["lasym__logical__"][:]
    )
    assert vmec.variables["nfp"][:] == desc.variables["nfp"][:]
    assert vmec.variables["ns"][:] == desc.variables["ns"][:]
    assert vmec.variables["mpol"][:] == desc.variables["mpol"][:]
    assert vmec.variables["ntor"][:] == desc.variables["ntor"][:]
    assert vmec.variables["mnmax"][:] == desc.variables["mnmax"][:]
    np.testing.assert_allclose(vmec.variables["xm"][:], desc.variables["xm"][:])
    np.testing.assert_allclose(vmec.variables["xn"][:], desc.variables["xn"][:])
    assert vmec.variables["mnmax_nyq"][:] == desc.variables["mnmax_nyq"][:]
    np.testing.assert_allclose(vmec.variables["xm_nyq"][:], desc.variables["xm_nyq"][:])
    np.testing.assert_allclose(vmec.variables["xn_nyq"][:], desc.variables["xn_nyq"][:])
    assert vmec.variables["signgs"][:] == desc.variables["signgs"][:]
    assert vmec.variables["gamma"][:] == desc.variables["gamma"][:]
    assert np.all(
        np.char.compare_chararrays(
            vmec.variables["pmass_type"][:],
            desc.variables["pmass_type"][:],
            "==",
            False,
        )
    )
    assert np.all(
        np.char.compare_chararrays(
            vmec.variables["piota_type"][:],
            desc.variables["piota_type"][:],
            "==",
            False,
        )
    )
    assert np.all(
        np.char.compare_chararrays(
            vmec.variables["pcurr_type"][:],
            desc.variables["pcurr_type"][:],
            "==",
            False,
        )
    )
    np.testing.assert_allclose(
        vmec.variables["am"][:], desc.variables["am"][:], atol=1e-5
    )
    np.testing.assert_allclose(
        vmec.variables["ai"][:], desc.variables["ai"][:], atol=1e-8
    )
    np.testing.assert_allclose(
        vmec.variables["ac"][:], desc.variables["ac"][:], atol=1e-8
    )
    np.testing.assert_allclose(
        vmec.variables["presf"][:], desc.variables["presf"][:], atol=2e-2
    )
    np.testing.assert_allclose(vmec.variables["pres"][:], desc.variables["pres"][:])
    np.testing.assert_allclose(vmec.variables["mass"][:], desc.variables["mass"][:])
    np.testing.assert_allclose(vmec.variables["iotaf"][:], desc.variables["iotaf"][:])
    np.testing.assert_allclose(
        vmec.variables["q_factor"][:], desc.variables["q_factor"][:]
    )
    np.testing.assert_allclose(vmec.variables["iotas"][:], desc.variables["iotas"][:])
    np.testing.assert_allclose(vmec.variables["phi"][:], desc.variables["phi"][:])
    np.testing.assert_allclose(vmec.variables["phipf"][:], desc.variables["phipf"][:])
    np.testing.assert_allclose(vmec.variables["phips"][:], desc.variables["phips"][:])
    np.testing.assert_allclose(
        vmec.variables["chi"][:], desc.variables["chi"][:], atol=2e-5
    )
    np.testing.assert_allclose(vmec.variables["chipf"][:], desc.variables["chipf"][:])
    np.testing.assert_allclose(
        vmec.variables["Rmajor_p"][:], desc.variables["Rmajor_p"][:]
    )
    np.testing.assert_allclose(
        vmec.variables["Aminor_p"][:], desc.variables["Aminor_p"][:]
    )
    np.testing.assert_allclose(vmec.variables["aspect"][:], desc.variables["aspect"][:])
    np.testing.assert_allclose(
        vmec.variables["volume_p"][:], desc.variables["volume_p"][:]
    )
<<<<<<< HEAD
    np.testing.assert_allclose(
        vmec.variables["volavgB"][:], desc.variables["volavgB"][:]
    )
    np.testing.assert_allclose(
        vmec.variables["betatotal"][:], desc.variables["betatotal"][:], rtol=1e-6
    )
    # raxis_cc & zaxis_cs excluded b/c VMEC saves initial guess, not final solution
=======
>>>>>>> 0122c004
    np.testing.assert_allclose(
        vmec.variables["volavgB"][:], desc.variables["volavgB"][:]
    )
    np.testing.assert_allclose(
        vmec.variables["betatotal"][:], desc.variables["betatotal"][:], rtol=1e-6
    )
    np.testing.assert_allclose(
        vmec.variables["betapol"][:], desc.variables["betapol"][:], rtol=1e-6
    )
    np.testing.assert_allclose(
        vmec.variables["betator"][:], desc.variables["betator"][:], rtol=1e-6
    )
    np.testing.assert_allclose(
        vmec.variables["ctor"][:], desc.variables["ctor"][:], rtol=1e-6
    )
    np.testing.assert_allclose(
        vmec.variables["rbtor"][:], desc.variables["rbtor"][:], rtol=1e-6
    )
    np.testing.assert_allclose(
        vmec.variables["rbtor0"][:], desc.variables["rbtor0"][:], rtol=1e-6
    )
    np.testing.assert_allclose(
        vmec.variables["b0"][:], desc.variables["b0"][:], rtol=5e-5
    )
    np.testing.assert_allclose(
        np.abs(vmec.variables["bdotb"][20:100]),
        np.abs(desc.variables["bdotb"][20:100]),
        rtol=1e-6,
    )
    np.testing.assert_allclose(
        np.abs(vmec.variables["buco"][20:100]),
        np.abs(desc.variables["buco"][20:100]),
        rtol=3e-2,
    )
    np.testing.assert_allclose(
        np.abs(vmec.variables["bvco"][20:100]),
        np.abs(desc.variables["bvco"][20:100]),
        rtol=3e-2,
    )
    np.testing.assert_allclose(
        np.abs(vmec.variables["jdotb"][20:100]),
        np.abs(desc.variables["jdotb"][20:100]),
        rtol=1e-6,
    )
    np.testing.assert_allclose(
<<<<<<< HEAD
=======
        np.abs(vmec.variables["jcuru"][20:100]),
        np.abs(desc.variables["jcuru"][20:100]),
        rtol=1e-5,
    )
    np.testing.assert_allclose(
        np.abs(vmec.variables["jcurv"][20:100]),
        np.abs(desc.variables["jcurv"][20:100]),
        rtol=3e-2,
    )
    np.testing.assert_allclose(
>>>>>>> 0122c004
        vmec.variables["DShear"][20:100], desc.variables["DShear"][20:100], rtol=1e-2
    )
    np.testing.assert_allclose(
        vmec.variables["DCurr"][20:100], desc.variables["DCurr"][20:100], rtol=1e-2
    )
    np.testing.assert_allclose(
        vmec.variables["DWell"][20:100], desc.variables["DWell"][20:100], rtol=1e-2
    )
    np.testing.assert_allclose(
        vmec.variables["DGeod"][20:100], desc.variables["DGeod"][20:100], atol=1e-9
    )
    np.testing.assert_allclose(
        vmec.variables["DMerc"][20:100], desc.variables["DMerc"][20:100], rtol=5e-2
    )
    np.testing.assert_allclose(
        vmec.variables["raxis_cc"][:], desc.variables["raxis_cc"][:], rtol=5e-5
    )
    np.testing.assert_allclose(
        vmec.variables["zaxis_cs"][:], desc.variables["zaxis_cs"][:], rtol=5e-5
    )
    np.testing.assert_allclose(
        vmec.variables["rmin_surf"][:], desc.variables["rmin_surf"][:], rtol=5e-3
    )
    np.testing.assert_allclose(
        vmec.variables["rmax_surf"][:], desc.variables["rmax_surf"][:], rtol=5e-3
    )
    np.testing.assert_allclose(
        vmec.variables["zmax_surf"][:], desc.variables["zmax_surf"][:], rtol=5e-3
    )


@pytest.mark.unit
@pytest.mark.slow
def test_vmec_save_2(VMEC_save):
    """Tests that saving in NetCDF format agrees with VMEC."""
    vmec, desc = VMEC_save

    # straight field-line grid to compare quantities in full volume
    grid = LinearGrid(L=15, M=6, N=0, NFP=desc.variables["nfp"][:])
    theta_vmec = VMECIO.compute_theta_coords(
        vmec.variables["lmns"][:],
        vmec.variables["xm"][:],
        vmec.variables["xn"][:],
        grid.nodes[:, 0],
        grid.nodes[:, 1],
        grid.nodes[:, 2],
    )
    theta_desc = VMECIO.compute_theta_coords(
        desc.variables["lmns"][:],
        desc.variables["xm"][:],
        desc.variables["xn"][:],
        grid.nodes[:, 0],
        grid.nodes[:, 1],
        grid.nodes[:, 2],
    )

    # R & Z
    R_vmec, Z_vmec = VMECIO.vmec_interpolate(
        vmec.variables["rmnc"][:],
        vmec.variables["zmns"][:],
        vmec.variables["xm"][:],
        vmec.variables["xn"][:],
        theta=theta_vmec,
        phi=grid.nodes[:, 2],
        s=grid.nodes[:, 0],
        sym=True,
    )
    R_desc, Z_desc = VMECIO.vmec_interpolate(
        desc.variables["rmnc"][:],
        desc.variables["zmns"][:],
        desc.variables["xm"][:],
        desc.variables["xn"][:],
        theta=theta_desc,
        phi=grid.nodes[:, 2],
        s=grid.nodes[:, 0],
        sym=True,
    )
    np.testing.assert_allclose(R_vmec, R_desc, rtol=1e-3)
    np.testing.assert_allclose(Z_vmec, Z_desc, rtol=1e-3)

    # |B|
    b_vmec = VMECIO.vmec_interpolate(
        vmec.variables["bmnc"][:],
        np.zeros_like(vmec.variables["bmnc"][:]),
        vmec.variables["xm_nyq"][:],
        vmec.variables["xn_nyq"][:],
        theta=theta_vmec,
        phi=grid.nodes[:, 2],
        s=grid.nodes[:, 0],
        sym=False,
    )
    b_desc = VMECIO.vmec_interpolate(
        desc.variables["bmnc"][:],
        np.zeros_like(desc.variables["bmnc"][:]),
        desc.variables["xm_nyq"][:],
        desc.variables["xn_nyq"][:],
        theta=theta_desc,
        phi=grid.nodes[:, 2],
        s=grid.nodes[:, 0],
        sym=False,
    )
    np.testing.assert_allclose(b_vmec, b_desc, rtol=1e-3)

    # B^zeta
    bsupv_vmec = VMECIO.vmec_interpolate(
        vmec.variables["bsupvmnc"][:],
        np.zeros_like(vmec.variables["bsupvmnc"][:]),
        vmec.variables["xm_nyq"][:],
        vmec.variables["xn_nyq"][:],
        theta=theta_vmec,
        phi=grid.nodes[:, 2],
        s=grid.nodes[:, 0],
        sym=False,
    )
    bsupv_desc = VMECIO.vmec_interpolate(
        desc.variables["bsupvmnc"][:],
        np.zeros_like(desc.variables["bsupvmnc"][:]),
        desc.variables["xm_nyq"][:],
        desc.variables["xn_nyq"][:],
        theta=theta_desc,
        phi=grid.nodes[:, 2],
        s=grid.nodes[:, 0],
        sym=False,
    )
    np.testing.assert_allclose(bsupv_vmec, bsupv_desc, rtol=1e-3)

    # B_zeta
    bsubv_vmec = VMECIO.vmec_interpolate(
        vmec.variables["bsubvmnc"][:],
        np.zeros_like(vmec.variables["bsubvmnc"][:]),
        vmec.variables["xm_nyq"][:],
        vmec.variables["xn_nyq"][:],
        theta=theta_vmec,
        phi=grid.nodes[:, 2],
        s=grid.nodes[:, 0],
        sym=False,
    )
    bsubv_desc = VMECIO.vmec_interpolate(
        desc.variables["bsubvmnc"][:],
        np.zeros_like(desc.variables["bsubvmnc"][:]),
        desc.variables["xm_nyq"][:],
        desc.variables["xn_nyq"][:],
        theta=theta_desc,
        phi=grid.nodes[:, 2],
        s=grid.nodes[:, 0],
        sym=False,
    )
    np.testing.assert_allclose(bsubv_vmec, bsubv_desc, rtol=1e-3)

    # straight field-line grid to compare quantities on boundary
    grid = LinearGrid(M=6, N=0, NFP=desc.variables["nfp"][:], rho=np.array([1.0]))
    theta_vmec = VMECIO.compute_theta_coords(
        vmec.variables["lmns"][:],
        vmec.variables["xm"][:],
        vmec.variables["xn"][:],
        grid.nodes[:, 0],
        grid.nodes[:, 1],
        grid.nodes[:, 2],
    )
    theta_desc = VMECIO.compute_theta_coords(
        desc.variables["lmns"][:],
        desc.variables["xm"][:],
        desc.variables["xn"][:],
        grid.nodes[:, 0],
        grid.nodes[:, 1],
        grid.nodes[:, 2],
    )

    # lambda
    L_vmec = VMECIO.vmec_interpolate(
        np.zeros_like(vmec.variables["lmns"][:]),
        vmec.variables["lmns"][:],
        vmec.variables["xm"][:],
        vmec.variables["xn"][:],
        theta=theta_vmec,
        phi=grid.nodes[:, 2],
        s=grid.nodes[:, 0],
        sym=False,
    )
    L_desc = VMECIO.vmec_interpolate(
        np.zeros_like(desc.variables["lmns"][:]),
        desc.variables["lmns"][:],
        desc.variables["xm"][:],
        desc.variables["xn"][:],
        theta=theta_desc,
        phi=grid.nodes[:, 2],
        s=grid.nodes[:, 0],
        sym=False,
    )
    np.testing.assert_allclose(L_vmec, L_desc, rtol=1e-2)

    # Jacobian
    g_vmec = VMECIO.vmec_interpolate(
        vmec.variables["gmnc"][:],
        np.zeros_like(vmec.variables["gmnc"][:]),
        vmec.variables["xm_nyq"][:],
        vmec.variables["xn_nyq"][:],
        theta=theta_vmec,
        phi=grid.nodes[:, 2],
        s=grid.nodes[:, 0],
        sym=False,
    )
    g_desc = VMECIO.vmec_interpolate(
        desc.variables["gmnc"][:],
        np.zeros_like(desc.variables["gmnc"][:]),
        desc.variables["xm_nyq"][:],
        desc.variables["xn_nyq"][:],
        theta=theta_desc,
        phi=grid.nodes[:, 2],
        s=grid.nodes[:, 0],
        sym=False,
    )
    np.testing.assert_allclose(g_vmec, g_desc, rtol=1e-2)

    # B^theta
    bsupu_vmec = VMECIO.vmec_interpolate(
        vmec.variables["bsupumnc"][:],
        np.zeros_like(vmec.variables["bsupumnc"][:]),
        vmec.variables["xm_nyq"][:],
        vmec.variables["xn_nyq"][:],
        theta=theta_vmec,
        phi=grid.nodes[:, 2],
        s=grid.nodes[:, 0],
        sym=False,
    )
    bsupu_desc = VMECIO.vmec_interpolate(
        desc.variables["bsupumnc"][:],
        np.zeros_like(desc.variables["bsupumnc"][:]),
        desc.variables["xm_nyq"][:],
        desc.variables["xn_nyq"][:],
        theta=theta_desc,
        phi=grid.nodes[:, 2],
        s=grid.nodes[:, 0],
        sym=False,
    )
    np.testing.assert_allclose(bsupu_vmec, bsupu_desc, rtol=1e-2)

    # B_theta
    bsubu_vmec = VMECIO.vmec_interpolate(
        vmec.variables["bsubumnc"][:],
        np.zeros_like(vmec.variables["bsubumnc"][:]),
        vmec.variables["xm_nyq"][:],
        vmec.variables["xn_nyq"][:],
        theta=theta_vmec,
        phi=grid.nodes[:, 2],
        s=grid.nodes[:, 0],
        sym=False,
    )
    bsubu_desc = VMECIO.vmec_interpolate(
        desc.variables["bsubumnc"][:],
        np.zeros_like(desc.variables["bsubumnc"][:]),
        desc.variables["xm_nyq"][:],
        desc.variables["xn_nyq"][:],
        theta=theta_desc,
        phi=grid.nodes[:, 2],
        s=grid.nodes[:, 0],
        sym=False,
    )
    np.testing.assert_allclose(bsubu_vmec, bsubu_desc, rtol=1e-2)

    # B_psi
    bsubs_vmec = VMECIO.vmec_interpolate(
        np.zeros_like(vmec.variables["bsubsmns"][:]),
        vmec.variables["bsubsmns"][:],
        vmec.variables["xm_nyq"][:],
        vmec.variables["xn_nyq"][:],
        theta=theta_vmec,
        phi=grid.nodes[:, 2],
        s=grid.nodes[:, 0],
        sym=False,
    )
    bsubs_desc = VMECIO.vmec_interpolate(
        np.zeros_like(desc.variables["bsubsmns"][:]),
        desc.variables["bsubsmns"][:],
        desc.variables["xm_nyq"][:],
        desc.variables["xn_nyq"][:],
        theta=theta_desc,
        phi=grid.nodes[:, 2],
        s=grid.nodes[:, 0],
        sym=False,
    )
    np.testing.assert_allclose(bsubs_vmec, bsubs_desc, rtol=1e-2, atol=1e-3)

    # J^theta
    curru_vmec = VMECIO.vmec_interpolate(
        vmec.variables["currumnc"][:],
        np.zeros_like(vmec.variables["currumnc"][:]),
        vmec.variables["xm_nyq"][:],
        vmec.variables["xn_nyq"][:],
        theta=theta_vmec,
        phi=grid.nodes[:, 2],
        s=grid.nodes[:, 0],
        sym=False,
    )
    curru_desc = VMECIO.vmec_interpolate(
        desc.variables["currumnc"][:],
        np.zeros_like(desc.variables["currumnc"][:]),
        desc.variables["xm_nyq"][:],
        desc.variables["xn_nyq"][:],
        theta=theta_desc,
        phi=grid.nodes[:, 2],
        s=grid.nodes[:, 0],
        sym=False,
    )
    np.testing.assert_allclose(curru_vmec, curru_desc, rtol=1e-2)

    # J^zeta
    currv_vmec = VMECIO.vmec_interpolate(
        vmec.variables["currvmnc"][:],
        np.zeros_like(vmec.variables["currvmnc"][:]),
        vmec.variables["xm_nyq"][:],
        vmec.variables["xn_nyq"][:],
        theta=theta_vmec,
        phi=grid.nodes[:, 2],
        s=grid.nodes[:, 0],
        sym=False,
    )
    currv_desc = VMECIO.vmec_interpolate(
        desc.variables["currvmnc"][:],
        np.zeros_like(desc.variables["currvmnc"][:]),
        desc.variables["xm_nyq"][:],
        desc.variables["xn_nyq"][:],
        theta=theta_desc,
        phi=grid.nodes[:, 2],
        s=grid.nodes[:, 0],
        sym=False,
    )
    np.testing.assert_allclose(currv_vmec, currv_desc, rtol=1e-2)


@pytest.mark.unit
@pytest.mark.solve
@pytest.mark.mpl_image_compare(tolerance=1)
def test_plot_vmec_comparison(SOLOVEV):
    """Test that DESC and VMEC flux surface plots match."""
    eq = EquilibriaFamily.load(load_from=str(SOLOVEV["desc_h5_path"]))[-1]
    fig, ax = VMECIO.plot_vmec_comparison(eq, str(SOLOVEV["vmec_nc_path"]))
    return fig


@pytest.mark.unit
def test_vmec_boundary_subspace(DummyStellarator):
    """Test VMEC boundary subspace is enforced properly."""
    eq = Equilibrium.load(
        load_from=str(DummyStellarator["output_path"]), file_format="hdf5"
    )

    RBC = np.array([[1, 2], [-1, 2], [1, 0], [2, 2]])
    ZBS = np.array([[2, 1], [-2, 1], [0, 2], [-1, 1]])
    opt_subspace = vmec_boundary_subspace(eq, RBC, ZBS)

    y_opt = np.arange(8)
    y = np.dot(y_opt, opt_subspace.T)

    m_desc = np.concatenate(
        (eq.surface.R_basis.modes[:, 1], eq.surface.Z_basis.modes[:, 1])
    )
    n_desc = np.concatenate(
        (eq.surface.R_basis.modes[:, 2], eq.surface.Z_basis.modes[:, 2])
    )

    m_vmec, n_vmec, zbs, rbc = ptolemy_identity_rev(m_desc, n_desc, y)

    tol = 1e-15
    rbc_ref = np.atleast_2d(np.array([0, 1, 0, 0, 0, 0, 0, 0, 0, 1, 0, 1, 1]))
    zbs_ref = np.atleast_2d(np.array([0, 0, 0, 1, 1, 0, 0, 1, 0, 0, 1, 0, 0]))
    np.testing.assert_allclose(rbc_ref, np.abs(rbc) > tol)
    np.testing.assert_allclose(zbs_ref, np.abs(zbs) > tol)<|MERGE_RESOLUTION|>--- conflicted
+++ resolved
@@ -342,16 +342,6 @@
     np.testing.assert_allclose(
         vmec.variables["volume_p"][:], desc.variables["volume_p"][:]
     )
-<<<<<<< HEAD
-    np.testing.assert_allclose(
-        vmec.variables["volavgB"][:], desc.variables["volavgB"][:]
-    )
-    np.testing.assert_allclose(
-        vmec.variables["betatotal"][:], desc.variables["betatotal"][:], rtol=1e-6
-    )
-    # raxis_cc & zaxis_cs excluded b/c VMEC saves initial guess, not final solution
-=======
->>>>>>> 0122c004
     np.testing.assert_allclose(
         vmec.variables["volavgB"][:], desc.variables["volavgB"][:]
     )
@@ -397,8 +387,6 @@
         rtol=1e-6,
     )
     np.testing.assert_allclose(
-<<<<<<< HEAD
-=======
         np.abs(vmec.variables["jcuru"][20:100]),
         np.abs(desc.variables["jcuru"][20:100]),
         rtol=1e-5,
@@ -409,7 +397,6 @@
         rtol=3e-2,
     )
     np.testing.assert_allclose(
->>>>>>> 0122c004
         vmec.variables["DShear"][20:100], desc.variables["DShear"][20:100], rtol=1e-2
     )
     np.testing.assert_allclose(
