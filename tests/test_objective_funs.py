"""Tests for objective functions.

These generally don't test the accuracy of the computation for realistic examples,
that is done in test_compute_functions or regression tests.

This module primarily tests the constructing/building/calling methods.
"""

import warnings

import numpy as np
import pytest
from scipy.constants import elementary_charge, mu_0

import desc.examples
from desc.backend import jnp
from desc.coils import (
    CoilSet,
    FourierPlanarCoil,
    FourierRZCoil,
    FourierXYZCoil,
    MixedCoilSet,
)
from desc.compute import get_transforms
from desc.equilibrium import Equilibrium
from desc.examples import get
from desc.geometry import FourierRZToroidalSurface, FourierXYZCurve
from desc.grid import ConcentricGrid, LinearGrid, QuadratureGrid
from desc.io import load
from desc.magnetic_fields import (
    FourierCurrentPotentialField,
    OmnigenousField,
    SplineMagneticField,
    ToroidalMagneticField,
    VerticalMagneticField,
)
from desc.objectives import (
    AspectRatio,
    BootstrapRedlConsistency,
    BoundaryError,
    BScaleLength,
    CoilCurrentLength,
    CoilCurvature,
    CoilLength,
    CoilsetMinDistance,
    CoilTorsion,
    Elongation,
    Energy,
    ForceBalance,
    ForceBalanceAnisotropic,
    GenericObjective,
    Isodynamicity,
    LinearObjectiveFromUser,
    MagneticWell,
    MeanCurvature,
    MercierStability,
    ObjectiveFromUser,
    ObjectiveFunction,
    Omnigenity,
    PlasmaCoilsetMinDistance,
    PlasmaVesselDistance,
    Pressure,
    PrincipalCurvature,
    QuadraticFlux,
    QuasisymmetryBoozer,
    QuasisymmetryTripleProduct,
    QuasisymmetryTwoTerm,
    RotationalTransform,
    Shear,
    SurfaceCurrentRegularization,
    ToroidalCurrent,
    ToroidalFlux,
    VacuumBoundaryError,
    Volume,
)
from desc.objectives._free_boundary import BoundaryErrorNESTOR
from desc.objectives.normalization import compute_scaling_factors
from desc.objectives.utils import softmax, softmin
from desc.profiles import FourierZernikeProfile, PowerSeriesProfile
from desc.vmec_utils import ptolemy_linear_transform


class TestObjectiveFunction:
    """Test ObjectiveFunction classes."""

    @pytest.mark.unit
    def test_generic(self):
        """Test GenericObjective for arbitrary Equilibrium quantities."""

        def test(f, thing, grid=None, compress=False):
            obj = GenericObjective(f, thing=thing, grid=grid)
            obj.build()
            val = thing.compute(f, grid=obj.constants["transforms"]["grid"])[f]
            if compress:
                val = obj.constants["transforms"]["grid"].compress(val)
            np.testing.assert_allclose(
                obj.compute(thing.params_dict),
                val,
            )

        test("curvature", FourierXYZCurve(Y_n=[-1, 0, 0]), LinearGrid(0, 0, 12))
        test("length", FourierPlanarCoil(r_n=0.5), LinearGrid(0, 0, 12))
        test(
            "Phi",
            FourierCurrentPotentialField(Phi_mn=np.array([0.2])),
            LinearGrid(0, 4, 4),
        )
        test("sqrt(g)", Equilibrium())
        test("current", Equilibrium(iota=PowerSeriesProfile(0)), None, True)
        test("iota", Equilibrium(current=PowerSeriesProfile(0)), None, True)

    @pytest.mark.unit
    def test_objective_from_user(self):
        """Test ObjectiveFromUser for arbitrary callable."""

        def myfun(grid, data):
            x = data["X"]
            y = data["Y"]
            r = jnp.sqrt(x * data["X"] + y**2)
            return r

        def test(thing, grid):
            objective = ObjectiveFromUser(myfun, thing=thing, grid=grid)
            objective.build()
            R1 = objective.compute(*objective.xs(thing))
            R2 = thing.compute("R", grid=grid)["R"]
            np.testing.assert_allclose(R1, R2)

        curve = FourierXYZCurve()
        grid = LinearGrid(0, 0, 5)
        test(curve, grid)

        surf = FourierRZToroidalSurface()
        grid = LinearGrid(2, 2, 2)
        test(surf, grid)

        eq = Equilibrium()
        grid = LinearGrid(2, 2, 2)
        test(eq, grid)

    @pytest.mark.unit
    def test_linear_objective_from_user(self):
        """Test LinearObjectiveFromUser for arbitrary callable."""

        def myfun(params):
            L_lmn = params["L_lmn"]
            p_l = params["p_l"]
            c_l = params["c_l"]
            Zb_lmn = params["Zb_lmn"]
            r = jnp.array([p_l[0] + Zb_lmn[0], c_l[2] + L_lmn[1]])
            return r

        eq = Equilibrium(pressure=np.array([1, 0, -1]), current=np.array([0, 0, 2]))
        objective = LinearObjectiveFromUser(myfun, eq)
        objective.build()
        f = objective.compute(*objective.xs(eq))
        np.testing.assert_allclose(f, np.array([0, 2]))

    @pytest.mark.unit
    def test_volume(self):
        """Test calculation of plasma volume."""

        def test(eq):
            obj = Volume(
                target=10 * np.pi**2,
                weight=1 / np.pi**2,
                eq=eq,
                normalize=False,
            )
            obj.build()
            V = obj.compute_unscaled(*obj.xs(eq))
            V_scaled = obj.compute_scaled_error(*obj.xs(eq))
            V_scalar = obj.compute_scalar(*obj.xs(eq))
            np.testing.assert_allclose(V, 20 * np.pi**2)
            np.testing.assert_allclose(V_scaled, 10)
            np.testing.assert_allclose(V_scalar, 10)

        eqi = Equilibrium(iota=PowerSeriesProfile(0))
        test(eqi)
        test(Equilibrium(current=PowerSeriesProfile(0)))
        # test that it can compute with a surface object
        test(eqi.surface)

    @pytest.mark.unit
    def test_aspect_ratio(self):
        """Test calculation of aspect ratio."""

        def test(eq):
            obj = AspectRatio(target=5, weight=1, eq=eq)
            obj.build()
            AR = obj.compute_unscaled(*obj.xs(eq))
            AR_scaled = obj.compute_scaled_error(*obj.xs(eq))
            np.testing.assert_allclose(AR, 10)
            np.testing.assert_allclose(AR_scaled, 5)

        test(Equilibrium(iota=PowerSeriesProfile(0)))
        test(Equilibrium(current=PowerSeriesProfile(0)))
        test(Equilibrium(iota=PowerSeriesProfile(0)).surface)

    @pytest.mark.unit
    def test_elongation(self):
        """Test calculation of elongation."""

        def test(eq):
            obj = Elongation(target=0, weight=2, eq=eq)
            obj.build()
            f = obj.compute_unscaled(*obj.xs(eq))
            f_scaled = obj.compute_scaled_error(*obj.xs(eq))
            np.testing.assert_allclose(f, 1.3 / 0.7, rtol=5e-3)
            np.testing.assert_allclose(f_scaled, 2 * (1.3 / 0.7), rtol=5e-3)

        test(get("HELIOTRON"))
        test(get("HELIOTRON").surface)

    @pytest.mark.unit
    def test_energy(self):
        """Test calculation of MHD energy."""

        def test(eq):
            obj = Energy(target=0, weight=mu_0, eq=eq, normalize=False)
            obj.build()
            W = obj.compute_unscaled(*obj.xs(eq))
            W_scaled = obj.compute_scaled_error(*obj.xs(eq))
            np.testing.assert_allclose(W, 10 / mu_0)
            np.testing.assert_allclose(W_scaled, 10)

        test(Equilibrium(iota=PowerSeriesProfile(0)))
        test(Equilibrium(current=PowerSeriesProfile(0)))

    @pytest.mark.unit
    def test_target_iota(self):
        """Test calculation of iota profile."""

        def test(eq):
            obj = RotationalTransform(target=1, weight=2, eq=eq)
            obj.build()
            iota = obj.compute_unscaled(*obj.xs(eq))
            iota_scaled = obj.compute_scaled_error(*obj.xs(eq))
            np.testing.assert_allclose(iota, 0)
            np.testing.assert_allclose(iota_scaled, -2 / np.sqrt(3))

        test(Equilibrium(iota=PowerSeriesProfile(0)))
        test(Equilibrium(current=PowerSeriesProfile(0)))

    @pytest.mark.unit
    def test_target_shear(self):
        """Test calculation of shear profile."""

        def test(eq, raw, scaled):
            obj = Shear(target=-1, weight=2, eq=eq)
            obj.build()
            shear = obj.compute_unscaled(*obj.xs(eq))
            shear_scaled = obj.compute_scaled_error(*obj.xs(eq))
            np.testing.assert_allclose(shear, raw)
            np.testing.assert_allclose(shear_scaled, scaled)

        test(Equilibrium(iota=PowerSeriesProfile(0)), 0, 2 / np.sqrt(3))
        test(Equilibrium(current=PowerSeriesProfile(0)), 0, 2 / np.sqrt(3))
        test(Equilibrium(iota=PowerSeriesProfile([0, 0, 0.5])), -2, -2 / np.sqrt(3))

    @pytest.mark.unit
    def test_toroidal_current(self):
        """Test calculation of toroidal current."""

        def test(eq):
            obj = ToroidalCurrent(target=1, weight=2, eq=eq, normalize=False)
            obj.build()
            I = obj.compute_unscaled(*obj.xs(eq))
            I_scaled = obj.compute_scaled_error(*obj.xs(eq))
            np.testing.assert_allclose(I, 0)
            np.testing.assert_allclose(I_scaled, -2 / np.sqrt(3))

        test(Equilibrium(iota=PowerSeriesProfile(0)))
        test(Equilibrium(current=PowerSeriesProfile(0)))

    @pytest.mark.unit
    def test_pressure(self):
        """Test calculation of pressure objective."""

        def test(eq):
            obj = Pressure(target=1, weight=2, eq=eq, normalize=False)
            obj.build()
            p = obj.compute_unscaled(*obj.xs(eq))
            p_scaled = obj.compute_scaled_error(*obj.xs(eq))
            np.testing.assert_allclose(p, 12)
            # (value - target) * objective weight * quadrature weights
            # in this case, both value and target are constant wrt rho
            np.testing.assert_allclose(p_scaled, (12 - 1) * 2 / np.sqrt(3))

        test(Equilibrium(pressure=PowerSeriesProfile(12)))
        test(
            Equilibrium(
                electron_temperature=PowerSeriesProfile(2),
                electron_density=PowerSeriesProfile(3 / elementary_charge),
            )
        )

    @pytest.mark.unit
    def test_qa_boozer(self):
        """Test calculation of Boozer QA metric."""

        def test(eq):
            obj = QuasisymmetryBoozer(eq=eq)
            obj.build()
            fb = obj.compute_unscaled(*obj.xs(eq))
            np.testing.assert_allclose(fb, 0, atol=1e-12)

        test(Equilibrium(L=2, M=2, N=1, iota=PowerSeriesProfile(0)))
        test(Equilibrium(L=2, M=2, N=1, current=PowerSeriesProfile(0)))

    @pytest.mark.unit
    def test_jax_compile_boozer(self):
        """Test compilation of Boozer QA metric in ObjectiveFunction."""

        def test(eq):
            """Ensure compilation without any errors from JAX, related to issue #625."""
            obj = ObjectiveFunction(QuasisymmetryBoozer(eq=eq))
            obj.build()
            obj.compile("all")
            fb = obj.compute_scaled_error(obj.x(eq))
            np.testing.assert_allclose(fb, 0, atol=1e-12)

        test(Equilibrium(L=2, M=2, N=1, current=PowerSeriesProfile(0)))

    @pytest.mark.unit
    def test_qh_boozer(self):
        """Test calculation of Boozer QH metric."""
        eq = get("WISTELL-A")  # WISTELL-A is optimized for QH symmetry
        helicity = (1, -eq.NFP)
        M_booz = eq.M
        N_booz = eq.N
        grid = LinearGrid(M=2 * eq.M, N=2 * eq.N, NFP=eq.NFP, sym=False)

        # objective function returns amplitudes of non-symmetric modes
        obj = QuasisymmetryBoozer(
            helicity=helicity,
            M_booz=M_booz,
            N_booz=N_booz,
            grid=grid,
            normalize=False,
            eq=eq,
        )
        obj.build()
        f = obj.compute_unscaled(*obj.xs(eq))
        idx_f = np.argsort(np.abs(f))

        # compute all amplitudes in the Boozer spectrum
        transforms = get_transforms(
            "|B|_mn", obj=eq, grid=grid, M_booz=M_booz, N_booz=N_booz
        )
        matrix, modes, idx = ptolemy_linear_transform(
            transforms["B"].basis.modes, helicity=helicity, NFP=eq.NFP
        )
        data = eq.compute("|B|_mn", helicity=helicity, grid=grid, transforms=transforms)
        B_mn = matrix @ data["|B|_mn"]
        idx_B = np.argsort(np.abs(B_mn))

        # check that largest amplitudes are the QH modes
        np.testing.assert_allclose(B_mn[idx_B[-3:]], np.flip(np.delete(B_mn, idx)[:3]))
        # check that these QH modes are not returned by the objective
        assert [b not in f for b in B_mn[idx_B[-3:]]]
        # check that the objective returns the lowest amplitudes
        # 120 ~ smallest amplitudes BEFORE QH modes show up so that sorting both arrays
        # should have the same values up until then
        np.testing.assert_allclose(f[idx_f][:120], B_mn[idx_B][:120])

    @pytest.mark.unit
    def test_qs_twoterm(self):
        """Test calculation of two term QS metric."""

        def test(eq):
            obj = QuasisymmetryTwoTerm(eq=eq)
            obj.build()
            fc = obj.compute_unscaled(*obj.xs(eq))
            np.testing.assert_allclose(fc, 0)

        test(Equilibrium(iota=PowerSeriesProfile(0)))
        test(Equilibrium(current=PowerSeriesProfile(0)))

        # also make sure helicity is set correctly
        eq1 = desc.examples.get("precise_QA")
        eq2 = desc.examples.get("precise_QH")

        helicity_QA = (1, 0)
        helicity_QH = (1, eq2.NFP)

        # precise_QA should have lower QA than QH
        obj = QuasisymmetryTwoTerm(eq=eq1, helicity=helicity_QA)
        obj.build()
        f1 = obj.compute_scalar(*obj.xs(eq1), constants=obj.constants)
        obj.helicity = helicity_QH
        obj.build()
        f2 = obj.compute_scalar(*obj.xs(eq1), constants=obj.constants)
        assert f1 < f2

        # precise_QH should have lower QH than QA
        obj = QuasisymmetryTwoTerm(eq=eq2, helicity=helicity_QH)
        obj.build()
        f1 = obj.compute_scalar(*obj.xs(eq2), constants=obj.constants)
        obj.helicity = helicity_QA
        obj.build()
        f2 = obj.compute_scalar(*obj.xs(eq2), constants=obj.constants)
        assert f1 < f2

    @pytest.mark.unit
    def test_qs_tripleproduct(self):
        """Test calculation of triple product QS metric."""

        def test(eq):
            obj = QuasisymmetryTripleProduct(eq=eq)
            obj.build()
            ft = obj.compute_unscaled(*obj.xs(eq))
            np.testing.assert_allclose(ft, 0, atol=5e-35)

        test(Equilibrium(iota=PowerSeriesProfile(0)))
        test(Equilibrium(current=PowerSeriesProfile(0)))

    @pytest.mark.unit
    def test_isodynamicity(self):
        """Test calculation of isodynamicity metric."""

        def test(eq):
            obj = Isodynamicity(eq=eq)
            obj.build()
            iso = obj.compute(*obj.xs(eq))
            np.testing.assert_allclose(iso, 0, atol=1e-14)

        test(Equilibrium(iota=PowerSeriesProfile(0)))
        test(Equilibrium(current=PowerSeriesProfile(0)))

    @pytest.mark.unit
    def test_qs_boozer_grids(self):
        """Test grid compatibility with QS objectives."""
        eq = get("NCSX")

        # symmetric grid
        grid = LinearGrid(M=eq.M, N=eq.N, NFP=eq.NFP, sym=True)
        with pytest.raises(ValueError):
            QuasisymmetryBoozer(eq=eq, grid=grid).build()

        # multiple flux surfaces
        grid = LinearGrid(M=eq.M, N=eq.N, NFP=eq.NFP, rho=[0.25, 0.5, 0.75, 1])
        with pytest.raises(ValueError):
            QuasisymmetryBoozer(eq=eq, grid=grid).build()

    @pytest.mark.unit
    def test_mercier_stability(self):
        """Test calculation of mercier stability criteria."""

        def test(eq):
            obj = MercierStability(eq=eq)
            obj.build()
            DMerc = obj.compute_unscaled(*obj.xs(eq))
            np.testing.assert_equal(
                len(DMerc), obj.constants["transforms"]["grid"].num_rho
            )
            np.testing.assert_allclose(DMerc, 0)

        test(Equilibrium(iota=PowerSeriesProfile(0)))
        test(Equilibrium(current=PowerSeriesProfile(0)))

    @pytest.mark.unit
    def test_magnetic_well(self):
        """Test calculation of magnetic well stability criteria."""

        def test(eq):
            obj = MagneticWell(eq=eq)
            obj.build()
            magnetic_well = obj.compute_unscaled(*obj.xs(eq))
            np.testing.assert_equal(
                len(magnetic_well), obj.constants["transforms"]["grid"].num_rho
            )
            np.testing.assert_allclose(magnetic_well, 0, atol=1e-15)

        test(Equilibrium(iota=PowerSeriesProfile(0)))
        test(Equilibrium(current=PowerSeriesProfile(0)))

    @pytest.mark.unit
    def test_boundary_error_biestsc(self):
        """Test calculation of boundary error using BIEST w/ sheet current."""
        coil = FourierXYZCoil(5e5)
        coilset = CoilSet.linspaced_angular(coil, n=100)
        coil_grid = LinearGrid(N=20)
        eq = Equilibrium(L=3, M=3, N=3, Psi=np.pi)
        eq.surface = FourierCurrentPotentialField.from_surface(
            eq.surface, M_Phi=eq.M, N_Phi=eq.N
        )
        eq.solve()
        obj = BoundaryError(eq, coilset, field_grid=coil_grid)
        obj.build()
        f = obj.compute_scaled_error(*obj.xs())
        n = len(f) // 3
        # first n should be B*n errors
        np.testing.assert_allclose(f[:n], 0, atol=1e-4)
        # next n should be B^2 errors
        np.testing.assert_allclose(f[n : 2 * n], 0, atol=5e-2)
        # last n should be K errors
        np.testing.assert_allclose(f[2 * n :], 0, atol=3e-2)

    @pytest.mark.unit
    def test_boundary_error_biest(self):
        """Test calculation of boundary error using BIEST."""
        coil = FourierXYZCoil(5e5)
        coilset = CoilSet.linspaced_angular(coil, n=100)
        coil_grid = LinearGrid(N=20)
        eq = Equilibrium(L=3, M=3, N=3, Psi=np.pi)
        eq.solve()
        obj = BoundaryError(eq, coilset, field_grid=coil_grid)
        obj.build()
        f = obj.compute_scaled_error(*obj.xs())
        n = len(f) // 2
        # first n should be B*n errors
        np.testing.assert_allclose(f[:n], 0, atol=1e-4)
        # next n should be B^2 errors
        np.testing.assert_allclose(f[n : 2 * n], 0, atol=5e-2)

    @pytest.mark.unit
    def test_boundary_error_vacuum(self):
        """Test calculation of vacuum boundary error."""
        coil = FourierXYZCoil(5e5)
        coilset = CoilSet.linspaced_angular(coil, n=100)
        coil_grid = LinearGrid(N=20)
        eq = Equilibrium(L=3, M=3, N=3, Psi=np.pi)
        eq.solve()
        obj = VacuumBoundaryError(eq, coilset, field_grid=coil_grid)
        obj.build()
        f = obj.compute_scaled_error(*obj.xs())
        n = len(f) // 2
        # first n should be B*n errors
        np.testing.assert_allclose(f[:n], 0, atol=1e-4)
        # next n should be B^2 errors
        np.testing.assert_allclose(f[n : 2 * n], 0, atol=4e-2)

    @pytest.mark.unit
    def test_boundary_error_nestor(self):
        """Test calculation of boundary error using NESTOR."""
        coil = FourierXYZCoil(5e5)
        coilset = CoilSet.linspaced_angular(coil, n=100)
        coil_grid = LinearGrid(N=20)
        eq = Equilibrium(L=3, M=3, N=3, Psi=np.pi)
        eq.solve()
        obj = BoundaryErrorNESTOR(eq, coilset, field_grid=coil_grid)
        obj.build()
        f = obj.compute_scaled_error(*obj.xs())
        np.testing.assert_allclose(f, 0, atol=2e-3)

    @pytest.mark.unit
    def test_target_mean_iota(self):
        """Test calculation of iota profile average."""

        def test(eq):
            grid = LinearGrid(L=5, M=1, N=1, NFP=eq.NFP)
            mean_iota = jnp.mean(eq.compute("iota", grid=grid)["iota"])
            obj = RotationalTransform(
                target=mean_iota, weight=1, eq=eq, loss_function="mean", grid=grid
            )
            obj.build()
            mean_iota_unscaled = obj.compute_unscaled(*obj.xs(eq))
            mean_iota_scaled_error = obj.compute_scaled_error(*obj.xs(eq))
            mean_iota_scaled = obj.compute_scaled(*obj.xs(eq))
            np.testing.assert_allclose(mean_iota, mean_iota_unscaled, atol=1e-16)
            np.testing.assert_allclose(mean_iota_scaled_error, 0, atol=5e-16)
            np.testing.assert_allclose(mean_iota_scaled, mean_iota, atol=5e-16)

        test(get("DSHAPE"))
        test(get("HELIOTRON"))

    @pytest.mark.unit
    def test_target_max_iota(self):
        """Test calculation of iota profile max."""

        def test(eq):
            grid = LinearGrid(L=5, M=1, N=1, NFP=eq.NFP)
            max_iota = jnp.max(eq.compute("iota", grid=grid)["iota"])
            obj = RotationalTransform(
                target=max_iota, weight=1, eq=eq, loss_function="max", grid=grid
            )
            obj.build()
            max_iota_unscaled = obj.compute_unscaled(*obj.xs(eq))
            max_iota_scaled_error = obj.compute_scaled_error(*obj.xs(eq))
            max_iota_scaled = obj.compute_scaled(*obj.xs(eq))
            np.testing.assert_allclose(max_iota, max_iota_unscaled, atol=1e-16)
            np.testing.assert_allclose(max_iota_scaled_error, 0, atol=5e-16)
            np.testing.assert_allclose(max_iota_scaled, max_iota, atol=5e-16)

        test(get("DSHAPE"))
        test(get("HELIOTRON"))

    @pytest.mark.unit
    def test_target_min_iota(self):
        """Test calculation of iota profile min."""

        def test(eq):
            grid = LinearGrid(L=5, M=1, N=1, NFP=eq.NFP)
            min_iota = jnp.min(eq.compute("iota", grid=grid)["iota"])
            obj = RotationalTransform(
                target=min_iota, weight=1, eq=eq, loss_function="min", grid=grid
            )
            obj.build()
            min_iota_unscaled = obj.compute_unscaled(*obj.xs(eq))
            min_iota_scaled_error = obj.compute_scaled_error(*obj.xs(eq))
            min_iota_scaled = obj.compute_scaled(*obj.xs(eq))
            np.testing.assert_allclose(min_iota, min_iota_unscaled, atol=1e-16)
            np.testing.assert_allclose(min_iota_scaled_error, 0, atol=5e-16)
            np.testing.assert_allclose(min_iota_scaled, min_iota, atol=5e-16)

        test(get("DSHAPE"))
        test(get("HELIOTRON"))

    @pytest.mark.unit
    def test_plasma_vessel_distance(self):
        """Test calculation of min distance from plasma to vessel."""
        R0 = 10.0
        a_p = 1.0
        a_s = 2.0
        # default eq has R0=10, a=1
        eq = Equilibrium(M=3, N=2)
        # surface with same R0, a=2, so true d=1 for all pts
        surface = FourierRZToroidalSurface(
            R_lmn=[R0, a_s], Z_lmn=[-a_s], modes_R=[[0, 0], [1, 0]], modes_Z=[[-1, 0]]
        )
        # For equally spaced grids, should get true d=1
        surf_grid = LinearGrid(M=5, N=6)
        plas_grid = LinearGrid(M=5, N=6)
        obj = PlasmaVesselDistance(
            eq=eq, plasma_grid=plas_grid, surface_grid=surf_grid, surface=surface
        )
        obj.build()
        d = obj.compute_unscaled(*obj.xs(eq, surface))
        np.testing.assert_allclose(d, a_s - a_p)

        # for unequal M, should have error of order M_spacing*a_p
        surf_grid = LinearGrid(M=5, N=6)
        plas_grid = LinearGrid(M=10, N=6)
        obj = PlasmaVesselDistance(
            eq=eq,
            plasma_grid=plas_grid,
            surface_grid=surf_grid,
            surface=surface,
            surface_fixed=True,
        )
        obj.build()
        d = obj.compute_unscaled(*obj.xs(eq, surface))
        assert abs(d.min() - (a_s - a_p)) < 1e-14
        assert abs(d.max() - (a_s - a_p)) < surf_grid.spacing[0, 1] * a_p

        # for unequal N, should have error of order N_spacing*R0
        surf_grid = LinearGrid(M=5, N=6)
        plas_grid = LinearGrid(M=5, N=12)
        obj = PlasmaVesselDistance(
            eq=eq, plasma_grid=plas_grid, surface_grid=surf_grid, surface=surface
        )
        obj.build()
        d = obj.compute_unscaled(*obj.xs(eq, surface))
        assert abs(d.min() - (a_s - a_p)) < 1e-14
        assert abs(d.max() - (a_s - a_p)) < surf_grid.spacing[0, 2] * R0
        # ensure that it works (dimension-wise) when compute_scaled is called
        _ = obj.compute_scaled(*obj.xs(eq, surface))

        grid = LinearGrid(L=3, M=3, N=3)
        eq = Equilibrium()
        surf = FourierRZToroidalSurface()
        obj = PlasmaVesselDistance(
            surface=surf, surface_grid=grid, plasma_grid=grid, eq=eq
        )
        with pytest.raises(UserWarning):
            with warnings.catch_warnings():
                warnings.simplefilter("error")
                obj.build()

        # test softmin, should give value less than true minimum
        surf_grid = LinearGrid(M=5, N=6)
        plas_grid = LinearGrid(M=5, N=6)
        obj = PlasmaVesselDistance(
            eq=eq,
            plasma_grid=plas_grid,
            surface_grid=surf_grid,
            surface=surface,
            use_softmin=True,
        )
        obj.build()
        d = obj.compute_unscaled(*obj.xs(eq, surface))
        assert np.all(np.abs(d) < a_s - a_p)

        # for large enough alpha, should be same as actual min
        obj = PlasmaVesselDistance(
            eq=eq,
            plasma_grid=plas_grid,
            surface_grid=surf_grid,
            surface=surface,
            use_softmin=True,
            alpha=100,
        )
        obj.build()
        d = obj.compute_unscaled(*obj.xs(eq, surface))
        np.testing.assert_allclose(d, a_s - a_p)

    @pytest.mark.unit
    def test_mean_curvature(self):
        """Test for mean curvature objective function."""
        # torus should have mean curvature negative everywhere
        eq = Equilibrium()
        obj = MeanCurvature(eq=eq)
        obj.build()
        H = obj.compute_unscaled(*obj.xs(eq))
        assert np.all(H <= 0)

        # more shaped case like NCSX should have some positive curvature
        eq = get("NCSX")
        obj = MeanCurvature(eq=eq)
        obj.build()
        H = obj.compute_unscaled(*obj.xs(eq))
        assert np.any(H > 0)

        # check using the surface
        obj = MeanCurvature(eq=eq.surface)
        obj.build()
        H = obj.compute_unscaled(*obj.xs(eq.surface))
        assert np.any(H > 0)

    @pytest.mark.unit
    def test_principal_curvature(self):
        """Test for principal curvature objective function."""
        eq1 = get("DSHAPE")
        eq2 = get("NCSX")
        obj1 = PrincipalCurvature(eq=eq1, normalize=False)
        obj1.build()
        K1 = obj1.compute_unscaled(*obj1.xs(eq1))
        obj2 = PrincipalCurvature(eq=eq2, normalize=False)
        obj2.build()
        K2 = obj2.compute_unscaled(*obj2.xs(eq2))

        # simple test: NCSX should have higher mean absolute curvature than DSHAPE
        assert K1.mean() < K2.mean()

        # same test but using the surface directly
        obj1 = PrincipalCurvature(eq=eq1.surface, normalize=False)
        obj1.build()
        K1 = obj1.compute_unscaled(*obj1.xs(eq1.surface))
        obj2 = PrincipalCurvature(eq=eq2.surface, normalize=False)
        obj2.build()
        K2 = obj2.compute_unscaled(*obj2.xs(eq2.surface))

        # simple test: NCSX should have higher mean absolute curvature than DSHAPE
        assert K1.mean() < K2.mean()

    @pytest.mark.unit
    def test_field_scale_length(self):
        """Test for B field scale length objective function."""
        surf1 = FourierRZToroidalSurface(
            R_lmn=[5, 1], Z_lmn=[-1], modes_R=[[0, 0], [1, 0]], modes_Z=[[-1, 0]], NFP=1
        )
        surf2 = FourierRZToroidalSurface(
            R_lmn=[10, 2],
            Z_lmn=[-2],
            modes_R=[[0, 0], [1, 0]],
            modes_Z=[[-1, 0]],
            NFP=1,
        )
        eq1 = Equilibrium(L=2, M=2, N=0, surface=surf1)
        eq2 = Equilibrium(L=2, M=2, N=0, surface=surf2)
        eq1.solve()
        eq2.solve()

        obj1 = BScaleLength(eq=eq1, normalize=False)
        obj2 = BScaleLength(eq=eq2, normalize=False)
        obj1.build()
        obj2.build()

        L1 = obj1.compute_unscaled(*obj1.xs(eq1))
        L2 = obj2.compute_unscaled(*obj2.xs(eq2))

        np.testing.assert_array_less(L1, L2)

    @pytest.mark.unit
    def test_coil_length(self):
        """Tests coil length."""

        def test(coil, grid=None):
            obj = CoilLength(coil, grid=grid)
            obj.build()
            f = obj.compute(params=coil.params_dict)
            np.testing.assert_allclose(f, 2 * np.pi, rtol=1e-8)
            assert len(f) == obj.dim_f

        coil = FourierPlanarCoil(r_n=1)
        coils = CoilSet.linspaced_linear(coil, n=3)
        mixed_coils = MixedCoilSet.linspaced_linear(coil, n=2)
        nested_coils = MixedCoilSet(coils, mixed_coils)

        grid = None  # default grid

        test(coil)
        test(coils)
        test(mixed_coils)
        test(nested_coils, grid=grid)

    @pytest.mark.unit
    def test_coil_current_length(self):
        """Tests coil current length."""

        def test(coil, grid=None):
            obj = CoilCurrentLength(coil, grid=grid)
            obj.build()
            f = obj.compute(params=coil.params_dict)
            np.testing.assert_allclose(f, 4 * np.pi, rtol=1e-8)
            assert len(f) == obj.dim_f

        coil = FourierPlanarCoil(r_n=1, current=2)
        coils = CoilSet.linspaced_linear(coil, n=3)
        mixed_coils = MixedCoilSet.linspaced_linear(coil, n=2)
        nested_coils = MixedCoilSet(coils, mixed_coils)

        grid = LinearGrid(N=5)  # single grid

        test(coil)
        test(coils)
        test(mixed_coils)
        test(nested_coils, grid=grid)

    @pytest.mark.unit
    def test_coil_curvature(self):
        """Tests coil curvature."""

        def test(coil, grid=None):
            obj = CoilCurvature(coil, grid=grid)
            obj.build()
            f = obj.compute(params=coil.params_dict)
            np.testing.assert_allclose(f, 1 / 2, rtol=1e-8)
            assert len(f) == obj.dim_f

        coil = FourierPlanarCoil(r_n=2)
        coils = CoilSet.linspaced_linear(coil, n=3)
        mixed_coils = MixedCoilSet.linspaced_linear(coil, n=2)
        nested_coils = MixedCoilSet(coils, mixed_coils)

        grid = [LinearGrid(N=5)] * 5  # single list of grids

        test(coil)
        test(coils)
        test(mixed_coils)
        test(nested_coils, grid=grid)

    @pytest.mark.unit
    def test_coil_torsion(self):
        """Tests coil torsion."""

        def test(coil, grid=None):
            obj = CoilTorsion(coil, grid=grid)
            obj.build()
            f = obj.compute(params=coil.params_dict)
            np.testing.assert_allclose(f, 0, atol=1e-8)
            assert len(f) == obj.dim_f

        coil = FourierPlanarCoil(r_n=2)
        coils = CoilSet.linspaced_linear(coil, n=3)
        mixed_coils = MixedCoilSet.linspaced_linear(coil, n=2)
        nested_coils = MixedCoilSet(coils, mixed_coils)

        grid = [[LinearGrid(N=5)] * 3, [LinearGrid(N=5)] * 2]  # nested list of grids

        test(coil)
        test(coils)
        test(mixed_coils)
        test(nested_coils, grid=grid)

    @pytest.mark.unit
    def test_coil_min_distance(self):
        """Tests minimum distance between coils in a coilset."""

        def test(coils, mindist, grid=None):
            obj = CoilsetMinDistance(coils, grid=grid)
            obj.build()
            f = obj.compute(params=coils.params_dict)
            assert f.size == coils.num_coils
            np.testing.assert_allclose(f, mindist)

        # linearly spaced planar coils, all coils are min distance from their neighbors
        n = 3
        disp = 5
        coil = FourierPlanarCoil(r_n=1, normal=[0, 0, 1])
        coils_linear = CoilSet.linspaced_linear(coil, n=n, displacement=[0, 0, disp])
        test(coils_linear, disp / n)

        # planar toroidal coils, without symmetry
        # min points are at the inboard midplane and are corners of a square inscribed
        # in a circle of radius = center - r
        center = 3
        r = 1
        coil = FourierPlanarCoil(center=[center, 0, 0], normal=[0, 1, 0], r_n=r)
        coils_angular = CoilSet.linspaced_angular(coil, n=4)
        test(coils_angular, np.sqrt(2) * (center - r), grid=LinearGrid(zeta=4))

        # planar toroidal coils, with symmetry
        # min points are at the inboard midplane and are corners of an octagon inscribed
        # in a circle of radius = center - r
        center = 3
        r = 1
        coil = FourierPlanarCoil(center=[center, 0, 0], normal=[0, 1, 0], r_n=r)
        coils = CoilSet.linspaced_angular(coil, angle=np.pi / 2, n=5, endpoint=True)
        coils_sym = CoilSet(coils[1::2], NFP=2, sym=True)
        test(coils_sym, 2 * (center - r) * np.sin(np.pi / 8), grid=LinearGrid(zeta=4))

        # mixture of toroidal field coilset, vertical field coilset, and extra coil
        # TF coils instersect with the middle VF coil
        # extra coil is 5 m from middle VF coil
        tf_coil = FourierPlanarCoil(center=[2, 0, 0], normal=[0, 1, 0], r_n=1)
        tf_coilset = CoilSet.linspaced_angular(tf_coil, n=4)
        vf_coil = FourierRZCoil(R_n=3, Z_n=-1)
        vf_coilset = CoilSet.linspaced_linear(
            vf_coil, displacement=[0, 0, 2], n=3, endpoint=True
        )
        xyz_coil = FourierXYZCoil(X_n=[0, 6, 1], Y_n=[0, 0, 0], Z_n=[-1, 0, 0])
        coils_mixed = MixedCoilSet((tf_coilset, vf_coilset, xyz_coil))
        test(coils_mixed, [0, 0, 0, 0, 1, 0, 1, 2], grid=LinearGrid(zeta=4))
        # TODO: move this coil set to conftest?

    @pytest.mark.unit
    def test_plasma_coil_min_distance(self):
        """Tests minimum distance between plasma and a coilset."""

        def test(
            eq,
            coils,
            mindist,
            plasma_grid=None,
            coil_grid=None,
            eq_fixed=False,
            coils_fixed=False,
        ):
            obj = PlasmaCoilsetMinDistance(
                eq=eq,
                coils=coils,
                plasma_grid=plasma_grid,
                coil_grid=coil_grid,
                eq_fixed=eq_fixed,
                coils_fixed=coils_fixed,
            )
            obj.build()
            if eq_fixed:
                f = obj.compute(params_1=coils.params_dict)
            elif coils_fixed:
                f = obj.compute(params_1=eq.params_dict)
            else:
                f = obj.compute(params_1=eq.params_dict, params_2=coils.params_dict)
            assert f.size == coils.num_coils
            np.testing.assert_allclose(f, mindist)

        plasma_grid = LinearGrid(M=4, zeta=16)
        coil_grid = LinearGrid(N=8)

        # planar toroidal coils without symmetry, around fixed circular tokamak
        R0 = 3
        a = 1
        offset = 0.5
        surf = FourierRZToroidalSurface(
            R_lmn=np.array([R0, a]),
            Z_lmn=np.array([0, -a]),
            modes_R=np.array([[0, 0], [1, 0]]),
            modes_Z=np.array([[0, 0], [-1, 0]]),
        )
        eq = Equilibrium(surface=surf, NFP=1, M=2, N=0, sym=True)
        coil = FourierPlanarCoil(center=[R0, 0, 0], normal=[0, 1, 0], r_n=[a + offset])
        coils = CoilSet.linspaced_angular(coil, n=8)
        test(
            eq,
            coils,
            offset,
            plasma_grid=plasma_grid,
            coil_grid=coil_grid,
            eq_fixed=True,
        )
        test(
            eq.surface,
            coils,
            offset,
            plasma_grid=plasma_grid,
            coil_grid=coil_grid,
            eq_fixed=True,
        )

        # planar toroidal coils with symmetry, around unfixed circular tokamak
        R0 = 5
        a = 1.5
        offset = 0.75
        surf = FourierRZToroidalSurface(
            R_lmn=np.array([R0, a]),
            Z_lmn=np.array([0, -a]),
            modes_R=np.array([[0, 0], [1, 0]]),
            modes_Z=np.array([[0, 0], [-1, 0]]),
        )
        eq = Equilibrium(surface=surf, NFP=1, M=2, N=0, sym=True)
        coil = FourierPlanarCoil(center=[R0, 0, 0], normal=[0, 1, 0], r_n=[a + offset])
        coils = CoilSet.linspaced_angular(coil, angle=np.pi / 2, n=5, endpoint=True)
        coils = CoilSet(coils[1::2], NFP=2, sym=True)
        test(
            eq,
            coils,
            offset,
            plasma_grid=plasma_grid,
            coil_grid=coil_grid,
            eq_fixed=False,
        )
        test(
            eq.surface,
            coils,
            offset,
            plasma_grid=plasma_grid,
            coil_grid=coil_grid,
            eq_fixed=False,
        )

        # fixed planar toroidal coils with symmetry, around unfixed circular tokamak
        R0 = 5
        a = 1.5
        offset = 0.75
        surf = FourierRZToroidalSurface(
            R_lmn=np.array([R0, a]),
            Z_lmn=np.array([0, -a]),
            modes_R=np.array([[0, 0], [1, 0]]),
            modes_Z=np.array([[0, 0], [-1, 0]]),
        )
        eq = Equilibrium(surface=surf, NFP=1, M=2, N=0, sym=True)
        coil = FourierPlanarCoil(center=[R0, 0, 0], normal=[0, 1, 0], r_n=[a + offset])
        coils = CoilSet.linspaced_angular(coil, angle=np.pi / 2, n=5, endpoint=True)
        coils = CoilSet(coils[1::2], NFP=2, sym=True)
        test(
            eq,
            coils,
            offset,
            plasma_grid=plasma_grid,
            coil_grid=coil_grid,
            eq_fixed=False,
            coils_fixed=True,
        )

        # TODO: add more complex test case with a stellarator and/or MixedCoilSet

    def test_quadratic_flux(self):
        """Test calculation of quadratic flux on the boundary."""
        t_field = ToroidalMagneticField(1, 1)

        # test that torus (axisymmetric) Bnorm is exactly 0
        eq = load("./tests/inputs/vacuum_circular_tokamak.h5")
        obj = QuadraticFlux(eq, t_field)
        obj.build(eq, verbose=2)
        f = obj.compute(field_params=t_field.params_dict)
        np.testing.assert_allclose(f, 0, rtol=1e-14, atol=1e-14)

        # test non-axisymmetric surface
        eq = desc.examples.get("precise_QA", "all")[0]
        with pytest.warns(UserWarning, match="Reducing radial"):
            eq.change_resolution(4, 4, 4, 8, 8, 8)
        eval_grid = LinearGrid(
            rho=np.array([1.0]),
            M=eq.M_grid,
            N=eq.N_grid,
            NFP=eq.NFP,
            sym=False,
        )
        source_grid = LinearGrid(
            rho=np.array([1.0]),
            M=eq.M_grid,
            N=eq.N_grid,
            NFP=eq.NFP,
            sym=False,
        )

        obj = QuadraticFlux(eq, t_field, eval_grid=eval_grid, source_grid=source_grid)
        Bnorm = t_field.compute_Bnormal(
            eq.surface, eval_grid=eval_grid, source_grid=source_grid
        )[0]
        obj.build(eq)
        dA = eq.compute("|e_theta x e_zeta|", grid=eval_grid)["|e_theta x e_zeta|"]
        f = obj.compute(field_params=t_field.params_dict)

        np.testing.assert_allclose(f, Bnorm * dA, atol=2e-4, rtol=1e-2)

        # equilibrium that has B_plasma == 0
        eq = load("./tests/inputs/vacuum_nonaxisym.h5")

        eval_grid = LinearGrid(
            rho=np.array([1.0]),
            M=eq.M_grid,
            N=eq.N_grid,
            NFP=eq.NFP,
            sym=False,
        )
        obj = QuadraticFlux(eq, t_field, vacuum=True, eval_grid=eval_grid)
        Bnorm = t_field.compute_Bnormal(eq.surface, eval_grid=eval_grid)[0]
        obj.build(eq)
        f = obj.compute(field_params=t_field.params_dict)
        dA = eq.compute("|e_theta x e_zeta|", grid=eval_grid)["|e_theta x e_zeta|"]
        # check that they're the same since we set B_plasma = 0
        np.testing.assert_allclose(f, Bnorm * dA, atol=1e-14)

    @pytest.mark.unit
    def test_toroidal_flux(self):
        """Test calculation of toroidal flux from coils."""
        grid1 = LinearGrid(L=10, M=10, zeta=np.array(0.0))

        def test(eq, field, correct_value, rtol=1e-14, grid=None):
            obj = ToroidalFlux(eq=eq, field=field, eval_grid=grid)
            obj.build(verbose=2)
            torflux = obj.compute_unscaled(*obj.xs(field))
            np.testing.assert_allclose(torflux, correct_value, rtol=rtol)

        eq = Equilibrium(iota=PowerSeriesProfile(0))
        test(eq, VerticalMagneticField(B0=1), 0, grid=grid1)
        field = ToroidalMagneticField(B0=1, R0=1)
        # calc field Psi

        data = eq.compute(["R", "phi", "Z", "|e_rho x e_theta|", "n_zeta"], grid=grid1)
        field_B = field.compute_magnetic_field(
            np.vstack([data["R"], data["phi"], data["Z"]]).T
        )

        B_dot_n_zeta = jnp.sum(field_B * data["n_zeta"], axis=1)

        psi_from_field = np.sum(
            grid1.spacing[:, 0]
            * grid1.spacing[:, 1]
            * data["|e_rho x e_theta|"]
            * B_dot_n_zeta
        )
        eq.change_resolution(L_grid=10, M_grid=10)

        test(eq, field, psi_from_field)


@pytest.mark.regression
def test_derivative_modes():
    """Test equality of derivatives using batched, looped methods."""
    eq = Equilibrium(M=2, N=1, L=2)
    surf = FourierRZToroidalSurface()
    obj1 = ObjectiveFunction(
        [
            PlasmaVesselDistance(eq, surf),
            MagneticWell(eq),
        ],
        deriv_mode="batched",
        use_jit=False,
    )
    obj2 = ObjectiveFunction(
        [
            PlasmaVesselDistance(eq, surf),
            MagneticWell(eq),
        ],
        deriv_mode="blocked",
        use_jit=False,
    )
    obj3 = ObjectiveFunction(
        [
            PlasmaVesselDistance(eq, surf),
            MagneticWell(eq),
        ],
        deriv_mode="looped",
        use_jit=False,
    )

    obj1.build()
    obj2.build()
    obj3.build()
    x = obj1.x(eq, surf)
    g1 = obj1.grad(x)
    g2 = obj2.grad(x)
    g3 = obj3.grad(x)
    np.testing.assert_allclose(g1, g2, atol=1e-10)
    np.testing.assert_allclose(g1, g3, atol=1e-10)
    J1 = obj1.jac_scaled(x)
    J2 = obj2.jac_scaled(x)
    J3 = obj3.jac_scaled(x)
    np.testing.assert_allclose(J1, J2, atol=1e-10)
    np.testing.assert_allclose(J1, J3, atol=1e-10)
    J1 = obj1.jac_unscaled(x)
    J2 = obj2.jac_unscaled(x)
    J3 = obj3.jac_unscaled(x)
    np.testing.assert_allclose(J1, J2, atol=1e-10)
    np.testing.assert_allclose(J1, J3, atol=1e-10)
    H1 = obj1.hess(x)
    H2 = obj2.hess(x)
    H3 = obj3.hess(x)
    np.testing.assert_allclose(H1, H2, atol=1e-10)
    np.testing.assert_allclose(H1, H3, atol=1e-10)


@pytest.mark.unit
def test_getter_setter():
    """Test getter and setter methods of Objectives."""
    eq = Equilibrium()
    obj = GenericObjective("R", thing=eq)
    obj.build()
    R = obj.compute_unscaled(*obj.xs(eq))

    # target
    target = R - 0.5
    obj.target = target
    np.testing.assert_allclose(obj.target, target)

    # bounds
    bounds = (0.5 * R, 2 * R)
    obj.bounds = bounds
    np.testing.assert_allclose(obj.bounds, bounds)

    # weight
    weight = R
    obj.weight = weight
    np.testing.assert_allclose(obj.weight, weight)


@pytest.mark.unit
def test_bounds_format():
    """Test that tuple targets are in the format (lower bound, upper bound)."""
    eq = Equilibrium()
    with pytest.raises(AssertionError):
        GenericObjective("R", bounds=(1,), thing=eq).build()
    with pytest.raises(AssertionError):
        GenericObjective("R", bounds=(1, 2, 3), thing=eq).build()
    with pytest.raises(ValueError):
        GenericObjective("R", bounds=(1, -1), thing=eq).build()


@pytest.mark.unit
def test_target_profiles():
    """Tests for using Profile objects as targets for profile objectives."""
    iota = PowerSeriesProfile([1, 0, -0.3])
    shear = PowerSeriesProfile([0, -0.6])
    current = PowerSeriesProfile([4, 0, 1, 0, -1])
    merc = PowerSeriesProfile([1, 0, -1])
    well = PowerSeriesProfile([2, 0, -2])
    pres = PowerSeriesProfile([3, 0, -3])
    eqi = Equilibrium(L=5, N=3, M=3, iota=iota)
    eqc = Equilibrium(L=3, N=3, M=3, current=current)
    obji = RotationalTransform(target=iota, eq=eqi)
    obji.build()
    np.testing.assert_allclose(
        obji.target,
        iota(
            obji.constants["transforms"]["grid"].nodes[
                obji.constants["transforms"]["grid"].unique_rho_idx
            ]
        ),
    )
    objs = Shear(target=shear, eq=eqi)
    objs.build()
    np.testing.assert_allclose(
        objs.target,
        shear(
            objs.constants["transforms"]["grid"].nodes[
                objs.constants["transforms"]["grid"].unique_rho_idx
            ]
        ),
    )
    objc = ToroidalCurrent(target=current, eq=eqc)
    objc.build()
    np.testing.assert_allclose(
        objc.target,
        current(
            objc.constants["transforms"]["grid"].nodes[
                objc.constants["transforms"]["grid"].unique_rho_idx
            ]
        ),
    )
    objm = MercierStability(bounds=(merc, np.inf), eq=eqi)
    objm.build()
    np.testing.assert_allclose(
        objm.bounds[0],
        merc(
            objm.constants["transforms"]["grid"].nodes[
                objm.constants["transforms"]["grid"].unique_rho_idx
            ]
        ),
    )
    np.testing.assert_allclose(objm.bounds[1], np.inf)
    objw = MagneticWell(bounds=(merc, well), eq=eqi)
    objw.build()
    np.testing.assert_allclose(
        objw.bounds[0],
        merc(
            objw.constants["transforms"]["grid"].nodes[
                objw.constants["transforms"]["grid"].unique_rho_idx
            ]
        ),
    )
    np.testing.assert_allclose(
        objw.bounds[1],
        well(
            objw.constants["transforms"]["grid"].nodes[
                objw.constants["transforms"]["grid"].unique_rho_idx
            ]
        ),
    )
    objp = Pressure(target=pres, eq=eqc)
    objp.build()
    np.testing.assert_allclose(
        objp.target,
        pres(
            objp.constants["transforms"]["grid"].nodes[
                objp.constants["transforms"]["grid"].unique_rho_idx
            ]
        ),
    )
    objp = Pressure(target=lambda x: 2 * x, eq=eqc)
    objp.build()
    np.testing.assert_allclose(
        objp.target,
        2
        * objp.constants["transforms"]["grid"].nodes[
            objp.constants["transforms"]["grid"].unique_rho_idx, 0
        ],
    )


@pytest.mark.unit
def test_profile_objective_print(capsys):
    """Test that the profile objectives print correctly."""
    eq = Equilibrium(
        iota=PowerSeriesProfile([1, 0, 0.5]), pressure=PowerSeriesProfile([1, 0, -1])
    )
    grid = LinearGrid(L=10, M=10, N=5, axis=False)

    def test(obj, values, normalize=False):
        obj.print_value(*obj.xs(eq))
        out = capsys.readouterr()

        corr_out = str(
            "Precomputing transforms\n"
            + "Maximum "
            + obj._print_value_fmt.format(np.max(values))
            + obj._units
            + "\n"
            + "Minimum "
            + obj._print_value_fmt.format(np.min(values))
            + obj._units
            + "\n"
            + "Average "
            + obj._print_value_fmt.format(np.mean(values))
            + obj._units
            + "\n"
        )
        if normalize:
            corr_out += str(
                "Maximum "
                + obj._print_value_fmt.format(np.max(values / obj.normalization))
                + "(normalized)"
                + "\n"
                + "Minimum "
                + obj._print_value_fmt.format(np.min(values / obj.normalization))
                + "(normalized)"
                + "\n"
                + "Average "
                + obj._print_value_fmt.format(np.mean(values / obj.normalization))
                + "(normalized)"
                + "\n"
            )

        assert out.out == corr_out

    iota = eq.compute("iota", grid=grid)["iota"]
    obj = RotationalTransform(eq=eq, target=1, grid=grid)
    obj.build()
    test(obj, iota)
    shear = eq.compute("shear", grid=grid)["shear"]
    obj = Shear(eq=eq, target=1, grid=grid)
    obj.build()
    test(obj, shear)
    curr = eq.compute("current", grid=grid)["current"]
    obj = ToroidalCurrent(eq=eq, target=1, grid=grid)
    obj.build()
    test(obj, curr, normalize=True)
    pres = eq.compute("p", grid=grid)["p"]
    obj = Pressure(eq=eq, target=1, grid=grid)
    obj.build()
    test(obj, pres, normalize=True)


@pytest.mark.unit
def test_plasma_vessel_distance_print(capsys):
    """Test that the PlasmaVesselDistance objective prints correctly."""
    R0 = 10.0
    a_p = 1.0
    a_s = 2.0
    # default eq has R0=10, a=1
    eq = Equilibrium(M=3, N=2)
    # surface with same R0, a=2, so true d=1 for all pts
    surface = FourierRZToroidalSurface(
        R_lmn=[R0, a_s], Z_lmn=[-a_s], modes_R=[[0, 0], [1, 0]], modes_Z=[[-1, 0]]
    )
    surf_grid = LinearGrid(M=5, N=0)
    plas_grid = LinearGrid(M=5, N=0)
    obj = PlasmaVesselDistance(
        eq=eq, plasma_grid=plas_grid, surface_grid=surf_grid, surface=surface
    )
    obj.build()
    d = obj.compute_unscaled(*obj.xs(eq, surface))
    np.testing.assert_allclose(d, a_s - a_p)

    obj.print_value(*obj.xs(eq, surface))
    out = capsys.readouterr()

    corr_out = str(
        "Precomputing transforms\n"
        + "Maximum "
        + obj._print_value_fmt.format(np.max(d))
        + obj._units
        + "\n"
        + "Minimum "
        + obj._print_value_fmt.format(np.min(d))
        + obj._units
        + "\n"
        + "Average "
        + obj._print_value_fmt.format(np.mean(d))
        + obj._units
        + "\n"
        + "Maximum "
        + obj._print_value_fmt.format(np.max(d / obj.normalization))
        + "(normalized)"
        + "\n"
        + "Minimum "
        + obj._print_value_fmt.format(np.min(d / obj.normalization))
        + "(normalized)"
        + "\n"
        + "Average "
        + obj._print_value_fmt.format(np.mean(d / obj.normalization))
        + "(normalized)"
        + "\n"
    )
    assert out.out == corr_out


@pytest.mark.unit
def test_boundary_error_print(capsys):
    """Test that the boundary error objectives print correctly."""
    coil = FourierXYZCoil(5e5)
    coilset = CoilSet.linspaced_angular(coil, n=100)
    coil_grid = LinearGrid(N=20)
    eq = Equilibrium(L=3, M=3, N=3, Psi=np.pi)

    obj = VacuumBoundaryError(eq, coilset, field_grid=coil_grid)
    obj.build()

    f = np.abs(obj.compute_unscaled(*obj.xs(eq)))
    n = len(f) // 2
    f1 = f[:n]
    f2 = f[n:]
    obj.print_value(*obj.xs())
    out = capsys.readouterr()

    corr_out = str(
        "Precomputing transforms\n"
        + "Maximum absolute "
        + "Boundary normal field error: {:10.3e} ".format(np.max(f1))
        + "(T*m^2)"
        + "\n"
        + "Minimum absolute "
        + "Boundary normal field error: {:10.3e} ".format(np.min(f1))
        + "(T*m^2)"
        + "\n"
        + "Average absolute "
        + "Boundary normal field error: {:10.3e} ".format(np.mean(f1))
        + "(T*m^2)"
        + "\n"
        + "Maximum absolute "
        + "Boundary normal field error: {:10.3e} ".format(
            np.max(f1 / obj.normalization[0])
        )
        + "(normalized)"
        + "\n"
        + "Minimum absolute "
        + "Boundary normal field error: {:10.3e} ".format(
            np.min(f1 / obj.normalization[0])
        )
        + "(normalized)"
        + "\n"
        + "Average absolute "
        + "Boundary normal field error: {:10.3e} ".format(
            np.mean(f1 / obj.normalization[0])
        )
        + "(normalized)"
        + "\n"
        + "Maximum absolute "
        + "Boundary magnetic pressure error: {:10.3e} ".format(np.max(f2))
        + "(T^2*m^2)"
        + "\n"
        + "Minimum absolute "
        + "Boundary magnetic pressure error: {:10.3e} ".format(np.min(f2))
        + "(T^2*m^2)"
        + "\n"
        + "Average absolute "
        + "Boundary magnetic pressure error: {:10.3e} ".format(np.mean(f2))
        + "(T^2*m^2)"
        + "\n"
        + "Maximum absolute "
        + "Boundary magnetic pressure error: {:10.3e} ".format(
            np.max(f2 / obj.normalization[-1])
        )
        + "(normalized)"
        + "\n"
        + "Minimum absolute "
        + "Boundary magnetic pressure error: {:10.3e} ".format(
            np.min(f2 / obj.normalization[-1])
        )
        + "(normalized)"
        + "\n"
        + "Average absolute "
        + "Boundary magnetic pressure error: {:10.3e} ".format(
            np.mean(f2 / obj.normalization[-1])
        )
        + "(normalized)"
        + "\n"
    )
    assert out.out == corr_out

    obj = BoundaryError(eq, coilset, field_grid=coil_grid)
    obj.build()

    f = np.abs(obj.compute_unscaled(*obj.xs(eq)))
    n = len(f) // 2
    f1 = f[:n]
    f2 = f[n:]
    obj.print_value(*obj.xs())
    out = capsys.readouterr()

    corr_out = str(
        "Precomputing transforms\n"
        + "Maximum absolute "
        + "Boundary normal field error: {:10.3e} ".format(np.max(f1))
        + "(T*m^2)"
        + "\n"
        + "Minimum absolute "
        + "Boundary normal field error: {:10.3e} ".format(np.min(f1))
        + "(T*m^2)"
        + "\n"
        + "Average absolute "
        + "Boundary normal field error: {:10.3e} ".format(np.mean(f1))
        + "(T*m^2)"
        + "\n"
        + "Maximum absolute "
        + "Boundary normal field error: {:10.3e} ".format(
            np.max(f1 / obj.normalization[0])
        )
        + "(normalized)"
        + "\n"
        + "Minimum absolute "
        + "Boundary normal field error: {:10.3e} ".format(
            np.min(f1 / obj.normalization[0])
        )
        + "(normalized)"
        + "\n"
        + "Average absolute "
        + "Boundary normal field error: {:10.3e} ".format(
            np.mean(f1 / obj.normalization[0])
        )
        + "(normalized)"
        + "\n"
        + "Maximum absolute "
        + "Boundary magnetic pressure error: {:10.3e} ".format(np.max(f2))
        + "(T^2*m^2)"
        + "\n"
        + "Minimum absolute "
        + "Boundary magnetic pressure error: {:10.3e} ".format(np.min(f2))
        + "(T^2*m^2)"
        + "\n"
        + "Average absolute "
        + "Boundary magnetic pressure error: {:10.3e} ".format(np.mean(f2))
        + "(T^2*m^2)"
        + "\n"
        + "Maximum absolute "
        + "Boundary magnetic pressure error: {:10.3e} ".format(
            np.max(f2 / obj.normalization[-1])
        )
        + "(normalized)"
        + "\n"
        + "Minimum absolute "
        + "Boundary magnetic pressure error: {:10.3e} ".format(
            np.min(f2 / obj.normalization[-1])
        )
        + "(normalized)"
        + "\n"
        + "Average absolute "
        + "Boundary magnetic pressure error: {:10.3e} ".format(
            np.mean(f2 / obj.normalization[-1])
        )
        + "(normalized)"
        + "\n"
    )
    assert out.out == corr_out

    eq.surface = FourierCurrentPotentialField.from_surface(eq.surface)
    obj = BoundaryError(eq, coilset, field_grid=coil_grid)
    obj.build()

    f = np.abs(obj.compute_unscaled(*obj.xs(eq)))
    n = len(f) // 3
    f1 = f[:n]
    f2 = f[n : 2 * n]
    f3 = f[2 * n :]
    obj.print_value(*obj.xs())
    out = capsys.readouterr()

    corr_out = str(
        "Precomputing transforms\n"
        + "Maximum absolute "
        + "Boundary normal field error: {:10.3e} ".format(np.max(f1))
        + "(T*m^2)"
        + "\n"
        + "Minimum absolute "
        + "Boundary normal field error: {:10.3e} ".format(np.min(f1))
        + "(T*m^2)"
        + "\n"
        + "Average absolute "
        + "Boundary normal field error: {:10.3e} ".format(np.mean(f1))
        + "(T*m^2)"
        + "\n"
        + "Maximum absolute "
        + "Boundary normal field error: {:10.3e} ".format(
            np.max(f1 / obj.normalization[0])
        )
        + "(normalized)"
        + "\n"
        + "Minimum absolute "
        + "Boundary normal field error: {:10.3e} ".format(
            np.min(f1 / obj.normalization[0])
        )
        + "(normalized)"
        + "\n"
        + "Average absolute "
        + "Boundary normal field error: {:10.3e} ".format(
            np.mean(f1 / obj.normalization[0])
        )
        + "(normalized)"
        + "\n"
        + "Maximum absolute "
        + "Boundary magnetic pressure error: {:10.3e} ".format(np.max(f2))
        + "(T^2*m^2)"
        + "\n"
        + "Minimum absolute "
        + "Boundary magnetic pressure error: {:10.3e} ".format(np.min(f2))
        + "(T^2*m^2)"
        + "\n"
        + "Average absolute "
        + "Boundary magnetic pressure error: {:10.3e} ".format(np.mean(f2))
        + "(T^2*m^2)"
        + "\n"
        + "Maximum absolute "
        + "Boundary magnetic pressure error: {:10.3e} ".format(
            np.max(f2 / obj.normalization[n])
        )
        + "(normalized)"
        + "\n"
        + "Minimum absolute "
        + "Boundary magnetic pressure error: {:10.3e} ".format(
            np.min(f2 / obj.normalization[n])
        )
        + "(normalized)"
        + "\n"
        + "Average absolute "
        + "Boundary magnetic pressure error: {:10.3e} ".format(
            np.mean(f2 / obj.normalization[n])
        )
        + "(normalized)"
        + "\n"
        + "Maximum absolute "
        + "Boundary field jump error: {:10.3e} ".format(np.max(f3))
        + "(T*m^2)"
        + "\n"
        + "Minimum absolute "
        + "Boundary field jump error: {:10.3e} ".format(np.min(f3))
        + "(T*m^2)"
        + "\n"
        + "Average absolute "
        + "Boundary field jump error: {:10.3e} ".format(np.mean(f3))
        + "(T*m^2)"
        + "\n"
        + "Maximum absolute "
        + "Boundary field jump error: {:10.3e} ".format(
            np.max(f3 / obj.normalization[-1])
        )
        + "(normalized)"
        + "\n"
        + "Minimum absolute "
        + "Boundary field jump error: {:10.3e} ".format(
            np.min(f3 / obj.normalization[-1])
        )
        + "(normalized)"
        + "\n"
        + "Average absolute "
        + "Boundary field jump error: {:10.3e} ".format(
            np.mean(f3 / obj.normalization[-1])
        )
        + "(normalized)"
        + "\n"
    )
    assert out.out == corr_out


@pytest.mark.unit
def test_objective_fun_things():
    """Test that the objective things logic works correctly."""
    R0 = 10.0
    a_p = 1.0
    a_s = 2.0
    # default eq has R0=10, a=1
    eq = Equilibrium(M=3, N=2)
    # surface with same R0, a=2, so true d=1 for all pts
    surface = FourierRZToroidalSurface(
        R_lmn=[R0, a_s], Z_lmn=[-a_s], modes_R=[[0, 0], [1, 0]], modes_Z=[[-1, 0]]
    )
    # For equally spaced grids, should get true d=1
    surf_grid = LinearGrid(M=5, N=6)
    plas_grid = LinearGrid(M=5, N=6)
    obj = PlasmaVesselDistance(
        eq=eq, plasma_grid=plas_grid, surface_grid=surf_grid, surface=surface
    )
    obj.build()
    d = obj.compute_unscaled(*obj.xs(eq, surface))
    np.testing.assert_allclose(d, a_s - a_p)

    surface2 = surface.copy()
    eq2 = eq.copy()
    obj.things = [eq2, surface2]
    obj.build()
    d = obj.compute_unscaled(*obj.xs(eq2, surface2))
    np.testing.assert_allclose(d, a_s - a_p)

    # change objects, and surface resolution as well
    a_s2 = 2.5
    surface2 = FourierRZToroidalSurface(
        R_lmn=[R0, a_s2], Z_lmn=[-a_s2], modes_R=[[0, 0], [1, 0]], modes_Z=[[-1, 0]]
    )
    eq2 = Equilibrium(M=3, N=2)
    surface2.change_resolution(M=4, N=4)
    obj.things = [eq2, surface2]
    obj.build()
    d = obj.compute_unscaled(*obj.xs(eq2, surface2))
    np.testing.assert_allclose(d, a_s2 - a_p)

    # test that works correctly when changing both objects
    # with the resolution of the equilibrium surface also changing
    a_s2 = 2.5
    surface2 = FourierRZToroidalSurface(
        R_lmn=[R0, a_s2], Z_lmn=[-a_s2], modes_R=[[0, 0], [1, 0]], modes_Z=[[-1, 0]]
    )
    eq2 = Equilibrium(surface=surface, M=3, N=2)
    obj.things = [eq2, surface2]
    obj.build()
    d = obj.compute_unscaled(*obj.xs(eq2, surface2))
    np.testing.assert_allclose(d, a_s2 - a_s)

    with pytest.raises(AssertionError):
        # one of these is not optimizable, throws error
        obj.things = [eq, 2.0]
    with pytest.raises(AssertionError):
        # these are not the expected types
        obj.things = [eq, eq2]
    with pytest.raises(AssertionError):
        # these are not in the correct order for the objective
        obj.things = [surface, eq]


@pytest.mark.unit
def test_jvp_scaled():
    """Test that jvps are scaled correctly."""
    eq = Equilibrium()
    weight = 3
    target = 5
    objective = ObjectiveFunction(
        Volume(target=target, normalize=True, weight=weight, eq=eq), use_jit=False
    )
    objective.build()
    x = objective.x(eq)
    dx = x / 100
    jvp1u = objective.jvp_unscaled((dx,), x)
    jvp2u = objective.jvp_unscaled((dx, dx), x)
    jvp3u = objective.jvp_unscaled((dx, dx, dx), x)
    jvp1s = objective.jvp_scaled((dx,), x)
    jvp2s = objective.jvp_scaled((dx, dx), x)
    jvp3s = objective.jvp_scaled((dx, dx, dx), x)

    np.testing.assert_allclose(
        jvp1u / objective._objectives[0].normalization * weight, jvp1s
    )
    np.testing.assert_allclose(
        jvp2u / objective._objectives[0].normalization * weight, jvp2s
    )
    np.testing.assert_allclose(
        jvp3u / objective._objectives[0].normalization * weight, jvp3s
    )

    with pytest.raises(NotImplementedError):
        _ = objective.jvp_scaled((dx, dx, dx, dx), x)

    with pytest.raises(NotImplementedError):
        _ = objective.jvp_unscaled((dx, dx, dx, dx), x)


@pytest.mark.unit
def test_vjp():
    """Test that vjps are scaled correctly."""
    eq = Equilibrium()
    weight = 3
    target = 5
    objective = ObjectiveFunction(
        ForceBalance(target=target, normalize=True, weight=weight, eq=eq), use_jit=False
    )
    objective.build()
    x = objective.x(eq)
    y = np.linspace(0, 1, objective.dim_f)
    vjp1u = objective.vjp_unscaled(y, x)
    vjp1s = objective.vjp_scaled(y, x)
    vjp2u = y @ objective.jac_unscaled(x)
    vjp2s = y @ objective.jac_scaled(x)

    np.testing.assert_allclose(vjp1u, vjp2u, atol=1e-8)
    np.testing.assert_allclose(vjp1s, vjp2s, atol=1e-8)


@pytest.mark.unit
def test_objective_target_bounds():
    """Test that the target_scaled and bounds_scaled etc. return the right things."""
    eq = Equilibrium()

    vol = Volume(target=3, normalize=True, weight=2, eq=eq)
    asp = AspectRatio(bounds=(2, 3), normalize=False, weight=3, eq=eq)
    fbl = ForceBalance(normalize=True, bounds=(-1, 2), weight=5, eq=eq)

    objective = ObjectiveFunction((vol, asp, fbl), use_jit=False)
    objective.build()

    target = objective.target_scaled
    bounds = objective.bounds_scaled
    weight = objective.weights

    assert bounds[0][0] == 3 / vol.normalization * vol.weight
    assert bounds[1][0] == 3 / vol.normalization * vol.weight
    assert bounds[0][1] == 2 * asp.weight
    assert bounds[1][1] == 3 * asp.weight
    np.testing.assert_allclose(
        bounds[0][2:],
        (-1 / fbl.normalization * fbl.weight * fbl.constants["quad_weights"]),
    )
    np.testing.assert_allclose(
        bounds[1][2:],
        (2 / fbl.normalization * fbl.weight * fbl.constants["quad_weights"]),
    )

    assert target[0] == 3 / vol.normalization * vol.weight
    assert target[1] == 2.5 * asp.weight
    np.testing.assert_allclose(
        target[2:],
        (0.5 / fbl.normalization * fbl.weight * fbl.constants["quad_weights"]),
    )

    assert weight[0] == 2
    assert weight[1] == 3
    assert np.all(weight[2:] == 5)

    eq = Equilibrium(L=8, M=2, N=2, iota=PowerSeriesProfile(0.42))

    con = ObjectiveFunction(
        RotationalTransform(eq=eq, bounds=(0.41, 0.43)), use_jit=False
    )
    con.build()

    np.testing.assert_allclose(con.compute_scaled_error(con.x(eq)), 0)
    np.testing.assert_array_less(con.bounds_scaled[0], con.compute_scaled(con.x(eq)))
    np.testing.assert_array_less(con.compute_scaled(con.x(eq)), con.bounds_scaled[1])


@pytest.mark.unit
def test_softmax_and_softmin():
    """Test softmax and softmin function."""
    arr = np.arange(-17, 17, 5)
    # expect this to not be equal to the max but rather be more
    # since softmax is a conservative estimate of the max
    sftmax = softmax(arr, alpha=1)
    assert sftmax >= np.max(arr)

    # expect this to be equal to the max
    # as alpha -> infinity, softmax -> max
    sftmax = softmax(arr, alpha=100)
    np.testing.assert_almost_equal(sftmax, np.max(arr))

    # expect this to not be equal to the min but rather be less
    # since softmin is a conservative estimate of the min
    sftmin = softmin(arr, alpha=1)
    assert sftmin <= np.min(arr)

    # expect this to be equal to the min
    # as alpha -> infinity, softmin -> min
    sftmin = softmin(arr, alpha=100)
    np.testing.assert_almost_equal(sftmin, np.min(arr))
    sftmin = softmin(arr, alpha=100)
    np.testing.assert_almost_equal(sftmin, np.min(arr))


@pytest.mark.unit
def test_loss_function_asserts():
    """Test the checks on loss function for _Objective."""
    eq = Equilibrium()
    # ensure passed-in loss_function is callable
    with pytest.raises(AssertionError):
        RotationalTransform(eq=eq, loss_function=1)
    # ensure passed-in loss_function takes only one argument
    fun = lambda x, y: x + y
    with pytest.raises(Exception):
        RotationalTransform(eq=eq, loss_function=fun)
    # ensure passed-in loss_function returns a single 0D or 1D array
    fun = lambda x: jnp.vstack((x, x))
    with pytest.raises(AssertionError):
        RotationalTransform(eq=eq, loss_function=fun)
    fun = lambda x: (x, x)
    with pytest.raises(AssertionError):
        RotationalTransform(eq=eq, loss_function=fun)


class TestComputeScalarResolution:
    """Test that compute_scalar values are roughly independent of grid resolution."""

    # get a list of all the objectives
    objectives = [
        getattr(desc.objectives, obj)
        for obj in dir(desc.objectives)
        if obj[0].isupper()
        and (not obj.startswith("Fix"))
        and (obj != "ObjectiveFunction")
        and ("SelfConsistency" not in obj)
    ]
    specials = [
        # these require special logic
        BootstrapRedlConsistency,
        BoundaryError,
        CoilCurrentLength,
        CoilCurvature,
        CoilLength,
        CoilsetMinDistance,
        CoilTorsion,
        GenericObjective,
        Omnigenity,
        PlasmaCoilsetMinDistance,
        PlasmaVesselDistance,
        QuadraticFlux,
        ToroidalFlux,
<<<<<<< HEAD
        SurfaceCurrentRegularization,
=======
        VacuumBoundaryError,
>>>>>>> bd651113
        # need to avoid blowup near the axis
        MercierStability,
        # don't test these since they depend on what user wants
        LinearObjectiveFromUser,
        ObjectiveFromUser,
    ]
    other_objectives = list(set(objectives) - set(specials))

    eq = get("HELIOTRON")
    res_array = np.array([2, 2.5, 3])

    @pytest.mark.regression
    def test_compute_scalar_resolution_plasma_vessel(self):
        """PlasmaVesselDistance."""
        f = np.zeros_like(self.res_array, dtype=float)
        surface = FourierRZToroidalSurface(
            R_lmn=[10, 1.5], Z_lmn=[-1.5], modes_R=[[0, 0], [1, 0]], modes_Z=[[-1, 0]]
        )
        for i, res in enumerate(self.res_array):
            grid = LinearGrid(
                M=int(self.eq.M * res), N=int(self.eq.N * res), NFP=self.eq.NFP
            )
            obj = ObjectiveFunction(
                PlasmaVesselDistance(
                    surface=surface, eq=self.eq, surface_grid=grid, plasma_grid=grid
                ),
                use_jit=False,
            )
            obj.build(verbose=0)
            f[i] = obj.compute_scalar(obj.x())
        np.testing.assert_allclose(f, f[-1], rtol=5e-2)

    @pytest.mark.regression
    def test_compute_scalar_resolution_bootstrap(self):
        """BootstrapRedlConsistency."""
        eq = self.eq.copy()
        eq.electron_density = PowerSeriesProfile([1e19, 0, -1e19])
        eq.electron_temperature = PowerSeriesProfile([1e3, 0, -1e3])
        eq.ion_temperature = PowerSeriesProfile([1e3, 0, -1e3])
        eq.atomic_number = 1.0

        f = np.zeros_like(self.res_array, dtype=float)
        for i, res in enumerate(self.res_array):
            grid = LinearGrid(
                M=int(self.eq.M * res), N=int(self.eq.N * res), NFP=self.eq.NFP
            )
            obj = ObjectiveFunction(
                BootstrapRedlConsistency(eq=eq, grid=grid), use_jit=False
            )
            obj.build(verbose=0)
            f[i] = obj.compute_scalar(obj.x())
        np.testing.assert_allclose(f, f[-1], rtol=5e-2)

    @pytest.mark.regression
    def test_compute_scalar_resolution_boundary_error(self):
        """BoundaryError."""
        ext_field = SplineMagneticField.from_mgrid(r"tests/inputs/mgrid_solovev.nc")

        pres = PowerSeriesProfile([1.25e-1, 0, -1.25e-1])
        iota = PowerSeriesProfile([-4.9e-1, 0, 3.0e-1])
        surf = FourierRZToroidalSurface(
            R_lmn=[4.0, 1.0],
            modes_R=[[0, 0], [1, 0]],
            Z_lmn=[-1.0],
            modes_Z=[[-1, 0]],
            NFP=1,
        )
        eq = Equilibrium(M=6, N=0, Psi=1.0, surface=surf, pressure=pres, iota=iota)

        f = np.zeros_like(self.res_array, dtype=float)
        for i, res in enumerate(self.res_array):
            eq.change_resolution(
                L_grid=int(eq.L * res), M_grid=int(eq.M * res), N_grid=int(eq.N * res)
            )
            obj = ObjectiveFunction(BoundaryError(eq, ext_field), use_jit=False)
            obj.build(verbose=0)
            f[i] = obj.compute_scalar(obj.x())
        np.testing.assert_allclose(f, f[-1], rtol=5e-2)

    @pytest.mark.regression
    def test_compute_scalar_resolution_vacuum_boundary_error(self):
        """VacuumBoundaryError."""
        ext_field = SplineMagneticField.from_mgrid(r"tests/inputs/mgrid_solovev.nc")

        pres = PowerSeriesProfile([1.25e-1, 0, -1.25e-1])
        iota = PowerSeriesProfile([-4.9e-1, 0, 3.0e-1])
        surf = FourierRZToroidalSurface(
            R_lmn=[4.0, 1.0],
            modes_R=[[0, 0], [1, 0]],
            Z_lmn=[-1.0],
            modes_Z=[[-1, 0]],
            NFP=1,
        )
        eq = Equilibrium(M=6, N=0, Psi=1.0, surface=surf, pressure=pres, iota=iota)

        f = np.zeros_like(self.res_array, dtype=float)
        for i, res in enumerate(self.res_array):
            eq.change_resolution(
                L_grid=int(eq.L * res), M_grid=int(eq.M * res), N_grid=int(eq.N * res)
            )
            obj = ObjectiveFunction(VacuumBoundaryError(eq, ext_field), use_jit=False)
            with pytest.warns(UserWarning):
                obj.build(verbose=0)
            f[i] = obj.compute_scalar(obj.x())
        np.testing.assert_allclose(f, f[-1], rtol=5e-2)

    @pytest.mark.regression
    def test_compute_scalar_resolution_quadratic_flux(self):
        """VacuumBoundaryError."""
        ext_field = SplineMagneticField.from_mgrid(r"tests/inputs/mgrid_solovev.nc")

        pres = PowerSeriesProfile([1.25e-1, 0, -1.25e-1])
        iota = PowerSeriesProfile([-4.9e-1, 0, 3.0e-1])
        surf = FourierRZToroidalSurface(
            R_lmn=[4.0, 1.0],
            modes_R=[[0, 0], [1, 0]],
            Z_lmn=[-1.0],
            modes_Z=[[-1, 0]],
            NFP=1,
        )
        eq = Equilibrium(M=6, N=0, Psi=1.0, surface=surf, pressure=pres, iota=iota)

        f = np.zeros_like(self.res_array, dtype=float)
        for i, res in enumerate(self.res_array):
            eq.change_resolution(
                L_grid=int(eq.L * res), M_grid=int(eq.M * res), N_grid=int(eq.N * res)
            )
            obj = ObjectiveFunction(QuadraticFlux(eq, ext_field), use_jit=False)
            obj.build(verbose=0)
            f[i] = obj.compute_scalar(obj.x())
        np.testing.assert_allclose(f, f[-1], rtol=5e-2)

    @pytest.mark.regression
    def test_compute_scalar_resolution_toroidal_flux(self):
        """ToroidalFlux."""
        ext_field = ToroidalMagneticField(1, 1)
        eq = get("precise_QA")
        with pytest.warns(UserWarning, match="Reducing radial"):
            eq.change_resolution(4, 4, 4, 8, 8, 8)

        f = np.zeros_like(self.res_array, dtype=float)
        for i, res in enumerate(self.res_array):
            eq.change_resolution(
                L_grid=int(eq.L * res), M_grid=int(eq.M * res), N_grid=int(eq.N * res)
            )
            obj = ObjectiveFunction(ToroidalFlux(eq, ext_field), use_jit=False)
            obj.build(verbose=0)
            f[i] = obj.compute_scalar(obj.x())
        np.testing.assert_allclose(f, f[-1], rtol=5e-2)

    @pytest.mark.regression
    def test_compute_scalar_resolution_surface_current_reg(self):
        """SurfaceCurrentRegularization."""
        field = FourierCurrentPotentialField(
            I=1, G=1, Phi_mn=np.array([1, 1]), modes_Phi=np.array([[1, 1], [4, 4]])
        )
        M0 = 5
        N0 = 5
        f = np.zeros_like(self.res_array, dtype=float)
        for i, res in enumerate(self.res_array):
            grid = LinearGrid(M=round(M0 * res), N=round(N0 * res))
            obj = ObjectiveFunction(
                SurfaceCurrentRegularization(field, source_grid=grid), use_jit=False
            )
            obj.build(verbose=0)
            f[i] = obj.compute_scalar(obj.x())
        np.testing.assert_allclose(f, f[-1], rtol=5e-2)

    @pytest.mark.regression
    def test_compute_scalar_resolution_generic_scalar(self):
        """Generic objective with scalar qty."""
        f = np.zeros_like(self.res_array, dtype=float)
        for i, res in enumerate(self.res_array):
            grid = QuadratureGrid(
                L=int(self.eq.L * res),
                M=int(self.eq.M * res),
                N=int(self.eq.N * res),
                NFP=self.eq.NFP,
            )
            obj = ObjectiveFunction(
                GenericObjective("<beta>_vol", thing=self.eq, grid=grid), use_jit=False
            )
            obj.build(verbose=0)
            f[i] = obj.compute_scalar(obj.x())
        np.testing.assert_allclose(f, f[-1], rtol=1e-2)

    @pytest.mark.regression
    def test_compute_scalar_resolution_generic_profile(self):
        """Generic objective with profile qty."""
        f = np.zeros_like(self.res_array, dtype=float)
        for i, res in enumerate(self.res_array):
            grid = LinearGrid(
                L=int(self.eq.L * res),
                M=int(self.eq.M * res),
                N=int(self.eq.N * res),
                NFP=self.eq.NFP,
                sym=self.eq.sym,
                axis=False,
            )
            obj = ObjectiveFunction(
                GenericObjective("<J*B>", thing=self.eq, grid=grid), use_jit=False
            )
            obj.build(verbose=0)
            f[i] = obj.compute_scalar(obj.x())
        np.testing.assert_allclose(f, f[-1], rtol=2e-2)

    @pytest.mark.regression
    def test_compute_scalar_resolution_generic_volume(self):
        """Generic objective with volume qty."""
        f = np.zeros_like(self.res_array, dtype=float)
        for i, res in enumerate(self.res_array):
            grid = ConcentricGrid(
                L=int(self.eq.L * res),
                M=int(self.eq.M * res),
                N=int(self.eq.N * res),
                NFP=self.eq.NFP,
                sym=self.eq.sym,
            )
            obj = ObjectiveFunction(
                GenericObjective("sqrt(g)", thing=self.eq, grid=grid), use_jit=False
            )
            obj.build(verbose=0)
            f[i] = obj.compute_scalar(obj.x())
        np.testing.assert_allclose(f, f[-1], rtol=2e-2)

    @pytest.mark.regression
    def test_compute_scalar_resolution_mercier(self):
        """Mercier stability."""
        f = np.zeros_like(self.res_array, dtype=float)
        for i, res in enumerate(self.res_array):
            rho = np.linspace(0.2, 1, int(self.eq.L * res))
            grid = LinearGrid(
                rho=rho,
                M=int(self.eq.M * res),
                N=int(self.eq.N * res),
                NFP=self.eq.NFP,
                sym=self.eq.sym,
            )
            obj = ObjectiveFunction(
                MercierStability(eq=self.eq, grid=grid), use_jit=False
            )
            obj.build(verbose=0)
            f[i] = obj.compute_scalar(obj.x())
        np.testing.assert_allclose(f, f[-1], rtol=2e-2)

    @pytest.mark.regression
    def test_compute_scalar_resolution_omnigenity(self):
        """Omnigenity."""
        surf = FourierRZToroidalSurface.from_qp_model(
            major_radius=1,
            aspect_ratio=20,
            elongation=6,
            mirror_ratio=0.2,
            torsion=0.1,
            NFP=1,
            sym=True,
        )
        eq = Equilibrium(Psi=6e-3, M=4, N=4, surface=surf)
        eq, _ = eq.solve(objective="force", verbose=3)
        field = OmnigenousField(
            L_B=0,
            M_B=2,
            L_x=0,
            M_x=0,
            N_x=0,
            NFP=eq.NFP,
            helicity=(0, eq.NFP),
            B_lm=np.array([0.8, 1.2]),
        )
        f = np.zeros_like(self.res_array, dtype=float)
        for i, res in enumerate(self.res_array + 0.5):  # omnigenity needs higher res
            grid = LinearGrid(M=int(eq.M * res), N=int(eq.N * res), NFP=eq.NFP)
            obj = ObjectiveFunction(
                Omnigenity(eq=eq, field=field, eq_grid=grid, field_grid=grid)
            )
            obj.build(verbose=0)
            f[i] = obj.compute_scalar(obj.x(eq, field))
        np.testing.assert_allclose(f, f[-1], rtol=1e-3)

    @pytest.mark.regression
    @pytest.mark.parametrize(
        "objective", sorted(other_objectives, key=lambda x: str(x.__name__))
    )
    def test_compute_scalar_resolution_others(self, objective):
        """All other objectives."""
        f = np.zeros_like(self.res_array, dtype=float)
        for i, res in enumerate(self.res_array):
            # just change eq resolution and let objective pick the right grid type
            self.eq.change_resolution(
                L_grid=int(self.eq.L * res),
                M_grid=int(self.eq.M * res),
                N_grid=int(self.eq.N * res),
            )

            obj = ObjectiveFunction(objective(eq=self.eq), use_jit=False)
            obj.build(verbose=0)
            f[i] = obj.compute_scalar(obj.x())
        np.testing.assert_allclose(f, f[-1], rtol=5e-2)

    @pytest.mark.regression
    @pytest.mark.parametrize(
        "objective",
        [CoilLength, CoilTorsion, CoilCurvature, CoilCurrentLength, CoilsetMinDistance],
    )
    def test_compute_scalar_resolution_coils(self, objective):
        """Coil objectives."""
        coil = FourierXYZCoil()
        coilset = CoilSet.linspaced_angular(coil)
        f = np.zeros_like(self.res_array, dtype=float)
        for i, res in enumerate(self.res_array):
            obj = ObjectiveFunction(
                objective(coilset, grid=LinearGrid(N=int(5 + 3 * res))), use_jit=False
            )
            obj.build(verbose=0)
            f[i] = obj.compute_scalar(obj.x())
        np.testing.assert_allclose(f, f[-1], rtol=1e-2, atol=1e-12)


class TestObjectiveNaNGrad:
    """Make sure reverse mode AD works correctly for all objectives."""

    # get a list of all the objectives
    objectives = [
        getattr(desc.objectives, obj)
        for obj in dir(desc.objectives)
        if obj[0].isupper()
        and (not obj.startswith("Fix"))
        and (obj != "ObjectiveFunction")
        and ("SelfConsistency" not in obj)
    ]
    specials = [
        # these require special logic
        BootstrapRedlConsistency,
        BoundaryError,
        CoilLength,
        CoilCurrentLength,
        CoilCurvature,
        CoilsetMinDistance,
        CoilTorsion,
        ForceBalanceAnisotropic,
        PlasmaCoilsetMinDistance,
        PlasmaVesselDistance,
        QuadraticFlux,
        SurfaceCurrentRegularization,
        ToroidalFlux,
        VacuumBoundaryError,
        # we don't test these since they depend too much on what exactly the user wants
        GenericObjective,
        LinearObjectiveFromUser,
        ObjectiveFromUser,
        # TODO: add Omnigenity objective (see GH issue #943)
        Omnigenity,
    ]
    other_objectives = list(set(objectives) - set(specials))

    @pytest.mark.unit
    def test_objective_no_nangrad_plasma_vessel(self):
        """PlasmaVesselDistance."""
        eq = Equilibrium(L=2, M=2, N=2)
        surf = FourierRZToroidalSurface()
        obj = ObjectiveFunction(PlasmaVesselDistance(eq, surf), use_jit=False)
        obj.build()
        g = obj.grad(obj.x(eq, surf))
        assert not np.any(np.isnan(g)), "plasma vessel distance"

    @pytest.mark.unit
    def test_objective_no_nangrad_anisotropy(self):
        """ForceBalanceAnisotropic."""
        eq = Equilibrium(L=2, M=2, N=2, anisotropy=FourierZernikeProfile())
        obj = ObjectiveFunction(ForceBalanceAnisotropic(eq), use_jit=False)
        obj.build()
        g = obj.grad(obj.x(eq))
        assert not np.any(np.isnan(g)), "anisotropic"

    @pytest.mark.unit
    def test_objective_no_nangrad_bootstrap(self):
        """BootstrapRedlConsistency."""
        eq = Equilibrium(
            L=2,
            M=2,
            N=2,
            electron_density=PowerSeriesProfile([1e19, 0, -1e19]),
            electron_temperature=PowerSeriesProfile([1e3, 0, -1e3]),
            current=PowerSeriesProfile([1, 0, -1]),
        )
        obj = ObjectiveFunction(BootstrapRedlConsistency(eq), use_jit=False)
        obj.build()
        g = obj.grad(obj.x(eq))
        assert not np.any(np.isnan(g)), "redl bootstrap"

    @pytest.mark.unit
    def test_objective_no_nangrad_boundary_error(self):
        """BoundaryError."""
        ext_field = SplineMagneticField.from_mgrid(r"tests/inputs/mgrid_solovev.nc")

        pres = PowerSeriesProfile([1.25e-1, 0, -1.25e-1])
        iota = PowerSeriesProfile([-4.9e-1, 0, 3.0e-1])
        surf = FourierRZToroidalSurface(
            R_lmn=[4.0, 1.0],
            modes_R=[[0, 0], [1, 0]],
            Z_lmn=[-1.0],
            modes_Z=[[-1, 0]],
            NFP=1,
        )

        eq = Equilibrium(M=6, N=0, Psi=1.0, surface=surf, pressure=pres, iota=iota)
        obj = ObjectiveFunction(BoundaryError(eq, ext_field), use_jit=False)
        obj.build()
        g = obj.grad(obj.x(eq, ext_field))
        assert not np.any(np.isnan(g)), "boundary error"

    @pytest.mark.unit
    def test_objective_no_nangrad_vacuum_boundary_error(self):
        """VacuumBoundaryError."""
        ext_field = SplineMagneticField.from_mgrid(r"tests/inputs/mgrid_solovev.nc")

        pres = PowerSeriesProfile([1.25e-1, 0, -1.25e-1])
        iota = PowerSeriesProfile([-4.9e-1, 0, 3.0e-1])
        surf = FourierRZToroidalSurface(
            R_lmn=[4.0, 1.0],
            modes_R=[[0, 0], [1, 0]],
            Z_lmn=[-1.0],
            modes_Z=[[-1, 0]],
            NFP=1,
        )

        eq = Equilibrium(M=6, N=0, Psi=1.0, surface=surf, pressure=pres, iota=iota)

        obj = ObjectiveFunction(VacuumBoundaryError(eq, ext_field), use_jit=False)
        with pytest.warns(UserWarning):
            obj.build()
        g = obj.grad(obj.x(eq, ext_field))
        assert not np.any(np.isnan(g)), "vacuum boundary error"

    @pytest.mark.unit
    def test_objective_no_nangrad_quadratic_flux(self):
        """QuadraticFlux."""
        ext_field = SplineMagneticField.from_mgrid(r"tests/inputs/mgrid_solovev.nc")

        pres = PowerSeriesProfile([1.25e-1, 0, -1.25e-1])
        iota = PowerSeriesProfile([-4.9e-1, 0, 3.0e-1])
        surf = FourierRZToroidalSurface(
            R_lmn=[4.0, 1.0],
            modes_R=[[0, 0], [1, 0]],
            Z_lmn=[-1.0],
            modes_Z=[[-1, 0]],
            NFP=1,
        )

        eq = Equilibrium(M=6, N=0, Psi=1.0, surface=surf, pressure=pres, iota=iota)

        obj = ObjectiveFunction(QuadraticFlux(eq, ext_field), use_jit=False)
        obj.build()
        g = obj.grad(obj.x(ext_field))
        assert not np.any(np.isnan(g)), "quadratic flux"

    @pytest.mark.unit
    def test_objective_no_nangrad_toroidal_flux(self):
        """ToroidalFlux."""
        ext_field = ToroidalMagneticField(1, 1)

        eq = get("precise_QA")
        with pytest.warns(UserWarning, match="Reducing radial"):
            eq.change_resolution(4, 4, 4, 8, 8, 8)

        obj = ObjectiveFunction(ToroidalFlux(eq, ext_field), use_jit=False)
        obj.build()
        g = obj.grad(obj.x(ext_field))
        assert not np.any(np.isnan(g)), "toroidal flux"

    @pytest.mark.unit
    def test_objective_no_nangrad_surface_current_reg(self):
        """SurfaceCurrentRegularization."""
        field = FourierCurrentPotentialField()

        obj = ObjectiveFunction(SurfaceCurrentRegularization(field), use_jit=False)
        obj.build()
        g = obj.grad(obj.x(field))
        assert not np.any(np.isnan(g)), "surface current regularization"

    @pytest.mark.unit
    @pytest.mark.parametrize(
        "objective", sorted(other_objectives, key=lambda x: str(x.__name__))
    )
    def test_objective_no_nangrad(self, objective):
        """Generic test for other objectives."""
        eq = Equilibrium(L=2, M=2, N=2)
        obj = ObjectiveFunction(objective(eq), use_jit=False)
        obj.build()
        g = obj.grad(obj.x(eq))
        assert not np.any(np.isnan(g)), str(objective)

    @pytest.mark.unit
    @pytest.mark.parametrize(
        "objective",
        [CoilLength, CoilTorsion, CoilCurvature, CoilCurrentLength, CoilsetMinDistance],
    )
    def test_objective_no_nangrad_coils(self, objective):
        """Coil objectives."""
        coil = FourierXYZCoil()
        coilset = CoilSet.linspaced_angular(coil, n=3)
        obj = ObjectiveFunction(objective(coilset), use_jit=False)
        obj.build(verbose=0)
        g = obj.grad(obj.x())
        assert not np.any(np.isnan(g)), str(objective)


@pytest.mark.unit
def test_asymmetric_normalization():
    """Tests normalizations for asymmetric equilibrium."""
    # related to PR #821
    a = 0.6
    # make a asym equilibrium with 0 for R_1_0 and Z_-1_0
    surf = FourierRZToroidalSurface(
        R_lmn=[10, -a],
        Z_lmn=[0, -a],
        modes_R=np.array([[0, 0], [-1, 0]]),
        modes_Z=np.array([[0, 0], [1, 0]]),
        sym=False,
    )
    eq = Equilibrium(surface=surf)
    scales_surf = compute_scaling_factors(surf)
    scales_eq = compute_scaling_factors(eq)

    for val in scales_surf.values():
        assert np.all(np.isfinite(val))
    for val in scales_eq.values():
        assert np.all(np.isfinite(val))<|MERGE_RESOLUTION|>--- conflicted
+++ resolved
@@ -1941,11 +1941,8 @@
         PlasmaVesselDistance,
         QuadraticFlux,
         ToroidalFlux,
-<<<<<<< HEAD
         SurfaceCurrentRegularization,
-=======
         VacuumBoundaryError,
->>>>>>> bd651113
         # need to avoid blowup near the axis
         MercierStability,
         # don't test these since they depend on what user wants
