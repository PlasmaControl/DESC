--- conflicted
+++ resolved
@@ -1543,7 +1543,6 @@
 
 
 @pytest.mark.unit
-<<<<<<< HEAD
 @pytest.mark.optimize
 def test_ess_scaling_with_proximal():
     """Test exponential spectral scaling (ESS) with ProximalProjection."""
@@ -1642,8 +1641,6 @@
 
 
 @pytest.mark.unit
-=======
->>>>>>> 473b80ba
 def test_parse_x_scale(DummyCoilSet):
     """Test for parsing dict/list of scales into single array."""
     eq = Equilibrium()
@@ -1675,13 +1672,6 @@
     assert (xsc == 1).all()
     assert xsc.shape == (dim_eq + dim_coil,)
 
-<<<<<<< HEAD
-    xsc = _parse_x_scale([1, 1], [eq, coils], {})
-    assert (xsc == 1).all()
-    assert xsc.shape == (dim_eq + dim_coil,)
-
-    xsc = _parse_x_scale(eq.params_dict, [eq], {})
-=======
     xsc = _parse_x_scale([1, 2], [eq, coils], {})
     assert xsc[0].shape == (dim_eq,)
     assert xsc[1].shape == (dim_coil,)
@@ -1690,15 +1680,11 @@
 
     xsc = _parse_x_scale(eq.params_dict, [eq], {})
     xsc = np.concatenate(xsc)
->>>>>>> 473b80ba
     assert (xsc == eq.pack_params(eq.params_dict)).all()
     assert xsc.shape == (dim_eq,)
 
     xsc = _parse_x_scale([1, coils.params_dict], [eq, coils], {})
-<<<<<<< HEAD
-=======
     xsc = np.concatenate(xsc)
->>>>>>> 473b80ba
     assert (xsc[dim_eq:] == coils.pack_params(coils.params_dict)).all()
     assert (xsc[:dim_eq] == 1).all()
     assert xsc.shape == (dim_eq + dim_coil,)