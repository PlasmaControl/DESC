--- conflicted
+++ resolved
@@ -124,18 +124,13 @@
             Stopping tolerance on infinity norm of the constraint violation.
             Optimization will stop when ctol and one of the other tolerances
             are satisfied. If None, defaults to 1e-4.
-<<<<<<< HEAD
         x_scale : array, list[dict | ``'ess'``], ``'ess'`` or ``'auto'``, optional
-=======
-        x_scale : array, list[dict] or ``'auto'``, optional
->>>>>>> de2ddb54
             Characteristic scale of each variable. Setting ``x_scale`` is equivalent
             to reformulating the problem in scaled variables ``xs = x / x_scale``.
             An alternative view is that the size of a trust region along jth
             dimension is proportional to ``x_scale[j]``. Improved convergence may
             be achieved by setting ``x_scale`` such that a step of a given size
             along any of the scaled variables has a similar effect on the cost
-<<<<<<< HEAD
             function. Default is ``'auto'``, which iteratively updates the scale using
             the inverse norms of the columns of the Jacobian or Hessian matrix.
             If set to ``'ess'``, the scale is set using Exponential Spectral Scaling,
@@ -150,13 +145,6 @@
             have 1 element for each thing, and each element should either be ``'ess'``
             to use exponential spectral scaling for that thing, or a dict with the same
             keys and dimensions as thing.params_dict to specify scales manually.
-=======
-            function. If set to ``'auto'``, the scale is iteratively updated using the
-            inverse norms of the columns of the Jacobian or Hessian matrix. If an array,
-            should be the same size as sum(thing.dim_x for thing in things). If a list
-            of dict, the list should have 1 element for each thing, and each dict should
-            have the same keys and dimensions as thing.params_dict.
->>>>>>> de2ddb54
         verbose : integer, optional
             * 0  : work silently.
             * 1 : display a termination report.
@@ -235,10 +223,6 @@
             UserWarning,
             f"{[things[idx] for idx in duplicate_idx]} is duplicated in things.",
         )
-<<<<<<< HEAD
-        options = {} if options is None else options
-=======
->>>>>>> de2ddb54
         x_scale = _parse_x_scale(x_scale, things, options)
         # at this point x_scale is either "auto", an array matching with objective.x,
         # or a list of scales in sync with things
@@ -294,12 +278,8 @@
         # at this point x_scale is either "auto" or an array matching with objective.x
         # but we may need to project it down if objective got wrapped by
         # eg LinearConstraintProjection
-<<<<<<< HEAD
 
         x_scale_projected = _project_x_scale(x_scale, objective)
-=======
-        x_scale = _project_x_scale(x_scale, objective)
->>>>>>> de2ddb54
 
         stoptol = _get_default_tols(
             method,
@@ -413,7 +393,6 @@
     Otherwise, we return a list of x_scale for each thing, which may get re-ordered
     later before its concatenated.
     """
-<<<<<<< HEAD
     if isinstance(x_scale, str):
         if x_scale == "auto":
             return x_scale
@@ -423,26 +402,17 @@
             raise ValueError(
                 "only 'auto' and 'ess' are allowed string values for x_scale"
             )
-=======
-    if isinstance(x_scale, str) and x_scale == "auto":
-        return x_scale
->>>>>>> de2ddb54
     if isinstance(x_scale, (jnp.ndarray, np.ndarray)) or (
         np.isscalar(x_scale) and not isinstance(x_scale, str)
     ):
         dimx_all = sum([t.dim_x for t in things])
         return jnp.broadcast_to(x_scale, (dimx_all,))
-<<<<<<< HEAD
     if len(things) == 1 and not isinstance(x_scale, (list, tuple)):
-=======
-    elif len(things) == 1 and not isinstance(x_scale, (list, tuple)):
->>>>>>> de2ddb54
         x_scale = [x_scale]
     assert len(x_scale) == len(
         things
     ), f"expected {len(things)} x_scales for {len(things)} things but "
     f"only got {len(x_scale)}"
-<<<<<<< HEAD
 
     all_scales = []
     ess_alpha = options.pop("ess_alpha", 1.2)
@@ -453,35 +423,23 @@
         if isinstance(xsc, (jnp.ndarray, np.ndarray)) or (
             np.isscalar(xsc) and not isinstance(xsc, str)
         ):
-=======
-    all_scales = []
-    for xsc, tng in zip(x_scale, things):
-        if isinstance(xsc, (jnp.ndarray, np.ndarray)) or np.isscalar(xsc):
->>>>>>> de2ddb54
             all_scales.append(jnp.broadcast_to(xsc, (tng.dim_x,)))
         elif isinstance(xsc, dict) or (
             isinstance(xsc, list) and isinstance(tng, OptimizableCollection)
         ):
             all_scales.append(tng.pack_params(xsc))
-<<<<<<< HEAD
         elif isinstance(xsc, str) and xsc == "ess":
             scl = tng._get_ess_scale(ess_alpha, ess_type, ess_min_value)
             all_scales.append(tng.pack_params(scl))
         else:
             raise TypeError(
                 f"all x_scales should be either 'ess', array, or dict, got {type(xsc)}"
-=======
-        else:
-            raise TypeError(
-                f"all x_scales should be either array or dict, got {type(xsc)}"
->>>>>>> de2ddb54
             )
     return all_scales
 
 
 def _project_x_scale(x_scale, objective):
     """Project x_scale vector to remove fixed DoFs etc."""
-<<<<<<< HEAD
     if isinstance(x_scale, str):
         return x_scale
 
@@ -509,20 +467,11 @@
         x_scale = jnp.concatenate(x_scale)
 
     if isinstance(objective, LinearConstraintProjection):
-=======
-    if isinstance(objective, LinearConstraintProjection) and not isinstance(
-        x_scale, str
-    ):
->>>>>>> de2ddb54
         # need to project x_scale down to correct size
         Z = objective._Z
         x_scale = jnp.broadcast_to(x_scale, objective._objective.dim_x)
         x_scale = jnp.abs(jnp.diag(Z.T @ jnp.diag(x_scale[objective._unfixed_idx]) @ Z))
-<<<<<<< HEAD
         x_scale = jnp.where(x_scale < np.finfo(x_scale.dtype).eps, 1, x_scale)
-=======
-        x_scale = jnp.where(x_scale < jnp.finfo(x_scale.dtype).eps, 1, x_scale)
->>>>>>> de2ddb54
     return x_scale
 
 
