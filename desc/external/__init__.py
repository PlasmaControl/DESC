--- conflicted
+++ resolved
@@ -1,13 +1,9 @@
 """Classes defining objectives that wrap external codes."""
 
-<<<<<<< HEAD
 from ._neo import NeoIO
-from ._terpsichore import TERPSICHORE
-=======
 from ._terpsichore import TERPSICHORE
 from .paraview import (
     export_coils_to_paraview,
     export_surface_to_paraview,
     export_volume_to_paraview,
-)
->>>>>>> a34746c5
+)