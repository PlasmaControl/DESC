--- conflicted
+++ resolved
@@ -662,9 +662,7 @@
             ),
             normalize=False,
         ),
-<<<<<<< HEAD
         FixPressure(eq=eq),
-=======
         FixSumModesLambda(
             eq=eq,
             modes=np.array([[3, 3, -3], [4, 4, -4]]),
@@ -676,7 +674,6 @@
             ),
             normalize=False,
         ),
->>>>>>> b6ede28b
     )
     for con in constraints:
         con.build(verbose=0)
@@ -775,15 +772,12 @@
             eq, modes=np.array([[0, 0, 0], [1, 1, 1]]), target=np.array([[0, 1]])
         )
     with pytest.raises(ValueError):
-<<<<<<< HEAD
         FixSumModesR(
             eq, modes=np.array([[0, 0, 0], [1, 1, 1]]), target=np.array([[0, 1]])
-=======
-        FixSumModesR(modes=np.array([[0, 0, 0], [1, 1, 1]]), target=np.array([[0, 1]]))
+        )
     with pytest.raises(ValueError):
         FixSumModesLambda(
-            modes=np.array([[0, 0, 0], [1, 1, 1]]), target=np.array([[0, 1]])
->>>>>>> b6ede28b
+            eq, modes=np.array([[0, 0, 0], [1, 1, 1]]), target=np.array([[0, 1]])
         )
 
 
@@ -798,15 +792,11 @@
     with pytest.raises(ValueError):
         FixModeZ(eq, modes=False, target=np.array([[0, 1]]))
     with pytest.raises(ValueError):
-<<<<<<< HEAD
         FixModeZ(eq, modes=None, target=np.array([[0, 1]]))
-=======
-        FixModeZ(modes=None, target=np.array([[0, 1]]))
-    with pytest.raises(ValueError):
-        FixModeLambda(modes=False, target=np.array([[0, 1]]))
-    with pytest.raises(ValueError):
-        FixModeLambda(modes=None, target=np.array([[0, 1]]))
->>>>>>> b6ede28b
+    with pytest.raises(ValueError):
+        FixModeLambda(eq, modes=False, target=np.array([[0, 1]]))
+    with pytest.raises(ValueError):
+        FixModeLambda(eq, modes=None, target=np.array([[0, 1]]))
 
 
 @pytest.mark.unit
@@ -820,15 +810,11 @@
     with pytest.raises(ValueError):
         FixSumModesR(eq, modes=False, target=np.array([[0, 1]]))
     with pytest.raises(ValueError):
-<<<<<<< HEAD
         FixSumModesR(eq, modes=None, target=np.array([[0, 1]]))
-=======
-        FixSumModesR(modes=None, target=np.array([[0, 1]]))
-    with pytest.raises(ValueError):
-        FixSumModesLambda(modes=False, target=np.array([[0, 1]]))
-    with pytest.raises(ValueError):
-        FixSumModesLambda(modes=None, target=np.array([[0, 1]]))
->>>>>>> b6ede28b
+    with pytest.raises(ValueError):
+        FixSumModesLambda(eq, modes=False, target=np.array([[0, 1]]))
+    with pytest.raises(ValueError):
+        FixSumModesLambda(eq, modes=None, target=np.array([[0, 1]]))
 
 
 def _is_any_instance(things, cls):
