--- conflicted
+++ resolved
@@ -2,12 +2,8 @@
 
 import numpy as np
 from termcolor import colored
-<<<<<<< HEAD
-=======
 import warnings
 from abc import ABC, abstractmethod
-
->>>>>>> 0d2f9b85
 
 from desc.backend import jnp
 from desc.basis import zernike_radial_coeffs, zernike_radial
@@ -674,117 +670,12 @@
             Level of output.
 
         """
-<<<<<<< HEAD
-        if self._profile is None or self._profile.params.size != eq.L + 1:
-            if eq.iota is None:
-                raise RuntimeError(
-                    "Attempt to fix rotational transform on an equilibrium with fixed toroidal current"
-                )
-            self._profile = eq.iota
-
-        if isinstance(self._profile, PowerSeriesProfile):
-            # find indices of iota modes to fix
-            if self._modes is False or self._modes is None:  # no modes
-                modes = np.array([[]], dtype=int)
-                self._idx = np.array([], dtype=int)
-                idx = self._idx
-            elif self._modes is True:  # all modes in profile
-                modes = self._profile.basis.modes
-                self._idx = np.arange(self._profile.basis.num_modes)
-                idx = self._idx
-            else:  # specified modes
-                modes = np.atleast_2d(self._modes)
-                dtype = {
-                    "names": ["f{}".format(i) for i in range(3)],
-                    "formats": 3 * [modes.dtype],
-                }
-                _, self._idx, idx = np.intersect1d(
-                    self._profile.basis.modes.astype(modes.dtype).view(dtype),
-                    modes.view(dtype),
-                    return_indices=True,
-                )
-                if self._idx.size < modes.shape[0]:
-                    warnings.warn(
-                        colored(
-                            "Some of the given modes are not in the iota profile, "
-                            + "these modes will not be fixed.",
-                            "yellow",
-                        )
-                    )
-
-            self._dim_f = self._idx.size
-
-            # use given targets and weights if specified
-            if self.target.size == modes.shape[0]:
-                self.target = self._target[idx]
-            if self.weight.size == modes.shape[0]:
-                self.weight = self._weight[idx]
-            # use profile parameters as target if needed
-            if None in self.target or self.target.size != self.dim_f:
-                self.target = self._profile.params[self._idx]
-
-        elif isinstance(self._profile, SplineProfile):
-            # FIXME: same things as in FixedPressure
-
-            # find indices of pressure values to fix
-            if self._modes is False or self._modes is None:  # no values
-                values = np.array([[]], dtype=int)
-                self._idx = np.array([], dtype=int)
-                idx = self._idx
-            elif self._modes is True:  # all values in profile
-                values = self._profile.params
-                self._idx = np.arange(len(self._profile.params))
-                idx = self._idx
-            else:  # specified values
-                # FIXME: not tested and also not sure of what we want to do here
-                # we want to be able to I assume fix profile values at certain knot
-                # locations but not others (like keep core fixed vary edge etc)
-                # in this setup, _modes would be the knot locations we want fixed?
-                # I think it would just be that but I am not completely sure
-                # might only make sense if target is also supplied?
-                raise NotImplementedError(
-                    f"Specifying specific values for SplineProfile is not implemented yet."
-                )
-                knots = np.atleast_2d(self._modes)
-                dtype = {
-                    "names": ["f{}".format(i) for i in range(3)],
-                    "formats": 3 * [values.dtype],
-                }
-                _, self._idx, idx = np.intersect1d(
-                    self._profile._knots.astype(knots.dtype).view(dtype),
-                    values.view(dtype),
-                    return_indices=True,
-                )
-                if self._idx.size < knots.shape[0]:
-                    warnings.warn(
-                        colored(
-                            "Some of the given knots are not in the iota profile, "
-                            + "these modes will not be fixed.",
-                            "yellow",
-                        )
-                    )
-
-            self._dim_f = self._idx.size
-            # use given targets and weights if specified
-            if self.target.size == values.shape[0]:
-                self.target = self._target[idx]
-            if self.weight.size == values.shape[0]:
-                self.weight = self._weight[idx]
-            # use profile parameters as target if needed
-            if None in self.target or self.target.size != self.dim_f:
-                self.target = self._profile.params[self._idx]
-        else:
-            raise NotImplementedError(
-                f"Given iota profile type for {self._profile} is not implemented yet."
+        if eq.iota is None:
+            raise RuntimeError(
+                "Attempt to fix rotational transform on an equilibrium with no profile assigned"
             )
-        self._check_dimensions()
-        self._set_dimensions(eq)
-        self._set_derivatives(use_jit=use_jit)
-        self._built = True
-=======
         profile = eq.iota
         super().build(eq, profile, use_jit, verbose)
->>>>>>> 0d2f9b85
 
     def compute(self, i_l, **kwargs):
         """Compute fixed iota errors.
@@ -809,8 +700,8 @@
         return "i_l"
 
 
-class FixCurrent(_Objective):
-    """Fixes current profile coefficients.
+class FixCurrent(_FixProfile):
+    """Fixes toroidal current profile coefficients.
 
     Parameters
     ----------
@@ -824,10 +715,11 @@
         len(target) = len(weight) = len(modes)
     profile : Profile, optional
         Profile containing the radial modes to evaluate at.
-    modes : ndarray, optional
-        Basis modes numbers [l,m,n] of boundary modes to fix.
+    indices : ndarray or bool, optional
+        indices of the Profile.params array to fix.
+        (e.g. indices corresponding to modes for a PowerSeriesProfile or indices corresponding to knots for a SplineProfile).
         len(target) = len(weight) = len(modes).
-        If True/False uses all/none of the profile modes.
+        If True/False uses all/none of the Profile.params indices.
     name : str
         Name of the objective function.
 
@@ -843,21 +735,26 @@
         target=None,
         weight=1,
         profile=None,
-        modes=True,
+        indices=True,
         name="fixed-current",
     ):
 
-        self._profile = profile
-        self._modes = modes
-        super().__init__(eq=eq, target=target, weight=weight, name=name)
-        self._callback_fmt = "Fixed-current profile error: {:10.3e}"
+        super().__init__(
+            eq=eq,
+            target=target,
+            weight=weight,
+            profile=profile,
+            indices=indices,
+            name=name,
+        )
+        self._print_value_fmt = "Fixed-current profile error: {:10.3e}"
 
     def build(self, eq, use_jit=True, verbose=1):
         """Build constant arrays.
 
         Parameters
         ----------
-        eq : Equilibrium, optional
+        eq : Equilibrium
             Equilibrium that will be optimized to satisfy the Objective.
         use_jit : bool, optional
             Whether to just-in-time compile the objective and derivatives.
@@ -865,129 +762,29 @@
             Level of output.
 
         """
-        if self._profile is None or self._profile.params.size != eq.L + 1:
-            if eq.current is None:
-                raise RuntimeError(
-                    "Attempt to fix toroidal current on an equilibrium with fixed rotational transform"
-                )
-            self._profile = eq.current
-
-        if isinstance(self._profile, PowerSeriesProfile):
-            # find indices of iota modes to fix
-            if self._modes is False or self._modes is None:  # no modes
-                modes = np.array([[]], dtype=int)
-                self._idx = np.array([], dtype=int)
-                idx = self._idx
-            elif self._modes is True:  # all modes in profile
-                modes = self._profile.basis.modes
-                self._idx = np.arange(self._profile.basis.num_modes)
-                idx = self._idx
-            else:  # specified modes
-                modes = np.atleast_2d(self._modes)
-                dtype = {
-                    "names": ["f{}".format(i) for i in range(3)],
-                    "formats": 3 * [modes.dtype],
-                }
-                _, self._idx, idx = np.intersect1d(
-                    self._profile.basis.modes.astype(modes.dtype).view(dtype),
-                    modes.view(dtype),
-                    return_indices=True,
-                )
-                if self._idx.size < modes.shape[0]:
-                    warnings.warn(
-                        colored(
-                            "Some of the given modes are not in the current profile, "
-                            + "these modes will not be fixed.",
-                            "yellow",
-                        )
-                    )
-
-            self._dim_f = self._idx.size
-
-            # use given targets and weights if specified
-            if self.target.size == modes.shape[0]:
-                self.target = self._target[idx]
-            if self.weight.size == modes.shape[0]:
-                self.weight = self._weight[idx]
-            # use profile parameters as target if needed
-            if None in self.target or self.target.size != self.dim_f:
-                self.target = self._profile.params[self._idx]
-
-        elif isinstance(self._profile, SplineProfile):
-            # FIXME: same things as in FixedPressure
-
-            # find indices of pressure values to fix
-            if self._modes is False or self._modes is None:  # no values
-                values = np.array([[]], dtype=int)
-                self._idx = np.array([], dtype=int)
-                idx = self._idx
-            elif self._modes is True:  # all values in profile
-                values = self._profile.params
-                self._idx = np.arange(len(self._profile.params))
-                idx = self._idx
-            else:  # specified values
-                # FIXME: not tested and also not sure of what we want to do here
-                # we want to be able to I assume fix profile values at certain knot
-                # locations but not others (like keep core fixed vary edge etc)
-                # in this setup, _modes would be the knot locations we want fixed?
-                # I think it would just be that but I am not completely sure
-                # might only make sense if target is also supplied?
-                raise NotImplementedError(
-                    f"Specifying specific values for SplineProfile is not implemented yet."
-                )
-                knots = np.atleast_2d(self._modes)
-                dtype = {
-                    "names": ["f{}".format(i) for i in range(3)],
-                    "formats": 3 * [values.dtype],
-                }
-                _, self._idx, idx = np.intersect1d(
-                    self._profile._knots.astype(knots.dtype).view(dtype),
-                    values.view(dtype),
-                    return_indices=True,
-                )
-                if self._idx.size < knots.shape[0]:
-                    warnings.warn(
-                        colored(
-                            "Some of the given knots are not in the current profile, "
-                            + "these modes will not be fixed.",
-                            "yellow",
-                        )
-                    )
-
-            self._dim_f = self._idx.size
-            # use given targets and weights if specified
-            if self.target.size == values.shape[0]:
-                self.target = self._target[idx]
-            if self.weight.size == values.shape[0]:
-                self.weight = self._weight[idx]
-            # use profile parameters as target if needed
-            if None in self.target or self.target.size != self.dim_f:
-                self.target = self._profile.params[self._idx]
-        else:
-            raise NotImplementedError(
-                f"Given current profile type for {self._profile} is not implemented yet."
+        if eq.current is None:
+            raise RuntimeError(
+                "Attempt to fix toroidal current on an equilibrium no current profile assigned"
             )
-        self._check_dimensions()
-        self._set_dimensions(eq)
-        self._set_derivatives(use_jit=use_jit)
-        self._built = True
+        profile = eq.current
+        super().build(eq, profile, use_jit, verbose)
 
     def compute(self, c_l, **kwargs):
-        """Compute fixed-current profile errors.
+        """Compute fixed current errors.
 
         Parameters
         ----------
         c_l : ndarray
-            Spectral coefficients of I(rho) -- toroidal current profile.
+            parameters of the current profile.
 
         Returns
         -------
         f : ndarray
-            Toroidal current profile errors.
-
-        """
-        c = c_l[self._idx]
-        return self._shift_scale(c)
+            Fixed profile errors.
+
+        """
+        fixed_params = c_l[self._idx]
+        return self._shift_scale(fixed_params)
 
     @property
     def target_arg(self):
