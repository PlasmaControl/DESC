--- conflicted
+++ resolved
@@ -35,11 +35,7 @@
     UmbilicHighCurvature,
     Volume,
 )
-<<<<<<< HEAD
-from ._neoclassical import EffectiveRipple
-=======
 from ._neoclassical import EffectiveRipple, GammaC
->>>>>>> 808c5e2f
 from ._omnigenity import (
     Isodynamicity,
     Omnigenity,
