--- conflicted
+++ resolved
@@ -1120,14 +1120,10 @@
     ax : matplotlib AxesSubplot, optional
         Axis to plot on.
     return_data : bool
-<<<<<<< HEAD
         if True, return the data plotted as well as fig,ax
     grid : _Grid
         Grid to compute name on. If provided, the parameters
         ``rho``, ``M``, and ``N`` are ignored.
-=======
-        If True, return the data plotted as well as fig,ax
->>>>>>> 86376c43
     **kwargs : dict, optional
         Specify properties of the figure, axis, and plot appearance e.g.::
 
