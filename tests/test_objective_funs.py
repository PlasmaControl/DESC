"""Tests for objective functions.

These generally don't test the accuracy of the computation for realistic examples,
that is done in test_compute_functions or regression tests.

This module primarily tests the constructing/building/calling methods.
"""

import warnings

import numpy as np
import pytest
from scipy.constants import elementary_charge, mu_0

import desc.examples
from desc.backend import jnp
from desc.coils import (
    CoilSet,
    FourierPlanarCoil,
    FourierRZCoil,
    FourierXYZCoil,
    MixedCoilSet,
)
from desc.compute import get_transforms
from desc.equilibrium import Equilibrium
from desc.examples import get
from desc.geometry import FourierRZToroidalSurface
from desc.grid import ConcentricGrid, LinearGrid, QuadratureGrid
from desc.io import load
from desc.magnetic_fields import (
    FourierCurrentPotentialField,
    OmnigenousField,
    SplineMagneticField,
    ToroidalMagneticField,
    VerticalMagneticField,
)
from desc.objectives import (
    AspectRatio,
    BootstrapRedlConsistency,
    BoundaryError,
    BScaleLength,
    CoilCurrentLength,
    CoilCurvature,
    CoilLength,
    CoilsetMinDistance,
    CoilTorsion,
    Elongation,
    Energy,
    ForceBalance,
    ForceBalanceAnisotropic,
    GenericObjective,
    Isodynamicity,
    LinearObjectiveFromUser,
    MagneticWell,
    MeanCurvature,
    MercierStability,
    ObjectiveFromUser,
    ObjectiveFunction,
    Omnigenity,
    PlasmaCoilsetMinDistance,
    PlasmaVesselDistance,
    Pressure,
    PrincipalCurvature,
    QuadraticFlux,
    QuasisymmetryBoozer,
    QuasisymmetryTripleProduct,
    QuasisymmetryTwoTerm,
    RotationalTransform,
    Shear,
    ToroidalCurrent,
    ToroidalFlux,
    VacuumBoundaryError,
    Volume,
)
from desc.objectives._free_boundary import BoundaryErrorNESTOR
from desc.objectives.normalization import compute_scaling_factors
from desc.objectives.utils import softmax, softmin
from desc.profiles import FourierZernikeProfile, PowerSeriesProfile
from desc.vmec_utils import ptolemy_linear_transform


class TestObjectiveFunction:
    """Test ObjectiveFunction classes."""

    @pytest.mark.unit
    def test_generic(self):
        """Test GenericObjective for arbitrary quantities."""

        def test(f, eq, compress=False):
            obj = GenericObjective(f, eq=eq)
            obj.build()
            val = eq.compute(f, grid=obj.constants["transforms"]["grid"])[f]
            if compress:
                val = obj.constants["transforms"]["grid"].compress(val)
            np.testing.assert_allclose(
                obj.compute(eq.params_dict),
                val,
            )

        test("sqrt(g)", Equilibrium())
        test("current", Equilibrium(iota=PowerSeriesProfile(0)), True)
        test("iota", Equilibrium(current=PowerSeriesProfile(0)), True)

    @pytest.mark.unit
    def test_objective_from_user(self):
        """Test ObjectiveFromUser for arbitrary callable."""

        def myfun(grid, data):
            x = data["X"]
            y = data["Y"]
            r = jnp.sqrt(x * data["X"] + y**2)
            return r

        eq = Equilibrium()
        grid = LinearGrid(2, 2, 2)
        objective = ObjectiveFromUser(myfun, eq=eq, grid=grid)
        objective.build()
        R1 = objective.compute(*objective.xs(eq))
        R2 = eq.compute("R", grid=grid)["R"]
        np.testing.assert_allclose(R1, R2)

    @pytest.mark.unit
    def test_linear_objective_from_user(self):
        """Test LinearObjectiveFromUser for arbitrary callable."""

        def myfun(params):
            L_lmn = params["L_lmn"]
            p_l = params["p_l"]
            c_l = params["c_l"]
            Zb_lmn = params["Zb_lmn"]
            r = jnp.array([p_l[0] + Zb_lmn[0], c_l[2] + L_lmn[1]])
            return r

        eq = Equilibrium(pressure=np.array([1, 0, -1]), current=np.array([0, 0, 2]))
        objective = LinearObjectiveFromUser(myfun, eq)
        objective.build()
        f = objective.compute(*objective.xs(eq))
        np.testing.assert_allclose(f, np.array([0, 2]))

    @pytest.mark.unit
    def test_volume(self):
        """Test calculation of plasma volume."""

        def test(eq):
            obj = Volume(
                target=10 * np.pi**2,
                weight=1 / np.pi**2,
                eq=eq,
                normalize=False,
            )
            obj.build()
            V = obj.compute_unscaled(*obj.xs(eq))
            V_scaled = obj.compute_scaled_error(*obj.xs(eq))
            V_scalar = obj.compute_scalar(*obj.xs(eq))
            np.testing.assert_allclose(V, 20 * np.pi**2)
            np.testing.assert_allclose(V_scaled, 10)
            np.testing.assert_allclose(V_scalar, 10)

        eqi = Equilibrium(iota=PowerSeriesProfile(0))
        test(eqi)
        test(Equilibrium(current=PowerSeriesProfile(0)))
        # test that it can compute with a surface object
        test(eqi.surface)

    @pytest.mark.unit
    def test_aspect_ratio(self):
        """Test calculation of aspect ratio."""

        def test(eq):
            obj = AspectRatio(target=5, weight=1, eq=eq)
            obj.build()
            AR = obj.compute_unscaled(*obj.xs(eq))
            AR_scaled = obj.compute_scaled_error(*obj.xs(eq))
            np.testing.assert_allclose(AR, 10)
            np.testing.assert_allclose(AR_scaled, 5)

        test(Equilibrium(iota=PowerSeriesProfile(0)))
        test(Equilibrium(current=PowerSeriesProfile(0)))
        test(Equilibrium(iota=PowerSeriesProfile(0)).surface)

    @pytest.mark.unit
    def test_elongation(self):
        """Test calculation of elongation."""

        def test(eq):
            obj = Elongation(target=0, weight=2, eq=eq)
            obj.build()
            f = obj.compute_unscaled(*obj.xs(eq))
            f_scaled = obj.compute_scaled_error(*obj.xs(eq))
            np.testing.assert_allclose(f, 1.3 / 0.7, rtol=5e-3)
            np.testing.assert_allclose(f_scaled, 2 * (1.3 / 0.7), rtol=5e-3)

        test(get("HELIOTRON"))
        test(get("HELIOTRON").surface)

    @pytest.mark.unit
    def test_energy(self):
        """Test calculation of MHD energy."""

        def test(eq):
            obj = Energy(target=0, weight=mu_0, eq=eq, normalize=False)
            obj.build()
            W = obj.compute_unscaled(*obj.xs(eq))
            W_scaled = obj.compute_scaled_error(*obj.xs(eq))
            np.testing.assert_allclose(W, 10 / mu_0)
            np.testing.assert_allclose(W_scaled, 10)

        test(Equilibrium(iota=PowerSeriesProfile(0)))
        test(Equilibrium(current=PowerSeriesProfile(0)))

    @pytest.mark.unit
    def test_target_iota(self):
        """Test calculation of iota profile."""

        def test(eq):
            obj = RotationalTransform(target=1, weight=2, eq=eq)
            obj.build()
            iota = obj.compute_unscaled(*obj.xs(eq))
            iota_scaled = obj.compute_scaled_error(*obj.xs(eq))
            np.testing.assert_allclose(iota, 0)
            np.testing.assert_allclose(iota_scaled, -2 / np.sqrt(3))

        test(Equilibrium(iota=PowerSeriesProfile(0)))
        test(Equilibrium(current=PowerSeriesProfile(0)))

    @pytest.mark.unit
    def test_target_shear(self):
        """Test calculation of shear profile."""

        def test(eq, raw, scaled):
            obj = Shear(target=-1, weight=2, eq=eq)
            obj.build()
            shear = obj.compute_unscaled(*obj.xs(eq))
            shear_scaled = obj.compute_scaled_error(*obj.xs(eq))
            np.testing.assert_allclose(shear, raw)
            np.testing.assert_allclose(shear_scaled, scaled)

        test(Equilibrium(iota=PowerSeriesProfile(0)), 0, 2 / np.sqrt(3))
        test(Equilibrium(current=PowerSeriesProfile(0)), 0, 2 / np.sqrt(3))
        test(Equilibrium(iota=PowerSeriesProfile([0, 0, 0.5])), -2, -2 / np.sqrt(3))

    @pytest.mark.unit
    def test_toroidal_current(self):
        """Test calculation of toroidal current."""

        def test(eq):
            obj = ToroidalCurrent(target=1, weight=2, eq=eq, normalize=False)
            obj.build()
            I = obj.compute_unscaled(*obj.xs(eq))
            I_scaled = obj.compute_scaled_error(*obj.xs(eq))
            np.testing.assert_allclose(I, 0)
            np.testing.assert_allclose(I_scaled, -2 / np.sqrt(3))

        test(Equilibrium(iota=PowerSeriesProfile(0)))
        test(Equilibrium(current=PowerSeriesProfile(0)))

    @pytest.mark.unit
    def test_pressure(self):
        """Test calculation of pressure objective."""

        def test(eq):
            obj = Pressure(target=1, weight=2, eq=eq, normalize=False)
            obj.build()
            p = obj.compute_unscaled(*obj.xs(eq))
            p_scaled = obj.compute_scaled_error(*obj.xs(eq))
            np.testing.assert_allclose(p, 12)
            # (value - target) * objective weight * quadrature weights
            # in this case, both value and target are constant wrt rho
            np.testing.assert_allclose(p_scaled, (12 - 1) * 2 / np.sqrt(3))

        test(Equilibrium(pressure=PowerSeriesProfile(12)))
        test(
            Equilibrium(
                electron_temperature=PowerSeriesProfile(2),
                electron_density=PowerSeriesProfile(3 / elementary_charge),
            )
        )

    @pytest.mark.unit
    def test_qa_boozer(self):
        """Test calculation of Boozer QA metric."""

        def test(eq):
            obj = QuasisymmetryBoozer(eq=eq)
            obj.build()
            fb = obj.compute_unscaled(*obj.xs(eq))
            np.testing.assert_allclose(fb, 0, atol=1e-12)

        test(Equilibrium(L=2, M=2, N=1, iota=PowerSeriesProfile(0)))
        test(Equilibrium(L=2, M=2, N=1, current=PowerSeriesProfile(0)))

    @pytest.mark.unit
    def test_jax_compile_boozer(self):
        """Test compilation of Boozer QA metric in ObjectiveFunction."""

        def test(eq):
            """Ensure compilation without any errors from JAX, related to issue #625."""
            obj = ObjectiveFunction(QuasisymmetryBoozer(eq=eq))
            obj.build()
            obj.compile("all")
            fb = obj.compute_scaled_error(obj.x(eq))
            np.testing.assert_allclose(fb, 0, atol=1e-12)

        test(Equilibrium(L=2, M=2, N=1, current=PowerSeriesProfile(0)))

    @pytest.mark.unit
    def test_qh_boozer(self):
        """Test calculation of Boozer QH metric."""
        eq = get("WISTELL-A")  # WISTELL-A is optimized for QH symmetry
        helicity = (1, -eq.NFP)
        M_booz = eq.M
        N_booz = eq.N
        grid = LinearGrid(M=2 * eq.M, N=2 * eq.N, NFP=eq.NFP, sym=False)

        # objective function returns amplitudes of non-symmetric modes
        obj = QuasisymmetryBoozer(
            helicity=helicity,
            M_booz=M_booz,
            N_booz=N_booz,
            grid=grid,
            normalize=False,
            eq=eq,
        )
        obj.build()
        f = obj.compute_unscaled(*obj.xs(eq))
        idx_f = np.argsort(np.abs(f))

        # compute all amplitudes in the Boozer spectrum
        transforms = get_transforms(
            "|B|_mn", obj=eq, grid=grid, M_booz=M_booz, N_booz=N_booz
        )
        matrix, modes, idx = ptolemy_linear_transform(
            transforms["B"].basis.modes, helicity=helicity, NFP=eq.NFP
        )
        data = eq.compute("|B|_mn", helicity=helicity, grid=grid, transforms=transforms)
        B_mn = matrix @ data["|B|_mn"]
        idx_B = np.argsort(np.abs(B_mn))

        # check that largest amplitudes are the QH modes
        np.testing.assert_allclose(B_mn[idx_B[-3:]], np.flip(np.delete(B_mn, idx)[:3]))
        # check that these QH modes are not returned by the objective
        assert [b not in f for b in B_mn[idx_B[-3:]]]
        # check that the objective returns the lowest amplitudes
        # 120 ~ smallest amplitudes BEFORE QH modes show up so that sorting both arrays
        # should have the same values up until then
        np.testing.assert_allclose(f[idx_f][:120], B_mn[idx_B][:120])

    @pytest.mark.unit
    def test_qs_twoterm(self):
        """Test calculation of two term QS metric."""

        def test(eq):
            obj = QuasisymmetryTwoTerm(eq=eq)
            obj.build()
            fc = obj.compute_unscaled(*obj.xs(eq))
            np.testing.assert_allclose(fc, 0)

        test(Equilibrium(iota=PowerSeriesProfile(0)))
        test(Equilibrium(current=PowerSeriesProfile(0)))

        # also make sure helicity is set correctly
        eq1 = desc.examples.get("precise_QA")
        eq2 = desc.examples.get("precise_QH")

        helicity_QA = (1, 0)
        helicity_QH = (1, eq2.NFP)

        # precise_QA should have lower QA than QH
        obj = QuasisymmetryTwoTerm(eq=eq1, helicity=helicity_QA)
        obj.build()
        f1 = obj.compute_scalar(*obj.xs(eq1), constants=obj.constants)
        obj.helicity = helicity_QH
        obj.build()
        f2 = obj.compute_scalar(*obj.xs(eq1), constants=obj.constants)
        assert f1 < f2

        # precise_QH should have lower QH than QA
        obj = QuasisymmetryTwoTerm(eq=eq2, helicity=helicity_QH)
        obj.build()
        f1 = obj.compute_scalar(*obj.xs(eq2), constants=obj.constants)
        obj.helicity = helicity_QA
        obj.build()
        f2 = obj.compute_scalar(*obj.xs(eq2), constants=obj.constants)
        assert f1 < f2

    @pytest.mark.unit
    def test_qs_tripleproduct(self):
        """Test calculation of triple product QS metric."""

        def test(eq):
            obj = QuasisymmetryTripleProduct(eq=eq)
            obj.build()
            ft = obj.compute_unscaled(*obj.xs(eq))
            np.testing.assert_allclose(ft, 0, atol=5e-35)

        test(Equilibrium(iota=PowerSeriesProfile(0)))
        test(Equilibrium(current=PowerSeriesProfile(0)))

    @pytest.mark.unit
    def test_isodynamicity(self):
        """Test calculation of isodynamicity metric."""

        def test(eq):
            obj = Isodynamicity(eq=eq)
            obj.build()
            iso = obj.compute(*obj.xs(eq))
            np.testing.assert_allclose(iso, 0, atol=1e-14)

        test(Equilibrium(iota=PowerSeriesProfile(0)))
        test(Equilibrium(current=PowerSeriesProfile(0)))

    @pytest.mark.unit
    def test_qs_boozer_grids(self):
        """Test grid compatibility with QS objectives."""
        eq = get("NCSX")

        # symmetric grid
        grid = LinearGrid(M=eq.M, N=eq.N, NFP=eq.NFP, sym=True)
        with pytest.raises(ValueError):
            QuasisymmetryBoozer(eq=eq, grid=grid).build()

        # multiple flux surfaces
        grid = LinearGrid(M=eq.M, N=eq.N, NFP=eq.NFP, rho=[0.25, 0.5, 0.75, 1])
        with pytest.raises(ValueError):
            QuasisymmetryBoozer(eq=eq, grid=grid).build()

    @pytest.mark.unit
    def test_mercier_stability(self):
        """Test calculation of mercier stability criteria."""

        def test(eq):
            obj = MercierStability(eq=eq)
            obj.build()
            DMerc = obj.compute_unscaled(*obj.xs(eq))
            np.testing.assert_equal(
                len(DMerc), obj.constants["transforms"]["grid"].num_rho
            )
            np.testing.assert_allclose(DMerc, 0)

        test(Equilibrium(iota=PowerSeriesProfile(0)))
        test(Equilibrium(current=PowerSeriesProfile(0)))

    @pytest.mark.unit
    def test_magnetic_well(self):
        """Test calculation of magnetic well stability criteria."""

        def test(eq):
            obj = MagneticWell(eq=eq)
            obj.build()
            magnetic_well = obj.compute_unscaled(*obj.xs(eq))
            np.testing.assert_equal(
                len(magnetic_well), obj.constants["transforms"]["grid"].num_rho
            )
            np.testing.assert_allclose(magnetic_well, 0, atol=1e-15)

        test(Equilibrium(iota=PowerSeriesProfile(0)))
        test(Equilibrium(current=PowerSeriesProfile(0)))

    @pytest.mark.unit
    def test_boundary_error_biestsc(self):
        """Test calculation of boundary error using BIEST w/ sheet current."""
        coil = FourierXYZCoil(5e5)
        coilset = CoilSet.linspaced_angular(coil, n=100)
        coil_grid = LinearGrid(N=20)
        eq = Equilibrium(L=3, M=3, N=3, Psi=np.pi)
        eq.surface = FourierCurrentPotentialField.from_surface(
            eq.surface, M_Phi=eq.M, N_Phi=eq.N
        )
        eq.solve()
        obj = BoundaryError(eq, coilset, field_grid=coil_grid)
        obj.build()
        f = obj.compute_scaled_error(*obj.xs())
        n = len(f) // 3
        # first n should be B*n errors
        np.testing.assert_allclose(f[:n], 0, atol=1e-4)
        # next n should be B^2 errors
        np.testing.assert_allclose(f[n : 2 * n], 0, atol=5e-2)
        # last n should be K errors
        np.testing.assert_allclose(f[2 * n :], 0, atol=3e-2)

    @pytest.mark.unit
    def test_boundary_error_biest(self):
        """Test calculation of boundary error using BIEST."""
        coil = FourierXYZCoil(5e5)
        coilset = CoilSet.linspaced_angular(coil, n=100)
        coil_grid = LinearGrid(N=20)
        eq = Equilibrium(L=3, M=3, N=3, Psi=np.pi)
        eq.solve()
        obj = BoundaryError(eq, coilset, field_grid=coil_grid)
        obj.build()
        f = obj.compute_scaled_error(*obj.xs())
        n = len(f) // 2
        # first n should be B*n errors
        np.testing.assert_allclose(f[:n], 0, atol=1e-4)
        # next n should be B^2 errors
        np.testing.assert_allclose(f[n : 2 * n], 0, atol=5e-2)

    @pytest.mark.unit
    def test_boundary_error_vacuum(self):
        """Test calculation of vacuum boundary error."""
        coil = FourierXYZCoil(5e5)
        coilset = CoilSet.linspaced_angular(coil, n=100)
        coil_grid = LinearGrid(N=20)
        eq = Equilibrium(L=3, M=3, N=3, Psi=np.pi)
        eq.solve()
        obj = VacuumBoundaryError(eq, coilset, field_grid=coil_grid)
        obj.build()
        f = obj.compute_scaled_error(*obj.xs())
        n = len(f) // 2
        # first n should be B*n errors
        np.testing.assert_allclose(f[:n], 0, atol=1e-4)
        # next n should be B^2 errors
        np.testing.assert_allclose(f[n : 2 * n], 0, atol=4e-2)

    @pytest.mark.unit
    def test_boundary_error_nestor(self):
        """Test calculation of boundary error using NESTOR."""
        coil = FourierXYZCoil(5e5)
        coilset = CoilSet.linspaced_angular(coil, n=100)
        coil_grid = LinearGrid(N=20)
        eq = Equilibrium(L=3, M=3, N=3, Psi=np.pi)
        eq.solve()
        obj = BoundaryErrorNESTOR(eq, coilset, field_grid=coil_grid)
        obj.build()
        f = obj.compute_scaled_error(*obj.xs())
        np.testing.assert_allclose(f, 0, atol=2e-3)

    @pytest.mark.unit
    def test_target_mean_iota(self):
        """Test calculation of iota profile average."""

        def test(eq):
            grid = LinearGrid(L=5, M=1, N=1, NFP=eq.NFP)
            mean_iota = jnp.mean(eq.compute("iota", grid=grid)["iota"])
            obj = RotationalTransform(
                target=mean_iota, weight=1, eq=eq, loss_function="mean", grid=grid
            )
            obj.build()
            mean_iota_unscaled = obj.compute_unscaled(*obj.xs(eq))
            mean_iota_scaled_error = obj.compute_scaled_error(*obj.xs(eq))
            mean_iota_scaled = obj.compute_scaled(*obj.xs(eq))
            np.testing.assert_allclose(mean_iota, mean_iota_unscaled, atol=1e-16)
            np.testing.assert_allclose(mean_iota_scaled_error, 0, atol=5e-16)
            np.testing.assert_allclose(mean_iota_scaled, mean_iota, atol=5e-16)

        test(get("DSHAPE"))
        test(get("HELIOTRON"))

    @pytest.mark.unit
    def test_target_max_iota(self):
        """Test calculation of iota profile max."""

        def test(eq):
            grid = LinearGrid(L=5, M=1, N=1, NFP=eq.NFP)
            max_iota = jnp.max(eq.compute("iota", grid=grid)["iota"])
            obj = RotationalTransform(
                target=max_iota, weight=1, eq=eq, loss_function="max", grid=grid
            )
            obj.build()
            max_iota_unscaled = obj.compute_unscaled(*obj.xs(eq))
            max_iota_scaled_error = obj.compute_scaled_error(*obj.xs(eq))
            max_iota_scaled = obj.compute_scaled(*obj.xs(eq))
            np.testing.assert_allclose(max_iota, max_iota_unscaled, atol=1e-16)
            np.testing.assert_allclose(max_iota_scaled_error, 0, atol=5e-16)
            np.testing.assert_allclose(max_iota_scaled, max_iota, atol=5e-16)

        test(get("DSHAPE"))
        test(get("HELIOTRON"))

    @pytest.mark.unit
    def test_target_min_iota(self):
        """Test calculation of iota profile min."""

        def test(eq):
            grid = LinearGrid(L=5, M=1, N=1, NFP=eq.NFP)
            min_iota = jnp.min(eq.compute("iota", grid=grid)["iota"])
            obj = RotationalTransform(
                target=min_iota, weight=1, eq=eq, loss_function="min", grid=grid
            )
            obj.build()
            min_iota_unscaled = obj.compute_unscaled(*obj.xs(eq))
            min_iota_scaled_error = obj.compute_scaled_error(*obj.xs(eq))
            min_iota_scaled = obj.compute_scaled(*obj.xs(eq))
            np.testing.assert_allclose(min_iota, min_iota_unscaled, atol=1e-16)
            np.testing.assert_allclose(min_iota_scaled_error, 0, atol=5e-16)
            np.testing.assert_allclose(min_iota_scaled, min_iota, atol=5e-16)

        test(get("DSHAPE"))
        test(get("HELIOTRON"))

    @pytest.mark.unit
    def test_plasma_vessel_distance(self):
        """Test calculation of min distance from plasma to vessel."""
        R0 = 10.0
        a_p = 1.0
        a_s = 2.0
        # default eq has R0=10, a=1
        eq = Equilibrium(M=3, N=2)
        # surface with same R0, a=2, so true d=1 for all pts
        surface = FourierRZToroidalSurface(
            R_lmn=[R0, a_s], Z_lmn=[-a_s], modes_R=[[0, 0], [1, 0]], modes_Z=[[-1, 0]]
        )
        # For equally spaced grids, should get true d=1
        surf_grid = LinearGrid(M=5, N=6)
        plas_grid = LinearGrid(M=5, N=6)
        obj = PlasmaVesselDistance(
            eq=eq, plasma_grid=plas_grid, surface_grid=surf_grid, surface=surface
        )
        obj.build()
        d = obj.compute_unscaled(*obj.xs(eq, surface))
        np.testing.assert_allclose(d, a_s - a_p)

        # for unequal M, should have error of order M_spacing*a_p
        surf_grid = LinearGrid(M=5, N=6)
        plas_grid = LinearGrid(M=10, N=6)
        obj = PlasmaVesselDistance(
            eq=eq,
            plasma_grid=plas_grid,
            surface_grid=surf_grid,
            surface=surface,
            surface_fixed=True,
        )
        obj.build()
        d = obj.compute_unscaled(*obj.xs(eq, surface))
        assert abs(d.min() - (a_s - a_p)) < 1e-14
        assert abs(d.max() - (a_s - a_p)) < surf_grid.spacing[0, 1] * a_p

        # for unequal N, should have error of order N_spacing*R0
        surf_grid = LinearGrid(M=5, N=6)
        plas_grid = LinearGrid(M=5, N=12)
        obj = PlasmaVesselDistance(
            eq=eq, plasma_grid=plas_grid, surface_grid=surf_grid, surface=surface
        )
        obj.build()
        d = obj.compute_unscaled(*obj.xs(eq, surface))
        assert abs(d.min() - (a_s - a_p)) < 1e-14
        assert abs(d.max() - (a_s - a_p)) < surf_grid.spacing[0, 2] * R0
        # ensure that it works (dimension-wise) when compute_scaled is called
        _ = obj.compute_scaled(*obj.xs(eq, surface))

        grid = LinearGrid(L=3, M=3, N=3)
        eq = Equilibrium()
        surf = FourierRZToroidalSurface()
        obj = PlasmaVesselDistance(
            surface=surf, surface_grid=grid, plasma_grid=grid, eq=eq
        )
        with pytest.raises(UserWarning):
            with warnings.catch_warnings():
                warnings.simplefilter("error")
                obj.build()

        # test softmin, should give value less than true minimum
        surf_grid = LinearGrid(M=5, N=6)
        plas_grid = LinearGrid(M=5, N=6)
        obj = PlasmaVesselDistance(
            eq=eq,
            plasma_grid=plas_grid,
            surface_grid=surf_grid,
            surface=surface,
            use_softmin=True,
        )
        obj.build()
        d = obj.compute_unscaled(*obj.xs(eq, surface))
        assert np.all(np.abs(d) < a_s - a_p)

        # for large enough alpha, should be same as actual min
        obj = PlasmaVesselDistance(
            eq=eq,
            plasma_grid=plas_grid,
            surface_grid=surf_grid,
            surface=surface,
            use_softmin=True,
            alpha=100,
        )
        obj.build()
        d = obj.compute_unscaled(*obj.xs(eq, surface))
        np.testing.assert_allclose(d, a_s - a_p)

    @pytest.mark.unit
    def test_mean_curvature(self):
        """Test for mean curvature objective function."""
        # torus should have mean curvature negative everywhere
        eq = Equilibrium()
        obj = MeanCurvature(eq=eq)
        obj.build()
        H = obj.compute_unscaled(*obj.xs(eq))
        assert np.all(H <= 0)

        # more shaped case like NCSX should have some positive curvature
        eq = get("NCSX")
        obj = MeanCurvature(eq=eq)
        obj.build()
        H = obj.compute_unscaled(*obj.xs(eq))
        assert np.any(H > 0)

        # check using the surface
        obj = MeanCurvature(eq=eq.surface)
        obj.build()
        H = obj.compute_unscaled(*obj.xs(eq.surface))
        assert np.any(H > 0)

    @pytest.mark.unit
    def test_principal_curvature(self):
        """Test for principal curvature objective function."""
        eq1 = get("DSHAPE")
        eq2 = get("NCSX")
        obj1 = PrincipalCurvature(eq=eq1, normalize=False)
        obj1.build()
        K1 = obj1.compute_unscaled(*obj1.xs(eq1))
        obj2 = PrincipalCurvature(eq=eq2, normalize=False)
        obj2.build()
        K2 = obj2.compute_unscaled(*obj2.xs(eq2))

        # simple test: NCSX should have higher mean absolute curvature than DSHAPE
        assert K1.mean() < K2.mean()

        # same test but using the surface directly
        obj1 = PrincipalCurvature(eq=eq1.surface, normalize=False)
        obj1.build()
        K1 = obj1.compute_unscaled(*obj1.xs(eq1.surface))
        obj2 = PrincipalCurvature(eq=eq2.surface, normalize=False)
        obj2.build()
        K2 = obj2.compute_unscaled(*obj2.xs(eq2.surface))

        # simple test: NCSX should have higher mean absolute curvature than DSHAPE
        assert K1.mean() < K2.mean()

    @pytest.mark.unit
    def test_field_scale_length(self):
        """Test for B field scale length objective function."""
        surf1 = FourierRZToroidalSurface(
            R_lmn=[5, 1], Z_lmn=[-1], modes_R=[[0, 0], [1, 0]], modes_Z=[[-1, 0]], NFP=1
        )
        surf2 = FourierRZToroidalSurface(
            R_lmn=[10, 2],
            Z_lmn=[-2],
            modes_R=[[0, 0], [1, 0]],
            modes_Z=[[-1, 0]],
            NFP=1,
        )
        eq1 = Equilibrium(L=2, M=2, N=0, surface=surf1)
        eq2 = Equilibrium(L=2, M=2, N=0, surface=surf2)
        eq1.solve()
        eq2.solve()

        obj1 = BScaleLength(eq=eq1, normalize=False)
        obj2 = BScaleLength(eq=eq2, normalize=False)
        obj1.build()
        obj2.build()

        L1 = obj1.compute_unscaled(*obj1.xs(eq1))
        L2 = obj2.compute_unscaled(*obj2.xs(eq2))

        np.testing.assert_array_less(L1, L2)

    @pytest.mark.unit
    def test_coil_length(self):
        """Tests coil length."""

        def test(coil, grid=None):
            obj = CoilLength(coil, grid=grid)
            obj.build()
            f = obj.compute(params=coil.params_dict)
            np.testing.assert_allclose(f, 2 * np.pi, rtol=1e-8)
            assert len(f) == obj.dim_f

        coil = FourierPlanarCoil(r_n=1)
        coils = CoilSet.linspaced_linear(coil, n=2)
        mixed_coils = MixedCoilSet.linspaced_linear(coil, n=2)
        nested_coils = MixedCoilSet(coils, coils)

        nested_grids = [
            [LinearGrid(N=5), LinearGrid(N=5)],
            [LinearGrid(N=5), LinearGrid(N=5)],
        ]
        test(coil, grid=LinearGrid(N=5))
        test(coils)
        test(mixed_coils, grid=[LinearGrid(N=5)] * len(mixed_coils.coils))
        test(nested_coils, grid=nested_grids)

    @pytest.mark.unit
    def test_coil_current_length(self):
        """Tests coil current length."""

        def test(coil, grid=None):
            obj = CoilCurrentLength(coil, grid=grid)
            obj.build()
            f = obj.compute(params=coil.params_dict)
            np.testing.assert_allclose(f, 4 * np.pi, rtol=1e-8)
            assert len(f) == obj.dim_f

        coil = FourierPlanarCoil(r_n=1, current=2)
        coils = CoilSet.linspaced_linear(coil, n=2)
        mixed_coils = MixedCoilSet.linspaced_linear(coil, n=2)
        nested_coils = MixedCoilSet(coils, coils)

        nested_grids = [
            [LinearGrid(N=5), LinearGrid(N=5)],
            [LinearGrid(N=5), LinearGrid(N=5)],
        ]
        test(coil, grid=LinearGrid(N=5))
        test(coils)
        test(mixed_coils, grid=[LinearGrid(N=5)] * len(mixed_coils.coils))
        test(nested_coils, grid=nested_grids)

    @pytest.mark.unit
    def test_coil_curvature(self):
        """Tests coil curvature."""

        def test(coil, grid=None):
            obj = CoilCurvature(coil, grid=grid)
            obj.build()
            f = obj.compute(params=coil.params_dict)
            np.testing.assert_allclose(f, 1 / 2, rtol=1e-8)
            assert len(f) == obj.dim_f

        coil = FourierPlanarCoil()
        coils = CoilSet.linspaced_linear(coil, n=2)
        mixed_coils = MixedCoilSet.linspaced_linear(coil, n=2)
        nested_coils = MixedCoilSet(coils, coils)

        nested_grids = [
            [LinearGrid(N=5), LinearGrid(N=5)],
            [LinearGrid(N=5), LinearGrid(N=5)],
        ]

        test(coil, grid=LinearGrid(N=5))
        test(coils)
        test(mixed_coils, grid=[LinearGrid(N=5)] * len(mixed_coils.coils))
        test(nested_coils, grid=nested_grids)

    @pytest.mark.unit
    def test_coil_torsion(self):
        """Tests coil torsion."""

        def test(coil, grid=None):
            obj = CoilTorsion(coil, grid=grid)
            obj.build()
            f = obj.compute(params=coil.params_dict)
            np.testing.assert_allclose(f, 0, atol=1e-8)
            assert len(f) == obj.dim_f

        coil = FourierPlanarCoil()
        coils = CoilSet.linspaced_linear(coil, n=2)
        mixed_coils = MixedCoilSet.linspaced_linear(coil, n=2)
        nested_coils = MixedCoilSet(coils, coils)

        nested_grids = [
            [LinearGrid(N=5), LinearGrid(N=5)],
            [LinearGrid(N=5), LinearGrid(N=5)],
        ]

        test(coil, grid=LinearGrid(N=5))
        test(coils)
        test(mixed_coils, grid=[LinearGrid(N=5)] * len(mixed_coils.coils))
        test(nested_coils, grid=nested_grids)

    @pytest.mark.unit
    def test_coil_min_distance(self):
        """Tests minimum distance between coils in a coilset."""

        def test(coils, mindist, grid=None):
            obj = CoilsetMinDistance(coils, grid=grid)
            obj.build()
            f = obj.compute(params=coils.params_dict)
            assert f.size == coils.num_coils
            np.testing.assert_allclose(f, mindist)

        # linearly spaced planar coils, all coils are min distance from their neighbors
        n = 3
        disp = 5
        coil = FourierPlanarCoil(r_n=1, normal=[0, 0, 1])
        coils_linear = CoilSet.linspaced_linear(coil, n=n, displacement=[0, 0, disp])
        test(coils_linear, disp / n)

        # planar toroidal coils, without symmetry
        # min points are at the inboard midplane and are corners of a square inscribed
        # in a circle of radius = center - r
        center = 3
        r = 1
        coil = FourierPlanarCoil(center=[center, 0, 0], normal=[0, 1, 0], r_n=r)
        coils_angular = CoilSet.linspaced_angular(coil, n=4)
        test(coils_angular, np.sqrt(2) * (center - r), grid=LinearGrid(zeta=4))

        # planar toroidal coils, with symmetry
        # min points are at the inboard midplane and are corners of an octagon inscribed
        # in a circle of radius = center - r
        center = 3
        r = 1
        coil = FourierPlanarCoil(center=[center, 0, 0], normal=[0, 1, 0], r_n=r)
        coils = CoilSet.linspaced_angular(coil, angle=np.pi / 2, n=5, endpoint=True)
        coils_sym = CoilSet(coils[1::2], NFP=2, sym=True)
        test(coils_sym, 2 * (center - r) * np.sin(np.pi / 8), grid=LinearGrid(zeta=4))

        # mixture of toroidal field coilset, vertical field coilset, and extra coil
        # TF coils instersect with the middle VF coil
        # extra coil is 5 m from middle VF coil
        tf_coil = FourierPlanarCoil(center=[2, 0, 0], normal=[0, 1, 0], r_n=1)
        tf_coilset = CoilSet.linspaced_angular(tf_coil, n=4)
        vf_coil = FourierRZCoil(R_n=3, Z_n=-1)
        vf_coilset = CoilSet.linspaced_linear(
            vf_coil, displacement=[0, 0, 2], n=3, endpoint=True
        )
        xyz_coil = FourierXYZCoil(X_n=[0, 6, 1], Y_n=[0, 0, 0], Z_n=[-1, 0, 0])
        coils_mixed = MixedCoilSet((tf_coilset, vf_coilset, xyz_coil))
        test(coils_mixed, [0, 0, 0, 0, 1, 0, 1, 2], grid=LinearGrid(zeta=4))
        # TODO: move this coil set to conftest?

    @pytest.mark.unit
    def test_plasma_coil_min_distance(self):
        """Tests minimum distance between plasma and a coilset."""

        def test(eq, coils, mindist, plasma_grid=None, coil_grid=None, eq_fixed=False):
            obj = PlasmaCoilsetMinDistance(
                eq=eq,
                coils=coils,
                plasma_grid=plasma_grid,
                coil_grid=coil_grid,
                eq_fixed=eq_fixed,
            )
            obj.build()
            f = obj.compute(coils_params=coils.params_dict, eq_params=eq.params_dict)
            assert f.size == coils.num_coils
            np.testing.assert_allclose(f, mindist)

        plasma_grid = LinearGrid(M=4, zeta=16)
        coil_grid = LinearGrid(N=8)

        # planar toroidal coils without symmetry, around fixed circular tokamak
        R0 = 3
        a = 1
        offset = 0.5
        surf = FourierRZToroidalSurface(
            R_lmn=np.array([R0, a]),
            Z_lmn=np.array([0, -a]),
            modes_R=np.array([[0, 0], [1, 0]]),
            modes_Z=np.array([[0, 0], [-1, 0]]),
        )
        eq = Equilibrium(surface=surf, NFP=1, M=2, N=0, sym=True)
        coil = FourierPlanarCoil(center=[R0, 0, 0], normal=[0, 1, 0], r_n=[a + offset])
        coils = CoilSet.linspaced_angular(coil, n=8)
        test(
            eq,
            coils,
            offset,
            plasma_grid=plasma_grid,
            coil_grid=coil_grid,
            eq_fixed=True,
        )

        # planar toroidal coils with symmetry, around unfixed circular tokamak
        R0 = 5
        a = 1.5
        offset = 0.75
        surf = FourierRZToroidalSurface(
            R_lmn=np.array([R0, a]),
            Z_lmn=np.array([0, -a]),
            modes_R=np.array([[0, 0], [1, 0]]),
            modes_Z=np.array([[0, 0], [-1, 0]]),
        )
        eq = Equilibrium(surface=surf, NFP=1, M=2, N=0, sym=True)
        coil = FourierPlanarCoil(center=[R0, 0, 0], normal=[0, 1, 0], r_n=[a + offset])
        coils = CoilSet.linspaced_angular(coil, angle=np.pi / 2, n=5, endpoint=True)
        coils = CoilSet(coils[1::2], NFP=2, sym=True)
        test(
            eq,
            coils,
            offset,
            plasma_grid=plasma_grid,
            coil_grid=coil_grid,
            eq_fixed=False,
        )

        # TODO: add more complex test case with a stellarator and/or MixedCoilSet

    def test_quadratic_flux(self):
        """Test calculation of quadratic flux on the boundary."""
        t_field = ToroidalMagneticField(1, 1)

        # test that torus (axisymmetric) Bnorm is exactly 0
        eq = load("./tests/inputs/vacuum_circular_tokamak.h5")
        obj = QuadraticFlux(eq, t_field)
        obj.build(eq, verbose=2)
        f = obj.compute(field_params=t_field.params_dict)
        np.testing.assert_allclose(f, 0, rtol=1e-14, atol=1e-14)

        # test non-axisymmetric surface
        eq = desc.examples.get("precise_QA", "all")[0]
        eq.change_resolution(4, 4, 4, 8, 8, 8)
        eval_grid = LinearGrid(
            rho=np.array([1.0]),
            M=eq.M_grid,
            N=eq.N_grid,
            NFP=eq.NFP,
            sym=False,
        )
        source_grid = LinearGrid(
            rho=np.array([1.0]),
            M=eq.M_grid,
            N=eq.N_grid,
            NFP=eq.NFP,
            sym=False,
        )

        obj = QuadraticFlux(eq, t_field, eval_grid=eval_grid, source_grid=source_grid)
        Bnorm = t_field.compute_Bnormal(
            eq.surface, eval_grid=eval_grid, source_grid=source_grid
        )[0]
        obj.build(eq)
        dA = eq.compute("|e_theta x e_zeta|", grid=eval_grid)["|e_theta x e_zeta|"]
        f = obj.compute(field_params=t_field.params_dict)

        np.testing.assert_allclose(f, Bnorm * dA, atol=2e-4, rtol=1e-2)

        # equilibrium that has B_plasma == 0
        eq = load("./tests/inputs/vacuum_nonaxisym.h5")

        eval_grid = LinearGrid(
            rho=np.array([1.0]),
            M=eq.M_grid,
            N=eq.N_grid,
            NFP=eq.NFP,
            sym=False,
        )
        obj = QuadraticFlux(eq, t_field, vacuum=True, eval_grid=eval_grid)
        Bnorm = t_field.compute_Bnormal(eq.surface, eval_grid=eval_grid)[0]
        obj.build(eq)
        f = obj.compute(field_params=t_field.params_dict)
        dA = eq.compute("|e_theta x e_zeta|", grid=eval_grid)["|e_theta x e_zeta|"]
        # check that they're the same since we set B_plasma = 0
        np.testing.assert_allclose(f, Bnorm * dA, atol=1e-14)

    @pytest.mark.unit
    def test_toroidal_flux(self):
        """Test calculation of toroidal flux from coils."""
        grid1 = LinearGrid(L=10, M=10, zeta=np.array(0.0))

        def test(eq, field, correct_value, rtol=1e-14, grid=None):
            obj = ToroidalFlux(eq=eq, field=field, eval_grid=grid)
            obj.build(verbose=2)
            torflux = obj.compute_unscaled(*obj.xs(field))
            np.testing.assert_allclose(torflux, correct_value, rtol=rtol)

        eq = Equilibrium(iota=PowerSeriesProfile(0))
        test(eq, VerticalMagneticField(B0=1), 0, grid=grid1)
        field = ToroidalMagneticField(B0=1, R0=1)
        # calc field Psi

        data = eq.compute(["R", "phi", "Z", "|e_rho x e_theta|", "n_zeta"], grid=grid1)
        field_B = field.compute_magnetic_field(
            np.vstack([data["R"], data["phi"], data["Z"]]).T
        )

        B_dot_n_zeta = jnp.sum(field_B * data["n_zeta"], axis=1)

        psi_from_field = np.sum(
            grid1.spacing[:, 0]
            * grid1.spacing[:, 1]
            * data["|e_rho x e_theta|"]
            * B_dot_n_zeta
        )
        eq.change_resolution(L_grid=10, M_grid=10)

        test(eq, field, psi_from_field)


@pytest.mark.regression
def test_derivative_modes():
    """Test equality of derivatives using batched, looped methods."""
    eq = Equilibrium(M=2, N=1, L=2)
    surf = FourierRZToroidalSurface()
    obj1 = ObjectiveFunction(
        [
            PlasmaVesselDistance(eq, surf),
            MagneticWell(eq),
        ],
        deriv_mode="batched",
        use_jit=False,
    )
    obj2 = ObjectiveFunction(
        [
            PlasmaVesselDistance(eq, surf),
            MagneticWell(eq),
        ],
        deriv_mode="blocked",
        use_jit=False,
    )
    obj3 = ObjectiveFunction(
        [
            PlasmaVesselDistance(eq, surf),
            MagneticWell(eq),
        ],
        deriv_mode="looped",
        use_jit=False,
    )

    obj1.build()
    obj2.build()
    obj3.build()
    x = obj1.x(eq, surf)
    g1 = obj1.grad(x)
    g2 = obj2.grad(x)
    g3 = obj3.grad(x)
    np.testing.assert_allclose(g1, g2, atol=1e-10)
    np.testing.assert_allclose(g1, g3, atol=1e-10)
    J1 = obj1.jac_scaled(x)
    J2 = obj2.jac_scaled(x)
    J3 = obj3.jac_scaled(x)
    np.testing.assert_allclose(J1, J2, atol=1e-10)
    np.testing.assert_allclose(J1, J3, atol=1e-10)
    J1 = obj1.jac_unscaled(x)
    J2 = obj2.jac_unscaled(x)
    J3 = obj3.jac_unscaled(x)
    np.testing.assert_allclose(J1, J2, atol=1e-10)
    np.testing.assert_allclose(J1, J3, atol=1e-10)
    H1 = obj1.hess(x)
    H2 = obj2.hess(x)
    H3 = obj3.hess(x)
    np.testing.assert_allclose(H1, H2, atol=1e-10)
    np.testing.assert_allclose(H1, H3, atol=1e-10)


@pytest.mark.unit
def test_getter_setter():
    """Test getter and setter methods of Objectives."""
    eq = Equilibrium()
    obj = GenericObjective("R", eq=eq)
    obj.build()
    R = obj.compute_unscaled(*obj.xs(eq))

    # target
    target = R - 0.5
    obj.target = target
    np.testing.assert_allclose(obj.target, target)

    # bounds
    bounds = (0.5 * R, 2 * R)
    obj.bounds = bounds
    np.testing.assert_allclose(obj.bounds, bounds)

    # weight
    weight = R
    obj.weight = weight
    np.testing.assert_allclose(obj.weight, weight)


@pytest.mark.unit
def test_bounds_format():
    """Test that tuple targets are in the format (lower bound, upper bound)."""
    eq = Equilibrium()
    with pytest.raises(AssertionError):
        GenericObjective("R", bounds=(1,), eq=eq).build()
    with pytest.raises(AssertionError):
        GenericObjective("R", bounds=(1, 2, 3), eq=eq).build()
    with pytest.raises(ValueError):
        GenericObjective("R", bounds=(1, -1), eq=eq).build()


@pytest.mark.unit
def test_target_profiles():
    """Tests for using Profile objects as targets for profile objectives."""
    iota = PowerSeriesProfile([1, 0, -0.3])
    shear = PowerSeriesProfile([0, -0.6])
    current = PowerSeriesProfile([4, 0, 1, 0, -1])
    merc = PowerSeriesProfile([1, 0, -1])
    well = PowerSeriesProfile([2, 0, -2])
    pres = PowerSeriesProfile([3, 0, -3])
    eqi = Equilibrium(L=5, N=3, M=3, iota=iota)
    eqc = Equilibrium(L=3, N=3, M=3, current=current)
    obji = RotationalTransform(target=iota, eq=eqi)
    obji.build()
    np.testing.assert_allclose(
        obji.target,
        iota(
            obji.constants["transforms"]["grid"].nodes[
                obji.constants["transforms"]["grid"].unique_rho_idx
            ]
        ),
    )
    objs = Shear(target=shear, eq=eqi)
    objs.build()
    np.testing.assert_allclose(
        objs.target,
        shear(
            objs.constants["transforms"]["grid"].nodes[
                objs.constants["transforms"]["grid"].unique_rho_idx
            ]
        ),
    )
    objc = ToroidalCurrent(target=current, eq=eqc)
    objc.build()
    np.testing.assert_allclose(
        objc.target,
        current(
            objc.constants["transforms"]["grid"].nodes[
                objc.constants["transforms"]["grid"].unique_rho_idx
            ]
        ),
    )
    objm = MercierStability(bounds=(merc, np.inf), eq=eqi)
    objm.build()
    np.testing.assert_allclose(
        objm.bounds[0],
        merc(
            objm.constants["transforms"]["grid"].nodes[
                objm.constants["transforms"]["grid"].unique_rho_idx
            ]
        ),
    )
    np.testing.assert_allclose(objm.bounds[1], np.inf)
    objw = MagneticWell(bounds=(merc, well), eq=eqi)
    objw.build()
    np.testing.assert_allclose(
        objw.bounds[0],
        merc(
            objw.constants["transforms"]["grid"].nodes[
                objw.constants["transforms"]["grid"].unique_rho_idx
            ]
        ),
    )
    np.testing.assert_allclose(
        objw.bounds[1],
        well(
            objw.constants["transforms"]["grid"].nodes[
                objw.constants["transforms"]["grid"].unique_rho_idx
            ]
        ),
    )
    objp = Pressure(target=pres, eq=eqc)
    objp.build()
    np.testing.assert_allclose(
        objp.target,
        pres(
            objp.constants["transforms"]["grid"].nodes[
                objp.constants["transforms"]["grid"].unique_rho_idx
            ]
        ),
    )
    objp = Pressure(target=lambda x: 2 * x, eq=eqc)
    objp.build()
    np.testing.assert_allclose(
        objp.target,
        2
        * objp.constants["transforms"]["grid"].nodes[
            objp.constants["transforms"]["grid"].unique_rho_idx, 0
        ],
    )


@pytest.mark.unit
def test_profile_objective_print(capsys):
    """Test that the profile objectives print correctly."""
    eq = Equilibrium(
        iota=PowerSeriesProfile([1, 0, 0.5]), pressure=PowerSeriesProfile([1, 0, -1])
    )
    grid = LinearGrid(L=10, M=10, N=5, axis=False)

    def test(obj, values, normalize=False):
        obj.print_value(*obj.xs(eq))
        out = capsys.readouterr()

        corr_out = str(
            "Precomputing transforms\n"
            + "Maximum "
            + obj._print_value_fmt.format(np.max(values))
            + obj._units
            + "\n"
            + "Minimum "
            + obj._print_value_fmt.format(np.min(values))
            + obj._units
            + "\n"
            + "Average "
            + obj._print_value_fmt.format(np.mean(values))
            + obj._units
            + "\n"
        )
        if normalize:
            corr_out += str(
                "Maximum "
                + obj._print_value_fmt.format(np.max(values / obj.normalization))
                + "(normalized)"
                + "\n"
                + "Minimum "
                + obj._print_value_fmt.format(np.min(values / obj.normalization))
                + "(normalized)"
                + "\n"
                + "Average "
                + obj._print_value_fmt.format(np.mean(values / obj.normalization))
                + "(normalized)"
                + "\n"
            )

        assert out.out == corr_out

    iota = eq.compute("iota", grid=grid)["iota"]
    obj = RotationalTransform(eq=eq, target=1, grid=grid)
    obj.build()
    test(obj, iota)
    shear = eq.compute("shear", grid=grid)["shear"]
    obj = Shear(eq=eq, target=1, grid=grid)
    obj.build()
    test(obj, shear)
    curr = eq.compute("current", grid=grid)["current"]
    obj = ToroidalCurrent(eq=eq, target=1, grid=grid)
    obj.build()
    test(obj, curr, normalize=True)
    pres = eq.compute("p", grid=grid)["p"]
    obj = Pressure(eq=eq, target=1, grid=grid)
    obj.build()
    test(obj, pres, normalize=True)


@pytest.mark.unit
def test_plasma_vessel_distance_print(capsys):
    """Test that the PlasmaVesselDistance objective prints correctly."""
    R0 = 10.0
    a_p = 1.0
    a_s = 2.0
    # default eq has R0=10, a=1
    eq = Equilibrium(M=3, N=2)
    # surface with same R0, a=2, so true d=1 for all pts
    surface = FourierRZToroidalSurface(
        R_lmn=[R0, a_s], Z_lmn=[-a_s], modes_R=[[0, 0], [1, 0]], modes_Z=[[-1, 0]]
    )
    surf_grid = LinearGrid(M=5, N=0)
    plas_grid = LinearGrid(M=5, N=0)
    obj = PlasmaVesselDistance(
        eq=eq, plasma_grid=plas_grid, surface_grid=surf_grid, surface=surface
    )
    obj.build()
    d = obj.compute_unscaled(*obj.xs(eq, surface))
    np.testing.assert_allclose(d, a_s - a_p)

    obj.print_value(*obj.xs(eq, surface))
    out = capsys.readouterr()

    corr_out = str(
        "Precomputing transforms\n"
        + "Maximum "
        + obj._print_value_fmt.format(np.max(d))
        + obj._units
        + "\n"
        + "Minimum "
        + obj._print_value_fmt.format(np.min(d))
        + obj._units
        + "\n"
        + "Average "
        + obj._print_value_fmt.format(np.mean(d))
        + obj._units
        + "\n"
        + "Maximum "
        + obj._print_value_fmt.format(np.max(d / obj.normalization))
        + "(normalized)"
        + "\n"
        + "Minimum "
        + obj._print_value_fmt.format(np.min(d / obj.normalization))
        + "(normalized)"
        + "\n"
        + "Average "
        + obj._print_value_fmt.format(np.mean(d / obj.normalization))
        + "(normalized)"
        + "\n"
    )
    assert out.out == corr_out


@pytest.mark.unit
def test_boundary_error_print(capsys):
    """Test that the boundary error objectives print correctly."""
    coil = FourierXYZCoil(5e5)
    coilset = CoilSet.linspaced_angular(coil, n=100)
    coil_grid = LinearGrid(N=20)
    eq = Equilibrium(L=3, M=3, N=3, Psi=np.pi)

    obj = VacuumBoundaryError(eq, coilset, field_grid=coil_grid)
    obj.build()

    f = np.abs(obj.compute_unscaled(*obj.xs(eq)))
    n = len(f) // 2
    f1 = f[:n]
    f2 = f[n:]
    obj.print_value(*obj.xs())
    out = capsys.readouterr()

    corr_out = str(
        "Precomputing transforms\n"
        + "Maximum absolute "
        + "Boundary normal field error: {:10.3e} ".format(np.max(f1))
        + "(T*m^2)"
        + "\n"
        + "Minimum absolute "
        + "Boundary normal field error: {:10.3e} ".format(np.min(f1))
        + "(T*m^2)"
        + "\n"
        + "Average absolute "
        + "Boundary normal field error: {:10.3e} ".format(np.mean(f1))
        + "(T*m^2)"
        + "\n"
        + "Maximum absolute "
        + "Boundary normal field error: {:10.3e} ".format(
            np.max(f1 / obj.normalization[0])
        )
        + "(normalized)"
        + "\n"
        + "Minimum absolute "
        + "Boundary normal field error: {:10.3e} ".format(
            np.min(f1 / obj.normalization[0])
        )
        + "(normalized)"
        + "\n"
        + "Average absolute "
        + "Boundary normal field error: {:10.3e} ".format(
            np.mean(f1 / obj.normalization[0])
        )
        + "(normalized)"
        + "\n"
        + "Maximum absolute "
        + "Boundary magnetic pressure error: {:10.3e} ".format(np.max(f2))
        + "(T^2*m^2)"
        + "\n"
        + "Minimum absolute "
        + "Boundary magnetic pressure error: {:10.3e} ".format(np.min(f2))
        + "(T^2*m^2)"
        + "\n"
        + "Average absolute "
        + "Boundary magnetic pressure error: {:10.3e} ".format(np.mean(f2))
        + "(T^2*m^2)"
        + "\n"
        + "Maximum absolute "
        + "Boundary magnetic pressure error: {:10.3e} ".format(
            np.max(f2 / obj.normalization[-1])
        )
        + "(normalized)"
        + "\n"
        + "Minimum absolute "
        + "Boundary magnetic pressure error: {:10.3e} ".format(
            np.min(f2 / obj.normalization[-1])
        )
        + "(normalized)"
        + "\n"
        + "Average absolute "
        + "Boundary magnetic pressure error: {:10.3e} ".format(
            np.mean(f2 / obj.normalization[-1])
        )
        + "(normalized)"
        + "\n"
    )
    assert out.out == corr_out

    obj = BoundaryError(eq, coilset, field_grid=coil_grid)
    obj.build()

    f = np.abs(obj.compute_unscaled(*obj.xs(eq)))
    n = len(f) // 2
    f1 = f[:n]
    f2 = f[n:]
    obj.print_value(*obj.xs())
    out = capsys.readouterr()

    corr_out = str(
        "Precomputing transforms\n"
        + "Maximum absolute "
        + "Boundary normal field error: {:10.3e} ".format(np.max(f1))
        + "(T*m^2)"
        + "\n"
        + "Minimum absolute "
        + "Boundary normal field error: {:10.3e} ".format(np.min(f1))
        + "(T*m^2)"
        + "\n"
        + "Average absolute "
        + "Boundary normal field error: {:10.3e} ".format(np.mean(f1))
        + "(T*m^2)"
        + "\n"
        + "Maximum absolute "
        + "Boundary normal field error: {:10.3e} ".format(
            np.max(f1 / obj.normalization[0])
        )
        + "(normalized)"
        + "\n"
        + "Minimum absolute "
        + "Boundary normal field error: {:10.3e} ".format(
            np.min(f1 / obj.normalization[0])
        )
        + "(normalized)"
        + "\n"
        + "Average absolute "
        + "Boundary normal field error: {:10.3e} ".format(
            np.mean(f1 / obj.normalization[0])
        )
        + "(normalized)"
        + "\n"
        + "Maximum absolute "
        + "Boundary magnetic pressure error: {:10.3e} ".format(np.max(f2))
        + "(T^2*m^2)"
        + "\n"
        + "Minimum absolute "
        + "Boundary magnetic pressure error: {:10.3e} ".format(np.min(f2))
        + "(T^2*m^2)"
        + "\n"
        + "Average absolute "
        + "Boundary magnetic pressure error: {:10.3e} ".format(np.mean(f2))
        + "(T^2*m^2)"
        + "\n"
        + "Maximum absolute "
        + "Boundary magnetic pressure error: {:10.3e} ".format(
            np.max(f2 / obj.normalization[-1])
        )
        + "(normalized)"
        + "\n"
        + "Minimum absolute "
        + "Boundary magnetic pressure error: {:10.3e} ".format(
            np.min(f2 / obj.normalization[-1])
        )
        + "(normalized)"
        + "\n"
        + "Average absolute "
        + "Boundary magnetic pressure error: {:10.3e} ".format(
            np.mean(f2 / obj.normalization[-1])
        )
        + "(normalized)"
        + "\n"
    )
    assert out.out == corr_out

    eq.surface = FourierCurrentPotentialField.from_surface(eq.surface)
    obj = BoundaryError(eq, coilset, field_grid=coil_grid)
    obj.build()

    f = np.abs(obj.compute_unscaled(*obj.xs(eq)))
    n = len(f) // 3
    f1 = f[:n]
    f2 = f[n : 2 * n]
    f3 = f[2 * n :]
    obj.print_value(*obj.xs())
    out = capsys.readouterr()

    corr_out = str(
        "Precomputing transforms\n"
        + "Maximum absolute "
        + "Boundary normal field error: {:10.3e} ".format(np.max(f1))
        + "(T*m^2)"
        + "\n"
        + "Minimum absolute "
        + "Boundary normal field error: {:10.3e} ".format(np.min(f1))
        + "(T*m^2)"
        + "\n"
        + "Average absolute "
        + "Boundary normal field error: {:10.3e} ".format(np.mean(f1))
        + "(T*m^2)"
        + "\n"
        + "Maximum absolute "
        + "Boundary normal field error: {:10.3e} ".format(
            np.max(f1 / obj.normalization[0])
        )
        + "(normalized)"
        + "\n"
        + "Minimum absolute "
        + "Boundary normal field error: {:10.3e} ".format(
            np.min(f1 / obj.normalization[0])
        )
        + "(normalized)"
        + "\n"
        + "Average absolute "
        + "Boundary normal field error: {:10.3e} ".format(
            np.mean(f1 / obj.normalization[0])
        )
        + "(normalized)"
        + "\n"
        + "Maximum absolute "
        + "Boundary magnetic pressure error: {:10.3e} ".format(np.max(f2))
        + "(T^2*m^2)"
        + "\n"
        + "Minimum absolute "
        + "Boundary magnetic pressure error: {:10.3e} ".format(np.min(f2))
        + "(T^2*m^2)"
        + "\n"
        + "Average absolute "
        + "Boundary magnetic pressure error: {:10.3e} ".format(np.mean(f2))
        + "(T^2*m^2)"
        + "\n"
        + "Maximum absolute "
        + "Boundary magnetic pressure error: {:10.3e} ".format(
            np.max(f2 / obj.normalization[n])
        )
        + "(normalized)"
        + "\n"
        + "Minimum absolute "
        + "Boundary magnetic pressure error: {:10.3e} ".format(
            np.min(f2 / obj.normalization[n])
        )
        + "(normalized)"
        + "\n"
        + "Average absolute "
        + "Boundary magnetic pressure error: {:10.3e} ".format(
            np.mean(f2 / obj.normalization[n])
        )
        + "(normalized)"
        + "\n"
        + "Maximum absolute "
        + "Boundary field jump error: {:10.3e} ".format(np.max(f3))
        + "(T*m^2)"
        + "\n"
        + "Minimum absolute "
        + "Boundary field jump error: {:10.3e} ".format(np.min(f3))
        + "(T*m^2)"
        + "\n"
        + "Average absolute "
        + "Boundary field jump error: {:10.3e} ".format(np.mean(f3))
        + "(T*m^2)"
        + "\n"
        + "Maximum absolute "
        + "Boundary field jump error: {:10.3e} ".format(
            np.max(f3 / obj.normalization[-1])
        )
        + "(normalized)"
        + "\n"
        + "Minimum absolute "
        + "Boundary field jump error: {:10.3e} ".format(
            np.min(f3 / obj.normalization[-1])
        )
        + "(normalized)"
        + "\n"
        + "Average absolute "
        + "Boundary field jump error: {:10.3e} ".format(
            np.mean(f3 / obj.normalization[-1])
        )
        + "(normalized)"
        + "\n"
    )
    assert out.out == corr_out


@pytest.mark.unit
def test_objective_fun_things():
    """Test that the objective things logic works correctly."""
    R0 = 10.0
    a_p = 1.0
    a_s = 2.0
    # default eq has R0=10, a=1
    eq = Equilibrium(M=3, N=2)
    # surface with same R0, a=2, so true d=1 for all pts
    surface = FourierRZToroidalSurface(
        R_lmn=[R0, a_s], Z_lmn=[-a_s], modes_R=[[0, 0], [1, 0]], modes_Z=[[-1, 0]]
    )
    # For equally spaced grids, should get true d=1
    surf_grid = LinearGrid(M=5, N=6)
    plas_grid = LinearGrid(M=5, N=6)
    obj = PlasmaVesselDistance(
        eq=eq, plasma_grid=plas_grid, surface_grid=surf_grid, surface=surface
    )
    obj.build()
    d = obj.compute_unscaled(*obj.xs(eq, surface))
    np.testing.assert_allclose(d, a_s - a_p)

    surface2 = surface.copy()
    eq2 = eq.copy()
    obj.things = [eq2, surface2]
    obj.build()
    d = obj.compute_unscaled(*obj.xs(eq2, surface2))
    np.testing.assert_allclose(d, a_s - a_p)

    # change objects, and surface resolution as well
    a_s2 = 2.5
    surface2 = FourierRZToroidalSurface(
        R_lmn=[R0, a_s2], Z_lmn=[-a_s2], modes_R=[[0, 0], [1, 0]], modes_Z=[[-1, 0]]
    )
    eq2 = Equilibrium(M=3, N=2)
    surface2.change_resolution(M=4, N=4)
    obj.things = [eq2, surface2]
    obj.build()
    d = obj.compute_unscaled(*obj.xs(eq2, surface2))
    np.testing.assert_allclose(d, a_s2 - a_p)

    # test that works correctly when changing both objects
    # with the resolution of the equilibrium surface also changing
    a_s2 = 2.5
    surface2 = FourierRZToroidalSurface(
        R_lmn=[R0, a_s2], Z_lmn=[-a_s2], modes_R=[[0, 0], [1, 0]], modes_Z=[[-1, 0]]
    )
    eq2 = Equilibrium(surface=surface, M=3, N=2)
    obj.things = [eq2, surface2]
    obj.build()
    d = obj.compute_unscaled(*obj.xs(eq2, surface2))
    np.testing.assert_allclose(d, a_s2 - a_s)

    with pytest.raises(AssertionError):
        # one of these is not optimizable, throws error
        obj.things = [eq, 2.0]
    with pytest.raises(AssertionError):
        # these are not the expected types
        obj.things = [eq, eq2]
    with pytest.raises(AssertionError):
        # these are not in the correct order for the objective
        obj.things = [surface, eq]


@pytest.mark.unit
def test_jvp_scaled():
    """Test that jvps are scaled correctly."""
    eq = Equilibrium()
    weight = 3
    target = 5
    objective = ObjectiveFunction(
        Volume(target=target, normalize=True, weight=weight, eq=eq), use_jit=False
    )
    objective.build()
    x = objective.x(eq)
    dx = x / 100
    jvp1u = objective.jvp_unscaled((dx,), x)
    jvp2u = objective.jvp_unscaled((dx, dx), x)
    jvp3u = objective.jvp_unscaled((dx, dx, dx), x)
    jvp1s = objective.jvp_scaled((dx,), x)
    jvp2s = objective.jvp_scaled((dx, dx), x)
    jvp3s = objective.jvp_scaled((dx, dx, dx), x)

    np.testing.assert_allclose(
        jvp1u / objective._objectives[0].normalization * weight, jvp1s
    )
    np.testing.assert_allclose(
        jvp2u / objective._objectives[0].normalization * weight, jvp2s
    )
    np.testing.assert_allclose(
        jvp3u / objective._objectives[0].normalization * weight, jvp3s
    )

    with pytest.raises(NotImplementedError):
        _ = objective.jvp_scaled((dx, dx, dx, dx), x)

    with pytest.raises(NotImplementedError):
        _ = objective.jvp_unscaled((dx, dx, dx, dx), x)


@pytest.mark.unit
def test_vjp():
    """Test that vjps are scaled correctly."""
    eq = Equilibrium()
    weight = 3
    target = 5
    objective = ObjectiveFunction(
        ForceBalance(target=target, normalize=True, weight=weight, eq=eq), use_jit=False
    )
    objective.build()
    x = objective.x(eq)
    y = np.linspace(0, 1, objective.dim_f)
    vjp1u = objective.vjp_unscaled(y, x)
    vjp1s = objective.vjp_scaled(y, x)
    vjp2u = y @ objective.jac_unscaled(x)
    vjp2s = y @ objective.jac_scaled(x)

    np.testing.assert_allclose(vjp1u, vjp2u, atol=1e-8)
    np.testing.assert_allclose(vjp1s, vjp2s, atol=1e-8)


@pytest.mark.unit
def test_objective_target_bounds():
    """Test that the target_scaled and bounds_scaled etc. return the right things."""
    eq = Equilibrium()

    vol = Volume(target=3, normalize=True, weight=2, eq=eq)
    asp = AspectRatio(bounds=(2, 3), normalize=False, weight=3, eq=eq)
    fbl = ForceBalance(normalize=True, bounds=(-1, 2), weight=5, eq=eq)

    objective = ObjectiveFunction((vol, asp, fbl), use_jit=False)
    objective.build()

    target = objective.target_scaled
    bounds = objective.bounds_scaled
    weight = objective.weights

    assert bounds[0][0] == 3 / vol.normalization * vol.weight
    assert bounds[1][0] == 3 / vol.normalization * vol.weight
    assert bounds[0][1] == 2 * asp.weight
    assert bounds[1][1] == 3 * asp.weight
    np.testing.assert_allclose(
        bounds[0][2:],
        (-1 / fbl.normalization * fbl.weight * fbl.constants["quad_weights"]),
    )
    np.testing.assert_allclose(
        bounds[1][2:],
        (2 / fbl.normalization * fbl.weight * fbl.constants["quad_weights"]),
    )

    assert target[0] == 3 / vol.normalization * vol.weight
    assert target[1] == 2.5 * asp.weight
    np.testing.assert_allclose(
        target[2:],
        (0.5 / fbl.normalization * fbl.weight * fbl.constants["quad_weights"]),
    )

    assert weight[0] == 2
    assert weight[1] == 3
    assert np.all(weight[2:] == 5)

    eq = Equilibrium(L=8, M=2, N=2, iota=PowerSeriesProfile(0.42))

    con = ObjectiveFunction(
        RotationalTransform(eq=eq, bounds=(0.41, 0.43)), use_jit=False
    )
    con.build()

    np.testing.assert_allclose(con.compute_scaled_error(con.x(eq)), 0)
    np.testing.assert_array_less(con.bounds_scaled[0], con.compute_scaled(con.x(eq)))
    np.testing.assert_array_less(con.compute_scaled(con.x(eq)), con.bounds_scaled[1])


@pytest.mark.unit
def test_softmax_and_softmin():
    """Test softmax and softmin function."""
    arr = np.arange(-17, 17, 5)
    # expect this to not be equal to the max but rather be more
    # since softmax is a conservative estimate of the max
    sftmax = softmax(arr, alpha=1)
    assert sftmax >= np.max(arr)

    # expect this to be equal to the max
    # as alpha -> infinity, softmax -> max
    sftmax = softmax(arr, alpha=100)
    np.testing.assert_almost_equal(sftmax, np.max(arr))

    # expect this to not be equal to the min but rather be less
    # since softmin is a conservative estimate of the min
    sftmin = softmin(arr, alpha=1)
    assert sftmin <= np.min(arr)

    # expect this to be equal to the min
    # as alpha -> infinity, softmin -> min
    sftmin = softmin(arr, alpha=100)
    np.testing.assert_almost_equal(sftmin, np.min(arr))
    sftmin = softmin(arr, alpha=100)
    np.testing.assert_almost_equal(sftmin, np.min(arr))


@pytest.mark.unit
def test_loss_function_asserts():
    """Test the checks on loss function for _Objective."""
    eq = Equilibrium()
    # ensure passed-in loss_function is callable
    with pytest.raises(AssertionError):
        RotationalTransform(eq=eq, loss_function=1)
    # ensure passed-in loss_function takes only one argument
    fun = lambda x, y: x + y
    with pytest.raises(Exception):
        RotationalTransform(eq=eq, loss_function=fun)
    # ensure passed-in loss_function returns a single 0D or 1D array
    fun = lambda x: jnp.vstack((x, x))
    with pytest.raises(AssertionError):
        RotationalTransform(eq=eq, loss_function=fun)
    fun = lambda x: (x, x)
    with pytest.raises(AssertionError):
        RotationalTransform(eq=eq, loss_function=fun)


class TestComputeScalarResolution:
    """Test that compute_scalar values are roughly independent of grid resolution."""

    # get a list of all the objectives
    objectives = [
        getattr(desc.objectives, obj)
        for obj in dir(desc.objectives)
        if obj[0].isupper()
        and (not obj.startswith("Fix"))
        and (obj != "ObjectiveFunction")
        and ("SelfConsistency" not in obj)
    ]
    specials = [
        # these require special logic
        BootstrapRedlConsistency,
        BoundaryError,
        CoilCurvature,
        CoilLength,
        CoilsetMinDistance,
        CoilTorsion,
<<<<<<< HEAD
        GenericObjective,
        Omnigenity,
        PlasmaCoilsetMinDistance,
        PlasmaVesselDistance,
=======
        CoilCurrentLength,
        CoilCurvature,
>>>>>>> e9a55d54
        QuadraticFlux,
        ToroidalFlux,
        VacuumBoundaryError,
        # need to avoid blowup near the axis
        MercierStability,
        # don't test these since they depend on what user wants
        LinearObjectiveFromUser,
        ObjectiveFromUser,
    ]
    other_objectives = list(set(objectives) - set(specials))

    eq = get("HELIOTRON")
    res_array = np.array([2, 2.5, 3])

    @pytest.mark.regression
    def test_compute_scalar_resolution_plasma_vessel(self):
        """PlasmaVesselDistance."""
        f = np.zeros_like(self.res_array, dtype=float)
        surface = FourierRZToroidalSurface(
            R_lmn=[10, 1.5], Z_lmn=[-1.5], modes_R=[[0, 0], [1, 0]], modes_Z=[[-1, 0]]
        )
        for i, res in enumerate(self.res_array):
            grid = LinearGrid(
                M=int(self.eq.M * res), N=int(self.eq.N * res), NFP=self.eq.NFP
            )
            obj = ObjectiveFunction(
                PlasmaVesselDistance(
                    surface=surface, eq=self.eq, surface_grid=grid, plasma_grid=grid
                ),
                use_jit=False,
            )
            obj.build(verbose=0)
            f[i] = obj.compute_scalar(obj.x())
        np.testing.assert_allclose(f, f[-1], rtol=5e-2)

    @pytest.mark.regression
    def test_compute_scalar_resolution_bootstrap(self):
        """BootstrapRedlConsistency."""
        eq = self.eq.copy()
        eq.electron_density = PowerSeriesProfile([1e19, 0, -1e19])
        eq.electron_temperature = PowerSeriesProfile([1e3, 0, -1e3])
        eq.ion_temperature = PowerSeriesProfile([1e3, 0, -1e3])
        eq.atomic_number = 1.0

        f = np.zeros_like(self.res_array, dtype=float)
        for i, res in enumerate(self.res_array):
            grid = LinearGrid(
                M=int(self.eq.M * res), N=int(self.eq.N * res), NFP=self.eq.NFP
            )
            obj = ObjectiveFunction(
                BootstrapRedlConsistency(eq=eq, grid=grid), use_jit=False
            )
            obj.build(verbose=0)
            f[i] = obj.compute_scalar(obj.x())
        np.testing.assert_allclose(f, f[-1], rtol=5e-2)

    @pytest.mark.regression
    def test_compute_scalar_resolution_boundary_error(self):
        """BoundaryError."""
        ext_field = SplineMagneticField.from_mgrid(r"tests/inputs/mgrid_solovev.nc")

        pres = PowerSeriesProfile([1.25e-1, 0, -1.25e-1])
        iota = PowerSeriesProfile([-4.9e-1, 0, 3.0e-1])
        surf = FourierRZToroidalSurface(
            R_lmn=[4.0, 1.0],
            modes_R=[[0, 0], [1, 0]],
            Z_lmn=[-1.0],
            modes_Z=[[-1, 0]],
            NFP=1,
        )
        eq = Equilibrium(M=6, N=0, Psi=1.0, surface=surf, pressure=pres, iota=iota)

        f = np.zeros_like(self.res_array, dtype=float)
        for i, res in enumerate(self.res_array):
            eq.change_resolution(
                L_grid=int(eq.L * res), M_grid=int(eq.M * res), N_grid=int(eq.N * res)
            )
            obj = ObjectiveFunction(BoundaryError(eq, ext_field), use_jit=False)
            obj.build(verbose=0)
            f[i] = obj.compute_scalar(obj.x())
        np.testing.assert_allclose(f, f[-1], rtol=5e-2)

    @pytest.mark.regression
    def test_compute_scalar_resolution_vacuum_boundary_error(self):
        """VacuumBoundaryError."""
        ext_field = SplineMagneticField.from_mgrid(r"tests/inputs/mgrid_solovev.nc")

        pres = PowerSeriesProfile([1.25e-1, 0, -1.25e-1])
        iota = PowerSeriesProfile([-4.9e-1, 0, 3.0e-1])
        surf = FourierRZToroidalSurface(
            R_lmn=[4.0, 1.0],
            modes_R=[[0, 0], [1, 0]],
            Z_lmn=[-1.0],
            modes_Z=[[-1, 0]],
            NFP=1,
        )
        eq = Equilibrium(M=6, N=0, Psi=1.0, surface=surf, pressure=pres, iota=iota)

        f = np.zeros_like(self.res_array, dtype=float)
        for i, res in enumerate(self.res_array):
            eq.change_resolution(
                L_grid=int(eq.L * res), M_grid=int(eq.M * res), N_grid=int(eq.N * res)
            )
            obj = ObjectiveFunction(VacuumBoundaryError(eq, ext_field), use_jit=False)
            with pytest.warns(UserWarning):
                obj.build(verbose=0)
            f[i] = obj.compute_scalar(obj.x())
        np.testing.assert_allclose(f, f[-1], rtol=5e-2)

    @pytest.mark.regression
    def test_compute_scalar_resolution_quadratic_flux(self):
        """VacuumBoundaryError."""
        ext_field = SplineMagneticField.from_mgrid(r"tests/inputs/mgrid_solovev.nc")

        pres = PowerSeriesProfile([1.25e-1, 0, -1.25e-1])
        iota = PowerSeriesProfile([-4.9e-1, 0, 3.0e-1])
        surf = FourierRZToroidalSurface(
            R_lmn=[4.0, 1.0],
            modes_R=[[0, 0], [1, 0]],
            Z_lmn=[-1.0],
            modes_Z=[[-1, 0]],
            NFP=1,
        )
        eq = Equilibrium(M=6, N=0, Psi=1.0, surface=surf, pressure=pres, iota=iota)

        f = np.zeros_like(self.res_array, dtype=float)
        for i, res in enumerate(self.res_array):
            eq.change_resolution(
                L_grid=int(eq.L * res), M_grid=int(eq.M * res), N_grid=int(eq.N * res)
            )
            obj = ObjectiveFunction(QuadraticFlux(eq, ext_field), use_jit=False)
            obj.build(verbose=0)
            f[i] = obj.compute_scalar(obj.x())
        np.testing.assert_allclose(f, f[-1], rtol=5e-2)

    @pytest.mark.regression
    def test_compute_scalar_resolution_toroidal_flux(self):
        """ToroidalFlux."""
        ext_field = ToroidalMagneticField(1, 1)
        eq = get("precise_QA")
        eq.change_resolution(4, 4, 4, 8, 8, 8)

        f = np.zeros_like(self.res_array, dtype=float)
        for i, res in enumerate(self.res_array):
            eq.change_resolution(
                L_grid=int(eq.L * res), M_grid=int(eq.M * res), N_grid=int(eq.N * res)
            )
            obj = ObjectiveFunction(ToroidalFlux(eq, ext_field), use_jit=False)
            obj.build(verbose=0)
            f[i] = obj.compute_scalar(obj.x())
        np.testing.assert_allclose(f, f[-1], rtol=5e-2)

    @pytest.mark.regression
    def test_compute_scalar_resolution_generic_scalar(self):
        """Generic objective with scalar qty."""
        f = np.zeros_like(self.res_array, dtype=float)
        for i, res in enumerate(self.res_array):
            grid = QuadratureGrid(
                L=int(self.eq.L * res),
                M=int(self.eq.M * res),
                N=int(self.eq.N * res),
                NFP=self.eq.NFP,
            )
            obj = ObjectiveFunction(
                GenericObjective("<beta>_vol", eq=self.eq, grid=grid), use_jit=False
            )
            obj.build(verbose=0)
            f[i] = obj.compute_scalar(obj.x())
        np.testing.assert_allclose(f, f[-1], rtol=1e-2)

    @pytest.mark.regression
    def test_compute_scalar_resolution_generic_profile(self):
        """Generic objective with profile qty."""
        f = np.zeros_like(self.res_array, dtype=float)
        for i, res in enumerate(self.res_array):
            grid = LinearGrid(
                L=int(self.eq.L * res),
                M=int(self.eq.M * res),
                N=int(self.eq.N * res),
                NFP=self.eq.NFP,
                sym=self.eq.sym,
                axis=False,
            )
            obj = ObjectiveFunction(
                GenericObjective("<J*B>", eq=self.eq, grid=grid), use_jit=False
            )
            obj.build(verbose=0)
            f[i] = obj.compute_scalar(obj.x())
        np.testing.assert_allclose(f, f[-1], rtol=2e-2)

    @pytest.mark.regression
    def test_compute_scalar_resolution_generic_volume(self):
        """Generic objective with volume qty."""
        f = np.zeros_like(self.res_array, dtype=float)
        for i, res in enumerate(self.res_array):
            grid = ConcentricGrid(
                L=int(self.eq.L * res),
                M=int(self.eq.M * res),
                N=int(self.eq.N * res),
                NFP=self.eq.NFP,
                sym=self.eq.sym,
            )
            obj = ObjectiveFunction(
                GenericObjective("sqrt(g)", eq=self.eq, grid=grid), use_jit=False
            )
            obj.build(verbose=0)
            f[i] = obj.compute_scalar(obj.x())
        np.testing.assert_allclose(f, f[-1], rtol=2e-2)

    @pytest.mark.regression
    def test_compute_scalar_resolution_mercier(self):
        """Mercier stability."""
        f = np.zeros_like(self.res_array, dtype=float)
        for i, res in enumerate(self.res_array):
            rho = np.linspace(0.2, 1, int(self.eq.L * res))
            grid = LinearGrid(
                rho=rho,
                M=int(self.eq.M * res),
                N=int(self.eq.N * res),
                NFP=self.eq.NFP,
                sym=self.eq.sym,
            )
            obj = ObjectiveFunction(
                MercierStability(eq=self.eq, grid=grid), use_jit=False
            )
            obj.build(verbose=0)
            f[i] = obj.compute_scalar(obj.x())
        np.testing.assert_allclose(f, f[-1], rtol=2e-2)

    @pytest.mark.regression
    def test_compute_scalar_resolution_omnigenity(self):
        """Omnigenity."""
        surf = FourierRZToroidalSurface.from_qp_model(
            major_radius=1,
            aspect_ratio=20,
            elongation=6,
            mirror_ratio=0.2,
            torsion=0.1,
            NFP=1,
            sym=True,
        )
        eq = Equilibrium(Psi=6e-3, M=4, N=4, surface=surf)
        eq, _ = eq.solve(objective="force", verbose=3)
        field = OmnigenousField(
            L_B=0,
            M_B=2,
            L_x=0,
            M_x=0,
            N_x=0,
            NFP=eq.NFP,
            helicity=(0, eq.NFP),
            B_lm=np.array([0.8, 1.2]),
        )
        f = np.zeros_like(self.res_array, dtype=float)
        for i, res in enumerate(self.res_array + 0.5):  # omnigenity needs higher res
            grid = LinearGrid(M=int(eq.M * res), N=int(eq.N * res), NFP=eq.NFP)
            obj = ObjectiveFunction(
                Omnigenity(eq=eq, field=field, eq_grid=grid, field_grid=grid)
            )
            obj.build(verbose=0)
            f[i] = obj.compute_scalar(obj.x(eq, field))
        np.testing.assert_allclose(f, f[-1], rtol=1e-3)

    @pytest.mark.regression
    @pytest.mark.parametrize(
        "objective", sorted(other_objectives, key=lambda x: str(x.__name__))
    )
    def test_compute_scalar_resolution_others(self, objective):
        """All other objectives."""
        f = np.zeros_like(self.res_array, dtype=float)
        for i, res in enumerate(self.res_array):
            # just change eq resolution and let objective pick the right grid type
            self.eq.change_resolution(
                L_grid=int(self.eq.L * res),
                M_grid=int(self.eq.M * res),
                N_grid=int(self.eq.N * res),
            )

            obj = ObjectiveFunction(objective(eq=self.eq), use_jit=False)
            obj.build(verbose=0)
            f[i] = obj.compute_scalar(obj.x())
        np.testing.assert_allclose(f, f[-1], rtol=5e-2)

    @pytest.mark.regression
    @pytest.mark.parametrize(
<<<<<<< HEAD
        "objective", [CoilLength, CoilTorsion, CoilCurvature, CoilsetMinDistance]
=======
        "objective", [CoilLength, CoilTorsion, CoilCurvature, CoilCurrentLength]
>>>>>>> e9a55d54
    )
    def test_compute_scalar_resolution_coils(self, objective):
        """Coil objectives."""
        coil = FourierXYZCoil()
        coilset = CoilSet.linspaced_angular(coil)
        f = np.zeros_like(self.res_array, dtype=float)
        for i, res in enumerate(self.res_array):
            obj = ObjectiveFunction(
                objective(coilset, grid=LinearGrid(N=int(5 + 3 * res))), use_jit=False
            )
            obj.build(verbose=0)
            f[i] = obj.compute_scalar(obj.x())
        np.testing.assert_allclose(f, f[-1], rtol=1e-2, atol=1e-12)


class TestObjectiveNaNGrad:
    """Make sure reverse mode AD works correctly for all objectives."""

    # get a list of all the objectives
    objectives = [
        getattr(desc.objectives, obj)
        for obj in dir(desc.objectives)
        if obj[0].isupper()
        and (not obj.startswith("Fix"))
        and (obj != "ObjectiveFunction")
        and ("SelfConsistency" not in obj)
    ]
    specials = [
        # these require special logic
        BootstrapRedlConsistency,
        BoundaryError,
        CoilCurvature,
<<<<<<< HEAD
        CoilLength,
        CoilsetMinDistance,
=======
        CoilCurrentLength,
>>>>>>> e9a55d54
        CoilTorsion,
        ForceBalanceAnisotropic,
        PlasmaCoilsetMinDistance,
        PlasmaVesselDistance,
        QuadraticFlux,
        ToroidalFlux,
        VacuumBoundaryError,
        # we don't test these since they depend too much on what exactly the user wants
        GenericObjective,
        LinearObjectiveFromUser,
        ObjectiveFromUser,
        # TODO: add Omnigenity objective (see GH issue #943)
        Omnigenity,
    ]
    other_objectives = list(set(objectives) - set(specials))

    @pytest.mark.unit
    def test_objective_no_nangrad_plasma_vessel(self):
        """PlasmaVesselDistance."""
        eq = Equilibrium(L=2, M=2, N=2)
        surf = FourierRZToroidalSurface()
        obj = ObjectiveFunction(PlasmaVesselDistance(eq, surf), use_jit=False)
        obj.build()
        g = obj.grad(obj.x(eq, surf))
        assert not np.any(np.isnan(g)), "plasma vessel distance"

    @pytest.mark.unit
    def test_objective_no_nangrad_anisotropy(self):
        """ForceBalanceAnisotropic."""
        eq = Equilibrium(L=2, M=2, N=2, anisotropy=FourierZernikeProfile())
        obj = ObjectiveFunction(ForceBalanceAnisotropic(eq), use_jit=False)
        obj.build()
        g = obj.grad(obj.x(eq))
        assert not np.any(np.isnan(g)), "anisotropic"

    @pytest.mark.unit
    def test_objective_no_nangrad_bootstrap(self):
        """BootstrapRedlConsistency."""
        eq = Equilibrium(
            L=2,
            M=2,
            N=2,
            electron_density=PowerSeriesProfile([1e19, 0, -1e19]),
            electron_temperature=PowerSeriesProfile([1e3, 0, -1e3]),
            current=PowerSeriesProfile([1, 0, -1]),
        )
        obj = ObjectiveFunction(BootstrapRedlConsistency(eq), use_jit=False)
        obj.build()
        g = obj.grad(obj.x(eq))
        assert not np.any(np.isnan(g)), "redl bootstrap"

    @pytest.mark.unit
    def test_objective_no_nangrad_boundary_error(self):
        """BoundaryError."""
        ext_field = SplineMagneticField.from_mgrid(r"tests/inputs/mgrid_solovev.nc")

        pres = PowerSeriesProfile([1.25e-1, 0, -1.25e-1])
        iota = PowerSeriesProfile([-4.9e-1, 0, 3.0e-1])
        surf = FourierRZToroidalSurface(
            R_lmn=[4.0, 1.0],
            modes_R=[[0, 0], [1, 0]],
            Z_lmn=[-1.0],
            modes_Z=[[-1, 0]],
            NFP=1,
        )

        eq = Equilibrium(M=6, N=0, Psi=1.0, surface=surf, pressure=pres, iota=iota)
        obj = ObjectiveFunction(BoundaryError(eq, ext_field), use_jit=False)
        obj.build()
        g = obj.grad(obj.x(eq, ext_field))
        assert not np.any(np.isnan(g)), "boundary error"

    @pytest.mark.unit
    def test_objective_no_nangrad_vacuum_boundary_error(self):
        """VacuumBoundaryError."""
        ext_field = SplineMagneticField.from_mgrid(r"tests/inputs/mgrid_solovev.nc")

        pres = PowerSeriesProfile([1.25e-1, 0, -1.25e-1])
        iota = PowerSeriesProfile([-4.9e-1, 0, 3.0e-1])
        surf = FourierRZToroidalSurface(
            R_lmn=[4.0, 1.0],
            modes_R=[[0, 0], [1, 0]],
            Z_lmn=[-1.0],
            modes_Z=[[-1, 0]],
            NFP=1,
        )

        eq = Equilibrium(M=6, N=0, Psi=1.0, surface=surf, pressure=pres, iota=iota)

        obj = ObjectiveFunction(VacuumBoundaryError(eq, ext_field), use_jit=False)
        with pytest.warns(UserWarning):
            obj.build()
        g = obj.grad(obj.x(eq, ext_field))
        assert not np.any(np.isnan(g)), "vacuum boundary error"

    @pytest.mark.unit
    def test_objective_no_nangrad_quadratic_flux(self):
        """QuadraticFlux."""
        ext_field = SplineMagneticField.from_mgrid(r"tests/inputs/mgrid_solovev.nc")

        pres = PowerSeriesProfile([1.25e-1, 0, -1.25e-1])
        iota = PowerSeriesProfile([-4.9e-1, 0, 3.0e-1])
        surf = FourierRZToroidalSurface(
            R_lmn=[4.0, 1.0],
            modes_R=[[0, 0], [1, 0]],
            Z_lmn=[-1.0],
            modes_Z=[[-1, 0]],
            NFP=1,
        )

        eq = Equilibrium(M=6, N=0, Psi=1.0, surface=surf, pressure=pres, iota=iota)

        obj = ObjectiveFunction(QuadraticFlux(eq, ext_field), use_jit=False)
        obj.build()
        g = obj.grad(obj.x(ext_field))
        assert not np.any(np.isnan(g)), "quadratic flux"

    @pytest.mark.unit
    def test_objective_no_nangrad_toroidal_flux(self):
        """ToroidalFlux."""
        ext_field = ToroidalMagneticField(1, 1)

        eq = get("precise_QA")
        eq.change_resolution(4, 4, 4, 8, 8, 8)

        obj = ObjectiveFunction(ToroidalFlux(eq, ext_field), use_jit=False)
        obj.build()
        g = obj.grad(obj.x(ext_field))
        assert not np.any(np.isnan(g)), "toroidal flux"

    @pytest.mark.unit
    @pytest.mark.parametrize(
        "objective", sorted(other_objectives, key=lambda x: str(x.__name__))
    )
    def test_objective_no_nangrad(self, objective):
        """Generic test for other objectives."""
        eq = Equilibrium(L=2, M=2, N=2)
        obj = ObjectiveFunction(objective(eq), use_jit=False)
        obj.build()
        g = obj.grad(obj.x(eq))
        assert not np.any(np.isnan(g)), str(objective)

    @pytest.mark.unit
    @pytest.mark.parametrize(
<<<<<<< HEAD
        "objective", [CoilLength, CoilTorsion, CoilCurvature, CoilsetMinDistance]
=======
        "objective", [CoilLength, CoilTorsion, CoilCurvature, CoilCurrentLength]
>>>>>>> e9a55d54
    )
    def test_objective_no_nangrad_coils(self, objective):
        """Coil objectives."""
        coil = FourierXYZCoil()
        coilset = CoilSet.linspaced_angular(coil, n=3)
        obj = ObjectiveFunction(objective(coilset), use_jit=False)
        obj.build(verbose=0)
        g = obj.grad(obj.x())
        assert not np.any(np.isnan(g)), str(objective)


@pytest.mark.unit
def test_asymmetric_normalization():
    """Tests normalizations for asymmetric equilibrium."""
    # related to PR #821
    a = 0.6
    # make a asym equilibrium with 0 for R_1_0 and Z_-1_0
    surf = FourierRZToroidalSurface(
        R_lmn=[10, -a],
        Z_lmn=[0, -a],
        modes_R=np.array([[0, 0], [-1, 0]]),
        modes_Z=np.array([[0, 0], [1, 0]]),
        sym=False,
    )
    eq = Equilibrium(surface=surf)
    scales_surf = compute_scaling_factors(surf)
    scales_eq = compute_scaling_factors(eq)

    for val in scales_surf.values():
        assert np.all(np.isfinite(val))
    for val in scales_eq.values():
        assert np.all(np.isfinite(val))<|MERGE_RESOLUTION|>--- conflicted
+++ resolved
@@ -39,7 +39,6 @@
     BootstrapRedlConsistency,
     BoundaryError,
     BScaleLength,
-    CoilCurrentLength,
     CoilCurvature,
     CoilLength,
     CoilsetMinDistance,
@@ -779,31 +778,6 @@
         test(nested_coils, grid=nested_grids)
 
     @pytest.mark.unit
-    def test_coil_current_length(self):
-        """Tests coil current length."""
-
-        def test(coil, grid=None):
-            obj = CoilCurrentLength(coil, grid=grid)
-            obj.build()
-            f = obj.compute(params=coil.params_dict)
-            np.testing.assert_allclose(f, 4 * np.pi, rtol=1e-8)
-            assert len(f) == obj.dim_f
-
-        coil = FourierPlanarCoil(r_n=1, current=2)
-        coils = CoilSet.linspaced_linear(coil, n=2)
-        mixed_coils = MixedCoilSet.linspaced_linear(coil, n=2)
-        nested_coils = MixedCoilSet(coils, coils)
-
-        nested_grids = [
-            [LinearGrid(N=5), LinearGrid(N=5)],
-            [LinearGrid(N=5), LinearGrid(N=5)],
-        ]
-        test(coil, grid=LinearGrid(N=5))
-        test(coils)
-        test(mixed_coils, grid=[LinearGrid(N=5)] * len(mixed_coils.coils))
-        test(nested_coils, grid=nested_grids)
-
-    @pytest.mark.unit
     def test_coil_curvature(self):
         """Tests coil curvature."""
 
@@ -1870,15 +1844,13 @@
         CoilLength,
         CoilsetMinDistance,
         CoilTorsion,
-<<<<<<< HEAD
         GenericObjective,
         Omnigenity,
         PlasmaCoilsetMinDistance,
         PlasmaVesselDistance,
-=======
-        CoilCurrentLength,
+        CoilLength,
+        CoilTorsion,
         CoilCurvature,
->>>>>>> e9a55d54
         QuadraticFlux,
         ToroidalFlux,
         VacuumBoundaryError,
@@ -2164,11 +2136,7 @@
 
     @pytest.mark.regression
     @pytest.mark.parametrize(
-<<<<<<< HEAD
         "objective", [CoilLength, CoilTorsion, CoilCurvature, CoilsetMinDistance]
-=======
-        "objective", [CoilLength, CoilTorsion, CoilCurvature, CoilCurrentLength]
->>>>>>> e9a55d54
     )
     def test_compute_scalar_resolution_coils(self, objective):
         """Coil objectives."""
@@ -2201,12 +2169,8 @@
         BootstrapRedlConsistency,
         BoundaryError,
         CoilCurvature,
-<<<<<<< HEAD
         CoilLength,
         CoilsetMinDistance,
-=======
-        CoilCurrentLength,
->>>>>>> e9a55d54
         CoilTorsion,
         ForceBalanceAnisotropic,
         PlasmaCoilsetMinDistance,
@@ -2351,11 +2315,7 @@
 
     @pytest.mark.unit
     @pytest.mark.parametrize(
-<<<<<<< HEAD
         "objective", [CoilLength, CoilTorsion, CoilCurvature, CoilsetMinDistance]
-=======
-        "objective", [CoilLength, CoilTorsion, CoilCurvature, CoilCurrentLength]
->>>>>>> e9a55d54
     )
     def test_objective_no_nangrad_coils(self, objective):
         """Coil objectives."""
