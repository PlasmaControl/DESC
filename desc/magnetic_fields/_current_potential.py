--- conflicted
+++ resolved
@@ -10,11 +10,8 @@
 from desc.basis import DoubleFourierSeries
 from desc.compute import rpz2xyz, rpz2xyz_vec, xyz2rpz, xyz2rpz_vec
 from desc.compute.utils import _compute as compute_fun
-<<<<<<< HEAD
 from desc.compute.utils import safediv
 from desc.derivatives import Derivative
-=======
->>>>>>> 3a959229
 from desc.geometry import FourierRZToroidalSurface
 from desc.grid import Grid, LinearGrid
 from desc.optimizable import Optimizable, optimizable_parameter
@@ -999,10 +996,7 @@
             basis="xyz",
             params=params,
             transforms=transforms,
-<<<<<<< HEAD
-=======
             jitable=True,
->>>>>>> 3a959229
         )
     else:
         data = compute_fun(
