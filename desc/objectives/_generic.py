"""Generic objectives that don't belong anywhere else."""

import functools
import inspect
<<<<<<< HEAD
import multiprocessing
=======
import multiprocessing as mp
>>>>>>> 53956118
import os
import re
from abc import ABC

import numpy as np

from desc.backend import jnp
from desc.compute import data_index
from desc.compute.utils import _compute as compute_fun
from desc.compute.utils import get_profiles, get_transforms
from desc.grid import QuadratureGrid

from .linear_objectives import _FixedObjective
from .objective_funs import _Objective


class _ExternalObjective(_Objective, ABC):
    """Wrap an external code.

    Similar to ``ObjectiveFromUser``, except derivatives of the objective function are
    computed with finite differences instead of AD.

    The user supplied function must take an Equilibrium as its only positional argument,
    but can take additional keyword arguments.

    # TODO: add Parameters documentation

    Parameters
    ----------
    eq : Equilibrium
        Equilibrium that will be optimized to satisfy the Objective.
    fun : callable
        Custom objective function.
    dim_f : int
        Dimension of the output of fun.
    target : {float, ndarray}, optional
        Target value(s) of the objective. Only used if bounds is None.
        Must be broadcastable to Objective.dim_f. Defaults to ``target=0``.
    bounds : tuple of {float, ndarray}, optional
        Lower and upper bounds on the objective. Overrides target.
        Both bounds must be broadcastable to to Objective.dim_f.
        Defaults to ``target=0``.
    weight : {float, ndarray}, optional
        Weighting to apply to the Objective, relative to other Objectives.
        Must be broadcastable to to Objective.dim_f
    normalize : bool, optional
        Whether to compute the error in physical units or non-dimensionalize.
        Has no effect for this objective.
    normalize_target : bool, optional
        Whether target and bounds should be normalized before comparing to computed
        values. If `normalize` is `True` and the target is in physical units,
        this should also be set to True.
    loss_function : {None, 'mean', 'min', 'max'}, optional
        Loss function to apply to the objective values once computed. This loss function
        is called on the raw compute value, before any shifting, scaling, or
        normalization.
    name : str, optional
        Name of the objective function.

    # TODO: add example

    """

    _units = "(Unknown)"
    _print_value_fmt = "External objective value: {:10.3e}"

    def __init__(
        self,
        eq,
        fun,
        dim_f,
        target=None,
        bounds=None,
        weight=1,
        normalize=False,
        normalize_target=False,
        loss_function=None,
        fd_step=1e-4,  # TODO: generalize this to allow a vector of different scales
        vectorized=False,  # False or int
        name="external",
        **kwargs,
    ):
        assert isinstance(vectorized, bool) or isinstance(vectorized, int)
        if target is None and bounds is None:
            target = 0
        self._eq = eq.copy()
        self._fun = fun
        self._dim_f = dim_f
        self._fd_step = fd_step
        self._vectorized = vectorized
        self._kwargs = kwargs
        if self._vectorized:
            try:  # spawn a new environment so the backend can be set to numpy
                mp.set_start_method("spawn")
            except RuntimeError:  # context can only be set once
                pass
        super().__init__(
            things=eq,
            target=target,
            bounds=bounds,
            weight=weight,
            normalize=normalize,
            normalize_target=normalize_target,
            loss_function=loss_function,
            deriv_mode="fwd",
            name=name,
        )

    def build(self, use_jit=True, verbose=1):
        """Build constant arrays.

        Parameters
        ----------
        use_jit : bool, optional
            Whether to just-in-time compile the objective and derivatives.
        verbose : int, optional
            Level of output.

        """
        self._scalar = self._dim_f == 1
        self._constants = {"quad_weights": 1.0}

        def fun_wrapped(params):
            """Wrap external function with possibly vectorized params."""
            # number of equilibria for vectorized computations
            param_shape = params["Psi"].shape
            num_eq = param_shape[0] if len(param_shape) > 1 else 1

            if self._vectorized and num_eq > 1:
                # convert params to list of equilibria
                eqs = [self._eq.copy() for _ in range(num_eq)]
                for k, eq in enumerate(eqs):
                    # update equilibria with new params
                    for param_key in self._eq.optimizable_params:
                        param_value = np.array(params[param_key][k, :])
                        if len(param_value):
                            setattr(eq, param_key, param_value)
                # parallelize calls to external function
<<<<<<< HEAD
                with multiprocessing.Pool(
                    processes=min(os.cpu_count(), num_eq)
                ) as pool:
                    results = pool.map(
                        functools.partial(self._fun, **self._kwargs), eqs
                    )
=======
                max_processes = (
                    self._vectorized
                    if isinstance(self._vectorized, int)
                    else os.cpu_count()
                )
                with mp.Pool(processes=min(max_processes, num_eq)) as pool:
                    results = pool.map(
                        functools.partial(self._fun, **self._kwargs), eqs
                    )
                    pool.close()
>>>>>>> 53956118
                    pool.join()
                    return jnp.vstack(results, dtype=float)
            else:  # no vectorization
                # update equilibrium with new params
                for param_key in self._eq.optimizable_params:
                    param_value = params[param_key]
                    if len(param_value):
                        setattr(self._eq, param_key, param_value)
                return self._fun(self._eq, **self._kwargs)

        # wrap external function to work with JAX
        abstract_eval = lambda *args, **kwargs: jnp.empty(self._dim_f)
        self._fun_wrapped = self._jaxify(fun_wrapped, abstract_eval)

        super().build(use_jit=use_jit, verbose=verbose)

    def compute(self, params, constants=None):
        """Compute the quantity.

        Parameters
        ----------
        params : list of dict
            List of dictionaries of degrees of freedom, eg CoilSet.params_dict
        constants : dict
            Dictionary of constant data, eg transforms, profiles etc. Defaults to
            self.constants

        Returns
        -------
        f : ndarray
            Computed quantity.

        """
        f = self._fun_wrapped(params)
        return f

    def _jaxify(self, func, abstract_eval):
        """Make an external (python) function work with JAX.

        Positional arguments to func can be differentiated,
        use keyword args for static values and non-differentiable stuff.

        Note: Only forward mode differentiation is supported currently.

        Parameters
        ----------
        func : callable
            Function to wrap. Should be a "pure" function, in that it has no side
            effects and doesn't maintain state. Does not need to be JAX transformable.
        abstract_eval : callable
            Auxilliary function that computes the output shape and dtype of func.
            **Must be JAX transformable**. Should be of the form

                abstract_eval(*args, **kwargs) -> Pytree with same shape and dtype as
                func(*args, **kwargs)

            For example, if func always returns a scalar:

                abstract_eval = lambda *args, **kwargs: jnp.array(1.)

            Or if func takes an array of shape(n) and returns a dict of arrays of
            shape(n-2):

                abstract_eval = lambda arr, **kwargs:
                {"out1": jnp.empty(arr.size-2), "out2": jnp.empty(arr.size-2)}

        Returns
        -------
        func : callable
            New function that behaves as func but works with jit/vmap/jacfwd etc.

        """
        import jax

        def wrap_pure_callback(func):
            @functools.wraps(func)
            def wrapper(*args, **kwargs):
                result_shape_dtype = abstract_eval(*args, **kwargs)
                return jax.pure_callback(
                    func,
                    result_shape_dtype,
                    *args,
                    vectorized=bool(self._vectorized),
                    **kwargs,
                )

            return wrapper

        def define_fd_jvp(func):
            func = jax.custom_jvp(func)

            @func.defjvp
            def func_jvp(primals, tangents):
                primal_out = func(*primals)

                # flatten everything into 1D vectors for easier finite differences
                y, unflaty = jax.flatten_util.ravel_pytree(primal_out)
                x, unflatx = jax.flatten_util.ravel_pytree(primals)
                v, _______ = jax.flatten_util.ravel_pytree(tangents)
                # scale to unit norm if nonzero
                normv = jnp.linalg.norm(v)
                vh = jnp.where(normv == 0, v, v / normv)

                def f(x):
                    return jax.flatten_util.ravel_pytree(func(*unflatx(x)))[0]

                tangent_out = (f(x + self._fd_step * vh) - y) / self._fd_step * normv
                tangent_out = unflaty(tangent_out)

                return primal_out, tangent_out

            return func

        return define_fd_jvp(wrap_pure_callback(func))


class GenericObjective(_Objective):
    """A generic objective that can compute any quantity from the `data_index`.

    Parameters
    ----------
    f : str
        Name of the quantity to compute.
    eq : Equilibrium
        Equilibrium that will be optimized to satisfy the Objective.
    target : {float, ndarray}, optional
        Target value(s) of the objective. Only used if bounds is None.
        Must be broadcastable to Objective.dim_f. Defaults to ``target=0``.
    bounds : tuple of {float, ndarray}, optional
        Lower and upper bounds on the objective. Overrides target.
        Both bounds must be broadcastable to to Objective.dim_f.
        Defaults to ``target=0``.
    weight : {float, ndarray}, optional
        Weighting to apply to the Objective, relative to other Objectives.
        Must be broadcastable to to Objective.dim_f.
    normalize : bool, optional
        Whether to compute the error in physical units or non-dimensionalize.
        Has no effect for this objective
    normalize_target : bool, optional
        Whether target and bounds should be normalized before comparing to computed
        values. If `normalize` is `True` and the target is in physical units,
        this should also be set to True. Note: Has no effect on this objective.
    loss_function : {None, 'mean', 'min', 'max'}, optional
        Loss function to apply to the objective values once computed. This loss function
        is called on the raw compute value, before any shifting, scaling, or
        normalization.
    deriv_mode : {"auto", "fwd", "rev"}
        Specify how to compute jacobian matrix, either forward mode or reverse mode AD.
        "auto" selects forward or reverse mode based on the size of the input and output
        of the objective. Has no effect on self.grad or self.hess which always use
        reverse mode and forward over reverse mode respectively.
    grid : Grid, optional
        Collocation grid containing the nodes to evaluate at.
        Defaults to ``QuadratureGrid(eq.L_grid, eq.M_grid, eq.N_grid)``.
    name : str, optional
        Name of the objective function.

    """

    _print_value_fmt = "Generic objective value: {:10.3e} "

    def __init__(
        self,
        f,
        eq,
        target=None,
        bounds=None,
        weight=1,
        normalize=True,
        normalize_target=True,
        loss_function=None,
        deriv_mode="auto",
        grid=None,
        name="generic",
    ):
        if target is None and bounds is None:
            target = 0
        self.f = f
        self._grid = grid
        super().__init__(
            things=eq,
            target=target,
            bounds=bounds,
            weight=weight,
            normalize=normalize,
            normalize_target=normalize_target,
            loss_function=loss_function,
            deriv_mode=deriv_mode,
            name=name,
        )
        self._scalar = not bool(
            data_index["desc.equilibrium.equilibrium.Equilibrium"][self.f]["dim"]
        )
        self._coordinates = data_index["desc.equilibrium.equilibrium.Equilibrium"][
            self.f
        ]["coordinates"]
        self._units = (
            "("
            + data_index["desc.equilibrium.equilibrium.Equilibrium"][self.f]["units"]
            + ")"
        )

    def build(self, use_jit=True, verbose=1):
        """Build constant arrays.

        Parameters
        ----------
        use_jit : bool, optional
            Whether to just-in-time compile the objective and derivatives.
        verbose : int, optional
            Level of output.

        """
        eq = self.things[0]
        if self._grid is None:
            grid = QuadratureGrid(eq.L_grid, eq.M_grid, eq.N_grid, eq.NFP)
        else:
            grid = self._grid

        p = "desc.equilibrium.equilibrium.Equilibrium"
        if data_index[p][self.f]["dim"] == 0:
            self._dim_f = 1
        elif data_index[p][self.f]["coordinates"] == "r":
            self._dim_f = grid.num_rho
        else:
            self._dim_f = grid.num_nodes * np.prod(data_index[p][self.f]["dim"])
        profiles = get_profiles(self.f, obj=eq, grid=grid)
        transforms = get_transforms(self.f, obj=eq, grid=grid)
        self._constants = {
            "transforms": transforms,
            "profiles": profiles,
        }
        super().build(use_jit=use_jit, verbose=verbose)

    def compute(self, params, constants=None):
        """Compute the quantity.

        Parameters
        ----------
        params : dict
            Dictionary of equilibrium degrees of freedom, eg Equilibrium.params_dict
        constants : dict
            Dictionary of constant data, eg transforms, profiles etc. Defaults to
            self.constants

        Returns
        -------
        f : ndarray
            Computed quantity.

        """
        if constants is None:
            constants = self.constants
        data = compute_fun(
            "desc.equilibrium.equilibrium.Equilibrium",
            self.f,
            params=params,
            transforms=constants["transforms"],
            profiles=constants["profiles"],
        )
        f = data[self.f]
        if self._coordinates == "r":
            f = constants["transforms"]["grid"].compress(f, surface_label="rho")
        return f.flatten(order="F")  # so that default quad weights line up correctly.


class LinearObjectiveFromUser(_FixedObjective):
    """Wrap a user defined linear objective function.

    The user supplied function should take one argument, ``params``, which is a
    dictionary of parameters of an Optimizable "thing".

    The function should be JAX traceable and differentiable, and should return a single
    JAX array. The source code of the function must be visible to the ``inspect`` module
    for parsing.

    Parameters
    ----------
    fun : callable
        Custom objective function.
    thing : Optimizable
        Object whose degrees of freedom are being constrained.
    target : dict of {float, ndarray}, optional
        Target value(s) of the objective. Only used if bounds is None.
        Must be broadcastable to Objective.dim_f. Defaults to ``target=0``.
    bounds : tuple of dict {float, ndarray}, optional
        Lower and upper bounds on the objective. Overrides target.
        Both bounds must be broadcastable to to Objective.dim_f.
        Defaults to ``target=0``.
    weight : dict of {float, ndarray}, optional
        Weighting to apply to the Objective, relative to other Objectives.
        Should be a scalar or have the same tree structure as thing.params.
    normalize : bool, optional
        Whether to compute the error in physical units or non-dimensionalize.
        Has no effect for this objective.
    normalize_target : bool, optional
        Whether target and bounds should be normalized before comparing to computed
        values. If `normalize` is `True` and the target is in physical units,
        this should also be set to True. Has no effect for this objective.
    name : str, optional
        Name of the objective function.

    """

    _scalar = False
    _linear = True
    _fixed = True
    _units = "(Unknown)"
    _print_value_fmt = "Custom linear objective value: {:10.3e}"

    def __init__(
        self,
        fun,
        thing,
        target=None,
        bounds=None,
        weight=1,
        normalize=False,
        normalize_target=False,
        name="custom linear",
    ):
        if target is None and bounds is None:
            target = 0
        self._fun = fun
        super().__init__(
            things=thing,
            target=target,
            bounds=bounds,
            weight=weight,
            normalize=normalize,
            normalize_target=normalize_target,
            name=name,
        )

    def build(self, use_jit=False, verbose=1):
        """Build constant arrays.

        Parameters
        ----------
        use_jit : bool, optional
            Whether to just-in-time compile the objective and derivatives.
        verbose : int, optional
            Level of output.

        """
        thing = self.things[0]

        import jax

        self._dim_f = jax.eval_shape(self._fun, thing.params_dict).size

        # check that fun is linear
        J1 = jax.jacrev(self._fun)(thing.params_dict)
        params = thing.params_dict.copy()
        for key, value in params.items():
            params[key] = value + np.random.rand(value.size) * 10
        J2 = jax.jacrev(self._fun)(params)
        for key in J1.keys():
            assert np.all(J1[key] == J2[key]), "Function must be linear!"

        super().build(use_jit=use_jit, verbose=verbose)

    def compute(self, params, constants=None):
        """Compute fixed degree of freedom errors.

        Parameters
        ----------
        params : dict
            Dictionary of equilibrium degrees of freedom, eg thing.params_dict
        constants : dict
            Dictionary of constant data, eg transforms, profiles etc. Defaults to
            self.constants

        Returns
        -------
        f : ndarray
            Fixed degree of freedom errors.

        """
        f = self._fun(params)
        return f


class ObjectiveFromUser(_Objective):
    """Wrap a user defined objective function.

    The user supplied function should take two arguments: ``grid`` and ``data``.

    ``grid`` is the Grid object containing the nodes where the data is computed.

    ``data`` is a dictionary of values with keys from the list of `variables`_. Values
    will be the given data evaluated at ``grid``.

    The function should be JAX traceable and differentiable, and should return a single
    JAX array. The source code of the function must be visible to the ``inspect`` module
    for parsing.

    .. _variables: https://desc-docs.readthedocs.io/en/stable/variables.html

    Parameters
    ----------
    fun : callable
        Custom objective function.
    eq : Equilibrium
        Equilibrium that will be optimized to satisfy the Objective.
    target : {float, ndarray}, optional
        Target value(s) of the objective. Only used if bounds is None.
        Must be broadcastable to Objective.dim_f. Defaults to ``target=0``.
    bounds : tuple of {float, ndarray}, optional
        Lower and upper bounds on the objective. Overrides target.
        Both bounds must be broadcastable to to Objective.dim_f.
        Defaults to ``target=0``.
    weight : {float, ndarray}, optional
        Weighting to apply to the Objective, relative to other Objectives.
        Must be broadcastable to to Objective.dim_f
    normalize : bool, optional
        Whether to compute the error in physical units or non-dimensionalize.
        Has no effect for this objective.
    normalize_target : bool, optional
        Whether target and bounds should be normalized before comparing to computed
        values. If `normalize` is `True` and the target is in physical units,
        this should also be set to True.
    loss_function : {None, 'mean', 'min', 'max'}, optional
        Loss function to apply to the objective values once computed. This loss function
        is called on the raw compute value, before any shifting, scaling, or
        normalization.
    deriv_mode : {"auto", "fwd", "rev"}
        Specify how to compute jacobian matrix, either forward mode or reverse mode AD.
        "auto" selects forward or reverse mode based on the size of the input and output
        of the objective. Has no effect on self.grad or self.hess which always use
        reverse mode and forward over reverse mode respectively.
    grid : Grid, optional
        Collocation grid containing the nodes to evaluate at.
        Defaults to ``QuadratureGrid(eq.L_grid, eq.M_grid, eq.N_grid)``.
    name : str, optional
        Name of the objective function.


    Examples
    --------
    .. code-block:: python

        from desc.compute.utils import surface_averages
        def myfun(grid, data):
            # This will compute the flux surface average of the function
            # R*B_T from the Grad-Shafranov equation
            f = data['R'] * data['B_phi']
            f_fsa = surface_averages(grid, f, sqrt_g=data['sqrt_g'])
            # this is the FSA on the full grid, but we only want the unique values:
            return grid.compress(f_fsa)

        myobj = ObjectiveFromUser(myfun)

    """

    _units = "(Unknown)"
    _print_value_fmt = "Custom objective value: {:10.3e}"

    def __init__(
        self,
        fun,
        eq,
        target=None,
        bounds=None,
        weight=1,
        normalize=True,
        normalize_target=True,
        loss_function=None,
        deriv_mode="auto",
        grid=None,
        name="custom",
    ):
        if target is None and bounds is None:
            target = 0
        self._fun = fun
        self._grid = grid
        super().__init__(
            things=eq,
            target=target,
            bounds=bounds,
            weight=weight,
            normalize=normalize,
            normalize_target=normalize_target,
            loss_function=loss_function,
            deriv_mode=deriv_mode,
            name=name,
        )

    def build(self, use_jit=True, verbose=1):
        """Build constant arrays.

        Parameters
        ----------
        use_jit : bool, optional
            Whether to just-in-time compile the objective and derivatives.
        verbose : int, optional
            Level of output.

        """
        import jax

        eq = self.things[0]
        if self._grid is None:
            grid = QuadratureGrid(eq.L_grid, eq.M_grid, eq.N_grid, eq.NFP)
        else:
            grid = self._grid

        def get_vars(fun):
            pattern = r"data\[(.*?)\]"
            src = inspect.getsource(fun)
            variables = re.findall(pattern, src)
            variables = list({s.strip().strip("'").strip('"') for s in variables})
            return variables

        self._data_keys = get_vars(self._fun)
        dummy_data = {}
        p = "desc.equilibrium.equilibrium.Equilibrium"
        for key in self._data_keys:
            assert key in data_index[p], f"Don't know how to compute {key}"
            if data_index[p][key]["dim"] == 0:
                dummy_data[key] = jnp.array(0.0)
            else:
                dummy_data[key] = jnp.empty(
                    (grid.num_nodes, data_index[p][key]["dim"])
                ).squeeze()

        self._fun_wrapped = lambda data: self._fun(grid, data)

        self._dim_f = jax.eval_shape(self._fun_wrapped, dummy_data).size
        self._scalar = self._dim_f == 1
        profiles = get_profiles(self._data_keys, obj=eq, grid=grid)
        transforms = get_transforms(self._data_keys, obj=eq, grid=grid)
        self._constants = {
            "transforms": transforms,
            "profiles": profiles,
            "quad_weights": 1.0,
        }

        super().build(use_jit=use_jit, verbose=verbose)

    def compute(self, params, constants=None):
        """Compute the quantity.

        Parameters
        ----------
        params : dict
            Dictionary of equilibrium degrees of freedom, eg Equilibrium.params_dict
        constants : dict
            Dictionary of constant data, eg transforms, profiles etc. Defaults to
            self.constants

        Returns
        -------
        f : ndarray
            Computed quantity.

        """
        if constants is None:
            constants = self.constants
        data = compute_fun(
            "desc.equilibrium.equilibrium.Equilibrium",
            self._data_keys,
            params=params,
            transforms=constants["transforms"],
            profiles=constants["profiles"],
        )
        f = self._fun_wrapped(data)
        return f<|MERGE_RESOLUTION|>--- conflicted
+++ resolved
@@ -2,11 +2,7 @@
 
 import functools
 import inspect
-<<<<<<< HEAD
-import multiprocessing
-=======
 import multiprocessing as mp
->>>>>>> 53956118
 import os
 import re
 from abc import ABC
@@ -145,14 +141,6 @@
                         if len(param_value):
                             setattr(eq, param_key, param_value)
                 # parallelize calls to external function
-<<<<<<< HEAD
-                with multiprocessing.Pool(
-                    processes=min(os.cpu_count(), num_eq)
-                ) as pool:
-                    results = pool.map(
-                        functools.partial(self._fun, **self._kwargs), eqs
-                    )
-=======
                 max_processes = (
                     self._vectorized
                     if isinstance(self._vectorized, int)
@@ -163,7 +151,6 @@
                         functools.partial(self._fun, **self._kwargs), eqs
                     )
                     pool.close()
->>>>>>> 53956118
                     pool.join()
                     return jnp.vstack(results, dtype=float)
             else:  # no vectorization
