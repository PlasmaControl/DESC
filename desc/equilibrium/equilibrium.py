--- conflicted
+++ resolved
@@ -1,6 +1,7 @@
 """Core class representing MHD equilibrium."""
 
 import numbers
+import warnings
 import logging
 from collections.abc import MutableSequence
 
@@ -24,8 +25,6 @@
 from desc.perturbations import perturb
 from desc.transform import Transform
 from desc.utils import Timer
-from desc.utils import _set_console_logging
-
 
 
 from .configuration import _Configuration
@@ -460,7 +459,7 @@
             eq = self
 
         if eq.N > eq.N_grid or eq.M > eq.M_grid or eq.L > eq.L_grid:
-            logging.warnings(
+            warnings.warn(
                 colored(
                     "Equilibrium has one or more spectral resolutions "
                     + "greater than the corresponding collocation grid resolution! "
@@ -477,19 +476,11 @@
             )
 
         if verbose == 0:
-<<<<<<< HEAD
-            _set_console_logging(console_log_level="CRITICAL")
-        if verbose == 1:
-            _set_console_logging(console_log_level="INFO")
-        if verbose == 2:
-            _set_console_logging(console_log_level="DEBUG")
-=======
             set_console_logging(console_log_level="CRITICAL")
         if verbose == 1:
             set_console_logging(console_log_level="INFO")
         if verbose == 2:
             set_console_logging(console_log_level="DEBUG")
->>>>>>> 058855cc
 
         result = optimizer.optimize(
             eq,
@@ -529,7 +520,7 @@
         maxiter=50,
         x_scale="auto",
         options={},
-        verbose=0,
+        verbose=1,
         copy=False,
     ):
         """Optimize an equilibrium for an objective.
@@ -557,16 +548,10 @@
             inverse norms of the columns of the Jacobian or Hessian matrix.
         options : dict
             Dictionary of additional options to pass to optimizer.
-<<<<<<< HEAD
-        verbose : int
-            Level of output, 0 for none, 1 for descriptive INFO level logs, 2 for logs
-            with DEBUG level timing and iteration data.
-=======
         verbose : integer, optional
             * 0  : work silently.
             * 1  : display a termination report
             * 2  : display progress and timing info during iterations
->>>>>>> 058855cc
         copy : bool
             Whether to return the current equilibrium or a copy (leaving the original
             unchanged).
@@ -595,19 +580,11 @@
             eq = self
 
         if verbose == 0:
-<<<<<<< HEAD
-            _set_console_logging(console_log_level="CRITICAL")
-        if verbose == 1:
-            _set_console_logging(console_log_level="INFO")
-        if verbose == 2:
-            _set_console_logging(console_log_level="DEBUG")
-=======
             set_console_logging(console_log_level="CRITICAL")
         if verbose == 1:
             set_console_logging(console_log_level="INFO")
         if verbose == 2:
             set_console_logging(console_log_level="DEBUG")
->>>>>>> 058855cc
 
         result = optimizer.optimize(
             eq,
@@ -643,7 +620,7 @@
         ftol=1e-6,
         xtol=1e-6,
         maxiter=50,
-        verbose=0,
+        verbose=1,
         copy=False,
         solve_options={},
         perturb_options={},
@@ -662,16 +639,10 @@
             Stopping tolerance on optimization step size.
         maxiter : int
             Maximum number of optimization steps.
-<<<<<<< HEAD
-        verbose : int
-            Level of output, 0 for none, 1 for descriptive INFO level logs, 2 for logs
-            with DEBUG level timing and iteration data.
-=======
         verbose : integer, optional
             * 0  : work silently.
             * 1  : display a termination report
             * 2  : display progress and timing info during iterations
->>>>>>> 058855cc
         copy : bool, optional
             Whether to update the existing equilibrium or make a copy (Default).
         solve_options : dict
@@ -844,8 +815,6 @@
             Radius of the trust region, as a fraction of ||x||.
             Enforces ||dx1|| <= tr_ratio*||x|| and ||dx2|| <= tr_ratio*||dx1||.
             If a scalar, uses the same ratio for all steps. If an array, uses the first
-<<<<<<< HEAD
-<<<<<<< ours
                 element for the first step and so on.
         weight : ndarray, "auto", or None, optional
             1d or 2d array for weighted least squares. 1d arrays are turned into
@@ -860,11 +829,6 @@
             * 0  : work silently.
             * 1  : display a termination report
             * 2  : display progress and timing info during iterations
-=======
-            element for the first step and so on.
-=======
-                element for the first step and so on.
->>>>>>> 058855cc
         weight : ndarray, "auto", or None, optional
             1d or 2d array for weighted least squares. 1d arrays are turned into
             diagonal matrices. Default is to weight by (mode number)**2. None applies
@@ -874,17 +838,10 @@
             equation. Including this term can improve force balance if the perturbation
             step is large, but can result in too large a step if the perturbation
             is small.
-<<<<<<< HEAD
-        verbose : int
-            Level of output, 0 for none, 1 for descriptive INFO level logs, 2 for logs
-            with DEBUG level timing and iteration data.
->>>>>>> theirs
-=======
         verbose : integer, optional
             * 0  : work silently.
             * 1  : display a termination report
             * 2  : display progress and timing info during iterations
->>>>>>> 058855cc
         copy : bool, optional
             Whether to update the existing equilibrium or make a copy (Default).
 
