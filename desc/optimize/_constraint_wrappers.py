--- conflicted
+++ resolved
@@ -116,12 +116,7 @@
             self._recover,
         ) = factorize_linear_constraints(
             self._constraints,
-<<<<<<< HEAD
-            self._objective.args,
-            self._objective.dimensions,
-=======
             self._args,
->>>>>>> f67a7d94
         )
         self._dim_x_full = self._dim_x
         self._dim_x = self._Z.shape[1]
@@ -329,11 +324,8 @@
                 )
         self._objective = objective
         self._constraint = constraint
-<<<<<<< HEAD
         self._eq_threshold = eq_threshold
-=======
         self._objectives = [objective, constraint]
->>>>>>> f67a7d94
         perturb_options.setdefault("verbose", 0)
         perturb_options.setdefault("include_f", False)
         solve_options.setdefault("verbose", 0)
@@ -378,13 +370,11 @@
             self._args.remove("Z_lmn")
             if "Zb_lmn" not in self._args:
                 self._args.append("Zb_lmn")
+
+        self._QI_dict = self._objective._QI_dict
         self._set_state_vector()
 
-<<<<<<< HEAD
-        self._QI_dict = self._objective._QI_dict
-=======
     def _set_state_vector(self):
->>>>>>> f67a7d94
         self._dimensions = self._objective.dimensions
         self._x_idx = {}
         self._dim_x = 0
