"""Tests for reading/writing/converting VMEC data."""

import numpy as np
import pytest
from netCDF4 import Dataset

from desc.basis import DoubleFourierSeries, FourierZernikeBasis
from desc.equilibrium import EquilibriaFamily, Equilibrium
<<<<<<< HEAD
from desc.examples import get
from desc.grid import Grid, LinearGrid
from desc.transform import Transform
=======
from desc.grid import LinearGrid
from desc.io import load
>>>>>>> 94333f47
from desc.vmec import VMECIO
from desc.vmec_utils import (
    fourier_to_zernike,
    make_boozmn_output,
    ptolemy_identity_fwd,
    ptolemy_identity_rev,
    ptolemy_linear_transform,
    vmec_boundary_subspace,
    zernike_to_fourier,
)


class TestVMECIO:
    """Tests VMECIO class."""

    @pytest.mark.unit
    def test_ptolemy_identity_fwd(self):
        """Tests forward implementation of Ptolemy's identity."""
        a0 = 3
        a1 = -1
        a2 = 1
        a3 = 2

        m_0 = np.array([0, 1, 1, 1, 0])
        n_0 = np.array([1, -1, 0, 1, 0])
        s = np.array([a0, a1, a3, 0, 0])
        c = np.array([0, a2, 0, a3, a0])

        # a0*sin(-z) + a1*sin(t+z) + a3*sin(t)                          # noqa: E800
        #    = -a0*sin(z) + a1*sin(t)*cos(z) + a1*cos(t)*sin(z) + a3*sin(t)
        # a0 + a2*cos(t+z) + a3*cos(t-z)                                # noqa: E800
        #    = a0 + (a2+a3)*cos(t)*cos(z) + (a3-a2)*sin(t)*sin(z)

        m_1_correct = np.array([-1, 0, 1, -1, 0, 1, -1, 0, 1])
        n_1_correct = np.array([-1, -1, -1, 0, 0, 0, 1, 1, 1])
        x_correct = np.array([[a3 - a2, -a0, a1, a3, a0, 0, a1, 0, a2 + a3]])

        m_1, n_1, x = ptolemy_identity_fwd(m_0, n_0, s, c)

        np.testing.assert_allclose(m_1, m_1_correct, atol=1e-8)
        np.testing.assert_allclose(n_1, n_1_correct, atol=1e-8)
        np.testing.assert_allclose(x, x_correct, atol=1e-8)

    @pytest.mark.unit
    def test_ptolemy_identity_fwd_sin_series(self):
        """Tests forward implementation of Ptolemy's identity for sin only."""
        a1 = -1

        m_0 = np.array([1, 1])
        n_0 = np.array([-1, 1])
        s = np.array([[a1, 0]])
        c = np.array([[0, 0]])

        m_1, n_1, x = ptolemy_identity_fwd(m_0, n_0, s, c)

        print(m_1)
        print(n_1)
        print(x)

        #  a1*sin(t+z)  # noqa: E800
        # = a1*sin(t)*cos(z) + a1*cos(t)*sin(z) # noqa: E800

        m_1_correct = np.array([-1, 1, -1, 1])
        n_1_correct = np.array([-1, -1, 1, 1])
        x_correct = np.array([[0, a1, a1, 0]])

        np.testing.assert_allclose(m_1, m_1_correct, atol=1e-8)
        np.testing.assert_allclose(n_1, n_1_correct, atol=1e-8)
        np.testing.assert_allclose(x, x_correct, atol=1e-8)

    @pytest.mark.unit
    def test_ptolemy_identity_rev(self):
        """Tests reverse implementation of Ptolemy's identity."""
        a0 = 3
        a1 = -1
        a2 = 1
        a3 = 2

        m_1 = np.array([-1, -1, -1, 0, 0, 0, 1, 1, 1])
        n_1 = np.array([-1, 0, 1, -1, 0, 1, -1, 0, 1])
        x = np.array([[a3 - a2, a3, a1, -a0, a0, 0, a1, 0, a2 + a3]])

        # -a0*sin(z) + a1*sin(t)*cos(z) + a1*cos(t)*sin(z) + a3*sin(t)   # noqa: E800
        #   = a0*sin(-z) + a1*sin(t+z) + a3*sin(t)
        # a0 + (a2+a3)*cos(t)*cos(z) + (a3-a2)*sin(t)*sin(z)             # noqa: E800
        #    = a0 + a2*cos(t+z) + a3*cos(t-z)

        m_0_correct = np.array([0, 0, 1, 1, 1])
        n_0_correct = np.array([0, 1, -1, 0, 1])
        s_correct = np.array([[0, a0, a1, a3, 0]])
        c_correct = np.array([[a0, 0, a2, 0, a3]])

        m_0, n_0, s, c = ptolemy_identity_rev(m_1, n_1, x)

        np.testing.assert_allclose(m_0, m_0_correct, atol=1e-8)
        np.testing.assert_allclose(n_0, n_0_correct, atol=1e-8)
        np.testing.assert_allclose(s, s_correct, atol=1e-8)
        np.testing.assert_allclose(c, c_correct, atol=1e-8)

    @pytest.mark.unit
    def test_ptolemy_identity_rev_sin_sym(self):
        """Tests reverse implementation of Ptolemy's identity for sin series."""
        a1 = -1

        m_1 = np.array([-1, 1])
        n_1 = np.array([1, -1])
        x = np.array([[a1, a1]])

        # a1*sin(t)*cos(z) + a1*cos(t)*sin(z)    # noqa: E800
        #   = a1*sin(t+z)

        m_0_correct = np.array([0, 1, 1])
        n_0_correct = np.array([0, -1, 1])
        s_correct = np.array([[0, a1, 0]])
        c_correct = np.array([[0, 0, 0]])

        m_0, n_0, s, c = ptolemy_identity_rev(m_1, n_1, x)

        np.testing.assert_allclose(m_0, m_0_correct, atol=1e-8)
        np.testing.assert_allclose(n_0, n_0_correct, atol=1e-8)
        np.testing.assert_allclose(s, s_correct, atol=1e-8)
        np.testing.assert_allclose(c, c_correct, atol=1e-8)

    @pytest.mark.unit
    def test_ptolemy_identities_inverse(self):
        """Tests that forward and reverse Ptolemy's identities are inverses."""
        basis = DoubleFourierSeries(4, 3, sym=False)
        modes = basis.modes
        x_correct = np.random.rand(basis.num_modes)

        m1, n1, s, c = ptolemy_identity_rev(modes[:, 1], modes[:, 2], x_correct)
        m0, n0, x = ptolemy_identity_fwd(m1, n1, s, c)

        np.testing.assert_allclose(m0, modes[:, 1])
        np.testing.assert_allclose(n0, modes[:, 2])
        np.testing.assert_allclose(x, np.atleast_2d(x_correct))

    @pytest.mark.unit
    def test_ptolemy_linear_transform(self):
        """Tests Ptolemy basis linear transformation utility function."""
        basis = DoubleFourierSeries(M=4, N=3, sym=False)
        matrix, modes, idx = ptolemy_linear_transform(
            basis.modes, helicity=(1, 1), NFP=1
        )

        x_correct = np.random.rand(basis.num_modes)
        x_transformed = matrix @ x_correct

        x_sin = np.insert(x_transformed[1::2], 0, 0)
        x_cos = x_transformed[::2]

        m, n, s, c = ptolemy_identity_rev(
            basis.modes[:, 1], basis.modes[:, 2], x_correct
        )
        np.testing.assert_allclose(modes[::2, 1], m)
        np.testing.assert_allclose(modes[::2, 2], n)
        np.testing.assert_allclose(np.atleast_2d(x_sin), s)
        np.testing.assert_allclose(np.atleast_2d(x_cos), c)

        _, _, x_original = ptolemy_identity_fwd(
            modes[::2, 1], modes[::2, 2], x_sin, x_cos
        )
        np.testing.assert_allclose(x_original, np.atleast_2d(x_correct))

        sym_modes = np.array(
            [
                [1, 0, 0],
                [-1, 1, 1],
                [1, 1, 1],
                [-1, 2, 2],
                [1, 2, 2],
                [-1, 3, 3],
                [1, 3, 3],
            ]
        )
        np.testing.assert_allclose(np.delete(modes, idx, axis=0), sym_modes)

    @pytest.mark.unit
    def test_fourier_to_zernike(self):
        """Test conversion from radial-Fourier series to Fourier-Zernike polynomials."""
        M = 1
        N = 1

        a0 = 3
        a1 = -1
        a2 = 1
        a3 = 2

        surfs = 16
        rho = np.sqrt(np.linspace(0, 1, surfs))

        m = np.array([-1, -1, -1, 0, 0, 0, 1, 1, 1])
        n = np.array([-1, 0, 1, -1, 0, 1, -1, 0, 1])
        x = np.array([a3 - a2, a3, a1, -a0, a0, 0, a1, 0, a2 + a3])

        # x * rho^|m|
        x_mn = np.power(np.atleast_2d(rho).T, np.atleast_2d(np.abs(m))) * np.atleast_2d(
            x
        )
        basis = FourierZernikeBasis(L=-1, M=M, N=N, spectral_indexing="ansi")
        x_lmn = fourier_to_zernike(m, n, x_mn, basis)

        x_lmn_correct = np.zeros((basis.num_modes,))
        for k in range(basis.num_modes):
            idx = np.where((basis.modes == [np.abs(m[k]), m[k], n[k]]).all(axis=1))[0]
            x_lmn_correct[idx] = x[k]

        np.testing.assert_allclose(x_lmn, x_lmn_correct, atol=1e-8)

    @pytest.mark.unit
    def test_zernike_to_fourier(self):
        """Test conversion from Fourier-Zernike polynomials to radial-Fourier series."""
        M = 1
        N = 1

        a0 = 3
        a1 = -1
        a2 = 1
        a3 = 2

        surfs = 16
        rho = np.sqrt(np.linspace(0, 1, surfs))

        m_correct = np.array([-1, -1, -1, 0, 0, 0, 1, 1, 1])
        n_correct = np.array([-1, 0, 1, -1, 0, 1, -1, 0, 1])
        x = np.array([a3 - a2, a3, a1, -a0, a0, 0, a1, 0, a2 + a3])

        # x * rho^|m|
        x_mn_correct = np.power(
            np.atleast_2d(rho).T, np.atleast_2d(np.abs(m_correct))
        ) * np.atleast_2d(x)
        basis = FourierZernikeBasis(L=-1, M=M, N=N, spectral_indexing="ansi")

        x_lmn = np.zeros((basis.num_modes,))
        for k in range(basis.num_modes):
            idx = np.where(
                (basis.modes == [np.abs(m_correct[k]), m_correct[k], n_correct[k]]).all(
                    axis=1
                )
            )[0]
            x_lmn[idx] = x[k]

        m, n, x_mn = zernike_to_fourier(x_lmn, basis, rho)

        np.testing.assert_allclose(m, m_correct, atol=1e-8)
        np.testing.assert_allclose(n, n_correct, atol=1e-8)
        np.testing.assert_allclose(x_mn, x_mn_correct, atol=1e-8)


@pytest.mark.unit
def test_vmec_load_profiles(TmpDir):
    """Tests that loading with iota or current profiles give same result."""
    input_path = "./tests/inputs/wout_SOLOVEV.nc"

    eq_iota = VMECIO.load(input_path, profile="iota")
    eq_current = VMECIO.load(input_path, profile="current")

    assert eq_iota.current is None
    assert eq_current.iota is None

    grid = LinearGrid(
        M=eq_iota.M_grid,
        N=eq_iota.N_grid,
        NFP=eq_iota.NFP,
        rho=np.linspace(0.5, 1.0, 21),
    )
    data_iota = eq_iota.compute(["iota", "current"], grid=grid)
    data_current = eq_current.compute(["iota", "current"], grid=grid)

    iota_iota = grid.compress(data_iota["iota"])
    iota_current = grid.compress(data_current["iota"])
    current_iota = grid.compress(data_iota["current"])
    current_current = grid.compress(data_current["current"])

    np.testing.assert_allclose(iota_iota, iota_current, rtol=2e-2)
    np.testing.assert_allclose(current_current, current_iota, rtol=2e-2)


@pytest.mark.slow
@pytest.mark.unit
def test_load_then_save(TmpDir):
    """Tests if loading and then saving gives the original result."""
    input_path = "./tests/inputs/wout_SOLOVEV.nc"
    output_path = str(TmpDir.join("DESC_SOLOVEV.nc"))

    eq = VMECIO.load(input_path, profile="iota")
    VMECIO.save(eq, output_path)

    file1 = Dataset(input_path, mode="r")
    file2 = Dataset(output_path, mode="r")

    rmnc1 = file1.variables["rmnc"][:]
    rmnc2 = file2.variables["rmnc"][:]
    zmns1 = file1.variables["zmns"][:]
    zmns2 = file2.variables["zmns"][:]
    lmns1 = file1.variables["lmns"][:]
    lmns2 = file2.variables["lmns"][:]

    np.testing.assert_allclose(rmnc2, rmnc1, rtol=1e-3, atol=1e-3)
    np.testing.assert_allclose(zmns2, zmns1, rtol=1e-3, atol=1e-3)
    np.testing.assert_allclose(lmns2, lmns1, rtol=1e-3, atol=5e-2)

    file1.close()
    file2.close()


@pytest.mark.slow
@pytest.mark.unit
def test_axis_surf_after_load():
    """Tests if loading VMEC solution preserves axis and surface."""
    input_path = "./tests/inputs/wout_HELIOTRON.nc"

    eq = VMECIO.load(input_path, profile="iota")
    assert eq.is_nested()
    f = Dataset(input_path)

    surf1 = eq.surface
    surf2 = eq.get_surface_at(rho=1)
    axis1 = eq.axis
    axis2 = eq.get_axis()

    np.testing.assert_allclose(surf1.R_lmn, surf2.R_lmn, atol=1e-14)
    np.testing.assert_allclose(surf1.Z_lmn, surf2.Z_lmn, atol=1e-14)

    np.testing.assert_allclose(axis1.R_n, axis2.R_n, atol=1e-14)
    np.testing.assert_allclose(axis1.Z_n, axis2.Z_n, atol=1e-14)

    # surface
    rm, rn, Rb_cs, Rb_cc = ptolemy_identity_rev(
        surf1.R_basis.modes[:, 1],
        surf1.R_basis.modes[:, 2],
        np.where(surf1.R_basis.modes[:, 1] < 0, -surf1.R_lmn, surf1.R_lmn)[None, :],
    )

    zm, zn, Zb_cs, Zb_cc = ptolemy_identity_rev(
        surf1.Z_basis.modes[:, 1],
        surf1.Z_basis.modes[:, 2],
        np.where(surf1.Z_basis.modes[:, 1] < 0, -surf1.Z_lmn, surf1.Z_lmn)[None, :],
    )

    rmnc = f.variables["rmnc"][:].filled()
    zmns = f.variables["zmns"][:].filled()

    # axis
    rax_cc = f.variables["raxis_cc"][:].filled()
    zax_cs = -f.variables["zaxis_cs"][:].filled()

    np.testing.assert_allclose(rmnc[-1], Rb_cc.squeeze(), atol=1e-14)
    np.testing.assert_allclose(zmns[-1], Zb_cs.squeeze(), atol=1e-14)

    np.testing.assert_allclose(rax_cc, axis1.R_n, atol=1e-14)
    np.testing.assert_allclose(zax_cs[1:][::-1], axis1.Z_n, atol=1e-14)

    f.close()


@pytest.mark.unit
def test_vmec_save_asym(TmpDir):
    """Tests that saving a non-symmetric equilibrium runs without errors."""
    output_path = str(TmpDir.join("output.nc"))
    eq = Equilibrium(L=2, M=2, N=2, NFP=3, pressure=np.array([[2, 0]]), sym=False)
    VMECIO.save(eq, output_path)


@pytest.mark.unit
def test_vmec_save_kinetic(TmpDir):
    """Tests that saving an equilibrium with kinetic profiles runs without errors."""
    output_path = str(TmpDir.join("output.nc"))
    eq = Equilibrium(
        L=2,
        M=2,
        N=2,
        NFP=3,
        electron_density=np.array([[0, 1], [2, -1]]),
        electron_temperature=np.array([[0, 1], [2, -1]]),
        sym=True,
    )
    VMECIO.save(eq, output_path)


@pytest.mark.regression
@pytest.mark.slow
def test_vmec_save_1(VMEC_save):
    """Tests that saving in NetCDF format agrees with VMEC."""
    vmec, desc = VMEC_save
    # parameters
    assert vmec.variables["version_"][:] == desc.variables["version_"][:]
    assert vmec.variables["mgrid_mode"][:] == desc.variables["mgrid_mode"][:]
    assert np.all(
        np.char.compare_chararrays(
            vmec.variables["mgrid_file"][:],
            desc.variables["mgrid_file"][:],
            "==",
            False,
        )
    )
    assert vmec.variables["ier_flag"][:] == desc.variables["ier_flag"][:]
    assert (
        vmec.variables["lfreeb__logical__"][:] == desc.variables["lfreeb__logical__"][:]
    )
    assert (
        vmec.variables["lrecon__logical__"][:] == desc.variables["lrecon__logical__"][:]
    )
    assert vmec.variables["lrfp__logical__"][:] == desc.variables["lrfp__logical__"][:]
    assert (
        vmec.variables["lasym__logical__"][:] == desc.variables["lasym__logical__"][:]
    )
    assert vmec.variables["nfp"][:] == desc.variables["nfp"][:]
    assert vmec.variables["ns"][:] == desc.variables["ns"][:]
    assert vmec.variables["mpol"][:] == desc.variables["mpol"][:]
    assert vmec.variables["ntor"][:] == desc.variables["ntor"][:]
    assert vmec.variables["mnmax"][:] == desc.variables["mnmax"][:]
    np.testing.assert_allclose(vmec.variables["xm"][:], desc.variables["xm"][:])
    np.testing.assert_allclose(vmec.variables["xn"][:], desc.variables["xn"][:])
    assert vmec.variables["mnmax_nyq"][:] == desc.variables["mnmax_nyq"][:]
    np.testing.assert_allclose(vmec.variables["xm_nyq"][:], desc.variables["xm_nyq"][:])
    np.testing.assert_allclose(vmec.variables["xn_nyq"][:], desc.variables["xn_nyq"][:])
    assert vmec.variables["signgs"][:] == desc.variables["signgs"][:]
    assert vmec.variables["gamma"][:] == desc.variables["gamma"][:]
    assert np.all(
        np.char.compare_chararrays(
            vmec.variables["pmass_type"][:],
            desc.variables["pmass_type"][:],
            "==",
            False,
        )
    )
    assert np.all(
        np.char.compare_chararrays(
            vmec.variables["piota_type"][:],
            desc.variables["piota_type"][:],
            "==",
            False,
        )
    )
    assert np.all(
        np.char.compare_chararrays(
            vmec.variables["pcurr_type"][:],
            desc.variables["pcurr_type"][:],
            "==",
            False,
        )
    )
    np.testing.assert_allclose(
        vmec.variables["am"][:], desc.variables["am"][:], atol=1e-5
    )
    np.testing.assert_allclose(
        vmec.variables["ai"][:], desc.variables["ai"][:], atol=1e-8
    )
    np.testing.assert_allclose(
        vmec.variables["ac"][:], desc.variables["ac"][:], atol=1e-8
    )
    np.testing.assert_allclose(
        vmec.variables["presf"][:], desc.variables["presf"][:], atol=2e-2
    )
    np.testing.assert_allclose(vmec.variables["pres"][:], desc.variables["pres"][:])
    np.testing.assert_allclose(vmec.variables["mass"][:], desc.variables["mass"][:])
    np.testing.assert_allclose(vmec.variables["iotaf"][:], desc.variables["iotaf"][:])
    np.testing.assert_allclose(
        vmec.variables["q_factor"][:], desc.variables["q_factor"][:]
    )
    np.testing.assert_allclose(vmec.variables["iotas"][:], desc.variables["iotas"][:])
    np.testing.assert_allclose(vmec.variables["phi"][:], desc.variables["phi"][:])
    np.testing.assert_allclose(vmec.variables["phipf"][:], desc.variables["phipf"][:])
    np.testing.assert_allclose(vmec.variables["phips"][:], desc.variables["phips"][:])
    np.testing.assert_allclose(
        vmec.variables["chi"][:], desc.variables["chi"][:], atol=2e-5
    )
    np.testing.assert_allclose(vmec.variables["chipf"][:], desc.variables["chipf"][:])
    np.testing.assert_allclose(
        vmec.variables["Rmajor_p"][:], desc.variables["Rmajor_p"][:]
    )
    np.testing.assert_allclose(
        vmec.variables["Aminor_p"][:], desc.variables["Aminor_p"][:]
    )
    np.testing.assert_allclose(vmec.variables["aspect"][:], desc.variables["aspect"][:])
    np.testing.assert_allclose(
        vmec.variables["volume_p"][:], desc.variables["volume_p"][:], rtol=1e-5
    )
    np.testing.assert_allclose(
        vmec.variables["volavgB"][:], desc.variables["volavgB"][:], rtol=1e-5
    )
    np.testing.assert_allclose(
        vmec.variables["betatotal"][:], desc.variables["betatotal"][:], rtol=1e-5
    )
    np.testing.assert_allclose(
        vmec.variables["betapol"][:], desc.variables["betapol"][:], rtol=1e-5
    )
    np.testing.assert_allclose(
        vmec.variables["betator"][:], desc.variables["betator"][:], rtol=1e-5
    )
    np.testing.assert_allclose(
        vmec.variables["ctor"][:], desc.variables["ctor"][:], rtol=1e-5
    )
    np.testing.assert_allclose(
        vmec.variables["rbtor"][:], desc.variables["rbtor"][:], rtol=1e-5
    )
    np.testing.assert_allclose(
        vmec.variables["rbtor0"][:], desc.variables["rbtor0"][:], rtol=1e-5
    )
    np.testing.assert_allclose(
        vmec.variables["b0"][:], desc.variables["b0"][:], rtol=5e-5
    )
    np.testing.assert_allclose(
        np.abs(vmec.variables["bdotb"][20:100]),
        np.abs(desc.variables["bdotb"][20:100]),
        rtol=1e-6,
    )
    np.testing.assert_allclose(
        np.abs(vmec.variables["buco"][20:100]),
        np.abs(desc.variables["buco"][20:100]),
        rtol=3e-2,
    )
    np.testing.assert_allclose(
        np.abs(vmec.variables["bvco"][20:100]),
        np.abs(desc.variables["bvco"][20:100]),
        rtol=3e-2,
    )
    np.testing.assert_allclose(
        np.abs(vmec.variables["jdotb"][20:100]),
        np.abs(desc.variables["jdotb"][20:100]),
        rtol=1e-5,
    )
    np.testing.assert_allclose(
        np.abs(vmec.variables["jcuru"][20:100]),
        np.abs(desc.variables["jcuru"][20:100]),
        rtol=1e-2,
    )
    np.testing.assert_allclose(
        np.abs(vmec.variables["jcurv"][20:100]),
        np.abs(desc.variables["jcurv"][20:100]),
        rtol=3e-2,
    )
    np.testing.assert_allclose(
        vmec.variables["DShear"][20:100], desc.variables["DShear"][20:100], rtol=1e-2
    )
    np.testing.assert_allclose(
        vmec.variables["DCurr"][20:100], desc.variables["DCurr"][20:100], rtol=1e-2
    )
    np.testing.assert_allclose(
        vmec.variables["DWell"][20:100], desc.variables["DWell"][20:100], rtol=1e-2
    )
    np.testing.assert_allclose(
        vmec.variables["DGeod"][20:100], desc.variables["DGeod"][20:100], atol=1e-9
    )
    np.testing.assert_allclose(
        vmec.variables["DMerc"][20:100], desc.variables["DMerc"][20:100], rtol=5e-2
    )
    np.testing.assert_allclose(
        vmec.variables["raxis_cc"][:], desc.variables["raxis_cc"][:], rtol=5e-5
    )
    np.testing.assert_allclose(
        vmec.variables["zaxis_cs"][:], desc.variables["zaxis_cs"][:], rtol=5e-5
    )
    np.testing.assert_allclose(
        vmec.variables["rmin_surf"][:], desc.variables["rmin_surf"][:], rtol=5e-3
    )
    np.testing.assert_allclose(
        vmec.variables["rmax_surf"][:], desc.variables["rmax_surf"][:], rtol=5e-3
    )
    np.testing.assert_allclose(
        vmec.variables["zmax_surf"][:], desc.variables["zmax_surf"][:], rtol=5e-3
    )


@pytest.mark.regression
@pytest.mark.slow
def test_vmec_save_2(VMEC_save):
    """Tests that saving in NetCDF format agrees with VMEC."""
    vmec, desc = VMEC_save

    # straight field-line grid to compare quantities in full volume
    grid = LinearGrid(L=15, M=6, N=0, NFP=desc.variables["nfp"][:])
    theta_vmec = VMECIO.compute_theta_coords(
        vmec.variables["lmns"][:],
        vmec.variables["xm"][:],
        vmec.variables["xn"][:],
        grid.nodes[:, 0],
        grid.nodes[:, 1],
        grid.nodes[:, 2],
    )
    theta_desc = VMECIO.compute_theta_coords(
        desc.variables["lmns"][:],
        desc.variables["xm"][:],
        desc.variables["xn"][:],
        grid.nodes[:, 0],
        grid.nodes[:, 1],
        grid.nodes[:, 2],
    )

    # R & Z
    R_vmec, Z_vmec = VMECIO.vmec_interpolate(
        vmec.variables["rmnc"][:],
        vmec.variables["zmns"][:],
        vmec.variables["xm"][:],
        vmec.variables["xn"][:],
        theta=theta_vmec,
        phi=grid.nodes[:, 2],
        s=grid.nodes[:, 0],
        sym=True,
    )
    R_desc, Z_desc = VMECIO.vmec_interpolate(
        desc.variables["rmnc"][:],
        desc.variables["zmns"][:],
        desc.variables["xm"][:],
        desc.variables["xn"][:],
        theta=theta_desc,
        phi=grid.nodes[:, 2],
        s=grid.nodes[:, 0],
        sym=True,
    )
    np.testing.assert_allclose(R_vmec, R_desc, rtol=1e-3)
    np.testing.assert_allclose(Z_vmec, Z_desc, rtol=1e-3)

    # |B|
    b_vmec = VMECIO.vmec_interpolate(
        vmec.variables["bmnc"][:],
        np.zeros_like(vmec.variables["bmnc"][:]),
        vmec.variables["xm_nyq"][:],
        vmec.variables["xn_nyq"][:],
        theta=theta_vmec,
        phi=grid.nodes[:, 2],
        s=grid.nodes[:, 0],
        sym=False,
    )
    b_desc = VMECIO.vmec_interpolate(
        desc.variables["bmnc"][:],
        np.zeros_like(desc.variables["bmnc"][:]),
        desc.variables["xm_nyq"][:],
        desc.variables["xn_nyq"][:],
        theta=theta_desc,
        phi=grid.nodes[:, 2],
        s=grid.nodes[:, 0],
        sym=False,
    )
    np.testing.assert_allclose(b_vmec, b_desc, rtol=1e-3)

    # B^zeta
    bsupv_vmec = VMECIO.vmec_interpolate(
        vmec.variables["bsupvmnc"][:],
        np.zeros_like(vmec.variables["bsupvmnc"][:]),
        vmec.variables["xm_nyq"][:],
        vmec.variables["xn_nyq"][:],
        theta=theta_vmec,
        phi=grid.nodes[:, 2],
        s=grid.nodes[:, 0],
        sym=False,
    )
    bsupv_desc = VMECIO.vmec_interpolate(
        desc.variables["bsupvmnc"][:],
        np.zeros_like(desc.variables["bsupvmnc"][:]),
        desc.variables["xm_nyq"][:],
        desc.variables["xn_nyq"][:],
        theta=theta_desc,
        phi=grid.nodes[:, 2],
        s=grid.nodes[:, 0],
        sym=False,
    )
    np.testing.assert_allclose(bsupv_vmec, bsupv_desc, rtol=1e-3)

    # B_zeta
    bsubv_vmec = VMECIO.vmec_interpolate(
        vmec.variables["bsubvmnc"][:],
        np.zeros_like(vmec.variables["bsubvmnc"][:]),
        vmec.variables["xm_nyq"][:],
        vmec.variables["xn_nyq"][:],
        theta=theta_vmec,
        phi=grid.nodes[:, 2],
        s=grid.nodes[:, 0],
        sym=False,
    )
    bsubv_desc = VMECIO.vmec_interpolate(
        desc.variables["bsubvmnc"][:],
        np.zeros_like(desc.variables["bsubvmnc"][:]),
        desc.variables["xm_nyq"][:],
        desc.variables["xn_nyq"][:],
        theta=theta_desc,
        phi=grid.nodes[:, 2],
        s=grid.nodes[:, 0],
        sym=False,
    )
    np.testing.assert_allclose(bsubv_vmec, bsubv_desc, rtol=1e-3)

    # straight field-line grid to compare quantities on boundary
    grid = LinearGrid(M=6, N=0, NFP=desc.variables["nfp"][:], rho=np.array([1.0]))
    theta_vmec = VMECIO.compute_theta_coords(
        vmec.variables["lmns"][:],
        vmec.variables["xm"][:],
        vmec.variables["xn"][:],
        grid.nodes[:, 0],
        grid.nodes[:, 1],
        grid.nodes[:, 2],
    )
    theta_desc = VMECIO.compute_theta_coords(
        desc.variables["lmns"][:],
        desc.variables["xm"][:],
        desc.variables["xn"][:],
        grid.nodes[:, 0],
        grid.nodes[:, 1],
        grid.nodes[:, 2],
    )

    # lambda
    L_vmec = VMECIO.vmec_interpolate(
        np.zeros_like(vmec.variables["lmns"][:]),
        vmec.variables["lmns"][:],
        vmec.variables["xm"][:],
        vmec.variables["xn"][:],
        theta=theta_vmec,
        phi=grid.nodes[:, 2],
        s=grid.nodes[:, 0],
        sym=False,
    )
    L_desc = VMECIO.vmec_interpolate(
        np.zeros_like(desc.variables["lmns"][:]),
        desc.variables["lmns"][:],
        desc.variables["xm"][:],
        desc.variables["xn"][:],
        theta=theta_desc,
        phi=grid.nodes[:, 2],
        s=grid.nodes[:, 0],
        sym=False,
    )
    np.testing.assert_allclose(L_vmec, L_desc, rtol=1e-2)

    # Jacobian
    g_vmec = VMECIO.vmec_interpolate(
        vmec.variables["gmnc"][:],
        np.zeros_like(vmec.variables["gmnc"][:]),
        vmec.variables["xm_nyq"][:],
        vmec.variables["xn_nyq"][:],
        theta=theta_vmec,
        phi=grid.nodes[:, 2],
        s=grid.nodes[:, 0],
        sym=False,
    )
    g_desc = VMECIO.vmec_interpolate(
        desc.variables["gmnc"][:],
        np.zeros_like(desc.variables["gmnc"][:]),
        desc.variables["xm_nyq"][:],
        desc.variables["xn_nyq"][:],
        theta=theta_desc,
        phi=grid.nodes[:, 2],
        s=grid.nodes[:, 0],
        sym=False,
    )
    np.testing.assert_allclose(g_vmec, g_desc, rtol=1e-2)

    # B^theta
    bsupu_vmec = VMECIO.vmec_interpolate(
        vmec.variables["bsupumnc"][:],
        np.zeros_like(vmec.variables["bsupumnc"][:]),
        vmec.variables["xm_nyq"][:],
        vmec.variables["xn_nyq"][:],
        theta=theta_vmec,
        phi=grid.nodes[:, 2],
        s=grid.nodes[:, 0],
        sym=False,
    )
    bsupu_desc = VMECIO.vmec_interpolate(
        desc.variables["bsupumnc"][:],
        np.zeros_like(desc.variables["bsupumnc"][:]),
        desc.variables["xm_nyq"][:],
        desc.variables["xn_nyq"][:],
        theta=theta_desc,
        phi=grid.nodes[:, 2],
        s=grid.nodes[:, 0],
        sym=False,
    )
    np.testing.assert_allclose(bsupu_vmec, bsupu_desc, rtol=1e-2)

    # B_theta
    bsubu_vmec = VMECIO.vmec_interpolate(
        vmec.variables["bsubumnc"][:],
        np.zeros_like(vmec.variables["bsubumnc"][:]),
        vmec.variables["xm_nyq"][:],
        vmec.variables["xn_nyq"][:],
        theta=theta_vmec,
        phi=grid.nodes[:, 2],
        s=grid.nodes[:, 0],
        sym=False,
    )
    bsubu_desc = VMECIO.vmec_interpolate(
        desc.variables["bsubumnc"][:],
        np.zeros_like(desc.variables["bsubumnc"][:]),
        desc.variables["xm_nyq"][:],
        desc.variables["xn_nyq"][:],
        theta=theta_desc,
        phi=grid.nodes[:, 2],
        s=grid.nodes[:, 0],
        sym=False,
    )
    np.testing.assert_allclose(bsubu_vmec, bsubu_desc, rtol=1e-2)

    # B_psi
    bsubs_vmec = VMECIO.vmec_interpolate(
        np.zeros_like(vmec.variables["bsubsmns"][:]),
        vmec.variables["bsubsmns"][:],
        vmec.variables["xm_nyq"][:],
        vmec.variables["xn_nyq"][:],
        theta=theta_vmec,
        phi=grid.nodes[:, 2],
        s=grid.nodes[:, 0],
        sym=False,
    )
    bsubs_desc = VMECIO.vmec_interpolate(
        np.zeros_like(desc.variables["bsubsmns"][:]),
        desc.variables["bsubsmns"][:],
        desc.variables["xm_nyq"][:],
        desc.variables["xn_nyq"][:],
        theta=theta_desc,
        phi=grid.nodes[:, 2],
        s=grid.nodes[:, 0],
        sym=False,
    )
    np.testing.assert_allclose(bsubs_vmec, bsubs_desc, rtol=1e-2, atol=2e-3)

    # J^theta
    curru_vmec = VMECIO.vmec_interpolate(
        vmec.variables["currumnc"][:],
        np.zeros_like(vmec.variables["currumnc"][:]),
        vmec.variables["xm_nyq"][:],
        vmec.variables["xn_nyq"][:],
        theta=theta_vmec,
        phi=grid.nodes[:, 2],
        s=grid.nodes[:, 0],
        sym=False,
    )
    curru_desc = VMECIO.vmec_interpolate(
        desc.variables["currumnc"][:],
        np.zeros_like(desc.variables["currumnc"][:]),
        desc.variables["xm_nyq"][:],
        desc.variables["xn_nyq"][:],
        theta=theta_desc,
        phi=grid.nodes[:, 2],
        s=grid.nodes[:, 0],
        sym=False,
    )
    np.testing.assert_allclose(curru_vmec, curru_desc, rtol=1e-2)

    # J^zeta
    currv_vmec = VMECIO.vmec_interpolate(
        vmec.variables["currvmnc"][:],
        np.zeros_like(vmec.variables["currvmnc"][:]),
        vmec.variables["xm_nyq"][:],
        vmec.variables["xn_nyq"][:],
        theta=theta_vmec,
        phi=grid.nodes[:, 2],
        s=grid.nodes[:, 0],
        sym=False,
    )
    currv_desc = VMECIO.vmec_interpolate(
        desc.variables["currvmnc"][:],
        np.zeros_like(desc.variables["currvmnc"][:]),
        desc.variables["xm_nyq"][:],
        desc.variables["xn_nyq"][:],
        theta=theta_desc,
        phi=grid.nodes[:, 2],
        s=grid.nodes[:, 0],
        sym=False,
    )
    np.testing.assert_allclose(currv_vmec, currv_desc, rtol=1e-2)


@pytest.mark.unit
@pytest.mark.solve
@pytest.mark.mpl_image_compare(tolerance=1)
def test_plot_vmec_comparison(SOLOVEV):
    """Test that DESC and VMEC flux surface plots match."""
    eq = EquilibriaFamily.load(load_from=str(SOLOVEV["desc_h5_path"]))[-1]
    fig, ax = VMECIO.plot_vmec_comparison(eq, str(SOLOVEV["vmec_nc_path"]))
    return fig


@pytest.mark.unit
def test_vmec_boundary_subspace(DummyStellarator):
    """Test VMEC boundary subspace is enforced properly."""
    eq = load(load_from=str(DummyStellarator["output_path"]), file_format="hdf5")

    RBC = np.array([[1, 2], [-1, 2], [1, 0], [2, 2]])
    ZBS = np.array([[2, 1], [-2, 1], [0, 2], [-1, 1]])
    opt_subspace = vmec_boundary_subspace(eq, RBC, ZBS)

    y_opt = np.arange(8)
    y = np.dot(y_opt, opt_subspace.T)

    m_desc = np.concatenate(
        (eq.surface.R_basis.modes[:, 1], eq.surface.Z_basis.modes[:, 1])
    )
    n_desc = np.concatenate(
        (eq.surface.R_basis.modes[:, 2], eq.surface.Z_basis.modes[:, 2])
    )

    m_vmec, n_vmec, zbs, rbc = ptolemy_identity_rev(m_desc, n_desc, y)

    tol = 1e-15
    rbc_ref = np.atleast_2d(np.array([0, 1, 0, 0, 0, 0, 0, 0, 0, 1, 0, 1, 1]))
    zbs_ref = np.atleast_2d(np.array([0, 0, 0, 1, 1, 0, 0, 1, 0, 0, 1, 0, 0]))
    np.testing.assert_allclose(rbc_ref, np.abs(rbc) > tol)
    np.testing.assert_allclose(zbs_ref, np.abs(zbs) > tol)


@pytest.mark.unit
def test_make_boozmn_output(TmpDir):
    """Test that booz_xform-style outputs accurately reconstruct quantities."""
    # load in HELIOTRON equilibrium
    eq = get("HELIOTRON")
    output_path = str(TmpDir.join("boozmn_out.nc"))

    boozer_res = 35
    surfs = 3
    # Use DESC to calculate the boozer harmonics and create a booz_xform style .nc file
    # on 3 surfaces using boozer resolutions of 15
    make_boozmn_output(
        eq, output_path, surfs=surfs, verbose=2, M_booz=boozer_res, N_booz=boozer_res
    )
    # load in the .nc file
    file = Dataset(output_path, mode="r")

    s_full = np.linspace(0, 1, surfs + 1)
    s_half = s_full[0:-1] + 0.5 / (surfs)

    R_mnc = file.variables["rmnc_b"][:].filled()
    Z_mns = file.variables["zmns_b"][:].filled()
    B_mnc = file.variables["bmnc_b"][:].filled()
    nu_mns = file.variables["pmns_b"][:].filled()
    g_mnc = file.variables["gmn_b"][:].filled()

    quantities = [R_mnc, Z_mns, B_mnc, g_mnc, nu_mns]
    quant_names = ["R", "Z", "|B|", "sqrt(g)_B", "nu"]
    quant_parity = ["cos", "sin", "cos", "cos", "sin"]

    xm = file.variables["ixm_b"][:].filled()
    xn = file.variables["ixn_b"][:].filled()

    # create grid on which to check values btwn DESC eq.compute and the
    # evaluated Boozer harmonics for each quantity
    M = 40
    N = 40

    for surf_index in range(surfs):
        rho = np.sqrt(s_half[surf_index])
        grid = LinearGrid(rho=rho, M=M, N=N, NFP=eq.NFP)
        data = eq.compute(["theta_B", "zeta_B"] + quant_names, grid=grid)
        # make the grid in Boozer angles corresponding
        # to the DESC theta,zeta angles that our quantities
        # are computed on
        grid_boozer = Grid(
            np.vstack(
                (np.ones_like(data["theta_B"]) * rho, data["theta_B"], data["zeta_B"])
            ).T,
            sort=False,
        )

        for quant_index in range(len(quantities)):
            name = quant_names[quant_index]
            quant = quantities[quant_index]
            parity = quant_parity[quant_index]

            # B_mn
            m, n, quant_mn = (
                ptolemy_identity_fwd(xm, xn, np.zeros_like(quant), quant)
                if parity == "cos"
                else ptolemy_identity_fwd(xm, xn, quant, np.zeros_like(quant))
            )
            # negate nu since we save it as negative of what our convention is
            # to comply with booz_xform notation
            quant_mn = -quant_mn if name == "nu" else quant_mn

            # TODO: I find I must use sym=False even if eq.sym=True
            # because otherwise it claims that certain modes are not in the basis...
            # these modes are symmetric I think...
            basis = DoubleFourierSeries(
                np.max(m), round(np.max(n) / eq.NFP), sym=False, NFP=eq.NFP
            )
            quant_mn_desc_basis = np.zeros((basis.num_modes,))
            for i, (mm, nn) in enumerate(zip(m, n / eq.NFP)):
                idx = basis.get_idx(L=0, M=mm, N=nn)
                quant_mn_desc_basis[idx] = quant_mn[surf_index, i]

            quant_trans = Transform(grid=grid_boozer, basis=basis)
            quant_from_booz = quant_trans.transform(quant_mn_desc_basis)

            np.testing.assert_allclose(
                quant_from_booz,
                data[name],
                atol=5e-5,
                rtol=5e-4,
                err_msg=f"{name} at surf index {surf_index}",
            )<|MERGE_RESOLUTION|>--- conflicted
+++ resolved
@@ -6,14 +6,10 @@
 
 from desc.basis import DoubleFourierSeries, FourierZernikeBasis
 from desc.equilibrium import EquilibriaFamily, Equilibrium
-<<<<<<< HEAD
 from desc.examples import get
 from desc.grid import Grid, LinearGrid
+from desc.io import load
 from desc.transform import Transform
-=======
-from desc.grid import LinearGrid
-from desc.io import load
->>>>>>> 94333f47
 from desc.vmec import VMECIO
 from desc.vmec_utils import (
     fourier_to_zernike,
