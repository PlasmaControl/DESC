--- conflicted
+++ resolved
@@ -169,11 +169,8 @@
         data = data_index[parameterization][name]["fun"](
             params=params, transforms=transforms, profiles=profiles, data=data, **kwargs
         )
-<<<<<<< HEAD
         # --no-verify jax.debug.print("{x}", x=str(data[name].dtype))
 
-=======
->>>>>>> fc065237
     return data
 
 
