--- conflicted
+++ resolved
@@ -1634,8 +1634,7 @@
     )
 
 
-<<<<<<< HEAD
-@pytest.mark.unit
+@pytest.mark.regression
 def test_ballooning_stability_opt():
     """Perform ballooning stability optimization with DESC."""
     try:
@@ -1783,7 +1782,8 @@
         lam2_optimized[i] = data["ideal_ball_gamma2"]
 
     assert lam2_optimized < lam2_initial
-=======
+
+
 @pytest.mark.slow
 @pytest.mark.regression
 @pytest.mark.optimize
@@ -1875,5 +1875,4 @@
         xtol=1e-9,
     )
 
-    np.testing.assert_allclose(obj.compute(*obj.xs(eq, surf)), target_dist, atol=1e-2)
->>>>>>> 5c309d85
+    np.testing.assert_allclose(obj.compute(*obj.xs(eq, surf)), target_dist, atol=1e-2)