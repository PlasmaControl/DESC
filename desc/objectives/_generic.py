"""Generic objectives that don't belong anywhere else."""
import inspect
import re

from desc.backend import jnp
from desc.compute import compute as compute_fun
from desc.compute import data_index
from desc.compute.utils import get_profiles, get_transforms
from desc.grid import LinearGrid, QuadratureGrid
<<<<<<< HEAD
from desc.profiles import Profile
from desc.utils import Timer, setdefault
=======
from desc.utils import Timer
>>>>>>> 74e8faa5

from .normalization import compute_scaling_factors
from .objective_funs import _Objective


class ObjectiveFromUser(_Objective):
    """Wrap a user defined objective function.

    The user supplied function should take two arguments: ``grid`` and ``data``.

    ``grid`` is the Grid object containing the nodes where the data is computed.

    ``data`` is a dictionary of values with keys from the list of `variables`_. Values
    will be the given data evaluated at ``grid``.

    The function should be JAX traceable and differentiable, and should return a single
    JAX array. The source code of the function must be visible to the ``inspect`` module
    for parsing.

    .. _variables: https://desc-docs.readthedocs.io/en/stable/variables.html

    Parameters
    ----------
    fun : callable
        Custom objective function.
    eq : Equilibrium, optional
        Equilibrium that will be optimized to satisfy the Objective.
    target : float, ndarray, optional
        Target value(s) of the objective. Only used if bounds is None.
        len(target) must be equal to Objective.dim_f
    bounds : tuple, optional
        Lower and upper bounds on the objective. Overrides target.
        len(bounds[0]) and len(bounds[1]) must be equal to Objective.dim_f
    weight : float, ndarray, optional
        Weighting to apply to the Objective, relative to other Objectives.
        len(weight) must be equal to Objective.dim_f
    normalize : bool
        Whether to compute the error in physical units or non-dimensionalize.
        Note: has no effect for this objective.
    normalize_target : bool
        Whether target and bounds should be normalized before comparing to computed
        values. If `normalize` is `True` and the target is in physical units,
        this should also be set to True.
    grid : Grid, ndarray, optional
        Collocation grid containing the nodes to evaluate at.
    name : str
        Name of the objective function.


    Examples
    --------
    .. code-block:: python

        from desc.compute.utils import surface_averages
        def myfun(grid, data):
            # This will compute the flux surface average of the function
            # R*B_T from the Grad-Shafranov equation
            f = data['R']*data['B_phi']
            f_fsa = surface_averages(grid, f, sqrt_g=data['sqrt_g'])
            # this has the FSA values on the full grid, but we just want
            # the unique values:
            return grid.compress(f_fsa)

        myobj = ObjectiveFromUser(myfun)

    """

    _scalar = False
    _linear = False
    _units = "(Unknown)"
    _print_value_fmt = "Custom Objective Residual: {:10.3e} "

    def __init__(
        self,
        fun,
        eq=None,
        target=None,
        bounds=None,
        weight=1,
        normalize=True,
        normalize_target=True,
        grid=None,
        name="custom",
    ):
        if target is None and bounds is None:
            target = 0
        self._fun = fun
        self._grid = grid
        super().__init__(
            things=eq,
            target=target,
            bounds=bounds,
            weight=weight,
            normalize=normalize,
            normalize_target=normalize_target,
            name=name,
        )

    def build(self, eq=None, use_jit=True, verbose=1):
        """Build constant arrays.

        Parameters
        ----------
        eq : Equilibrium, optional
            Equilibrium that will be optimized to satisfy the Objective.
        use_jit : bool, optional
            Whether to just-in-time compile the objective and derivatives.
        verbose : int, optional
            Level of output.

        """
        self.things = setdefault(eq, self.things)
        eq = self.things[0]
        if self._grid is None:
            grid = QuadratureGrid(eq.L_grid, eq.M_grid, eq.N_grid, eq.NFP)
        else:
            grid = self._grid

        def get_vars(fun):
            pattern = r"data\[(.*?)\]"
            src = inspect.getsource(fun)
            variables = re.findall(pattern, src)
            variables = list({s.strip().strip("'").strip('"') for s in variables})
            return variables

        self._data_keys = get_vars(self._fun)
        dummy_data = {}
        p = "desc.equilibrium.equilibrium.Equilibrium"
        for key in self._data_keys:
            assert key in data_index[p], f"Don't know how to compute {key}"
            if data_index[p][key]["dim"] == 0:
                dummy_data[key] = jnp.array(0.0)
            else:
                dummy_data[key] = jnp.empty((grid.num_nodes, data_index[p][key]["dim"]))

        self._fun_wrapped = lambda data: self._fun(grid, data)
        import jax

        self._dim_f = jax.eval_shape(self._fun_wrapped, dummy_data).size
        self._scalar = self._dim_f == 1
        self._profiles = get_profiles(self._data_keys, obj=eq, grid=grid)
        self._transforms = get_transforms(self._data_keys, obj=eq, grid=grid)
        self._constants = {
            "transforms": self._transforms,
            "profiles": self._profiles,
        }

        super().build(things=eq, use_jit=use_jit, verbose=verbose)

    def compute(self, params, constants=None):
        """Compute the quantity.

        Parameters
        ----------
        params : dict
            Dictionary of equilibrium degrees of freedom, eg Equilibrium.params_dict
        constants : dict
            Dictionary of constant data, eg transforms, profiles etc. Defaults to
            self.constants

        Returns
        -------
        f : ndarray
            Computed quantity.

        """
        if constants is None:
            constants = self.constants
        data = compute_fun(
            "desc.equilibrium.equilibrium.Equilibrium",
            self._data_keys,
            params=params,
            transforms=constants["transforms"],
            profiles=constants["profiles"],
        )
        f = self._fun_wrapped(data)
        return f


class GenericObjective(_Objective):
    """A generic objective that can compute any quantity from the `data_index`.

    Parameters
    ----------
    f : str
        Name of the quantity to compute.
    eq : Equilibrium, optional
        Equilibrium that will be optimized to satisfy the Objective.
    target : float, ndarray, optional
        Target value(s) of the objective. Only used if bounds is None.
        len(target) must be equal to Objective.dim_f
    bounds : tuple, optional
        Lower and upper bounds on the objective. Overrides target.
        len(bounds[0]) and len(bounds[1]) must be equal to Objective.dim_f
    weight : float, ndarray, optional
        Weighting to apply to the Objective, relative to other Objectives.
        len(weight) must be equal to Objective.dim_f
    normalize : bool
        Whether to compute the error in physical units or non-dimensionalize.
        Note: has no effect for this objective.
    normalize_target : bool
        Whether target and bounds should be normalized before comparing to computed
        values. If `normalize` is `True` and the target is in physical units,
        this should also be set to True.
    grid : Grid, ndarray, optional
        Collocation grid containing the nodes to evaluate at.
    name : str
        Name of the objective function.

    """

    _scalar = False
    _linear = False
    _units = "(Unknown)"
    _print_value_fmt = "Residual: {:10.3e} "

    def __init__(
        self,
        f,
        eq=None,
        target=None,
        bounds=None,
        weight=1,
        normalize=True,
        normalize_target=True,
        grid=None,
        name="generic",
    ):
        if target is None and bounds is None:
            target = 0
        self.f = f
        self._grid = grid
        super().__init__(
            things=eq,
            target=target,
            bounds=bounds,
            weight=weight,
            normalize=normalize,
            normalize_target=normalize_target,
            name=name,
        )
        self._units = (
            "("
            + data_index["desc.equilibrium.equilibrium.Equilibrium"][self.f]["units"]
            + ")"
        )

    def build(self, eq=None, use_jit=True, verbose=1):
        """Build constant arrays.

        Parameters
        ----------
        eq : Equilibrium, optional
            Equilibrium that will be optimized to satisfy the Objective.
        use_jit : bool, optional
            Whether to just-in-time compile the objective and derivatives.
        verbose : int, optional
            Level of output.

        """
        self.things = setdefault(eq, self.things)
        eq = self.things[0]
        if self._grid is None:
            grid = QuadratureGrid(eq.L_grid, eq.M_grid, eq.N_grid, eq.NFP)
        else:
            grid = self._grid

        p = "desc.equilibrium.equilibrium.Equilibrium"
        if data_index[p][self.f]["dim"] == 0:
            self._dim_f = 1
            self._scalar = True
        else:
            self._dim_f = grid.num_nodes * data_index[p][self.f]["dim"]
            self._scalar = False
        self._profiles = get_profiles(self.f, obj=eq, grid=grid)
        self._transforms = get_transforms(self.f, obj=eq, grid=grid)
        self._constants = {
            "transforms": self._transforms,
            "profiles": self._profiles,
        }

        super().build(things=eq, use_jit=use_jit, verbose=verbose)

    def compute(self, params, constants=None):
        """Compute the quantity.

        Parameters
        ----------
        params : dict
            Dictionary of equilibrium degrees of freedom, eg Equilibrium.params_dict
        constants : dict
            Dictionary of constant data, eg transforms, profiles etc. Defaults to
            self.constants

        Returns
        -------
        f : ndarray
            Computed quantity.

        """
        if constants is None:
            constants = self.constants
        data = compute_fun(
            "desc.equilibrium.equilibrium.Equilibrium",
            self.f,
            params=params,
            transforms=constants["transforms"],
            profiles=constants["profiles"],
        )
        f = data[self.f]
        if not self.scalar:
            f = (f.T * constants["transforms"]["grid"].weights).flatten()
        return f


class ToroidalCurrent(_Objective):
    """Target toroidal current profile.

    Parameters
    ----------
    eq : Equilibrium, optional
        Equilibrium that will be optimized to satisfy the Objective.
    target : float, ndarray, optional
        Target value(s) of the objective. Only used if bounds is None.
        len(target) must be equal to Objective.dim_f
    bounds : tuple, optional
        Lower and upper bounds on the objective. Overrides target.
        len(bounds[0]) and len(bounds[1]) must be equal to Objective.dim_f
    weight : float, ndarray, optional
        Weighting to apply to the Objective, relative to other Objectives.
        len(weight) must be equal to Objective.dim_f
    normalize : bool
        Whether to compute the error in physical units or non-dimensionalize.
    normalize_target : bool
        Whether target and bounds should be normalized before comparing to computed
        values. If `normalize` is `True` and the target is in physical units,
        this should also be set to True.
    grid : Grid, ndarray, optional
        Collocation grid containing the nodes to evaluate at.
    name : str
        Name of the objective function.

    """

    _scalar = False
    _linear = False
    _units = "(A)"
    _print_value_fmt = "Toroidal current: {:10.3e} "

    def __init__(
        self,
        eq=None,
        target=None,
        bounds=None,
        weight=1,
        normalize=True,
        normalize_target=True,
        grid=None,
        name="toroidal current",
    ):
        if target is None and bounds is None:
            target = 0
        self._grid = grid
        super().__init__(
            things=eq,
            target=target,
            bounds=bounds,
            weight=weight,
            normalize=normalize,
            normalize_target=normalize_target,
            name=name,
        )

    def build(self, eq=None, use_jit=True, verbose=1):
        """Build constant arrays.

        Parameters
        ----------
        eq : Equilibrium, optional
            Equilibrium that will be optimized to satisfy the Objective.
        use_jit : bool, optional
            Whether to just-in-time compile the objective and derivatives.
        verbose : int, optional
            Level of output.

        """
        self.things = setdefault(eq, self.things)
        eq = self.things[0]
        if self._grid is None:
            grid = LinearGrid(
                L=eq.L_grid,
                M=eq.M_grid,
                N=eq.N_grid,
                NFP=eq.NFP,
                sym=eq.sym,
                axis=False,
            )
        else:
            grid = self._grid

        if callable(self._target):
            self._target = self._target(grid.nodes[grid.unique_rho_idx])

        self._dim_f = grid.num_rho
        self._data_keys = ["current"]

        timer = Timer()
        if verbose > 0:
            print("Precomputing transforms")
        timer.start("Precomputing transforms")

        self._profiles = get_profiles(self._data_keys, obj=eq, grid=grid)
        self._transforms = get_transforms(self._data_keys, obj=eq, grid=grid)
        self._constants = {
            "transforms": self._transforms,
            "profiles": self._profiles,
        }

        timer.stop("Precomputing transforms")
        if verbose > 1:
            timer.disp("Precomputing transforms")

        if self._normalize:
            scales = compute_scaling_factors(eq)
            self._normalization = scales["I"]

        super().build(things=eq, use_jit=use_jit, verbose=verbose)

    def compute(self, params, constants=None):
        """Compute toroidal current.

        Parameters
        ----------
        params : dict
            Dictionary of equilibrium degrees of freedom, eg Equilibrium.params_dict
        constants : dict
            Dictionary of constant data, eg transforms, profiles etc. Defaults to
            self.constants

        Returns
        -------
        current : ndarray
            Toroidal current (A) through specified surfaces.

        """
        if constants is None:
            constants = self.constants
        data = compute_fun(
            "desc.equilibrium.equilibrium.Equilibrium",
            self._data_keys,
            params=params,
            transforms=constants["transforms"],
            profiles=constants["profiles"],
        )
        return constants["transforms"]["grid"].compress(data["current"])

    def _scale(self, *args, **kwargs):
        """Compute and apply the target/bounds, weighting, and normalization."""
        constants = kwargs.get("constants", None)
        if constants is None:
            constants = self.constants
        w = constants["transforms"]["grid"].compress(
            constants["transforms"]["grid"].spacing[:, 0]
        )
        return super()._scale(*args, **kwargs) * jnp.sqrt(w)

    def print_value(self, *args, **kwargs):
        """Print the value of the objective."""
        f = self.compute(*args, **kwargs)
        print("Maximum " + self._print_value_fmt.format(jnp.max(f)) + self._units)
        print("Minimum " + self._print_value_fmt.format(jnp.min(f)) + self._units)
        print("Average " + self._print_value_fmt.format(jnp.mean(f)) + self._units)

        if self._normalize:
            print(
                "Maximum "
                + self._print_value_fmt.format(jnp.max(f / self.normalization))
                + "(normalized)"
            )
            print(
                "Minimum "
                + self._print_value_fmt.format(jnp.min(f / self.normalization))
                + "(normalized)"
            )
            print(
                "Average "
                + self._print_value_fmt.format(jnp.mean(f / self.normalization))
                + "(normalized)"
            )


class RotationalTransform(_Objective):
    """Targets a rotational transform profile.

    Parameters
    ----------
    eq : Equilibrium, optional
        Equilibrium that will be optimized to satisfy the Objective.
    target : float, ndarray, optional
        Target value(s) of the objective. Only used if bounds is None.
        len(target) must be equal to Objective.dim_f
    bounds : tuple, optional
        Lower and upper bounds on the objective. Overrides target.
        len(bounds[0]) and len(bounds[1]) must be equal to Objective.dim_f
    weight : float, ndarray, optional
        Weighting to apply to the Objective, relative to other Objectives.
        len(weight) must be equal to Objective.dim_f
    normalize : bool
        Whether to compute the error in physical units or non-dimensionalize.
        Note: has no effect for this objective.
    normalize_target : bool
        Whether target and bounds should be normalized before comparing to computed
        values. If `normalize` is `True` and the target is in physical units,
        this should also be set to True.
        Note: has no effect for this objective.
    grid : Grid, optional
        Collocation grid containing the nodes to evaluate at.
    name : str
        Name of the objective function.

    """

    _scalar = False
    _linear = False
    _units = "(dimensionless)"
    _print_value_fmt = "Rotational transform: {:10.3e} "

    def __init__(
        self,
        eq=None,
        target=None,
        bounds=None,
        weight=1,
        normalize=True,
        normalize_target=True,
        grid=None,
        name="rotational transform",
    ):
        if target is None and bounds is None:
            target = 0
        self._grid = grid
        super().__init__(
            things=eq,
            target=target,
            bounds=bounds,
            weight=weight,
            normalize=normalize,
            normalize_target=normalize_target,
            name=name,
        )

    def build(self, eq=None, use_jit=True, verbose=1):
        """Build constant arrays.

        Parameters
        ----------
        eq : Equilibrium, optional
            Equilibrium that will be optimized to satisfy the Objective.
        use_jit : bool, optional
            Whether to just-in-time compile the objective and derivatives.
        verbose : int, optional
            Level of output.

        """
        self.things = setdefault(eq, self.things)
        eq = self.things[0]
        if self._grid is None:
            grid = LinearGrid(
                L=eq.L_grid,
                M=eq.M_grid,
                N=eq.N_grid,
                NFP=eq.NFP,
                sym=eq.sym,
                axis=False,
            )
        else:
            grid = self._grid

        if callable(self._target):
            self._target = self._target(grid.nodes[grid.unique_rho_idx])

        self._dim_f = grid.num_rho
        self._data_keys = ["iota"]

        timer = Timer()
        if verbose > 0:
            print("Precomputing transforms")
        timer.start("Precomputing transforms")

        self._profiles = get_profiles(self._data_keys, obj=eq, grid=grid)
        self._transforms = get_transforms(self._data_keys, obj=eq, grid=grid)
        self._constants = {
            "transforms": self._transforms,
            "profiles": self._profiles,
        }

        timer.stop("Precomputing transforms")
        if verbose > 1:
            timer.disp("Precomputing transforms")

        super().build(things=eq, use_jit=use_jit, verbose=verbose)

    def compute(self, params, constants=None):
        """Compute rotational transform profile errors.

        Parameters
        ----------
        params : dict
            Dictionary of equilibrium degrees of freedom, eg Equilibrium.params_dict
        constants : dict
            Dictionary of constant data, eg transforms, profiles etc. Defaults to
            self.constants

        Returns
        -------
        iota : ndarray
            rotational transform on specified flux surfaces.

        """
        if constants is None:
            constants = self.constants
        data = compute_fun(
            "desc.equilibrium.equilibrium.Equilibrium",
            self._data_keys,
            params=params,
            transforms=constants["transforms"],
            profiles=constants["profiles"],
        )
        return constants["transforms"]["grid"].compress(data["iota"])

    def _scale(self, *args, **kwargs):
        """Compute and apply the target/bounds, weighting, and normalization."""
        constants = kwargs.get("constants", None)
        if constants is None:
            constants = self.constants
        w = constants["transforms"]["grid"].compress(
            constants["transforms"]["grid"].spacing[:, 0]
        )
        return super()._scale(*args, **kwargs) * jnp.sqrt(w)

    def print_value(self, *args, **kwargs):
        """Print the value of the objective."""
        f = self.compute(*args, **kwargs)
        print("Maximum " + self._print_value_fmt.format(jnp.max(f)) + self._units)
        print("Minimum " + self._print_value_fmt.format(jnp.min(f)) + self._units)
        print("Average " + self._print_value_fmt.format(jnp.mean(f)) + self._units)<|MERGE_RESOLUTION|>--- conflicted
+++ resolved
@@ -7,12 +7,7 @@
 from desc.compute import data_index
 from desc.compute.utils import get_profiles, get_transforms
 from desc.grid import LinearGrid, QuadratureGrid
-<<<<<<< HEAD
-from desc.profiles import Profile
 from desc.utils import Timer, setdefault
-=======
-from desc.utils import Timer
->>>>>>> 74e8faa5
 
 from .normalization import compute_scaling_factors
 from .objective_funs import _Objective
