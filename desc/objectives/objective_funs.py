"""Base classes for objectives."""

from abc import ABC, abstractmethod
from inspect import getfullargspec

import logging
import numpy as np
import logging

from desc.backend import block_diag, jit, jnp, use_jax
from desc.compute import arg_order
from desc.derivatives import Derivative
from desc.io import IOAble
from desc.utils import Timer, is_broadcastable

# XXX: could use `indices` instead of `arg_order` in ObjectiveFunction loops


class ObjectiveFunction(IOAble):
    """Objective function comprised of one or more Objectives.

    Parameters
    ----------
    objectives : tuple of Objective
        List of objectives to be minimized.
    eq : Equilibrium, optional
        Equilibrium that will be optimized to satisfy the objectives.
    use_jit : bool, optional
        Whether to just-in-time compile the objectives and derivatives.
    deriv_mode : {"batched", "blocked"}
        method for computing derivatives. "batched" is generally faster, "blocked" may
        use less memory. Note that the "blocked" Hessian will only be block diagonal.

    """

    _io_attrs_ = ["_objectives"]

<<<<<<< HEAD
    def __init__(
        self, objectives, eq=None, use_jit=True, deriv_mode="batched"
    ):
=======
    def __init__(self, objectives, eq=None, use_jit=True, deriv_mode="batched"):
>>>>>>> 058855cc

        if not isinstance(objectives, tuple):
            objectives = (objectives,)

        assert use_jit in {True, False}
        assert deriv_mode in {"batched", "blocked"}

        self._objectives = objectives
        self._use_jit = use_jit
        self._deriv_mode = deriv_mode
        self._built = False
        self._compiled = False

        if eq is not None:
            self.build(eq, use_jit=self._use_jit)

    def _set_state_vector(self):
        """Set state vector components, dimensions, and indices."""
        self._args = np.concatenate([obj.args for obj in self.objectives])
        self._args = [arg for arg in arg_order if arg in self._args]

        self._dimensions = self.objectives[0].dimensions

        self._dim_x = 0
        self._x_idx = {}
        for arg in self.args:
            self.x_idx[arg] = np.arange(self._dim_x, self._dim_x + self.dimensions[arg])
            self._dim_x += self.dimensions[arg]

    def _set_derivatives(self):
        """Set up derivatives of the objective functions."""
        self._derivatives = {"jac": {}, "grad": {}, "hess": {}}
        for arg in self.args:
            self._derivatives["jac"][arg] = lambda x, arg=arg: jnp.vstack(
                [
                    obj.derivatives["jac"][arg](
                        *self._kwargs_to_args(self.unpack_state(x), obj.args)
                    )
                    for obj in self.objectives
                ]
            )
            self._derivatives["grad"][arg] = lambda x, arg=arg: jnp.sum(
                jnp.array(
                    [
                        obj.derivatives["grad"][arg](
                            *self._kwargs_to_args(self.unpack_state(x), obj.args)
                        )
                        for obj in self.objectives
                    ]
                ),
                axis=0,
            )
            self._derivatives["hess"][arg] = lambda x, arg=arg: jnp.sum(
                jnp.array(
                    [
                        obj.derivatives["hess"][arg](
                            *self._kwargs_to_args(self.unpack_state(x), obj.args)
                        )
                        for obj in self.objectives
                    ]
                ),
                axis=0,
            )

        if self._deriv_mode == "blocked":
            self._grad = lambda x: jnp.concatenate(
                [jnp.atleast_1d(self._derivatives["grad"][arg](x)) for arg in self.args]
            )
            self._jac = lambda x: jnp.hstack(
                [self._derivatives["jac"][arg](x) for arg in self.args]
            )
            self._hess = lambda x: block_diag(
                *[self._derivatives["hess"][arg](x) for arg in self.args]
            )
        if self._deriv_mode == "batched":
            self._grad = Derivative(self.compute_scalar, mode="grad")
            self._hess = Derivative(self.compute_scalar, mode="hess")
            self._jac = Derivative(self.compute, mode="fwd")

    def jit(self):
        """Apply JIT to compute methods, or re-apply after updating self."""
        # can't loop here because del doesn't work on getattr
        # main idea is that when jitting a method, jax replaces that method
        # with a CompiledFunction object, with self compiled in. To re-jit
        # (ie, after updating attributes of self), we just need to delete the jax
        # CompiledFunction object, which will then leave the raw method in its place,
        # and then jit the raw method with the new self

        # doing str name type checking to avoid importing weird jax private stuff
        # for proper isinstance check
        if "CompiledFunction" in str(type(self.compute)):
            del self.compute
        self.compute = jit(self.compute)
        if "CompiledFunction" in str(type(self.compute_scalar)):
            del self.compute_scalar
        self.compute_scalar = jit(self.compute_scalar)
        if "CompiledFunction" in str(type(self.jac)):
            del self.jac
        self.jac = jit(self.jac)
        if "CompiledFunction" in str(type(self.hess)):
            del self.hess
        self.hess = jit(self.hess)
        if "CompiledFunction" in str(type(self.grad)):
            del self.grad
        self.grad = jit(self.grad)
        if "CompiledFunction" in str(type(self.jvp)):
            del self.jvp
        self.jvp = jit(self.jvp)

    def build(self, eq, use_jit=None):
        """Build the objective.

        Parameters
        ----------
        eq : Equilibrium, optional
            Equilibrium that will be optimized to satisfy the Objective.
        use_jit : bool, optional
            Whether to just-in-time compile the objective and derivatives.

        """
        if use_jit is not None:
            self._use_jit = use_jit
        timer = Timer()
        timer.start("Objective build")

        # build objectives
        self._dim_f = 0
        for objective in self.objectives:
<<<<<<< HEAD
            logging.info("Building objective: " + objective.name)
=======
            logging.info("Building objective: ", objective.name)
>>>>>>> 058855cc
            objective.build(eq, use_jit=self.use_jit)
            self._dim_f += objective.dim_f
        if self._dim_f == 1:
            self._scalar = True
        else:
            self._scalar = False

        self._set_state_vector()
        self._set_derivatives()
        if self.use_jit:
            self.jit()

        self._built = True
        timer.stop("Objective build")
        timer.disp("Objective build")

    def compute(self, x):
        """Compute the objective function.

        Parameters
        ----------
        x : ndarray
            State vector.

        Returns
        -------
        f : ndarray
            Objective function value(s).

        """
        kwargs = self.unpack_state(x)
        f = jnp.concatenate(
            [
                obj.compute(*self._kwargs_to_args(kwargs, obj.args))
                for obj in self.objectives
            ]
        )
        return f

    def compute_scalar(self, x):
        """Compute the scalar form of the objective function.

        Parameters
        ----------
        x : ndarray
            State vector.

        Returns
        -------
        f : float
            Objective function scalar value.

        """
        f = jnp.sum(self.compute(x) ** 2) / 2
        return f

    def print_value(self, x):
        """Print the value(s) of the objective.

        Parameters
        ----------
        x : ndarray
            State vector.

        """
        if self.compiled and self._compile_mode in {"scalar", "all"}:
            f = self.compute_scalar(x)
        else:
            f = jnp.sum(self.compute(x) ** 2) / 2
        logging.info("Total (sum of squares): {:10.3e}, ".format(f))
        kwargs = self.unpack_state(x)
        for obj in self.objectives:
            obj.print_value(**kwargs)
        return None

    def unpack_state(self, x):
        """Unpack the state vector into its components.

        Parameters
        ----------
        x : ndarray
            State vector.

        Returns
        -------
        kwargs : dict
            Dictionary of the state components with argument names as keys.

        """
        if not self.built:
            raise RuntimeError("ObjectiveFunction must be built first.")

        x = jnp.atleast_1d(x)
        if x.size != self.dim_x:
            raise ValueError("Input vector dimension is invalid.")

        kwargs = {}
        for arg in self.args:
            kwargs[arg] = jnp.atleast_1d(x[self.x_idx[arg]])
        return kwargs

    def _kwargs_to_args(self, kwargs, args):
        tuple_args = (kwargs[arg] for arg in args)
        return tuple_args

    def x(self, eq):
        """Return the full state vector from the Equilibrium eq."""
        x = np.zeros((self.dim_x,))
        for arg in self.args:
            x[self.x_idx[arg]] = getattr(eq, arg)
        return x

    def grad(self, x):
        """Compute gradient vector of scalar form of the objective wrt x."""
        return jnp.atleast_1d(self._grad(x).squeeze())

    def hess(self, x):
        """Compute Hessian matrix of scalar form of the objective wrt x."""
        return jnp.atleast_2d(self._hess(x).squeeze())

    def jac(self, x):
        """Compute Jacobian matrx of vector form of the objective wrt x."""
        return jnp.atleast_2d(self._jac(x).squeeze())

    def jvp(self, v, x):
        """Compute Jacobian-vector product of the objective function.

        Parameters
        ----------
        v : tuple of ndarray
            Vectors to right-multiply the Jacobian by.
            The number of vectors given determines the order of derivative taken.
        x : ndarray
            Optimization variables.

        """
        if not isinstance(v, tuple):
            v = (v,)
        if len(v) == 1:
            return Derivative.compute_jvp(self.compute, 0, v[0], x)
        elif len(v) == 2:
            return Derivative.compute_jvp2(self.compute, 0, 0, v[0], v[1], x)
        elif len(v) == 3:
            return Derivative.compute_jvp3(self.compute, 0, 0, 0, v[0], v[1], v[2], x)
        else:
            raise NotImplementedError("Cannot compute JVP higher than 3rd order.")

    def compile(self, mode="auto"):
        """Call the necessary functions to ensure the function is compiled.

        Parameters
        ----------
        mode : {"auto", "lsq", "scalar", "all"}
            Whether to compile for least squares optimization or scalar optimization.
            "auto" compiles based on the type of objective,
            "all" compiles all derivatives.

        """
        if not self.built:
            raise RuntimeError("ObjectiveFunction must be built first.")
        if not use_jax:
            self._compiled = True
            return

        timer = Timer()
        if mode == "auto" and self.scalar:
            mode = "scalar"
        elif mode == "auto":
            mode = "lsq"
        self._compile_mode = mode
        # variable values are irrelevant for compilation
        x = np.zeros((self.dim_x,))

        logging.info("Compiling objective function and derivatives")
        timer.start("Total compilation time")

        if mode in ["scalar", "all"]:
            timer.start("Objective compilation time")
            _ = self.compute_scalar(x).block_until_ready()
            timer.stop("Objective compilation time")
            timer.disp("Objective compilation time")
            timer.start("Gradient compilation time")
            _ = self.grad(x).block_until_ready()
            timer.stop("Gradient compilation time")
            timer.disp("Gradient compilation time")
            timer.start("Hessian compilation time")
            _ = self.hess(x).block_until_ready()
            timer.stop("Hessian compilation time")
            timer.disp("Hessian compilation time")
        if mode in ["lsq", "all"]:
            timer.start("Objective compilation time")
            _ = self.compute(x).block_until_ready()
            timer.stop("Objective compilation time")
            timer.disp("Objective compilation time")
            timer.start("Jacobian compilation time")
            _ = self.jac(x).block_until_ready()
            timer.stop("Jacobian compilation time")
            timer.disp("Jacobian compilation time")

        timer.stop("Total compilation time")
        timer.disp("Total compilation time")
        self._compiled = True

    @property
    def objectives(self):
        """list: List of objectives."""
        return self._objectives

    @property
    def use_jit(self):
        """bool: Whether to just-in-time compile the objective and derivatives."""
        return self._use_jit

    @property
    def scalar(self):
        """bool: Whether default "compute" method is a scalar or vector."""
        if not self._built:
            raise RuntimeError("ObjectiveFunction must be built first.")
        return self._scalar

    @property
    def built(self):
        """bool: Whether the objectives have been built or not."""
        return self._built

    @property
    def compiled(self):
        """bool: Whether the functions have been compiled or not."""
        return self._compiled

    @property
    def args(self):
        """list: Names (str) of arguments to the compute functions."""
        return self._args

    @property
    def dimensions(self):
        """dict: Dimensions of the argument given by the dict keys."""
        return self._dimensions

    @property
    def x_idx(self):
        """dict: Indices of the components of the state vector."""
        return self._x_idx

    @property
    def dim_x(self):
        """int: Dimensional of the state vector."""
        if not self.built:
            raise RuntimeError("ObjectiveFunction must be built first.")
        return self._dim_x

    @property
    def dim_f(self):
        """int: Number of objective equations."""
        if not self.built:
            raise RuntimeError("ObjectiveFunction must be built first.")
        return self._dim_f


class _Objective(IOAble, ABC):
    """Objective (or constraint) used in the optimization of an Equilibrium.

    Parameters
    ----------
    eq : Equilibrium, optional
        Equilibrium that will be optimized to satisfy the Objective.
    target : float, ndarray
        Target value(s) of the objective.
        len(target) must be equal to Objective.dim_f
    weight : float, ndarray, optional
        Weighting to apply to the Objective, relative to other Objectives.
        len(weight) must be equal to Objective.dim_f
    name : str
        Name of the objective function.

    """

    _io_attrs_ = [
        "_target",
        "_weight",
        "_name",
        "_args",
        "_normalize",
        "_normalize_target",
        "_normalization",
    ]

    def __init__(
        self,
        eq=None,
        target=0,
        weight=1,
        normalize=False,
        normalize_target=False,
        name=None,
    ):

        assert np.all(np.asarray(weight) > 0)
        assert normalize in {True, False}
        assert normalize_target in {True, False}
        self._target = target
        self._weight = weight
        self._normalize = normalize
        self._normalize_target = normalize_target
        self._normalization = 1
        self._name = name
        self._use_jit = None
        self._built = False
        self._print_value_format = "Value of Objective {}: {:10.3e} ".format(self.name)
        # if args is already set don't overwrite it
        self._args = getattr(
            self,
            "_args",
            [arg for arg in getfullargspec(self.compute)[0] if arg != "self"],
        )
        if eq is not None:
            self.build(eq)

    def _set_dimensions(self, eq):
        """Set state vector component dimensions."""
        self._dimensions = {}
        self._dimensions["R_lmn"] = eq.R_basis.num_modes
        self._dimensions["Z_lmn"] = eq.Z_basis.num_modes
        self._dimensions["L_lmn"] = eq.L_basis.num_modes
        self._dimensions["p_l"] = eq.pressure.params.size
        try:
            self._dimensions["i_l"] = eq.iota.params.size
            self._dimensions["c_l"] = 0
        except AttributeError:
            self._dimensions["i_l"] = 0
            self._dimensions["c_l"] = eq.current.params.size
        self._dimensions["Psi"] = 1
        self._dimensions["Rb_lmn"] = eq.surface.R_basis.num_modes
        self._dimensions["Zb_lmn"] = eq.surface.Z_basis.num_modes

    def _set_derivatives(self):
        """Set up derivatives of the objective wrt each argument."""
        self._derivatives = {"jac": {}, "grad": {}, "hess": {}}

        for arg in arg_order:
            if arg in self.args:  # derivative wrt arg
                self._derivatives["jac"][arg] = Derivative(
                    self.compute,
                    argnum=self.args.index(arg),
                    mode="fwd",
                )
                self._derivatives["grad"][arg] = Derivative(
                    self.compute_scalar,
                    argnum=self.args.index(arg),
                    mode="grad",
                )
                self._derivatives["hess"][arg] = Derivative(
                    self.compute_scalar,
                    argnum=self.args.index(arg),
                    mode="hess",
                )
            else:  # these derivatives are always zero
                self._derivatives["jac"][arg] = lambda *args, **kwargs: jnp.zeros(
                    (self.dim_f, self.dimensions[arg])
                )
                self._derivatives["grad"][arg] = lambda *args, **kwargs: jnp.zeros(
                    (1, self.dimensions[arg])
                )
                self._derivatives["hess"][arg] = lambda *args, **kwargs: jnp.zeros(
                    (self.dimensions[arg], self.dimensions[arg])
                )

    def jit(self):
        """Apply JIT to compute methods, or re-apply after updating self."""
        # doing str name type checking to avoid importing weird jax private stuff
        # for proper isinstance check
        if "CompiledFunction" in str(type(self.compute)):
            del self.compute
        self.compute = jit(self.compute)
        if "CompiledFunction" in str(type(self.compute_scalar)):
            del self.compute_scalar
        self.compute_scalar = jit(self.compute_scalar)
        del self._derivatives
        self._set_derivatives()
        for mode, val in self._derivatives.items():
            for arg, deriv in val.items():
                self._derivatives[mode][arg] = jit(self._derivatives[mode][arg])

    def _check_dimensions(self):
        """Check that len(target) = len(weight) = dim_f."""
        self._target = np.asarray(self._target)
        self._weight = np.asarray(self._weight)
        if not is_broadcastable((self.dim_f,), self.target.shape):
            raise ValueError("len(target) != dim_f")
        if not is_broadcastable((self.dim_f,), self.weight.shape):
            raise ValueError("len(weight) != dim_f")

    def update_target(self, eq):
        """Update target values using an Equilibrium.

        Parameters
        ----------
        eq : Equilibrium
            Equilibrium that will be optimized to satisfy the Objective.

        """
        self.target = np.atleast_1d(getattr(eq, self.target_arg, self.target))
        if self._use_jit:
            self.jit()

    @abstractmethod
    def build(self, eq, use_jit=True):
        """Build constant arrays."""
        self._check_dimensions()
        self._set_dimensions(eq)
        self._set_derivatives()
        if use_jit is not None:
            self._use_jit = use_jit
        if self._use_jit:
            self.jit()
        self._built = True

    @abstractmethod
    def compute(self, *args, **kwargs):
        """Compute the objective function."""

    def compute_scalar(self, *args, **kwargs):
        """Compute the scalar form of the objective."""
        if self.scalar:
            f = self.compute(*args, **kwargs)
        else:
            f = jnp.sum(self.compute(*args, **kwargs) ** 2) / 2
        return f.squeeze()

    def print_value(self, *args, **kwargs):
        """Print the value of the objective."""
        x = self._unshift_unscale(self.compute(*args, **kwargs))
        logging.info(self._print_value_fmt.format(jnp.linalg.norm(x)) + self._units)
        if self._normalize:
            logging.info(
<<<<<<< HEAD
                self._print_value_fmt.format(jnp.linalg.norm(x / self.normalization))
                + "(normalized)"
=======
                self._print_value_fmt.format(jnp.linalg.norm(x / self.normalization)),
                "(normalized)"  
>>>>>>> 058855cc
            )

    def _shift_scale(self, x):
        """Apply target and weighting."""
        target = (
            self.target / self.normalization if self._normalize_target else self.target
        )
        return (jnp.atleast_1d(x) / self.normalization - target) * self.weight

    def _unshift_unscale(self, x):
        """Undo target and weighting."""
        target = (
            self.target / self.normalization if self._normalize_target else self.target
        )
        return (x / self.weight + target) * self.normalization

    def xs(self, eq):
        """Return a tuple of args required by this objective from the Equilibrium eq."""
        return tuple(getattr(eq, arg) for arg in self.args)

    def _parse_args(self, *args, **kwargs):
        assert (len(args) == 0) or (len(kwargs) == 0), (
            "compute should be called with either positional or keyword arguments,"
            + " not both"
        )
        if len(args):
            assert len(args) == len(
                self.args
            ), f"compute expected {len(self.args)} arguments, got {len(args)}"
            params = {key: val for key, val in zip(self.args, args)}
        else:
            assert all([arg in kwargs for arg in self.args]), (
                "compute missing required keyword arguments "
                + f"{set(self.args).difference(kwargs.keys())}"
            )
            params = kwargs
        return params

    @property
    def target(self):
        """float: Target value(s) of the objective."""
        return self._target

    @target.setter
    def target(self, target):
        self._target = np.atleast_1d(target)
        self._check_dimensions()

    @property
    def weight(self):
        """float: Weighting to apply to the Objective, relative to other Objectives."""
        return self._weight

    @weight.setter
    def weight(self, weight):
        assert np.all(np.asarray(weight) > 0)
        self._weight = np.atleast_1d(weight)
        self._check_dimensions()

    @property
    def normalization(self):
        """float: normalizing scale factor."""
        if self._normalize and not self.built:
            raise ValueError("Objective must be built first")
        return self._normalization

    @property
    def built(self):
        """bool: Whether the transforms have been precomputed (or not)."""
        return self._built

    @property
    def args(self):
        """list: Names (str) of arguments to the compute functions."""
        return self._args

    @property
    def target_arg(self):
        """str: Name of argument corresponding to the target."""
        return ""

    @property
    def dimensions(self):
        """dict: Dimensions of the argument given by the dict keys."""
        return self._dimensions

    @property
    def derivatives(self):
        """dict: Derivatives of the function wrt the argument given by the dict keys."""
        return self._derivatives

    @property
    def dim_f(self):
        """int: Number of objective equations."""
        return self._dim_f

    @property
    def scalar(self):
        """bool: Whether default "compute" method is a scalar or vector."""
        return self._scalar

    @property
    def linear(self):
        """bool: Whether the objective is a linear function (or nonlinear)."""
        return self._linear

    @property
    def fixed(self):
        """bool: Whether the objective fixes individual parameters (or linear combo)."""
        if self.linear:
            return self._fixed
        else:
            return False

    @property
    def name(self):
        """Name of objective function (str)."""
        return self._name<|MERGE_RESOLUTION|>--- conflicted
+++ resolved
@@ -5,7 +5,6 @@
 
 import logging
 import numpy as np
-import logging
 
 from desc.backend import block_diag, jit, jnp, use_jax
 from desc.compute import arg_order
@@ -35,13 +34,7 @@
 
     _io_attrs_ = ["_objectives"]
 
-<<<<<<< HEAD
-    def __init__(
-        self, objectives, eq=None, use_jit=True, deriv_mode="batched"
-    ):
-=======
     def __init__(self, objectives, eq=None, use_jit=True, deriv_mode="batched"):
->>>>>>> 058855cc
 
         if not isinstance(objectives, tuple):
             objectives = (objectives,)
@@ -170,11 +163,7 @@
         # build objectives
         self._dim_f = 0
         for objective in self.objectives:
-<<<<<<< HEAD
-            logging.info("Building objective: " + objective.name)
-=======
             logging.info("Building objective: ", objective.name)
->>>>>>> 058855cc
             objective.build(eq, use_jit=self.use_jit)
             self._dim_f += objective.dim_f
         if self._dim_f == 1:
@@ -611,13 +600,8 @@
         logging.info(self._print_value_fmt.format(jnp.linalg.norm(x)) + self._units)
         if self._normalize:
             logging.info(
-<<<<<<< HEAD
-                self._print_value_fmt.format(jnp.linalg.norm(x / self.normalization))
-                + "(normalized)"
-=======
                 self._print_value_fmt.format(jnp.linalg.norm(x / self.normalization)),
                 "(normalized)"  
->>>>>>> 058855cc
             )
 
     def _shift_scale(self, x):
