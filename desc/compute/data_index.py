--- conflicted
+++ resolved
@@ -2414,18 +2414,6 @@
     "description": "Magnetic field, derivative wrt poloidal angle",
     "fun": "compute_contravariant_magnetic_field",
     "dim": 3,
-<<<<<<< HEAD
-    "R_derivs": [
-        [0, 0, 0],
-        [1, 0, 0],
-        [0, 1, 0],
-        [0, 0, 1],
-        [0, 2, 0],
-        [1, 1, 0],
-        [0, 1, 1],
-    ],
-    "L_derivs": [[0, 0, 0], [0, 1, 0], [0, 0, 1], [0, 2, 0], [0, 1, 1]],
-=======
     "dependencies": {
         "params": [],
         "transforms": {},
@@ -2441,7 +2429,6 @@
             "e_zeta_t",
         ],
     },
->>>>>>> 341fdabe
 }
 data_index["B0_z"] = {
     "label": "-\\psi' \\partial_{\\zeta} \\sqrt{g} / g",
