--- conflicted
+++ resolved
@@ -18,11 +18,7 @@
 from netCDF4 import Dataset, chartostring, stringtochar
 from scipy.constants import physical_constants
 
-<<<<<<< HEAD
 from desc.backend import fori_loop, jit, jnp, odeint, sign, vmap
-=======
-from desc.backend import fori_loop, jit, jnp, sign
->>>>>>> 2dab0a36
 from desc.basis import (
     ChebyshevDoubleFourierBasis,
     ChebyshevPolynomial,
