--- conflicted
+++ resolved
@@ -88,15 +88,9 @@
     if isinstance(names, str):
         names = [names]
     for name in names:
-<<<<<<< HEAD
-        if name not in data_index:
-            raise ValueError("Unrecognized value '{}'.".format(name))
-    allowed_kwargs = {"gamma", "helicity", "M_booz", "N_booz"}
-=======
         if name not in data_index[p]:
             raise ValueError(f"Unrecognized value '{name}' for parameterization {p}.")
     allowed_kwargs = {"helicity", "M_booz", "N_booz", "gamma", "basis"}
->>>>>>> 8f5a953a
     bad_kwargs = kwargs.keys() - allowed_kwargs
     if len(bad_kwargs) > 0:
         raise ValueError(f"Unrecognized argument(s): {bad_kwargs}")
@@ -355,50 +349,14 @@
     from desc.basis import DoubleFourierSeries
     from desc.transform import Transform
 
-    M_booz = kwargs.pop("M_booz", 2 * eq.M)
-    N_booz = kwargs.pop("N_booz", 2 * eq.N)
-
     keys = [keys] if isinstance(keys, str) else keys
     derivs = get_derivs(keys, obj, has_axis=grid.axis.size)
     transforms = {"grid": grid}
-<<<<<<< HEAD
-    for c in ["R", "Z", "L", "well", "omni"]:
-        if c in derivs:
-=======
     for c in derivs.keys():
         if hasattr(obj, c + "_basis"):
->>>>>>> 8f5a953a
             transforms[c] = Transform(
                 grid, getattr(obj, c + "_basis"), derivs=derivs[c], build=True
             )
-<<<<<<< HEAD
-    if "B" in derivs:
-        transforms["B"] = Transform(
-            grid,
-            DoubleFourierSeries(
-                M=M_booz,
-                N=N_booz,
-                NFP=eq.NFP,
-                sym=eq.R_basis.sym,
-            ),
-            derivs=derivs["B"],
-            build=True,
-            build_pinv=True,
-        )
-    if "w" in derivs:
-        transforms["w"] = Transform(
-            grid,
-            DoubleFourierSeries(
-                M=M_booz,
-                N=N_booz,
-                NFP=eq.NFP,
-                sym=eq.Z_basis.sym,
-            ),
-            derivs=derivs["w"],
-            build=True,
-            build_pinv=True,
-        )
-=======
         elif c == "B":
             transforms["B"] = Transform(
                 grid,
@@ -430,7 +388,6 @@
         elif c == "shift":
             transforms["shift"] = obj.shift
 
->>>>>>> 8f5a953a
     return transforms
 
 
