"""Classes for linear optimization constraints.

Linear objective functions must be of the form `A*x-b`, where:
    - `A` is a constant matrix that can be pre-computed
    - `x` is an array of a single parameter
    - `b` is the desired vector set by `objective.target`
"""

import warnings

import numpy as np
from termcolor import colored

from desc.backend import jnp, tree_leaves, tree_map, tree_structure
from desc.basis import zernike_radial, zernike_radial_coeffs
<<<<<<< HEAD
from desc.utils import errorif, flatten_list, setdefault, unique_list
=======
from desc.utils import broadcast_tree, errorif, setdefault
>>>>>>> 259a16db

from .normalization import compute_scaling_factors
from .objective_funs import _Objective


# TODO: get rid of this class and inherit from FixParameter instead?
class _FixedObjective(_Objective):
    _fixed = True
    _linear = True
    _scalar = False

    def update_target(self, thing):
        """Update target values using an Optimizable object.

        Parameters
        ----------
        thing : Optimizable
            Optimizable object that will be optimized to satisfy the Objective.

        """
        new_target = self.compute(thing.params_dict)
        assert len(new_target) == len(self.target)
        self.target = new_target
        self._target_from_user = self.target  # in case the Objective is re-built
        if self._use_jit:
            self.jit()

    def _parse_target_from_user(
        self, target_from_user, default_target, default_bounds, idx
    ):
        # FIXME: add logic here to deal with `target_from_user` as a pytree?
        # FIXME: does this actually need idx?
        if target_from_user is None:
            target = default_target
            bounds = default_bounds
        elif isinstance(target_from_user, tuple) and (
            len(target_from_user) == 2
        ):  # treat as bounds
            target = None
            bounds = (
                np.broadcast_to(target_from_user[0], self._dim_f).copy()[idx],
                np.broadcast_to(target_from_user[1], self._dim_f).copy()[idx],
            )
        else:
            target = np.broadcast_to(target_from_user, self._dim_f).copy()[idx]
            bounds = None
        return target, bounds


# Rename to `FixParameters` (plural) instead?
class FixParameter(_Objective):
    """Fix specific degrees of freedom associated with a given Optimizable thing.

    Parameters
    ----------
    thing : Optimizable
        Object whose degrees of freedom are being fixed.
    params : nested list of dicts
        Dict keys are the names of parameters to fix (str), and dict values are the
        indices to fix for each corresonding parameter (int array).
        Must have the same pytree structure as thing.params_dict.
        The default is to fix all indices of all parameters.
    target : dict of {float, ndarray}, optional
        Target value(s) of the objective. Only used if bounds is None.
        Should have the same tree structure as thing.params. Defaults to things.params.
    bounds : tuple of dict {float, ndarray}, optional
        Lower and upper bounds on the objective. Overrides target.
        Should have the same tree structure as thing.params.
    weight : dict of {float, ndarray}, optional
        Weighting to apply to the Objective, relative to other Objectives.
        Should be a scalar or have the same tree structure as thing.params.
    normalize : bool, optional
        Whether to compute the error in physical units or non-dimensionalize.
        Has no effect for this objective.
    normalize_target : bool, optional
        Whether target and bounds should be normalized before comparing to computed
        values. If `normalize` is `True` and the target is in physical units,
        this should also be set to True. Has no effect for this objective.
    name : str, optional
        Name of the objective function.

    """

    _scalar = False
    _linear = True
    _fixed = True
    _units = "(~)"
    _print_value_fmt = "Fixed parameters error: {:10.3e} "

    def __init__(
        self,
        thing,
        params=None,
        target=None,
        bounds=None,
        weight=1,
        normalize=False,
        normalize_target=False,
        name="Fixed parameters",
    ):
<<<<<<< HEAD
        # TODO: assert that `thing` is not of type `OptimizableCollection`
        self._target_from_user = target
        self._params = params = setdefault(params, thing.optimizable_params)
        self._indices = indices
        self._print_value_fmt = (
            f"Fixed parameter ({self._params}) error: " + "{:10.3e} "
        )
        name = setdefault(name, f"Fixed parameter ({self._params})")
=======
        self._params = params
>>>>>>> 259a16db
        super().__init__(
            things=thing,
            target=target,
            bounds=bounds,
            weight=weight,
            normalize=normalize,
            normalize_target=normalize_target,
            name=name,
        )

    def build(self, use_jit=False, verbose=1):
        """Build constant arrays.

        Parameters
        ----------
        use_jit : bool, optional
            Whether to just-in-time compile the objective and derivatives.
        verbose : int, optional
            Level of output.

        """
        thing = self.things[0]

<<<<<<< HEAD
        # replace indices=True with actual indices
        if isinstance(self._indices, bool) and self._indices:
            self._indices = [np.arange(thing.dimensions[par]) for par in self._params]
        # make sure its iterable if only a scalar was passed in
        if not isinstance(self._indices, (list, tuple)):
            self._indices = [self._indices]
        # replace idx=True with array of all indices, throwing an error if the length
        # of indices is different from number of params
        indices = {}
        errorif(
            len(self._params) != len(self._indices),
            ValueError,
            f"Unequal number of indices ({len(self._indices)}) "
            + f"and params ({len(self._params)}).",
        )
        for idx, par in zip(self._indices, self._params):
            if isinstance(idx, bool) and idx:
                idx = np.arange(thing.dimensions[par])
            indices[par] = np.atleast_1d(idx)
        self._indices = indices
        self._dim_f = sum(t.size for t in self._indices.values())

        default_target = {
            par: thing.params_dict[par][self._indices[par]] for par in params
        }
        default_bounds = None
        target, bounds = self._parse_target_from_user(
            self._target_from_user, default_target, default_bounds, indices
        )
        if target:
            self.target = jnp.concatenate([target[par] for par in params])
            self.bounds = None
        else:
            self.target = None
            self.bounds = (
                jnp.concatenate([bounds[0][par] for par in params]),
                jnp.concatenate([bounds[1][par] for par in params]),
=======
        # default params
        default_params = tree_map(lambda dim: np.arange(dim), thing.dimensions)
        self._params = setdefault(self._params, default_params)
        self._params = broadcast_tree(self._params, default_params)
        self._indices = tree_leaves(self._params)
        assert tree_structure(self._params) == tree_structure(default_params)

        self._dim_f = sum(idx.size for idx in self._indices)

        # default target
        if self.target is None and self.bounds is None:
            self.target = np.concatenate(
                [
                    np.atleast_1d(param[idx])
                    for param, idx in zip(tree_leaves(thing.params_dict), self._indices)
                ]
>>>>>>> 259a16db
            )

        super().build(use_jit=use_jit, verbose=verbose)

    def compute(self, params, constants=None):
        """Compute fixed degree of freedom errors.

        Parameters
        ----------
        params : list of dict
            List of dictionaries of degrees of freedom, eg CoilSet.params_dict
        constants : dict
            Dictionary of constant data, eg transforms, profiles etc. Defaults to
            self.constants

        Returns
        -------
        f : ndarray
            Fixed degree of freedom errors.

        """
        return jnp.concatenate(
            [
                jnp.atleast_1d(param[idx])
                for param, idx in zip(tree_leaves(params), self._indices)
            ]
        )

    def update_target(self, thing):
        """Update target values using an Optimizable object.

        Parameters
        ----------
        thing : Optimizable
            Optimizable object that will be optimized to satisfy the Objective.

        """
        self.target = self.compute(thing.params_dict)
        if self._use_jit:
            self.jit()


class FixCollectionParameters(_FixedObjective):
    """Fix specific degrees of freedom associated with a given OptimizableCollection.

    Parameters
    ----------
    thing : OptimizableCollection
        Object whose degrees of freedom are being fixed.
    params : str or list of str
        Names of parameters to fix. Defaults to all parameters.
    index : array-like or list of array-like
        Indices to fix for each parameter in params. Use True to fix all indices.
    target : dict of {float, ndarray}, optional
        Target value(s) of the objective. Only used if bounds is None.
        Should have the same tree structure as thing.params. Defaults to things.params.
    bounds : tuple of dict {float, ndarray}, optional
        Lower and upper bounds on the objective. Overrides target.
        Should have the same tree structure as thing.params.
    weight : dict of {float, ndarray}, optional
        Weighting to apply to the Objective, relative to other Objectives.
        Should be a scalar or have the same tree structure as thing.params.
    normalize : bool, optional
        Whether to compute the error in physical units or non-dimensionalize.
        Has no effect for this objective.
    normalize_target : bool, optional
        Whether target and bounds should be normalized before comparing to computed
        values. If `normalize` is `True` and the target is in physical units,
        this should also be set to True. Has no effect for this objective.
    name : str, optional
        Name of the objective function.

    """

    _scalar = False
    _linear = True
    _fixed = True
    _units = "(~)"
    _print_value_fmt = "Fixed parameters error: {:10.3e} "

    def __init__(
        self,
        thing,
        params=None,
        indices=True,
        target=None,
        bounds=None,
        weight=1,
        normalize=False,
        normalize_target=False,
        name="Fixed parameters",
    ):
        errorif(
            not hasattr(thing, "__len__"),
            ValueError,
            f"Thing must be of type `OptimizableCollection`; got {thing}.",
        )
        self._target_from_user = target
        self._params = params
        self._indices = indices
        super().__init__(
            things=thing,
            target=target,
            bounds=bounds,
            weight=weight,
            normalize=normalize,
            normalize_target=normalize_target,
            name=name,
        )

    def build(self, use_jit=False, verbose=1):
        """Build constant arrays.

        Parameters
        ----------
        use_jit : bool, optional
            Whether to just-in-time compile the objective and derivatives.
        verbose : int, optional
            Level of output.

        """
        thing = self.things[0]
        thing_idx = range(len(thing))  # indices of things in OptimizableCollection
        params = setdefault(self._params, thing.optimizable_params)

        if not isinstance(params, (list, tuple)):
            params = [params]
        if not all([isinstance(par, (list, tuple)) for par in params]):
            params = [
                params if set(params) <= set(thing[k].optimizable_params) else []
                for k in thing_idx
            ]
        for k in thing_idx:
            for par in params[k]:
                errorif(
                    par not in unique_list(flatten_list(thing.optimizable_params))[0],
                    ValueError,
                    f"Parameter {par} not found in optimizable_parameters: "
                    + f"{thing.optimizable_params}.",
                )
        self._params = params

        # replace indices=True with actual indices
        if isinstance(self._indices, bool) and self._indices:
            self._indices = [
                [
                    np.arange(thing.dimensions[k][par])
                    for par in self._params[k]
                    if par in thing.dimensions[k].keys()
                ]
                for k in thing_idx
            ]
        # make sure its iterable if only a scalar was passed in
        if not isinstance(self._indices, (list, tuple)):
            self._indices = [self._indices]
        # replace idx=True with array of all indices, throwing an error if the length
        # of indices is different from number of params
        errorif(
            len(sum(self._params, [])) != len(sum(self._indices, [])),
            ValueError,
            f"Unequal number of indices ({len(sum(self._indices, []))}) "
            + f"and params ({len(sum(self._params, []))}).",
        )
        indices = []
        for k in thing_idx:
            indices.append({})
            for idx, par in zip(self._indices[k], self._params[k]):
                if isinstance(idx, bool) and idx:
                    idx = np.arange(thing.dimensions[k][par])
                indices[k][par] = np.atleast_1d(idx)
        self._indices = indices
        self._dim_f = sum(
            sum(t.size for t in self._indices[k].values()) for k in thing_idx
        )

        # FIXME: I don't think custom target/bounds works yet (default target is ok)
        default_target = [
            {par: thing.params_dict[k][par][self._indices[k][par]] for par in params[k]}
            for k in thing_idx
        ]
        default_bounds = None
        target, bounds = self._parse_target_from_user(
            self._target_from_user, default_target, default_bounds, indices
        )
        if target:
            self.target = jnp.concatenate(
                [
                    (
                        jnp.concatenate([target[k][par] for par in params[k]])
                        if par in target[k].keys()
                        else jnp.array([])
                    )
                    for k in thing_idx
                ]
            )
            self.bounds = None
        else:
            self.target = None
            self.bounds = (
                jnp.concatenate([bounds[0][par] for par in params]),
                jnp.concatenate([bounds[1][par] for par in params]),
            )
        super().build(use_jit=use_jit, verbose=verbose)

    def compute(self, params, constants=None):
        """Compute fixed degree of freedom errors.

        Parameters
        ----------
        params : list of dict
            List of dictionaries of degrees of freedom, eg CoilSet.params_dict
        constants : dict
            Dictionary of constant data, eg transforms, profiles etc. Defaults to
            self.constants

        Returns
        -------
        f : ndarray
            Fixed degree of freedom errors.

        """
        return jnp.concatenate(
            [
                (
                    jnp.concatenate(
                        [
                            params[k][par][self._indices[k][par]]
                            for par in self._params[k]
                        ]
                    )
                    if len(self._params[k])
                    else jnp.array([])
                )
                for k in range(len(self._params))
            ]
        )


class BoundaryRSelfConsistency(_Objective):
    """Ensure that the boundary and interior surfaces are self-consistent.

    Note: this constraint is automatically applied when needed, and does not need to be
    included by the user.

    Parameters
    ----------
    eq : Equilibrium
        Equilibrium that will be optimized to satisfy the Objective.
    surface_label : float, optional
        Surface to enforce boundary conditions on. Defaults to Equilibrium.surface.rho
    name : str, optional
        Name of the objective function.

    """

    _scalar = False
    _linear = True
    _fixed = False  # not "diagonal", since it is fixing a sum
    _units = "(m)"
    _print_value_fmt = "R boundary self consistency error: {:10.3e} "

    def __init__(
        self,
        eq,
        surface_label=None,
        name="self_consistency R",
    ):
        self._surface_label = surface_label
        super().__init__(
            things=eq,
            target=0,
            bounds=None,
            weight=1,
            normalize=False,
            normalize_target=False,
            name=name,
        )

    def build(self, use_jit=False, verbose=1):
        """Build constant arrays.

        Parameters
        ----------
        use_jit : bool, optional
            Whether to just-in-time compile the objective and derivatives.
        verbose : int, optional
            Level of output.

        """
        eq = self.things[0]
        modes = eq.surface.R_basis.modes
        idx = np.arange(eq.surface.R_basis.num_modes)

        self._dim_f = idx.size
        self._A = np.zeros((self._dim_f, eq.R_basis.num_modes))
        Js = []
        surf = eq.surface.rho if self._surface_label is None else self._surface_label
        for i, (l, m, n) in enumerate(eq.R_basis.modes):
            if eq.bdry_mode == "lcfs":
                j = np.argwhere((modes[:, 1:] == [m, n]).all(axis=1))
                Js.append(j.flatten())
            else:
                raise NotImplementedError(
                    "bdry_mode is not lcfs, yell at Dario to finish poincare stuff"
                )
        Js = np.array(Js)
        # Broadcasting at once is faster. We need to use np.arange to avoid
        # setting the value to the whole row.
        self._A[Js[:, 0], np.arange(eq.R_basis.num_modes)] = zernike_radial(
            surf, eq.R_basis.modes[:, 0], eq.R_basis.modes[:, 1]
        )
        super().build(use_jit=use_jit, verbose=verbose)

    def compute(self, params, constants=None):
        """Compute boundary R self-consistency errors.

        IE, the mismatch between the Fourier-Zernike basis evaluated at rho=1 and the
        double Fourier series defining the equilibrium LCFS

        Parameters
        ----------
        params : dict
            Dictionary of equilibrium degrees of freedom, eg Equilibrium.params_dict
        constants : dict
            Dictionary of constant data, eg transforms, profiles etc. Defaults to
            self.constants

        Returns
        -------
        f : ndarray
            boundary R self-consistency errors.

        """
        return jnp.dot(self._A, params["R_lmn"]) - params["Rb_lmn"]


class BoundaryZSelfConsistency(_Objective):
    """Ensure that the boundary and interior surfaces are self consistent.

    Note: this constraint is automatically applied when needed, and does not need to be
    included by the user.

    Parameters
    ----------
    eq : Equilibrium
        Equilibrium that will be optimized to satisfy the Objective.
    surface_label : float, optional
        Surface to enforce boundary conditions on. Defaults to Equilibrium.surface.rho
    name : str, optional
        Name of the objective function.

    """

    _scalar = False
    _linear = True
    _fixed = False  # not "diagonal", since it is fixing a sum
    _units = "(m)"
    _print_value_fmt = "Z boundary self consistency error: {:10.3e} "

    def __init__(
        self,
        eq,
        surface_label=None,
        name="self_consistency Z",
    ):
        self._surface_label = surface_label
        super().__init__(
            things=eq,
            target=0,
            bounds=None,
            weight=1,
            normalize=False,
            normalize_target=False,
            name=name,
        )

    def build(self, use_jit=False, verbose=1):
        """Build constant arrays.

        Parameters
        ----------
        eq : Equilibrium, optional
            Equilibrium that will be optimized to satisfy the Objective.
        use_jit : bool, optional
            Whether to just-in-time compile the objective and derivatives.
        verbose : int, optional
            Level of output.

        """
        eq = self.things[0]
        modes = eq.surface.Z_basis.modes
        idx = np.arange(eq.surface.Z_basis.num_modes)

        self._dim_f = idx.size
        self._A = np.zeros((self._dim_f, eq.Z_basis.num_modes))
        Js = []
        surf = eq.surface.rho if self._surface_label is None else self._surface_label
        for i, (l, m, n) in enumerate(eq.Z_basis.modes):
            if eq.bdry_mode == "lcfs":
                j = np.argwhere((modes[:, 1:] == [m, n]).all(axis=1))
                Js.append(j.flatten())
            else:
                raise NotImplementedError(
                    "bdry_mode is not lcfs, yell at Dario to finish poincare stuff"
                )
        Js = np.array(Js)
        # Broadcasting at once is faster. We need to use np.arange to avoid
        # setting the value to the whole row.
        self._A[Js[:, 0], np.arange(eq.Z_basis.num_modes)] = zernike_radial(
            surf, eq.Z_basis.modes[:, 0], eq.Z_basis.modes[:, 1]
        )
        super().build(use_jit=use_jit, verbose=verbose)

    def compute(self, params, constants=None):
        """Compute boundary Z self-consistency errors.

        IE, the mismatch between the Fourier-Zernike basis evaluated at rho=1 and the
        double Fourier series defining the equilibrium LCFS

        Parameters
        ----------
        params : dict
            Dictionary of equilibrium degrees of freedom, eg Equilibrium.params_dict
        constants : dict
            Dictionary of constant data, eg transforms, profiles etc. Defaults to
            self.constants

        Returns
        -------
        f : ndarray
            boundary Z self-consistency errors.

        """
        return jnp.dot(self._A, params["Z_lmn"]) - params["Zb_lmn"]


class AxisRSelfConsistency(_Objective):
    """Ensure consistency between Zernike and Fourier coefficients on axis.

    Note: this constraint is automatically applied when needed, and does not need to be
    included by the user.

    Parameters
    ----------
    eq : Equilibrium
        Equilibrium that will be optimized to satisfy the Objective.
    name : str, optional
        Name of the objective function.

    """

    _scalar = False
    _linear = True
    _fixed = False  # not "diagonal", since it is fixing a sum
    _print_value_fmt = "R axis self consistency error: {:10.3e} (m)"

    def __init__(
        self,
        eq,
        name="axis R self consistency",
    ):
        super().__init__(
            things=eq,
            target=0,
            weight=1,
            name=name,
            normalize=False,
            normalize_target=False,
        )

    def build(self, use_jit=False, verbose=1):
        """Build constant arrays.

        Parameters
        ----------
        use_jit : bool, optional
            Whether to just-in-time compile the objective and derivatives.
        verbose : int, optional
            Level of output.

        """
        eq = self.things[0]
        ns = eq.axis.R_basis.modes[:, 2]
        self._dim_f = ns.size
        self._A = np.zeros((self._dim_f, eq.R_basis.num_modes))

        for i, (l, m, n) in enumerate(eq.R_basis.modes):
            if m != 0:
                continue
            if (l // 2) % 2 == 0:
                j = np.argwhere(n == ns)
                self._A[j, i] = 1
            else:
                j = np.argwhere(n == ns)
                self._A[j, i] = -1

        super().build(use_jit=use_jit, verbose=verbose)

    def compute(self, params, constants=None):
        """Compute axis R self-consistency errors.

        IE, the mismatch between the Fourier-Zernike basis evaluated at rho=0 and the
        Fourier series defining the equilibrium axis position

        Parameters
        ----------
        params : dict
            Dictionary of equilibrium degrees of freedom, eg Equilibrium.params_dict
        constants : dict
            Dictionary of constant data, eg transforms, profiles etc. Defaults to
            self.constants

        Returns
        -------
        f : ndarray
            axis R self-consistency errors.

        """
        f = jnp.dot(self._A, params["R_lmn"]) - params["Ra_n"]
        return f


class AxisZSelfConsistency(_Objective):
    """Ensure consistency between Zernike and Fourier coefficients on axis.

    Note: this constraint is automatically applied when needed, and does not need to be
    included by the user.

    Parameters
    ----------
    eq : Equilibrium
        Equilibrium that will be optimized to satisfy the Objective.
    name : str, optional
        Name of the objective function.

    """

    _scalar = False
    _linear = True
    _fixed = False  # not "diagonal", since it is fixing a sum
    _print_value_fmt = "Z axis self consistency error: {:10.3e} (m)"

    def __init__(
        self,
        eq,
        name="axis Z self consistency",
    ):
        super().__init__(
            things=eq,
            target=0,
            weight=1,
            name=name,
            normalize=False,
            normalize_target=False,
        )

    def build(self, use_jit=False, verbose=1):
        """Build constant arrays.

        Parameters
        ----------
        use_jit : bool, optional
            Whether to just-in-time compile the objective and derivatives.
        verbose : int, optional
            Level of output.

        """
        eq = self.things[0]
        ns = eq.axis.Z_basis.modes[:, 2]
        self._dim_f = ns.size
        self._A = np.zeros((self._dim_f, eq.Z_basis.num_modes))

        for i, (l, m, n) in enumerate(eq.Z_basis.modes):
            if m != 0:
                continue
            if (l // 2) % 2 == 0:
                j = np.argwhere(n == ns)
                self._A[j, i] = 1
            else:
                j = np.argwhere(n == ns)
                self._A[j, i] = -1

        super().build(use_jit=use_jit, verbose=verbose)

    def compute(self, params, constants=None):
        """Compute axis Z self-consistency errors.

        IE, the mismatch between the Fourier-Zernike basis evaluated at rho=0 and the
        Fourier series defining the equilibrium axis position

        Parameters
        ----------
        params : dict
            Dictionary of equilibrium degrees of freedom, eg Equilibrium.params_dict
        constants : dict
            Dictionary of constant data, eg transforms, profiles etc. Defaults to
            self.constants

        Returns
        -------
        f : ndarray
            axis Z self-consistency errors.

        """
        f = jnp.dot(self._A, params["Z_lmn"]) - params["Za_n"]
        return f


class FixBoundaryR(FixParameter):
    """Boundary condition on the R boundary parameters.

    Parameters
    ----------
    eq : Equilibrium
        Equilibrium that will be optimized to satisfy the Objective.
    target : {float, ndarray}, optional
        Target value(s) of the objective. Only used if bounds is None.
        Must be broadcastable to Objective.dim_f. Defaults to ``target=eq.Rb_lmn``.
    bounds : tuple of {float, ndarray}, optional
        Lower and upper bounds on the objective. Overrides target.
        Both bounds must be broadcastable to to Objective.dim_f.
        Defaults to ``target=eq.Rb_lmn``.
    weight : {float, ndarray}, optional
        Weighting to apply to the Objective, relative to other Objectives.
        Must be broadcastable to to Objective.dim_f
    normalize : bool, optional
        Whether to compute the error in physical units or non-dimensionalize.
    normalize_target : bool, optional
        Whether target and bounds should be normalized before comparing to computed
        values. If `normalize` is `True` and the target is in physical units,
        this should also be set to True.
    modes : ndarray, optional
        Basis modes numbers [l,m,n] of boundary modes to fix.
        len(target) = len(weight) = len(modes).
        If True/False uses all/none of the profile modes.
    name : str, optional
        Name of the objective function.

    """

    _units = "(m)"
    _print_value_fmt = "R boundary error: {:10.3e} "

    def __init__(
        self,
        eq,
        target=None,
        bounds=None,
        weight=1,
        normalize=True,
        normalize_target=True,
        modes=True,
        name="lcfs R",
    ):
        if isinstance(modes, bool):
            indices = modes
        else:
            indices = np.array([], dtype=int)
            for l, m, n in np.atleast_2d(modes):
                indices = np.append(indices, eq.surface.R_basis.get_idx(l, m, n, False))
        super().__init__(
            thing=eq,
            params={"Rb_lmn": indices},
            target=target,
            bounds=bounds,
            weight=weight,
            normalize=normalize,
            normalize_target=normalize_target,
            name=name,
        )

    def build(self, use_jit=False, verbose=1):
        """Build constant arrays.

        Parameters
        ----------
        use_jit : bool, optional
            Whether to just-in-time compile the objective and derivatives.
        verbose : int, optional
            Level of output.

        """
        eq = self.things[0]
        if self._normalize:
            scales = compute_scaling_factors(eq)
            self._normalization = scales["a"]
        super().build(use_jit=use_jit, verbose=verbose)


class FixBoundaryZ(FixParameter):
    """Boundary condition on the Z boundary parameters.

    Parameters
    ----------
    eq : Equilibrium
        Equilibrium that will be optimized to satisfy the Objective.
    target : {float, ndarray}, optional
        Target value(s) of the objective. Only used if bounds is None.
        Must be broadcastable to Objective.dim_f. Defaults to ``target=eq.Zb_lmn``.
    bounds : tuple of {float, ndarray}, optional
        Lower and upper bounds on the objective. Overrides target.
        Both bounds must be broadcastable to to Objective.dim_f.
        Defaults to ``target=eq.Zb_lmn``.
    weight : {float, ndarray}, optional
        Weighting to apply to the Objective, relative to other Objectives.
        Must be broadcastable to to Objective.dim_f
    normalize : bool, optional
        Whether to compute the error in physical units or non-dimensionalize.
    normalize_target : bool, optional
        Whether target and bounds should be normalized before comparing to computed
        values. If `normalize` is `True` and the target is in physical units,
        this should also be set to True.
    modes : ndarray, optional
        Basis modes numbers [l,m,n] of boundary modes to fix.
        len(target) = len(weight) = len(modes).
        If True/False uses all/none of the surface modes.
    name : str, optional
        Name of the objective function.

    """

    _units = "(m)"
    _print_value_fmt = "Z boundary error: {:10.3e} "

    def __init__(
        self,
        eq,
        target=None,
        bounds=None,
        weight=1,
        normalize=True,
        normalize_target=True,
        modes=True,
        name="lcfs Z",
    ):
        if isinstance(modes, bool):
            indices = modes
        else:
            indices = np.array([], dtype=int)
            for l, m, n in np.atleast_2d(modes):
                indices = np.append(indices, eq.surface.R_basis.get_idx(l, m, n, False))
        super().__init__(
            thing=eq,
            params={"Zb_lmn": indices},
            target=target,
            bounds=bounds,
            weight=weight,
            normalize=normalize,
            normalize_target=normalize_target,
            name=name,
        )

    def build(self, use_jit=False, verbose=1):
        """Build constant arrays.

        Parameters
        ----------
        use_jit : bool, optional
            Whether to just-in-time compile the objective and derivatives.
        verbose : int, optional
            Level of output.

        """
        eq = self.things[0]
        if self._normalize:
            scales = compute_scaling_factors(eq)
            self._normalization = scales["a"]
        super().build(use_jit=use_jit, verbose=verbose)


class FixLambdaGauge(_Objective):
    """Fixes gauge freedom for lambda: lambda(theta=0,zeta=0)=0.

    Note: this constraint is automatically applied when needed, and does not need to be
    included by the user.

    Parameters
    ----------
    eq : Equilibrium
        Equilibrium that will be optimized to satisfy the Objective.
    name : str, optional
        Name of the objective function.

    """

    _scalar = False
    _linear = True
    _fixed = False  # not "diagonal", since it is fixing a sum
    _units = "(rad)"
    _print_value_fmt = "lambda gauge error: {:10.3e} "

    def __init__(
        self,
        eq,
        name="lambda gauge",
    ):
        super().__init__(
            things=eq,
            target=0,
            bounds=None,
            weight=1,
            normalize=False,
            normalize_target=False,
            name=name,
        )

    def build(self, use_jit=False, verbose=1):
        """Build constant arrays.

        Parameters
        ----------
        use_jit : bool, optional
            Whether to just-in-time compile the objective and derivatives.
        verbose : int, optional
            Level of output.

        """
        eq = self.things[0]
        L_basis = eq.L_basis

        if L_basis.sym:
            self._A = np.zeros((0, L_basis.num_modes))
        else:
            # l(rho,0,0) = 0
            # at theta=zeta=0, basis for lambda reduces to just a polynomial in rho
            # what this constraint does is make all the coefficients of each power
            # of rho equal to zero
            # i.e. if lambda = (L_200 + 2*L_310) rho**2 + (L_100 + 2*L_210)*rho
            # this constraint will make
            # L_200 + 2*L_310 = 0
            # L_100 + 2*L_210 = 0
            L_modes = L_basis.modes
            mnpos = np.where((L_modes[:, 1:] >= [0, 0]).all(axis=1))[0]
            l_lmn = L_modes[mnpos, :]
            if len(l_lmn) > 0:
                c = zernike_radial_coeffs(l_lmn[:, 0], l_lmn[:, 1])
            else:
                c = np.zeros((0, 0))

            A = np.zeros((c.shape[1], L_basis.num_modes))
            A[:, mnpos] = c.T
            self._A = A

        self._dim_f = self._A.shape[0]

        super().build(use_jit=use_jit, verbose=verbose)

    def compute(self, params, constants=None):
        """Compute lambda gauge freedom errors.

        Parameters
        ----------
        params : dict
            Dictionary of equilibrium degrees of freedom, eg Equilibrium.params_dict
        constants : dict
            Dictionary of constant data, eg transforms, profiles etc. Defaults to
            self.constants

        Returns
        -------
        f : ndarray
            gauge freedom errors.

        """
        return jnp.dot(self._A, params["L_lmn"])


class FixThetaSFL(FixParameter):
    """Fixes lambda=0 so that poloidal angle is the SFL poloidal angle.

    Parameters
    ----------
    eq : Equilibrium
        Equilibrium that will be optimized to satisfy the Objective.
    weight : {float, ndarray}, optional
        Weighting to apply to the Objective, relative to other Objectives.
        Must be broadcastable to to Objective.dim_f
    normalize : bool, optional
        Whether to compute the error in physical units or non-dimensionalize.
    normalize_target : bool, optional
        Whether target and bounds should be normalized before comparing to computed
        values. If `normalize` is `True` and the target is in physical units,
        this should also be set to True.
    name : str, optional
        Name of the objective function.

    """

    _units = "(rad)"
    _print_value_fmt = "theta - theta SFL error: {:10.3e} "

    def __init__(
        self,
        eq,
        weight=1,
        normalize=True,
        normalize_target=True,
        name="theta SFL",
    ):
        super().__init__(
            thing=eq,
            params={"L_lmn": True},
            target=0,
            bounds=None,
            weight=weight,
            normalize=normalize,
            normalize_target=normalize_target,
            name=name,
        )


class FixAxisR(FixParameter):
    """Fixes magnetic axis R coefficients.

    Parameters
    ----------
    eq : Equilibrium
        Equilibrium that will be optimized to satisfy the Objective.
    target : {float, ndarray}, optional
        Target value(s) of the objective. Only used if bounds is None.
        Must be broadcastable to Objective.dim_f. Defaults to ``target=eq.Ra_n``.
    bounds : tuple of {float, ndarray}, optional
        Lower and upper bounds on the objective. Overrides target.
        Both bounds must be broadcastable to to Objective.dim_f.
        Defaults to ``target=eq.Ra_n``.
    weight : {float, ndarray}, optional
        Weighting to apply to the Objective, relative to other Objectives.
        Must be broadcastable to to Objective.dim_f
    normalize : bool, optional
        Whether to compute the error in physical units or non-dimensionalize.
    normalize_target : bool, optional
        Whether target and bounds should be normalized before comparing to computed
        values. If `normalize` is `True` and the target is in physical units,
        this should also be set to True.
    modes : ndarray, optional
        Basis modes numbers [l,m,n] of axis modes to fix.
        len(target) = len(weight) = len(modes).
        If True/False uses all/none of the axis modes.
    name : str, optional
        Name of the objective function.

    """

    _units = "(m)"
    _print_value_fmt = "R axis error: {:10.3e} "

    def __init__(
        self,
        eq,
        target=None,
        bounds=None,
        weight=1,
        normalize=True,
        normalize_target=True,
        modes=True,
        name="axis R",
    ):
        if isinstance(modes, bool):
            indices = modes
        else:
            indices = np.array([], dtype=int)
            for l, m, n in np.atleast_2d(modes):
                indices = np.append(indices, eq.surface.R_basis.get_idx(l, m, n, False))
        super().__init__(
            thing=eq,
            params={"Ra_n": indices},
            target=target,
            bounds=bounds,
            weight=weight,
            name=name,
            normalize=normalize,
            normalize_target=normalize_target,
        )

    def build(self, use_jit=False, verbose=1):
        """Build constant arrays.

        Parameters
        ----------
        use_jit : bool, optional
            Whether to just-in-time compile the objective and derivatives.
        verbose : int, optional
            Level of output.

        """
        eq = self.things[0]
        if self._normalize:
            scales = compute_scaling_factors(eq)
            self._normalization = scales["a"]
        super().build(use_jit=use_jit, verbose=verbose)


class FixAxisZ(FixParameter):
    """Fixes magnetic axis Z coefficients.

    Parameters
    ----------
    eq : Equilibrium
        Equilibrium that will be optimized to satisfy the Objective.
    target : {float, ndarray}, optional
        Target value(s) of the objective. Only used if bounds is None.
        Must be broadcastable to Objective.dim_f. Defaults to ``target=eq.Za_n``.
    bounds : tuple of {float, ndarray}, optional
        Lower and upper bounds on the objective. Overrides target.
        Both bounds must be broadcastable to to Objective.dim_f.
        Defaults to ``target=eq.Za_n``.
    weight : {float, ndarray}, optional
        Weighting to apply to the Objective, relative to other Objectives.
        Must be broadcastable to to Objective.dim_f
    normalize : bool, optional
        Whether to compute the error in physical units or non-dimensionalize.
    normalize_target : bool, optional
        Whether target and bounds should be normalized before comparing to computed
        values. If `normalize` is `True` and the target is in physical units,
        this should also be set to True.
    modes : ndarray, optional
        Basis modes numbers [l,m,n] of axis modes to fix.
        len(target) = len(weight) = len(modes).
        If True/False uses all/none of the axis modes.
    name : str, optional
        Name of the objective function.

    """

    _units = "(m)"
    _print_value_fmt = "Z axis error: {:10.3e} "

    def __init__(
        self,
        eq,
        target=None,
        bounds=None,
        weight=1,
        normalize=True,
        normalize_target=True,
        modes=True,
        name="axis Z",
    ):
        if isinstance(modes, bool):
            indices = modes
        else:
            indices = np.array([], dtype=int)
            for l, m, n in np.atleast_2d(modes):
                indices = np.append(indices, eq.surface.R_basis.get_idx(l, m, n, False))
        super().__init__(
            thing=eq,
            params={"Za_n": indices},
            target=target,
            bounds=bounds,
            weight=weight,
            name=name,
            normalize=normalize,
            normalize_target=normalize_target,
        )

    def build(self, use_jit=False, verbose=1):
        """Build constant arrays.

        Parameters
        ----------
        use_jit : bool, optional
            Whether to just-in-time compile the objective and derivatives.
        verbose : int, optional
            Level of output.

        """
        eq = self.things[0]
        if self._normalize:
            scales = compute_scaling_factors(eq)
            self._normalization = scales["a"]
        super().build(use_jit=use_jit, verbose=verbose)


class FixModeR(FixParameter):
    """Fixes Fourier-Zernike R coefficients.

    Parameters
    ----------
    eq : Equilibrium
        Equilibrium that will be optimized to satisfy the Objective.
    target : {float, ndarray}, optional
        Target value(s) of the objective. Only used if bounds is None.
        Must be broadcastable to Objective.dim_f. Defaults to ``target=eq.R_lmn``.
    bounds : tuple of {float, ndarray}, optional
        Lower and upper bounds on the objective. Overrides target.
        Both bounds must be broadcastable to to Objective.dim_f.
        Defaults to ``target=eq.R_lmn``.
    weight : {float, ndarray}, optional
        Weighting to apply to the Objective, relative to other Objectives.
        Must be broadcastable to to Objective.dim_f
    normalize : bool, optional
        Whether to compute the error in physical units or non-dimensionalize.
    normalize_target : bool, optional
        Whether target and bounds should be normalized before comparing to computed
        values. If `normalize` is `True` and the target is in physical units,
        this should also be set to True.
    modes : ndarray, optional
        Basis modes numbers [l,m,n] of Fourier-Zernike modes to fix.
        len(target) = len(weight) = len(modes).
        If True/False uses all/none of the basis modes.
    name : str, optional
        Name of the objective function.

    """

    _units = "(m)"
    _print_value_fmt = "Fixed-R modes error: {:10.3e} "

    def __init__(
        self,
        eq,
        target=None,
        bounds=None,
        weight=1,
        normalize=True,
        normalize_target=True,
        modes=True,
        name="fix mode R",
    ):
        if isinstance(modes, bool):
            indices = modes
        else:
            indices = np.array([], dtype=int)
            for l, m, n in np.atleast_2d(modes):
                indices = np.append(indices, eq.surface.R_basis.get_idx(l, m, n, False))
        super().__init__(
            thing=eq,
            params={"R_lmn": indices},
            target=target,
            bounds=bounds,
            weight=weight,
            name=name,
            normalize=normalize,
            normalize_target=normalize_target,
        )

    def build(self, use_jit=False, verbose=1):
        """Build constant arrays.

        Parameters
        ----------
        use_jit : bool, optional
            Whether to just-in-time compile the objective and derivatives.
        verbose : int, optional
            Level of output.

        """
        eq = self.things[0]
        if self._normalize:
            scales = compute_scaling_factors(eq)
            self._normalization = scales["a"]
        super().build(use_jit=use_jit, verbose=verbose)


class FixModeZ(FixParameter):
    """Fixes Fourier-Zernike Z coefficients.

    Parameters
    ----------
    eq : Equilibrium
        Equilibrium that will be optimized to satisfy the Objective.
    target : {float, ndarray}, optional
        Target value(s) of the objective. Only used if bounds is None.
        Must be broadcastable to Objective.dim_f. Defaults to ``target=eq.Z_lmn``.
    bounds : tuple of {float, ndarray}, optional
        Lower and upper bounds on the objective. Overrides target.
        Both bounds must be broadcastable to to Objective.dim_f.
        Defaults to ``target=eq.Z_lmn``.
    weight : {float, ndarray}, optional
        Weighting to apply to the Objective, relative to other Objectives.
        Must be broadcastable to to Objective.dim_f
    normalize : bool, optional
        Whether to compute the error in physical units or non-dimensionalize.
    normalize_target : bool, optional
        Whether target and bounds should be normalized before comparing to computed
        values. If `normalize` is `True` and the target is in physical units,
        this should also be set to True.
    modes : ndarray, optional
        Basis modes numbers [l,m,n] of Fourier-Zernike modes to fix.
        len(target) = len(weight) = len(modes).
        If True/False uses all/none of the basis modes.
    name : str, optional
        Name of the objective function.

    """

    _units = "(m)"
    _print_value_fmt = "Fixed-Z modes error: {:10.3e} "

    def __init__(
        self,
        eq,
        target=None,
        bounds=None,
        weight=1,
        normalize=True,
        normalize_target=True,
        modes=True,
        name="fix mode Z",
    ):
        if isinstance(modes, bool):
            indices = modes
        else:
            indices = np.array([], dtype=int)
            for l, m, n in np.atleast_2d(modes):
                indices = np.append(indices, eq.surface.R_basis.get_idx(l, m, n, False))
        super().__init__(
            thing=eq,
            params={"Z_lmn": indices},
            target=target,
            bounds=bounds,
            weight=weight,
            name=name,
            normalize=normalize,
            normalize_target=normalize_target,
        )

    def build(self, use_jit=False, verbose=1):
        """Build constant arrays.

        Parameters
        ----------
        use_jit : bool, optional
            Whether to just-in-time compile the objective and derivatives.
        verbose : int, optional
            Level of output.

        """
        eq = self.things[0]
        if self._normalize:
            scales = compute_scaling_factors(eq)
            self._normalization = scales["a"]
        super().build(use_jit=use_jit, verbose=verbose)


class FixModeLambda(FixParameter):
    """Fixes Fourier-Zernike lambda coefficients.

    Parameters
    ----------
    eq : Equilibrium
        Equilibrium that will be optimized to satisfy the Objective.
    target : float, ndarray, optional
        Fourier-Zernike lambda coefficient target values.
        Must be broadcastable to Objective.dim_f.
        Defaults to ``target=eq.L_lmn``.
    bounds : tuple, optional
        Lower and upper bounds on the objective. Overrides target.
        Both bounds must be broadcastable to to Objective.dim_f.
        Defaults to ``target=eq.L_lmn``.
    weight : float, ndarray, optional
        Weighting to apply to the Objective, relative to other Objectives.
        Must be broadcastable to Objective.dim_f.
    normalize : bool
        Whether to compute the error in physical units or non-dimensionalize.
    normalize_target : bool
        Whether target should be normalized before comparing to computed values.
        if `normalize` is `True` and the target is in physical units, this should also
        be set to True.
    modes : ndarray, optional
        Basis modes numbers [l,m,n] of Fourier-Zernike modes to fix.
        len(target) = len(weight) = len(modes).
        If True/False uses all/none of the basis modes.
    name : str
        Name of the objective function.

    """

    _units = "(rad)"
    _print_value_fmt = "Fixed lambda modes error: {:10.3e} "

    def __init__(
        self,
        eq,
        target=None,
        bounds=None,
        weight=1,
        normalize=True,
        normalize_target=True,
        modes=True,
        name="fix mode lambda",
    ):
        if isinstance(modes, bool):
            indices = modes
        else:
            indices = np.array([], dtype=int)
            for l, m, n in np.atleast_2d(modes):
                indices = np.append(indices, eq.surface.R_basis.get_idx(l, m, n, False))
        super().__init__(
            thing=eq,
            params={"L_lmn": indices},
            target=target,
            bounds=bounds,
            weight=weight,
            name=name,
            normalize=normalize,
            normalize_target=normalize_target,
        )


class FixSumModesR(_FixedObjective):
    """Fixes a linear sum of Fourier-Zernike R coefficients.

    Parameters
    ----------
    eq : Equilibrium
        Equilibrium that will be optimized to satisfy the Objective.
    target : {float, ndarray}, optional
        Target value(s) of the objective. Only used if bounds is None.
        Must be broadcastable to Objective.dim_f. Defaults to ``target=eq.R_lmn``.
    bounds : tuple of {float, ndarray}, optional
        Lower and upper bounds on the objective. Overrides target.
        Both bounds must be broadcastable to to Objective.dim_f.
        Defaults to ``target=eq.R_lmn``.
    weight : {float, ndarray}, optional
        Weighting to apply to the Objective, relative to other Objectives.
        Must be broadcastable to to Objective.dim_f
    normalize : bool, optional
        Whether to compute the error in physical units or non-dimensionalize.
    normalize_target : bool, optional
        Whether target and bounds should be normalized before comparing to computed
        values. If `normalize` is `True` and the target is in physical units,
        this should also be set to True.
    sum_weights : float, ndarray, optional
        Weights on the coefficients in the sum, should be same length as modes.
        Defaults to 1 i.e. target = 1*R_111 + 1*R_222...
    modes : ndarray, optional
        Basis modes numbers [l,m,n] of Fourier-Zernike modes to fix sum of.
        len(weight) = len(modes).
        If True uses all of the Equilibrium's modes.
        Must be either True or specified as an array
    name : str, optional
        Name of the objective function.

    """

    _fixed = False  # not "diagonal", since it is fixing a sum
    _units = "(m)"
    _print_value_fmt = "Fixed-R sum modes error: {:10.3e} "

    def __init__(
        self,
        eq,
        target=None,
        bounds=None,
        weight=1,
        normalize=True,
        normalize_target=True,
        sum_weights=None,
        modes=True,
        name="Fix Sum Modes R",
    ):
        errorif(
            modes is None or modes is False,
            ValueError,
            f"modes kwarg must be specified or True with FixSumModesR got {modes}",
        )
        errorif(
            target is not None and np.asarray(target).size > 1,
            ValueError,
            "FixSumModesR only accepts 1 target value, please use multiple"
            + " FixSumModesR objectives if you wish to have multiple"
            + " sets of constrained mode sums",
        )
        errorif(
            bounds is not None and np.asarray(bounds)[0].size > 1,
            ValueError,
            "FixSumModesR only accepts 1 target value, please use multiple"
            + " FixSumModesR objectives if you wish to have multiple"
            + " sets of constrained mode sums",
        )
        self._modes = modes
        self._sum_weights = sum_weights
        self._target_from_user = setdefault(bounds, target)
        super().__init__(
            things=eq,
            target=target,
            bounds=bounds,
            weight=weight,
            name=name,
            normalize=normalize,
            normalize_target=normalize_target,
        )

    def build(self, use_jit=False, verbose=1):
        """Build constant arrays.

        Parameters
        ----------
        use_jit : bool, optional
            Whether to just-in-time compile the objective and derivatives.
        verbose : int, optional
            Level of output.

        """
        eq = self.things[0]
        if self._modes is True:  # all modes
            modes = eq.R_basis.modes
            idx = np.arange(eq.R_basis.num_modes)
        else:  # specified modes
            modes = np.atleast_2d(self._modes)
            dtype = {
                "names": ["f{}".format(i) for i in range(3)],
                "formats": 3 * [modes.dtype],
            }
            _, idx, modes_idx = np.intersect1d(
                eq.R_basis.modes.astype(modes.dtype).view(dtype),
                modes.view(dtype),
                return_indices=True,
            )
            self._idx = idx
            # rearrange modes & weights to match order of eq.R_basis.modes and eq.R_lmn,
            # necessary so that the A matrix rows match up with the target b
            modes = np.atleast_2d(eq.R_basis.modes[idx, :])
            if self._sum_weights is not None:
                self._sum_weights = np.atleast_1d(self._sum_weights)
                self._sum_weights = self._sum_weights[modes_idx]
            if idx.size < modes.shape[0]:
                warnings.warn(
                    colored(
                        "Some of the given modes are not in the basis, "
                        + "these modes will not be fixed.",
                        "yellow",
                    )
                )
        if self._sum_weights is None:
            sum_weights = np.ones(modes.shape[0])
        else:
            sum_weights = np.atleast_1d(self._sum_weights)
        self._dim_f = 1

        self._A = np.zeros((1, eq.R_basis.num_modes))
        for i, (l, m, n) in enumerate(modes):
            j = eq.R_basis.get_idx(L=l, M=m, N=n)
            self._A[0, j] = sum_weights[i]

        self.target, self.bounds = self._parse_target_from_user(
            self._target_from_user,
            np.dot(sum_weights.T, eq.R_lmn[self._idx]),
            None,
            np.array([0]),
        )

        super().build(use_jit=use_jit, verbose=verbose)

    def compute(self, params, constants=None):
        """Compute Sum mode R errors.

        Parameters
        ----------
        params : dict
            Dictionary of equilibrium degrees of freedom, eg Equilibrium.params_dict
        constants : dict
            Dictionary of constant data, eg transforms, profiles etc. Defaults to
            self.constants

        Returns
        -------
        f : ndarray
            Fixed sum mode R errors.

        """
        f = jnp.dot(self._A, params["R_lmn"])
        return f


class FixSumModesZ(_FixedObjective):
    """Fixes a linear sum of Fourier-Zernike Z coefficients.

    Parameters
    ----------
    eq : Equilibrium
        Equilibrium that will be optimized to satisfy the Objective.
    target : {float, ndarray}, optional
        Target value(s) of the objective. Only used if bounds is None.
        Must be broadcastable to Objective.dim_f. Defaults to ``target=eq.Z_lmn``.
    bounds : tuple of {float, ndarray}, optional
        Lower and upper bounds on the objective. Overrides target.
        Both bounds must be broadcastable to to Objective.dim_f.
        Defaults to ``target=eq.Z_lmn``.
    weight : {float, ndarray}, optional
        Weighting to apply to the Objective, relative to other Objectives.
        Must be broadcastable to to Objective.dim_f
    normalize : bool, optional
        Whether to compute the error in physical units or non-dimensionalize.
    normalize_target : bool, optional
        Whether target and bounds should be normalized before comparing to computed
        values. If `normalize` is `True` and the target is in physical units,
        this should also be set to True.
    sum_weights : float, ndarray, optional
        Weights on the coefficients in the sum, should be same length as modes.
        Defaults to 1 i.e. target = 1*Z_111 + 1*Z_222...
    modes : ndarray, optional
        Basis modes numbers [l,m,n] of Fourier-Zernike modes to fix sum of.
        len(weight) = len(modes).
        If True uses all of the Equilibrium's modes.
        Must be either True or specified as an array
    name : str, optional
        Name of the objective function.

    """

    _fixed = False  # not "diagonal", since it is fixing a sum
    _units = "(m)"
    _print_value_fmt = "Fixed-Z sum modes error: {:10.3e} "

    def __init__(
        self,
        eq,
        target=None,
        bounds=None,
        weight=1,
        normalize=True,
        normalize_target=True,
        sum_weights=None,
        modes=True,
        name="Fix Sum Modes Z",
    ):
        errorif(
            modes is None or modes is False,
            ValueError,
            f"modes kwarg must be specified or True with FixSumModesZ got {modes}",
        )
        errorif(
            target is not None and np.asarray(target).size > 1,
            ValueError,
            "FixSumModesZ only accepts 1 target value, please use multiple"
            + " FixSumModesZ objectives if you wish to have multiple"
            + " sets of constrained mode sums",
        )
        errorif(
            bounds is not None and np.asarray(bounds)[0].size > 1,
            ValueError,
            "FixSumModesZ only accepts 1 target value, please use multiple"
            + " FixSumModesZ objectives if you wish to have multiple"
            + " sets of constrained mode sums",
        )
        self._modes = modes
        self._sum_weights = sum_weights
        self._target_from_user = setdefault(bounds, target)
        super().__init__(
            things=eq,
            target=target,
            bounds=bounds,
            weight=weight,
            name=name,
            normalize=normalize,
            normalize_target=normalize_target,
        )

    def build(self, use_jit=False, verbose=1):
        """Build constant arrays.

        Parameters
        ----------
        use_jit : bool, optional
            Whether to just-in-time compile the objective and derivatives.
        verbose : int, optional
            Level of output.

        """
        eq = self.things[0]
        if self._modes is True:  # all modes
            modes = eq.Z_basis.modes
            idx = np.arange(eq.Z_basis.num_modes)
        else:  # specified modes
            modes = np.atleast_2d(self._modes)
            dtype = {
                "names": ["f{}".format(i) for i in range(3)],
                "formats": 3 * [modes.dtype],
            }
            _, idx, modes_idx = np.intersect1d(
                eq.Z_basis.modes.astype(modes.dtype).view(dtype),
                modes.view(dtype),
                return_indices=True,
            )
            self._idx = idx
            # rearrange modes & weights to match order of eq.Z_basis.modes and eq.Z_lmn,
            # necessary so that the A matrix rows match up with the target b
            modes = np.atleast_2d(eq.Z_basis.modes[idx, :])
            if self._sum_weights is not None:
                self._sum_weights = np.atleast_1d(self._sum_weights)
                self._sum_weights = self._sum_weights[modes_idx]

            if idx.size < modes.shape[0]:
                warnings.warn(
                    colored(
                        "Some of the given modes are not in the basis, "
                        + "these modes will not be fixed.",
                        "yellow",
                    )
                )
        if self._sum_weights is None:
            sum_weights = np.ones(modes.shape[0])
        else:
            sum_weights = np.atleast_1d(self._sum_weights)
        self._dim_f = 1

        self._A = np.zeros((1, eq.Z_basis.num_modes))
        for i, (l, m, n) in enumerate(modes):
            j = eq.Z_basis.get_idx(L=l, M=m, N=n)
            self._A[0, j] = sum_weights[i]

        self.target, self.bounds = self._parse_target_from_user(
            self._target_from_user,
            np.dot(sum_weights.T, eq.Z_lmn[self._idx]),
            None,
            np.array([0]),
        )
        super().build(use_jit=use_jit, verbose=verbose)

    def compute(self, params, constants=None):
        """Compute Sum mode Z errors.

        Parameters
        ----------
        params : dict
            Dictionary of equilibrium degrees of freedom, eg Equilibrium.params_dict
        constants : dict
            Dictionary of constant data, eg transforms, profiles etc. Defaults to
            self.constants

        Returns
        -------
        f : ndarray
            Fixed sum mode Z errors.

        """
        f = jnp.dot(self._A, params["Z_lmn"])
        return f


class FixSumModesLambda(_FixedObjective):
    """Fixes a linear sum of Fourier-Zernike lambda coefficients.

    Parameters
    ----------
    eq : Equilibrium
        Equilibrium that will be optimized to satisfy the Objective.
    target : {float, ndarray}, optional
        Target value(s) of the objective. Only used if bounds is None.
        Must be broadcastable to Objective.dim_f. Defaults to ``target=eq.L_lmn``.
    bounds : tuple of {float, ndarray}, optional
        Lower and upper bounds on the objective. Overrides target.
        Both bounds must be broadcastable to to Objective.dim_f.
        Defaults to ``target=eq.L_lmn``.
    weight : {float, ndarray}, optional
        Weighting to apply to the Objective, relative to other Objectives.
        Must be broadcastable to to Objective.dim_f.
    normalize : bool
        Whether to compute the error in physical units or non-dimensionalize.
    normalize_target : bool
        Whether target should be normalized before comparing to computed values.
        if `normalize` is `True` and the target is in physical units, this should also
        be set to True.
    sum_weight : float, ndarray, optional
        Weights on the coefficients in the sum, should be same length as modes.
        Defaults to 1 i.e. target = 1*L_111 + 1*L_222...
    modes : ndarray, optional
        Basis modes numbers [l,m,n] of Fourier-Zernike modes to fix sum of.
        len(weight) = len(modes).
        If True uses all of the Equilibrium's modes.
        Must be either True or specified as an array
    surface_label : float
        Surface to enforce boundary conditions on. Defaults to Equilibrium.surface.rho
    name : str
        Name of the objective function.

    """

    _fixed = False  # not "diagonal", since it is fixing a sum
    _units = "(rad)"
    _print_value_fmt = "Fixed-lambda sum modes error: {:10.3e} "

    def __init__(
        self,
        eq,
        target=None,
        bounds=None,
        weight=1,
        normalize=True,
        normalize_target=True,
        sum_weights=None,
        modes=True,
        name="Fix Sum Modes lambda",
    ):
        errorif(
            modes is None or modes is False,
            ValueError,
            f"modes kwarg must be specified or True with FixSumModesLambda got {modes}",
        )
        errorif(
            target is not None and np.asarray(target).size > 1,
            ValueError,
            "FixSumModesLambda only accepts 1 target value, please use multiple"
            + " FixSumModesLambda objectives if you wish to have multiple"
            + " sets of constrained mode sums",
        )
        errorif(
            bounds is not None and np.asarray(bounds)[0].size > 1,
            ValueError,
            "FixSumModesLambda only accepts 1 target value, please use multiple"
            + " FixSumModesLambda objectives if you wish to have multiple"
            + " sets of constrained mode sums",
        )
        self._modes = modes
        self._sum_weights = sum_weights
        self._target_from_user = setdefault(bounds, target)
        super().__init__(
            things=eq,
            target=target,
            bounds=bounds,
            weight=weight,
            name=name,
            normalize=normalize,
            normalize_target=normalize_target,
        )

    def build(self, use_jit=False, verbose=1):
        """Build constant arrays.

        Parameters
        ----------
        use_jit : bool, optional
            Whether to just-in-time compile the objective and derivatives.
        verbose : int, optional
            Level of output.

        """
        eq = self.things[0]
        if self._modes is True:  # all modes
            modes = eq.L_basis.modes
            idx = np.arange(eq.L_basis.num_modes)
        else:  # specified modes
            modes = np.atleast_2d(self._modes)
            dtype = {
                "names": ["f{}".format(i) for i in range(3)],
                "formats": 3 * [modes.dtype],
            }
            _, idx, modes_idx = np.intersect1d(
                eq.L_basis.modes.astype(modes.dtype).view(dtype),
                modes.view(dtype),
                return_indices=True,
            )
            self._idx = idx
            # rearrange modes and weights to match order of eq.L_basis.modes
            # and eq.L_lmn,
            # necessary so that the A matrix rows match up with the target b
            modes = np.atleast_2d(eq.L_basis.modes[idx, :])
            if self._sum_weights is not None:
                self._sum_weights = np.atleast_1d(self._sum_weights)
                self._sum_weights = self._sum_weights[modes_idx]

            if idx.size < modes.shape[0]:
                warnings.warn(
                    colored(
                        "Some of the given modes are not in the basis, "
                        + "these modes will not be fixed.",
                        "yellow",
                    )
                )
        if self._sum_weights is None:
            sum_weights = np.ones(modes.shape[0])
        else:
            sum_weights = np.atleast_1d(self._sum_weights)
        self._dim_f = 1

        self._A = np.zeros((1, eq.L_basis.num_modes))
        for i, (l, m, n) in enumerate(modes):
            j = eq.L_basis.get_idx(L=l, M=m, N=n)
            self._A[0, j] = sum_weights[i]

        self.target, self.bounds = self._parse_target_from_user(
            self._target_from_user,
            np.dot(sum_weights.T, eq.L_lmn[self._idx]),
            None,
            np.array([0]),
        )

        super().build(use_jit=use_jit, verbose=verbose)

    def compute(self, params, constants=None):
        """Compute Sum mode lambda errors.

        Parameters
        ----------
        params : dict
            Dictionary of equilibrium degrees of freedom, eg Equilibrium.params_dict
        constants : dict
            Dictionary of constant data, eg transforms, profiles etc. Defaults to
            self.constants

        Returns
        -------
        f : ndarray
            Fixed sum mode lambda errors.

        """
        f = jnp.dot(self._A, params["L_lmn"])
        return f


class FixPressure(FixParameter):
    """Fixes pressure coefficients.

    Parameters
    ----------
    eq : Equilibrium
        Equilibrium that will be optimized to satisfy the Objective.
    target : {float, ndarray}, optional
        Target value(s) of the objective. Only used if bounds is None.
        Must be broadcastable to Objective.dim_f. Defaults to ``target=eq.p_l``.
    bounds : tuple of {float, ndarray}, optional
        Lower and upper bounds on the objective. Overrides target.
        Both bounds must be broadcastable to to Objective.dim_f.
        Defaults to ``target=eq.p_l``.
    weight : {float, ndarray}, optional
        Weighting to apply to the Objective, relative to other Objectives.
        Must be broadcastable to to Objective.dim_f
    normalize : bool, optional
        Whether to compute the error in physical units or non-dimensionalize.
    normalize_target : bool, optional
        Whether target and bounds should be normalized before comparing to computed
        values. If `normalize` is `True` and the target is in physical units,
        this should also be set to True.
    indices : ndarray or bool, optional
        indices of the Profile.params array to fix.
        (e.g. indices corresponding to modes for a PowerSeriesProfile or indices
        corresponding to knots for a SplineProfile).
        Must have len(target) = len(weight) = len(indices).
        If True/False uses all/none of the Profile.params indices.
    name : str, optional
        Name of the objective function.

    """

    _units = "(Pa)"
    _print_value_fmt = "Fixed pressure profile error: {:10.3e} "

    def __init__(
        self,
        eq,
        target=None,
        bounds=None,
        weight=1,
        normalize=True,
        normalize_target=True,
        indices=True,
        name="fixed pressure",
    ):
        super().__init__(
            thing=eq,
            params={"p_l": indices},
            target=target,
            bounds=bounds,
            weight=weight,
            normalize=normalize,
            normalize_target=normalize_target,
            name=name,
        )

    def build(self, use_jit=False, verbose=1):
        """Build constant arrays.

        Parameters
        ----------
        use_jit : bool, optional
            Whether to just-in-time compile the objective and derivatives.
        verbose : int, optional
            Level of output.

        """
        eq = self.things[0]
        if eq.pressure is None:
            raise RuntimeError(
                "Attempting to fix pressure on an Equilibrium with no "
                + "pressure profile assigned."
            )
        if self._normalize:
            scales = compute_scaling_factors(eq)
            self._normalization = scales["p"]
        super().build(use_jit=use_jit, verbose=verbose)


class FixAnisotropy(FixParameter):
    """Fixes anisotropic pressure coefficients.

    Parameters
    ----------
    eq : Equilibrium, optional
        Equilibrium that will be optimized to satisfy the Objective.
    target : {float, ndarray}, optional
        Target value(s) of the objective. Only used if bounds is None.
        Must be broadcastable to Objective.dim_f. Defaults to ``target=eq.a_lmn``.
    bounds : tuple of {float, ndarray}, optional
        Lower and upper bounds on the objective. Overrides target.
        Both bounds must be broadcastable to to Objective.dim_f.
        Defaults to ``target=eq.a_lmn``.
    weight : {float, ndarray}, optional
        Weighting to apply to the Objective, relative to other Objectives.
        Must be broadcastable to to Objective.dim_f
    normalize : bool
        Whether to compute the error in physical units or non-dimensionalize.
    normalize_target : bool
        Whether target and bounds should be normalized before comparing to computed
        values. If `normalize` is `True` and the target is in physical units,
        this should also be set to True.
    indices : ndarray or bool, optional
        indices of the Profile.params array to fix.
        (e.g. indices corresponding to modes for a PowerSeriesProfile or indices
        corresponding to knots for a SplineProfile).
        Must have len(target) = len(weight) = len(indices).
        If True/False uses all/none of the Profile.params indices.
    name : str
        Name of the objective function.

    """

    _units = "(dimensionless)"
    _print_value_fmt = "Fixed anisotropy profile error: {:10.3e} "

    def __init__(
        self,
        eq,
        target=None,
        bounds=None,
        weight=1,
        normalize=True,
        normalize_target=True,
        indices=True,
        name="fixed anisotropy",
    ):
        super().__init__(
            thing=eq,
            params={"a_lmn": indices},
            target=target,
            bounds=bounds,
            weight=weight,
            normalize=normalize,
            normalize_target=normalize_target,
            name=name,
        )

    def build(self, use_jit=False, verbose=1):
        """Build constant arrays.

        Parameters
        ----------
        use_jit : bool, optional
            Whether to just-in-time compile the objective and derivatives.
        verbose : int, optional
            Level of output.

        """
        eq = self.things[0]
        if eq.anisotropy is None:
            raise RuntimeError(
                "Attempting to fix anisotropy on an Equilibrium with no "
                + "anisotropy profile assigned."
            )
        super().build(use_jit=use_jit, verbose=verbose)


class FixIota(FixParameter):
    """Fixes rotational transform coefficients.

    Parameters
    ----------
    eq : Equilibrium
        Equilibrium that will be optimized to satisfy the Objective.
    target : {float, ndarray}, optional
        Target value(s) of the objective. Only used if bounds is None.
        Must be broadcastable to Objective.dim_f. Defaults to ``target=eq.i_l``.
    bounds : tuple of {float, ndarray}, optional
        Lower and upper bounds on the objective. Overrides target.
        Both bounds must be broadcastable to to Objective.dim_f.
        Defaults to ``target=eq.i_l``.
    weight : {float, ndarray}, optional
        Weighting to apply to the Objective, relative to other Objectives.
        Must be broadcastable to to Objective.dim_f
    normalize : bool, optional
        Whether to compute the error in physical units or non-dimensionalize.
        Has no effect for this objective.
    normalize_target : bool, optional
        Whether target and bounds should be normalized before comparing to computed
        values. If `normalize` is `True` and the target is in physical units,
        this should also be set to True. Has no effect for this objective.
    indices : ndarray or bool, optional
        indices of the Profile.params array to fix.
        (e.g. indices corresponding to modes for a PowerSeriesProfile or indices.
        corresponding to knots for a SplineProfile).
        Must len(target) = len(weight) = len(indices).
        If True/False uses all/none of the Profile.params indices.
    name : str, optional
        Name of the objective function.

    """

    _units = "(dimensionless)"
    _print_value_fmt = "Fixed iota profile error: {:10.3e} "

    def __init__(
        self,
        eq,
        target=None,
        bounds=None,
        weight=1,
        normalize=False,
        normalize_target=False,
        indices=True,
        name="fixed iota",
    ):
        super().__init__(
            thing=eq,
            params={"i_l": indices},
            target=target,
            bounds=bounds,
            weight=weight,
            normalize=normalize,
            normalize_target=normalize_target,
            name=name,
        )

    def build(self, use_jit=False, verbose=1):
        """Build constant arrays.

        Parameters
        ----------
        use_jit : bool, optional
            Whether to just-in-time compile the objective and derivatives.
        verbose : int, optional
            Level of output.

        """
        eq = self.things[0]
        if eq.iota is None:
            raise RuntimeError(
                "Attempting to fix iota on an Equilibrium with no "
                + "iota profile assigned."
            )
        super().build(use_jit=use_jit, verbose=verbose)


class FixCurrent(FixParameter):
    """Fixes toroidal current profile coefficients.

    Parameters
    ----------
    eq : Equilibrium
        Equilibrium that will be optimized to satisfy the Objective.
    target : {float, ndarray}, optional
        Target value(s) of the objective. Only used if bounds is None.
        Must be broadcastable to Objective.dim_f. Defaults to ``target=eq.c_l``.
    bounds : tuple of {float, ndarray}, optional
        Lower and upper bounds on the objective. Overrides target.
        Both bounds must be broadcastable to to Objective.dim_f.
        Defaults to ``target=eq.c_l``.
    weight : {float, ndarray}, optional
        Weighting to apply to the Objective, relative to other Objectives.
        Must be broadcastable to to Objective.dim_f
    normalize : bool, optional
        Whether to compute the error in physical units or non-dimensionalize.
    normalize_target : bool, optional
        Whether target and bounds should be normalized before comparing to computed
        values. If `normalize` is `True` and the target is in physical units,
        this should also be set to True.
    indices : ndarray or bool, optional
        indices of the Profile.params array to fix.
        (e.g. indices corresponding to modes for a PowerSeriesProfile or indices
        corresponding to knots for a SplineProfile).
        Must have len(target) = len(weight) = len(indices).
        If True/False uses all/none of the Profile.params indices.
    name : str, optional
        Name of the objective function.

    """

    _units = "(A)"
    _print_value_fmt = "Fixed current profile error: {:10.3e} "

    def __init__(
        self,
        eq,
        target=None,
        bounds=None,
        weight=1,
        normalize=True,
        normalize_target=True,
        indices=True,
        name="fixed current",
    ):
        super().__init__(
            thing=eq,
            params={"c_l": indices},
            target=target,
            bounds=bounds,
            weight=weight,
            normalize=normalize,
            normalize_target=normalize_target,
            name=name,
        )

    def build(self, use_jit=False, verbose=1):
        """Build constant arrays.

        Parameters
        ----------
        use_jit : bool, optional
            Whether to just-in-time compile the objective and derivatives.
        verbose : int, optional
            Level of output.

        """
        eq = self.things[0]
        if eq.current is None:
            raise RuntimeError(
                "Attempting to fix current on an Equilibrium with no "
                + "current profile assigned."
            )
        if self._normalize:
            scales = compute_scaling_factors(eq)
            self._normalization = scales["I"]
        super().build(use_jit=use_jit, verbose=verbose)


class FixElectronTemperature(FixParameter):
    """Fixes electron temperature profile coefficients.

    Parameters
    ----------
    eq : Equilibrium
        Equilibrium that will be optimized to satisfy the Objective.
    target : {float, ndarray}, optional
        Target value(s) of the objective. Only used if bounds is None.
        Must be broadcastable to Objective.dim_f. Defaults to ``target=eq.Te_l``.
    bounds : tuple of {float, ndarray}, optional
        Lower and upper bounds on the objective. Overrides target.
        Both bounds must be broadcastable to to Objective.dim_f.
        Defaults to ``target=eq.Te_l``.
    weight : {float, ndarray}, optional
        Weighting to apply to the Objective, relative to other Objectives.
        Must be broadcastable to to Objective.dim_f
    normalize : bool, optional
        Whether to compute the error in physical units or non-dimensionalize.
    normalize_target : bool, optional
        Whether target and bounds should be normalized before comparing to computed
        values. If `normalize` is `True` and the target is in physical units,
        this should also be set to True.
    indices : ndarray or bool, optional
        indices of the Profile.params array to fix.
        (e.g. indices corresponding to modes for a PowerSeriesProfile or indices
        corresponding to knots for a SplineProfile).
        Must have len(target) = len(weight) = len(indices).
        If True/False uses all/none of the Profile.params indices.
    name : str, optional
        Name of the objective function.

    """

    _units = "(eV)"
    _print_value_fmt = "Fixed electron temperature profile error: {:10.3e} "

    def __init__(
        self,
        eq,
        target=None,
        bounds=None,
        weight=1,
        normalize=True,
        normalize_target=True,
        indices=True,
        name="fixed electron temperature",
    ):
        super().__init__(
            thing=eq,
            params={"Te_l": indices},
            target=target,
            bounds=bounds,
            weight=weight,
            normalize=normalize,
            normalize_target=normalize_target,
            name=name,
        )

    def build(self, use_jit=False, verbose=1):
        """Build constant arrays.

        Parameters
        ----------
        use_jit : bool, optional
            Whether to just-in-time compile the objective and derivatives.
        verbose : int, optional
            Level of output.

        """
        eq = self.things[0]
        if eq.electron_temperature is None:
            raise RuntimeError(
                "Attempting to fix electron temperature on an Equilibrium with no "
                + "electron temperature profile assigned."
            )
        if self._normalize:
            scales = compute_scaling_factors(eq)
            self._normalization = scales["T"]
        super().build(use_jit=use_jit, verbose=verbose)


class FixElectronDensity(FixParameter):
    """Fixes electron density profile coefficients.

    Parameters
    ----------
    eq : Equilibrium
        Equilibrium that will be optimized to satisfy the Objective.
    target : {float, ndarray}, optional
        Target value(s) of the objective. Only used if bounds is None.
        Must be broadcastable to Objective.dim_f. Defaults to ``target=eq.ne_l``.
    bounds : tuple of {float, ndarray}, optional
        Lower and upper bounds on the objective. Overrides target.
        Both bounds must be broadcastable to to Objective.dim_f.
        Defaults to ``target=eq.ne_l``.
    weight : {float, ndarray}, optional
        Weighting to apply to the Objective, relative to other Objectives.
        Must be broadcastable to to Objective.dim_f
    normalize : bool, optional
        Whether to compute the error in physical units or non-dimensionalize.
    normalize_target : bool, optional
        Whether target and bounds should be normalized before comparing to computed
        values. If `normalize` is `True` and the target is in physical units,
        this should also be set to True.
    profile : Profile, optional
        Profile containing the radial modes to evaluate at.
    indices : ndarray or bool, optional
        indices of the Profile.params array to fix.
        (e.g. indices corresponding to modes for a PowerSeriesProfile or indices
        corresponding to knots for a SplineProfile).
        Must have len(target) = len(weight) = len(indices).
        If True/False uses all/none of the Profile.params indices.
    name : str, optional
        Name of the objective function.

    """

    _units = "(m^-3)"
    _print_value_fmt = "Fixed electron density profile error: {:10.3e} "

    def __init__(
        self,
        eq,
        target=None,
        bounds=None,
        weight=1,
        normalize=True,
        normalize_target=True,
        indices=True,
        name="fixed electron density",
    ):
        super().__init__(
            thing=eq,
            params={"ne_l": indices},
            target=target,
            bounds=bounds,
            weight=weight,
            normalize=normalize,
            normalize_target=normalize_target,
            name=name,
        )

    def build(self, use_jit=False, verbose=1):
        """Build constant arrays.

        Parameters
        ----------
        use_jit : bool, optional
            Whether to just-in-time compile the objective and derivatives.
        verbose : int, optional
            Level of output.

        """
        eq = self.things[0]
        if eq.electron_density is None:
            raise RuntimeError(
                "Attempting to fix electron density on an Equilibrium with no "
                + "electron density profile assigned."
            )
        if self._normalize:
            scales = compute_scaling_factors(eq)
            self._normalization = scales["n"]
        super().build(use_jit=use_jit, verbose=verbose)


class FixIonTemperature(FixParameter):
    """Fixes ion temperature profile coefficients.

    Parameters
    ----------
    eq : Equilibrium
        Equilibrium that will be optimized to satisfy the Objective.
    target : {float, ndarray}, optional
        Target value(s) of the objective. Only used if bounds is None.
        Must be broadcastable to Objective.dim_f. Defaults to ``target=eq.Ti_l``.
    bounds : tuple of {float, ndarray}, optional
        Lower and upper bounds on the objective. Overrides target.
        Both bounds must be broadcastable to to Objective.dim_f.
        Defaults to ``target=eq.Ti_l``.
    weight : {float, ndarray}, optional
        Weighting to apply to the Objective, relative to other Objectives.
        Must be broadcastable to to Objective.dim_f
    normalize : bool, optional
        Whether to compute the error in physical units or non-dimensionalize.
    normalize_target : bool, optional
        Whether target and bounds should be normalized before comparing to computed
        values. If `normalize` is `True` and the target is in physical units,
        this should also be set to True.
    indices : ndarray or bool, optional
        indices of the Profile.params array to fix.
        (e.g. indices corresponding to modes for a PowerSeriesProfile or indices
        corresponding to knots for a SplineProfile).
        Must have len(target) = len(weight) = len(indices).
        If True/False uses all/none of the Profile.params indices.
    name : str, optional
        Name of the objective function.

    """

    _units = "(eV)"
    _print_value_fmt = "Fixed ion temperature profile error: {:10.3e} "

    def __init__(
        self,
        eq,
        target=None,
        bounds=None,
        weight=1,
        normalize=True,
        normalize_target=True,
        indices=True,
        name="fixed ion temperature",
    ):
        super().__init__(
            thing=eq,
            params={"Ti_l": indices},
            target=target,
            bounds=bounds,
            weight=weight,
            normalize=normalize,
            normalize_target=normalize_target,
            name=name,
        )

    def build(self, use_jit=False, verbose=1):
        """Build constant arrays.

        Parameters
        ----------
        use_jit : bool, optional
            Whether to just-in-time compile the objective and derivatives.
        verbose : int, optional
            Level of output.

        """
        eq = self.things[0]
        if eq.ion_temperature is None:
            raise RuntimeError(
                "Attempting to fix ion temperature on an Equilibrium with no "
                + "ion temperature profile assigned."
            )
        if self._normalize:
            scales = compute_scaling_factors(eq)
            self._normalization = scales["T"]
        super().build(use_jit=use_jit, verbose=verbose)


class FixAtomicNumber(FixParameter):
    """Fixes effective atomic number profile coefficients.

    Parameters
    ----------
    eq : Equilibrium
        Equilibrium that will be optimized to satisfy the Objective.
    target : {float, ndarray}, optional
        Target value(s) of the objective. Only used if bounds is None.
        Must be broadcastable to Objective.dim_f. Defaults to ``target=eq.Zeff_l``.
    bounds : tuple of {float, ndarray}, optional
        Lower and upper bounds on the objective. Overrides target.
        Both bounds must be broadcastable to to Objective.dim_f.
        Defaults to ``target=eq.Zeff_l``.
    weight : {float, ndarray}, optional
        Weighting to apply to the Objective, relative to other Objectives.
        Must be broadcastable to to Objective.dim_f
    normalize : bool, optional
        Whether to compute the error in physical units or non-dimensionalize.
        Has no effect for this objective.
    normalize_target : bool, optional
        Whether target and bounds should be normalized before comparing to computed
        values. If `normalize` is `True` and the target is in physical units,
        this should also be set to True. Has no effect for this objective.
    indices : ndarray or bool, optional
        indices of the Profile.params array to fix.
        (e.g. indices corresponding to modes for a PowerSeriesProfile or indices
        corresponding to knots for a SplineProfile).
        Must have len(target) = len(weight) = len(indices).
        If True/False uses all/none of the Profile.params indices.
    name : str, optional
        Name of the objective function.

    """

    _units = "(dimensionless)"
    _print_value_fmt = "Fixed atomic number profile error: {:10.3e} "

    def __init__(
        self,
        eq,
        target=None,
        bounds=None,
        weight=1,
        normalize=False,
        normalize_target=False,
        indices=True,
        name="fixed atomic number",
    ):
        super().__init__(
            thing=eq,
            params={"Zeff_l": indices},
            target=target,
            bounds=bounds,
            weight=weight,
            normalize=normalize,
            normalize_target=normalize_target,
            name=name,
        )

    def build(self, use_jit=False, verbose=1):
        """Build constant arrays.

        Parameters
        ----------
        use_jit : bool, optional
            Whether to just-in-time compile the objective and derivatives.
        verbose : int, optional
            Level of output.

        """
        eq = self.things[0]
        if eq.atomic_number is None:
            raise RuntimeError(
                "Attempting to fix atomic number on an Equilibrium with no "
                + "atomic_number profile assigned."
            )
        super().build(use_jit=use_jit, verbose=verbose)


class FixPsi(FixParameter):
    """Fixes total toroidal magnetic flux within the last closed flux surface.

    Parameters
    ----------
    eq : Equilibrium
        Equilibrium that will be optimized to satisfy the Objective.
    target : {float, ndarray}, optional
        Target value(s) of the objective. Only used if bounds is None.
        Must be broadcastable to Objective.dim_f. Default is ``target=eq.Psi``.
    bounds : tuple of {float, ndarray}, optional
        Lower and upper bounds on the objective. Overrides target.
        Both bounds must be broadcastable to to Objective.dim_f.
        Default is ``target=eq.Psi``.
    weight : {float, ndarray}, optional
        Weighting to apply to the Objective, relative to other Objectives.
        Must be broadcastable to to Objective.dim_f
    normalize : bool, optional
        Whether to compute the error in physical units or non-dimensionalize.
    normalize_target : bool, optional
        Whether target and bounds should be normalized before comparing to computed
        values. If `normalize` is `True` and the target is in physical units,
        this should also be set to True.
    name : str, optional
        Name of the objective function.

    """

    _units = "(Wb)"
    _print_value_fmt = "Fixed Psi error: {:10.3e} "

    def __init__(
        self,
        eq,
        target=None,
        bounds=None,
        weight=1,
        normalize=True,
        normalize_target=True,
        name="fixed Psi",
    ):
        super().__init__(
            thing=eq,
            params={"Psi": True},
            target=target,
            bounds=bounds,
            weight=weight,
            normalize=normalize,
            normalize_target=normalize_target,
            name=name,
        )

    def build(self, use_jit=False, verbose=1):
        """Build constant arrays.

        Parameters
        ----------
        use_jit : bool, optional
            Whether to just-in-time compile the objective and derivatives.
        verbose : int, optional
            Level of output.

        """
        eq = self.things[0]
        if self._normalize:
            scales = compute_scaling_factors(eq)
            self._normalization = scales["Psi"]
        super().build(use_jit=use_jit, verbose=verbose)


class FixCurveShift(FixParameter):
    """Fixes Curve.shift attribute, which is redundant with other Curve params.

    Parameters
    ----------
    curve : Curve
        Curve that will be optimized to satisfy the Objective.
    target : {float, ndarray}, optional
        Target value(s) of the objective. Only used if bounds is None.
        Must be broadcastable to Objective.dim_f.
    bounds : tuple of {float, ndarray}, optional
        Lower and upper bounds on the objective. Overrides target.
        Both bounds must be broadcastable to to Objective.dim_f
    weight : {float, ndarray}, optional
        Weighting to apply to the Objective, relative to other Objectives.
        Must be broadcastable to to Objective.dim_f
    normalize : bool, optional
        Whether to compute the error in physical units or non-dimensionalize.
    normalize_target : bool, optional
        Whether target and bounds should be normalized before comparing to computed
        values. If `normalize` is `True` and the target is in physical units,
        this should also be set to True.
    name : str, optional
        Name of the objective function.

    """

    _units = "(m)"
    _print_value_fmt = "Fixed shift error: {:10.3e} "

    def __init__(
        self,
        curve,
        target=None,
        bounds=None,
        weight=1,
        normalize=True,
        normalize_target=True,
        name="fixed shift",
    ):
        super().__init__(
            thing=curve,
            params={"shift": True},
            target=target,
            bounds=bounds,
            weight=weight,
            normalize=normalize,
            normalize_target=normalize_target,
            name=name,
        )


class FixCurveRotation(FixParameter):
    """Fixes Curve.rotmat attribute, which is redundant with other Curve params.

    Parameters
    ----------
    curve : Curve
        Curve that will be optimized to satisfy the Objective.
    target : {float, ndarray}, optional
        Target value(s) of the objective. Only used if bounds is None.
        Must be broadcastable to Objective.dim_f.
    bounds : tuple of {float, ndarray}, optional
        Lower and upper bounds on the objective. Overrides target.
        Both bounds must be broadcastable to to Objective.dim_f
    weight : {float, ndarray}, optional
        Weighting to apply to the Objective, relative to other Objectives.
        Must be broadcastable to to Objective.dim_f
    normalize : bool, optional
        Whether to compute the error in physical units or non-dimensionalize.
    normalize_target : bool, optional
        Whether target and bounds should be normalized before comparing to computed
        values. If `normalize` is `True` and the target is in physical units,
        this should also be set to True.
    name : str, optional
        Name of the objective function.

    """

    _units = "(rad)"
    _print_value_fmt = "Fixed rotation error: {:10.3e} "

    def __init__(
        self,
        curve,
        target=None,
        bounds=None,
        weight=1,
        normalize=True,
        normalize_target=True,
        name="fixed rotation",
    ):
        super().__init__(
            thing=curve,
            params={"rotmat": True},
            target=target,
            bounds=bounds,
            weight=weight,
            normalize=normalize,
            normalize_target=normalize_target,
            name=name,
        )


class FixOmniWell(FixParameter):
    """Fixes OmnigenousField.B_lm coefficients.

    Parameters
    ----------
    field : OmnigenousField
        Field that will be optimized to satisfy the Objective.
    target : float, optional
        Target value(s) of the objective. If None, uses field value.
    bounds : tuple, optional
        Lower and upper bounds on the objective. Overrides target.
    weight : float, optional
        Weighting to apply to the Objective, relative to other Objectives.
    normalize : bool
        Whether to compute the error in physical units or non-dimensionalize.
    normalize_target : bool
        Whether target should be normalized before comparing to computed values.
        if `normalize` is `True` and the target is in physical units, this should also
        be set to True.
    indices : ndarray or bool, optional
        indices of the field.B_lm array to fix.
        Must have len(target) = len(weight) = len(indices).
        If True/False uses all/none of the field.B_lm indices.
    name : str
        Name of the objective function.

    """

    _units = "(T)"
    _print_value_fmt = "Fixed omnigenity well error: {:10.3e} "

    def __init__(
        self,
        field,
        target=None,
        bounds=None,
        weight=1,
        normalize=True,
        normalize_target=True,
        indices=True,
        name="fixed omnigenity well",
    ):
        super().__init__(
            thing=field,
            params={"B_lm": indices},
            target=target,
            bounds=bounds,
            weight=weight,
            normalize=normalize,
            normalize_target=normalize_target,
            name=name,
        )


class FixOmniMap(FixParameter):
    """Fixes OmnigenousField.x_lmn coefficients.

    Parameters
    ----------
    field : OmnigenousField
        Field that will be optimized to satisfy the Objective.
    target : float, optional
        Target value(s) of the objective. If None, uses field value.
    bounds : tuple, optional
        Lower and upper bounds on the objective. Overrides target.
    weight : float, optional
        Weighting to apply to the Objective, relative to other Objectives.
    normalize : bool
        Whether to compute the error in physical units or non-dimensionalize.
    normalize_target : bool
        Whether target should be normalized before comparing to computed values.
        if `normalize` is `True` and the target is in physical units, this should also
        be set to True.
    indices : ndarray or bool, optional
        indices of the field.x_lmn array to fix.
        Must have len(target) = len(weight) = len(indices).
        If True/False uses all/none of the field.x_lmn indices.
    name : str
        Name of the objective function.

    """

    _units = "(rad)"
    _print_value_fmt = "Fixed omnigenity map error: {:10.3e} "

    def __init__(
        self,
        field,
        target=None,
        bounds=None,
        weight=1,
        normalize=False,
        normalize_target=False,
        indices=True,
        name="fixed omnigenity map",
    ):
        super().__init__(
            thing=field,
            params={"x_lmn": indices},
            target=target,
            bounds=bounds,
            weight=weight,
            normalize=normalize,
            normalize_target=normalize_target,
            name=name,
        )


class FixOmniBmax(_FixedObjective):
    """Ensures the B_max contour is straight in Boozer coordinates.

    Parameters
    ----------
    field : OmnigenousField
        Field that will be optimized to satisfy the Objective.
    target : float, optional
        Target value(s) of the objective. If None, uses field value.
    bounds : tuple, optional
        Lower and upper bounds on the objective. Overrides target.
    weight : float, optional
        Weighting to apply to the Objective, relative to other Objectives.
    normalize : bool
        Whether to compute the error in physical units or non-dimensionalize.
    normalize_target : bool
        Whether target should be normalized before comparing to computed values.
        if `normalize` is `True` and the target is in physical units, this should also
        be set to True.
    name : str
        Name of the objective function.

    """

    _fixed = False  # not "diagonal", since it is fixing a sum
    _units = "(rad)"
    _print_value_fmt = "Fixed omnigenity B_max error: {:10.3e} "

    def __init__(
        self,
        field,
        target=None,
        bounds=None,
        weight=1,
        normalize=False,
        normalize_target=False,
        name="fixed omnigenity B_max",
    ):
        self._target_from_user = setdefault(bounds, target)
        super().__init__(
            things=field,
            target=target,
            bounds=bounds,
            weight=weight,
            normalize=normalize,
            normalize_target=normalize_target,
            name=name,
        )

    def build(self, use_jit=True, verbose=1):
        """Build constant arrays.

        Parameters
        ----------
        use_jit : bool, optional
            Whether to just-in-time compile the objective and derivatives.
        verbose : int, optional
            Level of output.

        """
        field = self.things[0]

        basis = field.x_basis
        self._dim_f = int(basis.num_modes / (basis.M + 1))

        self._A = np.zeros((self._dim_f, basis.num_modes))
        m0_modes = basis.modes[np.nonzero(basis.modes[:, 1] == 0)[0]]
        for i, (l, m, n) in enumerate(m0_modes):
            idx_0 = np.nonzero((basis.modes == [l, m, n]).all(axis=1))[0]
            idx_m = np.nonzero(
                np.logical_and(
                    (basis.modes[:, (0, 2)] == [l, n]).all(axis=1),
                    np.logical_and((basis.modes[:, 1] % 2 == 0), basis.modes[:, 1] > 0),
                )
            )[0]
            mm = basis.modes[idx_m, 2]
            self._A[i, idx_0] = 1
            self._A[i, idx_m] = (mm % 2 - 1) * (mm % 4 - 1)

        self.target, self.bounds = self._parse_target_from_user(
            self._target_from_user, 0, None, np.array([0])
        )

        super().build(use_jit=use_jit, verbose=verbose)

    def compute(self, params, constants=None):
        """Compute fixed omnigenity B_max error.

        Parameters
        ----------
        params : dict
            Dictionary of field degrees of freedom, eg OmnigenousField.params_dict
        constants : dict
            Dictionary of constant data, eg transforms, profiles etc. Defaults to
            self.constants

        Returns
        -------
        f : ndarray
            Fixed omnigenity B_max error.

        """
        f = jnp.dot(self._A, params["x_lmn"])
        return f


class FixSheetCurrent(FixParameter):
    """Fixes the sheet current parameters of a free-boundary equilibrium.

    Note: this constraint is automatically applied when needed, and does not need to be
    included by the user.

    Parameters
    ----------
    eq : Equilibrium
        Equilibrium that will be optimized to satisfy the Objective.
    target : {float, ndarray}, optional
        Target value(s) of the objective. Only used if bounds is None.
        Must be broadcastable to Objective.dim_f. Default is ``target=eq.Psi``.
    bounds : tuple of {float, ndarray}, optional
        Lower and upper bounds on the objective. Overrides target.
        Both bounds must be broadcastable to to Objective.dim_f.
        Default is ``target=eq.Psi``.
    weight : {float, ndarray}, optional
        Weighting to apply to the Objective, relative to other Objectives.
        Must be broadcastable to to Objective.dim_f
    normalize : bool, optional
        Whether to compute the error in physical units or non-dimensionalize.
    normalize_target : bool, optional
        Whether target and bounds should be normalized before comparing to computed
        values. If `normalize` is `True` and the target is in physical units,
        this should also be set to True.
    name : str, optional
        Name of the objective function.

    """

    _units = "(~)"
    _print_value_fmt = "Fixed sheet current error: {:10.3e} "

    def __init__(
        self,
        eq,
        target=None,
        bounds=None,
        weight=1,
        normalize=True,
        normalize_target=True,
        name="fixed sheet current",
    ):
        super().__init__(
            thing=eq,
            params={"I": True, "G": True, "Phi_mn": True},
            target=target,
            bounds=bounds,
            weight=weight,
            normalize=normalize,
            normalize_target=normalize_target,
            name=name,
        )<|MERGE_RESOLUTION|>--- conflicted
+++ resolved
@@ -13,11 +13,7 @@
 
 from desc.backend import jnp, tree_leaves, tree_map, tree_structure
 from desc.basis import zernike_radial, zernike_radial_coeffs
-<<<<<<< HEAD
-from desc.utils import errorif, flatten_list, setdefault, unique_list
-=======
 from desc.utils import broadcast_tree, errorif, setdefault
->>>>>>> 259a16db
 
 from .normalization import compute_scaling_factors
 from .objective_funs import _Objective
@@ -118,18 +114,7 @@
         normalize_target=False,
         name="Fixed parameters",
     ):
-<<<<<<< HEAD
-        # TODO: assert that `thing` is not of type `OptimizableCollection`
-        self._target_from_user = target
-        self._params = params = setdefault(params, thing.optimizable_params)
-        self._indices = indices
-        self._print_value_fmt = (
-            f"Fixed parameter ({self._params}) error: " + "{:10.3e} "
-        )
-        name = setdefault(name, f"Fixed parameter ({self._params})")
-=======
         self._params = params
->>>>>>> 259a16db
         super().__init__(
             things=thing,
             target=target,
@@ -153,45 +138,6 @@
         """
         thing = self.things[0]
 
-<<<<<<< HEAD
-        # replace indices=True with actual indices
-        if isinstance(self._indices, bool) and self._indices:
-            self._indices = [np.arange(thing.dimensions[par]) for par in self._params]
-        # make sure its iterable if only a scalar was passed in
-        if not isinstance(self._indices, (list, tuple)):
-            self._indices = [self._indices]
-        # replace idx=True with array of all indices, throwing an error if the length
-        # of indices is different from number of params
-        indices = {}
-        errorif(
-            len(self._params) != len(self._indices),
-            ValueError,
-            f"Unequal number of indices ({len(self._indices)}) "
-            + f"and params ({len(self._params)}).",
-        )
-        for idx, par in zip(self._indices, self._params):
-            if isinstance(idx, bool) and idx:
-                idx = np.arange(thing.dimensions[par])
-            indices[par] = np.atleast_1d(idx)
-        self._indices = indices
-        self._dim_f = sum(t.size for t in self._indices.values())
-
-        default_target = {
-            par: thing.params_dict[par][self._indices[par]] for par in params
-        }
-        default_bounds = None
-        target, bounds = self._parse_target_from_user(
-            self._target_from_user, default_target, default_bounds, indices
-        )
-        if target:
-            self.target = jnp.concatenate([target[par] for par in params])
-            self.bounds = None
-        else:
-            self.target = None
-            self.bounds = (
-                jnp.concatenate([bounds[0][par] for par in params]),
-                jnp.concatenate([bounds[1][par] for par in params]),
-=======
         # default params
         default_params = tree_map(lambda dim: np.arange(dim), thing.dimensions)
         self._params = setdefault(self._params, default_params)
@@ -208,7 +154,6 @@
                     np.atleast_1d(param[idx])
                     for param, idx in zip(tree_leaves(thing.params_dict), self._indices)
                 ]
->>>>>>> 259a16db
             )
 
         super().build(use_jit=use_jit, verbose=verbose)
@@ -249,202 +194,6 @@
         self.target = self.compute(thing.params_dict)
         if self._use_jit:
             self.jit()
-
-
-class FixCollectionParameters(_FixedObjective):
-    """Fix specific degrees of freedom associated with a given OptimizableCollection.
-
-    Parameters
-    ----------
-    thing : OptimizableCollection
-        Object whose degrees of freedom are being fixed.
-    params : str or list of str
-        Names of parameters to fix. Defaults to all parameters.
-    index : array-like or list of array-like
-        Indices to fix for each parameter in params. Use True to fix all indices.
-    target : dict of {float, ndarray}, optional
-        Target value(s) of the objective. Only used if bounds is None.
-        Should have the same tree structure as thing.params. Defaults to things.params.
-    bounds : tuple of dict {float, ndarray}, optional
-        Lower and upper bounds on the objective. Overrides target.
-        Should have the same tree structure as thing.params.
-    weight : dict of {float, ndarray}, optional
-        Weighting to apply to the Objective, relative to other Objectives.
-        Should be a scalar or have the same tree structure as thing.params.
-    normalize : bool, optional
-        Whether to compute the error in physical units or non-dimensionalize.
-        Has no effect for this objective.
-    normalize_target : bool, optional
-        Whether target and bounds should be normalized before comparing to computed
-        values. If `normalize` is `True` and the target is in physical units,
-        this should also be set to True. Has no effect for this objective.
-    name : str, optional
-        Name of the objective function.
-
-    """
-
-    _scalar = False
-    _linear = True
-    _fixed = True
-    _units = "(~)"
-    _print_value_fmt = "Fixed parameters error: {:10.3e} "
-
-    def __init__(
-        self,
-        thing,
-        params=None,
-        indices=True,
-        target=None,
-        bounds=None,
-        weight=1,
-        normalize=False,
-        normalize_target=False,
-        name="Fixed parameters",
-    ):
-        errorif(
-            not hasattr(thing, "__len__"),
-            ValueError,
-            f"Thing must be of type `OptimizableCollection`; got {thing}.",
-        )
-        self._target_from_user = target
-        self._params = params
-        self._indices = indices
-        super().__init__(
-            things=thing,
-            target=target,
-            bounds=bounds,
-            weight=weight,
-            normalize=normalize,
-            normalize_target=normalize_target,
-            name=name,
-        )
-
-    def build(self, use_jit=False, verbose=1):
-        """Build constant arrays.
-
-        Parameters
-        ----------
-        use_jit : bool, optional
-            Whether to just-in-time compile the objective and derivatives.
-        verbose : int, optional
-            Level of output.
-
-        """
-        thing = self.things[0]
-        thing_idx = range(len(thing))  # indices of things in OptimizableCollection
-        params = setdefault(self._params, thing.optimizable_params)
-
-        if not isinstance(params, (list, tuple)):
-            params = [params]
-        if not all([isinstance(par, (list, tuple)) for par in params]):
-            params = [
-                params if set(params) <= set(thing[k].optimizable_params) else []
-                for k in thing_idx
-            ]
-        for k in thing_idx:
-            for par in params[k]:
-                errorif(
-                    par not in unique_list(flatten_list(thing.optimizable_params))[0],
-                    ValueError,
-                    f"Parameter {par} not found in optimizable_parameters: "
-                    + f"{thing.optimizable_params}.",
-                )
-        self._params = params
-
-        # replace indices=True with actual indices
-        if isinstance(self._indices, bool) and self._indices:
-            self._indices = [
-                [
-                    np.arange(thing.dimensions[k][par])
-                    for par in self._params[k]
-                    if par in thing.dimensions[k].keys()
-                ]
-                for k in thing_idx
-            ]
-        # make sure its iterable if only a scalar was passed in
-        if not isinstance(self._indices, (list, tuple)):
-            self._indices = [self._indices]
-        # replace idx=True with array of all indices, throwing an error if the length
-        # of indices is different from number of params
-        errorif(
-            len(sum(self._params, [])) != len(sum(self._indices, [])),
-            ValueError,
-            f"Unequal number of indices ({len(sum(self._indices, []))}) "
-            + f"and params ({len(sum(self._params, []))}).",
-        )
-        indices = []
-        for k in thing_idx:
-            indices.append({})
-            for idx, par in zip(self._indices[k], self._params[k]):
-                if isinstance(idx, bool) and idx:
-                    idx = np.arange(thing.dimensions[k][par])
-                indices[k][par] = np.atleast_1d(idx)
-        self._indices = indices
-        self._dim_f = sum(
-            sum(t.size for t in self._indices[k].values()) for k in thing_idx
-        )
-
-        # FIXME: I don't think custom target/bounds works yet (default target is ok)
-        default_target = [
-            {par: thing.params_dict[k][par][self._indices[k][par]] for par in params[k]}
-            for k in thing_idx
-        ]
-        default_bounds = None
-        target, bounds = self._parse_target_from_user(
-            self._target_from_user, default_target, default_bounds, indices
-        )
-        if target:
-            self.target = jnp.concatenate(
-                [
-                    (
-                        jnp.concatenate([target[k][par] for par in params[k]])
-                        if par in target[k].keys()
-                        else jnp.array([])
-                    )
-                    for k in thing_idx
-                ]
-            )
-            self.bounds = None
-        else:
-            self.target = None
-            self.bounds = (
-                jnp.concatenate([bounds[0][par] for par in params]),
-                jnp.concatenate([bounds[1][par] for par in params]),
-            )
-        super().build(use_jit=use_jit, verbose=verbose)
-
-    def compute(self, params, constants=None):
-        """Compute fixed degree of freedom errors.
-
-        Parameters
-        ----------
-        params : list of dict
-            List of dictionaries of degrees of freedom, eg CoilSet.params_dict
-        constants : dict
-            Dictionary of constant data, eg transforms, profiles etc. Defaults to
-            self.constants
-
-        Returns
-        -------
-        f : ndarray
-            Fixed degree of freedom errors.
-
-        """
-        return jnp.concatenate(
-            [
-                (
-                    jnp.concatenate(
-                        [
-                            params[k][par][self._indices[k][par]]
-                            for par in self._params[k]
-                        ]
-                    )
-                    if len(self._params[k])
-                    else jnp.array([])
-                )
-                for k in range(len(self._params))
-            ]
-        )
 
 
 class BoundaryRSelfConsistency(_Objective):
