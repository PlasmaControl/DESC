--- conflicted
+++ resolved
@@ -214,21 +214,18 @@
             N = N if N is not None else self.N
             R_modes_old = self.R_basis.modes
             Z_modes_old = self.Z_basis.modes
-<<<<<<< HEAD
+
             self.R_basis.change_resolution(
                 M=M, N=N, NFP=self.NFP, sym="cos" if self.sym else self.sym
             )
             self.Z_basis.change_resolution(
                 M=M, N=N, NFP=self.NFP, sym="sin" if self.sym else self.sym
             )
-=======
-            self.R_basis.change_resolution(M=M, N=N, NFP=self.NFP)
-            self.Z_basis.change_resolution(M=M, N=N, NFP=self.NFP)
             if hasattr(self.grid, "change_resolution"):
                 self.grid.change_resolution(
                     self.grid.L, self.grid.M, self.grid.N, self.NFP
                 )
->>>>>>> f67a7d94
+
             self._R_transform, self._Z_transform = self._get_transforms(self.grid)
             self.R_lmn = copy_coeffs(self.R_lmn, R_modes_old, self.R_basis.modes)
             self.Z_lmn = copy_coeffs(self.Z_lmn, Z_modes_old, self.Z_basis.modes)
