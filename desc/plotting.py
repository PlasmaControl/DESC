"""Functions for plotting and visualizing equilibria."""

import inspect
import numbers
import tkinter
import warnings

import matplotlib
import matplotlib.pyplot as plt
import numpy as np
import plotly.graph_objects as go
from matplotlib import cycler, rcParams
from mpl_toolkits.axes_grid1 import make_axes_locatable
from packaging.version import Version
from pylatexenc.latex2text import LatexNodes2Text

from desc.backend import sign
from desc.basis import fourier, zernike_radial_poly
from desc.coils import CoilSet, _Coil
from desc.compute import data_index, get_transforms
from desc.compute.utils import _parse_parameterization
from desc.equilibrium.coords import map_coordinates
from desc.grid import Grid, LinearGrid
from desc.integrals import surface_averages_map
from desc.magnetic_fields import field_line_integrate
from desc.utils import (
    check_posint,
    errorif,
    islinspaced,
    only1,
    parse_argname_change,
    setdefault,
)
from desc.vmec_utils import ptolemy_linear_transform

__all__ = [
    "plot_1d",
    "plot_2d",
    "plot_3d",
    "plot_basis",
    "plot_boozer_modes",
    "plot_boozer_surface",
    "plot_boundaries",
    "plot_boundary",
    "plot_coefficients",
    "plot_coils",
    "plot_comparison",
    "plot_fsa",
    "plot_grid",
    "plot_logo",
    "plot_qs_error",
    "plot_section",
    "plot_surfaces",
    "plot_field_lines",
    "poincare_plot",
]


colorblind_colors = [
    (0.0000, 0.4500, 0.7000),  # blue
    (0.8359, 0.3682, 0.0000),  # vermilion
    (0.0000, 0.6000, 0.5000),  # bluish green
    (0.9500, 0.9000, 0.2500),  # yellow
    (0.3500, 0.7000, 0.9000),  # sky blue
    (0.8000, 0.6000, 0.7000),  # reddish purple
    (0.9000, 0.6000, 0.0000),  # orange
]
sequential_colors = [
    "#c80016",  # red
    "#dc5b0e",  # burnt orange
    "#f0b528",  # light orange
    "#dce953",  # yellow
    "#7acf7c",  # green
    "#1fb7c9",  # teal
    "#2192e3",  # medium blue
    "#4f66d4",  # blue-violet
    "#7436a5",  # purple
]
dashes = [
    (1.0, 0.0, 0.0, 0.0, 0.0, 0.0),  # solid
    (3.7, 1.6, 0.0, 0.0, 0.0, 0.0),  # dashed
    (1.0, 1.6, 0.0, 0.0, 0.0, 0.0),  # dotted
    (6.4, 1.6, 1.0, 1.6, 0.0, 0.0),  # dot dash
    (3.0, 1.6, 1.0, 1.6, 1.0, 1.6),  # dot dot dash
    (6.0, 4.0, 0.0, 0.0, 0.0, 0.0),  # long dash
    (1.0, 1.6, 3.0, 1.6, 3.0, 1.6),  # dash dash dot
]
matplotlib.rcdefaults()
rcParams["font.family"] = "DejaVu Serif"
rcParams["mathtext.fontset"] = "cm"
rcParams["font.size"] = 10
rcParams["figure.facecolor"] = (1, 1, 1, 1)
rcParams["figure.figsize"] = (6, 4)

try:
    dpi = tkinter.Tk().winfo_fpixels("1i")
except tkinter._tkinter.TclError:
    dpi = 72
rcParams["figure.dpi"] = dpi
rcParams["figure.autolayout"] = True
rcParams["axes.spines.top"] = False
rcParams["axes.spines.right"] = False
rcParams["axes.labelsize"] = "small"
rcParams["axes.titlesize"] = "medium"
rcParams["lines.linewidth"] = 1
rcParams["lines.solid_capstyle"] = "round"
rcParams["lines.dash_capstyle"] = "round"
rcParams["lines.dash_joinstyle"] = "round"
rcParams["xtick.labelsize"] = "x-small"
rcParams["ytick.labelsize"] = "x-small"
color_cycle = cycler(color=colorblind_colors)
dash_cycle = cycler(dashes=dashes)
rcParams["axes.prop_cycle"] = color_cycle

_AXIS_LABELS_RTZ = [r"$\rho$", r"$\theta$", r"$\zeta$"]
_AXIS_LABELS_RPZ = [r"$R ~(\mathrm{m})$", r"$\phi$", r"$Z ~(\mathrm{m})$"]
_AXIS_LABELS_XYZ = [r"$X ~(\mathrm{m})$", r"$Y ~(\mathrm{m})$", r"$Z ~(\mathrm{m})$"]


def _set_tight_layout(fig):
    # TODO: update this when matplotlib min version >= 3.6.0
    # compat layer to deal with API changes in mpl 3.6.0
    if Version(matplotlib.__version__) >= Version("3.6.0"):
        fig.set_layout_engine("tight")
    else:
        fig.set_tight_layout(True)


def _get_cmap(name, n=None):
    # TODO: update this when matplotlib min version >= 3.6.0
    # compat layer to deal with API changes in mpl 3.6.0
    if Version(matplotlib.__version__) >= Version("3.6.0"):
        c = matplotlib.colormaps[name]
        if n is not None:
            c = c.resampled(n)
        return c
    else:
        return matplotlib.cm.get_cmap(name, n)


def _format_ax(ax, is3d=False, rows=1, cols=1, figsize=None, equal=False):
    """Check type of ax argument. If ax is not a matplotlib AxesSubplot, initialize one.

    Parameters
    ----------
    ax : None or matplotlib AxesSubplot instance
        Axis to plot on.
    is3d: bool
        Whether the plot is three-dimensional.
    rows : int, optional
        Number of rows of subplots to create.
    cols : int, optional
        Number of columns of subplots to create.
    figsize : tuple of 2 floats
        Figure size (width, height) in inches. Default is (6, 6).
    equal : bool
        Whether axes should have equal scales for x and y.

    Returns
    -------
    fig : matplotlib.figure.Figure
        Figure being plotted to.
    ax : matplotlib.axes.Axes or ndarray of Axes
        Axes being plotted to.

    """
    if figsize is None:
        figsize = (6, 6)
    if ax is None:
        if is3d:
            fig = plt.figure(figsize=figsize, dpi=dpi)
            ax = np.array(
                [
                    fig.add_subplot(rows, cols, int(r * cols + c + 1), projection="3d")
                    for r in range(rows)
                    for c in range(cols)
                ]
            ).reshape((rows, cols))
            if ax.size == 1:
                ax = ax.flatten()[0]
            return fig, ax
        else:
            fig, ax = plt.subplots(
                rows,
                cols,
                figsize=figsize,
                squeeze=False,
                sharex=True,
                sharey=True,
                subplot_kw=dict(aspect="equal") if equal else None,
            )
            if ax.size == 1:
                ax = ax.flatten()[0]
            return fig, ax

    elif isinstance(ax, matplotlib.axes.Axes):
        return plt.gcf(), ax
    else:
        ax = np.atleast_1d(ax)
        errorif(
            not isinstance(ax.flatten()[0], matplotlib.axes.Axes),
            TypeError,
            "ax argument must be None or an axis instance or array of axes",
        )
        return plt.gcf(), ax


def _get_grid(**kwargs):
    """Get grid for plotting.

    Parameters
    ----------
    kwargs
         Any arguments taken by LinearGrid.

    Returns
    -------
    grid : LinearGrid
         Grid of coordinates to evaluate at.

    """
    grid_args = {
        "NFP": 1,
        "sym": False,
        "axis": True,
        "endpoint": True,
    }
    grid_args.update(kwargs)
    if ("L" not in grid_args) and ("rho" not in grid_args):
        grid_args["rho"] = np.array([1.0])
    if ("M" not in grid_args) and ("theta" not in grid_args):
        grid_args["theta"] = np.array([0.0])
    if ("N" not in grid_args) and ("zeta" not in grid_args):
        grid_args["zeta"] = np.array([0.0])

    grid = LinearGrid(**grid_args)

    return grid


def _get_plot_axes(grid):
    """Find which axes are being plotted.

    Parameters
    ----------
    grid : Grid
        Grid of coordinates to evaluate at.

    Returns
    -------
    axes : tuple of int
        Which axes of the grid are being plotted.

    """
    plot_axes = [0, 1, 2]
    if grid.num_rho == 1:
        plot_axes.remove(0)
    if grid.num_theta == 1:
        plot_axes.remove(1)
    if grid.num_zeta == 1:
        plot_axes.remove(2)

    return tuple(plot_axes)


def _compute(eq, name, grid, component=None, reshape=True):
    """Compute quantity specified by name on grid for Equilibrium eq.

    Parameters
    ----------
    eq : Equilibrium
        Object from which to plot.
    name : str
        Name of variable to plot.
    grid : Grid
        Grid of coordinates to evaluate at.
    component : str, optional
        For vector variables, which element to plot. Default is the norm of the vector.

    Returns
    -------
    data : float array of shape (M, L, N)
        Computed quantity.

    """
    parameterization = _parse_parameterization(eq)
    errorif(
        name not in data_index[parameterization],
        msg=f"Unrecognized value '{name}' for parameterization {parameterization}.",
    )
    assert component in [
        None,
        "R",
        "phi",
        "Z",
    ], f"component must be one of [None, 'R', 'phi', 'Z'], got {component}"

    components = {"R": 0, "phi": 1, "Z": 2}

    label = data_index[parameterization][name]["label"]

    data = eq.compute(name, grid=grid)[name]

    if data_index[parameterization][name]["dim"] > 1:
        if component is None:
            data = np.linalg.norm(data, axis=-1)
            label = "|" + label + "|"
        else:
            data = data[:, components[component]]
            label = "(" + label + ")_"
            if component in ["R", "Z"]:
                label += component
            else:
                label += r"\phi"

    label = r"$" + label + "~(" + data_index[parameterization][name]["units"] + ")$"

    if reshape:
        data = data.reshape((grid.num_theta, grid.num_rho, grid.num_zeta), order="F")

    return data, label


def _compute_Bn(
    eq, field, plot_grid, field_grid, chunk_size=None, B_plasma_chunk_size=None
):
    """Compute normal field from virtual casing + coils, using correct grids."""
    errorif(
        field is None,
        ValueError,
        "If B*n is entered as the variable to plot, a magnetic field"
        " must be provided.",
    )
    errorif(
        not np.all(np.isclose(plot_grid.nodes[:, 0], 1)),
        ValueError,
        "If B*n is entered as the variable to plot, "
        "the grid nodes must be at rho=1.",
    )

    theta_endpoint = zeta_endpoint = False

    if plot_grid.fft_poloidal and plot_grid.fft_toroidal:
        source_grid = eval_grid = plot_grid
    # often plot_grid is still linearly spaced but includes endpoints. In that case
    # make a temp grid that just leaves out the endpoint so we can FFT
    elif (
        isinstance(plot_grid, LinearGrid)
        and not plot_grid.sym
        and islinspaced(plot_grid.nodes[plot_grid.unique_theta_idx, 1])
        and islinspaced(plot_grid.nodes[plot_grid.unique_zeta_idx, 2])
    ):
        if plot_grid._poloidal_endpoint:
            theta_endpoint = True
            theta = plot_grid.nodes[plot_grid.unique_theta_idx[0:-1], 1]
        if plot_grid._toroidal_endpoint:
            zeta_endpoint = True
            zeta = plot_grid.nodes[plot_grid.unique_zeta_idx[0:-1], 2]
        vc_grid = LinearGrid(
            theta=theta,
            zeta=zeta,
            NFP=plot_grid.NFP,
            endpoint=False,
        )
        # override attr since we know fft is ok even with custom nodes
        vc_grid._fft_poloidal = vc_grid._fft_toroidal = True
        source_grid = eval_grid = vc_grid
    else:
        eval_grid = plot_grid
        source_grid = LinearGrid(
            M=eq.M_grid, N=eq.N_grid, NFP=eq.NFP, sym=False, endpoint=False
        )

    with warnings.catch_warnings():
        warnings.simplefilter("ignore")

        data, _ = field.compute_Bnormal(
            eq,
            eval_grid=eval_grid,
            source_grid=field_grid,
            vc_source_grid=source_grid,
            chunk_size=chunk_size,
            B_plasma_chunk_size=B_plasma_chunk_size,
        )
    data = data.reshape((eval_grid.num_theta, eval_grid.num_zeta), order="F")
    if theta_endpoint:
        data = np.vstack((data, data[0, :]))
    if zeta_endpoint:
        data = np.hstack((data, np.atleast_2d(data[:, 0]).T))
    data = data.reshape(
        (plot_grid.num_theta, plot_grid.num_rho, plot_grid.num_zeta), order="F"
    )

    label = r"$\mathbf{B} \cdot \hat{n} ~(\mathrm{T})$"
    return data, label


def plot_coefficients(eq, L=True, M=True, N=True, ax=None, **kwargs):
    """Plot spectral coefficient magnitudes vs spectral mode number.

    Parameters
    ----------
    eq : Equilibrium
        Object from which to plot.
    L : bool
        Whether to include radial mode numbers in the x-axis or not.
    M : bool
        Whether to include poloidal mode numbers in the x-axis or not.
    N : bool
        Whether to include toroidal mode numbers in the x-axis or not.
    ax : matplotlib AxesSubplot, optional
        Axis to plot on.
    **kwargs : fig,ax and plotting properties
        Specify properties of the figure, axis, and plot appearance e.g.::

            plot_X(figsize=(4,6))

        Valid keyword arguments are:

        figsize: tuple of length 2, the size of the figure (to be passed to matplotlib)
        title_fontsize: integer, font size of the title
        xlabel_fontsize: integer, font size of the x axis label
        color: str or tuple, color to use for scatter plot
        marker: str, marker to use for scatter plot


    Returns
    -------
    fig : matplotlib.figure.Figure
        Figure being plotted to.
    ax : matplotlib.axes.Axes or ndarray of Axes
        Axes being plotted to.

    Examples
    --------
    .. image:: ../../_static/images/plotting/plot_coefficients.png

    .. code-block:: python

        from desc.plotting import plot_coefficients
        fig, ax = plot_coefficients(eq)

    """
    lmn = np.array([], dtype=int)
    xlabel = ""
    if L:
        lmn = np.append(lmn, np.array([0]))
        xlabel += "l"
        if M or N:
            xlabel += " + "
    if M:
        lmn = np.append(lmn, np.array([1]))
        xlabel += "|m|"
        if N:
            xlabel += " + "
    if N:
        lmn = np.append(lmn, np.array([2]))
        xlabel += "|n|"

    fig, ax = _format_ax(ax, rows=1, cols=3, figsize=kwargs.pop("figsize", None))
    title_fontsize = kwargs.pop("title_fontsize", None)
    xlabel_fontsize = kwargs.pop("xlabel_fontsize", None)
    marker = kwargs.pop("marker", "o")
    color = kwargs.pop("color", "b")

    assert (
        len(kwargs) == 0
    ), f"plot_coefficients got unexpected keyword argument: {kwargs.keys()}"

    ax[0, 0].semilogy(
        np.sum(np.abs(eq.R_basis.modes[:, lmn]), axis=1),
        np.abs(eq.R_lmn),
        c=color,
        marker=marker,
        ls="",
    )
    ax[0, 1].semilogy(
        np.sum(np.abs(eq.Z_basis.modes[:, lmn]), axis=1),
        np.abs(eq.Z_lmn),
        c=color,
        marker=marker,
        ls="",
    )
    ax[0, 2].semilogy(
        np.sum(np.abs(eq.L_basis.modes[:, lmn]), axis=1),
        np.abs(eq.L_lmn),
        c=color,
        marker=marker,
        ls="",
    )

    ax[0, 0].set_xlabel(xlabel, fontsize=xlabel_fontsize)
    ax[0, 1].set_xlabel(xlabel, fontsize=xlabel_fontsize)
    ax[0, 2].set_xlabel(xlabel, fontsize=xlabel_fontsize)

    ax[0, 0].set_title("$|R_{lmn}|$", fontsize=title_fontsize)
    ax[0, 1].set_title("$|Z_{lmn}|$", fontsize=title_fontsize)
    ax[0, 2].set_title("$|\\lambda_{lmn}|$", fontsize=title_fontsize)
    _set_tight_layout(fig)

    return fig, ax


def plot_1d(eq, name, grid=None, log=False, ax=None, return_data=False, **kwargs):
    """Plot 1D profiles.

    Parameters
    ----------
    eq : Equilibrium, Surface, Curve
        Object from which to plot.
    name : str
        Name of variable to plot.
    grid : Grid, optional
        Grid of coordinates to plot at.
    log : bool, optional
        Whether to use a log scale.
    ax : matplotlib AxesSubplot, optional
        Axis to plot on.
    return_data : bool
        If True, return the data plotted as well as fig,ax
    **kwargs : dict, optional
        Specify properties of the figure, axis, and plot appearance e.g.::

            plot_X(figsize=(4,6),label="your_label")

        Valid keyword arguments are:

        * ``figsize``: tuple of length 2, the size of the figure (to be passed to
          matplotlib)
        * ``component``: str, one of [None, 'R', 'phi', 'Z'], For vector variables,
          which element to plot. Default is the norm of the vector.
        * ``label``: str, label of the plotted line (e.g. to be shown with ax.legend())
        * ``xlabel_fontsize``: float, fontsize of the xlabel
        * ``ylabel_fontsize``: float, fontsize of the ylabel
        * ``color``: str or tuple, color to use for plot line
        * ``ls``: str, linestyle to use for plot line
        * ``lw``: float, linewidth to use for plot line

    Returns
    -------
    fig : matplotlib.figure.Figure
        Figure being plotted to.
    ax : matplotlib.axes.Axes or ndarray of Axes
        Axes being plotted to.
    plot_data : dict
        Dictionary of the data plotted, only returned if ``return_data=True``

    Examples
    --------
    .. image:: ../../_static/images/plotting/plot_1d.png

    .. code-block:: python

        from desc.plotting import plot_1d
        plot_1d(eq, 'p')

    """
    # If the quantity is a flux surface function, call plot_fsa.
    # This is done because the computation of some quantities relies on a
    # surface average. Surface averages should be computed over a 2-D grid to
    # sample the entire surface. Computing this on a 1-D grid would return a
    # misleading plot.
    parameterization = _parse_parameterization(eq)
    default_L = 100
    default_N = 0
    if data_index[parameterization][name]["coordinates"] == "r":
        if grid is None:
            return plot_fsa(
                eq,
                name,
                rho=default_L,
                log=log,
                ax=ax,
                return_data=return_data,
                grid=grid,
                **kwargs,
            )
        rho = grid.nodes[:, 0]
        if not np.all(np.isclose(rho, rho[0])):
            # rho nodes are not constant, so user must be plotting against rho
            return plot_fsa(
                eq,
                name,
                rho=rho,
                log=log,
                ax=ax,
                return_data=return_data,
                grid=grid,
                **kwargs,
            )

    elif data_index[parameterization][name]["coordinates"] == "s":  # curve qtys
        default_L = 0
        default_N = 100
    NFP = getattr(eq, "NFP", 1)
    if grid is None:
        grid_kwargs = {"L": default_L, "N": default_N, "NFP": NFP}
        grid = _get_grid(**grid_kwargs)
    plot_axes = _get_plot_axes(grid)

    data, ylabel = _compute(
        eq, name, grid, kwargs.pop("component", None), reshape=False
    )

    # reshape data to 1D
    if len(plot_axes) != 1:
        surface_label = {"r": "rho", "t": "theta", "z": "zeta"}.get(
            data_index[parameterization][name]["coordinates"], None
        )
        axis = {"r": 0, "t": 1, "z": 2}.get(
            data_index[parameterization][name]["coordinates"], None
        )
        errorif(
            surface_label is None or axis is None,
            NotImplementedError,
            msg="Grid must be 1D",
        )
        data = grid.compress(data, surface_label=surface_label)
        nodes = grid.compress(grid.nodes[:, axis], surface_label=surface_label)
    else:
        axis = plot_axes[0]
        data = data.ravel()
        nodes = grid.nodes[:, axis]

    label = kwargs.pop("label", None)
    fig, ax = _format_ax(ax, figsize=kwargs.pop("figsize", None))

    # reshape data to 1D
    data = data.flatten()
    ls = kwargs.pop("ls", "-")
    lw = kwargs.pop("lw", 1)
    color = kwargs.pop("color", colorblind_colors[0])
    color = parse_argname_change(color, kwargs, "linecolor", "color")
    if log:
        data = np.abs(data)
        ax.semilogy(nodes, data, label=label, color=color, ls=ls, lw=lw)
    else:
        ax.plot(nodes, data, label=label, color=color, ls=ls, lw=lw)
    xlabel_fontsize = kwargs.pop("xlabel_fontsize", None)
    ylabel_fontsize = kwargs.pop("ylabel_fontsize", None)

    assert len(kwargs) == 0, f"plot_1d got unexpected keyword argument: {kwargs.keys()}"
    xlabel = _AXIS_LABELS_RTZ[axis]
    ax.set_xlabel(xlabel, fontsize=xlabel_fontsize)
    ax.set_ylabel(ylabel, fontsize=ylabel_fontsize)
    _set_tight_layout(fig)
    plot_data = {xlabel.strip("$").strip("\\"): nodes, name: data}

    if label is not None:
        ax.legend()

    if return_data:
        return fig, ax, plot_data

    return fig, ax


def plot_2d(  # noqa : C901
    eq, name, grid=None, log=False, normalize=None, ax=None, return_data=False, **kwargs
):
    """Plot 2D cross-sections.

    Parameters
    ----------
    eq : Equilibrium, Surface
        Object from which to plot.
    name : str
        Name of variable to plot.
    grid : Grid, optional
        Grid of coordinates to plot at.
    log : bool, optional
        Whether to use a log scale.
    normalize : str, optional
        Name of the variable to normalize ``name`` by. Default is None.
    ax : matplotlib AxesSubplot, optional
        Axis to plot on.
    return_data : bool
        If True, return the data plotted as well as fig,ax
    **kwargs : dict, optional
        Specify properties of the figure, axis, and plot appearance e.g.::

            plot_X(figsize=(4,6),cmap="plasma")

        Valid keyword arguments are:

        * ``figsize``: tuple of length 2, the size of the figure (to be passed to
          matplotlib)
        * ``component``: str, one of [None, 'R', 'phi', 'Z'], For vector variables,
          which element to plot. Default is the norm of the vector.
        * ``title_fontsize``: integer, font size of the title
        * ``xlabel_fontsize``: float, fontsize of the xlabel
        * ``ylabel_fontsize``: float, fontsize of the ylabel
        * ``cmap``: str, matplotlib colormap scheme to use, passed to ax.contourf
        * ``levels``: int or array-like, passed to contourf.
          If ``name="|F|_normalized"`` and ``log=True``, default is
          ``np.logspace(-6, 0, 7)``. Otherwise the default (``None``) uses the min/max
          values of the data.
        * ``field``: MagneticField, a magnetic field with which to calculate Bn on
          the surface, must be provided if Bn is entered as the variable to plot.
        * ``field_grid``: MagneticField, a Grid to pass to the field as a source grid
          from which to calculate Bn, by default None.
        * ``filled`` : bool, whether to fill contours or not i.e. whether to use
          `contourf` or `contour`

    Returns
    -------
    fig : matplotlib.figure.Figure
        Figure being plotted to.
    ax : matplotlib.axes.Axes or ndarray of Axes
        Axes being plotted to.
    plot_data : dict
        Dictionary of the data plotted, only returned if ``return_data=True``

    Examples
    --------
    .. image:: ../../_static/images/plotting/plot_2d.png

    .. code-block:: python

        from desc.plotting import plot_2d
        plot_2d(eq, 'sqrt(g)')

    """
    normalize = parse_argname_change(normalize, kwargs, "norm_name", "normalize")
    if "norm_F" in kwargs:
        norm_F = kwargs.pop("norm_F")
        warnings.warn(
            FutureWarning(
                "Argument norm_F has been deprecated. If you are trying to "
                + "normalize |F| by magnetic pressure gradient, use  "
                + "`name=|F|_normalized` instead. If you want to normalize by "
                + "another quantity, use the `normalize` keyword argument."
            )
        )
        if normalize is None and norm_F:
            # replicate old behavior before #1683
            normalize = "<|grad(|B|^2)|/2mu0>_vol"
        elif normalize is not None and norm_F:
            raise ValueError("Cannot use both norm_F and normalize keyword arguments.")
    errorif(
        not (isinstance(normalize, str) or normalize is None),
        ValueError,
        "normalize must be a string",
    )
    parameterization = _parse_parameterization(eq)
    if grid is None:
        grid_kwargs = {"M": 33, "N": 33, "NFP": eq.NFP, "axis": False}
        grid = _get_grid(**grid_kwargs)
    plot_axes = _get_plot_axes(grid)
    errorif(len(plot_axes) != 2, msg="Grid must be 2D")
    component = kwargs.pop("component", None)
    if name != "B*n":
        data, label = _compute(
            eq,
            name,
            grid,
            component=component,
        )
    else:
        data, label = _compute_Bn(
            eq=eq,
            field=kwargs.pop("field", None),
            plot_grid=grid,
            field_grid=kwargs.pop("field_grid", None),
            chunk_size=kwargs.pop("chunk_size", None),
            B_plasma_chunk_size=kwargs.pop("B_plasma_chunk_size", None),
        )

    fig, ax = _format_ax(ax, figsize=kwargs.pop("figsize", None))
    divider = make_axes_locatable(ax)

    if normalize:
        norm_data, _ = _compute(eq, normalize, grid, reshape=False)
        data = data / np.nanmean(np.abs(norm_data))  # normalize

    # reshape data to 2D
    if 0 in plot_axes:
        if 1 in plot_axes:  # rho & theta
            data = data[:, :, 0]
        else:  # rho & zeta
            data = data[0, :, :]
    else:  # theta & zeta
        data = data[:, 0, :]

    contourf_kwargs = {}
    if log:
        data = np.abs(data)  # ensure data is positive for log plot
        contourf_kwargs["norm"] = matplotlib.colors.LogNorm()
        if name == "|F|_normalized" or (
            name == "|F|" and normalize == "<|grad(|B|^2)|/2mu0>_vol"
        ):
            contourf_kwargs["levels"] = kwargs.pop("levels", np.logspace(-6, 0, 7))
        else:
            logmin = max(np.floor(np.nanmin(np.log10(data))).astype(int), -16)
            logmax = np.ceil(np.nanmax(np.log10(data))).astype(int)
            contourf_kwargs["levels"] = kwargs.pop(
                "levels", np.logspace(logmin, logmax, logmax - logmin + 1)
            )
    else:
        contourf_kwargs["norm"] = matplotlib.colors.Normalize()
        contourf_kwargs["levels"] = kwargs.pop(
            "levels", np.linspace(np.nanmin(data), np.nanmax(data), 100)
        )
    print(data)
    print(contourf_kwargs)
    contourf_kwargs["cmap"] = kwargs.pop("cmap", "jet")
    contourf_kwargs["extend"] = "both"
    title_fontsize = kwargs.pop("title_fontsize", None)
    xlabel_fontsize = kwargs.pop("xlabel_fontsize", None)
    ylabel_fontsize = kwargs.pop("ylabel_fontsize", None)
    filled = kwargs.pop("filled", True)
    assert len(kwargs) == 0, f"plot_2d got unexpected keyword argument: {kwargs.keys()}"

    cax_kwargs = {"size": "5%", "pad": 0.05}

    xx = (
        grid.nodes[:, plot_axes[1]]
        .reshape((grid.num_theta, grid.num_rho, grid.num_zeta), order="F")
        .squeeze()
    )
    yy = (
        grid.nodes[:, plot_axes[0]]
        .reshape((grid.num_theta, grid.num_rho, grid.num_zeta), order="F")
        .squeeze()
    )
    if not filled:
        im = ax.contour(xx, yy, data, **contourf_kwargs)
    else:
        im = ax.contourf(xx, yy, data, **contourf_kwargs)
    cax = divider.append_axes("right", **cax_kwargs)
    cbar = fig.colorbar(im, cax=cax)
    cbar.update_ticks()
    xlabel = _AXIS_LABELS_RTZ[plot_axes[1]]
    ylabel = _AXIS_LABELS_RTZ[plot_axes[0]]
    ax.set_xlabel(xlabel, fontsize=xlabel_fontsize)
    ax.set_ylabel(ylabel, fontsize=ylabel_fontsize)
    ax.set_title(label, fontsize=title_fontsize)
    if normalize:
        ax.set_title(
            "%s / %s"
            % (
                "$" + data_index[parameterization][name]["label"] + "$",
                "$" + data_index[parameterization][normalize]["label"] + "$",
            )
        )
    _set_tight_layout(fig)
    plot_data = {
        xlabel.strip("$").strip("\\"): xx,
        ylabel.strip("$").strip("\\"): yy,
        name: data,
    }

<<<<<<< HEAD
    print("fig, ax, plot_data", fig, ax, plot_data)
    if norm_F:
=======
    if normalize:
>>>>>>> 0d6bb5f9
        plot_data["normalization"] = np.nanmean(np.abs(norm_data))
    else:
        plot_data["normalization"] = 1
    if return_data:
        return fig, ax, plot_data

    return fig, ax


def _trimesh_idx(n1, n2, periodic1=True, periodic2=True):
    # suppose grid is something like this (n1=3, n2=4):
    # 0  1  2  3
    # 4  5  6  7
    # 8  9 10 11

    # first set of triangles are (0,1,4), (1,2,5), (2,3,6), (3,0,7), ... (8,9,0) etc
    # second set are (1,5,4), (2,6,5), (3,7,6), (0,4,7) etc.
    # for the first set, i1 is the linear index, j1 = i1+1, k1=i1+n2
    # for second set, i2 from the second set is j1 from the first, and j2 = k1,
    # k2 = i1 + 1 + n2 with some other tricks to handle wrapping or out of bounds
    n = n1 * n2
    c, r = np.meshgrid(np.arange(n1), np.arange(n2), indexing="ij")

    def clip_or_mod(x, p, flag):
        if flag:
            return x % p
        else:
            return np.clip(x, 0, p - 1)

    i1 = c * n2 + r
    j1 = c * n2 + clip_or_mod((r + 1), n2, periodic2)
    k1 = clip_or_mod((c + 1), n1, periodic1) * n2 + r

    i2 = c * n2 + clip_or_mod((r + 1), n2, periodic2)
    j2 = clip_or_mod((c + 1), n1, periodic1) * n2 + r
    k2 = clip_or_mod((c + 1), n1, periodic1) * n2 + clip_or_mod((r + 1), n2, periodic2)

    i = np.concatenate([i1.flatten(), i2.flatten()])
    j = np.concatenate([j1.flatten(), j2.flatten()])
    k = np.concatenate([k1.flatten(), k2.flatten()])

    # remove degenerate triangles, ie with the same vertex twice
    degens = (i == j) | (j == k) | (i == k)
    ijk = np.array([i, j, k])[:, ~degens]
    # remove out of bounds indices
    ijk = ijk[:, np.all(ijk < n, axis=0)]
    # remove duplicates
    ijk = np.unique(np.sort(ijk, axis=0), axis=1)

    # expected number of triangles
    # start with 2 per square
    exnum = (n1 - 1) * (n2 - 1) * 2
    # if periodic, add extra "ghost" cells to connect ends
    if periodic1:
        exnum += (n2 - 1) * 2
    if periodic2:
        exnum += (n1 - 1) * 2
    # if doubly periodic, there's also 2 at the corner
    if periodic1 and periodic2:
        exnum += 2

    assert ijk.shape[1] == exnum
    return ijk


def plot_3d(
    eq,
    name,
    grid=None,
    log=False,
    fig=None,
    return_data=False,
    **kwargs,
):
    """Plot 3D surfaces.

    Parameters
    ----------
    eq : Equilibrium, Surface
        Object from which to plot.
    name : str
        Name of variable to plot.
    grid : Grid, optional
        Grid of coordinates to plot at.
    log : bool, optional
        Whether to use a log scale.
    fig : plotly.graph_objs._figure.Figure, optional
        Figure to plot on.
    return_data : bool
        If True, return the data plotted as well as fig,ax
    **kwargs : dict, optional
        Specify properties of the figure, axis, and plot appearance e.g.::

            plot_X(figsize=(4,6), cmap="RdBu")

        Valid keyword arguments are:

        * ``figsize``: tuple of length 2, the size of the figure in inches
        * ``component``: str, one of [None, 'R', 'phi', 'Z'], For vector variables,
          which element to plot. Default is the norm of the vector.
        * ``title``: title to add to the figure.
        * ``cmap``: string denoting colormap to use.
        * ``levels``: array of data values where ticks on colorbar should be placed.
        * ``alpha``: float in [0,1.0], the transparency of the plotted surface
        * ``showscale``: Bool, whether or not to show the colorbar. True by default.
        * ``showgrid``: Bool, whether or not to show the coordinate grid lines.
          True by default.
        * ``showticklabels``: Bool, whether or not to show the coordinate tick labels.
          True by default.
        * ``showaxislabels``: Bool, whether or not to show the coordinate axis labels.
          True by default.
        * ``zeroline``: Bool, whether or not to show the zero coordinate axis lines.
          True by default.
        * ``field``: MagneticField, a magnetic field with which to calculate Bn on
          the surface, must be provided if Bn is entered as the variable to plot.
        * ``field_grid``: MagneticField, a Grid to pass to the field as a source grid
          from which to calculate Bn, by default None.


    Returns
    -------
    fig : plotly.graph_objs._figure.Figure
        Figure being plotted to
    plot_data : dict
        Dictionary of the data plotted, only returned if ``return_data=True``

    Examples
    --------
    .. raw:: html

        <iframe src="../../_static/images/plotting/plot_3d.html"
        width="100%" height="980" frameborder="0"></iframe>

    .. code-block:: python

        from desc.plotting import plot_3d
        from desc.grid import LinearGrid
        grid = LinearGrid(
                rho=0.5,
                theta=np.linspace(0, 2 * np.pi, 100),
                zeta=np.linspace(0, 2 * np.pi, 100),
                axis=True,
            )
        fig = plot_3d(eq, "|F|", log=True, grid=grid)

    """
    if grid is None:
        grid_kwargs = {"M": 50, "N": int(50 * eq.NFP), "NFP": 1, "endpoint": True}
        grid = _get_grid(**grid_kwargs)
    assert isinstance(grid, LinearGrid), "grid must be LinearGrid for 3d plotting"
    assert only1(
        grid.num_rho == 1, grid.num_theta == 1, grid.num_zeta == 1
    ), "Grid must be 2D"
    figsize = kwargs.pop("figsize", (10, 10))
    alpha = kwargs.pop("alpha", 1.0)
    cmap = kwargs.pop("cmap", "RdBu_r")
    title = kwargs.pop("title", "")
    levels = kwargs.pop("levels", None)
    component = kwargs.pop("component", None)
    showgrid = kwargs.pop("showgrid", True)
    zeroline = kwargs.pop("zeroline", True)
    showscale = kwargs.pop("showscale", True)
    showticklabels = kwargs.pop("showticklabels", True)
    showaxislabels = kwargs.pop("showaxislabels", True)

    if name != "B*n":
        data, label = _compute(
            eq,
            name,
            grid,
            component=component,
        )
    else:
        data, label = _compute_Bn(
            eq=eq,
            field=kwargs.pop("field", None),
            plot_grid=grid,
            field_grid=kwargs.pop("field_grid", None),
            chunk_size=kwargs.pop("chunk_size", None),
            B_plasma_chunk_size=kwargs.pop("B_plasma_chunk_size", None),
        )

    errorif(
        len(kwargs) != 0,
        msg=f"plot_3d got unexpected keyword argument: {kwargs.keys()}",
    )
    with warnings.catch_warnings():
        warnings.simplefilter("ignore")
        coords = eq.compute(["X", "Y", "Z"], grid=grid)
    X = coords["X"].reshape((grid.num_theta, grid.num_rho, grid.num_zeta), order="F")
    Y = coords["Y"].reshape((grid.num_theta, grid.num_rho, grid.num_zeta), order="F")
    Z = coords["Z"].reshape((grid.num_theta, grid.num_rho, grid.num_zeta), order="F")

    if grid.num_rho == 1:
        n1, n2 = grid.num_theta, grid.num_zeta
        if not grid.nodes[-1][2] == 2 * np.pi:
            p1, p2 = False, False
        else:
            p1, p2 = False, True
    elif grid.num_theta == 1:
        n1, n2 = grid.num_rho, grid.num_zeta
        p1, p2 = False, True
    elif grid.num_zeta == 1:
        n1, n2 = grid.num_theta, grid.num_rho
        p1, p2 = True, False
    ijk = _trimesh_idx(n1, n2, p1, p2)

    if log:
        data = np.log10(np.abs(data))  # ensure data is positive for log plot
        cmin = np.floor(np.nanmin(data)).astype(int)
        cmax = np.ceil(np.nanmax(data)).astype(int)
        levels = setdefault(levels, np.logspace(cmin, cmax, cmax - cmin + 1))
        ticks = np.log10(levels)
        cbar = dict(
            title=LatexNodes2Text().latex_to_text(label),
            ticktext=[f"{l:.0e}" for l in levels],
            tickvals=ticks,
        )

    else:
        cbar = dict(
            title=LatexNodes2Text().latex_to_text(label),
            ticktext=levels,
            tickvals=levels,
        )
        cmin = None
        cmax = None

    meshdata = go.Mesh3d(
        x=X.flatten(),
        y=Y.flatten(),
        z=Z.flatten(),
        intensity=data.flatten(),
        opacity=alpha,
        cmin=cmin,
        cmax=cmax,
        i=ijk[0],
        j=ijk[1],
        k=ijk[2],
        colorscale=cmap,
        flatshading=True,
        name=LatexNodes2Text().latex_to_text(label),
        colorbar=cbar,
        showscale=showscale,
    )

    if fig is None:
        fig = go.Figure()
    fig.add_trace(meshdata)
    xaxis_title = (
        LatexNodes2Text().latex_to_text(_AXIS_LABELS_XYZ[0]) if showaxislabels else ""
    )
    yaxis_title = (
        LatexNodes2Text().latex_to_text(_AXIS_LABELS_XYZ[1]) if showaxislabels else ""
    )
    zaxis_title = (
        LatexNodes2Text().latex_to_text(_AXIS_LABELS_XYZ[2]) if showaxislabels else ""
    )

    fig.update_layout(
        scene=dict(
            xaxis_title=xaxis_title,
            yaxis_title=yaxis_title,
            zaxis_title=zaxis_title,
            aspectmode="data",
            xaxis=dict(
                backgroundcolor="white",
                gridcolor="darkgrey",
                showbackground=False,
                zerolinecolor="darkgrey",
                showgrid=showgrid,
                zeroline=zeroline,
                showticklabels=showticklabels,
            ),
            yaxis=dict(
                backgroundcolor="white",
                gridcolor="darkgrey",
                showbackground=False,
                zerolinecolor="darkgrey",
                showgrid=showgrid,
                zeroline=zeroline,
                showticklabels=showticklabels,
            ),
            zaxis=dict(
                backgroundcolor="white",
                gridcolor="darkgrey",
                showbackground=False,
                zerolinecolor="darkgrey",
                showgrid=showgrid,
                zeroline=zeroline,
                showticklabels=showticklabels,
            ),
        ),
        width=figsize[0] * dpi,
        height=figsize[1] * dpi,
        title=dict(text=title, y=0.9, x=0.5, xanchor="center", yanchor="top"),
        font=dict(family="Times"),
    )
    plot_data = {"X": X, "Y": Y, "Z": Z, name: data}

    if return_data:
        return fig, plot_data

    return fig


def plot_fsa(  # noqa: C901
    eq,
    name,
    with_sqrt_g=True,
    log=False,
    rho=20,
    M=None,
    N=None,
    normalize=None,
    ax=None,
    return_data=False,
    grid=None,
    **kwargs,
):
    """Plot flux surface averages of quantities.

    Parameters
    ----------
    eq : Equilibrium
        Object from which to plot.
    name : str
        Name of variable to plot.
    with_sqrt_g : bool, optional
        Whether to weight the surface average with sqrt(g), the 3-D Jacobian
        determinant of flux coordinate system. Default is True.

        The weighted surface average is also known as a flux surface average.
        The unweighted surface average is also known as a theta average.

        Note that this boolean has no effect for quantities which are defined
        as surface functions because averaging such functions is the identity
        operation.
    log : bool, optional
        Whether to use a log scale.
    rho : int or array-like
        Values of rho to plot contours of.
        If an integer, plot that many contours linearly spaced in (0,1).
    M : int, optional
        Poloidal grid resolution. Default is eq.M_grid.
    N : int, optional
        Toroidal grid resolution. Default is eq.N_grid.
    normalize : str, optional
        Name of the variable to normalize ``name`` by. Default is None.
    ax : matplotlib AxesSubplot, optional
        Axis to plot on.
    return_data : bool
        if True, return the data plotted as well as fig,ax
    grid : _Grid
        Grid to compute name on. If provided, the parameters
        ``rho``, ``M``, and ``N`` are ignored.
    **kwargs : dict, optional
        Specify properties of the figure, axis, and plot appearance e.g.::

            plot_X(figsize=(4,6),label="your_label")

        Valid keyword arguments are:

        * ``figsize``: tuple of length 2, the size of the figure (to be passed to
          matplotlib)
        * ``component``: str, one of [None, 'R', 'phi', 'Z'], For vector variables,
          which element to plot. Default is the norm of the vector.
        * ``label``: str, label of the plotted line (e.g. to be shown with ax.legend())
        * ``xlabel_fontsize``: float, fontsize of the xlabel
        * ``ylabel_fontsize``: float, fontsize of the ylabel
        * ``color``: str or tuple, color to use for plot line
        * ``ls``: str, linestyle to use for plot line
        * ``lw``: float, linewidth to use for plot line

    Returns
    -------
    fig : matplotlib.figure.Figure
        Figure being plotted to.
    ax : matplotlib.axes.Axes or ndarray of Axes
        Axes being plotted to.
    plot_data : dict
        Dictionary of the data plotted, only returned if ``return_data=True``

    Examples
    --------
    .. image:: ../../_static/images/plotting/plot_fsa.png

    .. code-block:: python

        from desc.plotting import plot_fsa
        fig, ax = plot_fsa(eq, "B_theta", with_sqrt_g=False)

    """
    normalize = parse_argname_change(normalize, kwargs, "norm_name", "normalize")
    if "norm_F" in kwargs:
        norm_F = kwargs.pop("norm_F")
        warnings.warn(
            FutureWarning(
                "Argument norm_F has been deprecated. If you are trying to "
                + "normalize |F| by magnetic pressure gradient, use  "
                + "`name=|F|_normalized` instead. If you want to normalize by "
                + "another quantity, use the `normalize` keyword argument."
            )
        )
        if normalize is None and norm_F:
            # replicate old behavior before #1683
            normalize = "<|grad(|B|^2)|/2mu0>_vol"
        elif normalize is not None and norm_F:
            raise ValueError("Cannot use both norm_F and normalize keyword arguments.")
    errorif(
        not (isinstance(normalize, str) or normalize is None),
        ValueError,
        "normalize must be a string",
    )
    if M is None:
        M = eq.M_grid
    if N is None:
        N = eq.N_grid
    if grid is None:
        if np.isscalar(rho) and (int(rho) == rho):
            rho = np.linspace(0, 1, rho + 1)
        rho = np.atleast_1d(rho)
        grid = LinearGrid(M=M, N=N, NFP=eq.NFP, sym=eq.sym, rho=rho)
    else:
        rho = grid.compress(grid.nodes[:, 0])

    color = kwargs.pop("color", colorblind_colors[0])
    color = parse_argname_change(color, kwargs, "linecolor", "color")
    ls = kwargs.pop("ls", "-")
    lw = kwargs.pop("lw", 1)
    fig, ax = _format_ax(ax, figsize=kwargs.pop("figsize", (4, 4)))

    label = kwargs.pop("label", None)
    p = "desc.equilibrium.equilibrium.Equilibrium"
    if "<" + name + ">" in data_index[p]:
        # If we identify the quantity to plot as something in data_index, then
        # we may be able to compute more involved magnetic axis limits.
        deps = data_index[p]["<" + name + ">"]["dependencies"]["data"]
        if with_sqrt_g == ("sqrt(g)" in deps or "V_r(r)" in deps):
            # When we denote a quantity as ``<name>`` in data_index, we have
            # marked it a surface average of ``name``. This does not specify
            # the type of surface average however (i.e. with/without the sqrt(g)
            # factor). The above conditional guard should ensure that the
            # surface average we have the recipe to compute in data_index is the
            # desired surface average.
            name = "<" + name + ">"
    values, ylabel = _compute(
        eq, name, grid, kwargs.pop("component", None), reshape=False
    )
    ylabel = ylabel.split("~")
    if (
        data_index[p][name]["coordinates"] == "r"
        or data_index[p][name]["coordinates"] == ""
    ):
        # If the quantity is a surface function, averaging it again has no
        # effect, regardless of whether sqrt(g) is used.
        # So we avoid surface averaging it and forgo the <> around the ylabel.
        ylabel = r"$ " + ylabel[0][1:] + r" ~" + "~".join(ylabel[1:])
        plot_data_ylabel_key = f"{name}"
        if data_index[p][name]["coordinates"] == "r":
            values = grid.compress(values)
    else:
        compute_surface_averages = surface_averages_map(grid, expand_out=False)
        if with_sqrt_g:  # flux surface average
            sqrt_g = _compute(eq, "sqrt(g)", grid, reshape=False)[0]
            # Attempt to compute the magnetic axis limit.
            # Compute derivative depending on various naming schemes.
            # e.g. B -> B_r, V(r) -> V_r(r), S_r(r) -> S_rr(r)
            # psi_r/sqrt(g) -> (psi_r/sqrt(g))_r
            schemes = (
                name + "_r",
                name[:-3] + "_r" + name[-3:],
                name[:-3] + "r" + name[-3:],
                "(" + name + ")_r",
            )
            values_r = next(
                (
                    _compute(eq, x, grid, reshape=False)[0]
                    for x in schemes
                    if x in data_index[p]
                ),
                np.nan,
            )
            if (np.isfinite(values) & np.isfinite(values_r))[grid.axis].all():
                # Otherwise cannot compute axis limit in this agnostic manner.
                sqrt_g = grid.replace_at_axis(
                    sqrt_g, _compute(eq, "sqrt(g)_r", grid, reshape=False)[0], copy=True
                )
            averages = compute_surface_averages(values, sqrt_g=sqrt_g)
            ylabel = r"$\langle " + ylabel[0][1:] + r" \rangle~" + "~".join(ylabel[1:])
        else:  # theta average
            averages = compute_surface_averages(values)
            ylabel = (
                r"$\langle "
                + ylabel[0][1:]
                + r" \rangle_{\theta}~"
                + "~".join(ylabel[1:])
            )
        # True if values has nan on a given surface.
        is_nan = compute_surface_averages(np.isnan(values)).astype(bool)
        # The integration replaced nan with 0.
        # Put them back to avoid misleading plot (e.g. cusp near the magnetic axis).
        values = np.where(is_nan, np.nan, averages)
        plot_data_ylabel_key = f"<{name}>_fsa"

    if normalize:
        norm_data = _compute(eq, normalize, grid, reshape=False)[0]
        values = values / np.nanmean(np.abs(norm_data))  # normalize
    if log:
        values = np.abs(values)  # ensure data is positive for log plot
        ax.semilogy(rho, values, label=label, color=color, ls=ls, lw=lw)
    else:
        ax.plot(rho, values, label=label, color=color, ls=ls, lw=lw)
    xlabel_fontsize = kwargs.pop("xlabel_fontsize", None)
    ylabel_fontsize = kwargs.pop("ylabel_fontsize", None)
    assert (
        len(kwargs) == 0
    ), f"plot_fsa got unexpected keyword argument: {kwargs.keys()}"

    ax.set_xlabel(_AXIS_LABELS_RTZ[0], fontsize=xlabel_fontsize)
    ax.set_ylabel(ylabel, fontsize=ylabel_fontsize)
    if normalize:
        ax.set_ylabel(
            "%s / %s"
            % (
                "$" + data_index[p][name]["label"] + "$",
                "$" + data_index[p][normalize]["label"] + "$",
            ),
            fontsize=ylabel_fontsize,
        )
    _set_tight_layout(fig)

    if label is not None:
        ax.legend()

    plot_data = {"rho": rho, plot_data_ylabel_key: values}
    if normalize:
        plot_data["normalization"] = np.nanmean(np.abs(norm_data))
    else:
        plot_data["normalization"] = 1

    if return_data:
        return fig, ax, plot_data

    return fig, ax


def plot_section(
    eq, name, grid=None, log=False, normalize=None, ax=None, return_data=False, **kwargs
):
    """Plot Poincare sections.

    Parameters
    ----------
    eq : Equilibrium
        Object from which to plot.
    name : str
        Name of variable to plot.
    grid : Grid, optional
        Grid of coordinates to plot at.
    log : bool, optional
        Whether to use a log scale.
    normalize : str, optional
        Name of the variable to normalize ``name`` by. Default is None.
    ax : matplotlib AxesSubplot, optional
        Axis to plot on.
    return_data : bool
        If True, return the data plotted as well as fig,ax
    **kwargs : dict, optional
        Specify properties of the figure, axis, and plot appearance e.g.::

            plot_X(figsize=(4,6),label="your_label")

        Valid keyword arguments are:

        * ``figsize``: tuple of length 2, the size of the figure (to be passed to
          matplotlib)
        * ``component``: str, one of [None, 'R', 'phi', 'Z'], For vector variables,
          which element to plot. Default is the norm of the vector.
        * ``title_fontsize``: integer, font size of the title
        * ``xlabel_fontsize``: float, fontsize of the xlabel
        * ``ylabel_fontsize``: float, fontsize of the ylabel
        * ``cmap``: str, matplotlib colormap scheme to use, passed to ax.contourf
        * ``levels``: int or array-like, passed to contourf.
          If ``name="|F|_normalized"`` and ``log=True``, default is
          ``np.logspace(-6, 0, 7)``. Otherwise the default (``None``) uses the min/max
          values of the data.
        * ``phi``: float, int or array-like. Toroidal angles to plot. If an integer,
          plot that number equally spaced in [0,2pi/NFP). Default 1 for axisymmetry and
          6 for non-axisymmetry
        * ``fill`` : bool,  Whether the contours are filled, i.e. whether to use
          `contourf` or `contour`. Default to ``fill=True``

    Returns
    -------
    fig : matplotlib.figure.Figure
        Figure being plotted to.
    ax : matplotlib.axes.Axes or ndarray of Axes
        Axes being plotted to.
    plot_data : dict
        Dictionary of the data plotted, only returned if ``return_data=True``

    Examples
    --------
    .. image:: ../../_static/images/plotting/plot_section.png

    .. code-block:: python

        from desc.plotting import plot_section
        fig, ax = plot_section(eq, "J^rho")

    """
    normalize = parse_argname_change(normalize, kwargs, "norm_name", "normalize")
    if "norm_F" in kwargs:
        norm_F = kwargs.pop("norm_F")
        warnings.warn(
            FutureWarning(
                "Argument norm_F has been deprecated. If you are trying to "
                + "normalize |F| by magnetic pressure gradient, use  "
                + "`name=|F|_normalized` instead. If you want to normalize by "
                + "another quantity, use the `normalize` keyword argument."
            )
        )
        if normalize is None and norm_F:
            # replicate old behavior before #1683
            normalize = "<|grad(|B|^2)|/2mu0>_vol"
        elif normalize is not None and norm_F:
            raise ValueError("Cannot use both norm_F and normalize keyword arguments.")
    errorif(
        not (isinstance(normalize, str) or normalize is None),
        ValueError,
        "normalize must be a string",
    )
    phi = kwargs.pop("phi", (1 if eq.N == 0 else 6))
    phi = parse_argname_change(phi, kwargs, "nzeta", "phi")
    phi = parse_argname_change(phi, kwargs, "nphi", "phi")

    if isinstance(phi, numbers.Integral):
        phi = np.linspace(0, 2 * np.pi / eq.NFP, phi, endpoint=False)
    phi = np.atleast_1d(phi)
    nphi = len(phi)
    if grid is None:
        grid_kwargs = {
            "L": max(25, eq.L_grid),
            "NFP": 1,
            "axis": False,
            "theta": np.linspace(0, 2 * np.pi, 91, endpoint=True),
            "zeta": phi,
        }
        grid = _get_grid(**grid_kwargs)
        nr, nt, nz = grid.num_rho, grid.num_theta, grid.num_zeta
        coords = map_coordinates(
            eq,
            grid.nodes,
            ["rho", "theta", "phi"],
            ["rho", "theta", "zeta"],
            period=(np.inf, 2 * np.pi, 2 * np.pi),
            guess=grid.nodes,
        )
        grid = Grid(coords, sort=False)
    else:
        phi = np.unique(grid.nodes[:, 2])
        nphi = phi.size
        nr, nt, nz = grid.num_rho, grid.num_theta, grid.num_zeta
        coords = map_coordinates(
            eq,
            grid.nodes,
            ["rho", "theta", "phi"],
            ["rho", "theta", "zeta"],
            period=(np.inf, 2 * np.pi, 2 * np.pi),
            guess=grid.nodes,
        )
        grid = Grid(coords, sort=False)

    rows = np.floor(np.sqrt(nphi)).astype(int)
    cols = np.ceil(nphi / rows).astype(int)

    data, _ = _compute(eq, name, grid, kwargs.pop("component", None), reshape=False)
    if normalize:
        norm_data, _ = _compute(eq, normalize, grid, reshape=False)
        data = data / np.nanmean(np.abs(norm_data))  # normalize

    figw = 5 * cols
    figh = 5 * rows
    fig, ax = _format_ax(
        ax,
        rows=rows,
        cols=cols,
        figsize=kwargs.pop("figsize", (figw, figh)),
        equal=True,
    )
    ax = np.atleast_1d(ax).flatten()

    with warnings.catch_warnings():
        warnings.simplefilter("ignore")
        coords = eq.compute(["R", "Z"], grid=grid)
    R = coords["R"].reshape((nt, nr, nz), order="F")
    Z = coords["Z"].reshape((nt, nr, nz), order="F")
    data = data.reshape((nt, nr, nz), order="F")
    op = "contour" + ("f" if kwargs.pop("fill", True) else "")
    contourf_kwargs = {}
    if log:
        data = np.abs(data)  # ensure data is positive for log plot
        contourf_kwargs["norm"] = matplotlib.colors.LogNorm()
        if name == "|F|_normalized" or (
            name == "|F|" and normalize == "<|grad(|B|^2)|/2mu0>_vol"
        ):
            contourf_kwargs["levels"] = kwargs.pop("levels", np.logspace(-6, 0, 7))
        else:
            logmin = max(np.floor(np.nanmin(np.log10(data))).astype(int), -16)
            logmax = np.ceil(np.nanmax(np.log10(data))).astype(int)
            contourf_kwargs["levels"] = kwargs.pop(
                "levels", np.logspace(logmin, logmax, logmax - logmin + 1)
            )
    else:
        contourf_kwargs["norm"] = matplotlib.colors.Normalize()
        contourf_kwargs["levels"] = kwargs.pop(
            "levels", np.linspace(data.min(), data.max(), 100)
        )
    contourf_kwargs["cmap"] = kwargs.pop("cmap", "jet")
    contourf_kwargs["extend"] = "both"
    title_fontsize = kwargs.pop("title_fontsize", None)
    xlabel_fontsize = kwargs.pop("xlabel_fontsize", None)
    ylabel_fontsize = kwargs.pop("ylabel_fontsize", None)
    assert (
        len(kwargs) == 0
    ), f"plot section got unexpected keyword argument: {kwargs.keys()}"

    cax_kwargs = {"size": "5%", "pad": 0.05}
    data_index_p = data_index["desc.equilibrium.equilibrium.Equilibrium"]
    units = (
        f"$(${data_index_p[name]['units']}$)" if data_index_p[name]["units"] else "$"
    )
    for i in range(nphi):
        divider = make_axes_locatable(ax[i])

        cntr = getattr(ax[i], op)(
            R[:, :, i], Z[:, :, i], data[:, :, i], **contourf_kwargs
        )
        cax = divider.append_axes("right", **cax_kwargs)
        cbar = fig.colorbar(cntr, cax=cax)
        cbar.update_ticks()

        ax[i].set_xlabel(_AXIS_LABELS_RPZ[0], fontsize=xlabel_fontsize)
        ax[i].set_ylabel(_AXIS_LABELS_RPZ[2], fontsize=ylabel_fontsize)
        ax[i].tick_params(labelbottom=True, labelleft=True)

        ax[i].set_title(
            "$"
            + data_index_p[name]["label"]
            + units
            + ", $\\phi \\cdot N_{{FP}}/2\\pi = {:.3f}$".format(
                eq.NFP * phi[i] / (2 * np.pi)
            )
        )
        if normalize:
            ax[i].set_title(
                "%s / %s, %s"
                % (
                    "$" + data_index_p[name]["label"] + "$",
                    "$" + data_index_p[normalize]["label"] + "$",
                    "$\\phi \\cdot N_{{FP}}/2\\pi = {:.3f}$".format(
                        eq.NFP * phi[i] / (2 * np.pi)
                    ),
                ),
                fontsize=title_fontsize,
            )
    _set_tight_layout(fig)

    plot_data = {"R": R, "Z": Z, name: data}
    if normalize:
        plot_data["normalization"] = np.nanmean(np.abs(norm_data))
    else:
        plot_data["normalization"] = 1

    if return_data:
        return fig, ax, plot_data

    return fig, ax


def plot_surfaces(eq, rho=8, theta=8, phi=None, ax=None, return_data=False, **kwargs):
    """Plot flux surfaces.

    Parameters
    ----------
    eq : Equilibrium
        Object from which to plot.
    rho : int or array-like
        Values of rho to plot contours of.
        If an integer, plot that many contours linearly spaced in (0,1).
    theta : int or array-like
        Values of theta to plot contours of.
        If an integer, plot that many contours linearly spaced in (0,2pi).
    phi : float, int or array-like or None
        Values of phi to plot contours at.
        If an integer, plot that many contours linearly spaced in (0,2pi).
        Default is 1 contour for axisymmetric equilibria or 6 for non-axisymmetry.
    ax : matplotlib AxesSubplot, optional
        Axis to plot on.
    return_data : bool
        If True, return the data plotted as well as fig,ax
    **kwargs : dict, optional
        Specify properties of the figure, axis, and plot appearance e.g.::

            plot_X(figsize=(4,6),label="your_label")

        Valid keyword arguments are:

        * ``figsize``: tuple of length 2, the size of the figure (to be passed to
          matplotlib)
        * ``label``: str, label of the plotted line (e.g. to be shown with ax.legend())
        * ``NR``: int, number of equispaced rho point to use in plotting the vartheta
          contours
        * ``NT``: int, number of equispaced theta points to use in plotting the rho
          contours
        * ``theta_color``: str or tuple, color to use for constant vartheta contours
        * ``theta_ls``: str, linestyle to use for constant vartheta contours
        * ``theta_lw``: float, linewidth to use for constant vartheta contours
        * ``rho_color``: str or tuple, color to use for constant rho contours
        * ``rho_ls``: str, linestyle to use for constant rho contours
        * ``rho_lw``: float, linewidth to use for constant rho contours
        * ``lcfs_color``: str or tuple, color to use for the LCFS constant rho contour
        * ``lcfs_ls``: str, linestyle to use for the LCFS constant rho contour
        * ``lcfs_lw``: float, linewidth to use for the LCFS constant rho contour
        * ``axis_color``: str or tuple, color to use for the axis plotted point
        * ``axis_alpha``: float, transparency of the axis plotted point
        * ``axis_marker``: str, markerstyle to use for the axis plotted point
        * ``axis_size``: float, markersize to use for the axis plotted point
        * ``title_fontsize``: integer, font size of the title
        * ``xlabel_fontsize``: float, fontsize of the xlabel
        * ``ylabel_fontsize``: float, fontsize of the ylabel
        * ``legend``: bool, whether to show legend or not, False by default

    Returns
    -------
    fig : matplotlib.figure.Figure
        Figure being plotted to.
    ax : matplotlib.axes.Axes or ndarray of Axes
        Axes being plotted to.
    plot_data : dict
        Dictionary of the data plotted, only returned if ``return_data=True``

    Examples
    --------
    .. image:: ../../_static/images/plotting/plot_surfaces.png

    .. code-block:: python

        from desc.plotting import plot_surfaces
        fig, ax = plot_surfaces(eq)

    """
    phi = parse_argname_change(phi, kwargs, "zeta", "phi")

    NR = kwargs.pop("NR", 50)
    NT = kwargs.pop("NT", 180)
    figsize = kwargs.pop("figsize", None)
    theta_color = kwargs.pop("theta_color", colorblind_colors[2])
    theta_ls = kwargs.pop("theta_ls", ":")
    theta_lw = kwargs.pop("theta_lw", 1)
    rho_color = kwargs.pop("rho_color", colorblind_colors[0])
    rho_ls = kwargs.pop("rho_ls", "-")
    rho_lw = kwargs.pop("rho_lw", 1)
    lcfs_color = kwargs.pop("lcfs_color", colorblind_colors[1])
    lcfs_ls = kwargs.pop("lcfs_ls", "-")
    lcfs_lw = kwargs.pop("lcfs_lw", 1)
    axis_color = kwargs.pop("axis_color", colorblind_colors[3])
    axis_alpha = kwargs.pop("axis_alpha", 1)
    axis_marker = kwargs.pop("axis_marker", "o")
    axis_size = kwargs.pop("axis_size", 36)
    label = kwargs.pop("label", "")
    title_fontsize = kwargs.pop("title_fontsize", None)
    xlabel_fontsize = kwargs.pop("xlabel_fontsize", None)
    ylabel_fontsize = kwargs.pop("ylabel_fontsize", None)

    assert (
        len(kwargs) == 0
    ), f"plot surfaces got unexpected keyword argument: {kwargs.keys()}"

    plot_theta = bool(theta)
    nfp = eq.NFP
    if isinstance(rho, numbers.Integral):
        rho = np.linspace(0, 1, rho + 1)
    rho = np.atleast_1d(rho)
    if isinstance(theta, numbers.Integral):
        theta = np.linspace(0, 2 * np.pi, theta, endpoint=False)
    theta = np.atleast_1d(theta)

    phi = (1 if eq.N == 0 else 6) if phi is None else phi
    if isinstance(phi, numbers.Integral):
        phi = np.linspace(0, 2 * np.pi / eq.NFP, phi, endpoint=False)
    phi = np.atleast_1d(phi)
    nphi = len(phi)

    # do not need NFP supplied to these grids as
    # the above logic takes care of the correct phi range
    # if defaults are requested. Setting NFP here instead
    # can create reshaping issues when phi is supplied and gets
    # truncated by 2pi/NFP. See PR #1204
    grid_kwargs = {
        "rho": rho,
        "NFP": 1,
        "theta": np.linspace(0, 2 * np.pi, NT, endpoint=True),
        "zeta": phi,
    }
    r_grid = _get_grid(**grid_kwargs)
    rnr, rnt, rnz = r_grid.num_rho, r_grid.num_theta, r_grid.num_zeta
    r_grid = Grid(
        map_coordinates(
            eq,
            r_grid.nodes,
            ["rho", "theta", "phi"],
            ["rho", "theta", "zeta"],
            period=(np.inf, 2 * np.pi, 2 * np.pi),
            guess=r_grid.nodes,
        ),
        sort=False,
    )
    grid_kwargs = {
        "rho": np.linspace(0, 1, NR),
        "NFP": 1,
        "theta": theta,
        "zeta": phi,
    }
    if plot_theta:
        # Note: theta* (also known as vartheta) is the poloidal straight field line
        # angle in PEST-like flux coordinates
        t_grid = _get_grid(**grid_kwargs)
        tnr, tnt, tnz = t_grid.num_rho, t_grid.num_theta, t_grid.num_zeta
        v_grid = Grid(
            map_coordinates(
                eq,
                t_grid.nodes,
                ["rho", "theta_PEST", "phi"],
                ["rho", "theta", "zeta"],
                period=(np.inf, 2 * np.pi, 2 * np.pi),
                guess=t_grid.nodes,
            ),
            sort=False,
        )
    rows = np.floor(np.sqrt(nphi)).astype(int)
    cols = np.ceil(nphi / rows).astype(int)

    # rho contours
    with warnings.catch_warnings():
        warnings.simplefilter("ignore")
        r_coords = eq.compute(["R", "Z"], grid=r_grid)
    Rr = r_coords["R"].reshape((rnt, rnr, rnz), order="F")
    Zr = r_coords["Z"].reshape((rnt, rnr, rnz), order="F")
    plot_data = {}

    if plot_theta:
        # vartheta contours
        with warnings.catch_warnings():
            warnings.simplefilter("ignore")
            v_coords = eq.compute(["R", "Z"], grid=v_grid)
        Rv = v_coords["R"].reshape((tnt, tnr, tnz), order="F")
        Zv = v_coords["Z"].reshape((tnt, tnr, tnz), order="F")
        plot_data["vartheta_R_coords"] = Rv
        plot_data["vartheta_Z_coords"] = Zv

    figw = 4 * cols
    figh = 5 * rows
    if figsize is None:
        figsize = (figw, figh)
    fig, ax = _format_ax(ax, rows=rows, cols=cols, figsize=figsize, equal=True)
    ax = np.atleast_1d(ax).flatten()

    for i in range(nphi):
        if plot_theta:
            ax[i].plot(
                Rv[:, :, i].T,
                Zv[:, :, i].T,
                color=theta_color,
                linestyle=theta_ls,
                lw=theta_lw,
            )
        ax[i].plot(
            Rr[:, :, i], Zr[:, :, i], color=rho_color, linestyle=rho_ls, lw=rho_lw
        )
        ax[i].plot(
            Rr[:, -1, i],
            Zr[:, -1, i],
            color=lcfs_color,
            linestyle=lcfs_ls,
            lw=lcfs_lw,
            label=(label if i == 0 else ""),
        )
        if rho[0] == 0:
            ax[i].scatter(
                Rr[0, 0, i],
                Zr[0, 0, i],
                color=axis_color,
                alpha=axis_alpha,
                marker=axis_marker,
                s=axis_size,
            )

        ax[i].set_xlabel(_AXIS_LABELS_RPZ[0], fontsize=xlabel_fontsize)
        ax[i].set_ylabel(_AXIS_LABELS_RPZ[2], fontsize=ylabel_fontsize)
        ax[i].tick_params(labelbottom=True, labelleft=True)
        ax[i].set_title(
            "$\\phi \\cdot N_{{FP}}/2\\pi = {:.3f}$".format(nfp * phi[i] / (2 * np.pi)),
            fontsize=title_fontsize,
        )
        if label is not None and i == 0 and kwargs.pop("legend", False):
            ax[i].legend()

    _set_tight_layout(fig)

    plot_data["rho_R_coords"] = Rr
    plot_data["rho_Z_coords"] = Zr
    if return_data:
        return fig, ax, plot_data

    return fig, ax


def poincare_plot(
    field,
    R0,
    Z0,
    ntransit=100,
    phi=None,
    NFP=None,
    grid=None,
    ax=None,
    return_data=False,
    **kwargs,
):
    """Poincare plot of field lines from external magnetic field.

    Parameters
    ----------
    field : MagneticField
        External field, coilset, current potential etc to plot from.
    R0, Z0 : array-like
        Starting points at phi=0 for field line tracing.
    ntransit : int
        Number of transits to trace field lines for.
    phi : float, int or array-like or None
        Values of phi to plot section at.
        If an integer, plot that many contours linearly spaced in (0,2pi).
        Default is 6.
    NFP : int, optional
        Number of field periods. By default attempts to infer from ``field``, otherwise
        uses NFP=1.
    grid : Grid, optional
        Grid used to discretize ``field``.
    ax : matplotlib AxesSubplot, optional
        Axis to plot on.
    return_data : bool
        If True, return the data plotted as well as fig,ax
    **kwargs : dict, optional
        Specify properties of the figure, axis, and plot appearance e.g.::

            plot_X(figsize=(4,6),)

        Valid keyword arguments are:

        * ``figsize``: tuple of length 2, the size of the figure (to be passed to
          matplotlib)
        * ``color``: str or tuple, color to use for field lines.
        * ``marker``: str, markerstyle to use for the plotted points
        * ``size``: float, markersize to use for the plotted points
        * ``title_fontsize``: integer, font size of the title
        * ``xlabel_fontsize``: float, fontsize of the xlabel
        * ``ylabel_fontsize``: float, fontsize of the ylabel

        Additionally, any other keyword arguments will be passed on to
        ``desc.magnetic_fields.field_line_integrate``

    Returns
    -------
    fig : matplotlib.figure.Figure
        Figure being plotted to.
    ax : matplotlib.axes.Axes or ndarray of Axes
        Axes being plotted to.
    plot_data : dict
        Dictionary of the data plotted, only returned if ``return_data=True``

    Examples
    --------
    .. image:: ../../_static/images/plotting/poincare_plot.png

    .. code-block:: python

        from desc.plotting import poincare_plot
        grid_trace = LinearGrid(rho=np.linspace(0.4, 0.9, 7))
        r0 = eq.compute("R", grid=grid_trace)["R"]
        z0 = eq.compute("Z", grid=grid_trace)["Z"]
        fig, ax = desc.plotting.poincare_plot(
            field,
            r0,
            z0,
            NFP=eq.NFP,
            color="k",
            size=0.5,
            ntransit=100
        )
        grid_trace2 = LinearGrid(rho=np.linspace(0.52, 0.55, 4))
        r0 = eq.compute("R", grid=grid_trace2)["R"]
        z0 = eq.compute("Z", grid=grid_trace2)["Z"]
        fig, ax = desc.plotting.poincare_plot(
            field, r0, z0, NFP=eq.NFP, ax=ax, color="r", size=0.5, ntransit=250
        )
    """
    fli_kwargs = {}
    for key in inspect.signature(field_line_integrate).parameters:
        if key in kwargs:
            fli_kwargs[key] = kwargs.pop(key)

    figsize = kwargs.pop("figsize", None)
    color = kwargs.pop("color", colorblind_colors[0])
    marker = kwargs.pop("marker", "o")
    size = kwargs.pop("size", 5)
    title_fontsize = kwargs.pop("title_fontsize", None)
    xlabel_fontsize = kwargs.pop("xlabel_fontsize", None)
    ylabel_fontsize = kwargs.pop("ylabel_fontsize", None)

    assert (
        len(kwargs) == 0
    ), f"poincare_plot got unexpected keyword argument: {kwargs.keys()}"

    if NFP is None:
        NFP = getattr(field, "NFP", 1)

    phi = 6 if phi is None else phi
    if isinstance(phi, numbers.Integral):
        phi = np.linspace(0, 2 * np.pi / NFP, phi, endpoint=False)
    phi = np.atleast_1d(phi)
    nplanes = len(phi)

    phis = (phi + np.arange(0, ntransit)[:, None] * 2 * np.pi / NFP).flatten()

    R0, Z0 = np.atleast_1d(R0, Z0)

    fieldR, fieldZ = field_line_integrate(
        r0=R0,
        z0=Z0,
        phis=phis,
        field=field,
        source_grid=grid,
        **fli_kwargs,
    )

    zs = fieldZ.reshape((ntransit, nplanes, -1))
    rs = fieldR.reshape((ntransit, nplanes, -1))

    data = {
        "R": rs,
        "Z": zs,
    }

    rows = np.floor(np.sqrt(nplanes)).astype(int)
    cols = np.ceil(nplanes / rows).astype(int)

    figw = 4 * cols
    figh = 5 * rows
    if figsize is None:
        figsize = (figw, figh)
    fig, ax = _format_ax(ax, rows=rows, cols=cols, figsize=figsize, equal=True)

    for i in range(nplanes):
        ax.flat[i].scatter(
            rs[:, i, :],
            zs[:, i, :],
            color=color,
            marker=marker,
            s=size,
        )

        ax.flat[i].set_xlabel(_AXIS_LABELS_RPZ[0], fontsize=xlabel_fontsize)
        ax.flat[i].set_ylabel(_AXIS_LABELS_RPZ[2], fontsize=ylabel_fontsize)
        ax.flat[i].tick_params(labelbottom=True, labelleft=True)
        ax.flat[i].set_title(
            "$\\phi \\cdot N_{{FP}}/2\\pi = {:.3f}$".format(NFP * phi[i] / (2 * np.pi)),
            fontsize=title_fontsize,
        )

    _set_tight_layout(fig)

    if return_data:
        return fig, ax, data
    return fig, ax


def plot_boundary(eq, phi=None, plot_axis=True, ax=None, return_data=False, **kwargs):
    """Plot stellarator boundary at multiple toroidal coordinates.

    Parameters
    ----------
    eq : Equilibrium, Surface
        Object from which to plot.
    phi : float, int or array-like or None
        Values of phi to plot boundary surface at.
        If an integer, plot that many contours linearly spaced in [0,2pi).
        Default is 1 contour for axisymmetric equilibria or 4 for non-axisymmetry.
    plot_axis : bool
        Whether to plot the magnetic axis locations. Default is True.
    ax : matplotlib AxesSubplot, optional
        Axis to plot on.
    return_data : bool
        If True, return the data plotted as well as fig,ax
    **kwargs : dict, optional
        Specify properties of the figure, axis, and plot appearance e.g.::

            plot_X(figsize=(4,6),label="your_label")

        Valid keyword arguments are:

        * ``figsize``: tuple of length 2, the size of the figure (to be passed to
          matplotlib)
        * ``xlabel_fontsize``: float, fontsize of the x label
        * ``ylabel_fontsize``: float, fontsize of the y label
        * ``legend_kw``: dict, any keyword arguments to be passed to ax.legend()
        * ``cmap``: colormap to use for plotting, discretized into len(phi) colors
        * ``color``: array of colors to use for each phi angle
        * ``ls``: array of line styles to use for each phi angle
        * ``lw``: array of line widths to use for each phi angle
        * ``marker``: str, marker style to use for the axis plotted points
        * ``size``: float, marker size to use for the axis plotted points

    Returns
    -------
    fig : matplotlib.figure.Figure
        Figure being plotted to.
    ax : matplotlib.axes.Axes or ndarray of Axes
        Axes being plotted to.
    plot_data : dict
        Dictionary of the data plotted, only returned if ``return_data=True``

    Examples
    --------
    .. image:: ../../_static/images/plotting/plot_boundary.png

    .. code-block:: python

        from desc.plotting import plot_boundary
        fig, ax = plot_boundary(eq)

    """
    phi = parse_argname_change(phi, kwargs, "zeta", "phi")

    figsize = kwargs.pop("figsize", None)
    cmap = kwargs.pop("cmap", "hsv")
    colors = kwargs.pop("color", None)
    ls = kwargs.pop("ls", None)
    lw = kwargs.pop("lw", None)
    marker = kwargs.pop("marker", "x")
    size = kwargs.pop("size", 36)
    xlabel_fontsize = kwargs.pop("xlabel_fontsize", None)
    ylabel_fontsize = kwargs.pop("ylabel_fontsize", None)
    legend_kw = kwargs.pop("legend_kw", {})

    assert (
        len(kwargs) == 0
    ), f"plot boundary got unexpected keyword argument: {kwargs.keys()}"

    phi = (1 if eq.N == 0 else 4) if phi is None else phi
    if isinstance(phi, numbers.Integral):
        phi = np.linspace(0, 2 * np.pi / eq.NFP, phi, endpoint=False)
    phi = np.atleast_1d(phi)
    nphi = len(phi)
    # don't plot axis for FourierRZToroidalSurface, since it's not defined.
    plot_axis = plot_axis and eq.L > 0
    rho = np.array([0.0, 1.0]) if plot_axis else np.array([1.0])

    grid_kwargs = {"NFP": 1, "rho": rho, "theta": 100, "zeta": phi}
    grid = _get_grid(**grid_kwargs)
    nr, nt, nz = grid.num_rho, grid.num_theta, grid.num_zeta
    grid = Grid(
        map_coordinates(
            eq,
            grid.nodes,
            ["rho", "theta", "phi"],
            ["rho", "theta", "zeta"],
            period=(np.inf, 2 * np.pi, 2 * np.pi),
            guess=grid.nodes,
        ),
        sort=False,
    )

    if colors is None:
        colors = _get_cmap(cmap)((phi * eq.NFP / (2 * np.pi)) % 1)
    if lw is None:
        lw = 1
    if isinstance(lw, int):
        lw = [lw for _ in range(nz)]
    if ls is None:
        ls = "-"
    if isinstance(ls, str):
        ls = [ls for _ in range(nz)]

    with warnings.catch_warnings():
        warnings.simplefilter("ignore")
        coords = eq.compute(["R", "Z"], grid=grid)
    R = coords["R"].reshape((nt, nr, nz), order="F")
    Z = coords["Z"].reshape((nt, nr, nz), order="F")

    fig, ax = _format_ax(ax, figsize=figsize, equal=True)

    for i in range(nphi):
        ax.plot(
            R[:, -1, i],
            Z[:, -1, i],
            color=colors[i],
            linestyle=ls[i],
            lw=lw[i],
            label="$\\phi \\cdot N_{{FP}}/2\\pi = {:.2f}$".format(
                eq.NFP * phi[i] / (2 * np.pi)
            ),
        )
        if rho[0] == 0:
            ax.scatter(R[0, 0, i], Z[0, 0, i], color=colors[i], marker=marker, s=size)

    ax.set_xlabel(_AXIS_LABELS_RPZ[0], fontsize=xlabel_fontsize)
    ax.set_ylabel(_AXIS_LABELS_RPZ[2], fontsize=ylabel_fontsize)
    ax.tick_params(labelbottom=True, labelleft=True)

    ax.legend(**legend_kw)
    _set_tight_layout(fig)

    plot_data = {}
    plot_data["R"] = R
    plot_data["Z"] = Z

    if return_data:
        return fig, ax, plot_data

    return fig, ax


def plot_boundaries(
    eqs, labels=None, phi=None, plot_axis=True, ax=None, return_data=False, **kwargs
):
    """Plot stellarator boundaries at multiple toroidal coordinates.

    NOTE: If attempting to plot objects with differing NFP, `phi` must
    be given explicitly.

    Parameters
    ----------
    eqs : array-like of Equilibrium, Surface or EquilibriaFamily
        Equilibria to plot.
    labels : array-like
        Array the same length as eqs of labels to apply to each equilibrium.
    phi : float, int or array-like or None
        Values of phi to plot boundary surface at.
        If an integer, plot that many contours linearly spaced in [0,2pi).
        Default is 1 contour for axisymmetric equilibria or 4 for non-axisymmetry.
    plot_axis : bool
        Whether to plot the magnetic axis locations. Default is True.
    ax : matplotlib AxesSubplot, optional
        Axis to plot on.
    return_data : bool
        If True, return the data plotted as well as fig,ax
    **kwargs : dict, optional
        Specify properties of the figure, axis, and plot appearance e.g.::

            plot_X(figsize=(4,6),label="your_label")

        Valid keyword arguments are:

        * ``figsize``: tuple of length 2, the size of the figure (to be passed to
          matplotlib)
        * ``xlabel_fontsize``: float, fontsize of the x label
        * ``ylabel_fontsize``: float, fontsize of the y label
        * ``legend``: bool, whether to display legend or not
        * ``legend_kw``: dict, any keyword arguments to be passed to ax.legend()
        * ``cmap``: colormap to use for plotting, discretized into len(eqs) colors
        * ``color``: list of colors to use for each Equilibrium
        * ``ls``: list of str, line styles to use for each Equilibrium
        * ``lw``: list of floats, line widths to use for each Equilibrium
        * ``marker``: str, marker style to use for the axis plotted points
        * ``size``: float, marker size to use for the axis plotted points

    Returns
    -------
    fig : matplotlib.figure.Figure
        Figure being plotted to.
    ax : matplotlib.axes.Axes or ndarray of Axes
        Axes being plotted to.
    plot_data : dict
        Dictionary of the data plotted, only returned if ``return_data=True``

    Examples
    --------
    .. image:: ../../_static/images/plotting/plot_boundaries.png

    .. code-block:: python

        from desc.plotting import plot_boundaries
        fig, ax = plot_boundaries((eq1, eq2, eq3))

    """
    # if NFPs are not all equal, means there are
    # objects with differing NFPs, which it is not clear
    # how to choose the phis for by default, so we will throw an error
    # unless phi was given.
    phi = parse_argname_change(phi, kwargs, "zeta", "phi")
    errorif(
        not np.allclose([thing.NFP for thing in eqs], eqs[0].NFP) and phi is None,
        ValueError,
        "supplied objects must have the same number of field periods, "
        "or if there are differing field periods, `phi` must be given explicitly."
        f" Instead, supplied objects have NFPs {[t.NFP for t in eqs]}."
        " If attempting to plot an axisymmetric object with non-axisymmetric objects,"
        " you must use the `change_resolution` method to make the axisymmetric "
        "object have the same NFP as the non-axisymmetric objects.",
    )

    figsize = kwargs.pop("figsize", None)
    cmap = kwargs.pop("cmap", "rainbow")
    colors = kwargs.pop("color", None)
    ls = kwargs.pop("ls", None)
    lw = kwargs.pop("lw", None)
    xlabel_fontsize = kwargs.pop("xlabel_fontsize", None)
    ylabel_fontsize = kwargs.pop("ylabel_fontsize", None)
    marker = kwargs.pop("marker", "x")
    size = kwargs.pop("size", 36)

    phi = (1 if eqs[-1].N == 0 else 4) if phi is None else phi
    if isinstance(phi, numbers.Integral):
        phi = np.linspace(0, 2 * np.pi / eqs[-1].NFP, phi, endpoint=False)
    phi = np.atleast_1d(phi)

    neq = len(eqs)

    if labels is None:
        labels = [str(i) for i in range(neq)]
    if colors is None:
        colors = _get_cmap(cmap, neq)(np.linspace(0, 1, neq))
    if lw is None:
        lw = 1
    if np.isscalar(lw):
        lw = [lw for i in range(neq)]
    if ls is None:
        ls = "-"
    if isinstance(ls, str):
        ls = [ls for i in range(neq)]

    fig, ax = _format_ax(ax, figsize=figsize, equal=True)
    plot_data = {}
    plot_data["R"] = []
    plot_data["Z"] = []

    for i in range(neq):
        # don't plot axis for FourierRZToroidalSurface, since it's not defined.
        plot_axis_i = plot_axis and eqs[i].L > 0
        rho = np.array([0.0, 1.0]) if plot_axis_i else np.array([1.0])

        grid_kwargs = {"NFP": 1, "theta": 100, "zeta": phi, "rho": rho}
        grid = _get_grid(**grid_kwargs)
        nr, nt, nz = grid.num_rho, grid.num_theta, grid.num_zeta
        grid = Grid(
            map_coordinates(
                eqs[i],
                grid.nodes,
                ["rho", "theta", "phi"],
                ["rho", "theta", "zeta"],
                period=(np.inf, 2 * np.pi, 2 * np.pi),
                guess=grid.nodes,
            ),
            sort=False,
        )
        with warnings.catch_warnings():
            warnings.simplefilter("ignore")
            coords = eqs[i].compute(["R", "Z"], grid=grid)
        R = coords["R"].reshape((nt, nr, nz), order="F")
        Z = coords["Z"].reshape((nt, nr, nz), order="F")

        plot_data["R"].append(R)
        plot_data["Z"].append(Z)

        for j in range(nz):
            (line,) = ax.plot(
                R[:, -1, j], Z[:, -1, j], color=colors[i], linestyle=ls[i], lw=lw[i]
            )
            if rho[0] == 0:
                ax.scatter(
                    R[0, 0, j], Z[0, 0, j], color=colors[i], marker=marker, s=size
                )

            if j == 0:
                line.set_label(labels[i])

    ax.set_xlabel(_AXIS_LABELS_RPZ[0], fontsize=xlabel_fontsize)
    ax.set_ylabel(_AXIS_LABELS_RPZ[2], fontsize=ylabel_fontsize)
    ax.tick_params(labelbottom=True, labelleft=True)

    if any(labels) and kwargs.pop("legend", True):
        ax.legend(**kwargs.pop("legend_kw", {}))
    _set_tight_layout(fig)

    assert (
        len(kwargs) == 0
    ), f"plot boundaries got unexpected keyword argument: {kwargs.keys()}"

    if return_data:
        return fig, ax, plot_data

    return fig, ax


def plot_comparison(
    eqs,
    rho=8,
    theta=8,
    phi=None,
    ax=None,
    cmap="rainbow",
    color=None,
    lw=None,
    ls=None,
    labels=None,
    return_data=False,
    **kwargs,
):
    """Plot comparison between flux surfaces of multiple equilibria.

    NOTE: If attempting to plot objects with differing NFP, `phi` must
    be given explicitly.

    Parameters
    ----------
    eqs : array-like of Equilibrium or EquilibriaFamily
        Equilibria to compare.
    rho : int or array-like
        Values of rho to plot contours of.
        If an integer, plot that many contours linearly spaced in (0,1).
    theta : int or array-like
        Values of theta to plot contours of.
        If an integer, plot that many contours linearly spaced in (0,2pi).
    phi : float, int or array-like or None
        Values of phi to plot contours at.
        If an integer, plot that many contours linearly spaced in [0,2pi).
        Default is 1 contour for axisymmetric equilibria or 6 for non-axisymmetry.
    ax : matplotlib AxesSubplot, optional
        Axis to plot on.
    cmap : str or matplotlib ColorMap
        Colormap to use for plotting, discretized into len(eqs) colors.
    color : array-like
        Array the same length as eqs of colors to use for each equilibrium.
        Overrides `cmap`.
    lw : array-like
        Array the same length as eqs of line widths to use for each equilibrium
    ls : array-like
        Array the same length as eqs of linestyles to use for each equilibrium.
    labels : array-like
        Array the same length as eqs of labels to apply to each equilibrium.
    return_data : bool
        If True, return the data plotted as well as fig,ax
    **kwargs : dict, optional
        Specify properties of the figure, axis, and plot appearance e.g.::

            plot_X(figsize=(4,6),label="your_label")

        Valid keyword arguments are:

        * ``figsize``: tuple of length 2, the size of the figure (to be passed to
          matplotlib)
        * ``legend``: bool, whether to display legend or not
        * ``legend_kw``: dict, any keyword arguments to be passed to ax.legend()
        * ``title_fontsize``: integer, font size of the title
        * ``xlabel_fontsize``: float, fontsize of the xlabel
        * ``ylabel_fontsize``: float, fontsize of the ylabel

    Returns
    -------
    fig : matplotlib.figure.Figure
        Figure being plotted to.
    ax : matplotlib.axes.Axes or ndarray of Axes
        Axes being plotted to.
    plot_data : dict
        Dictionary of the data plotted, only returned if ``return_data=True``

    Examples
    --------
    .. image:: ../../_static/images/plotting/plot_comparison.png

    .. code-block:: python

        from desc.plotting import plot_comparison
        fig, ax = plot_comparison(eqs=[eqf[0],eqf[1],eqf[2]],
                                  labels=['Axisymmetric w/o pressure',
                                          'Axisymmetric w/ pressure',
                                          'Non-axisymmetric w/ pressure',
                                         ],
                                 )

    """
    # if NFPs are not all equal, means there are
    # objects with differing NFPs, which it is not clear
    # how to choose the phis for by default, so we will throw an error
    # unless phi was given.
    phi = parse_argname_change(phi, kwargs, "zeta", "phi")
    errorif(
        not np.allclose([thing.NFP for thing in eqs], eqs[0].NFP) and phi is None,
        ValueError,
        "supplied objects must have the same number of field periods, "
        "or if there are differing field periods, `phi` must be given explicitly."
        f" Instead, supplied objects have NFPs {[t.NFP for t in eqs]}."
        " If attempting to plot an axisymmetric object with non-axisymmetric objects,"
        " you must use the `change_resolution` method to make the axisymmetric "
        "object have the same NFP as the non-axisymmetric objects.",
    )
    color = parse_argname_change(color, kwargs, "colors", "color")
    ls = parse_argname_change(ls, kwargs, "linestyles", "ls")
    lw = parse_argname_change(lw, kwargs, "lws", "lw")

    figsize = kwargs.pop("figsize", None)
    title_fontsize = kwargs.pop("title_fontsize", None)
    xlabel_fontsize = kwargs.pop("xlabel_fontsize", None)
    ylabel_fontsize = kwargs.pop("ylabel_fontsize", None)
    neq = len(eqs)
    if color is None:
        color = _get_cmap(cmap, neq)(np.linspace(0, 1, neq))
    if lw is None:
        lw = [1 for i in range(neq)]
    if ls is None:
        ls = ["-" for i in range(neq)]
    if labels is None:
        labels = [str(i) for i in range(neq)]
    N = np.max([eq.N for eq in eqs])
    nfp = eqs[0].NFP

    phi = (1 if N == 0 else 6) if phi is None else phi
    if isinstance(phi, numbers.Integral):
        phi = np.linspace(0, 2 * np.pi / nfp, phi, endpoint=False)
    phi = np.atleast_1d(phi)
    nphi = len(phi)

    rows = np.floor(np.sqrt(nphi)).astype(int)
    cols = np.ceil(nphi / rows).astype(int)

    figw = 4 * cols
    figh = 5 * rows
    if figsize is None:
        figsize = (figw, figh)
    fig, ax = _format_ax(ax, rows=rows, cols=cols, figsize=figsize, equal=True)
    ax = np.atleast_1d(ax).flatten()

    plot_data = {}
    for string in [
        "rho_R_coords",
        "rho_Z_coords",
        "vartheta_R_coords",
        "vartheta_Z_coords",
    ]:
        plot_data[string] = []
    for i, eq in enumerate(eqs):
        fig, ax, _plot_data = plot_surfaces(
            eq,
            rho,
            theta,
            phi,
            ax,
            theta_color=color[i % len(color)],
            theta_ls=ls[i % len(ls)],
            theta_lw=lw[i % len(lw)],
            rho_color=color[i % len(color)],
            rho_ls=ls[i % len(ls)],
            rho_lw=lw[i % len(lw)],
            lcfs_color=color[i % len(color)],
            lcfs_ls=ls[i % len(ls)],
            lcfs_lw=lw[i % len(lw)],
            axis_color=color[i % len(color)],
            axis_alpha=0,
            axis_marker="o",
            axis_size=0,
            label=labels[i % len(labels)],
            title_fontsize=title_fontsize,
            xlabel_fontsize=xlabel_fontsize,
            ylabel_fontsize=ylabel_fontsize,
            return_data=True,
        )
        for key in _plot_data.keys():
            plot_data[key].append(_plot_data[key])

    if any(labels) and kwargs.pop("legend", True):
        fig.legend(**kwargs.pop("legend_kw", {}))

    assert (
        len(kwargs) == 0
    ), f"plot_comparison got unexpected keyword argument: {kwargs.keys()}"

    if return_data:
        return fig, ax, plot_data

    return fig, ax


def plot_coils(coils, grid=None, fig=None, return_data=False, **kwargs):
    """Create 3D plot of coil geometry.

    Parameters
    ----------
    coils : Coil, CoilSet, Curve, or iterable
        Coil or coils to plot.
    grid : Grid, optional
        Grid to use for evaluating geometry
    fig : plotly.graph_objs._figure.Figure, optional
        Figure to plot on.
    return_data : bool
        If True, return the data plotted as well as fig,ax
    **kwargs : dict, optional
        Specify properties of the figure, axis, and plot appearance e.g.::

            plot_X(figsize=(4,6), color="darkgrey")

        Valid keyword arguments are:

        * ``unique``: bool, only plots unique coils from a CoilSet if True
        * ``figsize``: tuple of length 2, the size of the figure in inches
        * ``lw``: float, linewidth of plotted coils
        * ``ls``: str, linestyle of plotted coils
        * ``color``: str, color of plotted coils
        * ``showgrid``: Bool, whether or not to show the coordinate grid lines.
          True by default.
        * ``showticklabels``: Bool, whether or not to show the coordinate tick labels.
          True by default.
        * ``showaxislabels``: Bool, whether or not to show the coordinate axis labels.
          True by default.
        * ``zeroline``: Bool, whether or not to show the zero coordinate axis lines.
          True by default.
        * ``check_intersection``: Bool, whether or not to check the intersection of
          the coils before plotting. False by default.

    Returns
    -------
    fig : plotly.graph_objs._figure.Figure
        Figure being plotted to
    plot_data : dict
        Dictionary of the data plotted, only returned if ``return_data=True``

    Examples
    --------
    .. raw:: html

        <iframe src="../../_static/images/plotting/plot_coils.html"
        width="100%" height="980" frameborder="0"></iframe>

    .. code-block:: python

        from desc.plotting import plot_coils
        from desc.coils import initialize_modular_coils
        coils = initialize_modular_coils(eq, num_coils=4, r_over_a=2)
        plot_coils(coils)

    """
    lw = kwargs.pop("lw", 5)
    ls = kwargs.pop("ls", "solid")
    figsize = kwargs.pop("figsize", (10, 10))
    color = kwargs.pop("color", "black")
    unique = kwargs.pop("unique", False)
    showgrid = kwargs.pop("showgrid", True)
    zeroline = kwargs.pop("zeroline", True)
    showticklabels = kwargs.pop("showticklabels", True)
    showaxislabels = kwargs.pop("showaxislabels", True)
    check_intersection = kwargs.pop("check_intersection", False)
    errorif(
        len(kwargs) != 0,
        msg=f"plot_coils got unexpected keyword argument: {kwargs.keys()}",
    )
    errorif(
        not isinstance(coils, _Coil),
        ValueError,
        "Expected `coils` to be of type `_Coil`, instead got type" f" {type(coils)}",
    )

    if not isinstance(lw, (list, tuple)):
        lw = [lw]
    if not isinstance(ls, (list, tuple)):
        ls = [ls]
    if not isinstance(color, (list, tuple)):
        color = [color]
    if grid is None:
        grid = LinearGrid(N=400, endpoint=True)

    def flatten_coils(coilset, check_intersection=check_intersection):
        if hasattr(coilset, "__len__"):
            if hasattr(coilset, "_NFP") and hasattr(coilset, "_sym"):
                if not unique and (coilset.NFP > 1 or coilset.sym):
                    # plot all coils for symmetric coil sets
                    coilset = CoilSet.from_symmetry(
                        coilset,
                        NFP=coilset.NFP,
                        sym=coilset.sym,
                        check_intersection=check_intersection,
                    )
            return [a for i in coilset for a in flatten_coils(i)]
        else:
            return [coilset]

    coils_list = flatten_coils(coils)
    plot_data = {}
    plot_data["X"] = []
    plot_data["Y"] = []
    plot_data["Z"] = []

    if fig is None:
        fig = go.Figure()

    for i, coil in enumerate(coils_list):
        x, y, z = coil.compute("x", grid=grid, basis="xyz")["x"].T
        current = getattr(coil, "current", np.nan)
        plot_data["X"].append(x)
        plot_data["Y"].append(y)
        plot_data["Z"].append(z)

        trace = go.Scatter3d(
            x=x,
            y=y,
            z=z,
            marker=dict(
                size=0,
                opacity=0,
            ),
            line=dict(
                color=color[i % len(color)],
                width=lw[i % len(lw)],
                dash=ls[i % len(ls)],
            ),
            showlegend=False,
            name=coil.name or f"CoilSet[{i}]",
            hovertext=f"Current = {current} (A)",
        )

        fig.add_trace(trace)
    xaxis_title = "X (m)" if showaxislabels else ""
    yaxis_title = "Y (m)" if showaxislabels else ""
    zaxis_title = "Z (m)" if showaxislabels else ""
    fig.update_layout(
        scene=dict(
            xaxis_title=xaxis_title,
            yaxis_title=yaxis_title,
            zaxis_title=zaxis_title,
            xaxis=dict(
                backgroundcolor="white",
                gridcolor="darkgrey",
                showbackground=False,
                zerolinecolor="darkgrey",
                showgrid=showgrid,
                zeroline=zeroline,
                showticklabels=showticklabels,
            ),
            yaxis=dict(
                backgroundcolor="white",
                gridcolor="darkgrey",
                showbackground=False,
                zerolinecolor="darkgrey",
                showgrid=showgrid,
                zeroline=zeroline,
                showticklabels=showticklabels,
            ),
            zaxis=dict(
                backgroundcolor="white",
                gridcolor="darkgrey",
                showbackground=False,
                zerolinecolor="darkgrey",
                showgrid=showgrid,
                zeroline=zeroline,
                showticklabels=showticklabels,
            ),
            aspectmode="data",
        ),
        width=figsize[0] * dpi,
        height=figsize[1] * dpi,
    )
    if return_data:
        return fig, plot_data
    return fig


def plot_boozer_modes(  # noqa: C901
    eq,
    log=True,
    B0=True,
    norm=False,
    num_modes=10,
    rho=None,
    helicity=None,
    max_only=False,
    ax=None,
    return_data=False,
    **kwargs,
):
    """Plot Fourier harmonics of :math:`|B|` in Boozer coordinates.

    Parameters
    ----------
    eq : Equilibrium
        Object from which to plot.
    log : bool, optional
        Whether to use a log scale.
    B0 : bool, optional
        Whether to include the m=n=0 mode.
    norm : bool, optional
        Whether to normalize the magnitudes such that B0=1 Tesla.
    num_modes : int, optional
        How many modes to include. Use -1 for all modes.
    rho : int or ndarray, optional
        Radial coordinates of the flux surfaces to evaluate at,
        or number of surfaces in (0,1]
    helicity : None or tuple of int
        If a tuple, the (M,N) helicity of the field, only symmetry breaking modes are
        plotted. If None, plot all modes.
    max_only : bool
        If True, only plot the maximum of the symmetry breaking modes. Helicity must
        be specified.
    ax : matplotlib AxesSubplot, optional
        Axis to plot on.
    return_data : bool
        If True, return the data plotted as well as fig,ax
    **kwargs : dict, optional
        Specify properties of the figure, axis, and plot appearance e.g.::

            plot_X(figsize=(4,6))

        Valid keyword arguments are:

        * ``figsize``: tuple of length 2, the size of the figure (to be passed to
          matplotlib)
        * ``lw``: float, linewidth
        * ``ls``: str, linestyle
        * ``legend``: bool, whether to display legend or not
        * ``legend_kw``: dict, any keyword arguments to be passed to ax.legend()
        * ``xlabel_fontsize``: float, fontsize of the xlabel
        * ``ylabel_fontsize``: float, fontsize of the ylabel
        * ``label`` : str, label to apply. Only used if ``max_only`` is True.
        * ``color`` : str, color for plotted line. Only used if ``max_only`` is True.
        * ``M_booz`` : int, poloidal resolution to use for Boozer transform.
        * ``N_booz`` : int, toroidal resolution to use for Boozer transform.

    Returns
    -------
    fig : matplotlib.figure.Figure
        Figure being plotted to.
    ax : matplotlib.axes.Axes or ndarray of Axes
        Axes being plotted to.
    plot_data : dict
        Dictionary of the data plotted, only returned if ``return_data=True``

    Examples
    --------
    .. image:: ../../_static/images/plotting/plot_boozer_modes.png

    .. code-block:: python

        from desc.plotting import plot_boozer_modes
        fig, ax = plot_boozer_modes(eq)

    """
    if rho is None:
        rho = np.linspace(1, 0, num=20, endpoint=False)
    elif np.isscalar(rho) and rho > 1:
        rho = np.linspace(1, 0, num=rho, endpoint=False)

    rho = np.sort(rho)
    M_booz = kwargs.pop("M_booz", 2 * eq.M)
    N_booz = kwargs.pop("N_booz", 2 * eq.N)
    linestyle = kwargs.pop("ls", "-")
    linewidth = kwargs.pop("lw", 2)
    xlabel_fontsize = kwargs.pop("xlabel_fontsize", None)
    ylabel_fontsize = kwargs.pop("ylabel_fontsize", None)

    basis = get_transforms(
        "|B|_mn_B", obj=eq, grid=Grid(np.array([])), M_booz=M_booz, N_booz=N_booz
    )["B"].basis
    if helicity:
        matrix, modes, symidx = ptolemy_linear_transform(
            basis.modes, helicity=helicity, NFP=eq.NFP
        )
    else:
        matrix, modes = ptolemy_linear_transform(basis.modes)

    grid = LinearGrid(M=2 * eq.M_grid, N=2 * eq.N_grid, NFP=eq.NFP, rho=rho)
    transforms = get_transforms(
        "|B|_mn_B", obj=eq, grid=grid, M_booz=M_booz, N_booz=N_booz
    )
    with warnings.catch_warnings():
        warnings.simplefilter("ignore")
        data = eq.compute("|B|_mn_B", grid=grid, transforms=transforms)
    B_mn = data["|B|_mn_B"].reshape((len(rho), -1))
    B_mn = np.atleast_2d(matrix @ B_mn.T).T

    zidx = np.where((modes[:, 1:] == np.array([[0, 0]])).all(axis=1))[0]
    if norm:
        B_mn = B_mn / B_mn[:, zidx]
    if helicity:
        B_mn = B_mn[:, symidx]
        modes = modes[symidx, :]
    elif not B0:
        B_mn = np.delete(B_mn, zidx, axis=-1)
        modes = np.delete(modes, zidx, axis=0)

    if max_only:
        assert helicity is not None
        B_mn = np.max(np.abs(B_mn), axis=1)
        modes = None
    else:
        idx = np.argsort(np.mean(np.abs(B_mn), axis=0))
        idx = idx[-1::-1] if (num_modes == -1) else idx[-1 : -num_modes - 1 : -1]
        B_mn = B_mn[:, idx]
        modes = modes[idx, :]

    fig, ax = _format_ax(ax, figsize=kwargs.pop("figsize", None))

    plot_op = ax.semilogy if log else ax.plot
    B_mn = np.abs(B_mn) if log else B_mn

    if max_only:
        plot_op(
            rho,
            B_mn,
            label=kwargs.pop("label", ""),
            color=kwargs.pop("color", "k"),
            linestyle=linestyle,
            linewidth=linewidth,
        )
    else:
        for i, (L, M, N) in enumerate(modes):
            N *= int(eq.NFP)
            plot_op(
                rho,
                B_mn[:, i],
                label="M={}, N={}{}".format(
                    M, N, "" if eq.sym else (" (cos)" if L > 0 else " (sin)")
                ),
                linestyle=linestyle,
                linewidth=linewidth,
            )

    plot_data = {
        "|B|_mn_B": B_mn,
        "B modes": modes,
        "rho": rho,
    }

    ax.set_xlabel(_AXIS_LABELS_RTZ[0], fontsize=xlabel_fontsize)
    if max_only:
        ylabel = r"Max symmetry breaking Boozer $B_{M,N}$"
    elif helicity:
        ylabel = r"Symmetry breaking Boozer $B_{M,N}$"
    else:
        ylabel = r"$B_{M,N}$ in Boozer coordinates"
    ylabel += r" (normalized)" if norm else r" $(T)$"
    ax.set_ylabel(ylabel, fontsize=ylabel_fontsize)

    if kwargs.pop("legend", True):
        ax.legend(**kwargs.pop("legend_kw", {"loc": "lower right"}))

    assert (
        len(kwargs) == 0
    ), f"plot boozer modes got unexpected keyword argument: {kwargs.keys()}"

    _set_tight_layout(fig)
    if return_data:
        return fig, ax, plot_data

    return fig, ax


def plot_boozer_surface(
    thing,
    grid_compute=None,
    grid_plot=None,
    rho=1,
    fill=False,
    ncontours=30,
    fieldlines=0,
    ax=None,
    return_data=False,
    **kwargs,
):
    """Plot :math:`|B|` on a surface vs the Boozer poloidal and toroidal angles.

    Parameters
    ----------
    thing : Equilibrium or OmnigenousField
        Object from which to plot.
    grid_compute : Grid, optional
        Grid to use for computing boozer spectrum
    grid_plot : Grid, optional
        Grid to plot on.
    rho : float, optional
        Radial coordinate of flux surface. Used only if grids are not specified.
    fill : bool, optional
        Whether the contours are filled, i.e. whether to use `contourf` or `contour`.
    ncontours : int, optional
        Number of contours to plot.
    fieldlines : int, optional
        Number of (linearly spaced) magnetic fieldlines to plot. Default is 0 (none).
    ax : matplotlib AxesSubplot, optional
        Axis to plot on.
    return_data : bool
        If True, return the data plotted as well as fig,ax
    **kwargs : dict, optional
        Specify properties of the figure, axis, and plot appearance e.g.::

            plot_X(figsize=(4,6),cmap="plasma")

        Valid keyword arguments are:

        * ``iota``: rotational transform, used when `thing` is an OmnigenousField
        * ``figsize``: tuple of length 2, the size of the figure (to be passed to
          matplotlib)
        * ``cmap``: str, matplotlib colormap scheme to use, passed to ax.contourf
        * ``levels``: int or array-like, passed to contourf
        * ``title_fontsize``: integer, font size of the title
        * ``xlabel_fontsize``: float, fontsize of the xlabel
        * ``ylabel_fontsize``: float, fontsize of the ylabel

    Returns
    -------
    fig : matplotlib.figure.Figure
        Figure being plotted to
    ax : matplotlib.axes.Axes or ndarray of Axes
        Axes being plotted to
    plot_data : dict
        Dictionary of the data plotted, only returned if ``return_data=True``

    Examples
    --------
    .. image:: ../../_static/images/plotting/plot_boozer_surface.png

    .. code-block:: python

        from desc.plotting import plot_boozer_surface
        fig, ax = plot_boozer_surface(eq)

    .. image:: ../../_static/images/plotting/plot_omnigenous_field.png

    .. code-block:: python

        from desc.plotting import plot_boozer_surface
        fig, ax = plot_boozer_surface(field, iota=0.32)

    """
    eq_switch = True
    if hasattr(thing, "_x_lmn"):
        eq_switch = False  # thing is an OmnigenousField, not an Equilibrium

    # default grids
    if grid_compute is None:
        # grid_compute only used for Equilibrium, not OmnigenousField
        grid_kwargs = {
            "rho": rho,
            "M": 4 * getattr(thing, "M", 1),
            "N": 4 * getattr(thing, "N", 1),
            "NFP": thing.NFP,
            "endpoint": False,
        }
        grid_compute = _get_grid(**grid_kwargs)
    if grid_plot is None:
        grid_kwargs = {
            "rho": rho,
            "theta": 91,
            "zeta": 91,
            "NFP": thing.NFP,
            "endpoint": eq_switch,
        }
        grid_plot = _get_grid(**grid_kwargs)

    # compute
    if eq_switch:  # Equilibrium
        M_booz = kwargs.pop("M_booz", 2 * thing.M)
        N_booz = kwargs.pop("N_booz", 2 * thing.N)
        with warnings.catch_warnings():
            warnings.simplefilter("ignore")
            data = thing.compute(
                "|B|_mn_B", grid=grid_compute, M_booz=M_booz, N_booz=N_booz
            )
        B_transform = get_transforms(
            "|B|_mn_B", obj=thing, grid=grid_plot, M_booz=M_booz, N_booz=N_booz
        )["B"]
        B = B_transform.transform(data["|B|_mn_B"]).reshape(
            (grid_plot.num_theta, grid_plot.num_zeta), order="F"
        )
        theta_B = (
            grid_plot.nodes[:, 1]
            .reshape((grid_plot.num_theta, grid_plot.num_zeta), order="F")
            .squeeze()
        )
        zeta_B = (
            grid_plot.nodes[:, 2]
            .reshape((grid_plot.num_theta, grid_plot.num_zeta), order="F")
            .squeeze()
        )
        iota = grid_compute.compress(data["iota"])
    else:  # OmnigenousField
        iota = kwargs.pop("iota", None)
        errorif(iota is None, msg="iota must be supplied for OmnigenousField")
        with warnings.catch_warnings():
            warnings.simplefilter("ignore")
            data = thing.compute(
                ["theta_B", "zeta_B", "|B|"],
                grid=grid_plot,
                helicity=thing.helicity,
                iota=iota,
            )
        B = data["|B|"]
        theta_B = np.mod(data["theta_B"], 2 * np.pi)
        zeta_B = np.mod(data["zeta_B"], 2 * np.pi / thing.NFP)

    fig, ax = _format_ax(ax, figsize=kwargs.pop("figsize", None))
    divider = make_axes_locatable(ax)

    contourf_kwargs = {
        "norm": matplotlib.colors.Normalize(),
        "levels": kwargs.pop(
            "levels", np.linspace(np.nanmin(B), np.nanmax(B), ncontours)
        ),
        "cmap": kwargs.pop("cmap", "jet"),
        "extend": "both",
    }

    title_fontsize = kwargs.pop("title_fontsize", None)
    xlabel_fontsize = kwargs.pop("xlabel_fontsize", None)
    ylabel_fontsize = kwargs.pop("ylabel_fontsize", None)

    assert (
        len(kwargs) == 0
    ), f"plot_boozer_surface got unexpected keyword argument: {kwargs.keys()}"

    # plot
    op = ("" if eq_switch else "tri") + "contour" + ("f" if fill else "")
    im = getattr(ax, op)(zeta_B, theta_B, B, **contourf_kwargs)

    cax_kwargs = {"size": "5%", "pad": 0.05}
    cax = divider.append_axes("right", **cax_kwargs)
    cbar = fig.colorbar(im, cax=cax)
    cbar.update_ticks()

    if fieldlines:
        theta0 = np.linspace(0, 2 * np.pi, fieldlines, endpoint=False)
        zeta = np.linspace(0, 2 * np.pi / grid_plot.NFP, 100)
        alpha = np.atleast_2d(theta0) + iota * np.atleast_2d(zeta).T
        alpha1 = np.where(np.logical_and(alpha >= 0, alpha <= 2 * np.pi), alpha, np.nan)
        alpha2 = np.where(
            np.logical_or(alpha < 0, alpha > 2 * np.pi),
            alpha % (sign(iota) * 2 * np.pi) + (sign(iota) < 0) * (2 * np.pi),
            np.nan,
        )
        alphas = np.hstack((alpha1, alpha2))
        ax.plot(zeta, alphas, color="k", ls="-", lw=2)

    ax.set_xlim([0, 2 * np.pi / thing.NFP])
    ax.set_ylim([0, 2 * np.pi])

    ax.set_xlabel(r"$\zeta_{Boozer}$", fontsize=xlabel_fontsize)
    ax.set_ylabel(r"$\theta_{Boozer}$", fontsize=ylabel_fontsize)
    ax.set_title(r"$|\mathbf{B}|~(T)$", fontsize=title_fontsize)

    _set_tight_layout(fig)

    if return_data:
        plot_data = {"theta_B": theta_B, "zeta_B": zeta_B, "|B|": B}
        return fig, ax, plot_data

    return fig, ax


def plot_qs_error(  # noqa: 16 fxn too complex
    eq,
    log=True,
    fB=True,
    fC=True,
    fT=True,
    helicity=(1, 0),
    rho=None,
    ax=None,
    return_data=False,
    **kwargs,
):
    """Plot quasi-symmetry errors f_B, f_C, and f_T as normalized flux functions.

    Parameters
    ----------
    eq : Equilibrium
        Object from which to plot.
    log : bool, optional
        Whether to use a log scale.
    fB : bool, optional
        Whether to include the Boozer coordinates QS error.
    fC : bool, optional
        Whether to include the flux function QS error.
    fT : bool, optional
        Whether to include the triple product QS error.
    helicity : tuple, int
        Type of quasi-symmetry (M, N).
    rho : int or ndarray, optional
        Radial coordinates of the flux surfaces to evaluate at,
        or number of surfaces in (0,1]
    ax : matplotlib AxesSubplot, optional
        Axis to plot on.
    return_data : bool
        If True, return the data plotted as well as fig,ax
    **kwargs : dict, optional
        Specify properties of the figure, axis, and plot appearance e.g.::

            plot_X(figsize=(4,6))

        Valid keyword arguments are:

        * ``figsize``: tuple of length 2, the size of the figure (to be passed to
          matplotlib)
        * ``ls``: list of strs of length 3, linestyles to use for the 3 different
          qs metrics
        * ``lw``: list of float of length 3, linewidths to use for the 3 different
          qs metrics
        * ``color``: list of strs of length 3, colors to use for the 3 different
          qs metrics
        * ``marker``: list of strs of length 3, markers to use for the 3 different
          qs metrics
        * ``labels``:  list of strs of length 3, labels to use for the 3 different
          qs metrics
        * ``ylabel``: str, ylabel to use for plot
        * ``legend``: bool, whether to display legend or not
        * ``legend_kw``: dict, any keyword arguments to be passed to ax.legend()
        * ``xlabel_fontsize``: float, fontsize of the xlabel
        * ``ylabel_fontsize``: float, fontsize of the ylabel

    Returns
    -------
    fig : matplotlib.figure.Figure
        Figure being plotted to.
    ax : matplotlib.axes.Axes or ndarray of Axes
        Axes being plotted to.
    plot_data : dict
        Dictionary of the data plotted, only returned if ``return_data=True``

    Examples
    --------
    .. image:: ../../_static/images/plotting/plot_qs_error.png

    .. code-block:: python

        from desc.plotting import plot_qs_error
        fig, ax = plot_qs_error(eq, helicity=(1, eq.NFP), log=True)

    """
    colors = kwargs.pop("color", ["r", "b", "g"])
    markers = kwargs.pop("marker", ["o", "o", "o"])
    labels = kwargs.pop("labels", [r"$\hat{f}_B$", r"$\hat{f}_C$", r"$\hat{f}_T$"])
    colors = parse_argname_change(colors, kwargs, "colors", "color")
    markers = parse_argname_change(markers, kwargs, "markers", "marker")

    if rho is None:
        rho = np.linspace(1, 0, num=20, endpoint=False)
    elif np.isscalar(rho) and rho > 1:
        rho = np.linspace(1, 0, num=rho, endpoint=False)
    rho = np.sort(rho)

    fig, ax = _format_ax(ax, figsize=kwargs.pop("figsize", None))

    M_booz = kwargs.pop("M_booz", 2 * eq.M)
    N_booz = kwargs.pop("N_booz", 2 * eq.N)
    ls = kwargs.pop("ls", ["-", "-", "-"])
    lw = kwargs.pop("lw", [1, 1, 1])
    ylabel = kwargs.pop("ylabel", False)
    xlabel_fontsize = kwargs.pop("xlabel_fontsize", None)
    ylabel_fontsize = kwargs.pop("ylabel_fontsize", None)

    with warnings.catch_warnings():
        warnings.simplefilter("ignore")
        data = eq.compute(["R0", "|B|"])
    R0 = data["R0"]
    B0 = np.mean(data["|B|"] * data["sqrt(g)"]) / np.mean(data["sqrt(g)"])

    plot_data = {"rho": rho}

    grid = LinearGrid(M=2 * eq.M_grid, N=2 * eq.N_grid, NFP=eq.NFP, rho=rho)
    names = []
    if fB:
        names += ["|B|_mn_B"]
        transforms = get_transforms(
            "|B|_mn_B", obj=eq, grid=grid, M_booz=M_booz, N_booz=N_booz
        )
        matrix, modes, idx = ptolemy_linear_transform(
            transforms["B"].basis.modes,
            helicity=helicity,
            NFP=transforms["B"].basis.NFP,
        )
    if fC or fT:
        names += ["sqrt(g)"]
    if fC:
        names += ["f_C"]
    if fT:
        names += ["f_T"]

    with warnings.catch_warnings():
        warnings.simplefilter("ignore")
        data = eq.compute(
            names, grid=grid, M_booz=M_booz, N_booz=N_booz, helicity=helicity
        )

    if fB:
        B_mn = data["|B|_mn_B"].reshape((len(rho), -1))
        B_mn = (matrix @ B_mn.T).T
        f_B = np.sqrt(np.sum(B_mn[:, idx] ** 2, axis=-1)) / np.sqrt(
            np.sum(B_mn**2, axis=-1)
        )
        plot_data["f_B"] = f_B
    if fC:
        sqrtg = grid.meshgrid_reshape(data["sqrt(g)"], "rtz")
        f_C = grid.meshgrid_reshape(data["f_C"], "rtz")
        f_C = (
            np.mean(np.abs(f_C) * sqrtg, axis=(1, 2))
            / np.mean(sqrtg, axis=(1, 2))
            / B0**3
        )
        plot_data["f_C"] = f_C
    if fT:
        sqrtg = grid.meshgrid_reshape(data["sqrt(g)"], "rtz")
        f_T = grid.meshgrid_reshape(data["f_T"], "rtz")
        f_T = (
            np.mean(np.abs(f_T) * sqrtg, axis=(1, 2))
            / np.mean(sqrtg, axis=(1, 2))
            * R0**2
            / B0**4
        )
        plot_data["f_T"] = f_T

    plot_op = ax.semilogy if log else ax.plot

    if fB:
        plot_op(
            rho,
            f_B,
            ls=ls[0 % len(ls)],
            c=colors[0 % len(colors)],
            marker=markers[0 % len(markers)],
            label=labels[0 % len(labels)],
            lw=lw[0 % len(lw)],
        )
    if fC:
        plot_op(
            rho,
            f_C,
            ls=ls[1 % len(ls)],
            c=colors[1 % len(colors)],
            marker=markers[1 % len(markers)],
            label=labels[1 % len(labels)],
            lw=lw[1 % len(lw)],
        )
    if fT:
        plot_op(
            rho,
            f_T,
            ls=ls[2 % len(ls)],
            c=colors[2 % len(colors)],
            marker=markers[2 % len(markers)],
            label=labels[2 % len(labels)],
            lw=lw[2 % len(lw)],
        )

    ax.set_xlabel(_AXIS_LABELS_RTZ[0], fontsize=xlabel_fontsize)
    if ylabel:
        ax.set_ylabel(ylabel, fontsize=ylabel_fontsize)

    if kwargs.pop("legend", True):
        ax.legend(**kwargs.pop("legend_kw", {"loc": "center right"}))

    assert (
        len(kwargs) == 0
    ), f"plot qs error got unexpected keyword argument: {kwargs.keys()}"

    _set_tight_layout(fig)
    if return_data:
        return fig, ax, plot_data

    return fig, ax


def plot_grid(grid, return_data=False, **kwargs):
    """Plot the location of collocation nodes on the zeta=0 plane.

    Parameters
    ----------
    grid : Grid
        Grid to plot.
    return_data : bool
        If True, return the data plotted as well as fig,ax
    **kwargs : dict, optional
        Specify properties of the figure, axis, and plot appearance e.g.::

            plot_X(figsize=(4,6))

        Valid keyword arguments are:

        * ``figsize``: tuple of length 2, the size of the figure (to be passed to
          matplotlib)
        * ``title_fontsize``: integer, font size of the title

    Returns
    -------
    fig : matplotlib.figure.Figure
        Figure being plotted to.
    ax : matplotlib.axes.Axes or ndarray of Axes
        Axes being plotted to.
    plot_data : dict
        Dictionary of the data plotted, only returned if ``return_data=True``

    Examples
    --------
    .. image:: ../../_static/images/plotting/plot_grid.png

    .. code-block:: python

        from desc.plotting import plot_grid
        from desc.grid import ConcentricGrid
        grid = ConcentricGrid(L=20, M=10, N=1, node_pattern="jacobi")
        fig, ax = plot_grid(grid)

    """
    fig = plt.figure(figsize=kwargs.pop("figsize", (4, 4)))
    ax = plt.subplot(projection="polar")
    title_fontsize = kwargs.pop("title_fontsize", None)

    assert (
        len(kwargs) == 0
    ), f"plot_grid got unexpected keyword argument: {kwargs.keys()}"

    # node locations
    nodes = grid.nodes[grid.nodes[:, 2] == 0]
    ax.scatter(nodes[:, 1], nodes[:, 0], s=4)
    ax.set_ylim(0, 1)
    ax.set_xticks(
        [
            0,
            np.pi / 4,
            np.pi / 2,
            3 / 4 * np.pi,
            np.pi,
            5 / 4 * np.pi,
            3 / 2 * np.pi,
            7 / 4 * np.pi,
        ]
    )
    ax.set_xticklabels(
        [
            "$0$",
            r"$\frac{\pi}{4}$",
            r"$\frac{\pi}{2}$",
            r"$\frac{3\pi}{4}$",
            r"$\pi$",
            r"$\frac{5\pi}{4}$",
            r"$\frac{3\pi}{2}$",
            r"$\frac{7\pi}{4}$",
        ]
    )
    ax.set_yticklabels([])
    if grid.__class__.__name__ in ["LinearGrid", "Grid", "QuadratureGrid"]:
        ax.set_title(
            "{}, $L={}$, $M={}, pattern: {}$".format(
                grid.__class__.__name__, grid.L, grid.M, grid.node_pattern
            ),
            pad=20,
        )
    if grid.__class__.__name__ in ["ConcentricGrid"]:
        ax.set_title(
            "{}, $M={}$, pattern: {}".format(
                grid.__class__.__name__,
                grid.M,
                grid.node_pattern,
            ),
            pad=20,
            fontsize=title_fontsize,
        )
    _set_tight_layout(fig)

    plot_data = {"rho": nodes[:, 0], "theta": nodes[:, 1]}

    if return_data:
        return fig, ax, plot_data

    return fig, ax


def plot_basis(  # noqa : C901
    basis,
    derivative=np.array([0, 0, 0]),
    return_data=False,
    **kwargs,
):
    """Plot basis functions.

    Currently supported basis classes are:
        - PowerSeries
        - FourierSeries
        - ChebyshevPolynomial
        - DoubleFourierSeries
        - ZernikePolynomial
        - FourierZernikeBasis (only 2D in rho and theta)
        - ChebyshevDoubleFourierBasis (only 2D in rho and theta)

    Parameters
    ----------
    basis : Basis
        basis to plot
    derivative : (1,3), optional
        Order of derivatives to compute in (rho,theta,zeta).
        Default is [0,0,0] (no derivative).
    return_data : bool
        If True, return the data plotted as well as fig,ax
    **kwargs : dict, optional
        Specify properties of the figure, axis, and plot appearance e.g.::

            plot_X(figsize=(4,6),cmap="plasma")

        Valid keyword arguments are:

        * ``figsize``: tuple of length 2, the size of the figure (to be passed to
          matplotlib)
        * ``cmap``: str, matplotlib colormap scheme to use, passed to ax.contourf
        * ``title_fontsize``: integer, font size of the title

    Returns
    -------
    fig : matplotlib.figure.Figure
        Figure being plotted to.
    ax : matplotlib.axes.Axes, ndarray of axes, or dict of axes
        Axes being plotted to. A single axis is used for 1d basis functions,
        2d or 3d bases return an ndarray or dict of axes.    return_data : bool
        if True, return the data plotted as well as fig,ax
    plot_data : dict
        Dictionary of the data plotted, only returned if ``return_data=True``

    Examples
    --------
    .. image:: ../../_static/images/plotting/plot_basis.png

    .. code-block:: python

        from desc.plotting import plot_basis
        from desc.basis import DoubleFourierSeries
        basis = DoubleFourierSeries(M=3, N=2)
        fig, ax = plot_basis(basis)

    """
    title_fontsize = kwargs.pop("title_fontsize", None)
    no_derivative = (np.array([0, 0, 0]) == derivative).all()

    # 1D BASIS
    if basis.__class__.__name__ == "PowerSeries":
        grid = LinearGrid(rho=100, endpoint=True)
        r = grid.nodes[:, 0]
        fig, ax = plt.subplots(figsize=kwargs.get("figsize", (6, 4)))

        f = basis.evaluate(grid.nodes, derivatives=derivative)
        plot_data = {"l": basis.modes[:, 0], "amplitude": [], "rho": r}

        for fi, l in zip(f.T, basis.modes[:, 0]):
            ax.plot(r, fi, label="$l={:d}$".format(int(l)))
            plot_data["amplitude"].append(fi)
        ax.set_xlabel("$\\rho$")
        ax.set_ylabel("$f_l(\\rho)$")
        ax.legend(bbox_to_anchor=(1.04, 0.5), loc="center left", borderaxespad=0)
        ax.set_xticks([0, 0.25, 0.5, 0.75, 1])
        if no_derivative:
            ax.set_yticks([0, 0.25, 0.5, 0.75, 1])
        ax.set_title(
            "{}, $L={}$".format(basis.__class__.__name__, basis.L),
            fontsize=title_fontsize,
        )
        _set_tight_layout(fig)
        if return_data:
            return fig, ax, plot_data

        return fig, ax

    elif basis.__class__.__name__ == "FourierSeries":
        grid = LinearGrid(zeta=100, NFP=basis.NFP, endpoint=True)
        z = grid.nodes[:, 2]
        fig, ax = plt.subplots(figsize=kwargs.get("figsize", (6, 4)))

        f = basis.evaluate(grid.nodes, derivatives=derivative)
        plot_data = {"n": basis.modes[:, 2], "amplitude": [], "zeta": z}

        for fi, n in zip(f.T, basis.modes[:, 2]):
            ax.plot(z, fi, label="$n={:d}$".format(int(n)))
            plot_data["amplitude"].append(fi)

        ax.set_xlabel("$\\zeta$")
        ax.set_ylabel("$f_n(\\zeta)$")
        ax.legend(bbox_to_anchor=(1.04, 0.5), loc="center left", borderaxespad=0)
        ax.set_xticks([0, np.pi / basis.NFP, 2 * np.pi / basis.NFP])
        ax.set_xticklabels(["$0$", "$\\pi/N_{{FP}}$", "$2\\pi/N_{{FP}}$"])
        if no_derivative:
            ax.set_yticks([-1, -0.5, 0, 0.5, 1])
        ax.set_title(
            "{}, $N={}$, $N_{{FP}}={}$".format(
                basis.__class__.__name__, basis.N, basis.NFP
            ),
            fontsize=title_fontsize,
        )
        _set_tight_layout(fig)
        if return_data:
            return fig, ax, plot_data

        return fig, ax

    elif basis.__class__.__name__ == "ChebyshevPolynomial":
        grid = LinearGrid(rho=100, endpoint=True)
        r = grid.nodes[:, 0]
        fig, ax = plt.subplots(figsize=kwargs.get("figsize", (6, 4)))

        f = basis.evaluate(grid.nodes, derivatives=derivative)
        plot_data = {"l": basis.modes[:, 0], "amplitude": [], "rho": r}

        for fi, n in zip(f.T, basis.modes[:, 0]):
            ax.plot(r, fi, label="$l={:d}$".format(int(n)))
            plot_data["amplitude"].append(fi)

        ax.set_xlabel("$\\rho$")
        ax.set_ylabel("$f_l(\\rho)$")
        ax.legend(bbox_to_anchor=(1.04, 0.5), loc="center left", borderaxespad=0)
        ax.set_xticks([0, 0.25, 0.5, 0.75, 1])
        if no_derivative:
            ax.set_yticks([-1, -0.5, 0, 0.5, 1])
        ax.set_title(
            "{}, $L={}$".format(basis.__class__.__name__, basis.L),
            fontsize=title_fontsize,
        )
        _set_tight_layout(fig)
        if return_data:
            return fig, ax, plot_data

        return fig, ax

    # 2D\3D BASIS
    elif basis.__class__.__name__ == "DoubleFourierSeries":
        nmax = abs(basis.modes[:, 2]).max()
        mmax = abs(basis.modes[:, 1]).max()
        grid = LinearGrid(theta=100, zeta=100, NFP=basis.NFP, endpoint=True)
        t = grid.nodes[:, 1].reshape((grid.num_theta, grid.num_zeta))
        z = grid.nodes[:, 2].reshape((grid.num_theta, grid.num_zeta))
        fig = plt.figure(
            figsize=kwargs.get("figsize", (nmax * 4 + 1, mmax * 4 + 1)),
        )
        wratios = np.ones(2 * nmax + 2)
        wratios[-1] = kwargs.get("cbar_ratio", 0.25)
        hratios = np.ones(2 * mmax + 2)
        hratios[0] = kwargs.get("title_ratio", 0.1)
        gs = matplotlib.gridspec.GridSpec(
            2 * mmax + 2, 2 * nmax + 2, width_ratios=wratios, height_ratios=hratios
        )
        ax = np.empty((2 * mmax + 1, 2 * nmax + 1), dtype=object)
        f = basis.evaluate(grid.nodes, derivatives=derivative)
        plot_data = {
            "m": basis.modes[:, 1],
            "n": basis.modes[:, 2],
            "amplitude": [],
            "zeta": z,
            "theta": t,
        }

        for fi, m, n in zip(f.T, basis.modes[:, 1], basis.modes[:, 2]):
            ax[mmax + m, nmax + n] = plt.subplot(gs[mmax + m + 1, n + nmax])
            ax[mmax + m, nmax + n].set_xticks(
                [
                    0,
                    np.pi / basis.NFP / 2,
                    np.pi / basis.NFP,
                    3 / 2 * np.pi / basis.NFP,
                    2 * np.pi / basis.NFP,
                ]
            )
            if type(ax[mmax + m, 0]) is matplotlib.axes._axes.Axes:
                ax[mmax + m, 0].set_yticks(
                    [0, np.pi / 2, np.pi, 3 / 2 * np.pi, 2 * np.pi]
                )
            ax[mmax + m, nmax + n].set_xticklabels([])
            ax[mmax + m, nmax + n].set_yticklabels([])
            im = ax[mmax + m, nmax + n].contourf(
                z,
                t,
                fi.reshape((grid.num_theta, grid.num_zeta)),
                levels=100,
                vmin=-1,
                vmax=1,
                cmap=kwargs.get("cmap", "coolwarm"),
            )
            plot_data["amplitude"].append(fi.reshape((grid.num_theta, grid.num_zeta)))

            if m == mmax:
                ax[mmax + m, nmax + n].set_xlabel(
                    "$\\zeta$ \n $n={}$".format(n), fontsize=10
                )
                ax[mmax + m, nmax + n].set_xticklabels(
                    ["$0$", None, "$\\pi/N_{{FP}}$", None, "$2\\pi/N_{{FP}}$"],
                    fontsize=8,
                )
            if n + nmax == 0 and type(ax[mmax + m, 0]) is matplotlib.axes._axes.Axes:
                ax[mmax + m, 0].set_ylabel("$m={}$ \n $\\theta$".format(m), fontsize=10)
                ax[mmax + m, 0].set_yticklabels(
                    ["$0$", None, "$\\pi$", None, "$2\\pi$"], fontsize=8
                )
        cb_ax = plt.subplot(gs[:, -1])
        cbar = fig.colorbar(im, cax=cb_ax)
        if no_derivative:
            cbar.set_ticks([-1, -0.5, 0, 0.5, 1])
        fig.suptitle(
            "{}, $M={}$, $N={}$, $N_{{FP}}={}$".format(
                basis.__class__.__name__, basis.M, basis.N, basis.NFP
            ),
            y=0.98,
            fontsize=title_fontsize,
        )
        if return_data:
            return fig, ax, plot_data

        return fig, ax

    elif basis.__class__.__name__ == "ChebyshevDoubleFourierBasis":
        lmax = abs(basis.modes[:, 0]).max().astype(int)
        mmax = abs(basis.modes[:, 1]).max().astype(int)

        grid = LinearGrid(rho=100, theta=100, endpoint=True)
        r = grid.nodes[grid.unique_rho_idx, 0]
        v = grid.nodes[grid.unique_theta_idx, 1]

        fig = plt.figure(figsize=kwargs.get("figsize", (3 * mmax, 2 * lmax)))

        plot_data = {"amplitude": [], "rho": r, "theta": v}

        ax = {i: {} for i in range(lmax + 1)}
        ratios = np.ones(2 * (mmax + 1))
        ratios[-1] = kwargs.get("cbar_ratio", 0.15)
        gs = matplotlib.gridspec.GridSpec(lmax + 1, 2 * (mmax + 1), width_ratios=ratios)

        modes = basis.modes[basis.modes[:, 2] == 0]
        plot_data["l"] = basis.modes[:, 0]
        plot_data["m"] = basis.modes[:, 1]
        Zs = basis.evaluate(grid.nodes, modes=modes, derivatives=derivative)
        for i, (l, m) in enumerate(
            zip(modes[:, 0].astype(int), modes[:, 1].astype(int))
        ):
            Z = Zs[:, i].reshape((grid.num_rho, grid.num_theta))
            ax[l][m] = plt.subplot(gs[l, m + mmax : m + mmax + 1], projection="polar")
            ax[l][m].axis("off")
            im = ax[l][m].contourf(
                v,
                r,
                Z,
                levels=np.linspace(-1, 1, 100) if no_derivative else 100,
                cmap=kwargs.get("cmap", "coolwarm"),
            )
            ax[l][m].set_title("$l={}, m={}$".format(l, m))
            plot_data["amplitude"].append(Zs)

        cb_ax = plt.subplot(gs[:, -1])
        plt.subplots_adjust(right=0.9)
        cbar = fig.colorbar(im, cax=cb_ax)
        if no_derivative:
            cbar.set_ticks(np.linspace(-1, 1, 9))
        fig.suptitle(
            "{}, $M={}$, $N={}$, $N_{{FP}}={}$".format(
                basis.__class__.__name__, basis.M, basis.N, basis.NFP
            ),
            y=0.98,
            fontsize=title_fontsize,
        )
        _set_tight_layout(fig)
        if return_data:
            return fig, ax, plot_data

        return fig, ax

    elif basis.__class__.__name__ in ["ZernikePolynomial", "FourierZernikeBasis"]:
        lmax = abs(basis.modes[:, 0]).max().astype(int)
        mmax = abs(basis.modes[:, 1]).max().astype(int)

        grid = LinearGrid(rho=100, theta=100, endpoint=True)
        r = grid.nodes[grid.unique_rho_idx, 0]
        v = grid.nodes[grid.unique_theta_idx, 1]

        fig = plt.figure(figsize=kwargs.get("figsize", (3 * mmax, 4 * lmax / 2)))

        plot_data = {"amplitude": [], "rho": r, "theta": v}

        ax = {i: {} for i in range(lmax + 1)}
        ratios = np.ones(2 * (mmax + 1) + 1)
        ratios[-1] = kwargs.get("cbar_ratio", 0.15)
        gs = matplotlib.gridspec.GridSpec(
            lmax + 1, 2 * (mmax + 1) + 1, width_ratios=ratios
        )

        modes = basis.modes[basis.modes[:, 2] == 0]
        plot_data["l"] = basis.modes[:, 0]
        plot_data["m"] = basis.modes[:, 1]
        Zs = basis.evaluate(grid.nodes, modes=modes, derivatives=derivative)
        for i, (l, m) in enumerate(
            zip(modes[:, 0].astype(int), modes[:, 1].astype(int))
        ):
            Z = Zs[:, i].reshape((grid.num_rho, grid.num_theta))
            ax[l][m] = plt.subplot(gs[l, m + mmax : m + mmax + 2], projection="polar")
            ax[l][m].set_title("$l={}, m={}$".format(l, m))
            ax[l][m].axis("off")
            im = ax[l][m].contourf(
                v,
                r,
                Z,
                levels=np.linspace(-1, 1, 100) if no_derivative else 100,
                cmap=kwargs.get("cmap", "coolwarm"),
            )
            plot_data["amplitude"].append(Zs)

        cb_ax = plt.subplot(gs[:, -1])
        plt.subplots_adjust(right=0.8)
        cbar = fig.colorbar(im, cax=cb_ax)
        if no_derivative:
            cbar.set_ticks(np.linspace(-1, 1, 9))
        fig.suptitle(
            "{}, $L={}$, $M={}$, spectral indexing = {}".format(
                basis.__class__.__name__, basis.L, basis.M, basis.spectral_indexing
            ),
            y=0.98,
            fontsize=title_fontsize,
        )
        _set_tight_layout(fig)
        if return_data:
            return fig, ax, plot_data

        return fig, ax
    elif basis.__class__.__name__ in ["ChebyshevZernikeBasis"]:
        lmax = abs(basis.modes[:, 0]).max().astype(int)
        mmax = abs(basis.modes[:, 1]).max().astype(int)

        grid = LinearGrid(rho=100, theta=100, endpoint=True)
        r = grid.nodes[grid.unique_rho_idx, 0]
        v = grid.nodes[grid.unique_theta_idx, 1]

        fig = plt.figure(figsize=kwargs.get("figsize", (3 * mmax, 3 * lmax / 2)))

        plot_data = {"amplitude": [], "rho": r, "theta": v}

        ax = {i: {} for i in range(lmax + 1)}
        ratios = np.ones(2 * (mmax + 1) + 1)
        ratios[-1] = kwargs.get("cbar_ratio", 0.25)
        gs = matplotlib.gridspec.GridSpec(
            lmax + 2, 2 * (mmax + 1) + 1, width_ratios=ratios
        )

        modes = basis.modes[basis.modes[:, 2] == 0]
        plot_data["l"] = basis.modes[:, 0]
        plot_data["m"] = basis.modes[:, 1]
        Zs = basis.evaluate(grid.nodes, modes=modes)
        for i, (l, m) in enumerate(
            zip(modes[:, 0].astype(int), modes[:, 1].astype(int))
        ):
            Z = Zs[:, i].reshape((grid.num_rho, grid.num_theta))
            ax[l][m] = plt.subplot(
                gs[l + 1, m + mmax : m + mmax + 2], projection="polar"
            )
            ax[l][m].set_title("$l={}, m={}$".format(l, m))
            ax[l][m].axis("off")
            im = ax[l][m].contourf(
                v,
                r,
                Z,
                levels=np.linspace(-1, 1, 100),
                cmap=kwargs.get("cmap", "coolwarm"),
            )
            plot_data["amplitude"].append(Zs)

        cb_ax = plt.subplot(gs[:, -1])
        plt.subplots_adjust(right=0.8)
        cbar = fig.colorbar(im, cax=cb_ax)
        cbar.set_ticks(np.linspace(-1, 1, 9))
        fig.suptitle(
            "{}, $L={}$, $M={}$, spectral indexing = {}".format(
                basis.__class__.__name__, basis.L, basis.M, basis.spectral_indexing
            ),
            y=0.98,
            fontsize=title_fontsize,
        )
        _set_tight_layout(fig)
        if return_data:
            return fig, ax, plot_data

        return fig, ax


def plot_field_lines(
    field,
    R0,
    Z0,
    phi0=0,
    ntransit=1,
    nphi_per_transit=50,
    endpoint=True,
    fig=None,
    return_data=False,
    **kwargs,
):
    """Field line plot from external magnetic field.

    Parameters
    ----------
    field : MagneticField
        External field, coilset, current potential etc to plot from.
    R0, Z0 : array-like
        Starting points for field line tracing.
    phi0 : float
        Starting value of phi for field line tracing in radians. Defaults to 0.
    ntransit : int, float
        Number of transits to trace field lines for. Defaults to 1. To trace the field
        in negative toroidal direction, use a negative value.
    nphi_per_transit : int
        Number of equidistant toroidal points to plot for each field line per
        transit. Must be positive integer. Defaults to 50.
    endpoint : bool
        If True, the point phi0+2*pi*ntransit is included, else the last point
        is phi0 + 2*np.pi*(ntransit - 1/nphi_per_transit). Defaults to True.
    fig : plotly.graph_objs._figure.Figure, optional
        Figure to plot on.
    return_data : bool
        If True, return the data plotted as well as fig
    **kwargs : dict, optional
        Specify properties of the figure, axis, and plot appearance e.g.::

            plot_X(figsize=(4,6),)

        Valid keyword arguments are:

        * ``color``: color to use for field lines, default is black.
        * ``figsize``: tuple of length 2, the size of the figure in inches
        * ``lw``: float, linewidth of plotted field lines
        * ``ls``: str, linestyle of plotted field lines
        * ``showgrid``: Bool, whether or not to show the coordinate grid lines.
          True by default.
        * ``showticklabels``: Bool, whether or not to show the coordinate tick labels.
          True by default.
        * ``showaxislabels``: Bool, whether or not to show the coordinate axis labels.
          True by default.
        * ``zeroline``: Bool, whether or not to show the zero coordinate axis lines.
          True by default.

        Additionally, any other keyword arguments will be passed on to
        ``desc.magnetic_fields.field_line_integrate``

    Returns
    -------
    fig : plotly.graph_objs._figure.Figure
        Figure being plotted to.
    plot_data : dict
        Dictionary of the data plotted, only returned if ``return_data=True``
        Contains keys ``["X","Y","Z","R","phi"]``, each entry in the dict is a list
        of length `R0.size` corresponding to the number of field lines, and each
        element of that list is an array of size `phis.size` corresponding to the
        coordinate values along that field line.

    Examples
    --------
    .. raw:: html

        <iframe src="../../_static/images/plotting/plot_field_lines.html"
        width="100%" height="980" frameborder="0"></iframe>

    .. code-block:: python

        import desc
        from desc.plotting import plot_field_lines

        field = desc.io.load("../tests/inputs/precise_QA_helical_coils.h5")
        eq = desc.examples.get("precise_QA")
        grid_trace = desc.grid.LinearGrid(rho=[1])
        r0 = eq.compute("R", grid=grid_trace)["R"]
        z0 = eq.compute("Z", grid=grid_trace)["Z"]

        fig = plot_field_lines(field, r0, z0, nphi_per_transit=100, ntransit=10)
    """
    fli_kwargs = {}
    for key in inspect.signature(field_line_integrate).parameters:
        if key in kwargs:
            fli_kwargs[key] = kwargs.pop(key)

    figsize = kwargs.pop("figsize", None)
    color = kwargs.pop("color", "black")
    figsize = kwargs.pop("figsize", (10, 10))
    title = kwargs.pop("title", "")
    showgrid = kwargs.pop("showgrid", True)
    zeroline = kwargs.pop("zeroline", True)
    showticklabels = kwargs.pop("showticklabels", True)
    showaxislabels = kwargs.pop("showaxislabels", True)
    lw = kwargs.pop("lw", 5)
    ls = kwargs.pop("ls", "solid")

    assert (
        len(kwargs) == 0
    ), f"plot_field_lines got unexpected keyword argument: {kwargs.keys()}"

    if not isinstance(lw, (list, tuple)):
        lw = [lw]
    if not isinstance(ls, (list, tuple)):
        ls = [ls]
    if not isinstance(color, (list, tuple)):
        color = [color]

    nphi_per_transit = check_posint(nphi_per_transit, "nphi_per_transit", False)
    npts = int(np.abs(nphi_per_transit * ntransit))
    phis = np.linspace(0, 2 * np.pi * ntransit, npts, endpoint=endpoint) + phi0

    R0, Z0 = np.atleast_1d(R0, Z0)

    fieldR, fieldZ = field_line_integrate(
        r0=R0,
        z0=Z0,
        phis=phis,
        field=field,
        **fli_kwargs,
    )

    zs = fieldZ.reshape((npts, -1))
    rs = fieldR.reshape((npts, -1))

    if fig is None:
        fig = go.Figure()

    plot_data = {}
    plot_data["X"] = []
    plot_data["Y"] = []
    plot_data["Z"] = []
    plot_data["R"] = []
    plot_data["phi"] = phis
    for i in range(rs.shape[1]):  # iterate over each field line
        x = rs[:, i] * np.cos(phis)
        y = rs[:, i] * np.sin(phis)
        z = zs[:, i]
        plot_data["X"].append(x)
        plot_data["Y"].append(y)
        plot_data["Z"].append(z)
        plot_data["R"].append(rs[:, i])

        fig.add_trace(
            go.Scatter3d(
                x=x,
                y=y,
                z=z,
                mode="lines",
                line=dict(
                    color=color[i % len(color)],
                    width=lw[i % len(lw)],
                    dash=ls[i % len(ls)],
                ),
                marker=dict(size=0),
                name=f"FieldLine[{i}]",
                hovertext=f"FieldLine[{i}]",
                showlegend=False,
            )
        )
    xaxis_title = (
        LatexNodes2Text().latex_to_text(_AXIS_LABELS_XYZ[0]) if showaxislabels else ""
    )
    yaxis_title = (
        LatexNodes2Text().latex_to_text(_AXIS_LABELS_XYZ[1]) if showaxislabels else ""
    )
    zaxis_title = (
        LatexNodes2Text().latex_to_text(_AXIS_LABELS_XYZ[2]) if showaxislabels else ""
    )
    fig.update_layout(
        scene=dict(
            xaxis_title=xaxis_title,
            yaxis_title=yaxis_title,
            zaxis_title=zaxis_title,
            aspectmode="data",
            xaxis=dict(
                backgroundcolor="white",
                gridcolor="darkgrey",
                showbackground=False,
                zerolinecolor="darkgrey",
                showgrid=showgrid,
                zeroline=zeroline,
                showticklabels=showticklabels,
            ),
            yaxis=dict(
                backgroundcolor="white",
                gridcolor="darkgrey",
                showbackground=False,
                zerolinecolor="darkgrey",
                showgrid=showgrid,
                zeroline=zeroline,
                showticklabels=showticklabels,
            ),
            zaxis=dict(
                backgroundcolor="white",
                gridcolor="darkgrey",
                showbackground=False,
                zerolinecolor="darkgrey",
                showgrid=showgrid,
                zeroline=zeroline,
                showticklabels=showticklabels,
            ),
        ),
        width=figsize[0] * dpi,
        height=figsize[1] * dpi,
        title=dict(text=title, y=0.9, x=0.5, xanchor="center", yanchor="top"),
        font=dict(family="Times"),
    )
    if return_data:
        return fig, plot_data
    return fig


def plot_logo(save_path=None, **kwargs):
    """Plot the DESC logo.

    Parameters
    ----------
    save_path : str or path-like
        Path to save the figure to.
        File format is inferred from the filename (Default value = None)
    **kwargs : dict, optional
        Additional plot formatting parameters.
        options include ``'D_color'``, ``'D_color_rho'``, ``'D_color_theta'``,
        ``'E_color'``, ``'Scolor'``, ``'C_color'``, ``'BGcolor'``, ``'fig_width'``

    Returns
    -------
    fig : matplotlib.figure.Figure
        Figure being plotted to.
    ax : matplotlib.axes.Axes
        Axes being plotted to.

    Examples
    --------
    .. image:: ../../_static/images/plotting/plot_logo.png

    .. code-block:: python

        from desc.plotting import plot_logo
        plot_logo(save_path='../_static/images/plotting/plot_logo.png')

    """
    eq = np.array(
        [
            [0, 0, 0, 3.62287349e00, 0.00000000e00],
            [1, -1, 0, 0.00000000e00, 1.52398053e00],
            [1, 1, 0, 8.59865670e-01, 0.00000000e00],
            [2, -2, 0, 0.00000000e00, 1.46374759e-01],
            [2, 0, 0, -4.33377700e-01, 0.00000000e00],
            [2, 2, 0, 6.09609205e-01, 0.00000000e00],
            [3, -3, 0, 0.00000000e00, 2.13664220e-01],
            [3, -1, 0, 0.00000000e00, 1.29776568e-01],
            [3, 1, 0, -1.67706961e-01, 0.00000000e00],
            [3, 3, 0, 2.32179123e-01, 0.00000000e00],
            [4, -4, 0, 0.00000000e00, 3.30174283e-02],
            [4, -2, 0, 0.00000000e00, -5.80394864e-02],
            [4, 0, 0, -3.10228782e-02, 0.00000000e00],
            [4, 2, 0, -2.43905484e-03, 0.00000000e00],
            [4, 4, 0, 1.81292185e-01, 0.00000000e00],
            [5, -5, 0, 0.00000000e00, 5.37223061e-02],
            [5, -3, 0, 0.00000000e00, 2.65199520e-03],
            [5, -1, 0, 0.00000000e00, 1.63010516e-02],
            [5, 1, 0, 2.73622502e-02, 0.00000000e00],
            [5, 3, 0, -3.62812195e-02, 0.00000000e00],
            [5, 5, 0, 7.88069456e-02, 0.00000000e00],
            [6, -6, 0, 0.00000000e00, 3.50372526e-03],
            [6, -4, 0, 0.00000000e00, -1.82814700e-02],
            [6, -2, 0, 0.00000000e00, -1.62703504e-02],
            [6, 0, 0, 9.37285472e-03, 0.00000000e00],
            [6, 2, 0, 3.32793660e-03, 0.00000000e00],
            [6, 4, 0, -9.90606341e-03, 0.00000000e00],
            [6, 6, 0, 6.00068129e-02, 0.00000000e00],
            [7, -7, 0, 0.00000000e00, 1.28853330e-02],
            [7, -5, 0, 0.00000000e00, -2.28268526e-03],
            [7, -3, 0, 0.00000000e00, -1.04698799e-02],
            [7, -1, 0, 0.00000000e00, -5.15951605e-03],
            [7, 1, 0, 2.29082701e-02, 0.00000000e00],
            [7, 3, 0, -1.19760934e-02, 0.00000000e00],
            [7, 5, 0, -1.43418200e-02, 0.00000000e00],
            [7, 7, 0, 2.27668988e-02, 0.00000000e00],
            [8, -8, 0, 0.00000000e00, -2.53055423e-03],
            [8, -6, 0, 0.00000000e00, -7.15955981e-03],
            [8, -4, 0, 0.00000000e00, -6.54397837e-03],
            [8, -2, 0, 0.00000000e00, -4.08366006e-03],
            [8, 0, 0, 1.17264567e-02, 0.00000000e00],
            [8, 2, 0, -1.24364476e-04, 0.00000000e00],
            [8, 4, 0, -8.59425384e-03, 0.00000000e00],
            [8, 6, 0, -7.11934473e-03, 0.00000000e00],
            [8, 8, 0, 1.68974668e-02, 0.00000000e00],
        ]
    )

    onlyD = kwargs.get("onlyD", False)
    D_color = kwargs.get("D_color", "xkcd:neon purple")
    D_color_rho = kwargs.get("D_color_rho", "xkcd:neon pink")
    D_color_theta = kwargs.get("D_color_theta", "xkcd:neon pink")
    E_color = kwargs.get("E_color", "deepskyblue")
    Scolor = kwargs.get("Scolor", "deepskyblue")
    C_color = kwargs.get("C_color", "deepskyblue")
    BGcolor = kwargs.get("BGcolor", "clear")
    fig_width = kwargs.get("fig_width", 3)
    fig_height = fig_width / 2
    contour_lw_ratio = kwargs.get("contour_lw_ratio", 0.3)
    lw = fig_width**0.5

    transparent = False
    if BGcolor == "dark":
        BGcolor = "xkcd:charcoal grey"
    elif BGcolor == "light":
        BGcolor = "white"
    elif BGcolor == "clear":
        BGcolor = "white"
        transparent = True

    if onlyD:
        fig_width = fig_width / 2
    fig = plt.figure(figsize=(fig_width, fig_height))
    ax = fig.add_axes([0.1, 0.1, 0.8, 0.8])
    ax.axis("equal")
    ax.axis("off")
    ax.set_facecolor(BGcolor)
    fig.set_facecolor(BGcolor)
    if transparent:
        fig.patch.set_alpha(0)
        ax.patch.set_alpha(0)

    bottom = 0
    top = 10
    Dleft = 0
    Dw = 8
    Dh = top - bottom + 2
    DX = Dleft + Dw / 2
    DY = (top - bottom) / 2
    Dright = Dleft + Dw

    Eleft = Dright + 0.5
    Eright = Eleft + 4

    Soffset = 1
    Sleft = Eright + 0.5
    Sw = 5
    Sright = Sleft + Sw

    Ctheta = np.linspace(np.pi / 4, 2 * np.pi - np.pi / 4, 1000)
    Cleft = Sright + 0.75
    Cw = 4
    Ch = 11
    Cx0 = Cleft + Cw / 2
    Cy0 = (top - bottom) / 2

    # D
    cR = eq[:, 3]
    cZ = eq[:, 4]
    zern_idx = eq[:, :3]
    ls, ms, ns = zern_idx.T
    axis_jacobi = zernike_radial_poly(0, ls, ms)
    R0 = axis_jacobi.dot(cR)
    Z0 = axis_jacobi.dot(cZ)

    nr = kwargs.get("nr", 5)
    nt = kwargs.get("nt", 8)
    Nr = 100
    Nt = 361
    rstep = Nr // nr
    tstep = Nt // nt
    r = np.linspace(0, 1, Nr)
    t = np.linspace(0, 2 * np.pi, Nt)
    r, t = np.meshgrid(r, t, indexing="ij")
    r = r.flatten()
    t = t.flatten()

    radial = zernike_radial_poly(r[:, np.newaxis], ls, ms)
    poloidal = fourier(t[:, np.newaxis], ms)
    zern = radial * poloidal
    bdry = poloidal

    R = zern.dot(cR).reshape((Nr, Nt))
    Z = zern.dot(cZ).reshape((Nr, Nt))
    bdryR = bdry.dot(cR)
    bdryZ = bdry.dot(cZ)

    R = (R - R0) / (R.max() - R.min()) * Dw + DX
    Z = (Z - Z0) / (Z.max() - Z.min()) * Dh + DY
    bdryR = (bdryR - R0) / (bdryR.max() - bdryR.min()) * Dw + DX
    bdryZ = (bdryZ - Z0) / (bdryZ.max() - bdryZ.min()) * Dh + DY

    # plot r contours
    ax.plot(
        R.T[:, ::rstep],
        Z.T[:, ::rstep],
        color=D_color_rho,
        lw=lw * contour_lw_ratio,
        ls="-",
    )
    # plot theta contours
    ax.plot(
        R[:, ::tstep],
        Z[:, ::tstep],
        color=D_color_theta,
        lw=lw * contour_lw_ratio,
        ls="-",
    )
    ax.plot(bdryR, bdryZ, color=D_color, lw=lw)

    if onlyD:
        if save_path is not None:
            fig.savefig(save_path, facecolor=fig.get_facecolor(), edgecolor="none")

        return fig, ax

    # E
    ax.plot([Eleft, Eleft + 1], [bottom, top], lw=lw, color=E_color, linestyle="-")
    ax.plot([Eleft, Eright], [bottom, bottom], lw=lw, color=E_color, linestyle="-")
    ax.plot(
        [Eleft + 1 / 2, Eright],
        [bottom + (top + bottom) / 2, bottom + (top + bottom) / 2],
        lw=lw,
        color=E_color,
        linestyle="-",
    )
    ax.plot([Eleft + 1, Eright], [top, top], lw=lw, color=E_color, linestyle="-")

    # S
    Sy = np.linspace(bottom, top + Soffset, 1000)
    Sx = Sw * np.cos(Sy * 3 / 2 * np.pi / (Sy.max() - Sy.min()) - np.pi) ** 2 + Sleft
    ax.plot(Sx, Sy[::-1] - Soffset / 2, lw=lw, color=Scolor, linestyle="-")

    # C
    Cx = Cw / 2 * np.cos(Ctheta) + Cx0
    Cy = Ch / 2 * np.sin(Ctheta) + Cy0
    ax.plot(Cx, Cy, lw=lw, color=C_color, linestyle="-")

    if save_path is not None:
        fig.savefig(save_path, facecolor=fig.get_facecolor(), edgecolor="none")

    return fig, ax<|MERGE_RESOLUTION|>--- conflicted
+++ resolved
@@ -850,12 +850,7 @@
         name: data,
     }
 
-<<<<<<< HEAD
-    print("fig, ax, plot_data", fig, ax, plot_data)
-    if norm_F:
-=======
     if normalize:
->>>>>>> 0d6bb5f9
         plot_data["normalization"] = np.nanmean(np.abs(norm_data))
     else:
         plot_data["normalization"] = 1
