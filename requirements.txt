jax >= 0.5.0, != 0.5.1, != 0.5.2, != 0.6.0, !=0.7.1, < 0.8.0
colorama <= 0.4.6
diffrax >= 0.6.0, <= 0.7.0
h5py >= 3.0.0, <= 3.15.1
interpax >= 0.3.3, <= 0.3.12
jax-finufft >= 1.1.0
matplotlib >= 3.7.3, <= 3.10.7
mpmath >= 1.0.0, <= 1.3.0
netcdf4 >= 1.5.4, <= 1.7.3
numpy >= 1.20.0, <= 2.2.6
nvgpu <= 0.10.0
<<<<<<< HEAD
orthax <= 0.2.6
plotly >= 5.16, <= 6.3.1
=======
orthax <= 0.2.5
plotly >= 5.16, <= 6.4.0
>>>>>>> 20544c63
psutil <= 7.1.3
pylatexenc >= 2.0, <= 2.10
quadax >= 0.2.2, <= 0.2.11
scikit-image <= 0.25.2
scipy >= 1.7.0, <= 1.15.3
sympy
termcolor <= 3.2.0<|MERGE_RESOLUTION|>--- conflicted
+++ resolved
@@ -9,13 +9,8 @@
 netcdf4 >= 1.5.4, <= 1.7.3
 numpy >= 1.20.0, <= 2.2.6
 nvgpu <= 0.10.0
-<<<<<<< HEAD
 orthax <= 0.2.6
-plotly >= 5.16, <= 6.3.1
-=======
-orthax <= 0.2.5
 plotly >= 5.16, <= 6.4.0
->>>>>>> 20544c63
 psutil <= 7.1.3
 pylatexenc >= 2.0, <= 2.10
 quadax >= 0.2.2, <= 0.2.11
