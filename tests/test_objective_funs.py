"""Tests for objective functions.

These generally don't test the accuracy of the computation for realistic examples,
that is done in test_compute_functions or regression tests.

This module primarily tests the constructing/building/calling methods.
"""

import numpy as np
import pytest
from scipy.constants import mu_0

from desc.compute import get_transforms
from desc.equilibrium import Equilibrium
from desc.examples import get
from desc.geometry import FourierRZToroidalSurface
from desc.grid import LinearGrid
from desc.objectives import (
    AspectRatio,
    Elongation,
    Energy,
    ForceBalance,
    GenericObjective,
    MagneticWell,
    MeanCurvature,
    MercierStability,
    ObjectiveFunction,
    PlasmaVesselDistance,
    PrincipalCurvature,
    QuasisymmetryBoozer,
    QuasisymmetryTripleProduct,
    QuasisymmetryTwoTerm,
    RotationalTransform,
    ToroidalCurrent,
    Volume,
)
from desc.objectives.objective_funs import _Objective
from desc.profiles import PowerSeriesProfile
from desc.vmec_utils import ptolemy_linear_transform


class TestObjectiveFunction:
    """Test ObjectiveFunction classes."""

    @pytest.mark.unit
    def test_generic(self):
        """Test GenericObjective for arbitrary quantities."""

        def test(f, eq):
            obj = GenericObjective(f, eq=eq)
            kwargs = {
                "R_lmn": eq.R_lmn,
                "Z_lmn": eq.Z_lmn,
                "L_lmn": eq.L_lmn,
                "i_l": eq.i_l,
                "c_l": eq.c_l,
                "Psi": eq.Psi,
            }
            np.testing.assert_allclose(
<<<<<<< HEAD
                obj.compute_unscaled(**kwargs),
                eq.compute(f, grid=obj.grid)[f] * obj.grid.weights,
=======
                obj.compute(**kwargs),
                eq.compute(f, grid=obj._transforms["grid"])[f]
                * obj._transforms["grid"].weights,
>>>>>>> ada5232c
            )

        test("sqrt(g)", Equilibrium())
        test("current", Equilibrium(iota=PowerSeriesProfile(0)))
        test("iota", Equilibrium(current=PowerSeriesProfile(0)))

    @pytest.mark.unit
    def test_volume(self):
        """Test calculation of plasma volume."""

        def test(eq):
            obj = Volume(
                target=10 * np.pi**2, weight=1 / np.pi**2, eq=eq, normalize=False
            )
            V = obj.compute_unscaled(eq.R_lmn, eq.Z_lmn)
            V_scaled = obj.compute_scaled(eq.R_lmn, eq.Z_lmn)
            V_scalar = obj.compute_scalar(eq.R_lmn, eq.Z_lmn)
            np.testing.assert_allclose(V, 20 * np.pi**2)
            np.testing.assert_allclose(V_scaled, 10)
            np.testing.assert_allclose(V_scalar, 10)

        test(Equilibrium(iota=PowerSeriesProfile(0)))
        test(Equilibrium(current=PowerSeriesProfile(0)))

    @pytest.mark.unit
    def test_aspect_ratio(self):
        """Test calculation of aspect ratio."""

        def test(eq):
            obj = AspectRatio(target=5, weight=1, eq=eq)
            AR = obj.compute_unscaled(eq.R_lmn, eq.Z_lmn)
            AR_scaled = obj.compute_scaled(eq.R_lmn, eq.Z_lmn)
            np.testing.assert_allclose(AR, 10)
            np.testing.assert_allclose(AR_scaled, 5)

        test(Equilibrium(iota=PowerSeriesProfile(0)))
        test(Equilibrium(current=PowerSeriesProfile(0)))

    @pytest.mark.unit
    def test_elongation(self):
        """Test calculation of elongation."""

        def test(eq):
            obj = Elongation(target=0, weight=2, eq=eq)
            f = obj.compute_unscaled(eq.R_lmn, eq.Z_lmn)
            f_scaled = obj.compute_scaled(eq.R_lmn, eq.Z_lmn)
            np.testing.assert_allclose(f, 1.3 / 0.7, rtol=5e-3)
            np.testing.assert_allclose(f_scaled, 2 * (1.3 / 0.7), rtol=5e-3)

        test(get("HELIOTRON"))

    @pytest.mark.unit
    def test_energy(self):
        """Test calculation of MHD energy."""

        def test(eq):
            obj = Energy(target=0, weight=mu_0, eq=eq, normalize=False)
            W = obj.compute_unscaled(*obj.xs(eq))
            W_scaled = obj.compute_scaled(*obj.xs(eq))
            np.testing.assert_allclose(W, 10 / mu_0)
            np.testing.assert_allclose(W_scaled, 10)

        test(Equilibrium(node_pattern="quad", iota=PowerSeriesProfile(0)))
        test(Equilibrium(node_pattern="quad", current=PowerSeriesProfile(0)))

    @pytest.mark.unit
    def test_target_iota(self):
        """Test calculation of iota profile."""

        def test(eq):
            obj = RotationalTransform(target=1, weight=2, eq=eq)
            iota = obj.compute_unscaled(*obj.xs(eq))
            iota_scaled = obj.compute_scaled(*obj.xs(eq))
            np.testing.assert_allclose(iota, 0)
            np.testing.assert_allclose(iota_scaled, -2 / np.sqrt(3))

        test(Equilibrium(iota=PowerSeriesProfile(0)))
        test(Equilibrium(current=PowerSeriesProfile(0)))

    @pytest.mark.unit
    def test_toroidal_current(self):
        """Test calculation of toroidal current."""

        def test(eq):
            obj = ToroidalCurrent(target=1, weight=2, eq=eq, normalize=False)
            I = obj.compute_unscaled(*obj.xs(eq))
            I_scaled = obj.compute_scaled(*obj.xs(eq))
            np.testing.assert_allclose(I, 0)
            np.testing.assert_allclose(I_scaled, -2 / np.sqrt(3))

        test(Equilibrium(iota=PowerSeriesProfile(0)))
        test(Equilibrium(current=PowerSeriesProfile(0)))

    @pytest.mark.unit
    def test_qa_boozer(self):
        """Test calculation of Boozer QA metric."""

        def test(eq):
            obj = QuasisymmetryBoozer(eq=eq)
            fb = obj.compute_unscaled(*obj.xs(eq))
            np.testing.assert_allclose(fb, 0, atol=1e-12)

        test(Equilibrium(L=2, M=2, N=1, iota=PowerSeriesProfile(0)))
        test(Equilibrium(L=2, M=2, N=1, current=PowerSeriesProfile(0)))

    @pytest.mark.unit
    def test_qh_boozer(self):
        """Test calculation of Boozer QH metric."""
        eq = get("WISTELL-A")  # WISTELL-A is optimized for QH symmetry
        helicity = (1, -eq.NFP)
        M_booz = eq.M
        N_booz = eq.N
        grid = LinearGrid(M=2 * eq.M, N=2 * eq.N, NFP=eq.NFP, sym=False)

        # objective function returns amplitudes of non-symmetric modes
        obj = QuasisymmetryBoozer(
            helicity=helicity,
            M_booz=M_booz,
            N_booz=N_booz,
            grid=grid,
            normalize=False,
            eq=eq,
        )
        f = obj.compute_unscaled(*obj.xs(eq))
        idx_f = np.argsort(np.abs(f))

        # compute all amplitudes in the Boozer spectrum
        transforms = get_transforms(
            "|B|_mn",
            eq=eq,
            grid=grid,
            M_booz=M_booz,
            N_booz=N_booz,
        )
        matrix, modes, idx = ptolemy_linear_transform(
            transforms["B"].basis.modes, helicity=helicity, NFP=eq.NFP
        )
        data = eq.compute("|B|_mn", helicity=helicity, grid=grid, transforms=transforms)
        B_mn = matrix @ data["|B|_mn"]
        idx_B = np.argsort(np.abs(B_mn))

        # check that largest amplitudes are the QH modes
        np.testing.assert_allclose(B_mn[idx_B[-3:]], np.flip(B_mn[~idx][:3]))
        # check that these QH modes are not returned by the objective
        assert [b not in f for b in B_mn[idx_B[-3:]]]
        # check that the objective returns the lowest amplitudes
        np.testing.assert_allclose(f[idx_f][:131], B_mn[idx_B][:131])

    @pytest.mark.unit
    def test_qs_twoterm(self):
        """Test calculation of two term QS metric."""

        def test(eq):
            obj = QuasisymmetryTwoTerm(eq=eq)
            fc = obj.compute_unscaled(*obj.xs(eq))
            np.testing.assert_allclose(fc, 0)

        test(Equilibrium(iota=PowerSeriesProfile(0)))
        test(Equilibrium(current=PowerSeriesProfile(0)))

    @pytest.mark.unit
    def test_qs_tripleproduct(self):
        """Test calculation of triple product QS metric."""

        def test(eq):
            obj = QuasisymmetryTripleProduct(eq=eq)
            ft = obj.compute_unscaled(*obj.xs(eq))
            np.testing.assert_allclose(ft, 0)

        test(Equilibrium(iota=PowerSeriesProfile(0)))
        test(Equilibrium(current=PowerSeriesProfile(0)))

    @pytest.mark.unit
    def test_qs_boozer_grids(self):
        """Test grid compatability with QS objectives."""
        eq = get("QAS")

        # symmetric grid
        grid = LinearGrid(M=eq.M, N=eq.N, NFP=eq.NFP, sym=True)
        with pytest.raises(AssertionError):
            _ = QuasisymmetryBoozer(eq=eq, grid=grid)

        # multiple flux surfaces
        grid = LinearGrid(M=eq.M, N=eq.N, NFP=eq.NFP, rho=[0.25, 0.5, 0.75, 1])
        with pytest.raises(AssertionError):
            _ = QuasisymmetryBoozer(eq=eq, grid=grid)

    @pytest.mark.unit
    def test_mercier_stability(self):
        """Test calculation of mercier stability criteria."""

        def test(eq):
            obj = MercierStability(eq=eq)
<<<<<<< HEAD
            DMerc = obj.compute_unscaled(*obj.xs(eq))
            np.testing.assert_equal(len(DMerc), obj.grid.num_rho)
=======
            DMerc = obj.compute(*obj.xs(eq))
            np.testing.assert_equal(len(DMerc), obj._transforms["grid"].num_rho)
>>>>>>> ada5232c
            np.testing.assert_allclose(DMerc, 0)

        test(Equilibrium(iota=PowerSeriesProfile(0)))
        test(Equilibrium(current=PowerSeriesProfile(0)))

    @pytest.mark.unit
    def test_magnetic_well(self):
        """Test calculation of magnetic well stability criteria."""

        def test(eq):
            obj = MagneticWell(eq=eq)
<<<<<<< HEAD
            magnetic_well = obj.compute_unscaled(*obj.xs(eq))
            np.testing.assert_equal(len(magnetic_well), obj.grid.num_rho)
=======
            magnetic_well = obj.compute(*obj.xs(eq))
            np.testing.assert_equal(len(magnetic_well), obj._transforms["grid"].num_rho)
>>>>>>> ada5232c
            np.testing.assert_allclose(magnetic_well, 0, atol=1e-15)

        test(Equilibrium(iota=PowerSeriesProfile(0)))
        test(Equilibrium(current=PowerSeriesProfile(0)))


@pytest.mark.unit
def test_derivative_modes():
    """Test equality of derivatives using batched and blocked methods."""
    eq = Equilibrium(M=2, N=1, L=2)
    obj1 = ObjectiveFunction(MagneticWell(), deriv_mode="batched", use_jit=False)
    obj2 = ObjectiveFunction(MagneticWell(), deriv_mode="blocked", use_jit=False)

    obj1.build(eq)
    obj2.build(eq)
    x = obj1.x(eq)
    g1 = obj1.grad(x)
    g2 = obj2.grad(x)
    np.testing.assert_allclose(g1, g2, atol=1e-10)
    J1 = obj1.jac_scaled(x)
    J2 = obj2.jac_scaled(x)
    np.testing.assert_allclose(J1, J2, atol=1e-10)
    J1 = obj1.jac_unscaled(x)
    J2 = obj2.jac_unscaled(x)
    np.testing.assert_allclose(J1, J2, atol=1e-10)
    H1 = obj1.hess(x)
    H2 = obj2.hess(x)
    np.testing.assert_allclose(np.diag(H1), np.diag(H2), atol=1e-10)


@pytest.mark.unit
def test_rejit():
    """Test that updating attributes and recompiling correctly updates."""

    class DummyObjective(_Objective):
        def __init__(self, y, eq=None, target=0, weight=1, name="dummy"):
            self.y = y
            super().__init__(eq=eq, target=target, weight=weight, name=name)

        def build(self, eq, use_jit=True, verbose=1):
            self._dim_f = 1
            super().build(eq, use_jit, verbose)

        def compute(self, R_lmn):
            return 200 + self.target * self.weight - self.y * R_lmn**3

    obj = DummyObjective(3)
    eq = Equilibrium()
    obj.build(eq)
    assert obj.compute_unscaled(4) == 8
    assert obj.compute_scaled(4) == 8
    obj.target = 1
    obj.weight = 2
    assert obj.compute(4) == 10  # compute method is not JIT compiled
    assert obj.compute_scaled(4) == 8  # only compute_scaled is JIT compiled
    obj.jit()
    assert obj.compute(4) == 10
    assert obj.compute_scaled(4) == 18

    objFun = ObjectiveFunction(obj)
    objFun.build(eq)
    x = objFun.x(eq)

    f = objFun.compute_scaled(x)
    J = objFun.jac_scaled(x)
    np.testing.assert_allclose(f, [-5598, 402, 396])
    np.testing.assert_allclose(J, np.diag([-1800, 0, -18]))
    objFun.objectives[0].target = 3
    objFun.objectives[0].weight = 4
    objFun.objectives[0].y = 2
    np.testing.assert_allclose(objFun.compute_scaled(x), f)
    np.testing.assert_allclose(objFun.jac_scaled(x), J)
    objFun.jit()
    np.testing.assert_allclose(objFun.compute_scaled(x), [-7164, 836, 828])
    np.testing.assert_allclose(objFun.jac_scaled(x), J * 4 / 3)


@pytest.mark.unit
def test_generic_compute():
    """Test for gh issue #388."""
    eq = Equilibrium()
    obj = ObjectiveFunction(AspectRatio(target=2, weight=1), eq=eq)
    a1 = obj.compute_scalar(obj.x(eq))
    obj = ObjectiveFunction(GenericObjective("R0/a", target=2, weight=1), eq=eq)
    a2 = obj.compute_scalar(obj.x(eq))
    assert np.allclose(a1, a2)


@pytest.mark.unit
def test_getter_setter():
    """Test getter and setter methods of Objectives."""
    eq = Equilibrium()
    obj = GenericObjective("R", eq=eq)
    R = obj.compute_unscaled(*obj.xs(eq))

    # target
    target = R - 0.5
    obj.target = target
    np.testing.assert_allclose(obj.target, target)

    # bounds
    bounds = (0.5 * R, 2 * R)
    obj.bounds = bounds
    np.testing.assert_allclose(obj.bounds, bounds)

    # weight
    weight = R
    obj.weight = weight
    np.testing.assert_allclose(obj.weight, weight)


@pytest.mark.unit
def test_bounds_format():
    """Test that tuple targets are in the format (lower bound, upper bound)."""
    eq = Equilibrium()
    with pytest.raises(AssertionError):
        _ = GenericObjective("R", bounds=(1,), eq=eq)
    with pytest.raises(AssertionError):
        _ = GenericObjective("R", bounds=(1, 2, 3), eq=eq)
    with pytest.raises(ValueError):
        _ = GenericObjective("R", bounds=(1, -1), eq=eq)


@pytest.mark.unit
def test_target_profiles():
    """Tests for using Profile objects as targets for profile objectives."""
    iota = PowerSeriesProfile([1, 0, -0.3])
    current = PowerSeriesProfile([4, 0, 1, 0, -1])
    eqi = Equilibrium(L=5, N=3, M=3, iota=iota)
    eqc = Equilibrium(L=3, N=3, M=3, current=current)
    obji = RotationalTransform(target=iota)
    obji.build(eqc)
    np.testing.assert_allclose(
        obji.target,
        iota(obji._transforms["grid"].nodes[obji._transforms["grid"].unique_rho_idx]),
    )
    objc = ToroidalCurrent(target=current)
    objc.build(eqi)
    np.testing.assert_allclose(
        objc.target,
        current(
            objc._transforms["grid"].nodes[objc._transforms["grid"].unique_rho_idx]
        ),
    )


@pytest.mark.unit
def test_plasma_vessel_distance():
    """Test calculation of min distance from plasma to vessel."""
    R0 = 10.0
    a_p = 1.0
    a_s = 2.0
    # default eq has R0=10, a=1
    eq = Equilibrium(M=3, N=2)
    # surface with same R0, a=2, so true d=1 for all pts
    surface = FourierRZToroidalSurface(
        R_lmn=[R0, a_s], Z_lmn=[-a_s], modes_R=[[0, 0], [1, 0]], modes_Z=[[-1, 0]]
    )
    # For equally spaced grids, should get true d=1
    surf_grid = LinearGrid(M=5, N=6)
    plas_grid = LinearGrid(M=5, N=6)
    obj = PlasmaVesselDistance(
        eq=eq, plasma_grid=plas_grid, surface_grid=surf_grid, surface=surface
    )
    d = obj.compute_unscaled(*obj.xs(eq))
    np.testing.assert_allclose(d, a_s - a_p)

    # for unequal M, should have error of order M_spacing*a_p
    surf_grid = LinearGrid(M=5, N=6)
    plas_grid = LinearGrid(M=10, N=6)
    obj = PlasmaVesselDistance(
        eq=eq, plasma_grid=plas_grid, surface_grid=surf_grid, surface=surface
    )
    d = obj.compute_unscaled(*obj.xs(eq))
    assert abs(d.min() - (a_s - a_p)) < 1e-14
    assert abs(d.max() - (a_s - a_p)) < surf_grid.spacing[0, 1] * a_p

    # for unequal N, should have error of order N_spacing*R0
    surf_grid = LinearGrid(M=5, N=6)
    plas_grid = LinearGrid(M=5, N=12)
    obj = PlasmaVesselDistance(
        eq=eq, plasma_grid=plas_grid, surface_grid=surf_grid, surface=surface
    )
    d = obj.compute_unscaled(*obj.xs(eq))
    assert abs(d.min() - (a_s - a_p)) < 1e-14
    assert abs(d.max() - (a_s - a_p)) < surf_grid.spacing[0, 2] * R0

    grid = LinearGrid(L=3, M=3, N=3)
    eq = Equilibrium()
    surf = FourierRZToroidalSurface()
    obj = PlasmaVesselDistance(surface=surf, surface_grid=grid, plasma_grid=grid)
    with pytest.warns(UserWarning):
        obj.build(eq)


@pytest.mark.unit
def test_mean_curvature():
    """Test for mean curvature objective function."""
    # simple case like dshape should have mean curvature negative everywhere
    eq = get("DSHAPE")
    obj = MeanCurvature(eq=eq)
    H = obj.compute_unscaled(*obj.xs(eq))
    assert np.all(H <= 0)

    # more shaped case like NCSX should have some positive curvature
    eq = get("NCSX")
    obj = MeanCurvature(eq=eq)
    H = obj.compute_unscaled(*obj.xs(eq))
    assert np.any(H > 0)


@pytest.mark.unit
def test_principal_curvature():
    """Test for principal curvature objective function."""
    eq1 = get("DSHAPE")
    eq2 = get("NCSX")
    obj1 = PrincipalCurvature(eq=eq1, normalize=False)
    K1 = obj1.compute_unscaled(*obj1.xs(eq1))
    obj2 = PrincipalCurvature(eq=eq2, normalize=False)
    K2 = obj2.compute_unscaled(*obj2.xs(eq2))

    # simple test: NCSX should have higher mean absolute curvature than DSHAPE
    assert K1.mean() < K2.mean()


@pytest.mark.unit
def test_objective_print(capsys):
    """Test that the profile objectives prints correctly."""
    eq = Equilibrium()
    grid = LinearGrid(L=10, M=10, N=5, axis=False)

    def test(obj, values, normalize=False):

        obj.print_value(*obj.xs(eq))
        out = capsys.readouterr()

        corr_out = str(
            "Precomputing transforms\n"
            + "Maximum "
            + obj._print_value_fmt.format(np.max(values))
            + obj._units
            + "\n"
            + "Minimum "
            + obj._print_value_fmt.format(np.min(values))
            + obj._units
            + "\n"
            + "Average "
            + obj._print_value_fmt.format(np.mean(values))
            + obj._units
            + "\n"
        )
        if normalize:
            corr_out += str(
                "Maximum "
                + obj._print_value_fmt.format(np.max(values / obj.normalization))
                + "(normalized)"
                + "\n"
                + "Minimum "
                + obj._print_value_fmt.format(np.min(values / obj.normalization))
                + "(normalized)"
                + "\n"
                + "Average "
                + obj._print_value_fmt.format(np.mean(values / obj.normalization))
                + "(normalized)"
                + "\n"
            )

        assert out.out == corr_out

    iota = eq.compute("iota", grid=grid)["iota"]
    obj = RotationalTransform(eq=eq, grid=grid)
    test(obj, iota)
    curr = eq.compute("current", grid=grid)["current"]
    obj = ToroidalCurrent(eq=eq, grid=grid)
    test(obj, curr, normalize=True)


@pytest.mark.unit
def test_rebuild():
    """Test that the objective is rebuilt correctly when needed."""
    eq = Equilibrium(L=3, M=3)
    f_obj = ForceBalance()
    obj = ObjectiveFunction(f_obj)
    eq.solve(maxiter=2, objective=obj)

    # this would fail before v0.8.2 when trying to get objective.x
    eq.change_resolution(L=5, M=5)
    obj.build(eq)
    eq.solve(maxiter=2, objective=obj)

    eq = Equilibrium(L=3, M=3)
    f_obj = ForceBalance()
    obj = ObjectiveFunction(f_obj)
    eq.solve(maxiter=2, objective=obj)
    eq.change_resolution(L=5, M=5)
    # this would fail at objective.compile
    obj = ObjectiveFunction(f_obj)
    obj.build(eq)
    eq.solve(maxiter=2, objective=obj)<|MERGE_RESOLUTION|>--- conflicted
+++ resolved
@@ -57,14 +57,9 @@
                 "Psi": eq.Psi,
             }
             np.testing.assert_allclose(
-<<<<<<< HEAD
                 obj.compute_unscaled(**kwargs),
-                eq.compute(f, grid=obj.grid)[f] * obj.grid.weights,
-=======
-                obj.compute(**kwargs),
                 eq.compute(f, grid=obj._transforms["grid"])[f]
                 * obj._transforms["grid"].weights,
->>>>>>> ada5232c
             )
 
         test("sqrt(g)", Equilibrium())
@@ -258,13 +253,8 @@
 
         def test(eq):
             obj = MercierStability(eq=eq)
-<<<<<<< HEAD
             DMerc = obj.compute_unscaled(*obj.xs(eq))
-            np.testing.assert_equal(len(DMerc), obj.grid.num_rho)
-=======
-            DMerc = obj.compute(*obj.xs(eq))
             np.testing.assert_equal(len(DMerc), obj._transforms["grid"].num_rho)
->>>>>>> ada5232c
             np.testing.assert_allclose(DMerc, 0)
 
         test(Equilibrium(iota=PowerSeriesProfile(0)))
@@ -276,13 +266,8 @@
 
         def test(eq):
             obj = MagneticWell(eq=eq)
-<<<<<<< HEAD
             magnetic_well = obj.compute_unscaled(*obj.xs(eq))
-            np.testing.assert_equal(len(magnetic_well), obj.grid.num_rho)
-=======
-            magnetic_well = obj.compute(*obj.xs(eq))
             np.testing.assert_equal(len(magnetic_well), obj._transforms["grid"].num_rho)
->>>>>>> ada5232c
             np.testing.assert_allclose(magnetic_well, 0, atol=1e-15)
 
         test(Equilibrium(iota=PowerSeriesProfile(0)))
