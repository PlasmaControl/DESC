"""Core class representing MHD equilibrium."""

import copy
import numbers
import warnings
from collections.abc import MutableSequence

import numpy as np
from scipy import special
from scipy.constants import mu_0
from termcolor import colored

from desc.backend import jnp
from desc.basis import FourierZernikeBasis, fourier, zernike_radial
from desc.compat import ensure_positive_jacobian
from desc.compute import compute as compute_fun
from desc.compute import data_index
from desc.compute.utils import get_data_deps, get_params, get_profiles, get_transforms
from desc.geometry import (
    FourierRZCurve,
    FourierRZToroidalSurface,
    ZernikeRZToroidalSection,
)
from desc.grid import LinearGrid, QuadratureGrid, _Grid
from desc.io import IOAble
from desc.objectives import (
    ForceBalance,
    ObjectiveFunction,
    get_equilibrium_objective,
    get_fixed_axis_constraints,
    get_fixed_boundary_constraints,
)
from desc.optimizable import Optimizable, optimizable_parameter
from desc.optimize import Optimizer
from desc.perturbations import perturb
from desc.profiles import PowerSeriesProfile, SplineProfile
from desc.transform import Transform
from desc.utils import (
    check_nonnegint,
    check_posint,
    copy_coeffs,
    errorif,
    only1,
    setdefault,
    warnif,
)

from .coords import compute_theta_coords, is_nested, map_coordinates, to_sfl
from .initial_guess import set_initial_guess
from .utils import parse_axis, parse_profile, parse_surface


class Equilibrium(IOAble, Optimizable):
    """Equilibrium is an object that represents a plasma equilibrium.

    It contains information about a plasma state, including the shapes of flux surfaces
    and profile inputs. It can compute additional information, such as the magnetic
    field and plasma currents, as well as "solving" itself by finding the equilibrium
    fields, and perturbing those fields to find nearby equilibria.

    Parameters
    ----------
    Psi : float (optional)
        total toroidal flux (in Webers) within LCFS. Default 1.0
    NFP : int (optional)
        number of field periods Default ``surface.NFP`` or 1
    NFP_umbilic_factor : int (optional)
        field period prefactor Default ``surface.NFP_umbilic_factor`` or 1
    L : int (optional)
        Radial resolution. Default 2*M for ``spectral_indexing=='fringe'``, else M
    M : int (optional)
        Poloidal resolution. Default surface.M or 1
    N : int (optional)
        Toroidal resolution. Default surface.N or 0
    L_grid : int (optional)
        resolution of real space nodes in radial direction
    M_grid : int (optional)
        resolution of real space nodes in poloidal direction
    N_grid : int (optional)
        resolution of real space nodes in toroidal direction
    pressure : Profile or ndarray shape(k,2) (optional)
        Pressure profile or array of mode numbers and spectral coefficients.
        Default is a PowerSeriesProfile with zero pressure
    iota : Profile or ndarray shape(k,2) (optional)
        Rotational transform profile or array of mode numbers and spectral coefficients
    current : Profile or ndarray shape(k,2) (optional)
        Toroidal current profile or array of mode numbers and spectral coefficients
        Default is a PowerSeriesProfile with zero toroidal current
    electron_temperature : Profile or ndarray shape(k,2) (optional)
        Electron temperature (eV) profile or array of mode numbers and spectral
        coefficients. Must be supplied with corresponding density.
        Cannot specify both kinetic profiles and pressure.
    electron_density : Profile or ndarray shape(k,2) (optional)
        Electron density (m^-3) profile or array of mode numbers and spectral
        coefficients. Must be supplied with corresponding temperature.
        Cannot specify both kinetic profiles and pressure.
    ion_temperature : Profile or ndarray shape(k,2) (optional)
        Ion temperature (eV) profile or array of mode numbers and spectral coefficients.
        Default is to assume electrons and ions have the same temperature.
    atomic_number : Profile or ndarray shape(k,2) (optional)
        Effective atomic number (Z_eff) profile or ndarray of mode numbers and spectral
        coefficients. Default is 1
    anisotropy : Profile or ndarray
        Anisotropic pressure profile or array of mode numbers and spectral coefficients.
        Default is a PowerSeriesProfile with zero anisotropic pressure.
    surface: Surface or ndarray shape(k,5) (optional)
        Fixed boundary surface shape, as a Surface object or array of
        spectral mode numbers and coefficients of the form [l, m, n, R, Z].
        Default is a FourierRZToroidalSurface with major radius 10 and minor radius 1
    axis : Curve or ndarray shape(k,3) (optional)
        Initial guess for the magnetic axis as a Curve object or ndarray
        of mode numbers and spectral coefficients of the form [n, R, Z].
        Default is the centroid of the surface.
    sym : bool (optional)
        Whether to enforce stellarator symmetry. Default surface.sym or False.
    spectral_indexing : str (optional)
        Type of Zernike indexing scheme to use. Default ``'ansi'``
    check_orientation : bool
        ensure that this equilibrium has a right handed orientation. Do not set to False
        unless you are sure the parameterization you have given is right handed
        (ie, e_theta x e_zeta points outward from the surface).
    ensure_nested : bool
        If True, and the default initial guess does not produce nested surfaces,
        run a small optimization problem to attempt to refine initial guess to improve
        coordinate mapping.

    """

    _io_attrs_ = [
        "_sym",
        "_R_sym",
        "_Z_sym",
        "_Psi",
        "_NFP",
        "_NFP_umbilic_factor",
        "_L",
        "_M",
        "_N",
        "_R_lmn",
        "_Z_lmn",
        "_L_lmn",
        "_R_basis",
        "_Z_basis",
        "_L_basis",
        "_surface",
        "_axis",
        "_pressure",
        "_iota",
        "_current",
        "_electron_temperature",
        "_electron_density",
        "_ion_temperature",
        "_atomic_number",
        "_anisotropy",
        "_spectral_indexing",
        "_bdry_mode",
        "_L_grid",
        "_M_grid",
        "_N_grid",
    ]

    def __init__(
        self,
        Psi=1.0,
        NFP=None,
        NFP_umbilic_factor=None,
        L=None,
        M=None,
        N=None,
        L_grid=None,
        M_grid=None,
        N_grid=None,
        pressure=None,
        iota=None,
        current=None,
        electron_temperature=None,
        electron_density=None,
        ion_temperature=None,
        atomic_number=None,
        anisotropy=None,
        surface=None,
        axis=None,
        sym=None,
        spectral_indexing=None,
        check_orientation=True,
        ensure_nested=True,
        **kwargs,
    ):
        errorif(
            not isinstance(Psi, numbers.Real),
            ValueError,
            f"Psi should be a real integer or float, got {type(Psi)}",
        )
        self._Psi = float(Psi)

        errorif(
            spectral_indexing
            not in [
                None,
                "ansi",
                "fringe",
            ],
            ValueError,
            "spectral_indexing should be one of 'ansi', 'fringe', None, got "
            + f"{spectral_indexing}",
        )
        self._spectral_indexing = setdefault(
            spectral_indexing, getattr(surface, "spectral_indexing", "ansi")
        )

        NFP = check_posint(NFP, "NFP")
        NFP_umbilic_factor = check_posint(NFP_umbilic_factor, "NFP_umbilic_factor")
        self._NFP = int(
            setdefault(NFP, getattr(surface, "NFP", getattr(axis, "NFP", 1)))
        )

        self._NFP_umbilic_factor = int(
            setdefault(
                NFP_umbilic_factor,
                getattr(
                    surface,
                    "NFP_umbilic_factor",
                    getattr(axis, "NFP_umbilic_factor", 1),
                ),
            )
        )

        # stellarator symmetry for bases
        errorif(
            sym
            not in [
                None,
                True,
                False,
            ],
            ValueError,
            f"sym should be one of True, False, None, got {sym}",
        )
        self._sym = bool(setdefault(sym, getattr(surface, "sym", False)))
        self._R_sym = "cos" if self.sym else False
        self._Z_sym = "sin" if self.sym else False

        # surface
        self._surface, self._bdry_mode = parse_surface(
            surface, self.NFP, self.NFP_umbilic_factor, self.sym, self.spectral_indexing
        )

        # magnetic axis
        self._axis = parse_axis(
            axis, self.NFP, self.NFP_umbilic_factor, self.sym, self.surface
        )

        # resolution
        L = check_nonnegint(L, "L")
        M = check_nonnegint(M, "M")
        N = check_nonnegint(N, "N")
        L_grid = check_nonnegint(L_grid, "L_grid")
        M_grid = check_nonnegint(M_grid, "M_grid")
        N_grid = check_nonnegint(N_grid, "N_grid")

        self._N = int(setdefault(N, self.surface.N))
        self._M = int(setdefault(M, self.surface.M))
        self._L = int(
            setdefault(
                L,
                max(
                    self.surface.L,
                    self.M if (self.spectral_indexing == "ansi") else 2 * self.M,
                ),
            )
        )
        self._L_grid = setdefault(L_grid, 2 * self.L)
        self._M_grid = setdefault(M_grid, 2 * self.M)
        self._N_grid = setdefault(N_grid, 2 * self.N)

        self._surface.change_resolution(self.L, self.M, self.N)
        self._axis.change_resolution(self.N)

        # bases
        self._R_basis = FourierZernikeBasis(
            L=self.L,
            M=self.M,
            N=self.N,
            NFP=self.NFP,
            NFP_umbilic_factor=self.NFP_umbilic_factor,
            sym=self._R_sym,
            spectral_indexing=self.spectral_indexing,
        )
        self._Z_basis = FourierZernikeBasis(
            L=self.L,
            M=self.M,
            N=self.N,
            NFP=self.NFP,
            NFP_umbilic_factor=self.NFP_umbilic_factor,
            sym=self._Z_sym,
            spectral_indexing=self.spectral_indexing,
        )
        self._L_basis = FourierZernikeBasis(
            L=self.L,
            M=self.M,
            N=self.N,
            NFP=self.NFP,
            NFP_umbilic_factor=self.NFP_umbilic_factor,
            sym=self._Z_sym,
            spectral_indexing=self.spectral_indexing,
        )

        # profiles
        self._pressure = None
        self._iota = None
        self._current = None
        self._electron_temperature = None
        self._electron_density = None
        self._ion_temperature = None
        self._atomic_number = None

        if current is None and iota is None:
            current = 0
        use_kinetic = any(
            [electron_temperature is not None, electron_density is not None]
        )
        errorif(
            current is not None and iota is not None,
            ValueError,
            "Cannot specify both iota and current profiles.",
        )
        errorif(
            ((pressure is not None) or (anisotropy is not None)) and use_kinetic,
            ValueError,
            "Cannot specify both pressure and kinetic profiles.",
        )
        errorif(
            use_kinetic and (electron_temperature is None or electron_density is None),
            ValueError,
            "Must give at least electron temperature and density to use "
            + "kinetic profiles.",
        )
        if use_kinetic and atomic_number is None:
            atomic_number = 1
        if use_kinetic and ion_temperature is None:
            ion_temperature = electron_temperature
        if not use_kinetic and pressure is None:
            pressure = 0

        self._electron_temperature = parse_profile(
            electron_temperature, "electron temperature"
        )
        self._electron_density = parse_profile(electron_density, "electron density")
        self._ion_temperature = parse_profile(ion_temperature, "ion temperature")
        self._atomic_number = parse_profile(atomic_number, "atomic number")
        self._pressure = parse_profile(pressure, "pressure")
        self._anisotropy = parse_profile(anisotropy, "anisotropy")
        self._iota = parse_profile(iota, "iota")
        self._current = parse_profile(current, "current")

        # ensure profiles have the right resolution
        for profile in [
            "pressure",
            "iota",
            "current",
            "electron_temperature",
            "electron_density",
            "ion_temperature",
            "atomic_number",
            "anisotropy",
        ]:
            p = getattr(self, profile)
            if hasattr(p, "change_resolution"):
                p.change_resolution(max(p.basis.L, self.L))
            if isinstance(p, PowerSeriesProfile) and p.sym != "even":
                warnings.warn(
                    colored(f"{profile} profile is not an even power series.", "yellow")
                )

        # ensure number of field periods agree before setting guesses
        eq_NFP = self.NFP
        eq_NFP_umbilic_factor = self.NFP_umbilic_factor
        surf_NFP = self.surface.NFP if hasattr(self.surface, "NFP") else self.NFP
        surf_NFP_umbilic_factor = (
            self.surface.NFP_umbilic_factor
            if hasattr(self.surface, "NFP_umbilic_factor")
            else self.NFP_umbilic_factor
        )
        axis_NFP = self._axis.NFP
        axis_NFP_umbilic_factor = self._axis.NFP_umbilic_factor
        errorif(
            not (eq_NFP == surf_NFP == axis_NFP),
            ValueError,
            "Unequal number of field periods for equilibrium "
            + f"{eq_NFP}, surface {surf_NFP}, and axis {axis_NFP}",
        )

        errorif(
            not (
                eq_NFP_umbilic_factor
                == surf_NFP_umbilic_factor
                == axis_NFP_umbilic_factor
            ),
            ValueError,
            "Unequal number of umbilic field period factors for equilibrium "
            + f"{eq_NFP_umbilic_factor}, surface"
            f" {surf_NFP_umbilic_factor}, and axis {axis_NFP_umbilic_factor}",
        )

        # make sure symmetry agrees
        errorif(
            self.sym != self.surface.sym,
            ValueError,
            "Surface and Equilibrium must have the same symmetry",
        )
        self._R_lmn = np.zeros(self.R_basis.num_modes)
        self._Z_lmn = np.zeros(self.Z_basis.num_modes)
        self._L_lmn = np.zeros(self.L_basis.num_modes)

        if ("R_lmn" in kwargs) or ("Z_lmn" in kwargs):
            assert ("R_lmn" in kwargs) and ("Z_lmn" in kwargs), "Must give both R and Z"
            self.R_lmn = kwargs.pop("R_lmn")
            self.Z_lmn = kwargs.pop("Z_lmn")
            self.L_lmn = kwargs.pop("L_lmn", jnp.zeros(self.L_basis.num_modes))
        else:
            self.set_initial_guess(ensure_nested=ensure_nested)
        if check_orientation:
            ensure_positive_jacobian(self)
        if kwargs.get("check_kwargs", True):
            errorif(
                len(kwargs),
                TypeError,
                f"Equilibrium got unexpected kwargs: {kwargs.keys()}",
            )

    def _set_up(self):
        """Set unset attributes after loading.

        To ensure object has all properties needed for current DESC version.
        Allows for backwards-compatibility with equilibria saved/ran with older
        DESC versions.
        """
        for attribute in self._io_attrs_:
            if not hasattr(self, attribute):
                setattr(self, attribute, None)

        if self.current is not None and hasattr(self.current, "_get_transform"):
            # Need to rebuild derivative matrices to get higher order derivatives
            # on equilibrium's saved before GitHub pull request #586.
            self.current._transform = self.current._get_transform(self.current.grid)

        self._NFP_umbilic_factor = (
            int(self._NFP_umbilic_factor)
            if self._NFP_umbilic_factor is not None
            else int(1)
        )

        # ensure things that should be ints are ints
        self._L = int(self._L)
        self._M = int(self._M)
        self._N = int(self._N)
        self._NFP = int(self._NFP)
        self._NFP_umbilic_factor = int(self._NFP_umbilic_factor)
        self._L_grid = int(self._L_grid)
        self._M_grid = int(self._M_grid)
        self._N_grid = int(self._N_grid)

    def _sort_args(self, args):
        """Put arguments in a canonical order. Returns unique sorted elements.

        For Equilibrium, alphabetical order seems to lead to some numerical instability
        so we enforce a particular order that has worked well.
        """
        arg_order = (
            "R_lmn",
            "Z_lmn",
            "L_lmn",
            "p_l",
            "i_l",
            "c_l",
            "Psi",
            "Te_l",
            "ne_l",
            "Ti_l",
            "Zeff_l",
            "a_lmn",
            "Ra_n",
            "Za_n",
            "Rb_lmn",
            "Zb_lmn",
            "I",
            "G",
            "Phi_mn",
        )
        assert sorted(args) == sorted(arg_order)
        return [arg for arg in arg_order if arg in args]

    def __repr__(self):
        """String form of the object."""
        return (
            type(self).__name__
            + " at "
            + str(hex(id(self)))
            + f" (L={self.L}, M={self.M}, N={self.N}, NFP={self.NFP},"
            + f" NFP_umbilic_factor={self.NFP_umbilic_factor}, sym={self.sym},"
            + f" spectral_indexing={self.spectral_indexing})"
        )

    def set_initial_guess(self, *args, ensure_nested=True):
        """Set the initial guess for the flux surfaces, eg R_lmn, Z_lmn, L_lmn.

        Parameters
        ----------
        eq : Equilibrium
            Equilibrium to initialize
        args :
            either:
              - No arguments, in which case eq.surface will be scaled for the guess.
              - Another Surface object, which will be scaled to generate the guess.
                Optionally a Curve object may also be supplied for the magnetic axis.
              - Another Equilibrium, whose flux surfaces will be used.
              - File path to a VMEC or DESC equilibrium, which will be loaded and used.
              - Grid and 2-3 ndarrays, specifying the flux surface locations (R, Z, and
                optionally lambda) at fixed flux coordinates. All arrays should have the
                same length. Optionally, an ndarray of shape(k,3) may be passed instead
                of a grid.
        ensure_nested : bool
            If True, and the default initial guess does not produce nested surfaces,
            run a small optimization problem to attempt to refine initial guess to
            improve coordinate mapping.

        Examples
        --------
        Use existing equil.surface and scales down for guess:

        >>> equil.set_initial_guess()

        Use supplied Surface and scales down for guess. Assumes axis is centroid
        of user supplied surface:

        >>> equil.set_initial_guess(surface)

        Optionally, an interior surface may be scaled by giving the surface a
        flux label:

        >>> surf = FourierRZToroidalSurface(rho=0.7)
        >>> equil.set_initial_guess(surf)

        Use supplied Surface and a supplied Curve for axis and scales between
        them for guess:

        >>> equil.set_initial_guess(surface, curve)

        Use the flux surfaces from an existing Equilibrium:

        >>> equil.set_initial_guess(equil2)

        Use flux surfaces from existing Equilibrium or VMEC output stored on disk:

        >>> equil.set_initial_guess(path_to_saved_DESC_or_VMEC_output)

        Use flux surfaces specified by points:
        nodes should either be a Grid or an ndarray, shape(k,3) giving the locations
        in rho, theta, zeta coordinates. R, Z, and optionally lambda should be
        array-like, shape(k,) giving the corresponding real space coordinates

        >>> equil.set_initial_guess(nodes, R, Z, lambda)

        """
        set_initial_guess(self, *args, ensure_nested=ensure_nested)

    def copy(self, deepcopy=True):
        """Return a (deep)copy of this equilibrium."""
        if deepcopy:
            new = copy.deepcopy(self)
        else:
            new = copy.copy(self)
        return new

    def change_resolution(
        self,
        L=None,
        M=None,
        N=None,
        L_grid=None,
        M_grid=None,
        N_grid=None,
        NFP=None,
        NFP_umbilic_factor=None,
        sym=None,
    ):
        """Set the spectral resolution and real space grid resolution.

        Parameters
        ----------
        L : int
            Maximum radial Zernike mode number.
        M : int
            Maximum poloidal Fourier mode number.
        N : int
            Maximum toroidal Fourier mode number.
        L_grid : int
            Radial real space grid resolution.
        M_grid : int
            Poloidal real space grid resolution.
        N_grid : int
            Toroidal real space grid resolution.
        NFP : int
            Number of field periods.
        NFP_umbilic_factor : float
            Rational number of the form 1/integer with integer>=1.
            This is needed for the umbilic torus design.
        sym : bool
            Whether to enforce stellarator symmetry.

        """
        warnif(
            L is not None and L < self.L,
            UserWarning,
            "Reducing radial (L) resolution can make plasma boundary inconsistent. "
            + "Recommend calling `eq.surface = eq.get_surface_at(rho=1.0)`",
        )
        self._L = int(setdefault(L, self.L))
        self._M = int(setdefault(M, self.M))
        self._N = int(setdefault(N, self.N))
        self._L_grid = int(setdefault(L_grid, self.L_grid))
        self._M_grid = int(setdefault(M_grid, self.M_grid))
        self._N_grid = int(setdefault(N_grid, self.N_grid))
        self._NFP = int(setdefault(NFP, self.NFP))
<<<<<<< HEAD
        self._NFP_umbilic_factor = int(
            setdefault(NFP_umbilic_factor, self.NFP_umbilic_factor)
        )
        self._sym = setdefault(sym, self.sym)
=======
        self._sym = bool(setdefault(sym, self.sym))
>>>>>>> 5d3af143

        old_modes_R = self.R_basis.modes
        old_modes_Z = self.Z_basis.modes
        old_modes_L = self.L_basis.modes

        self.R_basis.change_resolution(
            self.L,
            self.M,
            self.N,
            NFP=self.NFP,
            NFP_umbilic_factor=self.NFP_umbilic_factor,
            sym="cos" if self.sym else self.sym,
        )
        self.Z_basis.change_resolution(
            self.L,
            self.M,
            self.N,
            NFP=self.NFP,
            NFP_umbilic_factor=self.NFP_umbilic_factor,
            sym="sin" if self.sym else self.sym,
        )
        self.L_basis.change_resolution(
            self.L,
            self.M,
            self.N,
            NFP=self.NFP,
            NFP_umbilic_factor=self.NFP_umbilic_factor,
            sym="sin" if self.sym else self.sym,
        )

        for profile in [
            "pressure",
            "iota",
            "current",
            "electron_temperature",
            "electron_density",
            "ion_temperature",
            "atomic_number",
            "anisotropy",
        ]:
            p = getattr(self, profile)
            if hasattr(p, "change_resolution"):
                p.change_resolution(max(p.basis.L, self.L))

        self.surface.change_resolution(
            self.L,
            self.M,
            self.N,
            NFP=self.NFP,
            NFP_umbilic_factor=self.NFP_umbilic_factor,
            sym=self.sym,
        )
        self.axis.change_resolution(
            self.N,
            NFP=self.NFP,
            NFP_umbilic_factor=self.NFP_umbilic_factor,
            sym=self.sym,
        )

        self._R_lmn = copy_coeffs(self.R_lmn, old_modes_R, self.R_basis.modes)
        self._Z_lmn = copy_coeffs(self.Z_lmn, old_modes_Z, self.Z_basis.modes)
        self._L_lmn = copy_coeffs(self.L_lmn, old_modes_L, self.L_basis.modes)

    def get_surface_at(self, rho=None, theta=None, zeta=None):
        """Return a representation for a given coordinate surface.

        Parameters
        ----------
        rho, theta, zeta : float or None
            radial, poloidal, or toroidal coordinate for the surface. Only
            one may be specified.

        Returns
        -------
        surf : Surface
            object representing the given surface, either a FourierRZToroidalSurface
            for surfaces of constant rho, or a ZernikeRZToroidalSection for
            surfaces of constant zeta.

        """
        errorif(
            not only1(rho is not None, theta is not None, zeta is not None),
            ValueError,
            f"Only one coordinate can be specified, got {rho}, {theta}, {zeta}",
        )
        errorif(
            theta is not None,
            NotImplementedError,
            "Constant theta surfaces have not been implemented yet",
        )
        if rho is not None:
            assert (rho >= 0) and (rho <= 1)
            surface = FourierRZToroidalSurface(
                sym=self.sym,
                NFP=self.NFP,
                NFP_umbilic_factor=self.NFP_umbilic_factor,
                rho=rho,
            )
            surface.change_resolution(self.M, self.N)

            AR = np.zeros((surface.R_basis.num_modes, self.R_basis.num_modes))
            AZ = np.zeros((surface.Z_basis.num_modes, self.Z_basis.num_modes))

            Js = []
            zernikeR = zernike_radial(
                rho, self.R_basis.modes[:, 0], self.R_basis.modes[:, 1]
            )
            for i, (l, m, n) in enumerate(self.R_basis.modes):
                j = np.argwhere(
                    np.logical_and(
                        surface.R_basis.modes[:, 1] == m,
                        surface.R_basis.modes[:, 2] == n,
                    )
                )
                Js.append(j.flatten())
            Js = np.array(Js)
            # Broadcasting at once is faster. We need to use np.arange to avoid
            # setting the value to the whole row.
            AR[Js[:, 0], np.arange(self.R_basis.num_modes)] = zernikeR

            Js = []
            zernikeZ = zernike_radial(
                rho, self.Z_basis.modes[:, 0], self.Z_basis.modes[:, 1]
            )
            for i, (l, m, n) in enumerate(self.Z_basis.modes):
                j = np.argwhere(
                    np.logical_and(
                        surface.Z_basis.modes[:, 1] == m,
                        surface.Z_basis.modes[:, 2] == n,
                    )
                )
                Js.append(j.flatten())
            Js = np.array(Js)
            # Broadcasting at once is faster. We need to use np.arange to avoid
            # setting the value to the whole row.
            AZ[Js[:, 0], np.arange(self.Z_basis.num_modes)] = zernikeZ

            Rb = AR @ self.R_lmn
            Zb = AZ @ self.Z_lmn
            surface.R_lmn = Rb
            surface.Z_lmn = Zb

            return surface

        if zeta is not None:
            assert (zeta >= 0) and (zeta <= 2 * np.pi)
            surface = ZernikeRZToroidalSection(sym=self.sym, zeta=zeta)
            surface.change_resolution(self.L, self.M)

            AR = np.zeros((surface.R_basis.num_modes, self.R_basis.num_modes))
            AZ = np.zeros((surface.Z_basis.num_modes, self.Z_basis.num_modes))

            for i, (l, m, n) in enumerate(self.R_basis.modes):
                j = np.argwhere(
                    np.logical_and(
                        surface.R_basis.modes[:, 0] == l,
                        surface.R_basis.modes[:, 1] == m,
                    )
                )
                AR[j, i] = fourier(
                    zeta, n, self.NFP, NFP_umbilic_factor=self.NFP_umbilic_factor
                )

            for i, (l, m, n) in enumerate(self.Z_basis.modes):
                j = np.argwhere(
                    np.logical_and(
                        surface.Z_basis.modes[:, 0] == l,
                        surface.Z_basis.modes[:, 1] == m,
                    )
                )
                AZ[j, i] = fourier(
                    zeta, n, self.NFP, NFP_umbilic_factor=self.NFP_umbilic_factor
                )
            Rb = AR @ self.R_lmn
            Zb = AZ @ self.Z_lmn
            surface.R_lmn = Rb
            surface.Z_lmn = Zb
            return surface

    def get_profile(self, name, grid=None, kind="spline", **kwargs):
        """Return a SplineProfile of the desired quantity.

        Parameters
        ----------
        name : str
            Name of the quantity to compute.
        grid : Grid, optional
            Grid of coordinates to evaluate at. Defaults to the quadrature grid.
            Note profile will only be a function of the radial coordinate.
        kind : {"power_series", "spline", "fourier_zernike"}
            Type of returned profile.

        Returns
        -------
        profile : SplineProfile
            Radial profile of the desired quantity.

        """
        assert kind in {"power_series", "spline", "fourier_zernike"}
        if grid is None:
            grid = QuadratureGrid(
                self.L_grid,
                self.M_grid,
                self.N_grid,
                self.NFP,
                NFP_umbilic_factor=self.NFP_umbilic_factor,
            )
        data = self.compute(name, grid=grid, **kwargs)
        f = data[name]
        f = grid.compress(f, surface_label="rho")
        x = grid.nodes[grid.unique_rho_idx, 0]
        p = SplineProfile(f, x, name=name)
        if kind == "power_series":
            p = p.to_powerseries(order=min(self.L, len(x)), xs=x, sym=True)
        if kind == "fourier_zernike":
            p = p.to_fourierzernike(L=min(self.L, len(x)), xs=x)
        return p

    def get_axis(self):
        """Return a representation for the magnetic axis.

        Returns
        -------
        axis : FourierRZCurve
            object representing the magnetic axis.
        """
        # value of Zernike polynomials at rho=0 for unique radial modes (+/-1)
        sign_l = np.atleast_2d(((np.arange(0, self.L + 1, 2) / 2) % 2) * -2 + 1).T
        # indices where m=0
        idx0_R = np.where(self.R_basis.modes[:, 1] == 0)[0]
        idx0_Z = np.where(self.Z_basis.modes[:, 1] == 0)[0]
        # indices where l=0 & m=0
        idx00_R = np.where((self.R_basis.modes[:, :2] == [0, 0]).all(axis=1))[0]
        idx00_Z = np.where((self.Z_basis.modes[:, :2] == [0, 0]).all(axis=1))[0]
        # this reshaping assumes the FourierZernike bases are sorted
        R_n = np.sum(
            sign_l * np.reshape(self.R_lmn[idx0_R], (-1, idx00_R.size), order="F"),
            axis=0,
        )
        modes_R = self.R_basis.modes[idx00_R, 2]
        if len(idx00_Z):
            Z_n = np.sum(
                sign_l * np.reshape(self.Z_lmn[idx0_Z], (-1, idx00_Z.size), order="F"),
                axis=0,
            )
            modes_Z = self.Z_basis.modes[idx00_Z, 2]
        else:  # catch cases such as axisymmetry with stellarator symmetry
            Z_n = 0
            modes_Z = 0
        axis = FourierRZCurve(
            R_n,
            Z_n,
            modes_R,
            modes_Z,
            NFP=self.NFP,
            NFP_umbilic_factor=self.NFP_umbilic_factor,
            sym=self.sym,
        )
        return axis

    def compute(
        self,
        names,
        grid=None,
        params=None,
        transforms=None,
        profiles=None,
        data=None,
        override_grid=True,
        **kwargs,
    ):
        """Compute the quantity given by name on grid.

        Parameters
        ----------
        names : str or array-like of str
            Name(s) of the quantity(s) to compute.
        grid : Grid, optional
            Grid of coordinates to evaluate at. Defaults to the quadrature grid.
        params : dict of ndarray
            Parameters from the equilibrium, such as R_lmn, Z_lmn, i_l, p_l, etc
            Defaults to attributes of self.
        transforms : dict of Transform
            Transforms for R, Z, lambda, etc. Default is to build from grid
        profiles : dict of Profile
            Profile objects for pressure, iota, current, etc. Defaults to attributes
            of self
        data : dict of ndarray
            Data computed so far, generally output from other compute functions
        override_grid : bool
            If True, override the user supplied grid if necessary and use a full
            resolution grid to compute quantities and then downsample to user requested
            grid. If False, uses only the user specified grid, which may lead to
            inaccurate values for surface or volume averages.

        Returns
        -------
        data : dict of ndarray
            Computed quantity and intermediate variables.

        """
        if isinstance(names, str):
            names = [names]
        if grid is None:
            grid = QuadratureGrid(
                self.L_grid,
                self.M_grid,
                self.N_grid,
                self.NFP,
                NFP_umbilic_factor=self.NFP_umbilic_factor,
            )
        elif not isinstance(grid, _Grid):
            raise TypeError(
                "must pass in a Grid object for argument grid!"
                f" instead got type {type(grid)}"
            )

        if params is None:
            params = get_params(names, obj=self, has_axis=grid.axis.size)
        if profiles is None:
            profiles = get_profiles(names, obj=self, grid=grid)
        if transforms is None:
            transforms = get_transforms(names, obj=self, grid=grid, **kwargs)
        if data is None:
            data = {}

        # To avoid the issue of using the wrong grid for surface and volume averages,
        # we first figure out what needed qtys are flux functions or volume integrals
        # and compute those first on a full grid
        p = "desc.equilibrium.equilibrium.Equilibrium"
        # If the user wants to compute x which depends on y which in turn depends on z,
        # and they pass in y already computed in data, then we shouldn't need to compute
        # z at all.
        deps = list(
            set(get_data_deps(names, obj=p, has_axis=grid.axis.size) + names)
            - data.keys()  # subtract out y if already computed
        )
        # TODO: replace this logic with `grid_type` from data_index
        dep0d = [
            dep
            for dep in deps
            if (data_index[p][dep]["coordinates"] == "") and (dep not in data)
        ]
        dep1dr = [
            dep
            for dep in deps
            if (data_index[p][dep]["coordinates"] == "r") and (dep not in data)
        ]
        dep1dz = [
            dep
            for dep in deps
            if (data_index[p][dep]["coordinates"] == "z")
            and (dep not in data)
            and dep not in ["phi", "zeta"]  # these don't need a special grid
        ]

        # whether we need to calculate 0d or 1d quantities on a special grid
        calc0d = bool(len(dep0d))
        calc1dr = bool(len(dep1dr))
        calc1dz = bool(len(dep1dz))
        if (  # see if the grid we're already using will work for desired qtys
            (grid.L >= self.L_grid)
            and (grid.M >= self.M_grid)
            and (grid.N >= self.N_grid)
        ):
            if isinstance(grid, QuadratureGrid):
                calc0d = calc1dr = calc1dz = False
            if isinstance(grid, LinearGrid):
                calc1dr = calc1dz = False

        if calc0d and override_grid:
            grid0d = QuadratureGrid(
                self.L_grid,
                self.M_grid,
                self.N_grid,
                self.NFP,
                NFP_umbilic_factor=self.NFP_umbilic_factor,
            )
            data0d_seed = {
                key: data[key]
                for key in data
                if data_index[p][key]["coordinates"] == ""
            }
            data0d = compute_fun(
                self,
                dep0d,
                params=params,
                transforms=get_transforms(dep0d, obj=self, grid=grid0d, **kwargs),
                profiles=get_profiles(dep0d, obj=self, grid=grid0d),
                # If a dependency of something is already computed, use it
                # instead of recomputing it on a potentially bad grid.
                data=data0d_seed,
                **kwargs,
            )
            # these should all be 0d quantities so don't need to compress/expand
            data0d = {key: val for key, val in data0d.items() if key in dep0d}
            data.update(data0d)

        data0d_seed = (
            {key: data[key] for key in data if data_index[p][key]["coordinates"] == ""}
            if ((calc1dr or calc1dz) and override_grid)
            else {}
        )
        if calc1dr and override_grid:
            grid1dr = LinearGrid(
                rho=grid.nodes[grid.unique_rho_idx, 0],
                M=self.M_grid,
                N=self.N_grid,
                NFP=self.NFP,
                NFP_umbilic_factor=self.NFP_umbilic_factor,
                sym=self.sym,
            )
            data1dr_seed = {
                key: grid1dr.copy_data_from_other(data[key], grid, surface_label="rho")
                for key in data
                if data_index[p][key]["coordinates"] == "r"
            }
            data1dr = compute_fun(
                self,
                dep1dr,
                params=params,
                transforms=get_transforms(dep1dr, obj=self, grid=grid1dr, **kwargs),
                profiles=get_profiles(dep1dr, obj=self, grid=grid1dr),
                # If a dependency of something is already computed, use it
                # instead of recomputing it on a potentially bad grid.
                data=data1dr_seed | data0d_seed,
                **kwargs,
            )
            # need to make this data broadcast with the data on the original grid
            data1dr = {
                key: grid.copy_data_from_other(val, grid1dr, surface_label="rho")
                for key, val in data1dr.items()
                if key in dep1dr
            }
            data.update(data1dr)

        if calc1dz and override_grid:
            grid1dz = LinearGrid(
                zeta=grid.nodes[grid.unique_zeta_idx, 2],
                L=self.L_grid,
                M=self.M_grid,
                NFP=grid.NFP,  # ex: self.NFP>1 but grid.NFP=1 for plot_3d
                sym=self.sym,
                endpoint=grid.endpoint,
                NFP_umbilic_factor=grid.NFP_umbilic_factor,
            )
            data1dz_seed = {
                key: grid1dz.copy_data_from_other(data[key], grid, surface_label="zeta")
                for key in data
                if data_index[p][key]["coordinates"] == "z"
            }
            data1dz = compute_fun(
                self,
                dep1dz,
                params=params,
                transforms=get_transforms(dep1dz, obj=self, grid=grid1dz, **kwargs),
                profiles=get_profiles(dep1dz, obj=self, grid=grid1dz),
                # If a dependency of something is already computed, use it
                # instead of recomputing it on a potentially bad grid.
                data=data1dz_seed | data0d_seed,
                **kwargs,
            )
            # need to make this data broadcast with the data on the original grid
            data1dz = {
                key: grid.copy_data_from_other(val, grid1dz, surface_label="zeta")
                for key, val in data1dz.items()
                if key in dep1dz
            }
            data.update(data1dz)

        # TODO: we can probably reduce the number of deps computed here if some are only
        #   needed as inputs for 0d and 1d qtys, unless the user asks for them
        #   specifically?
        data = compute_fun(
            self,
            names,
            params=params,
            transforms=transforms,
            profiles=profiles,
            data=data,
            **kwargs,
        )
        return data

    def map_coordinates(  # noqa: C901
        self,
        coords,
        inbasis,
        outbasis=("rho", "theta", "zeta"),
        guess=None,
        params=None,
        period=(np.inf, np.inf, np.inf),
        tol=1e-6,
        maxiter=30,
        full_output=False,
        **kwargs,
    ):
        """Given coordinates in inbasis, compute corresponding coordinates in outbasis.

        First solves for the computational coordinates that correspond to inbasis, then
        evaluates outbasis at those locations.

        Parameters
        ----------
        coords : ndarray, shape(k,3)
            2D array of input coordinates. Each row is a different
            point in space.
        inbasis, outbasis : tuple of str
            Labels for input and output coordinates, eg ("R", "phi", "Z") or
            ("rho", "alpha", "zeta") or any combination thereof. Labels should be the
            same as the compute function data key
        guess : None or ndarray, shape(k,3)
            Initial guess for the computational coordinates ['rho', 'theta', 'zeta']
            corresponding to coords in inbasis. If None, heuristics are used based on
            in basis and a nearest neighbor search on a coarse grid.
        params : dict
            Values of equilibrium parameters to use, eg eq.params_dict
        period : tuple of float
            Assumed periodicity for each quantity in inbasis.
            Use np.inf to denote no periodicity.
        tol : float
            Stopping tolerance.
        maxiter : int > 0
            Maximum number of Newton iterations
        full_output : bool, optional
            If True, also return a tuple where the first element is the residual from
            the root finding and the second is the number of iterations.
        kwargs : dict, optional
            Additional keyword arguments to pass to ``root`` such as ``maxiter_ls``,
            ``alpha``.

        Returns
        -------
        coords : ndarray, shape(k,3)
            Coordinates mapped from inbasis to outbasis.
        info : tuple
            2 element tuple containing residuals and number of iterations
            for each point. Only returned if ``full_output`` is True

        Notes
        -----
        ``guess`` must be given for this function to be compatible with ``jit``.

        """
        return map_coordinates(
            self,
            coords,
            inbasis,
            outbasis,
            guess,
            params,
            period,
            tol,
            maxiter,
            full_output,
            **kwargs,
        )

    def compute_theta_coords(
        self, flux_coords, L_lmn=None, tol=1e-6, maxiter=20, full_output=False, **kwargs
    ):
        """Find theta_DESC for given straight field line theta_PEST.

        Parameters
        ----------
        eq : Equilibrium
            Equilibrium to use
        flux_coords : ndarray, shape(k,3)
            2d array of flux coordinates [rho,theta*,zeta]. Each row is a different
            point in space.
        L_lmn : ndarray
            spectral coefficients for lambda. Defaults to eq.L_lmn
        tol : float
            Stopping tolerance.
        maxiter : int > 0
            maximum number of Newton iterations
        full_output : bool, optional
            If True, also return a tuple where the first element is the residual from
            the root finding and the second is the number of iterations.
        kwargs : dict, optional
            Additional keyword arguments to pass to ``root_scalar`` such as
            ``maxiter_ls``, ``alpha``.

        Returns
        -------
        coords : ndarray, shape(k,3)
            coordinates [rho,theta,zeta].
        info : tuple
            2 element tuple containing residuals and number of iterations
            for each point. Only returned if ``full_output`` is True
        """
        return compute_theta_coords(
            self,
            flux_coords,
            L_lmn=L_lmn,
            maxiter=maxiter,
            tol=tol,
            full_output=full_output,
            **kwargs,
        )

    def is_nested(self, grid=None, R_lmn=None, Z_lmn=None, L_lmn=None, msg=None):
        """Check that an equilibrium has properly nested flux surfaces in a plane.

        Does so by checking coordinate Jacobian (sqrt(g)) sign.
        If coordinate Jacobian switches sign somewhere in the volume, this
        indicates that it is zero at some point, meaning surfaces are touching and
        the equilibrium is not nested.

        NOTE: If grid resolution used is too low, or the solution is just barely
        unnested, this function may fail to return the correct answer.

        Parameters
        ----------
        grid  :  Grid, optional
            Grid on which to evaluate the coordinate Jacobian and check for the sign.
            (Default to QuadratureGrid with eq's current grid resolutions)
        R_lmn, Z_lmn, L_lmn : ndarray, optional
            spectral coefficients for R, Z, lambda. Defaults to eq.R_lmn, eq.Z_lmn
        msg : {None, "auto", "manual"}
            Warning to throw if unnested.

        Returns
        -------
        is_nested : bool
            whether the surfaces are nested

        """
        return is_nested(self, grid, R_lmn, Z_lmn, L_lmn, msg)

    def to_sfl(
        self,
        L=None,
        M=None,
        N=None,
        L_grid=None,
        M_grid=None,
        N_grid=None,
        rcond=None,
        copy=False,
    ):
        """Transform this equilibrium to use straight field line coordinates.

        Uses a least squares fit to find FourierZernike coefficients of R, Z, Rb, Zb
        with respect to the straight field line coordinates, rather than the boundary
        coordinates. The new lambda value will be zero.

        NOTE: Though the converted equilibrium will have the same flux surfaces,
        the force balance error will likely be higher than the original equilibrium.

        Parameters
        ----------
        L : int, optional
            radial resolution to use for SFL equilibrium. Default = 1.5*eq.L
        M : int, optional
            poloidal resolution to use for SFL equilibrium. Default = 1.5*eq.M
        N : int, optional
            toroidal resolution to use for SFL equilibrium. Default = 1.5*eq.N
        L_grid : int, optional
            radial spatial resolution to use for fit to new basis. Default = 2*L
        M_grid : int, optional
            poloidal spatial resolution to use for fit to new basis. Default = 2*M
        N_grid : int, optional
            toroidal spatial resolution to use for fit to new basis. Default = 2*N
        rcond : float, optional
            cutoff for small singular values in least squares fit.
        copy : bool, optional
            Whether to update the existing equilibrium or make a copy (Default).

        Returns
        -------
        eq_sfl : Equilibrium
            Equilibrium transformed to a straight field line coordinate representation.

        """
        return to_sfl(self, L, M, N, L_grid, M_grid, N_grid, rcond, copy)

    @property
    def surface(self):
        """Surface: Geometric surface defining boundary conditions."""
        return self._surface

    @surface.setter
    def surface(self, new):
        assert isinstance(
            new, FourierRZToroidalSurface
        ), f"surface should be of type FourierRZToroidalSurface or subclass, got {new}"
        assert (
            self.sym == new.sym
        ), "Surface and Equilibrium must have the same symmetry"
        assert self.NFP == new.NFP, "Surface and Equilibrium must have the same NFP"
        assert (
            self.NFP_umbilic_factor == new.NFP_umbilic_factor
        ), "Surface and Equilibrium must have the same NFP_umbilic_factor"
        new.change_resolution(self.L, self.M, self.N)
        self._surface = new

    @property
    def axis(self):
        """Curve: object representing the magnetic axis."""
        return self._axis

    @axis.setter
    def axis(self, new):
        assert isinstance(
            new, FourierRZCurve
        ), f"axis should be of type FourierRZCurve or a subclass, got {new}"
        assert self.sym == new.sym, "Axis and Equilibrium must have the same symmetry"
        assert self.NFP == new.NFP, "Axis and Equilibrium must have the same NFP"
        assert (
            self.NFP_umbilic_factor == new.NFP_umbilic_factor
        ), "Axis and Equilibrium must have the same NFP_umbilic_factor"
        new.change_resolution(self.N)
        self._axis = new

    @property
    def spectral_indexing(self):
        """str: Type of indexing used for the spectral basis."""
        # TODO: allow this to change?
        return self._spectral_indexing

    @property
    def sym(self):
        """bool: Whether this equilibrium is stellarator symmetric."""
        return self._sym

    @property
    def bdry_mode(self):
        """str: Method for specifying boundary condition."""
        return self._bdry_mode

    @optimizable_parameter
    @property
    def Psi(self):
        """float: Total toroidal flux within the last closed flux surface in Webers."""
        return self._Psi

    @Psi.setter
    def Psi(self, Psi):
        self._Psi = float(np.squeeze(Psi))

    @property
    def NFP(self):
        """int: Number of (toroidal) field periods."""
        return self._NFP

    @property
    def NFP_umbilic_factor(self):
        """int: Field period Umbilic factor."""
        return self._NFP_umbilic_factor

    @NFP.setter
    def NFP(self, NFP):
        assert (
            isinstance(NFP, numbers.Real) and (NFP == int(NFP)) and (NFP > 0)
        ), f"NFP should be a positive integer, got {type(NFP)}"
        self.change_resolution(NFP=NFP)

    @NFP_umbilic_factor.setter
    def NFP_umbilic_factor(self, NFP_umbilic_factor):
        assert (
            isinstance(NFP_umbilic_factor, numbers.Real)
            and (NFP_umbilic_factor == int(NFP_umbilic_factor))
            and (NFP_umbilic_factor > 0)
        ), f"NFP should be a positive integer, got {type(NFP_umbilic_factor)}"
        self.change_resolution(NFP_umbilic_factor=NFP_umbilic_factor)

    @property
    def L(self):
        """int: Maximum radial mode number."""
        return self._L

    @property
    def M(self):
        """int: Maximum poloidal fourier mode number."""
        return self._M

    @property
    def N(self):
        """int: Maximum toroidal fourier mode number."""
        return self._N

    @optimizable_parameter
    @property
    def R_lmn(self):
        """ndarray: Spectral coefficients of R."""
        return self._R_lmn

    @R_lmn.setter
    def R_lmn(self, R_lmn):
        R_lmn = jnp.atleast_1d(jnp.asarray(R_lmn))
        errorif(
            R_lmn.size != self._R_lmn.size,
            ValueError,
            "R_lmn should have the same size as R_basis, "
            + f"got {len(R_lmn)} for basis with {self.R_basis.num_modes} modes",
        )
        self._R_lmn = R_lmn

    @optimizable_parameter
    @property
    def Z_lmn(self):
        """ndarray: Spectral coefficients of Z."""
        return self._Z_lmn

    @Z_lmn.setter
    def Z_lmn(self, Z_lmn):
        Z_lmn = jnp.atleast_1d(jnp.asarray(Z_lmn))
        errorif(
            Z_lmn.size != self._Z_lmn.size,
            ValueError,
            "Z_lmn should have the same size as Z_basis, "
            + f"got {len(Z_lmn)} for basis with {self.Z_basis.num_modes} modes",
        )
        self._Z_lmn = Z_lmn

    @optimizable_parameter
    @property
    def L_lmn(self):
        """ndarray: Spectral coefficients of lambda."""
        return self._L_lmn

    @L_lmn.setter
    def L_lmn(self, L_lmn):
        L_lmn = jnp.atleast_1d(jnp.asarray(L_lmn))
        errorif(
            L_lmn.size != self._L_lmn.size,
            ValueError,
            "L_lmn should have the same size as L_basis, "
            + f"got {len(L_lmn)} for basis with {self.L_basis.num_modes} modes",
        )
        self._L_lmn = L_lmn

    @optimizable_parameter
    @property
    def Rb_lmn(self):
        """ndarray: Spectral coefficients of R at the boundary."""
        return self.surface.R_lmn

    @Rb_lmn.setter
    def Rb_lmn(self, Rb_lmn):
        self.surface.R_lmn = Rb_lmn

    @optimizable_parameter
    @property
    def Zb_lmn(self):
        """ndarray: Spectral coefficients of Z at the boundary."""
        return self.surface.Z_lmn

    @Zb_lmn.setter
    def Zb_lmn(self, Zb_lmn):
        self.surface.Z_lmn = Zb_lmn

    @optimizable_parameter
    @property
    def I(self):  # noqa: E743
        """float: Net toroidal current on the sheet current at the LCFS."""
        return self.surface.I if hasattr(self.surface, "I") else np.empty(0)

    @I.setter
    def I(self, new):  # noqa: E743
        errorif(
            not hasattr(self.surface, "I"),
            ValueError,
            "Attempt to set I on an equilibrium without sheet current",
        )
        self.surface.I = new

    @optimizable_parameter
    @property
    def G(self):
        """float: Net poloidal current on the sheet current at the LCFS."""
        return self.surface.G if hasattr(self.surface, "G") else np.empty(0)

    @G.setter
    def G(self, new):
        errorif(
            not hasattr(self.surface, "G"),
            ValueError,
            "Attempt to set G on an equilibrium without sheet current",
        )
        self.surface.G = new

    @optimizable_parameter
    @property
    def Phi_mn(self):
        """ndarray: coeffs of single-valued part of surface current potential."""
        return self.surface.Phi_mn if hasattr(self.surface, "Phi_mn") else np.empty(0)

    @Phi_mn.setter
    def Phi_mn(self, new):
        errorif(
            not hasattr(self.surface, "Phi_mn"),
            ValueError,
            "Attempt to set Phi_mn on an equilibrium without sheet current",
        )
        self.surface.Phi_mn = new

    @optimizable_parameter
    @property
    def Ra_n(self):
        """ndarray: R coefficients for axis Fourier series."""
        return self.axis.R_n

    @Ra_n.setter
    def Ra_n(self, Ra_n):
        self.axis.R_n = Ra_n

    @optimizable_parameter
    @property
    def Za_n(self):
        """ndarray: Z coefficients for axis Fourier series."""
        return self.axis.Z_n

    @Za_n.setter
    def Za_n(self, Za_n):
        self.axis.Z_n = Za_n

    @property
    def pressure(self):
        """Profile: Pressure (Pa) profile."""
        return self._pressure

    @pressure.setter
    def pressure(self, new):
        self._pressure = parse_profile(new, "pressure")

    @optimizable_parameter
    @property
    def p_l(self):
        """ndarray: Coefficients of pressure profile."""
        return np.empty(0) if self.pressure is None else self.pressure.params

    @p_l.setter
    def p_l(self, p_l):
        errorif(
            self.pressure is None,
            ValueError,
            "Attempt to set pressure on an equilibrium with fixed kinetic profiles",
        )
        self.pressure.params = p_l

    @property
    def anisotropy(self):
        """Profile: Anisotropy profile."""
        return self._anisotropy

    @anisotropy.setter
    def anisotropy(self, new):
        self._anisotropy = parse_profile(new, "anisotropy")

    @optimizable_parameter
    @property
    def a_lmn(self):
        """ndarray: Coefficients of anisotropy profile."""
        return np.empty(0) if self.anisotropy is None else self.anisotropy.params

    @a_lmn.setter
    def a_lmn(self, a_lmn):
        errorif(
            self.anisotropy is None,
            ValueError,
            "Attempt to set anisotropy on an equilibrium without anisotropy profile",
        )
        self.anisotropy.params = a_lmn

    @property
    def electron_temperature(self):
        """Profile: Electron temperature (eV) profile."""
        return self._electron_temperature

    @electron_temperature.setter
    def electron_temperature(self, new):
        self._electron_temperature = parse_profile(new, "electron temperature")

    @optimizable_parameter
    @property
    def Te_l(self):
        """ndarray: Coefficients of electron temperature profile."""
        return (
            np.empty(0)
            if self.electron_temperature is None
            else self.electron_temperature.params
        )

    @Te_l.setter
    def Te_l(self, Te_l):
        errorif(
            self.electron_temperature is None,
            ValueError,
            "Attempt to set electron temperature on an equilibrium with fixed pressure",
        )
        self.electron_temperature.params = Te_l

    @property
    def electron_density(self):
        """Profile: Electron density (m^-3) profile."""
        return self._electron_density

    @electron_density.setter
    def electron_density(self, new):
        self._electron_density = parse_profile(new, "electron density")

    @optimizable_parameter
    @property
    def ne_l(self):
        """ndarray: Coefficients of electron density profile."""
        return (
            np.empty(0)
            if self.electron_density is None
            else self.electron_density.params
        )

    @ne_l.setter
    def ne_l(self, ne_l):
        errorif(
            self.electron_density is None,
            ValueError,
            "Attempt to set electron density on an equilibrium with fixed pressure",
        )
        self.electron_density.params = ne_l

    @property
    def ion_temperature(self):
        """Profile: ion temperature (eV) profile."""
        return self._ion_temperature

    @ion_temperature.setter
    def ion_temperature(self, new):
        self._ion_temperature = parse_profile(new, "ion temperature")

    @optimizable_parameter
    @property
    def Ti_l(self):
        """ndarray: Coefficients of ion temperature profile."""
        return (
            np.empty(0) if self.ion_temperature is None else self.ion_temperature.params
        )

    @Ti_l.setter
    def Ti_l(self, Ti_l):
        errorif(
            self.ion_temperature is None,
            ValueError,
            "Attempt to set ion temperature on an equilibrium with fixed pressure",
        )
        self.ion_temperature.params = Ti_l

    @property
    def atomic_number(self):
        """Profile: Effective atomic number (Z_eff) profile."""
        return self._atomic_number

    @atomic_number.setter
    def atomic_number(self, new):
        self._atomic_number = parse_profile(new, "atomic number")

    @optimizable_parameter
    @property
    def Zeff_l(self):
        """ndarray: Coefficients of effective atomic number profile."""
        return np.empty(0) if self.atomic_number is None else self.atomic_number.params

    @Zeff_l.setter
    def Zeff_l(self, Zeff_l):
        errorif(
            self.atomic_number is None,
            ValueError,
            "Attempt to set atomic number on an equilibrium with fixed pressure",
        )
        self.atomic_number.params = Zeff_l

    @property
    def iota(self):
        """Profile: Rotational transform (iota) profile."""
        return self._iota

    @iota.setter
    def iota(self, new):
        self._iota = parse_profile(new, "iota")

    @optimizable_parameter
    @property
    def i_l(self):
        """ndarray: Coefficients of iota profile."""
        return np.empty(0) if self.iota is None else self.iota.params

    @i_l.setter
    def i_l(self, i_l):
        errorif(
            self.iota is None,
            ValueError,
            "Attempt to set rotational transform on an equilibrium"
            + "with fixed toroidal current",
        )
        self.iota.params = i_l

    @property
    def current(self):
        """Profile: Toroidal current profile (I)."""
        return self._current

    @current.setter
    def current(self, new):
        self._current = parse_profile(new, "current")

    @optimizable_parameter
    @property
    def c_l(self):
        """ndarray: Coefficients of current profile."""
        return np.empty(0) if self.current is None else self.current.params

    @c_l.setter
    def c_l(self, c_l):
        errorif(
            self.current is None,
            ValueError,
            "Attempt to set toroidal current on an equilibrium with "
            + "fixed rotational transform",
        )
        self.current.params = c_l

    @property
    def R_basis(self):
        """FourierZernikeBasis: Spectral basis for R."""
        return self._R_basis

    @property
    def Z_basis(self):
        """FourierZernikeBasis: Spectral basis for Z."""
        return self._Z_basis

    @property
    def L_basis(self):
        """FourierZernikeBasis: Spectral basis for lambda."""
        return self._L_basis

    @property
    def L_grid(self):
        """int: Radial resolution of grid in real space."""
        return self._L_grid

    @L_grid.setter
    def L_grid(self, L_grid):
        if self.L_grid != L_grid:
            self._L_grid = L_grid

    @property
    def M_grid(self):
        """int: Poloidal resolution of grid in real space."""
        return self._M_grid

    @M_grid.setter
    def M_grid(self, M_grid):
        if self.M_grid != M_grid:
            self._M_grid = M_grid

    @property
    def N_grid(self):
        """int: Toroidal resolution of grid in real space."""
        return self._N_grid

    @N_grid.setter
    def N_grid(self, N_grid):
        if self.N_grid != N_grid:
            self._N_grid = N_grid

    @property
    def resolution(self):
        """dict: Spectral and real space resolution parameters of the Equilibrium."""
        return {
            "L": self.L,
            "M": self.M,
            "N": self.N,
            "L_grid": self.L_grid,
            "M_grid": self.M_grid,
            "N_grid": self.N_grid,
        }

    def resolution_summary(self):
        """Print a summary of the spectral and real space resolution."""
        print("Spectral indexing: {}".format(self.spectral_indexing))
        print("Spectral resolution (L,M,N)=({},{},{})".format(self.L, self.M, self.N))
        print(
            "Node resolution (L,M,N)=({},{},{})".format(
                self.L_grid, self.M_grid, self.N_grid
            )
        )

    @classmethod
    def from_near_axis(
        cls,
        na_eq,
        r=0.1,
        L=None,
        M=8,
        N=None,
        ntheta=None,
        spectral_indexing="ansi",
        w=2,
    ):
        """Initialize an Equilibrium from a near-axis solution.

        Parameters
        ----------
        na_eq : Qsc or Qic
            Near-axis solution generated by pyQSC or pyQIC.
        r : float
            Radius of the desired boundary surface (in meters).
        L : int (optional)
            Radial resolution. Default 2*M for ``spectral_indexing=='fringe'``, else M
        M : int (optional)
            Poloidal resolution. Default is 8
        N : int (optional)
            Toroidal resolution. Default is M.
            If N=np.inf, the max resolution provided by na_eq.nphi is used.
        ntheta : int, optional
            Number of poloidal grid points used in the conversion. Default 2*M+1
        spectral_indexing : str (optional)
            Type of Zernike indexing scheme to use. Default ``'ansi'``
        w : float
            Weight exponent for fit. Surfaces are fit using a weighted least squares
            using weight = 1/rho**w, so that points near axis are captured more
            accurately.

        Returns
        -------
        eq : Equilibrium
            Equilibrium approximation of the near-axis solution.

        """
        try:
            # default resolution parameters
            if L is None:
                if spectral_indexing == "ansi":
                    L = M
                elif spectral_indexing == "fringe":
                    L = 2 * M
            if N is None:
                N = M
            if N == np.inf:
                N = int((na_eq.nphi - 1) / 2)

            if ntheta is None:
                ntheta = 2 * M + 1

            inputs = {
                "Psi": np.pi * r**2 * na_eq.Bbar,
                "NFP": na_eq.nfp,
                "L": L,
                "M": M,
                "N": N,
                "sym": not na_eq.lasym,
                "spectral_indexing": spectral_indexing,
                "pressure": np.array([[0, -na_eq.p2 * r**2], [2, na_eq.p2 * r**2]]),
                "iota": None,
                "current": np.array([[2, 2 * np.pi / mu_0 * na_eq.I2 * r**2]]),
                "axis": FourierRZCurve(
                    R_n=np.concatenate((np.flipud(na_eq.rs[1:]), na_eq.rc)),
                    Z_n=np.concatenate((np.flipud(na_eq.zs[1:]), na_eq.zc)),
                    NFP=na_eq.nfp,
                ),
                "surface": None,
            }
        except AttributeError as e:
            raise ValueError("Input must be a pyQSC or pyQIC solution.") from e

        rho, _ = special.js_roots(L, 2, 2)
        # TODO: could make this an OCS grid to improve fitting, need to figure out
        # how concentric grids work with QSC
        grid = LinearGrid(rho=rho, theta=ntheta, zeta=na_eq.phi, NFP=na_eq.nfp)
        basis_R = FourierZernikeBasis(
            L=L,
            M=M,
            N=N,
            NFP=na_eq.nfp,
            sym="cos" if not na_eq.lasym else False,
            spectral_indexing=spectral_indexing,
        )
        basis_Z = FourierZernikeBasis(
            L=L,
            M=M,
            N=N,
            NFP=na_eq.nfp,
            sym="sin" if not na_eq.lasym else False,
            spectral_indexing=spectral_indexing,
        )
        basis_L = FourierZernikeBasis(
            L=L,
            M=M,
            N=N,
            NFP=na_eq.nfp,
            sym="sin" if not na_eq.lasym else False,
            spectral_indexing=spectral_indexing,
        )

        transform_R = Transform(grid, basis_R, method="direct1")
        transform_Z = Transform(grid, basis_Z, method="direct1")
        transform_L = Transform(grid, basis_L, method="direct1")
        A_R = transform_R.matrices["direct1"][0][0][0]
        A_Z = transform_Z.matrices["direct1"][0][0][0]
        A_L = transform_L.matrices["direct1"][0][0][0]

        W = 1 / grid.nodes[:, 0].flatten() ** w
        A_Rw = A_R * W[:, None]
        A_Zw = A_Z * W[:, None]
        A_Lw = A_L * W[:, None]

        R_1D = np.zeros((grid.num_nodes,))
        Z_1D = np.zeros((grid.num_nodes,))
        L_1D = np.zeros((grid.num_nodes,))
        for rho_i in rho:
            R_2D, Z_2D, phi0_2D = na_eq.Frenet_to_cylindrical(r * rho_i, ntheta)
            phi_cyl_ax = np.linspace(
                0, 2 * np.pi / na_eq.nfp, na_eq.nphi, endpoint=False
            )
            nu_B_ax = na_eq.nu_spline(phi_cyl_ax)
            phi_B = phi_cyl_ax + nu_B_ax
            nu_B = phi_B - phi0_2D
            idx = np.nonzero(grid.nodes[:, 0] == rho_i)[0]
            R_1D[idx] = R_2D.flatten(order="F")
            Z_1D[idx] = Z_2D.flatten(order="F")
            L_1D[idx] = nu_B.flatten(order="F") * na_eq.iota

        inputs["R_lmn"] = np.linalg.lstsq(A_Rw, R_1D * W, rcond=None)[0]
        inputs["Z_lmn"] = np.linalg.lstsq(A_Zw, Z_1D * W, rcond=None)[0]
        inputs["L_lmn"] = np.linalg.lstsq(A_Lw, L_1D * W, rcond=None)[0]

        eq = Equilibrium(**inputs)
        eq.surface = eq.get_surface_at(rho=1)

        return eq

    def solve(
        self,
        objective="force",
        constraints=None,
        optimizer="lsq-exact",
        ftol=None,
        xtol=None,
        gtol=None,
        maxiter=None,
        x_scale="auto",
        options=None,
        verbose=1,
        copy=False,
    ):
        """Solve to find the equilibrium configuration.

        Parameters
        ----------
        objective : {"force", "forces", "energy"}
            Objective function to solve. Default = force balance on unified grid.
        constraints : Tuple
            set of constraints to enforce. Default = fixed boundary/profiles
        optimizer : str or Optimizer (optional)
            optimizer to use
        ftol, xtol, gtol : float
            stopping tolerances. `None` will use defaults for given optimizer.
        maxiter : int
            Maximum number of solver steps.
        x_scale : array_like or ``'auto'``, optional
            Characteristic scale of each variable. Setting ``x_scale`` is equivalent
            to reformulating the problem in scaled variables ``xs = x / x_scale``.
            An alternative view is that the size of a trust region along jth
            dimension is proportional to ``x_scale[j]``. Improved convergence may
            be achieved by setting ``x_scale`` such that a step of a given size
            along any of the scaled variables has a similar effect on the cost
            function. If set to ``'auto'``, the scale is iteratively updated using the
            inverse norms of the columns of the Jacobian or Hessian matrix.
        options : dict
            Dictionary of additional options to pass to optimizer.
        verbose : int
            Level of output.
        copy : bool
            Whether to return the current equilibrium or a copy (leaving the original
            unchanged).

        Returns
        -------
        eq : Equilibrium
            Either this equilibrium or a copy, depending on "copy" argument.
        result : OptimizeResult
            The optimization result represented as a ``OptimizeResult`` object.
            Important attributes are: ``x`` the solution array, ``success`` a
            Boolean flag indicating if the optimizer exited successfully and
            ``message`` which describes the cause of the termination. See
            `OptimizeResult` for a description of other attributes.

        """
        if constraints is None:
            constraints = get_fixed_boundary_constraints(eq=self)
        if not isinstance(objective, ObjectiveFunction):
            objective = get_equilibrium_objective(eq=self, mode=objective)
        if not isinstance(optimizer, Optimizer):
            optimizer = Optimizer(optimizer)
        if not isinstance(constraints, (list, tuple)):
            constraints = tuple([constraints])

        if self.N > self.N_grid or self.M > self.M_grid or self.L > self.L_grid:
            warnings.warn(
                colored(
                    "Equilibrium has one or more spectral resolutions "
                    + "greater than the corresponding collocation grid resolution! "
                    + "This is not recommended and may result in poor convergence. "
                    + "Set grid resolutions to be higher, (i.e. eq.N_grid=2*eq.N) "
                    + "to avoid this warning.",
                    "yellow",
                )
            )
        if self.bdry_mode == "poincare":
            raise NotImplementedError(
                "Solving equilibrium with poincare XS as BC is not supported yet "
                + "on master branch."
            )

        things, result = optimizer.optimize(
            self,
            objective,
            constraints,
            ftol=ftol,
            xtol=xtol,
            gtol=gtol,
            x_scale=x_scale,
            verbose=verbose,
            maxiter=maxiter,
            options=options,
            copy=copy,
        )

        return things[0], result

    def optimize(
        self,
        objective=None,
        constraints=None,
        optimizer="proximal-lsq-exact",
        ftol=None,
        xtol=None,
        gtol=None,
        ctol=None,
        maxiter=None,
        x_scale="auto",
        options=None,
        verbose=1,
        copy=False,
    ):
        """Optimize an equilibrium for an objective.

        Parameters
        ----------
        objective : ObjectiveFunction
            Objective function to optimize.
        constraints : Objective or tuple of Objective
            Objective function to satisfy. Default = fixed-boundary force balance.
        optimizer : str or Optimizer (optional)
            optimizer to use
        ftol, xtol, gtol, ctol : float
            stopping tolerances. `None` will use defaults for given optimizer.
        maxiter : int
            Maximum number of solver steps.
        x_scale : array_like or ``'auto'``, optional
            Characteristic scale of each variable. Setting ``x_scale`` is equivalent
            to reformulating the problem in scaled variables ``xs = x / x_scale``.
            An alternative view is that the size of a trust region along jth
            dimension is proportional to ``x_scale[j]``. Improved convergence may
            be achieved by setting ``x_scale`` such that a step of a given size
            along any of the scaled variables has a similar effect on the cost
            function. If set to ``'auto'``, the scale is iteratively updated using the
            inverse norms of the columns of the Jacobian or Hessian matrix.
        options : dict
            Dictionary of additional options to pass to optimizer.
        verbose : int
            Level of output.
        copy : bool
            Whether to return the current equilibrium or a copy (leaving the original
            unchanged).

        Returns
        -------
        eq : Equilibrium
            Either this equilibrium or a copy, depending on "copy" argument.
        result : OptimizeResult
            The optimization result represented as a ``OptimizeResult`` object.
            Important attributes are: ``x`` the solution array, ``success`` a
            Boolean flag indicating if the optimizer exited successfully and
            ``message`` which describes the cause of the termination. See
            `OptimizeResult` for a description of other attributes.

        """
        if not isinstance(optimizer, Optimizer):
            optimizer = Optimizer(optimizer)
        if constraints is None:
            constraints = get_fixed_boundary_constraints(eq=self)
            constraints = (ForceBalance(eq=self), *constraints)
        if not isinstance(constraints, (list, tuple)):
            constraints = tuple([constraints])

        things, result = optimizer.optimize(
            self,
            objective,
            constraints,
            ftol=ftol,
            xtol=xtol,
            gtol=gtol,
            ctol=ctol,
            x_scale=x_scale,
            verbose=verbose,
            maxiter=maxiter,
            options=options,
            copy=copy,
        )

        return things[0], result

    def perturb(
        self,
        deltas,
        objective=None,
        constraints=None,
        order=2,
        tr_ratio=0.1,
        weight="auto",
        include_f=True,
        verbose=1,
        copy=False,
    ):
        """Perturb an equilibrium.

        Parameters
        ----------
        objective : ObjectiveFunction
            Objective function to satisfy. Default = force balance.
        constraints : Objective or tuple of Objective
            Constraint function to satisfy. Default = fixed-boundary.
        deltas : dict of ndarray
            Deltas for perturbations. Keys should names of Equilibrium attributes
            ("p_l",  "Rb_lmn", "L_lmn" etc.) and values of arrays of desired change in
            the attribute.
        order : {0,1,2,3}
            Order of perturbation (0=none, 1=linear, 2=quadratic, etc.)
        tr_ratio : float or array of float
            Radius of the trust region, as a fraction of ||x||.
            Enforces ||dx1|| <= tr_ratio*||x|| and ||dx2|| <= tr_ratio*||dx1||.
            If a scalar, uses the same ratio for all steps. If an array, uses the first
            element for the first step and so on.
        weight : ndarray, "auto", or None, optional
            1d or 2d array for weighted least squares. 1d arrays are turned into
            diagonal matrices. Default is to weight by (mode number)**2. None applies
            no weighting.
        include_f : bool, optional
            Whether to include the 0th order objective residual in the perturbation
            equation. Including this term can improve force balance if the perturbation
            step is large, but can result in too large a step if the perturbation
            is small.
        verbose : int
            Level of output.
        copy : bool, optional
            Whether to update the existing equilibrium or make a copy (Default).

        Returns
        -------
        eq_new : Equilibrium
            Perturbed equilibrium.

        """
        if objective is None:
            objective = get_equilibrium_objective(eq=self)
        if constraints is None:
            if "Ra_n" in deltas or "Za_n" in deltas:
                constraints = get_fixed_axis_constraints(eq=self)
            else:
                constraints = get_fixed_boundary_constraints(eq=self)

        eq = perturb(
            self,
            objective,
            constraints,
            deltas,
            order=order,
            tr_ratio=tr_ratio,
            weight=weight,
            include_f=include_f,
            verbose=verbose,
            copy=copy,
        )

        return eq


class EquilibriaFamily(IOAble, MutableSequence):
    """EquilibriaFamily stores a list of Equilibria.

    Has methods for solving complex equilibria using a multi-grid continuation method.

    Parameters
    ----------
    args : Equilibrium, dict or list of dict
        Should be either:

        * An Equilibrium (or several)
        * A dictionary of inputs (or several) to create a equilibria
        * A single list of dictionaries, one for each equilibrium in a continuation.
        * Nothing, to create an empty family.

        For more information see inputs required by ``'Equilibrium'``.
    """

    _io_attrs_ = ["_equilibria"]

    def __init__(self, *args):
        # we use ensure_nested=False here for all but the first iteration
        # because it is assumed the family
        # will be solved with a continuation method, so there's no need for the
        # fancy coordinate mapping stuff since it will just be overwritten during
        # solve_continuation
        self.equilibria = []
        if len(args) == 1 and isinstance(args[0], list):
            for i, inp in enumerate(args[0]):
                # ensure that first step is nested
                ensure_nested_bool = True if i == 0 else False
                self.equilibria.append(
                    Equilibrium(
                        **inp, ensure_nested=ensure_nested_bool, check_kwargs=False
                    )
                )
        else:
            for i, arg in enumerate(args):
                if isinstance(arg, Equilibrium):
                    self.equilibria.append(arg)
                elif isinstance(arg, dict):
                    ensure_nested_bool = True if i == 0 else False
                    self.equilibria.append(
                        Equilibrium(
                            **arg, ensure_nested=ensure_nested_bool, check_kwargs=False
                        )
                    )
                else:
                    raise TypeError(
                        "Args to create EquilibriaFamily should either be "
                        + "Equilibrium or dictionary"
                    )

    def solve_continuation(
        self,
        objective="force",
        optimizer="lsq-exact",
        pert_order=2,
        ftol=None,
        xtol=None,
        gtol=None,
        maxiter=100,
        verbose=1,
        checkpoint_path=None,
    ):
        """Solve for an equilibrium by continuation method.

        Steps through an EquilibriaFamily, solving each equilibrium, and uses
        perturbations to step between different profiles/boundaries.

        Uses the previous step as an initial guess for each solution.

        Parameters
        ----------
        eqfam : EquilibriaFamily or list of Equilibria
            Equilibria to solve for at each step.
        objective : str or ObjectiveFunction (optional)
            function to solve for equilibrium solution
        optimizer : str or Optimizer (optional)
            optimizer to use
        pert_order : int or array of int
            order of perturbations to use. If array-like, should be same length as
            family to specify different values for each step.
        ftol, xtol, gtol : float or array-like of float
            stopping tolerances for subproblem at each step. `None` will use defaults
            for given optimizer.
        maxiter : int or array-like of int
            maximum number of iterations in each equilibrium subproblem.
        verbose : integer
            * 0: no output
            * 1: summary of each iteration
            * 2: as above plus timing information
            * 3: as above plus detailed solver output
        checkpoint_path : str or path-like
            file to save checkpoint data (Default value = None)

        Returns
        -------
        eqfam : EquilibriaFamily
            family of equilibria for the intermediate steps, where the last member is
            the final desired configuration,

        """
        from desc.continuation import solve_continuation

        return solve_continuation(
            self,
            objective,
            optimizer,
            pert_order,
            ftol,
            xtol,
            gtol,
            maxiter,
            verbose,
            checkpoint_path,
        )

    @classmethod
    def solve_continuation_automatic(
        cls,
        eq,
        objective="force",
        optimizer="lsq-exact",
        pert_order=2,
        ftol=None,
        xtol=None,
        gtol=None,
        maxiter=100,
        verbose=1,
        checkpoint_path=None,
        **kwargs,
    ):
        """Solve for an equilibrium using an automatic continuation method.

        By default, the method first solves for a no pressure tokamak, then a finite
        beta tokamak, then a finite beta stellarator. Currently hard coded to take a
        fixed number of perturbation steps based on conservative estimates and testing.
        In the future, continuation stepping will be done adaptively.

        Parameters
        ----------
        eq : Equilibrium
            Unsolved Equilibrium with the final desired boundary, profiles, resolution.
        objective : str or ObjectiveFunction (optional)
            function to solve for equilibrium solution
        optimizer : str or Optimizer (optional)
            optimizer to use
        pert_order : int
            order of perturbations to use.
        ftol, xtol, gtol : float
            stopping tolerances for subproblem at each step. `None` will use defaults
            for given optimizer.
        maxiter : int
            maximum number of iterations in each equilibrium subproblem.
        verbose : integer
            * 0: no output
            * 1: summary of each iteration
            * 2: as above plus timing information
            * 3: as above plus detailed solver output
        checkpoint_path : str or path-like
            file to save checkpoint data (Default value = None)
        **kwargs : dict, optional
            * ``mres_step``: int, default 6. The amount to increase Mpol by at each
              continuation step
            * ``pres_step``: float, ``0<=pres_step<=1``, default 0.5. The amount to
              increase pres_ratio by at each continuation step
            * ``bdry_step``: float, ``0<=bdry_step<=1``, default 0.25. The amount to
              increase bdry_ratio by at each continuation step

        Returns
        -------
        eqfam : EquilibriaFamily
            family of equilibria for the intermediate steps, where the last member is
            the final desired configuration,

        """
        from desc.continuation import solve_continuation_automatic

        return solve_continuation_automatic(
            eq,
            objective,
            optimizer,
            pert_order,
            ftol,
            xtol,
            gtol,
            maxiter,
            verbose,
            checkpoint_path,
            **kwargs,
        )

    @property
    def equilibria(self):
        """list: Equilibria contained in the family."""
        return self._equilibria

    @equilibria.setter
    def equilibria(self, equil):
        if isinstance(equil, tuple):
            equil = list(equil)
        elif isinstance(equil, np.ndarray):
            equil = equil.tolist()
        elif not isinstance(equil, list):
            equil = [equil]
        if len(equil) and not all([isinstance(eq, Equilibrium) for eq in equil]):
            raise ValueError(
                "Members of EquilibriaFamily should be of type Equilibrium or subclass."
            )
        self._equilibria = list(equil)

    def __getitem__(self, i):
        return self._equilibria[i]

    def __setitem__(self, i, new_item):
        if not isinstance(new_item, Equilibrium):
            raise ValueError(
                "Members of EquilibriaFamily should be of type Equilibrium or subclass."
            )
        self._equilibria[i] = new_item

    def __delitem__(self, i):
        del self._equilibria[i]

    def __len__(self):
        return len(self._equilibria)

    def insert(self, i, new_item):
        """Insert a new Equilibrium into the family at position i."""
        if not isinstance(new_item, Equilibrium):
            raise ValueError(
                "Members of EquilibriaFamily should be of type Equilibrium or subclass."
            )
        self._equilibria.insert(i, new_item)<|MERGE_RESOLUTION|>--- conflicted
+++ resolved
@@ -622,14 +622,10 @@
         self._M_grid = int(setdefault(M_grid, self.M_grid))
         self._N_grid = int(setdefault(N_grid, self.N_grid))
         self._NFP = int(setdefault(NFP, self.NFP))
-<<<<<<< HEAD
         self._NFP_umbilic_factor = int(
             setdefault(NFP_umbilic_factor, self.NFP_umbilic_factor)
         )
-        self._sym = setdefault(sym, self.sym)
-=======
         self._sym = bool(setdefault(sym, self.sym))
->>>>>>> 5d3af143
 
         old_modes_R = self.R_basis.modes
         old_modes_Z = self.Z_basis.modes
