"""Objectives for targeting quasisymmetry."""

import numpy as np

<<<<<<< HEAD
=======
from desc.backend import jnp
from desc.basis import DoubleFourierSeries
>>>>>>> 6afc749d
from desc.compute import (
    compute_boozer_coordinates,
    compute_quasisymmetry_error,
    get_profiles,
    get_transforms,
)
from desc.grid import LinearGrid
from desc.utils import Timer

from .normalization import compute_scaling_factors
from .objective_funs import _Objective


class QuasisymmetryBoozer(_Objective):
    """Quasi-symmetry Boozer harmonics error.

    Parameters
    ----------
    eq : Equilibrium, optional
        Equilibrium that will be optimized to satisfy the Objective.
    target : float, ndarray, optional
        Target value(s) of the objective.
        len(target) must be equal to Objective.dim_f
    weight : float, ndarray, optional
        Weighting to apply to the Objective, relative to other Objectives.
        len(weight) must be equal to Objective.dim_f
    normalize : bool
        Whether to compute the error in physical units or non-dimensionalize.
    normalize_target : bool
        Whether target should be normalized before comparing to computed values.
        if `normalize` is `True` and the target is in physical units, this should also
        be set to True.
    grid : Grid, ndarray, optional
        Collocation grid containing the nodes to evaluate at.
    helicity : tuple, optional
        Type of quasi-symmetry (M, N). Default = quasi-axisymmetry (1, 0).
    M_booz : int, optional
        Poloidal resolution of Boozer transformation. Default = 2 * eq.M.
    N_booz : int, optional
        Toroidal resolution of Boozer transformation. Default = 2 * eq.N.
    name : str
        Name of the objective function.

    """

    _scalar = False
    _linear = False
    _units = "(T)"
    _print_value_fmt = "Quasi-symmetry Boozer error: {:10.3e} "

    def __init__(
        self,
        eq=None,
        target=0,
        weight=1,
        normalize=True,
        normalize_target=True,
        grid=None,
        helicity=(1, 0),
        M_booz=None,
        N_booz=None,
        name="QS Boozer",
    ):

        self.grid = grid
        self.helicity = helicity
        self.M_booz = M_booz
        self.N_booz = N_booz
        super().__init__(
            eq=eq,
            target=target,
            weight=weight,
            normalize=normalize,
            normalize_target=normalize_target,
            name=name,
        )

        self._print_value_fmt = (
            "Quasi-symmetry ({},{}) Boozer error: ".format(
                self.helicity[0], self.helicity[1]
            )
            + "{:10.3e} "
        )

    def build(self, eq, use_jit=True, verbose=1):
        """Build constant arrays.

        Parameters
        ----------
        eq : Equilibrium, optional
            Equilibrium that will be optimized to satisfy the Objective.
        use_jit : bool, optional
            Whether to just-in-time compile the objective and derivatives.
        verbose : int, optional
            Level of output.

        """
        if self.M_booz is None:
            self.M_booz = 2 * eq.M
        if self.N_booz is None:
            self.N_booz = 2 * eq.N
        if self.grid is None:
            self.grid = LinearGrid(
                M=2 * self.M_booz, N=2 * self.N_booz, NFP=eq.NFP, sym=False
            )
        self._data_keys = ["|B|_mn"]

        timer = Timer()
        if verbose > 0:
            print("Precomputing transforms")
        timer.start("Precomputing transforms")

        self._profiles = get_profiles(*self._data_keys, eq=eq, grid=self.grid)
        self._transforms = get_transforms(
            *self._data_keys,
            eq=eq,
            grid=self.grid,
            M_booz=self.M_booz,
            N_booz=self.N_booz
        )

        timer.stop("Precomputing transforms")
        if verbose > 1:
            timer.disp("Precomputing transforms")

        M = self.helicity[0]
        N = self.helicity[1] / eq.NFP
        self._idx_00 = np.where(
            (self._transforms["B"].basis.modes == [0, 0, 0]).all(axis=1)
        )[0]
        if N == 0:
            self._idx_MN = np.where(self._transforms["B"].basis.modes[:, 2] == 0)[0]
        else:
            self._idx_MN = np.where(
                self._transforms["B"].basis.modes[:, 1]
                / self._transforms["B"].basis.modes[:, 2]
                == M / N
            )[0]
        self._idx = np.ones((self._transforms["B"].basis.num_modes,), bool)
        self._idx[self._idx_00] = False
        self._idx[self._idx_MN] = False

        self._dim_f = np.sum(self._idx)

        if self._normalize:
            scales = compute_scaling_factors(eq)
            self._normalization = scales["B"]

        super().build(eq=eq, use_jit=use_jit, verbose=verbose)

    def compute(self, R_lmn, Z_lmn, L_lmn, i_l, c_l, Psi, **kwargs):
        """Compute quasi-symmetry Boozer harmonics error.

        Parameters
        ----------
        R_lmn : ndarray
            Spectral coefficients of R(rho,theta,zeta) -- flux surface R coordinate (m).
        Z_lmn : ndarray
            Spectral coefficients of Z(rho,theta,zeta) -- flux surface Z coordinate (m).
        L_lmn : ndarray
            Spectral coefficients of lambda(rho,theta,zeta) -- poloidal stream function.
        i_l : ndarray
            Spectral coefficients of iota(rho) -- rotational transform profile.
        c_l : ndarray
            Spectral coefficients of I(rho) -- toroidal current profile.
        Psi : float
            Total toroidal magnetic flux within the last closed flux surface (Wb).

        Returns
        -------
        f : ndarray
            Quasi-symmetry flux function error at each node (T^3).

        """
        params = {
            "R_lmn": R_lmn,
            "Z_lmn": Z_lmn,
            "L_lmn": L_lmn,
            "i_l": i_l,
            "c_l": c_l,
            "Psi": Psi,
        }
        data = compute_boozer_coordinates(
            params,
            self._transforms,
            self._profiles,
        )
        b_mn = data["|B|_mn"]
        b_mn = b_mn[self._idx]

        return self._shift_scale(b_mn)

    @property
    def helicity(self):
        """tuple: Type of quasi-symmetry (M, N)."""
        return self._helicity

    @helicity.setter
    def helicity(self, helicity):
        assert (
            (len(helicity) == 2)
            and (int(helicity[0]) == helicity[0])
            and (int(helicity[1]) == helicity[1])
        )
        self._helicity = helicity
        if hasattr(self, "_print_value_fmt"):
            units = "(T)"
            self._print_value_fmt = (
                "Quasi-symmetry ({},{}) Boozer error: ".format(
                    self.helicity[0], self.helicity[1]
                )
                + "{:10.3e} "
                + units
            )


class QuasisymmetryTwoTerm(_Objective):
    """Quasi-symmetry two-term error.

    Parameters
    ----------
    eq : Equilibrium, optional
        Equilibrium that will be optimized to satisfy the Objective.
    target : float, ndarray, optional
        Target value(s) of the objective.
        len(target) must be equal to Objective.dim_f
    weight : float, ndarray, optional
        Weighting to apply to the Objective, relative to other Objectives.
        len(weight) must be equal to Objective.dim_f
    normalize : bool
        Whether to compute the error in physical units or non-dimensionalize.
    normalize_target : bool
        Whether target should be normalized before comparing to computed values.
        if `normalize` is `True` and the target is in physical units, this should also
        be set to True.
    grid : Grid, ndarray, optional
        Collocation grid containing the nodes to evaluate at.
    helicity : tuple, optional
        Type of quasi-symmetry (M, N).
    name : str
        Name of the objective function.

    """

    _scalar = False
    _linear = False
    _units = "(T^3)"
    _print_value_fmt = "Quasi-symmetry two-term error: {:10.3e} "

    def __init__(
        self,
        eq=None,
        target=0,
        weight=1,
        normalize=True,
        normalize_target=True,
        grid=None,
        helicity=(1, 0),
        name="QS two-term",
    ):

        self.grid = grid
        self.helicity = helicity
        super().__init__(
            eq=eq,
            target=target,
            weight=weight,
            normalize=normalize,
            normalize_target=normalize_target,
            name=name,
        )

        self._print_value_fmt = (
            "Quasi-symmetry ({},{}) two-term error: ".format(
                self.helicity[0], self.helicity[1]
            )
            + "{:10.3e} "
        )

    def build(self, eq, use_jit=True, verbose=1):
        """Build constant arrays.

        Parameters
        ----------
        eq : Equilibrium, optional
            Equilibrium that will be optimized to satisfy the Objective.
        use_jit : bool, optional
            Whether to just-in-time compile the objective and derivatives.
        verbose : int, optional
            Level of output.

        """
        if self.grid is None:
            self.grid = LinearGrid(M=eq.M_grid, N=eq.N_grid, NFP=eq.NFP, sym=eq.sym)

        self._dim_f = self.grid.num_nodes
        self._data_keys = ["f_C"]

        timer = Timer()
        if verbose > 0:
            print("Precomputing transforms")
        timer.start("Precomputing transforms")

        self._profiles = get_profiles(*self._data_keys, eq=eq, grid=self.grid)
        self._transforms = get_transforms(*self._data_keys, eq=eq, grid=self.grid)

        timer.stop("Precomputing transforms")
        if verbose > 1:
            timer.disp("Precomputing transforms")

        if self._normalize:
            scales = compute_scaling_factors(eq)
            self._normalization = scales["B"] ** 3 / jnp.sqrt(self._dim_f)

        super().build(eq=eq, use_jit=use_jit, verbose=verbose)

    def compute(self, R_lmn, Z_lmn, L_lmn, i_l, c_l, Psi, **kwargs):
        """Compute quasi-symmetry two-term errors.

        Parameters
        ----------
        R_lmn : ndarray
            Spectral coefficients of R(rho,theta,zeta) -- flux surface R coordinate (m).
        Z_lmn : ndarray
            Spectral coefficients of Z(rho,theta,zeta) -- flux surface Z coordinate (m).
        L_lmn : ndarray
            Spectral coefficients of lambda(rho,theta,zeta) -- poloidal stream function.
        i_l : ndarray
            Spectral coefficients of iota(rho) -- rotational transform profile.
        c_l : ndarray
            Spectral coefficients of I(rho) -- toroidal current profile.
        Psi : float
            Total toroidal magnetic flux within the last closed flux surface (Wb).

        Returns
        -------
        f : ndarray
            Quasi-symmetry flux function error at each node (T^3).

        """
        params = {
            "R_lmn": R_lmn,
            "Z_lmn": Z_lmn,
            "L_lmn": L_lmn,
            "i_l": i_l,
            "c_l": c_l,
            "Psi": Psi,
        }
        data = compute_quasisymmetry_error(
            params,
            self._transforms,
            self._profiles,
            helicity=self._helicity,
        )
        f = data["f_C"] * self.grid.weights

        return self._shift_scale(f)

    @property
    def helicity(self):
        """tuple: Type of quasi-symmetry (M, N)."""
        return self._helicity

    @helicity.setter
    def helicity(self, helicity):
        assert (
            (len(helicity) == 2)
            and (int(helicity[0]) == helicity[0])
            and (int(helicity[1]) == helicity[1])
        )
        self._helicity = helicity
        if hasattr(self, "_print_value_fmt"):
            units = "(T^3)"
            self._print_value_fmt = (
                "Quasi-symmetry ({},{}) error: ".format(
                    self.helicity[0], self.helicity[1]
                )
                + "{:10.3e} "
                + units
            )


class QuasisymmetryTripleProduct(_Objective):
    """Quasi-symmetry triple product error.

    Parameters
    ----------
    eq : Equilibrium, optional
        Equilibrium that will be optimized to satisfy the Objective.
    target : float, ndarray, optional
        Target value(s) of the objective.
        len(target) must be equal to Objective.dim_f
    weight : float, ndarray, optional
        Weighting to apply to the Objective, relative to other Objectives.
        len(weight) must be equal to Objective.dim_f
    normalize : bool
        Whether to compute the error in physical units or non-dimensionalize.
    normalize_target : bool
        Whether target should be normalized before comparing to computed values.
        if `normalize` is `True` and the target is in physical units, this should also
        be set to True.
    grid : Grid, ndarray, optional
        Collocation grid containing the nodes to evaluate at.
    name : str
        Name of the objective function.

    """

    _scalar = False
    _linear = False
    _units = "(T^4/m^2)"
    _print_value_fmt = "Quasi-symmetry error: {:10.3e} "

    def __init__(
        self,
        eq=None,
        target=0,
        weight=1,
        normalize=True,
        normalize_target=True,
        grid=None,
        name="QS triple product",
    ):

        self.grid = grid
        super().__init__(
            eq=eq,
            target=target,
            weight=weight,
            normalize=normalize,
            normalize_target=normalize_target,
            name=name,
        )

    def build(self, eq, use_jit=True, verbose=1):
        """Build constant arrays.

        Parameters
        ----------
        eq : Equilibrium, optional
            Equilibrium that will be optimized to satisfy the Objective.
        use_jit : bool, optional
            Whether to just-in-time compile the objective and derivatives.
        verbose : int, optional
            Level of output.

        """
        if self.grid is None:
            self.grid = LinearGrid(M=eq.M_grid, N=eq.N_grid, NFP=eq.NFP, sym=eq.sym)

        self._dim_f = self.grid.num_nodes
        self._data_keys = ["f_T"]

        timer = Timer()
        if verbose > 0:
            print("Precomputing transforms")
        timer.start("Precomputing transforms")

        self._profiles = get_profiles(*self._data_keys, eq=eq, grid=self.grid)
        self._transforms = get_transforms(*self._data_keys, eq=eq, grid=self.grid)

        timer.stop("Precomputing transforms")
        if verbose > 1:
            timer.disp("Precomputing transforms")

        if self._normalize:
            scales = compute_scaling_factors(eq)
            self._normalization = (
                scales["B"] ** 4 / scales["a"] ** 2 / jnp.sqrt(self._dim_f)
            )

        super().build(eq=eq, use_jit=use_jit, verbose=verbose)

    def compute(self, R_lmn, Z_lmn, L_lmn, i_l, c_l, Psi, **kwargs):
        """Compute quasi-symmetry triple product errors.

        Parameters
        ----------
        R_lmn : ndarray
            Spectral coefficients of R(rho,theta,zeta) -- flux surface R coordinate (m).
        Z_lmn : ndarray
            Spectral coefficients of Z(rho,theta,zeta) -- flux surface Z coordinate (m).
        L_lmn : ndarray
            Spectral coefficients of lambda(rho,theta,zeta) -- poloidal stream function.
        i_l : ndarray
            Spectral coefficients of iota(rho) -- rotational transform profile.
        c_l : ndarray
            Spectral coefficients of I(rho) -- toroidal current profile.
        Psi : float
            Total toroidal magnetic flux within the last closed flux surface (Wb).

        Returns
        -------
        f : ndarray
            Quasi-symmetry flux function error at each node (T^4/m^2).

        """
        params = {
            "R_lmn": R_lmn,
            "Z_lmn": Z_lmn,
            "L_lmn": L_lmn,
            "i_l": i_l,
            "c_l": c_l,
            "Psi": Psi,
        }
        data = compute_quasisymmetry_error(
            params,
            self._transforms,
            self._profiles,
        )
        f = data["f_T"] * self.grid.weights

        return self._shift_scale(f)<|MERGE_RESOLUTION|>--- conflicted
+++ resolved
@@ -2,11 +2,7 @@
 
 import numpy as np
 
-<<<<<<< HEAD
-=======
 from desc.backend import jnp
-from desc.basis import DoubleFourierSeries
->>>>>>> 6afc749d
 from desc.compute import (
     compute_boozer_coordinates,
     compute_quasisymmetry_error,
