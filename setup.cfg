--- conflicted
+++ resolved
@@ -49,13 +49,10 @@
     ignore::pytest.PytestUnraisableExceptionWarning
     ignore::RuntimeWarning:desc.compute
     # Ignore division by zero warnings.
-<<<<<<< HEAD
     ignore:numpy.ndarray size changed:RuntimeWarning
-
-
-=======
+    # ignore benign Cython warnings on ndarray size
     ignore::DeprecationWarning:ml_dtypes.*
->>>>>>> 3d658820
+    # ignore benign ml_dtypes DeprecationWarning
 
 [flake8]
 # Primarily ignoring whitespace, indentation, and commenting etiquette that black does not catch
