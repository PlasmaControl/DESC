"""Compute functions for fast ion confinement."""

from functools import partial

from orthax.legendre import leggauss

from desc.backend import jit, jnp

from ..batching import batch_map
from ..integrals.bounce_integral import Bounce2D
from ..integrals.quad_utils import (
    automorphism_sin,
    get_quadrature,
    grad_automorphism_sin,
)
from ..utils import cross, dot, safediv
from ._neoclassical import _bounce_doc, _compute
from .data_index import register_compute_fun

# We rewrite equivalents of Nemov et al.'s expressions (21, 22) to resolve
# the indeterminate form of the limit and use single-valued maps of physical
# coordinates. This avoids the computational issues of multivalued maps.
# The derivative (∂/∂ψ)|ϑ,ϕ belongs to flux coordinates which satisfy
# α = ϑ − χ(ψ) ϕ where α is the poloidal label of ψ,α Clebsch coordinates.
# Choosing χ = ι implies ϑ, ϕ are PEST angles.
# ∂G/∂((λB₀)⁻¹) =     λ²B₀  ∫ dℓ (1 − λ|B|/2) / √(1 − λ|B|) ∂|B|/∂ψ / |B|
# ∂V/∂((λB₀)⁻¹) = 3/2 λ²B₀  ∫ dℓ √(1 − λ|B|) R / |B|
# ∂g/∂((λB₀)⁻¹) =     λ²B₀² ∫ dℓ (1 − λ|B|/2) / √(1 − λ|B|) |∇ψ| κ_g / |B|
# K ≝ R dψ/dρ
# tan(π/2 γ_c) =
#              ∫ dℓ (1 − λ|B|/2) / √(1 − λ|B|) |∇ψ| κ_g / |B|
#              ----------------------------------------------
# (|∇ρ| ‖e_α|ρ,ϕ‖)ᵢ ∫ dℓ [ (1 − λ|B|/2)/√(1 − λ|B|) ∂|B|/∂ρ + √(1 − λ|B|) K ] / |B|


def _v_tau(data, B, pitch):
    # Note v τ = 4λ⁻²B₀⁻¹ ∂I/∂((λB₀)⁻¹) where v is the particle velocity,
    # τ is the bounce time, and I is defined in Nemov et al. eq. 36.
    return safediv(2.0, jnp.sqrt(jnp.abs(1 - pitch * B)))


def _drift1(data, B, pitch):
    return (
        safediv(1 - 0.5 * pitch * B, jnp.sqrt(jnp.abs(1 - pitch * B)))
        * data["|grad(psi)|*kappa_g"]
        / B
    )


def _drift2(data, B, pitch):
    return (
        safediv(1 - 0.5 * pitch * B, jnp.sqrt(jnp.abs(1 - pitch * B)))
        * data["|B|_r|v,p"]
        + jnp.sqrt(jnp.abs(1 - pitch * B)) * data["K"]
    ) / B


@register_compute_fun(
    name="Gamma_c",
    label=(
        # Γ_c = π/(8√2) ∫ dλ 〈 ∑ⱼ [v τ γ_c²]ⱼ 〉
        "\\Gamma_c = \\frac{\\pi}{8 \\sqrt{2}} "
        "\\int d\\lambda \\langle \\sum_j (v \\tau \\gamma_c^2)_j \\rangle"
    ),
    units="~",
    units_long="None",
    description="Fast ion confinement proxy (scalar)",
    dim=1,
    params=[],
    transforms={"grid": []},
    profiles=[],
    coordinates="r",
    data=[
        "min_tz |B|",
        "max_tz |B|",
        "B^phi",
        "B^phi_r|v,p",
        "|B|_r|v,p",
        "b",
        "grad(phi)",
        "grad(psi)",
        "|grad(psi)|",
        "|grad(rho)|",
        "|e_alpha|r,p|",
        "kappa_g",
        "iota_r",
    ]
    + Bounce2D.required_names,
    resolution_requirement="tz",
    grid_requirement={"can_fft2": True},
    **_bounce_doc,
)
@partial(
    jit,
    static_argnames=[
        "Y_B",
        "num_transit",
        "num_well",
        "num_quad",
        "num_pitch",
        "pitch_batch_size",
        "surf_batch_size",
        "spline",
    ],
)
def _Gamma_c(params, transforms, profiles, data, **kwargs):
    """Fast ion confinement proxy as defined by Nemov et al.

    Poloidal motion of trapped particle orbits in real-space coordinates.
    V. V. Nemov, S. V. Kasilov, W. Kernbichler, G. O. Leitold.
    Phys. Plasmas 1 May 2008; 15 (5): 052501.
    https://doi.org/10.1063/1.2912456.
    Equation 61.

    A 3D stellarator magnetic field admits ripple wells that lead to enhanced
    radial drift of trapped particles. The energetic particle confinement
    metric γ_c quantifies whether the contours of the second adiabatic invariant
    close on the flux surfaces. In the limit where the poloidal drift velocity
    majorizes the radial drift velocity, the contours lie parallel to flux
    surfaces. The optimization metric Γ_c averages γ_c² over the distribution
    of trapped particles on each flux surface.

    The radial electric field has a negligible effect, since fast particles
    have high energy with collisionless orbits, so it is assumed to be zero.
    """
    # noqa: unused dependency
    theta = kwargs["theta"]
    Y_B = kwargs.get("Y_B", theta.shape[-1] * 2)
    alpha = kwargs.get("alpha", jnp.array([0.0]))
    num_transit = kwargs.get("num_transit", 20)
    num_pitch = kwargs.get("num_pitch", 64)
    num_well = kwargs.get("num_well", Y_B * num_transit)
    pitch_batch_size = kwargs.get("pitch_batch_size", None)
    surf_batch_size = kwargs.get("surf_batch_size", 1)
    assert (
        surf_batch_size == 1 or pitch_batch_size is None
    ), f"Expected pitch_batch_size to be None, got {pitch_batch_size}."
    spline = kwargs.get("spline", True)
    fl_quad = (
        kwargs["fieldline_quad"] if "fieldline_quad" in kwargs else leggauss(Y_B // 2)
    )
    quad = (
        kwargs["quad"]
        if "quad" in kwargs
        else get_quadrature(
            leggauss(kwargs.get("num_quad", 32)),
            (automorphism_sin, grad_automorphism_sin),
        )
    )

    def Gamma_c(data):
        bounce = Bounce2D(
            grid,
            data,
            data["theta"],
            Y_B,
            alpha,
            num_transit,
            quad,
            is_fourier=True,
            spline=spline,
        )

        def fun(pitch_inv):
            points = bounce.points(pitch_inv, num_well)
            v_tau, drift1, drift2 = bounce.integrate(
                [_v_tau, _drift1, _drift2],
                pitch_inv,
                data,
                ["|grad(psi)|*kappa_g", "|B|_r|v,p", "K"],
                points,
                is_fourier=True,
            )
            # This is γ_c π/2.
            gamma_c = jnp.arctan(
                safediv(
                    drift1,
                    drift2
                    * bounce.interp_to_argmin(
                        data["|grad(rho)|*|e_alpha|r,p|"], points, is_fourier=True
                    ),
                )
            )
            return (v_tau * gamma_c**2).sum(-1).mean(-2)

        return jnp.sum(
            batch_map(fun, data["pitch_inv"], pitch_batch_size)
            * data["pitch_inv weight"]
            / data["pitch_inv"] ** 2,
            axis=-1,
        ) / (bounce.compute_fieldline_length(fl_quad) * 2**1.5 * jnp.pi)

    # It is assumed the grid is sufficiently dense to reconstruct |B|,
    # so anything smoother than |B| may be captured accurately as a single
    # Fourier series rather than transforming each component.
    # Last term in K behaves as ∂log(|B|²/B^ϕ)/∂ρ |B| if one ignores the issue
    # of a log argument with units. Smoothness determined by positive lower bound
    # of log argument, and hence behaves as ∂log(|B|)/∂ρ |B| = ∂|B|/∂ρ.
    fun_data = {
        "|grad(psi)|*kappa_g": data["|grad(psi)|"] * data["kappa_g"],
        "|grad(rho)|*|e_alpha|r,p|": data["|grad(rho)|"] * data["|e_alpha|r,p|"],
        "|B|_r|v,p": data["|B|_r|v,p"],
        "K": data["iota_r"]
        * dot(cross(data["grad(psi)"], data["b"]), data["grad(phi)"])
        - (2 * data["|B|_r|v,p"] - data["|B|"] * data["B^phi_r|v,p"] / data["B^phi"]),
    }
    grid = transforms["grid"]
    data["Gamma_c"] = _compute(
        Gamma_c, fun_data, data, theta, grid, num_pitch, surf_batch_size
    )
    return data


def _radial_drift(data, B, pitch):
    return safediv(
        data["cvdrift0"] * (1 - 0.5 * pitch * B), jnp.sqrt(jnp.abs(1 - pitch * B))
    )


def _poloidal_drift(data, B, pitch):
    return safediv(
        (data["gbdrift (periodic)"] + data["gbdrift (secular)/phi"] * data["zeta"])
        * (1 - 0.5 * pitch * B),
        jnp.sqrt(jnp.abs(1 - pitch * B)),
    )


@register_compute_fun(
    name="gamma_c",
<<<<<<< HEAD
    label=(
        # 2⁄π · arctan(<v_ds · ∇ψ> ⁄ <v_ds · ∇α>)
        "\\gamma_c"
    ),
    units="~",
    units_long="None",
    description="Fast ion confinement proxy",
    dim=1,
    params=[],
    transforms={"grid": []},
    profiles=[],
    coordinates="r",
=======
    label="\\sum_{w} \\gamma_c(\\rho, \\alpha, \\lambda, w)",
    units="~",
    units_long="None",
    description="Fast ion confinement proxy",
    dim=2,
    params=[],
    transforms={"grid": []},
    profiles=[],
    coordinates="rtz",
>>>>>>> 5519f7b6
    data=[
        "min_tz |B|",
        "max_tz |B|",
        "B^phi",
        "B^phi_r|v,p",
        "|B|_r|v,p",
        "b",
        "grad(phi)",
        "grad(psi)",
        "|grad(psi)|",
        "|grad(rho)|",
        "|e_alpha|r,p|",
        "kappa_g",
        "iota_r",
    ]
    + Bounce2D.required_names,
    resolution_requirement="tz",
    grid_requirement={"can_fft2": True},
    **_bounce_doc,
)
@partial(
    jit,
    static_argnames=[
        "Y_B",
        "num_transit",
        "num_well",
        "num_quad",
        "num_pitch",
        "pitch_batch_size",
        "surf_batch_size",
        "spline",
    ],
)
<<<<<<< HEAD
def _gamma_c_fun(params, transforms, profiles, data, **kwargs):
    """Fast ion confinement proxy as defined by Velasco et al.

    Defined by Velasco et al. (doi:10.1088/1741-4326/ac2994)",
    The variable γ_c is needed for all the Γs so we calculate it
    in this compute function separately.
=======
def _little_gamma_c_Nemov(params, transforms, profiles, data, **kwargs):
    """Fast ion confinement proxy as defined by Nemov et al.

    Returns
    -------
    ∑_w γ_c(ρ, α, λ, w) where w indexes a well.
        Shape (num rho, num alpha, num pitch).

>>>>>>> 5519f7b6
    """
    # noqa: unused dependency
    theta = kwargs["theta"]
    Y_B = kwargs.get("Y_B", theta.shape[-1] * 2)
    alpha = kwargs.get("alpha", jnp.array([0.0]))
    num_transit = kwargs.get("num_transit", 20)
    num_pitch = kwargs.get("num_pitch", 64)
    num_well = kwargs.get("num_well", Y_B * num_transit)
    pitch_batch_size = kwargs.get("pitch_batch_size", None)
    surf_batch_size = kwargs.get("surf_batch_size", 1)
    assert (
        surf_batch_size == 1 or pitch_batch_size is None
    ), f"Expected pitch_batch_size to be None, got {pitch_batch_size}."
<<<<<<< HEAD
    spline = kwargs.get("spline", True)
=======
>>>>>>> 5519f7b6
    quad = (
        kwargs["quad"]
        if "quad" in kwargs
        else get_quadrature(
            leggauss(kwargs.get("num_quad", 32)),
            (automorphism_sin, grad_automorphism_sin),
        )
    )
<<<<<<< HEAD
=======
    spline = kwargs.get("spline", True)
>>>>>>> 5519f7b6

    def gamma_c0(data):
        bounce = Bounce2D(
            grid,
            data,
            data["theta"],
            Y_B,
            alpha,
            num_transit,
            quad,
            is_fourier=True,
            spline=spline,
        )

        def fun(pitch_inv):
            points = bounce.points(pitch_inv, num_well)
            drift1, drift2 = bounce.integrate(
                [_drift1, _drift2],
                pitch_inv,
                data,
                ["|grad(psi)|*kappa_g", "|B|_r|v,p", "K"],
                points,
                is_fourier=True,
            )
<<<<<<< HEAD

            # This is γ_c π/2.
            gamma_c = jnp.arctan(
=======
            return (2 / jnp.pi) * jnp.arctan(
>>>>>>> 5519f7b6
                safediv(
                    drift1,
                    drift2
                    * bounce.interp_to_argmin(
<<<<<<< HEAD
                        data["|grad(rho)|*|e_alpha|r,p|"], points, is_fourier=True
                    ),
                )
            )  # Output shape (num_rho, num_alpha, num_pitch, num_well)

            # Summed over all the wells so the
            # final shape (num_rho, num_alpha, num_pitch)
            gamma_c = gamma_c.sum(axis=-1)

            return gamma_c

        return batch_map(fun, data["pitch_inv"], pitch_batch_size)

    # It is assumed the grid is sufficiently dense to reconstruct |B|,
    # so anything smoother than |B| may be captured accurately as a single
    # Fourier series rather than transforming each component.
    # Last term in K behaves as ∂log(|B|²/B^ϕ)/∂ρ |B| if one ignores the issue
    # of a log argument with units. Smoothness determined by positive lower bound
    # of log argument, and hence behaves as ∂log(|B|)/∂ρ |B| = ∂|B|/∂ρ.
=======
                        data["|grad(rho)|*|e_alpha|r,p|"],
                        points,
                        is_fourier=True,
                    ),
                )
            ).sum(-1)

        return batch_map(fun, data["pitch_inv"], pitch_batch_size)

>>>>>>> 5519f7b6
    fun_data = {
        "|grad(psi)|*kappa_g": data["|grad(psi)|"] * data["kappa_g"],
        "|grad(rho)|*|e_alpha|r,p|": data["|grad(rho)|"] * data["|e_alpha|r,p|"],
        "|B|_r|v,p": data["|B|_r|v,p"],
        "K": data["iota_r"]
        * dot(cross(data["grad(psi)"], data["b"]), data["grad(phi)"])
        - (2 * data["|B|_r|v,p"] - data["|B|"] * data["B^phi_r|v,p"] / data["B^phi"]),
    }
<<<<<<< HEAD

    grid = transforms["grid"]

    data["gamma_c"] = _compute(
        gamma_c0, fun_data, data, theta, grid, num_pitch, surf_batch_size
    )

=======
    grid = transforms["grid"]
    data["gamma_c"] = _compute(
        gamma_c0,
        fun_data,
        data,
        theta,
        grid,
        num_pitch,
        surf_batch_size,
        expand_out=False,
    )
>>>>>>> 5519f7b6
    return data


@register_compute_fun(
    name="Gamma_c Velasco",
    label=(
        # Γ_c = π/(8√2) ∫ dλ 〈 ∑ⱼ [v τ γ_c²]ⱼ 〉
        "\\Gamma_c = \\frac{\\pi}{8 \\sqrt{2}} "
        "\\int d\\lambda \\langle \\sum_j (v \\tau \\gamma_c^2)_j \\rangle"
    ),
    units="~",
    units_long="None",
    description="Fast ion confinement proxy (scalar) "
    "as defined by Velasco et al. (doi:10.1088/1741-4326/ac2994)",
    dim=1,
    params=[],
    transforms={"grid": []},
    profiles=[],
    coordinates="r",
    data=[
        "min_tz |B|",
        "max_tz |B|",
        "cvdrift0",
        "gbdrift (periodic)",
        "gbdrift (secular)/phi",
    ]
    + Bounce2D.required_names,
    resolution_requirement="tz",
    grid_requirement={"can_fft2": True},
    **_bounce_doc,
)
@partial(
    jit,
    static_argnames=[
        "Y_B",
        "num_transit",
        "num_well",
        "num_quad",
        "num_pitch",
        "pitch_batch_size",
        "surf_batch_size",
        "spline",
    ],
)
def _Gamma_c_Velasco(params, transforms, profiles, data, **kwargs):
    """Fast ion confinement proxy as defined by Velasco et al.

    A model for the fast evaluation of prompt losses of energetic ions in stellarators.
    J.L. Velasco et al. 2021 Nucl. Fusion 61 116059.
    https://doi.org/10.1088/1741-4326/ac2994.
    Equation 16.

    This expression has a secular term that drives the result to zero as the number
    of toroidal transits increases if the secular term is not averaged out from the
    singular integrals. It is observed that this implementation does not average
    out the secular term. Currently, an optimization using this metric may need
    to be evaluated by measuring decrease in Γ_c at a fixed number of toroidal
    transits.
    """
    # noqa: unused dependency
    theta = kwargs["theta"]
    Y_B = kwargs.get("Y_B", theta.shape[-1] * 2)
    alpha = kwargs.get("alpha", jnp.array([0.0]))
    num_pitch = kwargs.get("num_pitch", 64)
    num_transit = kwargs.get("num_transit", 20)
    num_well = kwargs.get("num_well", Y_B * num_transit)
    pitch_batch_size = kwargs.get("pitch_batch_size", None)
    surf_batch_size = kwargs.get("surf_batch_size", 1)
    assert (
        surf_batch_size == 1 or pitch_batch_size is None
    ), f"Expected pitch_batch_size to be None, got {pitch_batch_size}."
    spline = kwargs.get("spline", True)
    fl_quad = (
        kwargs["fieldline_quad"] if "fieldline_quad" in kwargs else leggauss(Y_B // 2)
    )
    quad = (
        kwargs["quad"]
        if "quad" in kwargs
        else get_quadrature(
            leggauss(kwargs.get("num_quad", 32)),
            (automorphism_sin, grad_automorphism_sin),
        )
    )

    def Gamma_c(data):
        bounce = Bounce2D(
            grid,
            data,
            data["theta"],
            Y_B,
            alpha,
            num_transit,
            quad,
            is_fourier=True,
            spline=spline,
        )

        def fun(pitch_inv):
            v_tau, radial_drift, poloidal_drift = bounce.integrate(
                [_v_tau, _radial_drift, _poloidal_drift],
                pitch_inv,
                data,
                ["cvdrift0", "gbdrift (periodic)", "gbdrift (secular)/phi"],
                bounce.points(pitch_inv, num_well),
                is_fourier=True,
            )
            # This is γ_c π/2.
            gamma_c = jnp.arctan(safediv(radial_drift, poloidal_drift))
            return (v_tau * gamma_c**2).sum(-1).mean(-2)

        return jnp.sum(
            batch_map(fun, data["pitch_inv"], pitch_batch_size)
            * data["pitch_inv weight"]
            / data["pitch_inv"] ** 2,
            axis=-1,
        ) / (bounce.compute_fieldline_length(fl_quad) * 2**1.5 * jnp.pi)

    grid = transforms["grid"]

<<<<<<< HEAD
    # The small grid.compressed gamma_c can also be passed as a kwarg
=======
>>>>>>> 5519f7b6
    data["Gamma_c Velasco"] = _compute(
        Gamma_c,
        {
            "cvdrift0": data["cvdrift0"],
            "gbdrift (periodic)": data["gbdrift (periodic)"],
            "gbdrift (secular)/phi": data["gbdrift (secular)/phi"],
        },
        data,
        theta,
        grid,
        num_pitch,
        surf_batch_size,
    )
    return data<|MERGE_RESOLUTION|>--- conflicted
+++ resolved
@@ -227,20 +227,6 @@
 
 @register_compute_fun(
     name="gamma_c",
-<<<<<<< HEAD
-    label=(
-        # 2⁄π · arctan(<v_ds · ∇ψ> ⁄ <v_ds · ∇α>)
-        "\\gamma_c"
-    ),
-    units="~",
-    units_long="None",
-    description="Fast ion confinement proxy",
-    dim=1,
-    params=[],
-    transforms={"grid": []},
-    profiles=[],
-    coordinates="r",
-=======
     label="\\sum_{w} \\gamma_c(\\rho, \\alpha, \\lambda, w)",
     units="~",
     units_long="None",
@@ -250,7 +236,6 @@
     transforms={"grid": []},
     profiles=[],
     coordinates="rtz",
->>>>>>> 5519f7b6
     data=[
         "min_tz |B|",
         "max_tz |B|",
@@ -284,14 +269,6 @@
         "spline",
     ],
 )
-<<<<<<< HEAD
-def _gamma_c_fun(params, transforms, profiles, data, **kwargs):
-    """Fast ion confinement proxy as defined by Velasco et al.
-
-    Defined by Velasco et al. (doi:10.1088/1741-4326/ac2994)",
-    The variable γ_c is needed for all the Γs so we calculate it
-    in this compute function separately.
-=======
 def _little_gamma_c_Nemov(params, transforms, profiles, data, **kwargs):
     """Fast ion confinement proxy as defined by Nemov et al.
 
@@ -300,7 +277,6 @@
     ∑_w γ_c(ρ, α, λ, w) where w indexes a well.
         Shape (num rho, num alpha, num pitch).
 
->>>>>>> 5519f7b6
     """
     # noqa: unused dependency
     theta = kwargs["theta"]
@@ -314,10 +290,6 @@
     assert (
         surf_batch_size == 1 or pitch_batch_size is None
     ), f"Expected pitch_batch_size to be None, got {pitch_batch_size}."
-<<<<<<< HEAD
-    spline = kwargs.get("spline", True)
-=======
->>>>>>> 5519f7b6
     quad = (
         kwargs["quad"]
         if "quad" in kwargs
@@ -326,10 +298,7 @@
             (automorphism_sin, grad_automorphism_sin),
         )
     )
-<<<<<<< HEAD
-=======
     spline = kwargs.get("spline", True)
->>>>>>> 5519f7b6
 
     def gamma_c0(data):
         bounce = Bounce2D(
@@ -354,38 +323,11 @@
                 points,
                 is_fourier=True,
             )
-<<<<<<< HEAD
-
-            # This is γ_c π/2.
-            gamma_c = jnp.arctan(
-=======
             return (2 / jnp.pi) * jnp.arctan(
->>>>>>> 5519f7b6
                 safediv(
                     drift1,
                     drift2
                     * bounce.interp_to_argmin(
-<<<<<<< HEAD
-                        data["|grad(rho)|*|e_alpha|r,p|"], points, is_fourier=True
-                    ),
-                )
-            )  # Output shape (num_rho, num_alpha, num_pitch, num_well)
-
-            # Summed over all the wells so the
-            # final shape (num_rho, num_alpha, num_pitch)
-            gamma_c = gamma_c.sum(axis=-1)
-
-            return gamma_c
-
-        return batch_map(fun, data["pitch_inv"], pitch_batch_size)
-
-    # It is assumed the grid is sufficiently dense to reconstruct |B|,
-    # so anything smoother than |B| may be captured accurately as a single
-    # Fourier series rather than transforming each component.
-    # Last term in K behaves as ∂log(|B|²/B^ϕ)/∂ρ |B| if one ignores the issue
-    # of a log argument with units. Smoothness determined by positive lower bound
-    # of log argument, and hence behaves as ∂log(|B|)/∂ρ |B| = ∂|B|/∂ρ.
-=======
                         data["|grad(rho)|*|e_alpha|r,p|"],
                         points,
                         is_fourier=True,
@@ -395,7 +337,6 @@
 
         return batch_map(fun, data["pitch_inv"], pitch_batch_size)
 
->>>>>>> 5519f7b6
     fun_data = {
         "|grad(psi)|*kappa_g": data["|grad(psi)|"] * data["kappa_g"],
         "|grad(rho)|*|e_alpha|r,p|": data["|grad(rho)|"] * data["|e_alpha|r,p|"],
@@ -404,15 +345,6 @@
         * dot(cross(data["grad(psi)"], data["b"]), data["grad(phi)"])
         - (2 * data["|B|_r|v,p"] - data["|B|"] * data["B^phi_r|v,p"] / data["B^phi"]),
     }
-<<<<<<< HEAD
-
-    grid = transforms["grid"]
-
-    data["gamma_c"] = _compute(
-        gamma_c0, fun_data, data, theta, grid, num_pitch, surf_batch_size
-    )
-
-=======
     grid = transforms["grid"]
     data["gamma_c"] = _compute(
         gamma_c0,
@@ -424,7 +356,6 @@
         surf_batch_size,
         expand_out=False,
     )
->>>>>>> 5519f7b6
     return data
 
 
@@ -544,10 +475,6 @@
 
     grid = transforms["grid"]
 
-<<<<<<< HEAD
-    # The small grid.compressed gamma_c can also be passed as a kwarg
-=======
->>>>>>> 5519f7b6
     data["Gamma_c Velasco"] = _compute(
         Gamma_c,
         {
