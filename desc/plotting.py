"""Functions for plotting and visualizing equilibria."""

import inspect
import numbers
import tkinter
import warnings

import matplotlib
import matplotlib.pyplot as plt
import numpy as np
import plotly.graph_objects as go
from matplotlib import cycler, rcParams
from mpl_toolkits.axes_grid1 import make_axes_locatable
from pylatexenc.latex2text import LatexNodes2Text
from termcolor import colored

from desc.backend import sign
from desc.basis import fourier, zernike_radial_poly
from desc.coils import CoilSet, _Coil
from desc.compute import data_index, get_transforms
from desc.compute.utils import _parse_parameterization
from desc.equilibrium.coords import map_coordinates
from desc.grid import Grid, LinearGrid
from desc.integrals import surface_averages_map
from desc.magnetic_fields import field_line_integrate
from desc.utils import errorif, only1, parse_argname_change, setdefault
from desc.vmec_utils import ptolemy_linear_transform

__all__ = [
    "plot_1d",
    "plot_2d",
    "plot_3d",
    "plot_basis",
    "plot_boozer_modes",
    "plot_boozer_surface",
    "plot_boundaries",
    "plot_boundary",
    "plot_coefficients",
    "plot_coils",
    "plot_comparison",
    "plot_fsa",
    "plot_grid",
    "plot_logo",
    "plot_qs_error",
    "plot_section",
    "plot_surfaces",
]


colorblind_colors = [
    (0.0000, 0.4500, 0.7000),  # blue
    (0.8359, 0.3682, 0.0000),  # vermilion
    (0.0000, 0.6000, 0.5000),  # bluish green
    (0.9500, 0.9000, 0.2500),  # yellow
    (0.3500, 0.7000, 0.9000),  # sky blue
    (0.8000, 0.6000, 0.7000),  # reddish purple
    (0.9000, 0.6000, 0.0000),  # orange
]
sequential_colors = [
    "#c80016",  # red
    "#dc5b0e",  # burnt orange
    "#f0b528",  # light orange
    "#dce953",  # yellow
    "#7acf7c",  # green
    "#1fb7c9",  # teal
    "#2192e3",  # medium blue
    "#4f66d4",  # blue-violet
    "#7436a5",  # purple
]
dashes = [
    (1.0, 0.0, 0.0, 0.0, 0.0, 0.0),  # solid
    (3.7, 1.6, 0.0, 0.0, 0.0, 0.0),  # dashed
    (1.0, 1.6, 0.0, 0.0, 0.0, 0.0),  # dotted
    (6.4, 1.6, 1.0, 1.6, 0.0, 0.0),  # dot dash
    (3.0, 1.6, 1.0, 1.6, 1.0, 1.6),  # dot dot dash
    (6.0, 4.0, 0.0, 0.0, 0.0, 0.0),  # long dash
    (1.0, 1.6, 3.0, 1.6, 3.0, 1.6),  # dash dash dot
]
matplotlib.rcdefaults()
rcParams["font.family"] = "DejaVu Serif"
rcParams["mathtext.fontset"] = "cm"
rcParams["font.size"] = 10
rcParams["figure.facecolor"] = (1, 1, 1, 1)
rcParams["figure.figsize"] = (6, 4)

try:
    dpi = tkinter.Tk().winfo_fpixels("1i")
except tkinter._tkinter.TclError:
    dpi = 72
rcParams["figure.dpi"] = dpi
rcParams["figure.autolayout"] = True
rcParams["axes.spines.top"] = False
rcParams["axes.spines.right"] = False
rcParams["axes.labelsize"] = "small"
rcParams["axes.titlesize"] = "medium"
rcParams["lines.linewidth"] = 1
rcParams["lines.solid_capstyle"] = "round"
rcParams["lines.dash_capstyle"] = "round"
rcParams["lines.dash_joinstyle"] = "round"
rcParams["xtick.labelsize"] = "x-small"
rcParams["ytick.labelsize"] = "x-small"
color_cycle = cycler(color=colorblind_colors)
dash_cycle = cycler(dashes=dashes)
rcParams["axes.prop_cycle"] = color_cycle

_AXIS_LABELS_RTZ = [r"$\rho$", r"$\theta$", r"$\zeta$"]
_AXIS_LABELS_RPZ = [r"$R ~(\mathrm{m})$", r"$\phi$", r"$Z ~(\mathrm{m})$"]
_AXIS_LABELS_XYZ = [r"$X ~(\mathrm{m})$", r"$Y ~(\mathrm{m})$", r"$Z ~(\mathrm{m})$"]


def _set_tight_layout(fig):
    # compat layer to deal with API changes in mpl 3.6.0
    if int(matplotlib._version.version.split(".")[1]) < 6:
        fig.set_tight_layout(True)
    else:
        fig.set_layout_engine("tight")


def _get_cmap(name, n=None):
    # compat layer to deal with API changes in mpl 3.6.0
    if int(matplotlib._version.version.split(".")[1]) < 6:
        return matplotlib.cm.get_cmap(name, n)
    else:
        c = matplotlib.colormaps[name]
        if n is not None:
            c = c.resampled(n)
        return c


def _format_ax(ax, is3d=False, rows=1, cols=1, figsize=None, equal=False):
    """Check type of ax argument. If ax is not a matplotlib AxesSubplot, initialize one.

    Parameters
    ----------
    ax : None or matplotlib AxesSubplot instance
        Axis to plot to.
    is3d: bool
        Whether the plot is three-dimensional.
    rows : int, optional
        Number of rows of subplots to create.
    cols : int, optional
        Number of columns of subplots to create.
    figsize : tuple of 2 floats
        Figure size (width, height) in inches. Default is (6, 6).
    equal : bool
        Whether axes should have equal scales for x and y.

    Returns
    -------
    fig : matplotlib.figure.Figure
        Figure being plotted to.
    ax : matplotlib.axes.Axes or ndarray of Axes
        Axes being plotted to.

    """
    if figsize is None:
        figsize = (6, 6)
    if ax is None:
        if is3d:
            fig = plt.figure(figsize=figsize, dpi=dpi)
            ax = np.array(
                [
                    fig.add_subplot(rows, cols, int(r * cols + c + 1), projection="3d")
                    for r in range(rows)
                    for c in range(cols)
                ]
            ).reshape((rows, cols))
            if ax.size == 1:
                ax = ax.flatten()[0]
            return fig, ax
        else:
            fig, ax = plt.subplots(
                rows,
                cols,
                figsize=figsize,
                squeeze=False,
                sharex=True,
                sharey=True,
                subplot_kw=dict(aspect="equal") if equal else None,
            )
            if ax.size == 1:
                ax = ax.flatten()[0]
            return fig, ax

    elif isinstance(ax, matplotlib.axes.Axes):
        return plt.gcf(), ax
    else:
        ax = np.atleast_1d(ax)
        if isinstance(ax.flatten()[0], matplotlib.axes.Axes):
            return plt.gcf(), ax
        else:
            raise TypeError(
                colored(
                    "ax argument must be None or an axis instance or array of axes",
                    "red",
                )
            )


def _get_grid(**kwargs):
    """Get grid for plotting.

    Parameters
    ----------
    kwargs
         Any arguments taken by LinearGrid.

    Returns
    -------
    grid : LinearGrid
         Grid of coordinates to evaluate at.

    """
    grid_args = {
        "L": None,
        "M": None,
        "N": None,
        "NFP": 1,
        "sym": False,
        "axis": True,
        "endpoint": True,
        "rho": np.array([1.0]),
        "theta": np.array([0.0]),
        "zeta": np.array([0.0]),
        "NFP_umbilic_factor": int(1),
    }
    for key in kwargs.keys():
        if key in grid_args.keys():
            grid_args[key] = kwargs[key]
    grid = LinearGrid(**grid_args)

    return grid


def _get_plot_axes(grid):
    """Find which axes are being plotted.

    Parameters
    ----------
    grid : Grid
        Grid of coordinates to evaluate at.

    Returns
    -------
    axes : tuple of int
        Which axes of the grid are being plotted.

    """
    plot_axes = [0, 1, 2]
    if grid.num_rho == 1:
        plot_axes.remove(0)
    if grid.num_theta == 1:
        plot_axes.remove(1)
    if grid.num_zeta == 1:
        plot_axes.remove(2)

    return tuple(plot_axes)


def _compute(eq, name, grid, component=None, reshape=True):
    """Compute quantity specified by name on grid for Equilibrium eq.

    Parameters
    ----------
    eq : Equilibrium
        Object from which to plot.
    name : str
        Name of variable to plot.
    grid : Grid
        Grid of coordinates to evaluate at.
    component : str, optional
        For vector variables, which element to plot. Default is the norm of the vector.

    Returns
    -------
    data : float array of shape (M, L, N)
        Computed quantity.

    """
    parameterization = _parse_parameterization(eq)
    if name not in data_index[parameterization]:
        raise ValueError(
            f"Unrecognized value '{name}' for "
            + f"parameterization {parameterization}."
        )
    assert component in [
        None,
        "R",
        "phi",
        "Z",
    ], f"component must be one of [None, 'R', 'phi', 'Z'], got {component}"

    components = {"R": 0, "phi": 1, "Z": 2}

    label = data_index[parameterization][name]["label"]

    with warnings.catch_warnings():
        warnings.simplefilter("ignore")
        data = eq.compute(name, grid=grid)[name]

    if data_index[parameterization][name]["dim"] > 1:
        if component is None:
            data = np.linalg.norm(data, axis=-1)
            label = "|" + label + "|"
        else:
            data = data[:, components[component]]
            label = "(" + label + ")_"
            if component in ["R", "Z"]:
                label += component
            else:
                label += r"\phi"

    label = r"$" + label + "~(" + data_index[parameterization][name]["units"] + ")$"

    if reshape:
        data = data.reshape((grid.num_theta, grid.num_rho, grid.num_zeta), order="F")

    return data, label


def plot_coefficients(eq, L=True, M=True, N=True, ax=None, **kwargs):
    """Plot spectral coefficient magnitudes vs spectral mode number.

    Parameters
    ----------
    eq : Equilibrium
        Object from which to plot.
    L : bool
        Whether to include radial mode numbers in the x-axis or not.
    M : bool
        Whether to include poloidal mode numbers in the x-axis or not.
    N : bool
        Whether to include toroidal mode numbers in the x-axis or not.
    ax : matplotlib AxesSubplot, optional
        Axis to plot on.
    **kwargs : fig,ax and plotting properties
        Specify properties of the figure, axis, and plot appearance e.g.::

            plot_X(figsize=(4,6))

        Valid keyword arguments are:

        figsize: tuple of length 2, the size of the figure (to be passed to matplotlib)
        title_fontsize: integer, font size of the title
        xlabel_fontsize: integer, font size of the x axis label
        color: str or tuple, color to use for scatter plot
        marker: str, marker to use for scatter plot


    Returns
    -------
    fig : matplotlib.figure.Figure
        Figure being plotted to.
    ax : matplotlib.axes.Axes or ndarray of Axes
        Axes being plotted to.

    Examples
    --------
    .. image:: ../../_static/images/plotting/plot_coefficients.png

    .. code-block:: python

        from desc.plotting import plot_coefficients
        fig, ax = plot_coefficients(eq)

    """
    lmn = np.array([], dtype=int)
    xlabel = ""
    if L:
        lmn = np.append(lmn, np.array([0]))
        xlabel += "l"
        if M or N:
            xlabel += " + "
    if M:
        lmn = np.append(lmn, np.array([1]))
        xlabel += "|m|"
        if N:
            xlabel += " + "
    if N:
        lmn = np.append(lmn, np.array([2]))
        xlabel += "|n|"

    fig, ax = _format_ax(ax, rows=1, cols=3, figsize=kwargs.pop("figsize", None))
    title_fontsize = kwargs.pop("title_fontsize", None)
    xlabel_fontsize = kwargs.pop("xlabel_fontsize", None)
    marker = kwargs.pop("marker", "o")
    color = kwargs.pop("color", "b")

    assert (
        len(kwargs) == 0
    ), f"plot_coefficients got unexpected keyword argument: {kwargs.keys()}"

    ax[0, 0].semilogy(
        np.sum(np.abs(eq.R_basis.modes[:, lmn]), axis=1),
        np.abs(eq.R_lmn),
        c=color,
        marker=marker,
        ls="",
    )
    ax[0, 1].semilogy(
        np.sum(np.abs(eq.Z_basis.modes[:, lmn]), axis=1),
        np.abs(eq.Z_lmn),
        c=color,
        marker=marker,
        ls="",
    )
    ax[0, 2].semilogy(
        np.sum(np.abs(eq.L_basis.modes[:, lmn]), axis=1),
        np.abs(eq.L_lmn),
        c=color,
        marker=marker,
        ls="",
    )

    ax[0, 0].set_xlabel(xlabel, fontsize=xlabel_fontsize)
    ax[0, 1].set_xlabel(xlabel, fontsize=xlabel_fontsize)
    ax[0, 2].set_xlabel(xlabel, fontsize=xlabel_fontsize)

    ax[0, 0].set_title("$|R_{lmn}|$", fontsize=title_fontsize)
    ax[0, 1].set_title("$|Z_{lmn}|$", fontsize=title_fontsize)
    ax[0, 2].set_title("$|\\lambda_{lmn}|$", fontsize=title_fontsize)
    _set_tight_layout(fig)

    return fig, ax


def plot_1d(eq, name, grid=None, log=False, ax=None, return_data=False, **kwargs):
    """Plot 1D profiles.

    Parameters
    ----------
    eq : Equilibrium, Surface, Curve
        Object from which to plot.
    name : str
        Name of variable to plot.
    grid : Grid, optional
        Grid of coordinates to plot at.
    log : bool, optional
        Whether to use a log scale.
    ax : matplotlib AxesSubplot, optional
        Axis to plot on.
    return_data : bool
        if True, return the data plotted as well as fig,ax
    **kwargs : dict, optional
        Specify properties of the figure, axis, and plot appearance e.g.::

            plot_X(figsize=(4,6),label="your_label")

        Valid keyword arguments are:

        * ``figsize``: tuple of length 2, the size of the figure (to be passed to
          matplotlib)
        * ``component``: str, one of [None, 'R', 'phi', 'Z'], For vector variables,
          which element to plot. Default is the norm of the vector.
        * ``label``: str, label of the plotted line (e.g. to be shown with ax.legend())
        * ``xlabel_fontsize``: float, fontsize of the xlabel
        * ``ylabel_fontsize``: float, fontsize of the ylabel
        * ``linecolor``: str or tuple, color to use for plot line
        * ``ls``: str, linestyle to use for plot line
        * ``lw``: float, linewidth to use for plot line

    Returns
    -------
    fig : matplotlib.figure.Figure
        Figure being plotted to.
    ax : matplotlib.axes.Axes or ndarray of Axes
        Axes being plotted to.
    plot_data : dict
        dictionary of the data plotted, only returned if ``return_data=True``

    Examples
    --------
    .. image:: ../../_static/images/plotting/plot_1d.png

    .. code-block:: python

        from desc.plotting import plot_1d
        plot_1d(eq, 'p')

    """
    # If the quantity is a flux surface function, call plot_fsa.
    # This is done because the computation of some quantities relies on a
    # surface average. Surface averages should be computed over a 2-D grid to
    # sample the entire surface. Computing this on a 1-D grid would return a
    # misleading plot.
    parameterization = _parse_parameterization(eq)
    default_L = 100
    default_N = 0
    if data_index[parameterization][name]["coordinates"] == "r":
        if grid is None:
            return plot_fsa(
                eq,
                name,
                rho=default_L,
                log=log,
                ax=ax,
                return_data=return_data,
                **kwargs,
            )
        rho = grid.nodes[:, 0]
        if not np.all(np.isclose(rho, rho[0])):
            # rho nodes are not constant, so user must be plotting against rho
            return plot_fsa(
                eq, name, rho=rho, log=log, ax=ax, return_data=return_data, **kwargs
            )

    elif data_index[parameterization][name]["coordinates"] == "s":  # curve qtys
        default_L = 0
        default_N = 100
    NFP = getattr(eq, "NFP", 1)
    if grid is None:
        grid_kwargs = {"L": default_L, "N": default_N, "NFP": NFP}
        grid = _get_grid(**grid_kwargs)
    plot_axes = _get_plot_axes(grid)
    if len(plot_axes) != 1:
        return ValueError(colored("Grid must be 1D", "red"))

    data, ylabel = _compute(eq, name, grid, kwargs.pop("component", None))
    label = kwargs.pop("label", None)

    fig, ax = _format_ax(ax, figsize=kwargs.pop("figsize", None))

    # reshape data to 1D
    data = data.flatten()
    linecolor = kwargs.pop("linecolor", colorblind_colors[0])
    ls = kwargs.pop("ls", "-")
    lw = kwargs.pop("lw", 1)
    if log:
        data = np.abs(data)  # ensure data is positive for log plot
        ax.semilogy(
            grid.nodes[:, plot_axes[0]],
            data,
            label=label,
            color=linecolor,
            ls=ls,
            lw=lw,
        )
    else:
        ax.plot(
            grid.nodes[:, plot_axes[0]],
            data,
            label=label,
            color=linecolor,
            ls=ls,
            lw=lw,
        )
    xlabel_fontsize = kwargs.pop("xlabel_fontsize", None)
    ylabel_fontsize = kwargs.pop("ylabel_fontsize", None)

    assert len(kwargs) == 0, f"plot_1d got unexpected keyword argument: {kwargs.keys()}"
    xlabel = _AXIS_LABELS_RTZ[plot_axes[0]]
    ax.set_xlabel(xlabel, fontsize=xlabel_fontsize)
    ax.set_ylabel(ylabel, fontsize=ylabel_fontsize)
    _set_tight_layout(fig)
    plot_data = {xlabel.strip("$").strip("\\"): grid.nodes[:, plot_axes[0]], name: data}

    if label is not None:
        ax.legend()

    if return_data:
        return fig, ax, plot_data

    return fig, ax


def plot_2d(
    eq, name, grid=None, log=False, norm_F=False, ax=None, return_data=False, **kwargs
):
    """Plot 2D cross-sections.

    Parameters
    ----------
    eq : Equilibrium, Surface
        Object from which to plot.
    name : str
        Name of variable to plot.
    grid : Grid, optional
        Grid of coordinates to plot at.
    log : bool, optional
        Whether to use a log scale.
    norm_F : bool, optional
        Whether to normalize a plot of force error to be unitless.
        Vacuum equilibria are normalized by the gradient of magnetic pressure,
        while finite beta equilibria are normalized by the pressure gradient.
    ax : matplotlib AxesSubplot, optional
        Axis to plot on.
    return_data : bool
        if True, return the data plotted as well as fig,ax
    **kwargs : dict, optional
        Specify properties of the figure, axis, and plot appearance e.g.::

            plot_X(figsize=(4,6),cmap="plasma")

        Valid keyword arguments are:

        * ``figsize``: tuple of length 2, the size of the figure (to be passed to
          matplotlib)
        * ``component``: str, one of [None, 'R', 'phi', 'Z'], For vector variables,
          which element to plot. Default is the norm of the vector.
        * ``title_fontsize``: integer, font size of the title
        * ``xlabel_fontsize``: float, fontsize of the xlabel
        * ``ylabel_fontsize``: float, fontsize of the ylabel
        * ``cmap``: str, matplotlib colormap scheme to use, passed to ax.contourf
        * ``levels``: int or array-like, passed to contourf
        * ``field``: MagneticField, a magnetic field with which to calculate Bn on
          the surface, must be provided if Bn is entered as the variable to plot.
        * ``field_grid``: MagneticField, a Grid to pass to the field as a source grid
          from which to calculate Bn, by default None.

    Returns
    -------
    fig : matplotlib.figure.Figure
        Figure being plotted to.
    ax : matplotlib.axes.Axes or ndarray of Axes
        Axes being plotted to.
    plot_data : dict
        dictionary of the data plotted, only returned if ``return_data=True``

    Examples
    --------
    .. image:: ../../_static/images/plotting/plot_2d.png

    .. code-block:: python

        from desc.plotting import plot_2d
        plot_2d(eq, 'sqrt(g)')

    """
    parameterization = _parse_parameterization(eq)
    if grid is None:
        grid_kwargs = {"M": 33, "N": 33, "NFP": eq.NFP, "axis": False}
        grid = _get_grid(**grid_kwargs)
    plot_axes = _get_plot_axes(grid)
    if len(plot_axes) != 2:
        return ValueError(colored("Grid must be 2D", "red"))
    component = kwargs.pop("component", None)
    if name != "B*n":
        data, label = _compute(
            eq,
            name,
            grid,
            component=component,
        )
    else:
        field = kwargs.pop("field", None)
        errorif(
            field is None,
            ValueError,
            "If B*n is entered as the variable to plot, a magnetic field"
            " must be provided.",
        )
        errorif(
            not np.all(np.isclose(grid.nodes[:, 0], 1)),
            ValueError,
            "If B*n is entered as the variable to plot, "
            "the grid nodes must be at rho=1.",
        )

        field_grid = kwargs.pop("field_grid", None)
        with warnings.catch_warnings():
            warnings.simplefilter("ignore")

            if grid.endpoint:
                # cannot use a grid with endpoint=True for FFT interpolator
                vc_grid = LinearGrid(
                    theta=grid.nodes[grid.unique_theta_idx[0:-1], 1],
                    zeta=grid.nodes[grid.unique_zeta_idx[0:-1], 2],
                    NFP=grid.NFP,
                    endpoint=False,
                )
            else:
                vc_grid = grid
            data, _ = field.compute_Bnormal(
                eq, eval_grid=vc_grid, source_grid=field_grid, vc_source_grid=vc_grid
            )
        data = data.reshape((vc_grid.num_theta, vc_grid.num_zeta), order="F")
        if grid.endpoint:
            data = np.hstack((data, np.atleast_2d(data[:, 0]).T))
            data = np.vstack((data, data[0, :]))
        data = data.reshape((grid.num_theta, grid.num_rho, grid.num_zeta), order="F")

        label = r"$\mathbf{B} \cdot \hat{n} ~(\mathrm{T})$"

    fig, ax = _format_ax(ax, figsize=kwargs.pop("figsize", None))
    divider = make_axes_locatable(ax)

    if norm_F:
        # normalize force by B pressure gradient
        norm_name = kwargs.pop("norm_name", "<|grad(|B|^2)|/2mu0>_vol")
        norm_data, _ = _compute(eq, norm_name, grid, reshape=False)
        data = data / np.nanmean(np.abs(norm_data))  # normalize

    # reshape data to 2D
    if 0 in plot_axes:
        if 1 in plot_axes:  # rho & theta
            data = data[:, :, 0]
        else:  # rho & zeta
            data = data[0, :, :]
    else:  # theta & zeta
        data = data[:, 0, :]

    contourf_kwargs = {}
    if log:
        data = np.abs(data)  # ensure data is positive for log plot
        contourf_kwargs["norm"] = matplotlib.colors.LogNorm()
        if norm_F:
            contourf_kwargs["levels"] = kwargs.pop("levels", np.logspace(-6, 0, 7))
        else:
            logmin = max(np.floor(np.nanmin(np.log10(data))).astype(int), -16)
            logmax = np.ceil(np.nanmax(np.log10(data))).astype(int)
            contourf_kwargs["levels"] = kwargs.pop(
                "levels", np.logspace(logmin, logmax, logmax - logmin + 1)
            )
    else:
        contourf_kwargs["norm"] = matplotlib.colors.Normalize()
        contourf_kwargs["levels"] = kwargs.pop(
            "levels", np.linspace(np.nanmin(data), np.nanmax(data), 100)
        )
    contourf_kwargs["cmap"] = kwargs.pop("cmap", "jet")
    contourf_kwargs["extend"] = "both"
    title_fontsize = kwargs.pop("title_fontsize", None)
    xlabel_fontsize = kwargs.pop("xlabel_fontsize", None)
    ylabel_fontsize = kwargs.pop("ylabel_fontsize", None)
    assert len(kwargs) == 0, f"plot_2d got unexpected keyword argument: {kwargs.keys()}"

    cax_kwargs = {"size": "5%", "pad": 0.05}

    xx = (
        grid.nodes[:, plot_axes[1]]
        .reshape((grid.num_theta, grid.num_rho, grid.num_zeta), order="F")
        .squeeze()
    )
    yy = (
        grid.nodes[:, plot_axes[0]]
        .reshape((grid.num_theta, grid.num_rho, grid.num_zeta), order="F")
        .squeeze()
    )

    im = ax.contourf(xx, yy, data, **contourf_kwargs)
    cax = divider.append_axes("right", **cax_kwargs)
    cbar = fig.colorbar(im, cax=cax)
    cbar.update_ticks()
    xlabel = _AXIS_LABELS_RTZ[plot_axes[1]]
    ylabel = _AXIS_LABELS_RTZ[plot_axes[0]]
    ax.set_xlabel(xlabel, fontsize=xlabel_fontsize)
    ax.set_ylabel(ylabel, fontsize=ylabel_fontsize)
    ax.set_title(label, fontsize=title_fontsize)
    if norm_F:
        ax.set_title(
            "%s / %s"
            % (
                "$" + data_index[parameterization][name]["label"] + "$",
                "$" + data_index[parameterization][norm_name]["label"] + "$",
            )
        )
    _set_tight_layout(fig)
    plot_data = {
        xlabel.strip("$").strip("\\"): xx,
        ylabel.strip("$").strip("\\"): yy,
        name: data,
    }

    if norm_F:
        plot_data["normalization"] = np.nanmean(np.abs(norm_data))
    else:
        plot_data["normalization"] = 1
    if return_data:
        return fig, ax, plot_data

    return fig, ax


def _trimesh_idx(n1, n2, periodic1=True, periodic2=True):
    # suppose grid is something like this (n1=3, n2=4):
    # 0  1  2  3
    # 4  5  6  7
    # 8  9 10 11

    # first set of triangles are (0,1,4), (1,2,5), (2,3,6), (3,0,7), ... (8,9,0) etc
    # second set are (1,5,4), (2,6,5), (3,7,6), (0,4,7) etc.
    # for the first set, i1 is the linear index, j1 = i1+1, k1=i1+n2
    # for second set, i2 from the second set is j1 from the first, and j2 = k1,
    # k2 = i1 + 1 + n2 with some other tricks to handle wrapping or out of bounds
    n = n1 * n2
    c, r = np.meshgrid(np.arange(n1), np.arange(n2), indexing="ij")

    def clip_or_mod(x, p, flag):
        if flag:
            return x % p
        else:
            return np.clip(x, 0, p - 1)

    i1 = c * n2 + r
    j1 = c * n2 + clip_or_mod((r + 1), n2, periodic2)
    k1 = clip_or_mod((c + 1), n1, periodic1) * n2 + r

    i2 = c * n2 + clip_or_mod((r + 1), n2, periodic2)
    j2 = clip_or_mod((c + 1), n1, periodic1) * n2 + r
    k2 = clip_or_mod((c + 1), n1, periodic1) * n2 + clip_or_mod((r + 1), n2, periodic2)

    i = np.concatenate([i1.flatten(), i2.flatten()])
    j = np.concatenate([j1.flatten(), j2.flatten()])
    k = np.concatenate([k1.flatten(), k2.flatten()])

    # remove degenerate triangles, ie with the same vertex twice
    degens = (i == j) | (j == k) | (i == k)
    ijk = np.array([i, j, k])[:, ~degens]
    # remove out of bounds indices
    ijk = ijk[:, np.all(ijk < n, axis=0)]
    # remove duplicates
    ijk = np.unique(np.sort(ijk, axis=0), axis=1)

    # expected number of triangles
    # start with 2 per square
    exnum = (n1 - 1) * (n2 - 1) * 2
    # if periodic, add extra "ghost" cells to connect ends
    if periodic1:
        exnum += (n2 - 1) * 2
    if periodic2:
        exnum += (n1 - 1) * 2
    # if doubly periodic, there's also 2 at the corner
    if periodic1 and periodic2:
        exnum += 2

    assert ijk.shape[1] == exnum
    return ijk


def plot_3d(
    eq,
    name,
    grid=None,
    log=False,
    fig=None,
    return_data=False,
    **kwargs,
):
    """Plot 3D surfaces.

    Parameters
    ----------
    eq : Equilibrium, Surface
        Object from which to plot.
    name : str
        Name of variable to plot.
    grid : Grid, optional
        Grid of coordinates to plot at.
    log : bool, optional
        Whether to use a log scale.
    fig : plotly.graph_objs._figure.Figure, optional
        Figure to plot on
    return_data : bool
        if True, return the data plotted as well as fig,ax
    **kwargs : dict, optional
        Specify properties of the figure, axis, and plot appearance e.g.::

            plot_X(figsize=(4,6), cmap="RdBu")

        Valid keyword arguments are:

        * ``figsize``: tuple of length 2, the size of the figure in inches
        * ``component``: str, one of [None, 'R', 'phi', 'Z'], For vector variables,
          which element to plot. Default is the norm of the vector.
        * ``title``: title to add to the figure.
        * ``cmap``: string denoting colormap to use.
        * ``levels``: array of data values where ticks on colorbar should be placed.
        * ``alpha``: float in [0,1.0], the transparency of the plotted surface
        * ``showscale``: Bool, whether or not to show the colorbar. True by default
        * ``field``: MagneticField, a magnetic field with which to calculate Bn on
          the surface, must be provided if Bn is entered as the variable to plot.
        * ``field_grid``: MagneticField, a Grid to pass to the field as a source grid
          from which to calculate Bn, by default None.


    Returns
    -------
    fig : plotly.graph_objs._figure.Figure
        Figure being plotted to
    plot_data : dict
        dictionary of the data plotted, only returned if ``return_data=True``

    Examples
    --------
    .. image:: ../../_static/images/plotting/plot_3d.png

    .. code-block:: python

        from desc.plotting import plot_3d
        from desc.grid import LinearGrid
        grid = LinearGrid(
                rho=0.5,
                theta=np.linspace(0, 2 * np.pi, 100),
                zeta=np.linspace(0, 2 * np.pi, 100),
                axis=True,
            )
        fig = plot_3d(eq, "|F|", log=True, grid=grid)

    """
    if grid is None:
        grid_kwargs = {"M": 50, "N": int(50 * eq.NFP), "NFP": 1, "endpoint": True}
        grid = _get_grid(**grid_kwargs)
    assert isinstance(grid, LinearGrid), "grid must be LinearGrid for 3d plotting"
    assert only1(
        grid.num_rho == 1, grid.num_theta == 1, grid.num_zeta == 1
    ), "Grid must be 2D"
    figsize = kwargs.pop("figsize", (10, 10))
    alpha = kwargs.pop("alpha", 1.0)
    cmap = kwargs.pop("cmap", "RdBu_r")
    title = kwargs.pop("title", "")
    levels = kwargs.pop("levels", None)
    component = kwargs.pop("component", None)
    showscale = kwargs.pop("showscale", True)

    if name != "B*n":
        data, label = _compute(
            eq,
            name,
            grid,
            component=component,
        )
    else:
        field = kwargs.pop("field", None)
        errorif(
            field is None,
            ValueError,
            "If B*n is entered as the variable to plot, a magnetic field"
            " must be provided.",
        )
        errorif(
            not np.all(np.isclose(grid.nodes[:, 0], 1)),
            ValueError,
            "If B*n is entered as the variable to plot, "
            "the grid nodes must be at rho=1.",
        )

        field_grid = kwargs.pop("field_grid", None)
        with warnings.catch_warnings():
            warnings.simplefilter("ignore")

            if grid.endpoint:
                # cannot use a grid with endpoint=True for FFT interpolator
                vc_grid = LinearGrid(
                    theta=grid.nodes[grid.unique_theta_idx[0:-1], 1],
                    zeta=grid.nodes[grid.unique_zeta_idx[0:-1], 2],
                    NFP=grid.NFP,
                    endpoint=False,
                )
            else:
                vc_grid = grid
            data, _ = field.compute_Bnormal(
                eq, eval_grid=vc_grid, source_grid=field_grid, vc_source_grid=vc_grid
            )
        data = data.reshape((vc_grid.num_theta, vc_grid.num_zeta), order="F")
        if grid.endpoint:
            data = np.hstack((data, np.atleast_2d(data[:, 0]).T))
            data = np.vstack((data, data[0, :]))
        data = data.reshape((grid.num_theta, grid.num_rho, grid.num_zeta), order="F")

        label = r"$\mathbf{B} \cdot \hat{n} ~(\mathrm{T})$"
    errorif(
        len(kwargs) != 0,
        ValueError,
        f"plot_3d got unexpected keyword argument: {kwargs.keys()}",
    )
    with warnings.catch_warnings():
        warnings.simplefilter("ignore")
        coords = eq.compute(["X", "Y", "Z"], grid=grid)
    X = coords["X"].reshape((grid.num_theta, grid.num_rho, grid.num_zeta), order="F")
    Y = coords["Y"].reshape((grid.num_theta, grid.num_rho, grid.num_zeta), order="F")
    Z = coords["Z"].reshape((grid.num_theta, grid.num_rho, grid.num_zeta), order="F")

    if grid.num_rho == 1:
        n1, n2 = grid.num_theta, grid.num_zeta
        if not grid.nodes[-1][2] == 2 * np.pi:
            p1, p2 = True, False
        else:
            p1, p2 = True, True
    elif grid.num_theta == 1:
        n1, n2 = grid.num_rho, grid.num_zeta
        p1, p2 = False, True
    elif grid.num_zeta == 1:
        n1, n2 = grid.num_theta, grid.num_rho
        p1, p2 = True, False
    ijk = _trimesh_idx(n1, n2, p1, p2)

    if log:
        data = np.log10(np.abs(data))  # ensure data is positive for log plot
        cmin = np.floor(np.nanmin(data)).astype(int)
        cmax = np.ceil(np.nanmax(data)).astype(int)
        levels = setdefault(levels, np.logspace(cmin, cmax, cmax - cmin + 1))
        ticks = np.log10(levels)
        cbar = dict(
            title=LatexNodes2Text().latex_to_text(label),
            ticktext=[f"{l:.0e}" for l in levels],
            tickvals=ticks,
        )

    else:
        cbar = dict(
            title=LatexNodes2Text().latex_to_text(label),
            ticktext=levels,
            tickvals=levels,
        )
        cmin = None
        cmax = None

    meshdata = go.Mesh3d(
        x=X.flatten(),
        y=Y.flatten(),
        z=Z.flatten(),
        intensity=data.flatten(),
        opacity=alpha,
        cmin=cmin,
        cmax=cmax,
        i=ijk[0],
        j=ijk[1],
        k=ijk[2],
        colorscale=cmap,
        flatshading=True,
        name=LatexNodes2Text().latex_to_text(label),
        colorbar=cbar,
        showscale=showscale,
    )

    if fig is None:
        fig = go.Figure()
    fig.add_trace(meshdata)

    fig.update_layout(
        scene=dict(
            xaxis_title=LatexNodes2Text().latex_to_text(_AXIS_LABELS_XYZ[0]),
            yaxis_title=LatexNodes2Text().latex_to_text(_AXIS_LABELS_XYZ[1]),
            zaxis_title=LatexNodes2Text().latex_to_text(_AXIS_LABELS_XYZ[2]),
            aspectmode="data",
            xaxis=dict(
                backgroundcolor="white",
                gridcolor="darkgrey",
                showbackground=False,
                zerolinecolor="darkgrey",
            ),
            yaxis=dict(
                backgroundcolor="white",
                gridcolor="darkgrey",
                showbackground=False,
                zerolinecolor="darkgrey",
            ),
            zaxis=dict(
                backgroundcolor="white",
                gridcolor="darkgrey",
                showbackground=False,
                zerolinecolor="darkgrey",
            ),
        ),
        width=figsize[0] * dpi,
        height=figsize[1] * dpi,
        title=dict(text=title, y=0.9, x=0.5, xanchor="center", yanchor="top"),
        font=dict(family="Times"),
    )
    plot_data = {"X": X, "Y": Y, "Z": Z, name: data}

    if return_data:
        return fig, plot_data

    return fig


def plot_fsa(  # noqa: C901
    eq,
    name,
    with_sqrt_g=True,
    log=False,
    rho=20,
    M=None,
    N=None,
    norm_F=False,
    ax=None,
    return_data=False,
    **kwargs,
):
    """Plot flux surface averages of quantities.

    Parameters
    ----------
    eq : Equilibrium
        Object from which to plot.
    name : str
        Name of variable to plot.
    with_sqrt_g : bool, optional
        Whether to weight the surface average with sqrt(g), the 3-D Jacobian
        determinant of flux coordinate system. Default is True.

        The weighted surface average is also known as a flux surface average.
        The unweighted surface average is also known as a theta average.

        Note that this boolean has no effect for quantities which are defined
        as surface functions because averaging such functions is the identity
        operation.
    log : bool, optional
        Whether to use a log scale.
    rho : int or array-like
        Values of rho to plot contours of.
        If an integer, plot that many contours linearly spaced in (0,1).
    M : int, optional
        Poloidal grid resolution. Default is eq.M_grid.
    N : int, optional
        Toroidal grid resolution. Default is eq.N_grid.
    norm_F : bool, optional
        Whether to normalize a plot of force error to be unitless.
        Vacuum equilibria are normalized by the volume average of the gradient
        of magnetic pressure, while finite beta equilibria are normalized by the
        volume average of the pressure gradient.
    ax : matplotlib AxesSubplot, optional
        Axis to plot on.
    return_data : bool
        if True, return the data plotted as well as fig,ax
    **kwargs : dict, optional
        Specify properties of the figure, axis, and plot appearance e.g.::

            plot_X(figsize=(4,6),label="your_label")

        Valid keyword arguments are:

        * ``figsize``: tuple of length 2, the size of the figure (to be passed to
          matplotlib)
        * ``component``: str, one of [None, 'R', 'phi', 'Z'], For vector variables,
          which element to plot. Default is the norm of the vector.
        * ``label``: str, label of the plotted line (e.g. to be shown with ax.legend())
        * ``xlabel_fontsize``: float, fontsize of the xlabel
        * ``ylabel_fontsize``: float, fontsize of the ylabel
        * ``linecolor``: str or tuple, color to use for plot line
        * ``ls``: str, linestyle to use for plot line
        * ``lw``: float, linewidth to use for plot line

    Returns
    -------
    fig : matplotlib.figure.Figure
        Figure being plotted to.
    ax : matplotlib.axes.Axes or ndarray of Axes
        Axes being plotted to.
    plot_data : dict
        dictionary of the data plotted, only returned if ``return_data=True``

    Examples
    --------
    .. image:: ../../_static/images/plotting/plot_fsa.png

    .. code-block:: python

        from desc.plotting import plot_fsa
        fig, ax = plot_fsa(eq, "B_theta", with_sqrt_g=False)

    """
    if np.isscalar(rho) and (int(rho) == rho):
        rho = np.linspace(0, 1, rho + 1)
    rho = np.atleast_1d(rho)
    if M is None:
        M = eq.M_grid
    if N is None:
        N = eq.N_grid
    linecolor = kwargs.pop("linecolor", colorblind_colors[0])
    ls = kwargs.pop("ls", "-")
    lw = kwargs.pop("lw", 1)
    fig, ax = _format_ax(ax, figsize=kwargs.pop("figsize", (4, 4)))

    label = kwargs.pop("label", None)

    grid = LinearGrid(M=M, N=N, NFP=eq.NFP, rho=rho)

    p = "desc.equilibrium.equilibrium.Equilibrium"
    if "<" + name + ">" in data_index[p]:
        # If we identify the quantity to plot as something in data_index, then
        # we may be able to compute more involved magnetic axis limits.
        deps = data_index[p]["<" + name + ">"]["dependencies"]["data"]
        if with_sqrt_g == ("sqrt(g)" in deps or "V_r(r)" in deps):
            # When we denote a quantity as ``<name>`` in data_index, we have
            # marked it a surface average of ``name``. This does not specify
            # the type of surface average however (i.e. with/without the sqrt(g)
            # factor). The above conditional guard should ensure that the
            # surface average we have the recipe to compute in data_index is the
            # desired surface average.
            name = "<" + name + ">"
    values, ylabel = _compute(
        eq, name, grid, kwargs.pop("component", None), reshape=False
    )
    ylabel = ylabel.split("~")
    if (
        data_index[p][name]["coordinates"] == "r"
        or data_index[p][name]["coordinates"] == ""
    ):
        # If the quantity is a surface function, averaging it again has no
        # effect, regardless of whether sqrt(g) is used.
        # So we avoid surface averaging it and forgo the <> around the ylabel.
        ylabel = r"$ " + ylabel[0][1:] + r" ~" + "~".join(ylabel[1:])
        plot_data_ylabel_key = f"{name}"
        if data_index[p][name]["coordinates"] == "r":
            values = grid.compress(values)
    else:
        compute_surface_averages = surface_averages_map(grid, expand_out=False)
        if with_sqrt_g:  # flux surface average
            sqrt_g = _compute(eq, "sqrt(g)", grid, reshape=False)[0]
            # Attempt to compute the magnetic axis limit.
            # Compute derivative depending on various naming schemes.
            # e.g. B -> B_r, V(r) -> V_r(r), S_r(r) -> S_rr(r)
            # psi_r/sqrt(g) -> (psi_r/sqrt(g))_r
            schemes = (
                name + "_r",
                name[:-3] + "_r" + name[-3:],
                name[:-3] + "r" + name[-3:],
                "(" + name + ")_r",
            )
            values_r = next(
                (
                    _compute(eq, x, grid, reshape=False)[0]
                    for x in schemes
                    if x in data_index[p]
                ),
                np.nan,
            )
            if (np.isfinite(values) & np.isfinite(values_r))[grid.axis].all():
                # Otherwise cannot compute axis limit in this agnostic manner.
                sqrt_g = grid.replace_at_axis(
                    sqrt_g, _compute(eq, "sqrt(g)_r", grid, reshape=False)[0], copy=True
                )
            averages = compute_surface_averages(values, sqrt_g=sqrt_g)
            ylabel = r"$\langle " + ylabel[0][1:] + r" \rangle~" + "~".join(ylabel[1:])
        else:  # theta average
            averages = compute_surface_averages(values)
            ylabel = (
                r"$\langle "
                + ylabel[0][1:]
                + r" \rangle_{\theta}~"
                + "~".join(ylabel[1:])
            )
        # True if values has nan on a given surface.
        is_nan = compute_surface_averages(np.isnan(values)).astype(bool)
        # The integration replaced nan with 0.
        # Put them back to avoid misleading plot (e.g. cusp near the magnetic axis).
        values = np.where(is_nan, np.nan, averages)
        plot_data_ylabel_key = f"<{name}>_fsa"

    if norm_F:
        # normalize force by B pressure gradient
        norm_name = kwargs.pop("norm_name", "<|grad(|B|^2)|/2mu0>_vol")
        norm_data = _compute(eq, norm_name, grid, reshape=False)[0]
        values = values / np.nanmean(np.abs(norm_data))  # normalize
    if log:
        values = np.abs(values)  # ensure data is positive for log plot
        ax.semilogy(rho, values, label=label, color=linecolor, ls=ls, lw=lw)
    else:
        ax.plot(rho, values, label=label, color=linecolor, ls=ls, lw=lw)
    xlabel_fontsize = kwargs.pop("xlabel_fontsize", None)
    ylabel_fontsize = kwargs.pop("ylabel_fontsize", None)
    assert (
        len(kwargs) == 0
    ), f"plot_fsa got unexpected keyword argument: {kwargs.keys()}"

    ax.set_xlabel(_AXIS_LABELS_RTZ[0], fontsize=xlabel_fontsize)
    ax.set_ylabel(ylabel, fontsize=ylabel_fontsize)
    if norm_F:
        ax.set_ylabel(
            "%s / %s"
            % (
                "$" + data_index[p][name]["label"] + "$",
                "$" + data_index[p][norm_name]["label"] + "$",
            ),
            fontsize=ylabel_fontsize,
        )
    _set_tight_layout(fig)

    if label is not None:
        ax.legend()

    plot_data = {"rho": rho, plot_data_ylabel_key: values}
    if norm_F:
        plot_data["normalization"] = np.nanmean(np.abs(norm_data))
    else:
        plot_data["normalization"] = 1

    if return_data:
        return fig, ax, plot_data

    return fig, ax


def plot_section(
    eq, name, grid=None, log=False, norm_F=False, ax=None, return_data=False, **kwargs
):
    """Plot Poincare sections.

    Parameters
    ----------
    eq : Equilibrium
        Object from which to plot.
    name : str
        Name of variable to plot.
    grid : Grid, optional
        Grid of coordinates to plot at.
    log : bool, optional
        Whether to use a log scale.
    norm_F : bool, optional
        Whether to normalize a plot of force error to be unitless.
        Vacuum equilibria are normalized by the gradient of magnetic pressure,
        while finite beta equilibria are normalized by the pressure gradient.
    ax : matplotlib AxesSubplot, optional
        Axis to plot on.
    return_data : bool
        if True, return the data plotted as well as fig,ax
    **kwargs : dict, optional
        Specify properties of the figure, axis, and plot appearance e.g.::

            plot_X(figsize=(4,6),label="your_label")

        Valid keyword arguments are:

        * ``figsize``: tuple of length 2, the size of the figure (to be passed to
          matplotlib)
        * ``component``: str, one of [None, 'R', 'phi', 'Z'], For vector variables,
          which element to plot. Default is the norm of the vector.
        * ``title_fontsize``: integer, font size of the title
        * ``xlabel_fontsize``: float, fontsize of the xlabel
        * ``ylabel_fontsize``: float, fontsize of the ylabel
        * ``cmap``: str, matplotlib colormap scheme to use, passed to ax.contourf
        * ``levels``: int or array-like, passed to contourf
        * ``phi``: float, int or array-like. Toroidal angles to plot. If an integer,
          plot that number equally spaced in [0,2pi/NFP). Default 1 for axisymmetry and
          6 for non-axisymmetry

    Returns
    -------
    fig : matplotlib.figure.Figure
        Figure being plotted to.
    ax : matplotlib.axes.Axes or ndarray of Axes
        Axes being plotted to.
    plot_data : dict
        dictionary of the data plotted, only returned if ``return_data=True``

    Examples
    --------
    .. image:: ../../_static/images/plotting/plot_section.png

    .. code-block:: python

        from desc.plotting import plot_section
        fig, ax = plot_section(eq, "J^rho")

    """
    phi = kwargs.pop("phi", (1 if eq.N == 0 else 6))
    phi = parse_argname_change(phi, kwargs, "nzeta", "phi")
    phi = parse_argname_change(phi, kwargs, "nphi", "phi")

    if isinstance(phi, numbers.Integral):
        phi = np.linspace(0, 2 * np.pi / eq.NFP, phi, endpoint=False)
    phi = np.atleast_1d(phi)
    nphi = len(phi)
    if grid is None:
        grid_kwargs = {
            "L": 25,
            "NFP": 1,
            "axis": False,
            "theta": np.linspace(0, 2 * np.pi, 91, endpoint=True),
            "zeta": phi,
        }
        grid = _get_grid(**grid_kwargs)
        nr, nt, nz = grid.num_rho, grid.num_theta, grid.num_zeta
        coords = map_coordinates(
            eq,
            grid.nodes,
            ["rho", "theta", "phi"],
            ["rho", "theta", "zeta"],
            period=(np.inf, 2 * np.pi, 2 * np.pi),
            guess=grid.nodes,
        )
        grid = Grid(coords, sort=False)

    else:
        phi = np.unique(grid.nodes[:, 2])
        nphi = phi.size
        nr, nt, nz = grid.num_rho, grid.num_theta, grid.num_zeta
        coords = map_coordinates(
            eq,
            grid.nodes,
            ["rho", "theta", "phi"],
            ["rho", "theta", "zeta"],
            period=(np.inf, 2 * np.pi, 2 * np.pi),
            guess=grid.nodes,
        )
        grid = Grid(coords, sort=False)
    rows = np.floor(np.sqrt(nphi)).astype(int)
    cols = np.ceil(nphi / rows).astype(int)

    data, label = _compute(eq, name, grid, kwargs.pop("component", None), reshape=False)
    if norm_F:
        # normalize force by B pressure gradient
        norm_name = kwargs.pop("norm_name", "<|grad(|B|^2)|/2mu0>_vol")
        norm_data, _ = _compute(eq, norm_name, grid, reshape=False)
        data = data / np.nanmean(np.abs(norm_data))  # normalize

    figw = 5 * cols
    figh = 5 * rows
    fig, ax = _format_ax(
        ax,
        rows=rows,
        cols=cols,
        figsize=kwargs.pop("figsize", (figw, figh)),
        equal=True,
    )
    ax = np.atleast_1d(ax).flatten()

    with warnings.catch_warnings():
        warnings.simplefilter("ignore")
        coords = eq.compute(["R", "Z"], grid=grid)
    R = coords["R"].reshape((nt, nr, nz), order="F")
    Z = coords["Z"].reshape((nt, nr, nz), order="F")
    data = data.reshape((nt, nr, nz), order="F")

    contourf_kwargs = {}
    if log:
        data = np.abs(data)  # ensure data is positive for log plot
        contourf_kwargs["norm"] = matplotlib.colors.LogNorm()
        if norm_F:
            contourf_kwargs["levels"] = kwargs.pop("levels", np.logspace(-6, 0, 7))
        else:
            logmin = np.floor(np.nanmin(np.log10(data))).astype(int)
            logmax = np.ceil(np.nanmax(np.log10(data))).astype(int)
            contourf_kwargs["levels"] = kwargs.pop(
                "levels", np.logspace(logmin, logmax, logmax - logmin + 1)
            )
    else:
        contourf_kwargs["norm"] = matplotlib.colors.Normalize()
        contourf_kwargs["levels"] = kwargs.pop(
            "levels", np.linspace(data.min(), data.max(), 100)
        )
    contourf_kwargs["cmap"] = kwargs.pop("cmap", "jet")
    contourf_kwargs["extend"] = "both"
    title_fontsize = kwargs.pop("title_fontsize", None)
    xlabel_fontsize = kwargs.pop("xlabel_fontsize", None)
    ylabel_fontsize = kwargs.pop("ylabel_fontsize", None)
    assert (
        len(kwargs) == 0
    ), f"plot section got unexpected keyword argument: {kwargs.keys()}"

    cax_kwargs = {"size": "5%", "pad": 0.05}

    for i in range(nphi):
        divider = make_axes_locatable(ax[i])

        cntr = ax[i].contourf(R[:, :, i], Z[:, :, i], data[:, :, i], **contourf_kwargs)
        cax = divider.append_axes("right", **cax_kwargs)
        cbar = fig.colorbar(cntr, cax=cax)
        cbar.update_ticks()

        ax[i].set_xlabel(_AXIS_LABELS_RPZ[0], fontsize=xlabel_fontsize)
        ax[i].set_ylabel(_AXIS_LABELS_RPZ[2], fontsize=ylabel_fontsize)
        ax[i].tick_params(labelbottom=True, labelleft=True)
        ax[i].set_title(
            "$"
            + data_index["desc.equilibrium.equilibrium.Equilibrium"][name]["label"]
            + "$ ($"
            + data_index["desc.equilibrium.equilibrium.Equilibrium"][name]["units"]
            + "$)"
            + ", $\\phi \\cdot N_{{FP}}/2\\pi = {:.3f}$".format(
                eq.NFP * phi[i] / (2 * np.pi)
            )
        )
        if norm_F:
            ax[i].set_title(
                "%s / %s, %s"
                % (
                    "$"
                    + data_index["desc.equilibrium.equilibrium.Equilibrium"][name][
                        "label"
                    ]
                    + "$",
                    "$"
                    + data_index["desc.equilibrium.equilibrium.Equilibrium"][norm_name][
                        "label"
                    ]
                    + "$",
                    "$\\phi \\cdot N_{{FP}}/2\\pi = {:.3f}$".format(
                        eq.NFP * phi[i] / (2 * np.pi)
                    ),
                ),
                fontsize=title_fontsize,
            )
    _set_tight_layout(fig)

    plot_data = {"R": R, "Z": Z, name: data}
    if norm_F:
        plot_data["normalization"] = np.nanmean(np.abs(norm_data))
    else:
        plot_data["normalization"] = 1

    if return_data:
        return fig, ax, plot_data

    return fig, ax


def plot_surfaces(eq, rho=8, theta=8, phi=None, ax=None, return_data=False, **kwargs):
    """Plot flux surfaces.

    Parameters
    ----------
    eq : Equilibrium
        Object from which to plot.
    rho : int or array-like
        Values of rho to plot contours of.
        If an integer, plot that many contours linearly spaced in (0,1).
    theta : int or array-like
        Values of theta to plot contours of.
        If an integer, plot that many contours linearly spaced in (0,2pi).
    phi : float, int or array-like or None
        Values of phi to plot contours at.
        If an integer, plot that many contours linearly spaced in (0,2pi).
        Default is 1 contour for axisymmetric equilibria or 6 for non-axisymmetry.
    ax : matplotlib AxesSubplot, optional
        Axis to plot on.
    return_data : bool
        if True, return the data plotted as well as fig,ax
    **kwargs : dict, optional
        Specify properties of the figure, axis, and plot appearance e.g.::

            plot_X(figsize=(4,6),label="your_label")

        Valid keyword arguments are:

        * ``figsize``: tuple of length 2, the size of the figure (to be passed to
          matplotlib)
        * ``label``: str, label of the plotted line (e.g. to be shown with ax.legend())
        * ``NR``: int, number of equispaced rho point to use in plotting the vartheta
          contours
        * ``NT``: int, number of equispaced theta points to use in plotting the rho
          contours
        * ``theta_color``: str or tuple, color to use for constant vartheta contours
        * ``theta_ls``: str, linestyle to use for constant vartheta contours
        * ``theta_lw``: float, linewidth to use for constant vartheta contours
        * ``rho_color``: str or tuple, color to use for constant rho contours
        * ``rho_ls``: str, linestyle to use for constant rho contours
        * ``rho_lw``: float, linewidth to use for constant rho contours
        * ``lcfs_color``: str or tuple, color to use for the LCFS constant rho contour
        * ``lcfs_ls``: str, linestyle to use for the LCFS constant rho contour
        * ``lcfs_lw``: float, linewidth to use for the LCFS constant rho contour
        * ``axis_color``: str or tuple, color to use for the axis plotted point
        * ``axis_alpha``: float, transparency of the axis plotted point
        * ``axis_marker``: str, markerstyle to use for the axis plotted point
        * ``axis_size``: float, markersize to use for the axis plotted point
        * ``title_fontsize``: integer, font size of the title
        * ``xlabel_fontsize``: float, fontsize of the xlabel
        * ``ylabel_fontsize``: float, fontsize of the ylabel
        * ``legend``: bool, whether to show legend or not, False by default

    Returns
    -------
    fig : matplotlib.figure.Figure
        Figure being plotted to.
    ax : matplotlib.axes.Axes or ndarray of Axes
        Axes being plotted to.
    plot_data : dict
        dictionary of the data plotted, only returned if ``return_data=True``

    Examples
    --------
    .. image:: ../../_static/images/plotting/plot_surfaces.png

    .. code-block:: python

        from desc.plotting import plot_surfaces
        fig, ax = plot_surfaces(eq)

    """
    phi = parse_argname_change(phi, kwargs, "zeta", "phi")

    NR = kwargs.pop("NR", 50)
    NT = kwargs.pop("NT", 180)
    figsize = kwargs.pop("figsize", None)
    theta_color = kwargs.pop("theta_color", colorblind_colors[2])
    theta_ls = kwargs.pop("theta_ls", ":")
    theta_lw = kwargs.pop("theta_lw", 1)
    rho_color = kwargs.pop("rho_color", colorblind_colors[0])
    rho_ls = kwargs.pop("rho_ls", "-")
    rho_lw = kwargs.pop("rho_lw", 1)
    lcfs_color = kwargs.pop("lcfs_color", colorblind_colors[1])
    lcfs_ls = kwargs.pop("lcfs_ls", "-")
    lcfs_lw = kwargs.pop("lcfs_lw", 1)
    axis_color = kwargs.pop("axis_color", colorblind_colors[3])
    axis_alpha = kwargs.pop("axis_alpha", 1)
    axis_marker = kwargs.pop("axis_marker", "o")
    axis_size = kwargs.pop("axis_size", 36)
    label = kwargs.pop("label", "")
    title_fontsize = kwargs.pop("title_fontsize", None)
    xlabel_fontsize = kwargs.pop("xlabel_fontsize", None)
    ylabel_fontsize = kwargs.pop("ylabel_fontsize", None)

    assert (
        len(kwargs) == 0
    ), f"plot surfaces got unexpected keyword argument: {kwargs.keys()}"

    plot_theta = bool(theta)
    nfp = eq.NFP
    if isinstance(rho, numbers.Integral):
        rho = np.linspace(0, 1, rho + 1)
    rho = np.atleast_1d(rho)
    if isinstance(theta, numbers.Integral):
        theta = np.linspace(0, 2 * np.pi, theta, endpoint=False)
    theta = np.atleast_1d(theta)

    phi = (1 if eq.N == 0 else 6) if phi is None else phi
    if isinstance(phi, numbers.Integral):
        phi = np.linspace(0, 2 * np.pi / eq.NFP, phi, endpoint=False)
    phi = np.atleast_1d(phi)
    nphi = len(phi)

    # do not need NFP supplied to these grids as
    # the above logic takes care of the correct phi range
    # if defaults are requested. Setting NFP here instead
    # can create reshaping issues when phi is supplied and gets
    # truncated by 2pi/NFP. See PR #1204
    grid_kwargs = {
        "rho": rho,
        "NFP": 1,
        "theta": np.linspace(0, 2 * np.pi, NT, endpoint=True),
        "zeta": phi,
    }
    r_grid = _get_grid(**grid_kwargs)
    rnr, rnt, rnz = r_grid.num_rho, r_grid.num_theta, r_grid.num_zeta
    r_grid = Grid(
        map_coordinates(
            eq,
            r_grid.nodes,
            ["rho", "theta", "phi"],
            ["rho", "theta", "zeta"],
            period=(np.inf, 2 * np.pi, 2 * np.pi),
            guess=r_grid.nodes,
        ),
        sort=False,
    )
    grid_kwargs = {
        "rho": np.linspace(0, 1, NR),
        "NFP": 1,
        "theta": theta,
        "zeta": phi,
    }
    if plot_theta:
        # Note: theta* (also known as vartheta) is the poloidal straight field line
        # angle in PEST-like flux coordinates
        t_grid = _get_grid(**grid_kwargs)
        tnr, tnt, tnz = t_grid.num_rho, t_grid.num_theta, t_grid.num_zeta
        v_grid = Grid(
            map_coordinates(
                eq,
                t_grid.nodes,
                ["rho", "theta_PEST", "phi"],
                ["rho", "theta", "zeta"],
                period=(np.inf, 2 * np.pi, 2 * np.pi),
                guess=t_grid.nodes,
            ),
            sort=False,
        )
    rows = np.floor(np.sqrt(nphi)).astype(int)
    cols = np.ceil(nphi / rows).astype(int)

    # rho contours
    with warnings.catch_warnings():
        warnings.simplefilter("ignore")
        r_coords = eq.compute(["R", "Z"], grid=r_grid)
    Rr = r_coords["R"].reshape((rnt, rnr, rnz), order="F")
    Zr = r_coords["Z"].reshape((rnt, rnr, rnz), order="F")
    plot_data = {}

    if plot_theta:
        # vartheta contours
        with warnings.catch_warnings():
            warnings.simplefilter("ignore")
            v_coords = eq.compute(["R", "Z"], grid=v_grid)
        Rv = v_coords["R"].reshape((tnt, tnr, tnz), order="F")
        Zv = v_coords["Z"].reshape((tnt, tnr, tnz), order="F")
        plot_data["vartheta_R_coords"] = Rv
        plot_data["vartheta_Z_coords"] = Zv

    figw = 4 * cols
    figh = 5 * rows
    if figsize is None:
        figsize = (figw, figh)
    fig, ax = _format_ax(ax, rows=rows, cols=cols, figsize=figsize, equal=True)
    ax = np.atleast_1d(ax).flatten()

    for i in range(nphi):
        if plot_theta:
            ax[i].plot(
                Rv[:, :, i].T,
                Zv[:, :, i].T,
                color=theta_color,
                linestyle=theta_ls,
                lw=theta_lw,
            )
        ax[i].plot(
            Rr[:, :, i], Zr[:, :, i], color=rho_color, linestyle=rho_ls, lw=rho_lw
        )
        ax[i].plot(
            Rr[:, -1, i],
            Zr[:, -1, i],
            color=lcfs_color,
            linestyle=lcfs_ls,
            lw=lcfs_lw,
            label=(label if i == 0 else ""),
        )
        if rho[0] == 0:
            ax[i].scatter(
                Rr[0, 0, i],
                Zr[0, 0, i],
                color=axis_color,
                alpha=axis_alpha,
                marker=axis_marker,
                s=axis_size,
            )

        ax[i].set_xlabel(_AXIS_LABELS_RPZ[0], fontsize=xlabel_fontsize)
        ax[i].set_ylabel(_AXIS_LABELS_RPZ[2], fontsize=ylabel_fontsize)
        ax[i].tick_params(labelbottom=True, labelleft=True)
        ax[i].set_title(
            "$\\phi \\cdot N_{{FP}}/2\\pi = {:.3f}$".format(nfp * phi[i] / (2 * np.pi)),
            fontsize=title_fontsize,
        )
        if label is not None and i == 0 and kwargs.pop("legend", False):
            ax[i].legend()

    _set_tight_layout(fig)

    plot_data["rho_R_coords"] = Rr
    plot_data["rho_Z_coords"] = Zr
    if return_data:
        return fig, ax, plot_data

    return fig, ax


def poincare_plot(
    field,
    R0,
    Z0,
    ntransit=100,
    phi=None,
    NFP=None,
    grid=None,
    ax=None,
    return_data=False,
    **kwargs,
):
    """Poincare plot of field lines from external magnetic field.

    Parameters
    ----------
    field : MagneticField
        External field, coilset, current potential etc to plot from.
    R0, Z0 : array-like
        Starting points at phi=0 for field line tracing.
    ntransit : int
        Number of transits to trace field lines for.
    phi : float, int or array-like or None
        Values of phi to plot section at.
        If an integer, plot that many contours linearly spaced in (0,2pi).
        Default is 6.
    NFP : int, optional
        Number of field periods. By default attempts to infer from ``field``, otherwise
        uses NFP=1.
    grid : Grid, optional
        Grid used to discretize ``field``.
    ax : matplotlib AxesSubplot, optional
        Axis to plot on.
    return_data : bool
        if True, return the data plotted as well as fig,ax
    **kwargs : dict, optional
        Specify properties of the figure, axis, and plot appearance e.g.::

            plot_X(figsize=(4,6),)

        Valid keyword arguments are:

        * ``figsize``: tuple of length 2, the size of the figure (to be passed to
          matplotlib)
        * ``color``: str or tuple, color to use for field lines.
        * ``marker``: str, markerstyle to use for the plotted points
        * ``size``: float, markersize to use for the plotted points
        * ``title_fontsize``: integer, font size of the title
        * ``xlabel_fontsize``: float, fontsize of the xlabel
        * ``ylabel_fontsize``: float, fontsize of the ylabel

        Additionally, any other keyword arguments will be passed on to
        ``desc.magnetic_fields.field_line_integrate``

    Returns
    -------
    fig : matplotlib.figure.Figure
        Figure being plotted to.
    ax : matplotlib.axes.Axes or ndarray of Axes
        Axes being plotted to.
    plot_data : dict
        dictionary of the data plotted, only returned if ``return_data=True``
    """
    fli_kwargs = {}
    for key in inspect.signature(field_line_integrate).parameters:
        if key in kwargs:
            fli_kwargs[key] = kwargs.pop(key)

    figsize = kwargs.pop("figsize", None)
    color = kwargs.pop("color", colorblind_colors[0])
    marker = kwargs.pop("marker", "o")
    size = kwargs.pop("size", 5)
    title_fontsize = kwargs.pop("title_fontsize", None)
    xlabel_fontsize = kwargs.pop("xlabel_fontsize", None)
    ylabel_fontsize = kwargs.pop("ylabel_fontsize", None)

    assert (
        len(kwargs) == 0
    ), f"poincare_plot got unexpected keyword argument: {kwargs.keys()}"

    if NFP is None:
        NFP = getattr(field, "NFP", 1)

    phi = 6 if phi is None else phi
    if isinstance(phi, numbers.Integral):
        phi = np.linspace(0, 2 * np.pi / NFP, phi, endpoint=False)
    phi = np.atleast_1d(phi)
    nplanes = len(phi)

    phis = (phi + np.arange(0, ntransit)[:, None] * 2 * np.pi / NFP).flatten()

    R0, Z0 = np.atleast_1d(R0, Z0)

    fieldR, fieldZ = field_line_integrate(
        r0=R0,
        z0=Z0,
        phis=phis,
        field=field,
        source_grid=grid,
        **fli_kwargs,
    )

    zs = fieldZ.reshape((ntransit, nplanes, -1))
    rs = fieldR.reshape((ntransit, nplanes, -1))

    signBT = np.sign(
        field.compute_magnetic_field(np.array([R0.flat[0], 0.0, Z0.flat[0]]))[:, 1]
    ).flat[0]
    if signBT < 0:  # field lines are traced backwards when toroidal field < 0
        rs, zs = rs[:, ::-1], zs[:, ::-1]
        rs, zs = np.roll(rs, 1, 1), np.roll(zs, 1, 1)

    data = {
        "R": rs,
        "Z": zs,
    }

    rows = np.floor(np.sqrt(nplanes)).astype(int)
    cols = np.ceil(nplanes / rows).astype(int)

    figw = 4 * cols
    figh = 5 * rows
    if figsize is None:
        figsize = (figw, figh)
    fig, ax = _format_ax(ax, rows=rows, cols=cols, figsize=figsize, equal=True)

    for i in range(nplanes):
        ax.flat[i].scatter(
            rs[:, i, :],
            zs[:, i, :],
            color=color,
            marker=marker,
            s=size,
        )

        ax.flat[i].set_xlabel(_AXIS_LABELS_RPZ[0], fontsize=xlabel_fontsize)
        ax.flat[i].set_ylabel(_AXIS_LABELS_RPZ[2], fontsize=ylabel_fontsize)
        ax.flat[i].tick_params(labelbottom=True, labelleft=True)
        ax.flat[i].set_title(
            "$\\phi \\cdot N_{{FP}}/2\\pi = {:.3f}$".format(NFP * phi[i] / (2 * np.pi)),
            fontsize=title_fontsize,
        )

    _set_tight_layout(fig)

    if return_data:
        return fig, ax, data
    return fig, ax


def plot_boundary(eq, phi=None, plot_axis=True, ax=None, return_data=False, **kwargs):
    """Plot stellarator boundary at multiple toroidal coordinates.

    Parameters
    ----------
    eq : Equilibrium, Surface
        Object from which to plot.
    phi : float, int or array-like or None
        Values of phi to plot boundary surface at.
        If an integer, plot that many contours linearly spaced in [0,2pi).
        Default is 1 contour for axisymmetric equilibria or 4 for non-axisymmetry.
    plot_axis : bool
        Whether to plot the magnetic axis locations. Default is True.
    ax : matplotlib AxesSubplot, optional
        Axis to plot on.
    return_data : bool
        if True, return the data plotted as well as fig,ax
    **kwargs : dict, optional
        Specify properties of the figure, axis, and plot appearance e.g.::

            plot_X(figsize=(4,6),label="your_label")

        Valid keyword arguments are:

        * ``figsize``: tuple of length 2, the size of the figure (to be passed to
          matplotlib)
        * ``xlabel_fontsize``: float, fontsize of the x label
        * ``ylabel_fontsize``: float, fontsize of the y label
        * ``legend_kw``: dict, any keyword arguments to be passed to ax.legend()
        * ``cmap``: colormap to use for plotting, discretized into len(phi) colors
        * ``color``: array of colors to use for each phi angle
        * ``ls``: array of line styles to use for each phi angle
        * ``lw``: array of line widths to use for each phi angle
        * ``marker``: str, marker style to use for the axis plotted points
        * ``size``: float, marker size to use for the axis plotted points

    Returns
    -------
    fig : matplotlib.figure.Figure
        Figure being plotted to.
    ax : matplotlib.axes.Axes or ndarray of Axes
        Axes being plotted to.
    plot_data : dict
        dictionary of the data plotted, only returned if ``return_data=True``

    Examples
    --------
    .. image:: ../../_static/images/plotting/plot_boundary.png

    .. code-block:: python

        from desc.plotting import plot_boundary
        fig, ax = plot_boundary(eq)

    """
    phi = parse_argname_change(phi, kwargs, "zeta", "phi")

    figsize = kwargs.pop("figsize", None)
    cmap = kwargs.pop("cmap", "hsv")
    colors = kwargs.pop("color", None)
    ls = kwargs.pop("ls", None)
    lw = kwargs.pop("lw", None)
    marker = kwargs.pop("marker", "x")
    size = kwargs.pop("size", 36)
    xlabel_fontsize = kwargs.pop("xlabel_fontsize", None)
    ylabel_fontsize = kwargs.pop("ylabel_fontsize", None)
    legend_kw = kwargs.pop("legend_kw", {})

    assert (
        len(kwargs) == 0
    ), f"plot boundary got unexpected keyword argument: {kwargs.keys()}"

    phi = (1 if eq.N == 0 else 4) if phi is None else phi
    if isinstance(phi, numbers.Integral):
        phi = np.linspace(
            0, 2 * np.pi / eq.NFP, phi, endpoint=False
        )  # +1 to include pi and 2pi
    phi = np.atleast_1d(phi)
    nphi = len(phi)
    # don't plot axis for FourierRZToroidalSurface, since it's not defined.
    plot_axis = plot_axis and eq.L > 0
    rho = np.array([0.0, 1.0]) if plot_axis else np.array([1.0])

<<<<<<< HEAD
    grid_kwargs = {
        "NFP": eq.NFP,
        "rho": rho,
        "theta": 100,
        "zeta": phi,
    }

=======
    grid_kwargs = {"NFP": 1, "rho": rho, "theta": 100, "zeta": phi}
>>>>>>> 8351c438
    grid = _get_grid(**grid_kwargs)
    nr, nt, nz = grid.num_rho, grid.num_theta, grid.num_zeta
    coords = map_coordinates(
        eq,
        grid.nodes,
        ["rho", "theta", "phi"],
        ["rho", "theta", "zeta"],
        period=(np.inf, 2 * np.pi, 2 * np.pi),
        guess=grid.nodes,
    )

    grid = Grid(
        coords,
        sort=False,
    )

    if colors is None:
        colors = _get_cmap(cmap)((phi * eq.NFP / (2 * np.pi)) % 1)
    if lw is None:
        lw = 1
    if isinstance(lw, int):
        lw = [lw for _ in range(nz)]
    if ls is None:
        ls = "-"
    if isinstance(ls, str):
        ls = [ls for _ in range(nz)]

    with warnings.catch_warnings():
        warnings.simplefilter("ignore")
        coords = eq.compute(["R", "Z"], grid=grid)
    R = coords["R"].reshape((nt, nr, nz), order="F")
    Z = coords["Z"].reshape((nt, nr, nz), order="F")

    fig, ax = _format_ax(ax, figsize=figsize, equal=True)

    for i in range(nphi):
        ax.plot(
            R[:, -1, i],
            Z[:, -1, i],
            color=colors[i],
            linestyle=ls[i],
            lw=lw[i],
            label="$\\phi \\cdot N_{{FP}}/2\\pi = {:.2f}$".format(
                eq.NFP * phi[i] / (2 * np.pi)
            ),
        )
        if rho[0] == 0:
            ax.scatter(R[0, 0, i], Z[0, 0, i], color=colors[i], marker=marker, s=size)

    ax.set_xlabel(_AXIS_LABELS_RPZ[0], fontsize=xlabel_fontsize)
    ax.set_ylabel(_AXIS_LABELS_RPZ[2], fontsize=ylabel_fontsize)
    ax.tick_params(labelbottom=True, labelleft=True)

    fig.legend(**legend_kw)
    _set_tight_layout(fig)

    plot_data = {}
    plot_data["R"] = R
    plot_data["Z"] = Z

    if return_data:
        return fig, ax, plot_data

    return fig, ax


def plot_boundaries(
    eqs, labels=None, phi=None, plot_axis=True, ax=None, return_data=False, **kwargs
):
    """Plot stellarator boundaries at multiple toroidal coordinates.

    NOTE: If attempting to plot objects with differing NFP, `phi` must
    be given explicitly.

    Parameters
    ----------
    eqs : array-like of Equilibrium, Surface or EquilibriaFamily
        Equilibria to plot.
    labels : array-like
        Array the same length as eqs of labels to apply to each equilibrium.
    phi : float, int or array-like or None
        Values of phi to plot boundary surface at.
        If an integer, plot that many contours linearly spaced in [0,2pi).
        Default is 1 contour for axisymmetric equilibria or 4 for non-axisymmetry.
    plot_axis : bool
        Whether to plot the magnetic axis locations. Default is True.
    ax : matplotlib AxesSubplot, optional
        Axis to plot on.
    return_data : bool
        if True, return the data plotted as well as fig,ax
    **kwargs : dict, optional
        Specify properties of the figure, axis, and plot appearance e.g.::

            plot_X(figsize=(4,6),label="your_label")

        Valid keyword arguments are:

        * ``figsize``: tuple of length 2, the size of the figure (to be passed to
          matplotlib)
        * ``xlabel_fontsize``: float, fontsize of the x label
        * ``ylabel_fontsize``: float, fontsize of the y label
        * ``legend``: bool, whether to display legend or not
        * ``legend_kw``: dict, any keyword arguments to be passed to ax.legend()
        * ``cmap``: colormap to use for plotting, discretized into len(eqs) colors
        * ``color``: list of colors to use for each Equilibrium
        * ``ls``: list of str, line styles to use for each Equilibrium
        * ``lw``: list of floats, line widths to use for each Equilibrium
        * ``marker``: str, marker style to use for the axis plotted points
        * ``size``: float, marker size to use for the axis plotted points

    Returns
    -------
    fig : matplotlib.figure.Figure
        Figure being plotted to.
    ax : matplotlib.axes.Axes or ndarray of Axes
        Axes being plotted to.
    plot_data : dict
        dictionary of the data plotted, only returned if ``return_data=True``

    Examples
    --------
    .. image:: ../../_static/images/plotting/plot_boundaries.png

    .. code-block:: python

        from desc.plotting import plot_boundaries
        fig, ax = plot_boundaries((eq1, eq2, eq3))

    """
    # if NFPs are not all equal, means there are
    # objects with differing NFPs, which it is not clear
    # how to choose the phis for by default, so we will throw an error
    # unless phi was given.
    phi = parse_argname_change(phi, kwargs, "zeta", "phi")
    errorif(
        not np.allclose([thing.NFP for thing in eqs], eqs[0].NFP) and phi is None,
        ValueError,
        "supplied objects must have the same number of field periods, "
        "or if there are differing field periods, `phi` must be given explicitly."
        f" Instead, supplied objects have NFPs {[t.NFP for t in eqs]}."
        " If attempting to plot an axisymmetric object with non-axisymmetric objects,"
        " you must use the `change_resolution` method to make the axisymmetric "
        "object have the same NFP as the non-axisymmetric objects.",
    )

    figsize = kwargs.pop("figsize", None)
    cmap = kwargs.pop("cmap", "rainbow")
    colors = kwargs.pop("color", None)
    ls = kwargs.pop("ls", None)
    lw = kwargs.pop("lw", None)
    xlabel_fontsize = kwargs.pop("xlabel_fontsize", None)
    ylabel_fontsize = kwargs.pop("ylabel_fontsize", None)
    marker = kwargs.pop("marker", "x")
    size = kwargs.pop("size", 36)

    phi = (1 if eqs[-1].N == 0 else 4) if phi is None else phi
    if isinstance(phi, numbers.Integral):
        phi = np.linspace(
            0, 2 * np.pi / eqs[-1].NFP, phi + 1
        )  # +1 to include pi and 2pi
    phi = np.atleast_1d(phi)

    neq = len(eqs)

    if labels is None:
        labels = [str(i) for i in range(neq)]
    if colors is None:
        colors = _get_cmap(cmap, neq)(np.linspace(0, 1, neq))
    if lw is None:
        lw = 1
    if np.isscalar(lw):
        lw = [lw for i in range(neq)]
    if ls is None:
        ls = "-"
    if isinstance(ls, str):
        ls = [ls for i in range(neq)]

    fig, ax = _format_ax(ax, figsize=figsize, equal=True)
    plot_data = {}
    plot_data["R"] = []
    plot_data["Z"] = []

    for i in range(neq):
        # don't plot axis for FourierRZToroidalSurface, since it's not defined.
        plot_axis_i = plot_axis and eqs[i].L > 0
        rho = np.array([0.0, 1.0]) if plot_axis_i else np.array([1.0])

        grid_kwargs = {"NFP": 1, "theta": 100, "zeta": phi, "rho": rho}
        grid = _get_grid(**grid_kwargs)
        nr, nt, nz = grid.num_rho, grid.num_theta, grid.num_zeta
        grid = Grid(
            map_coordinates(
                eqs[i],
                grid.nodes,
                ["rho", "theta", "phi"],
                ["rho", "theta", "zeta"],
                period=(np.inf, 2 * np.pi, 2 * np.pi),
                guess=grid.nodes,
            ),
            sort=False,
        )
        with warnings.catch_warnings():
            warnings.simplefilter("ignore")
            coords = eqs[i].compute(["R", "Z"], grid=grid)
        R = coords["R"].reshape((nt, nr, nz), order="F")
        Z = coords["Z"].reshape((nt, nr, nz), order="F")

        plot_data["R"].append(R)
        plot_data["Z"].append(Z)

        for j in range(nz - 1):
            (line,) = ax.plot(
                R[:, -1, j], Z[:, -1, j], color=colors[i], linestyle=ls[i], lw=lw[i]
            )
            if rho[0] == 0:
                ax.scatter(
                    R[0, 0, j], Z[0, 0, j], color=colors[i], marker=marker, s=size
                )

            if j == 0:
                line.set_label(labels[i])

    ax.set_xlabel(_AXIS_LABELS_RPZ[0], fontsize=xlabel_fontsize)
    ax.set_ylabel(_AXIS_LABELS_RPZ[2], fontsize=ylabel_fontsize)
    ax.tick_params(labelbottom=True, labelleft=True)

    if any(labels) and kwargs.pop("legend", True):
        fig.legend(**kwargs.pop("legend_kw", {}))
    _set_tight_layout(fig)

    assert (
        len(kwargs) == 0
    ), f"plot boundaries got unexpected keyword argument: {kwargs.keys()}"

    if return_data:
        return fig, ax, plot_data

    return fig, ax


def plot_comparison(
    eqs,
    rho=8,
    theta=8,
    phi=None,
    ax=None,
    cmap="rainbow",
    color=None,
    lw=None,
    ls=None,
    labels=None,
    return_data=False,
    **kwargs,
):
    """Plot comparison between flux surfaces of multiple equilibria.

    NOTE: If attempting to plot objects with differing NFP, `phi` must
    be given explicitly.

    Parameters
    ----------
    eqs : array-like of Equilibrium or EquilibriaFamily
        Equilibria to compare.
    rho : int or array-like
        Values of rho to plot contours of.
        If an integer, plot that many contours linearly spaced in (0,1).
    theta : int or array-like
        Values of theta to plot contours of.
        If an integer, plot that many contours linearly spaced in (0,2pi).
    phi : float, int or array-like or None
        Values of phi to plot contours at.
        If an integer, plot that many contours linearly spaced in [0,2pi).
        Default is 1 contour for axisymmetric equilibria or 6 for non-axisymmetry.
    ax : matplotlib AxesSubplot, optional
        Axis to plot on.
    cmap : str or matplotlib ColorMap
        Colormap to use for plotting, discretized into len(eqs) colors.
    color : array-like
        Array the same length as eqs of colors to use for each equilibrium.
        Overrides `cmap`.
    lw : array-like
        Array the same length as eqs of line widths to use for each equilibrium
    ls : array-like
        Array the same length as eqs of linestyles to use for each equilibrium.
    labels : array-like
        Array the same length as eqs of labels to apply to each equilibrium.
    return_data : bool
        if True, return the data plotted as well as fig,ax
    **kwargs : dict, optional
        Specify properties of the figure, axis, and plot appearance e.g.::

            plot_X(figsize=(4,6),label="your_label")

        Valid keyword arguments are:

        * ``figsize``: tuple of length 2, the size of the figure (to be passed to
          matplotlib)
        * ``legend``: bool, whether to display legend or not
        * ``legend_kw``: dict, any keyword arguments to be passed to ax.legend()
        * ``title_fontsize``: integer, font size of the title
        * ``xlabel_fontsize``: float, fontsize of the xlabel
        * ``ylabel_fontsize``: float, fontsize of the ylabel

    Returns
    -------
    fig : matplotlib.figure.Figure
        Figure being plotted to.
    ax : matplotlib.axes.Axes or ndarray of Axes
        Axes being plotted to.
    plot_data : dict
        dictionary of the data plotted, only returned if ``return_data=True``

    Examples
    --------
    .. image:: ../../_static/images/plotting/plot_comparison.png

    .. code-block:: python

        from desc.plotting import plot_comparison
        fig, ax = plot_comparison(eqs=[eqf[0],eqf[1],eqf[2]],
                                  labels=['Axisymmetric w/o pressure',
                                          'Axisymmetric w/ pressure',
                                          'Non-axisymmetric w/ pressure',
                                         ],
                                 )

    """
    # if NFPs are not all equal, means there are
    # objects with differing NFPs, which it is not clear
    # how to choose the phis for by default, so we will throw an error
    # unless phi was given.
    phi = parse_argname_change(phi, kwargs, "zeta", "phi")
    errorif(
        not np.allclose([thing.NFP for thing in eqs], eqs[0].NFP) and phi is None,
        ValueError,
        "supplied objects must have the same number of field periods, "
        "or if there are differing field periods, `phi` must be given explicitly."
        f" Instead, supplied objects have NFPs {[t.NFP for t in eqs]}."
        " If attempting to plot an axisymmetric object with non-axisymmetric objects,"
        " you must use the `change_resolution` method to make the axisymmetric "
        "object have the same NFP as the non-axisymmetric objects.",
    )
    color = parse_argname_change(color, kwargs, "colors", "color")
    ls = parse_argname_change(ls, kwargs, "linestyles", "ls")
    lw = parse_argname_change(lw, kwargs, "lws", "lw")

    figsize = kwargs.pop("figsize", None)
    title_fontsize = kwargs.pop("title_fontsize", None)
    xlabel_fontsize = kwargs.pop("xlabel_fontsize", None)
    ylabel_fontsize = kwargs.pop("ylabel_fontsize", None)
    neq = len(eqs)
    if color is None:
        color = _get_cmap(cmap, neq)(np.linspace(0, 1, neq))
    if lw is None:
        lw = [1 for i in range(neq)]
    if ls is None:
        ls = ["-" for i in range(neq)]
    if labels is None:
        labels = [str(i) for i in range(neq)]
    N = np.max([eq.N for eq in eqs])
    nfp = eqs[0].NFP

    phi = (1 if N == 0 else 6) if phi is None else phi
    if isinstance(phi, numbers.Integral):
        phi = np.linspace(0, 2 * np.pi / nfp, phi, endpoint=False)
    phi = np.atleast_1d(phi)
    nphi = len(phi)

    rows = np.floor(np.sqrt(nphi)).astype(int)
    cols = np.ceil(nphi / rows).astype(int)

    figw = 4 * cols
    figh = 5 * rows
    if figsize is None:
        figsize = (figw, figh)
    fig, ax = _format_ax(ax, rows=rows, cols=cols, figsize=figsize, equal=True)
    ax = np.atleast_1d(ax).flatten()

    plot_data = {}
    for string in [
        "rho_R_coords",
        "rho_Z_coords",
        "vartheta_R_coords",
        "vartheta_Z_coords",
    ]:
        plot_data[string] = []
    for i, eq in enumerate(eqs):
        fig, ax, _plot_data = plot_surfaces(
            eq,
            rho,
            theta,
            phi,
            ax,
            theta_color=color[i % len(color)],
            theta_ls=ls[i % len(ls)],
            theta_lw=lw[i % len(lw)],
            rho_color=color[i % len(color)],
            rho_ls=ls[i % len(ls)],
            rho_lw=lw[i % len(lw)],
            lcfs_color=color[i % len(color)],
            lcfs_ls=ls[i % len(ls)],
            lcfs_lw=lw[i % len(lw)],
            axis_color=color[i % len(color)],
            axis_alpha=0,
            axis_marker="o",
            axis_size=0,
            label=labels[i % len(labels)],
            title_fontsize=title_fontsize,
            xlabel_fontsize=xlabel_fontsize,
            ylabel_fontsize=ylabel_fontsize,
            return_data=True,
        )
        for key in _plot_data.keys():
            plot_data[key].append(_plot_data[key])

    if any(labels) and kwargs.pop("legend", True):
        fig.legend(**kwargs.pop("legend_kw", {}))

    assert (
        len(kwargs) == 0
    ), f"plot_comparison got unexpected keyword argument: {kwargs.keys()}"

    if return_data:
        return fig, ax, plot_data

    return fig, ax


def plot_coils(coils, grid=None, fig=None, return_data=False, **kwargs):
    """Create 3D plot of coil geometry.

    Parameters
    ----------
    coils : Coil, CoilSet, Curve, or iterable
        Coil or coils to plot
    grid : Grid, optional
        Grid to use for evaluating geometry
    fig : plotly.graph_objs._figure.Figure, optional
        Figure to plot on
    return_data : bool
        if True, return the data plotted as well as fig,ax
    **kwargs : dict, optional
        Specify properties of the figure, axis, and plot appearance e.g.::

            plot_X(figsize=(4,6), color="darkgrey")

        Valid keyword arguments are:

        * ``unique``: bool, only plots unique coils from a CoilSet if True
        * ``figsize``: tuple of length 2, the size of the figure in inches
        * ``lw``: float, linewidth of plotted coils
        * ``ls``: str, linestyle of plotted coils
        * ``color``: str, color of plotted coils

    Returns
    -------
    fig : plotly.graph_objs._figure.Figure
        Figure being plotted to
    plot_data : dict
        dictionary of the data plotted, only returned if ``return_data=True``

    """
    lw = kwargs.pop("lw", 5)
    ls = kwargs.pop("ls", "solid")
    figsize = kwargs.pop("figsize", (10, 10))
    color = kwargs.pop("color", "black")
    unique = kwargs.pop("unique", False)
    errorif(
        len(kwargs) != 0,
        ValueError,
        f"plot_coils got unexpected keyword argument: {kwargs.keys()}",
    )

    errorif(
        not isinstance(coils, _Coil),
        ValueError,
        "Expected `coils` to be of type `_Coil`, instead got type" f" {type(coils)}",
    )

    if not isinstance(lw, (list, tuple)):
        lw = [lw]
    if not isinstance(ls, (list, tuple)):
        ls = [ls]
    if not isinstance(color, (list, tuple)):
        color = [color]
    if grid is None:
        grid = LinearGrid(N=400, endpoint=True)

    def flatten_coils(coilset):
        if hasattr(coilset, "__len__"):
            if hasattr(coilset, "_NFP") and hasattr(coilset, "_sym"):
                if not unique and (coilset.NFP > 1 or coilset.sym):
                    # plot all coils for symmetric coil sets
                    coilset = CoilSet.from_symmetry(
                        coilset, NFP=coilset.NFP, sym=coilset.sym
                    )
            return [a for i in coilset for a in flatten_coils(i)]
        else:
            return [coilset]

    coils_list = flatten_coils(coils)
    plot_data = {}
    plot_data["X"] = []
    plot_data["Y"] = []
    plot_data["Z"] = []

    if fig is None:
        fig = go.Figure()

    for i, coil in enumerate(coils_list):
        x, y, z = coil.compute("x", grid=grid, basis="xyz")["x"].T
        current = getattr(coil, "current", np.nan)
        plot_data["X"].append(x)
        plot_data["Y"].append(y)
        plot_data["Z"].append(z)

        trace = go.Scatter3d(
            x=x,
            y=y,
            z=z,
            marker=dict(
                size=0,
                opacity=0,
            ),
            line=dict(
                color=color[i % len(color)],
                width=lw[i % len(lw)],
                dash=ls[i % len(ls)],
            ),
            showlegend=False,
            name=coil.name or f"CoilSet[{i}]",
            hovertext=f"Current = {current} (A)",
        )

        fig.add_trace(trace)
    fig.update_layout(
        scene=dict(
            xaxis_title="X (m)",
            yaxis_title="Y (m)",
            zaxis_title="Z (m)",
            xaxis=dict(
                backgroundcolor="white",
                gridcolor="darkgrey",
                showbackground=False,
                zerolinecolor="darkgrey",
            ),
            yaxis=dict(
                backgroundcolor="white",
                gridcolor="darkgrey",
                showbackground=False,
                zerolinecolor="darkgrey",
            ),
            zaxis=dict(
                backgroundcolor="white",
                gridcolor="darkgrey",
                showbackground=False,
                zerolinecolor="darkgrey",
            ),
            aspectmode="data",
        ),
        width=figsize[0] * dpi,
        height=figsize[1] * dpi,
    )
    if return_data:
        return fig, plot_data
    return fig


def plot_boozer_modes(  # noqa: C901
    eq,
    log=True,
    B0=True,
    norm=False,
    num_modes=10,
    rho=None,
    helicity=None,
    max_only=False,
    ax=None,
    return_data=False,
    **kwargs,
):
    """Plot Fourier harmonics of :math:`|B|` in Boozer coordinates.

    Parameters
    ----------
    eq : Equilibrium
        Object from which to plot.
    log : bool, optional
        Whether to use a log scale.
    B0 : bool, optional
        Whether to include the m=n=0 mode.
    norm : bool, optional
        Whether to normalize the magnitudes such that B0=1 Tesla.
    num_modes : int, optional
        How many modes to include. Use -1 for all modes.
    rho : int or ndarray, optional
        Radial coordinates of the flux surfaces to evaluate at,
        or number of surfaces in (0,1]
    helicity : None or tuple of int
        If a tuple, the (M,N) helicity of the field, only symmetry breaking modes are
        plotted. If None, plot all modes.
    max_only : bool
        If True, only plot the maximum of the symmetry breaking modes. Helicity must
        be specified.
    ax : matplotlib AxesSubplot, optional
        Axis to plot on.
    return_data : bool
        if True, return the data plotted as well as fig,ax
    **kwargs : dict, optional
        Specify properties of the figure, axis, and plot appearance e.g.::

            plot_X(figsize=(4,6))

        Valid keyword arguments are:

        * ``figsize``: tuple of length 2, the size of the figure (to be passed to
          matplotlib)
        * ``lw``: float, linewidth
        * ``ls``: str, linestyle
        * ``legend``: bool, whether to display legend or not
        * ``legend_kw``: dict, any keyword arguments to be passed to ax.legend()
        * ``xlabel_fontsize``: float, fontsize of the xlabel
        * ``ylabel_fontsize``: float, fontsize of the ylabel
        * ``label`` : str, label to apply. Only used if ``max_only`` is True.
        * ``color`` : str, color for plotted line. Only used if ``max_only`` is True.
        * ``M_booz`` : int, poloidal resolution to use for Boozer transform.
        * ``N_booz`` : int, toroidal resolution to use for Boozer transform.

    Returns
    -------
    fig : matplotlib.figure.Figure
        Figure being plotted to.
    ax : matplotlib.axes.Axes or ndarray of Axes
        Axes being plotted to.
    plot_data : dict
        dictionary of the data plotted, only returned if ``return_data=True``

    Examples
    --------
    .. image:: ../../_static/images/plotting/plot_boozer_modes.png

    .. code-block:: python

        from desc.plotting import plot_boozer_modes
        fig, ax = plot_boozer_modes(eq)

    """
    if rho is None:
        rho = np.linspace(1, 0, num=20, endpoint=False)
    elif np.isscalar(rho) and rho > 1:
        rho = np.linspace(1, 0, num=rho, endpoint=False)

    B_mn = np.array([[]])
    M_booz = kwargs.pop("M_booz", 2 * eq.M)
    N_booz = kwargs.pop("N_booz", 2 * eq.N)
    linestyle = kwargs.pop("ls", "-")
    linewidth = kwargs.pop("lw", 2)
    xlabel_fontsize = kwargs.pop("xlabel_fontsize", None)
    ylabel_fontsize = kwargs.pop("ylabel_fontsize", None)

    basis = get_transforms(
        "|B|_mn", obj=eq, grid=Grid(np.array([])), M_booz=M_booz, N_booz=N_booz
    )["B"].basis
    if helicity:
        matrix, modes, symidx = ptolemy_linear_transform(
            basis.modes, helicity=helicity, NFP=eq.NFP
        )
    else:
        matrix, modes = ptolemy_linear_transform(basis.modes)

    for i, r in enumerate(rho):
        grid = LinearGrid(M=2 * eq.M_grid, N=2 * eq.N_grid, NFP=eq.NFP, rho=np.array(r))
        transforms = get_transforms(
            "|B|_mn", obj=eq, grid=grid, M_booz=M_booz, N_booz=N_booz
        )
        with warnings.catch_warnings():
            warnings.simplefilter("ignore")
            data = eq.compute("|B|_mn", grid=grid, transforms=transforms)
        b_mn = np.atleast_2d(matrix @ data["|B|_mn"])
        B_mn = np.vstack((B_mn, b_mn)) if B_mn.size else b_mn

    zidx = np.where((modes[:, 1:] == np.array([[0, 0]])).all(axis=1))[0]
    if norm:
        B_mn = B_mn / B_mn[:, zidx]
    if helicity:
        B_mn = B_mn[:, symidx]
        modes = modes[symidx, :]
    elif not B0:
        B_mn = np.delete(B_mn, zidx, axis=-1)
        modes = np.delete(modes, zidx, axis=0)

    if max_only:
        assert helicity is not None
        B_mn = np.max(np.abs(B_mn), axis=1)
        modes = None
    else:
        idx = np.argsort(np.mean(np.abs(B_mn), axis=0))
        idx = idx[-1::-1] if (num_modes == -1) else idx[-1 : -num_modes - 1 : -1]
        B_mn = B_mn[:, idx]
        modes = modes[idx, :]

    fig, ax = _format_ax(ax, figsize=kwargs.pop("figsize", None))

    plot_op = ax.semilogy if log else ax.plot
    B_mn = np.abs(B_mn) if log else B_mn

    if max_only:
        plot_op(
            rho,
            B_mn,
            label=kwargs.pop("label", ""),
            color=kwargs.pop("color", "k"),
            linestyle=linestyle,
            linewidth=linewidth,
        )
    else:
        for i, (L, M, N) in enumerate(modes):
            N *= int(eq.NFP)
            plot_op(
                rho,
                B_mn[:, i],
                label="M={}, N={}{}".format(
                    M, N, "" if eq.sym else (" (cos)" if L > 0 else " (sin)")
                ),
                linestyle=linestyle,
                linewidth=linewidth,
            )

    plot_data = {
        "|B|_mn": B_mn,
        "B modes": modes,
        "rho": rho,
    }

    ax.set_xlabel(_AXIS_LABELS_RTZ[0], fontsize=xlabel_fontsize)
    if max_only:
        ylabel = r"Max symmetry breaking Boozer $B_{M,N}$"
    elif helicity:
        ylabel = r"Symmetry breaking Boozer $B_{M,N}$"
    else:
        ylabel = r"$B_{M,N}$ in Boozer coordinates"
    ylabel += r" (normalized)" if norm else r" $(T)$"
    ax.set_ylabel(ylabel, fontsize=ylabel_fontsize)

    if kwargs.pop("legend", True):
        fig.legend(**kwargs.pop("legend_kw", {"loc": "lower right"}))

    assert (
        len(kwargs) == 0
    ), f"plot boozer modes got unexpected keyword argument: {kwargs.keys()}"

    _set_tight_layout(fig)
    if return_data:
        return fig, ax, plot_data

    return fig, ax


def plot_boozer_surface(
    thing,
    grid_compute=None,
    grid_plot=None,
    rho=1,
    fill=False,
    ncontours=30,
    fieldlines=0,
    ax=None,
    return_data=False,
    **kwargs,
):
    """Plot :math:`|B|` on a surface vs the Boozer poloidal and toroidal angles.

    Parameters
    ----------
    thing : Equilibrium or OmnigenousField
        Object from which to plot.
    grid_compute : Grid, optional
        grid to use for computing boozer spectrum
    grid_plot : Grid, optional
        grid to plot on
    rho : float, optional
        Radial coordinate of flux surface. Used only if grids are not specified.
    fill : bool, optional
        Whether the contours are filled, i.e. whether to use `contourf` or `contour`.
    ncontours : int, optional
        Number of contours to plot.
    fieldlines : int, optional
        Number of (linearly spaced) magnetic fieldlines to plot. Default is 0 (none).
    ax : matplotlib AxesSubplot, optional
        Axis to plot on.
    return_data : bool
        if True, return the data plotted as well as fig,ax
    **kwargs : dict, optional
        Specify properties of the figure, axis, and plot appearance e.g.::

            plot_X(figsize=(4,6),cmap="plasma")

        Valid keyword arguments are:

        * ``iota``: rotational transform, used when `thing` is an OmnigenousField
        * ``figsize``: tuple of length 2, the size of the figure (to be passed to
          matplotlib)
        * ``cmap``: str, matplotlib colormap scheme to use, passed to ax.contourf
        * ``levels``: int or array-like, passed to contourf
        * ``title_fontsize``: integer, font size of the title
        * ``xlabel_fontsize``: float, fontsize of the xlabel
        * ``ylabel_fontsize``: float, fontsize of the ylabel

    Returns
    -------
    fig : matplotlib.figure.Figure
        figure being plotted to
    ax : matplotlib.axes.Axes or ndarray of Axes
        axes being plotted to
    plot_data : dict
        dictionary of the data plotted, only returned if ``return_data=True``

    Examples
    --------
    .. image:: ../../_static/images/plotting/plot_boozer_surface.png

    .. code-block:: python

        from desc.plotting import plot_boozer_surface
        fig, ax = plot_boozer_surface(eq)

    .. image:: ../../_static/images/plotting/plot_omnigenous_field.png

    .. code-block:: python

        from desc.plotting import plot_boozer_surface
        fig, ax = plot_boozer_surface(field, iota=0.32)

    """
    eq_switch = True
    if hasattr(thing, "_x_lmn"):
        eq_switch = False  # thing is an OmnigenousField, not an Equilibrium

    # default grids
    if grid_compute is None:
        # grid_compute only used for Equilibrium, not OmnigenousField
        grid_kwargs = {
            "rho": rho,
            "M": 4 * getattr(thing, "M", 1),
            "N": 4 * getattr(thing, "N", 1),
            "NFP": thing.NFP,
            "endpoint": False,
        }
        grid_compute = _get_grid(**grid_kwargs)
    if grid_plot is None:
        grid_kwargs = {
            "rho": rho,
            "theta": 91,
            "zeta": 91,
            "NFP": thing.NFP,
            "endpoint": eq_switch,
        }
        grid_plot = _get_grid(**grid_kwargs)

    # compute
    if eq_switch:  # Equilibrium
        M_booz = kwargs.pop("M_booz", 2 * thing.M)
        N_booz = kwargs.pop("N_booz", 2 * thing.N)
        with warnings.catch_warnings():
            warnings.simplefilter("ignore")
            data = thing.compute(
                "|B|_mn", grid=grid_compute, M_booz=M_booz, N_booz=N_booz
            )
        B_transform = get_transforms(
            "|B|_mn", obj=thing, grid=grid_plot, M_booz=M_booz, N_booz=N_booz
        )["B"]
        B = B_transform.transform(data["|B|_mn"]).reshape(
            (grid_plot.num_theta, grid_plot.num_zeta), order="F"
        )
        theta_B = (
            grid_plot.nodes[:, 1]
            .reshape((grid_plot.num_theta, grid_plot.num_zeta), order="F")
            .squeeze()
        )
        zeta_B = (
            grid_plot.nodes[:, 2]
            .reshape((grid_plot.num_theta, grid_plot.num_zeta), order="F")
            .squeeze()
        )
        iota = grid_compute.compress(data["iota"])
    else:  # OmnigenousField
        iota = kwargs.pop("iota", None)
        errorif(iota is None, ValueError, "iota must be supplied for OmnigenousField")
        with warnings.catch_warnings():
            warnings.simplefilter("ignore")
            data = thing.compute(
                ["theta_B", "zeta_B", "|B|"],
                grid=grid_plot,
                helicity=thing.helicity,
                iota=iota,
            )
        B = data["|B|"]
        theta_B = np.mod(data["theta_B"], 2 * np.pi)
        zeta_B = np.mod(data["zeta_B"], 2 * np.pi / thing.NFP)

    fig, ax = _format_ax(ax, figsize=kwargs.pop("figsize", None))
    divider = make_axes_locatable(ax)

    contourf_kwargs = {
        "norm": matplotlib.colors.Normalize(),
        "levels": kwargs.pop(
            "levels", np.linspace(np.nanmin(B), np.nanmax(B), ncontours)
        ),
        "cmap": kwargs.pop("cmap", "jet"),
        "extend": "both",
    }

    title_fontsize = kwargs.pop("title_fontsize", None)
    xlabel_fontsize = kwargs.pop("xlabel_fontsize", None)
    ylabel_fontsize = kwargs.pop("ylabel_fontsize", None)

    assert (
        len(kwargs) == 0
    ), f"plot_boozer_surface got unexpected keyword argument: {kwargs.keys()}"

    # plot
    op = ("" if eq_switch else "tri") + "contour" + ("f" if fill else "")
    im = getattr(ax, op)(zeta_B, theta_B, B, **contourf_kwargs)

    cax_kwargs = {"size": "5%", "pad": 0.05}
    cax = divider.append_axes("right", **cax_kwargs)
    cbar = fig.colorbar(im, cax=cax)
    cbar.update_ticks()

    if fieldlines:
        theta0 = np.linspace(0, 2 * np.pi, fieldlines, endpoint=False)
        zeta = np.linspace(0, 2 * np.pi / grid_plot.NFP, 100)
        alpha = np.atleast_2d(theta0) + iota * np.atleast_2d(zeta).T
        alpha1 = np.where(np.logical_and(alpha >= 0, alpha <= 2 * np.pi), alpha, np.nan)
        alpha2 = np.where(
            np.logical_or(alpha < 0, alpha > 2 * np.pi),
            alpha % (sign(iota) * 2 * np.pi) + (sign(iota) < 0) * (2 * np.pi),
            np.nan,
        )
        alphas = np.hstack((alpha1, alpha2))
        ax.plot(zeta, alphas, color="k", ls="-", lw=2)

    ax.set_xlim([0, 2 * np.pi / thing.NFP])
    ax.set_ylim([0, 2 * np.pi])

    ax.set_xlabel(r"$\zeta_{Boozer}$", fontsize=xlabel_fontsize)
    ax.set_ylabel(r"$\theta_{Boozer}$", fontsize=ylabel_fontsize)
    ax.set_title(r"$|\mathbf{B}|~(T)$", fontsize=title_fontsize)

    _set_tight_layout(fig)

    if return_data:
        plot_data = {"theta_B": theta_B, "zeta_B": zeta_B, "|B|": B}
        return fig, ax, plot_data

    return fig, ax


def plot_qs_error(  # noqa: 16 fxn too complex
    eq,
    log=True,
    fB=True,
    fC=True,
    fT=True,
    helicity=(1, 0),
    rho=None,
    ax=None,
    return_data=False,
    **kwargs,
):
    """Plot quasi-symmetry errors f_B, f_C, and f_T as normalized flux functions.

    Parameters
    ----------
    eq : Equilibrium
        Object from which to plot.
    log : bool, optional
        Whether to use a log scale.
    fB : bool, optional
        Whether to include the Boozer coordinates QS error.
    fC : bool, optional
        Whether to include the flux function QS error.
    fT : bool, optional
        Whether to include the triple product QS error.
    helicity : tuple, int
        Type of quasi-symmetry (M, N).
    rho : int or ndarray, optional
        Radial coordinates of the flux surfaces to evaluate at,
        or number of surfaces in (0,1]
    ax : matplotlib AxesSubplot, optional
        Axis to plot on.
    return_data : bool
        if True, return the data plotted as well as fig,ax
    **kwargs : dict, optional
        Specify properties of the figure, axis, and plot appearance e.g.::

            plot_X(figsize=(4,6))

        Valid keyword arguments are:

        * ``figsize``: tuple of length 2, the size of the figure (to be passed to
          matplotlib)
        * ``ls``: list of strs of length 3, linestyles to use for the 3 different
          qs metrics
        * ``lw``: list of float of length 3, linewidths to use for the 3 different
          qs metrics
        * ``color``: list of strs of length 3, colors to use for the 3 different
          qs metrics
        * ``marker``: list of strs of length 3, markers to use for the 3 different
          qs metrics
        * ``labels``:  list of strs of length 3, labels to use for the 3 different
          qs metrics
        * ``ylabel``: str, ylabel to use for plot
        * ``legend``: bool, whether to display legend or not
        * ``legend_kw``: dict, any keyword arguments to be passed to ax.legend()
        * ``xlabel_fontsize``: float, fontsize of the xlabel
        * ``ylabel_fontsize``: float, fontsize of the ylabel
        * ``labels``: list of strs of length 3, labels to apply to each QS error metric

    Returns
    -------
    fig : matplotlib.figure.Figure
        Figure being plotted to.
    ax : matplotlib.axes.Axes or ndarray of Axes
        Axes being plotted to.
    plot_data : dict
        dictionary of the data plotted, only returned if ``return_data=True``

    Examples
    --------
    .. image:: ../../_static/images/plotting/plot_qs_error.png

    .. code-block:: python

        from desc.plotting import plot_qs_error
        fig, ax = plot_qs_error(eq, helicity=(1, eq.NFP), log=True)

    """
    colors = kwargs.pop("color", ["r", "b", "g"])
    markers = kwargs.pop("marker", ["o", "o", "o"])
    labels = kwargs.pop("labels", [r"$\hat{f}_B$", r"$\hat{f}_C$", r"$\hat{f}_T$"])
    colors = parse_argname_change(colors, kwargs, "colors", "color")
    markers = parse_argname_change(markers, kwargs, "markers", "marker")

    if rho is None:
        rho = np.linspace(1, 0, num=20, endpoint=False)
    elif np.isscalar(rho) and rho > 1:
        rho = np.linspace(1, 0, num=rho, endpoint=False)

    fig, ax = _format_ax(ax, figsize=kwargs.pop("figsize", None))

    M_booz = kwargs.pop("M_booz", 2 * eq.M)
    N_booz = kwargs.pop("N_booz", 2 * eq.N)
    ls = kwargs.pop("ls", ["-", "-", "-"])
    lw = kwargs.pop("lw", [1, 1, 1])
    ylabel = kwargs.pop("ylabel", False)
    xlabel_fontsize = kwargs.pop("xlabel_fontsize", None)
    ylabel_fontsize = kwargs.pop("ylabel_fontsize", None)

    with warnings.catch_warnings():
        warnings.simplefilter("ignore")
        data = eq.compute(["R0", "|B|"])
    R0 = data["R0"]
    B0 = np.mean(data["|B|"] * data["sqrt(g)"]) / np.mean(data["sqrt(g)"])

    f_B = np.array([])
    f_C = np.array([])
    f_T = np.array([])
    plot_data = {}
    for i, r in enumerate(rho):
        grid = LinearGrid(M=2 * eq.M_grid, N=2 * eq.N_grid, NFP=eq.NFP, rho=np.array(r))
        if fB:
            transforms = get_transforms(
                "|B|_mn", obj=eq, grid=grid, M_booz=M_booz, N_booz=N_booz
            )
            if i == 0:  # only need to do this once for the first rho surface
                matrix, modes, idx = ptolemy_linear_transform(
                    transforms["B"].basis.modes,
                    helicity=helicity,
                    NFP=transforms["B"].basis.NFP,
                )
            with warnings.catch_warnings():
                warnings.simplefilter("ignore")
                data = eq.compute(
                    ["|B|_mn", "B modes"], grid=grid, transforms=transforms
                )
            B_mn = matrix @ data["|B|_mn"]
            f_b = np.sqrt(np.sum(B_mn[idx] ** 2)) / np.sqrt(np.sum(B_mn**2))
            f_B = np.append(f_B, f_b)
        if fC:
            with warnings.catch_warnings():
                warnings.simplefilter("ignore")
                data = eq.compute("f_C", grid=grid, helicity=helicity)
            f_c = (
                np.mean(np.abs(data["f_C"]) * data["sqrt(g)"])
                / np.mean(data["sqrt(g)"])
                / B0**3
            )
            f_C = np.append(f_C, f_c)
        if fT:
            with warnings.catch_warnings():
                warnings.simplefilter("ignore")
                data = eq.compute("f_T", grid=grid)
            f_t = (
                np.mean(np.abs(data["f_T"]) * data["sqrt(g)"])
                / np.mean(data["sqrt(g)"])
                * R0**2
                / B0**4
            )
            f_T = np.append(f_T, f_t)

    plot_data["f_B"] = f_B
    plot_data["f_C"] = f_C
    plot_data["f_T"] = f_T
    plot_data["rho"] = rho

    if log:
        if fB:
            ax.semilogy(
                rho,
                f_B,
                ls=ls[0 % len(ls)],
                c=colors[0 % len(colors)],
                marker=markers[0 % len(markers)],
                label=labels[0 % len(labels)],
                lw=lw[0 % len(lw)],
            )
        if fC:
            ax.semilogy(
                rho,
                f_C,
                ls=ls[1 % len(ls)],
                c=colors[1 % len(colors)],
                marker=markers[1 % len(markers)],
                label=labels[1 % len(labels)],
                lw=lw[1 % len(lw)],
            )
        if fT:
            ax.semilogy(
                rho,
                f_T,
                ls=ls[2 % len(ls)],
                c=colors[2 % len(colors)],
                marker=markers[2 % len(markers)],
                label=labels[2 % len(labels)],
                lw=lw[2 % len(lw)],
            )
    else:
        if fB:
            ax.plot(
                rho,
                f_B,
                ls=ls[0 % len(ls)],
                c=colors[0 % len(colors)],
                marker=markers[0 % len(markers)],
                label=labels[0 % len(labels)],
                lw=lw[0 % len(lw)],
            )
        if fC:
            ax.plot(
                rho,
                f_C,
                ls=ls[1 % len(ls)],
                c=colors[1 % len(colors)],
                marker=markers[1 % len(markers)],
                label=labels[1 % len(labels)],
                lw=lw[1 % len(lw)],
            )
        if fT:
            ax.plot(
                rho,
                f_T,
                ls=ls[2 % len(ls)],
                c=colors[2 % len(colors)],
                marker=markers[2 % len(markers)],
                label=labels[2 % len(labels)],
                lw=lw[2 % len(lw)],
            )

    ax.set_xlabel(_AXIS_LABELS_RTZ[0], fontsize=xlabel_fontsize)
    if ylabel:
        ax.set_ylabel(ylabel, fontsize=ylabel_fontsize)

    if kwargs.pop("legend", True):
        fig.legend(**kwargs.pop("legend_kw", {"loc": "center right"}))

    assert (
        len(kwargs) == 0
    ), f"plot qs error got unexpected keyword argument: {kwargs.keys()}"

    _set_tight_layout(fig)
    if return_data:
        return fig, ax, plot_data

    return fig, ax


def plot_grid(grid, return_data=False, **kwargs):
    """Plot the location of collocation nodes on the zeta=0 plane.

    Parameters
    ----------
    grid : Grid
        Grid to plot.
    return_data : bool
        if True, return the data plotted as well as fig,ax
    **kwargs : dict, optional
        Specify properties of the figure, axis, and plot appearance e.g.::

            plot_X(figsize=(4,6))

        Valid keyword arguments are:

        * ``figsize``: tuple of length 2, the size of the figure (to be passed to
          matplotlib)
        * ``title_fontsize``: integer, font size of the title

    Returns
    -------
    fig : matplotlib.figure.Figure
        Figure being plotted to.
    ax : matplotlib.axes.Axes or ndarray of Axes
        Axes being plotted to.
    plot_data : dict
        dictionary of the data plotted, only returned if ``return_data=True``

    Examples
    --------
    .. image:: ../../_static/images/plotting/plot_grid.png

    .. code-block:: python

        from desc.plotting import plot_grid
        from desc.grid import ConcentricGrid
        grid = ConcentricGrid(L=20, M=10, N=1, node_pattern="jacobi")
        fig, ax = plot_grid(grid)

    """
    fig = plt.figure(figsize=kwargs.pop("figsize", (4, 4)))
    ax = plt.subplot(projection="polar")
    title_fontsize = kwargs.pop("title_fontsize", None)

    assert (
        len(kwargs) == 0
    ), f"plot_grid got unexpected keyword argument: {kwargs.keys()}"

    # node locations
    nodes = grid.nodes[grid.nodes[:, 2] == 0]
    ax.scatter(nodes[:, 1], nodes[:, 0], s=4)
    ax.set_ylim(0, 1)
    ax.set_xticks(
        [
            0,
            np.pi / 4,
            np.pi / 2,
            3 / 4 * np.pi,
            np.pi,
            5 / 4 * np.pi,
            3 / 2 * np.pi,
            7 / 4 * np.pi,
        ]
    )
    ax.set_xticklabels(
        [
            "$0$",
            r"$\frac{\pi}{4}$",
            r"$\frac{\pi}{2}$",
            r"$\frac{3\pi}{4}$",
            r"$\pi$",
            r"$\frac{5\pi}{4}$",
            r"$\frac{3\pi}{2}$",
            r"$\frac{7\pi}{4}$",
        ]
    )
    ax.set_yticklabels([])
    if grid.__class__.__name__ in ["LinearGrid", "Grid", "QuadratureGrid"]:
        ax.set_title(
            "{}, $L={}$, $M={}, pattern: {}$".format(
                grid.__class__.__name__, grid.L, grid.M, grid.node_pattern
            ),
            pad=20,
        )
    if grid.__class__.__name__ in ["ConcentricGrid"]:
        ax.set_title(
            "{}, $M={}$, pattern: {}".format(
                grid.__class__.__name__,
                grid.M,
                grid.node_pattern,
            ),
            pad=20,
            fontsize=title_fontsize,
        )
    _set_tight_layout(fig)

    plot_data = {"rho": nodes[:, 0], "theta": nodes[:, 1]}

    if return_data:
        return fig, ax, plot_data

    return fig, ax


def plot_basis(basis, return_data=False, **kwargs):
    """Plot basis functions.

    Parameters
    ----------
    basis : Basis
        basis to plot
    return_data : bool
        if True, return the data plotted as well as fig,ax
    **kwargs : dict, optional
        Specify properties of the figure, axis, and plot appearance e.g.::

            plot_X(figsize=(4,6),cmap="plasma")

        Valid keyword arguments are:

        * ``figsize``: tuple of length 2, the size of the figure (to be passed to
          matplotlib)
        * ``cmap``: str, matplotlib colormap scheme to use, passed to ax.contourf
        * ``title_fontsize``: integer, font size of the title

    Returns
    -------
    fig : matplotlib.figure.Figure
        Figure being plotted to.
    ax : matplotlib.axes.Axes, ndarray of axes, or dict of axes
        Axes used for plotting. A single axis is used for 1d basis functions,
        2d or 3d bases return an ndarray or dict of axes.    return_data : bool
        if True, return the data plotted as well as fig,ax
    plot_data : dict
        dictionary of the data plotted, only returned if ``return_data=True``

    Examples
    --------
    .. image:: ../../_static/images/plotting/plot_basis.png

    .. code-block:: python

        from desc.plotting import plot_basis
        from desc.basis import DoubleFourierSeries
        basis = DoubleFourierSeries(M=3, N=2)
        fig, ax = plot_basis(basis)

    """
    title_fontsize = kwargs.pop("title_fontsize", None)

    # TODO: add all other Basis classes
    if basis.__class__.__name__ == "PowerSeries":
        grid = LinearGrid(rho=100, endpoint=True)
        r = grid.nodes[:, 0]
        fig, ax = plt.subplots(figsize=kwargs.get("figsize", (6, 4)))

        f = basis.evaluate(grid.nodes)
        plot_data = {"l": basis.modes[:, 0], "amplitude": [], "rho": r}

        for fi, l in zip(f.T, basis.modes[:, 0]):
            ax.plot(r, fi, label="$l={:d}$".format(int(l)))
            plot_data["amplitude"].append(fi)
        ax.set_xlabel("$\\rho$")
        ax.set_ylabel("$f_l(\\rho)$")
        ax.legend(bbox_to_anchor=(1.04, 0.5), loc="center left", borderaxespad=0)
        ax.set_xticks([0, 0.25, 0.5, 0.75, 1])
        ax.set_yticks([0, 0.25, 0.5, 0.75, 1])
        ax.set_title(
            "{}, $L={}$".format(basis.__class__.__name__, basis.L),
            fontsize=title_fontsize,
        )
        _set_tight_layout(fig)
        if return_data:
            return fig, ax, plot_data

        return fig, ax

    elif basis.__class__.__name__ == "FourierSeries":
        grid = LinearGrid(zeta=100, NFP=basis.NFP, endpoint=True)
        z = grid.nodes[:, 2]
        fig, ax = plt.subplots(figsize=kwargs.get("figsize", (6, 4)))

        f = basis.evaluate(grid.nodes)
        plot_data = {"n": basis.modes[:, 2], "amplitude": [], "zeta": z}

        for fi, n in zip(f.T, basis.modes[:, 2]):
            ax.plot(z, fi, label="$n={:d}$".format(int(n)))
            plot_data["amplitude"].append(fi)

        ax.set_xlabel("$\\zeta$")
        ax.set_ylabel("$f_n(\\zeta)$")
        ax.legend(bbox_to_anchor=(1.04, 0.5), loc="center left", borderaxespad=0)
        ax.set_xticks([0, np.pi / basis.NFP, 2 * np.pi / basis.NFP])
        ax.set_xticklabels(["$0$", "$\\pi/N_{{FP}}$", "$2\\pi/N_{{FP}}$"])
        ax.set_yticks([-1, -0.5, 0, 0.5, 1])
        ax.set_title(
            "{}, $N={}$, $N_{{FP}}={}$".format(
                basis.__class__.__name__, basis.N, basis.NFP
            ),
            fontsize=title_fontsize,
        )
        _set_tight_layout(fig)
        if return_data:
            return fig, ax, plot_data

        return fig, ax

    elif basis.__class__.__name__ == "DoubleFourierSeries":
        nmax = abs(basis.modes[:, 2]).max()
        mmax = abs(basis.modes[:, 1]).max()
        grid = LinearGrid(theta=100, zeta=100, NFP=basis.NFP, endpoint=True)
        t = grid.nodes[:, 1].reshape((grid.num_theta, grid.num_zeta))
        z = grid.nodes[:, 2].reshape((grid.num_theta, grid.num_zeta))
        fig = plt.figure(
            figsize=kwargs.get("figsize", (nmax * 4 + 1, mmax * 4 + 1)),
        )
        wratios = np.ones(2 * nmax + 2)
        wratios[-1] = kwargs.get("cbar_ratio", 0.25)
        hratios = np.ones(2 * mmax + 2)
        hratios[0] = kwargs.get("title_ratio", 0.1)
        gs = matplotlib.gridspec.GridSpec(
            2 * mmax + 2, 2 * nmax + 2, width_ratios=wratios, height_ratios=hratios
        )
        ax = np.empty((2 * mmax + 1, 2 * nmax + 1), dtype=object)
        f = basis.evaluate(grid.nodes)
        plot_data = {
            "m": basis.modes[:, 1],
            "n": basis.modes[:, 2],
            "amplitude": [],
            "zeta": z,
            "theta": t,
        }

        for fi, m, n in zip(f.T, basis.modes[:, 1], basis.modes[:, 2]):
            ax[mmax + m, nmax + n] = plt.subplot(gs[mmax + m + 1, n + nmax])
            ax[mmax + m, nmax + n].set_xticks(
                [
                    0,
                    np.pi / basis.NFP / 2,
                    np.pi / basis.NFP,
                    3 / 2 * np.pi / basis.NFP,
                    2 * np.pi / basis.NFP,
                ]
            )
            ax[mmax + m, 0].set_yticks([0, np.pi / 2, np.pi, 3 / 2 * np.pi, 2 * np.pi])
            ax[mmax + m, nmax + n].set_xticklabels([])
            ax[mmax + m, nmax + n].set_yticklabels([])
            im = ax[mmax + m, nmax + n].contourf(
                z,
                t,
                fi.reshape((grid.num_theta, grid.num_zeta)),
                levels=100,
                vmin=-1,
                vmax=1,
                cmap=kwargs.get("cmap", "coolwarm"),
            )
            plot_data["amplitude"].append(fi.reshape((grid.num_theta, grid.num_zeta)))

            if m == mmax:
                ax[mmax + m, nmax + n].set_xlabel(
                    "$\\zeta$ \n $n={}$".format(n), fontsize=10
                )
                ax[mmax + m, nmax + n].set_xticklabels(
                    ["$0$", None, "$\\pi/N_{{FP}}$", None, "$2\\pi/N_{{FP}}$"],
                    fontsize=8,
                )
            if n + nmax == 0:
                ax[mmax + m, 0].set_ylabel("$m={}$ \n $\\theta$".format(m), fontsize=10)
                ax[mmax + m, 0].set_yticklabels(
                    ["$0$", None, "$\\pi$", None, "$2\\pi$"], fontsize=8
                )
        cb_ax = plt.subplot(gs[:, -1])
        cbar = fig.colorbar(im, cax=cb_ax)
        cbar.set_ticks([-1, -0.5, 0, 0.5, 1])
        fig.suptitle(
            "{}, $M={}$, $N={}$, $N_{{FP}}={}$".format(
                basis.__class__.__name__, basis.M, basis.N, basis.NFP
            ),
            y=0.98,
            fontsize=title_fontsize,
        )
        if return_data:
            return fig, ax, plot_data

        return fig, ax
    elif basis.__class__.__name__ in ["ZernikePolynomial", "FourierZernikeBasis"]:
        lmax = abs(basis.modes[:, 0]).max().astype(int)
        mmax = abs(basis.modes[:, 1]).max().astype(int)

        grid = LinearGrid(rho=100, theta=100, endpoint=True)
        r = grid.nodes[grid.unique_rho_idx, 0]
        v = grid.nodes[grid.unique_theta_idx, 1]

        fig = plt.figure(figsize=kwargs.get("figsize", (3 * mmax, 3 * lmax / 2)))

        plot_data = {"amplitude": [], "rho": r, "theta": v}

        ax = {i: {} for i in range(lmax + 1)}
        ratios = np.ones(2 * (mmax + 1) + 1)
        ratios[-1] = kwargs.get("cbar_ratio", 0.25)
        gs = matplotlib.gridspec.GridSpec(
            lmax + 2, 2 * (mmax + 1) + 1, width_ratios=ratios
        )

        modes = basis.modes[basis.modes[:, 2] == 0]
        plot_data["l"] = basis.modes[:, 0]
        plot_data["m"] = basis.modes[:, 1]
        Zs = basis.evaluate(grid.nodes, modes=modes)
        for i, (l, m) in enumerate(
            zip(modes[:, 0].astype(int), modes[:, 1].astype(int))
        ):
            Z = Zs[:, i].reshape((grid.num_rho, grid.num_theta))
            ax[l][m] = plt.subplot(
                gs[l + 1, m + mmax : m + mmax + 2], projection="polar"
            )
            ax[l][m].set_title("$l={}, m={}$".format(l, m))
            ax[l][m].axis("off")
            im = ax[l][m].contourf(
                v,
                r,
                Z,
                levels=np.linspace(-1, 1, 100),
                cmap=kwargs.get("cmap", "coolwarm"),
            )
            plot_data["amplitude"].append(Zs)

        cb_ax = plt.subplot(gs[:, -1])
        plt.subplots_adjust(right=0.8)
        cbar = fig.colorbar(im, cax=cb_ax)
        cbar.set_ticks(np.linspace(-1, 1, 9))
        fig.suptitle(
            "{}, $L={}$, $M={}$, spectral indexing = {}".format(
                basis.__class__.__name__, basis.L, basis.M, basis.spectral_indexing
            ),
            y=0.98,
            fontsize=title_fontsize,
        )
        _set_tight_layout(fig)
        if return_data:
            return fig, ax, plot_data

        return fig, ax


def plot_logo(save_path=None, **kwargs):
    """Plot the DESC logo.

    Parameters
    ----------
    save_path : str or path-like
        path to save the figure to.
        File format is inferred from the filename (Default value = None)
    **kwargs : dict, optional
        additional plot formatting parameters.
        options include ``'D_color'``, ``'D_color_rho'``, ``'D_color_theta'``,
        ``'E_color'``, ``'Scolor'``, ``'C_color'``, ``'BGcolor'``, ``'fig_width'``

    Returns
    -------
    fig : matplotlib.figure.Figure
        handle to the figure used for plotting
    ax : matplotlib.axes.Axes
        handle to the axis used for plotting

    Examples
    --------
    .. image:: ../../_static/images/plotting/plot_logo.png

    .. code-block:: python

        from desc.plotting import plot_logo
        plot_logo(save_path='../_static/images/plotting/plot_logo.png')

    """
    eq = np.array(
        [
            [0, 0, 0, 3.62287349e00, 0.00000000e00],
            [1, -1, 0, 0.00000000e00, 1.52398053e00],
            [1, 1, 0, 8.59865670e-01, 0.00000000e00],
            [2, -2, 0, 0.00000000e00, 1.46374759e-01],
            [2, 0, 0, -4.33377700e-01, 0.00000000e00],
            [2, 2, 0, 6.09609205e-01, 0.00000000e00],
            [3, -3, 0, 0.00000000e00, 2.13664220e-01],
            [3, -1, 0, 0.00000000e00, 1.29776568e-01],
            [3, 1, 0, -1.67706961e-01, 0.00000000e00],
            [3, 3, 0, 2.32179123e-01, 0.00000000e00],
            [4, -4, 0, 0.00000000e00, 3.30174283e-02],
            [4, -2, 0, 0.00000000e00, -5.80394864e-02],
            [4, 0, 0, -3.10228782e-02, 0.00000000e00],
            [4, 2, 0, -2.43905484e-03, 0.00000000e00],
            [4, 4, 0, 1.81292185e-01, 0.00000000e00],
            [5, -5, 0, 0.00000000e00, 5.37223061e-02],
            [5, -3, 0, 0.00000000e00, 2.65199520e-03],
            [5, -1, 0, 0.00000000e00, 1.63010516e-02],
            [5, 1, 0, 2.73622502e-02, 0.00000000e00],
            [5, 3, 0, -3.62812195e-02, 0.00000000e00],
            [5, 5, 0, 7.88069456e-02, 0.00000000e00],
            [6, -6, 0, 0.00000000e00, 3.50372526e-03],
            [6, -4, 0, 0.00000000e00, -1.82814700e-02],
            [6, -2, 0, 0.00000000e00, -1.62703504e-02],
            [6, 0, 0, 9.37285472e-03, 0.00000000e00],
            [6, 2, 0, 3.32793660e-03, 0.00000000e00],
            [6, 4, 0, -9.90606341e-03, 0.00000000e00],
            [6, 6, 0, 6.00068129e-02, 0.00000000e00],
            [7, -7, 0, 0.00000000e00, 1.28853330e-02],
            [7, -5, 0, 0.00000000e00, -2.28268526e-03],
            [7, -3, 0, 0.00000000e00, -1.04698799e-02],
            [7, -1, 0, 0.00000000e00, -5.15951605e-03],
            [7, 1, 0, 2.29082701e-02, 0.00000000e00],
            [7, 3, 0, -1.19760934e-02, 0.00000000e00],
            [7, 5, 0, -1.43418200e-02, 0.00000000e00],
            [7, 7, 0, 2.27668988e-02, 0.00000000e00],
            [8, -8, 0, 0.00000000e00, -2.53055423e-03],
            [8, -6, 0, 0.00000000e00, -7.15955981e-03],
            [8, -4, 0, 0.00000000e00, -6.54397837e-03],
            [8, -2, 0, 0.00000000e00, -4.08366006e-03],
            [8, 0, 0, 1.17264567e-02, 0.00000000e00],
            [8, 2, 0, -1.24364476e-04, 0.00000000e00],
            [8, 4, 0, -8.59425384e-03, 0.00000000e00],
            [8, 6, 0, -7.11934473e-03, 0.00000000e00],
            [8, 8, 0, 1.68974668e-02, 0.00000000e00],
        ]
    )

    onlyD = kwargs.get("onlyD", False)
    D_color = kwargs.get("D_color", "xkcd:neon purple")
    D_color_rho = kwargs.get("D_color_rho", "xkcd:neon pink")
    D_color_theta = kwargs.get("D_color_theta", "xkcd:neon pink")
    E_color = kwargs.get("E_color", "deepskyblue")
    Scolor = kwargs.get("Scolor", "deepskyblue")
    C_color = kwargs.get("C_color", "deepskyblue")
    BGcolor = kwargs.get("BGcolor", "clear")
    fig_width = kwargs.get("fig_width", 3)
    fig_height = fig_width / 2
    contour_lw_ratio = kwargs.get("contour_lw_ratio", 0.3)
    lw = fig_width**0.5

    transparent = False
    if BGcolor == "dark":
        BGcolor = "xkcd:charcoal grey"
    elif BGcolor == "light":
        BGcolor = "white"
    elif BGcolor == "clear":
        BGcolor = "white"
        transparent = True

    if onlyD:
        fig_width = fig_width / 2
    fig = plt.figure(figsize=(fig_width, fig_height))
    ax = fig.add_axes([0.1, 0.1, 0.8, 0.8])
    ax.axis("equal")
    ax.axis("off")
    ax.set_facecolor(BGcolor)
    fig.set_facecolor(BGcolor)
    if transparent:
        fig.patch.set_alpha(0)
        ax.patch.set_alpha(0)

    bottom = 0
    top = 10
    Dleft = 0
    Dw = 8
    Dh = top - bottom + 2
    DX = Dleft + Dw / 2
    DY = (top - bottom) / 2
    Dright = Dleft + Dw

    Eleft = Dright + 0.5
    Eright = Eleft + 4

    Soffset = 1
    Sleft = Eright + 0.5
    Sw = 5
    Sright = Sleft + Sw

    Ctheta = np.linspace(np.pi / 4, 2 * np.pi - np.pi / 4, 1000)
    Cleft = Sright + 0.75
    Cw = 4
    Ch = 11
    Cx0 = Cleft + Cw / 2
    Cy0 = (top - bottom) / 2

    # D
    cR = eq[:, 3]
    cZ = eq[:, 4]
    zern_idx = eq[:, :3]
    ls, ms, ns = zern_idx.T
    axis_jacobi = zernike_radial_poly(0, ls, ms)
    R0 = axis_jacobi.dot(cR)
    Z0 = axis_jacobi.dot(cZ)

    nr = kwargs.get("nr", 5)
    nt = kwargs.get("nt", 8)
    Nr = 100
    Nt = 361
    rstep = Nr // nr
    tstep = Nt // nt
    r = np.linspace(0, 1, Nr)
    t = np.linspace(0, 2 * np.pi, Nt)
    r, t = np.meshgrid(r, t, indexing="ij")
    r = r.flatten()
    t = t.flatten()

    radial = zernike_radial_poly(r[:, np.newaxis], ls, ms)
    poloidal = fourier(t[:, np.newaxis], ms)
    zern = radial * poloidal
    bdry = poloidal

    R = zern.dot(cR).reshape((Nr, Nt))
    Z = zern.dot(cZ).reshape((Nr, Nt))
    bdryR = bdry.dot(cR)
    bdryZ = bdry.dot(cZ)

    R = (R - R0) / (R.max() - R.min()) * Dw + DX
    Z = (Z - Z0) / (Z.max() - Z.min()) * Dh + DY
    bdryR = (bdryR - R0) / (bdryR.max() - bdryR.min()) * Dw + DX
    bdryZ = (bdryZ - Z0) / (bdryZ.max() - bdryZ.min()) * Dh + DY

    # plot r contours
    ax.plot(
        R.T[:, ::rstep],
        Z.T[:, ::rstep],
        color=D_color_rho,
        lw=lw * contour_lw_ratio,
        ls="-",
    )
    # plot theta contours
    ax.plot(
        R[:, ::tstep],
        Z[:, ::tstep],
        color=D_color_theta,
        lw=lw * contour_lw_ratio,
        ls="-",
    )
    ax.plot(bdryR, bdryZ, color=D_color, lw=lw)

    if onlyD:
        if save_path is not None:
            fig.savefig(save_path, facecolor=fig.get_facecolor(), edgecolor="none")

        return fig, ax

    # E
    ax.plot([Eleft, Eleft + 1], [bottom, top], lw=lw, color=E_color, linestyle="-")
    ax.plot([Eleft, Eright], [bottom, bottom], lw=lw, color=E_color, linestyle="-")
    ax.plot(
        [Eleft + 1 / 2, Eright],
        [bottom + (top + bottom) / 2, bottom + (top + bottom) / 2],
        lw=lw,
        color=E_color,
        linestyle="-",
    )
    ax.plot([Eleft + 1, Eright], [top, top], lw=lw, color=E_color, linestyle="-")

    # S
    Sy = np.linspace(bottom, top + Soffset, 1000)
    Sx = Sw * np.cos(Sy * 3 / 2 * np.pi / (Sy.max() - Sy.min()) - np.pi) ** 2 + Sleft
    ax.plot(Sx, Sy[::-1] - Soffset / 2, lw=lw, color=Scolor, linestyle="-")

    # C
    Cx = Cw / 2 * np.cos(Ctheta) + Cx0
    Cy = Ch / 2 * np.sin(Ctheta) + Cy0
    ax.plot(Cx, Cy, lw=lw, color=C_color, linestyle="-")

    if save_path is not None:
        fig.savefig(save_path, facecolor=fig.get_facecolor(), edgecolor="none")

    return fig, ax<|MERGE_RESOLUTION|>--- conflicted
+++ resolved
@@ -1967,17 +1967,7 @@
     plot_axis = plot_axis and eq.L > 0
     rho = np.array([0.0, 1.0]) if plot_axis else np.array([1.0])
 
-<<<<<<< HEAD
-    grid_kwargs = {
-        "NFP": eq.NFP,
-        "rho": rho,
-        "theta": 100,
-        "zeta": phi,
-    }
-
-=======
     grid_kwargs = {"NFP": 1, "rho": rho, "theta": 100, "zeta": phi}
->>>>>>> 8351c438
     grid = _get_grid(**grid_kwargs)
     nr, nt, nz = grid.num_rho, grid.num_theta, grid.num_zeta
     coords = map_coordinates(
