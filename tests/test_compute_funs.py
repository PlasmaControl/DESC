"""Tests for compute functions."""

import numpy as np
import pytest
from scipy.signal import convolve2d

from desc.compute import rpz2xyz_vec
from desc.equilibrium import Equilibrium
from desc.equilibrium.coords import get_rtz_grid
from desc.examples import get
from desc.geometry import FourierRZToroidalSurface
from desc.grid import LinearGrid
from desc.io import load
from desc.utils import dot

# convolve kernel is reverse of FD coeffs
FD_COEF_1_2 = np.array([-1 / 2, 0, 1 / 2])[::-1]
FD_COEF_1_4 = np.array([1 / 12, -2 / 3, 0, 2 / 3, -1 / 12])[::-1]
FD_COEF_2_2 = np.array([1, -2, 1])[::-1]
FD_COEF_2_4 = np.array([-1 / 12, 4 / 3, -5 / 2, 4 / 3, -1 / 12])[::-1]


def my_convolve(arr, stencil):
    """Wrapper to convolve 1D arrs."""
    return np.convolve(arr, stencil, "same")


def myconvolve_2d(arr_1d, stencil, shape):
    """Wrapper to convolve 2D arrs."""
    arr = arr_1d.reshape((shape[0], shape[1]))
    conv = convolve2d(
        arr,
        stencil[:, np.newaxis] * stencil[np.newaxis, :],
        mode="same",
        boundary="fill",  # not periodic in rho, easier to pad and truncate in all dims
    )
    return conv


@pytest.mark.unit
def test_aliases():
    """Tests that data_index aliases are equal."""
    surface = FourierRZToroidalSurface(
        R_lmn=[10, 1, 0.2],
        Z_lmn=[-2, -0.2],
        modes_R=[[0, 0], [1, 0], [0, 1]],
        modes_Z=[[-1, 0], [0, -1]],
    )

    eq = Equilibrium(surface=surface)

    # automatic case
    primary_data = eq.compute("R_tz")
    alias_data = eq.compute("R_zt")
    np.testing.assert_allclose(primary_data["R_tz"], alias_data["R_zt"])

    # manual case
    primary_data = eq.compute("e_rho_rt")
    alias_data = eq.compute(["x_rrt", "e_theta_rr"])
    np.testing.assert_allclose(primary_data["e_rho_rt"], alias_data["x_rrt"])
    np.testing.assert_allclose(primary_data["e_rho_rt"], alias_data["e_theta_rr"])


@pytest.mark.unit
def test_total_volume(DummyStellarator):
    """Test that the volume enclosed by the LCFS is equal to the total volume."""
    eq = load(load_from=str(DummyStellarator["output_path"]), file_format="hdf5")

    grid = LinearGrid(M=12, N=12, NFP=eq.NFP, sym=eq.sym)  # rho = 1
    lcfs_volume = eq.compute("V(r)", grid=grid)["V(r)"]
    total_volume = eq.compute("V")["V"]  # default quadrature grid
    np.testing.assert_allclose(lcfs_volume, total_volume)


@pytest.mark.unit
def test_enclosed_volumes():
    """Test that the volume enclosed by flux surfaces matches analytic formulas."""
    R0 = 10
    surf = FourierRZToroidalSurface(
        R_lmn=[R0, 1, 0.2],
        Z_lmn=[-2, -0.2],
        modes_R=[[0, 0], [1, 0], [0, 1]],
        modes_Z=[[-1, 0], [0, -1]],
    )
    # 𝐞(ρ, θ, ζ) = R(ρ, θ, ζ) 𝐫 + Z(ρ, θ, ζ) 𝐳
    # V(ρ) = ∯ dθ dζ (∂_θ 𝐞 × ∂_ζ 𝐞) ⋅ (0, 0, Z)
    #      = ∯ dθ dζ (R₀ + ρ cos θ + 0.2 cos ζ) (2 ρ² sin²θ − 0.2 ρ sin θ sin ζ)
    np.testing.assert_allclose(4 * R0 * np.pi**2, surf.compute(["V"])["V"])
    eq = Equilibrium(surface=surf)  # elliptical cross-section with torsion
    rho = np.linspace(0, 1, 64)
    grid = LinearGrid(M=eq.M_grid, N=eq.N_grid, NFP=eq.NFP, sym=eq.sym, rho=rho)
    data = eq.compute(["R0", "V(r)", "V_r(r)", "V_rr(r)", "V_rrr(r)"], grid=grid)
    np.testing.assert_allclose(
        4 * data["R0"] * (np.pi * rho) ** 2, grid.compress(data["V(r)"])
    )
    np.testing.assert_allclose(
        8 * data["R0"] * np.pi**2 * rho, grid.compress(data["V_r(r)"])
    )
    np.testing.assert_allclose(8 * data["R0"] * np.pi**2, data["V_rr(r)"])
    np.testing.assert_allclose(0, data["V_rrr(r)"], atol=2e-14)


@pytest.mark.unit
def test_enclosed_areas():
    """Test that the area enclosed by flux surfaces matches analytic formulas."""
    surf = FourierRZToroidalSurface(
        R_lmn=[10, 1, 0.2],
        Z_lmn=[-2, -0.2],
        modes_R=[[0, 0], [1, 0], [0, 1]],
        modes_Z=[[-1, 0], [0, -1]],
    )
    eq = Equilibrium(surface=surf)  # elliptical cross-section with torsion
    rho = np.linspace(0, 1, 64)
    grid = LinearGrid(M=eq.M_grid, N=eq.N_grid, NFP=eq.NFP, sym=eq.sym, rho=rho)
    data = eq.compute(["A(r)"], grid=grid)
    # area = π a b = 2 π ρ²
    np.testing.assert_allclose(2 * np.pi * rho**2, grid.compress(data["A(r)"]))


@pytest.mark.unit
def test_surface_areas():
    """Test that the flux surface areas match known analytic formulas."""
    eq = Equilibrium()  # torus
    rho = np.linspace(0, 1, 64)
    grid = LinearGrid(M=eq.M_grid, N=eq.N_grid, NFP=eq.NFP, sym=eq.sym, rho=rho)
    data = eq.compute(["R0", "S(r)", "S_r(r)", "S_rr(r)"], grid=grid)
    np.testing.assert_allclose(
        4 * data["R0"] * np.pi**2 * rho, grid.compress(data["S(r)"])
    )
    np.testing.assert_allclose(4 * data["R0"] * np.pi**2, data["S_r(r)"])
    np.testing.assert_allclose(0, data["S_rr(r)"], atol=3e-12)


@pytest.mark.unit
def test_surface_areas_2():
    """Alternate test that the flux surface areas match known analytic formulas."""
    eq = Equilibrium()

    grid_r = LinearGrid(rho=1, theta=10, zeta=10)
    grid_t = LinearGrid(rho=10, theta=1, zeta=10)
    grid_z = LinearGrid(rho=10, theta=10, zeta=1)

    data_r = eq.compute("|e_theta x e_zeta|", grid=grid_r)
    data_t = eq.compute("|e_zeta x e_rho|", grid=grid_t)
    data_z = eq.compute("|e_rho x e_theta|", grid=grid_z)

    Ar = np.sum(
        data_r["|e_theta x e_zeta|"] * grid_r.spacing[:, 1] * grid_r.spacing[:, 2]
    )
    At = np.sum(
        data_t["|e_zeta x e_rho|"] * grid_t.spacing[:, 2] * grid_t.spacing[:, 0]
    )
    Az = np.sum(
        data_z["|e_rho x e_theta|"] * grid_z.spacing[:, 0] * grid_z.spacing[:, 1]
    )

    np.testing.assert_allclose(Ar, 4 * 10 * np.pi**2)
    np.testing.assert_allclose(At, np.pi * (11**2 - 10**2))
    np.testing.assert_allclose(Az, np.pi)


@pytest.mark.unit
def test_elongation():
    """Test that elongation approximation is correct."""
    surf2 = FourierRZToroidalSurface(
        R_lmn=[10, 1, 0.2],
        Z_lmn=[-2, -0.2],
        modes_R=[[0, 0], [1, 0], [0, 1]],
        modes_Z=[[-1, 0], [0, -1]],
    )
    surf3 = FourierRZToroidalSurface(
        R_lmn=[10, 1, 0.2],
        Z_lmn=[-3, -0.2],
        modes_R=[[0, 0], [1, 0], [0, 1]],
        modes_Z=[[-1, 0], [0, -1]],
    )
    eq1 = Equilibrium()  # elongation = 1
    eq2 = Equilibrium(surface=surf2)  # elongation = 2
    eq3 = Equilibrium(surface=surf3)  # elongation = 3
    grid = LinearGrid(L=5, M=2 * eq3.M_grid, N=eq3.N_grid, NFP=eq3.NFP, sym=eq3.sym)
    data1 = eq1.compute(["a_major/a_minor"], grid=grid)
    data2 = eq2.compute(["a_major/a_minor"], grid=grid)
    data3 = eq3.compute(["a_major/a_minor"], grid=grid)
    # elongation approximation is less accurate as elongation increases
    np.testing.assert_allclose(1.0, data1["a_major/a_minor"])
    np.testing.assert_allclose(2.0, data2["a_major/a_minor"], rtol=1e-3)
    np.testing.assert_allclose(3.0, data3["a_major/a_minor"], rtol=1e-2)


@pytest.mark.slow
@pytest.mark.unit
def test_magnetic_field_derivatives(DummyStellarator):
    """Test that the derivatives of B and |B| are close to numerical derivatives."""
    eq = load(load_from=str(DummyStellarator["output_path"]), file_format="hdf5")

    # partial derivatives wrt rho
    rtol = 1e-3
    atol = 1e-3
    num_rho = 180
    grid = LinearGrid(rho=num_rho, NFP=eq.NFP)
    drho = grid.nodes[1, 0]
    data = eq.compute(
        [
            "B^theta",
            "B^theta_r",
            "B^theta_rr",
            "B^zeta",
            "B^zeta_r",
            "B^zeta_rr",
            "B_rho",
            "B_rho_r",
            "B_rho_rr",
            "B_theta",
            "B_theta_r",
            "B_theta_rr",
            "B_zeta",
            "B_zeta_r",
            "B_zeta_rr",
            "|B|",
            "|B|_r",
            "|B|_rr",
            "B",
            "B_r",
            "B_rr",
            "phi",
        ],
        grid=grid,
    )
    data["B"] = rpz2xyz_vec(data["B"], phi=data["phi"])
    data["B_r"] = rpz2xyz_vec(data["B_r"], phi=data["phi"])
    data["B_rr"] = rpz2xyz_vec(data["B_rr"], phi=data["phi"])

    B_sup_theta_r = np.convolve(data["B^theta"], FD_COEF_1_4, "same") / drho
    B_sup_theta_rr = np.convolve(data["B^theta"], FD_COEF_2_4, "same") / drho**2
    B_sup_zeta_r = np.convolve(data["B^zeta"], FD_COEF_1_4, "same") / drho
    B_sup_zeta_rr = np.convolve(data["B^zeta"], FD_COEF_2_4, "same") / drho**2
    B_sub_rho_r = np.convolve(data["B_rho"], FD_COEF_1_4, "same") / drho
    B_sub_rho_rr = np.convolve(data["B_rho"], FD_COEF_2_4, "same") / drho**2
    B_sub_theta_r = np.convolve(data["B_theta"], FD_COEF_1_4, "same") / drho
    B_sub_theta_rr = np.convolve(data["B_theta"], FD_COEF_2_4, "same") / drho**2
    B_sub_zeta_r = np.convolve(data["B_zeta"], FD_COEF_1_4, "same") / drho
    B_sub_zeta_rr = np.convolve(data["B_zeta"], FD_COEF_2_4, "same") / drho**2
    Bmag_r = np.convolve(data["|B|"], FD_COEF_1_4, "same") / drho
    Bmag_rr = np.convolve(data["|B|"], FD_COEF_2_4, "same") / drho**2
    B_r = np.apply_along_axis(my_convolve, 0, data["B"], FD_COEF_1_4) / drho
    B_rr = np.apply_along_axis(my_convolve, 0, data["B"], FD_COEF_2_4) / drho**2

    np.testing.assert_allclose(
        data["B^theta_r"][4:-4],
        B_sup_theta_r[4:-4],
        rtol=rtol,
        atol=atol * np.nanmean(np.abs(data["B^theta_r"])),
    )
    np.testing.assert_allclose(
        data["B^theta_rr"][4:-4],
        B_sup_theta_rr[4:-4],
        rtol=rtol,
        atol=atol * np.nanmean(np.abs(data["B^theta_rr"])),
    )
    np.testing.assert_allclose(
        data["B^zeta_r"][4:-4],
        B_sup_zeta_r[4:-4],
        rtol=rtol,
        atol=atol * np.nanmean(np.abs(data["B^zeta_r"])),
    )
    np.testing.assert_allclose(
        data["B^zeta_rr"][4:-4],
        B_sup_zeta_rr[4:-4],
        rtol=rtol,
        atol=atol * np.nanmean(np.abs(data["B^zeta_rr"])),
    )
    np.testing.assert_allclose(
        data["B_rho_r"][4:-4],
        B_sub_rho_r[4:-4],
        rtol=rtol,
        atol=atol * np.nanmean(np.abs(data["B_rho_r"])),
    )
    np.testing.assert_allclose(
        data["B_rho_rr"][4:-4],
        B_sub_rho_rr[4:-4],
        rtol=rtol,
        atol=atol * np.nanmean(np.abs(data["B_rho_rr"])),
    )
    np.testing.assert_allclose(
        data["B_theta_r"][4:-4],
        B_sub_theta_r[4:-4],
        rtol=rtol,
        atol=atol * np.nanmean(np.abs(data["B_theta_r"])),
    )
    np.testing.assert_allclose(
        data["B_theta_rr"][4:-4],
        B_sub_theta_rr[4:-4],
        rtol=rtol,
        atol=atol * np.nanmean(np.abs(data["B_theta_rr"])),
    )
    np.testing.assert_allclose(
        data["B_zeta_r"][4:-4],
        B_sub_zeta_r[4:-4],
        rtol=rtol,
        atol=atol * np.nanmean(np.abs(data["B_zeta_r"])),
    )
    np.testing.assert_allclose(
        data["B_zeta_rr"][4:-4],
        B_sub_zeta_rr[4:-4],
        rtol=rtol,
        atol=atol * np.nanmean(np.abs(data["B_zeta_rr"])),
    )
    np.testing.assert_allclose(
        data["|B|_r"][4:-4],
        Bmag_r[4:-4],
        rtol=rtol,
        atol=atol * np.nanmean(np.abs(data["|B|_r"])),
    )
    np.testing.assert_allclose(
        data["|B|_rr"][4:-4],
        Bmag_rr[4:-4],
        rtol=rtol,
        atol=atol * np.nanmean(np.abs(data["|B|_rr"])),
    )
    np.testing.assert_allclose(
        data["B_r"][4:-4],
        B_r[4:-4],
        rtol=rtol,
        atol=atol * np.nanmean(np.abs(data["B_r"])),
    )
    np.testing.assert_allclose(
        data["B_rr"][4:-4],
        B_rr[4:-4],
        rtol=rtol,
        atol=atol * np.nanmean(np.abs(data["B_rr"])),
    )

    # partial derivatives wrt theta
    rtol = 1e-3
    atol = 1e-3
    num_theta = 180
    grid = LinearGrid(NFP=eq.NFP, theta=num_theta)
    dtheta = grid.nodes[1, 1]
    data = eq.compute(
        [
            "B^theta",
            "B^theta_t",
            "B^theta_tt",
            "B^zeta",
            "B^zeta_t",
            "B^zeta_tt",
            "B_rho",
            "B_rho_t",
            "B_rho_tt",
            "B_theta",
            "B_theta_t",
            "B_theta_tt",
            "B_zeta",
            "B_zeta_t",
            "B_zeta_tt",
            "|B|",
            "|B|_t",
            "|B|_tt",
            "B",
            "B_t",
            "B_tt",
            "phi",
        ],
        grid=grid,
    )
    data["B"] = rpz2xyz_vec(data["B"], phi=data["phi"])
    data["B_t"] = rpz2xyz_vec(data["B_t"], phi=data["phi"])
    data["B_tt"] = rpz2xyz_vec(data["B_tt"], phi=data["phi"])

    B_sup_theta_t = np.convolve(data["B^theta"], FD_COEF_1_4, "same") / dtheta
    B_sup_theta_tt = np.convolve(data["B^theta"], FD_COEF_2_4, "same") / dtheta**2
    B_sup_zeta_t = np.convolve(data["B^zeta"], FD_COEF_1_4, "same") / dtheta
    B_sup_zeta_tt = np.convolve(data["B^zeta"], FD_COEF_2_4, "same") / dtheta**2
    B_sub_rho_t = np.convolve(data["B_rho"], FD_COEF_1_4, "same") / dtheta
    B_sub_rho_tt = np.convolve(data["B_rho"], FD_COEF_2_4, "same") / dtheta**2
    B_sub_theta_t = np.convolve(data["B_theta"], FD_COEF_1_4, "same") / dtheta
    B_sub_theta_tt = np.convolve(data["B_theta"], FD_COEF_2_4, "same") / dtheta**2
    B_sub_zeta_t = np.convolve(data["B_zeta"], FD_COEF_1_4, "same") / dtheta
    B_sub_zeta_tt = np.convolve(data["B_zeta"], FD_COEF_2_4, "same") / dtheta**2
    Bmag_t = np.convolve(data["|B|"], FD_COEF_1_4, "same") / dtheta
    Bmag_tt = np.convolve(data["|B|"], FD_COEF_2_4, "same") / dtheta**2
    B_t = np.apply_along_axis(my_convolve, 0, data["B"], FD_COEF_1_4) / dtheta
    B_tt = np.apply_along_axis(my_convolve, 0, data["B"], FD_COEF_2_4) / dtheta**2

    np.testing.assert_allclose(
        data["B^theta_t"][4:-4],
        B_sup_theta_t[4:-4],
        rtol=rtol,
        atol=atol * np.mean(np.abs(data["B^theta_t"])),
    )
    np.testing.assert_allclose(
        data["B^theta_tt"][4:-4],
        B_sup_theta_tt[4:-4],
        rtol=rtol,
        atol=atol * np.mean(np.abs(data["B^theta_tt"])),
    )
    np.testing.assert_allclose(
        data["B^zeta_t"][4:-4],
        B_sup_zeta_t[4:-4],
        rtol=rtol,
        atol=atol * np.mean(np.abs(data["B^zeta_t"])),
    )
    np.testing.assert_allclose(
        data["B^zeta_tt"][4:-4],
        B_sup_zeta_tt[4:-4],
        rtol=rtol,
        atol=atol * np.mean(np.abs(data["B^zeta_tt"])),
    )
    np.testing.assert_allclose(
        data["B_rho_t"][4:-4],
        B_sub_rho_t[4:-4],
        rtol=rtol,
        atol=atol * np.mean(np.abs(data["B_rho_t"])),
    )
    np.testing.assert_allclose(
        data["B_rho_tt"][4:-4],
        B_sub_rho_tt[4:-4],
        rtol=rtol,
        atol=atol * np.mean(np.abs(data["B_rho_tt"])),
    )
    np.testing.assert_allclose(
        data["B_theta_t"][4:-4],
        B_sub_theta_t[4:-4],
        rtol=rtol,
        atol=atol * np.mean(np.abs(data["B_theta_t"])),
    )
    np.testing.assert_allclose(
        data["B_theta_tt"][4:-4],
        B_sub_theta_tt[4:-4],
        rtol=rtol,
        atol=atol * np.mean(np.abs(data["B_theta_tt"])),
    )
    np.testing.assert_allclose(
        data["B_zeta_t"][4:-4],
        B_sub_zeta_t[4:-4],
        rtol=rtol,
        atol=atol * np.mean(np.abs(data["B_zeta_t"])),
    )
    np.testing.assert_allclose(
        data["B_zeta_tt"][4:-4],
        B_sub_zeta_tt[4:-4],
        rtol=rtol,
        atol=atol * np.mean(np.abs(data["B_zeta_tt"])),
    )
    np.testing.assert_allclose(
        data["|B|_t"][4:-4],
        Bmag_t[4:-4],
        rtol=rtol,
        atol=atol * np.mean(np.abs(data["|B|_t"])),
    )
    np.testing.assert_allclose(
        data["|B|_tt"][4:-4],
        Bmag_tt[4:-4],
        rtol=rtol,
        atol=atol * np.mean(np.abs(data["|B|_tt"])),
    )
    np.testing.assert_allclose(
        data["B_t"][4:-4],
        B_t[4:-4],
        rtol=rtol,
        atol=atol * np.nanmean(np.abs(data["B_t"])),
    )
    np.testing.assert_allclose(
        data["B_tt"][4:-4],
        B_tt[4:-4],
        rtol=rtol,
        atol=atol * np.nanmean(np.abs(data["B_tt"])),
    )

    # partial derivatives wrt zeta
    rtol = 1e-3
    atol = 1e-3
    num_zeta = 180
    grid = LinearGrid(NFP=eq.NFP, zeta=num_zeta)
    dzeta = grid.nodes[1, 2]
    data = eq.compute(
        [
            "B^theta",
            "B^theta_z",
            "B^theta_zz",
            "B^zeta",
            "B^zeta_z",
            "B^zeta_zz",
            "B_rho",
            "B_rho_z",
            "B_rho_zz",
            "B_theta",
            "B_theta_z",
            "B_theta_zz",
            "B_zeta",
            "B_zeta_z",
            "B_zeta_zz",
            "|B|",
            "|B|_z",
            "|B|_zz",
            "B",
            "B_z",
            "B_zz",
            "phi",
        ],
        grid=grid,
    )
    data["B"] = rpz2xyz_vec(data["B"], phi=data["phi"])
    data["B_z"] = rpz2xyz_vec(data["B_z"], phi=data["phi"])
    data["B_zz"] = rpz2xyz_vec(data["B_zz"], phi=data["phi"])

    B_sup_theta_z = np.convolve(data["B^theta"], FD_COEF_1_4, "same") / dzeta
    B_sup_theta_zz = np.convolve(data["B^theta"], FD_COEF_2_4, "same") / dzeta**2
    B_sup_zeta_z = np.convolve(data["B^zeta"], FD_COEF_1_4, "same") / dzeta
    B_sup_zeta_zz = np.convolve(data["B^zeta"], FD_COEF_2_4, "same") / dzeta**2
    B_sub_rho_z = np.convolve(data["B_rho"], FD_COEF_1_4, "same") / dzeta
    B_sub_rho_zz = np.convolve(data["B_rho"], FD_COEF_2_4, "same") / dzeta**2
    B_sub_theta_z = np.convolve(data["B_theta"], FD_COEF_1_4, "same") / dzeta
    B_sub_theta_zz = np.convolve(data["B_theta"], FD_COEF_2_4, "same") / dzeta**2
    B_sub_zeta_z = np.convolve(data["B_zeta"], FD_COEF_1_4, "same") / dzeta
    B_sub_zeta_zz = np.convolve(data["B_zeta"], FD_COEF_2_4, "same") / dzeta**2
    Bmag_z = np.convolve(data["|B|"], FD_COEF_1_4, "same") / dzeta
    Bmag_zz = np.convolve(data["|B|"], FD_COEF_2_4, "same") / dzeta**2
    B_z = np.apply_along_axis(my_convolve, 0, data["B"], FD_COEF_1_4) / dzeta
    B_zz = np.apply_along_axis(my_convolve, 0, data["B"], FD_COEF_2_4) / dzeta**2

    np.testing.assert_allclose(
        data["B^theta_z"][4:-4],
        B_sup_theta_z[4:-4],
        rtol=rtol,
        atol=atol * np.mean(np.abs(data["B^theta_z"])),
    )
    np.testing.assert_allclose(
        data["B^theta_zz"][4:-4],
        B_sup_theta_zz[4:-4],
        rtol=rtol,
        atol=atol * np.mean(np.abs(data["B^theta_zz"])),
    )
    np.testing.assert_allclose(
        data["B^zeta_z"][4:-4],
        B_sup_zeta_z[4:-4],
        rtol=rtol,
        atol=atol * np.mean(np.abs(data["B^zeta_z"])),
    )
    np.testing.assert_allclose(
        data["B^zeta_zz"][4:-4],
        B_sup_zeta_zz[4:-4],
        rtol=rtol,
        atol=atol * np.mean(np.abs(data["B^zeta_zz"])),
    )
    np.testing.assert_allclose(
        data["B_rho_z"][4:-4],
        B_sub_rho_z[4:-4],
        rtol=rtol,
        atol=atol * np.mean(np.abs(data["B_rho_z"])),
    )
    np.testing.assert_allclose(
        data["B_rho_zz"][4:-4],
        B_sub_rho_zz[4:-4],
        rtol=rtol,
        atol=atol * np.mean(np.abs(data["B_rho_zz"])),
    )
    np.testing.assert_allclose(
        data["B_theta_z"][4:-4],
        B_sub_theta_z[4:-4],
        rtol=rtol,
        atol=atol * np.mean(np.abs(data["B_theta_z"])),
    )
    np.testing.assert_allclose(
        data["B_theta_zz"][4:-4],
        B_sub_theta_zz[4:-4],
        rtol=rtol,
        atol=atol * np.mean(np.abs(data["B_theta_zz"])),
    )
    np.testing.assert_allclose(
        data["B_zeta_z"][4:-4],
        B_sub_zeta_z[4:-4],
        rtol=rtol,
        atol=atol * np.mean(np.abs(data["B_zeta_z"])),
    )
    np.testing.assert_allclose(
        data["B_zeta_zz"][4:-4],
        B_sub_zeta_zz[4:-4],
        rtol=rtol,
        atol=atol * np.mean(np.abs(data["B_zeta_zz"])),
    )
    np.testing.assert_allclose(
        data["|B|_z"][4:-4],
        Bmag_z[4:-4],
        rtol=rtol,
        atol=atol * np.mean(np.abs(data["|B|_z"])),
    )
    np.testing.assert_allclose(
        data["|B|_zz"][4:-4],
        Bmag_zz[4:-4],
        rtol=rtol,
        atol=atol * np.mean(np.abs(data["|B|_zz"])),
    )
    np.testing.assert_allclose(
        data["B_z"][4:-4],
        B_z[4:-4],
        rtol=rtol,
        atol=atol * np.nanmean(np.abs(data["B_z"])),
    )
    np.testing.assert_allclose(
        data["B_zz"][4:-4],
        B_zz[4:-4],
        rtol=rtol,
        atol=atol * np.nanmean(np.abs(data["B_zz"])),
    )

    # mixed derivatives wrt rho & theta
    rtol = 1e-2
    atol = 1e-2
    num_rho = 180
    num_theta = 180
    grid = LinearGrid(NFP=eq.NFP, rho=num_rho, theta=num_theta)
    drho = grid.nodes[:, 0].reshape((num_rho, num_theta))[1, 0]
    dtheta = grid.nodes[:, 1].reshape((num_rho, num_theta))[0, 1]
    data = eq.compute(
        [
            "B^theta",
            "B^theta_rt",
            "B^zeta",
            "B^zeta_rt",
            "B_rho",
            "B_rho_rt",
            "B_theta",
            "B_theta_rt",
            "B_zeta",
            "B_zeta_rt",
            "|B|",
            "|B|_rt",
            "B",
            "B_rt",
            "phi",
        ],
        grid=grid,
    )
    data["B"] = rpz2xyz_vec(data["B"], phi=data["phi"])
    data["B_rt"] = rpz2xyz_vec(data["B_rt"], phi=data["phi"])

    B_sup_theta = data["B^theta"].reshape((num_rho, num_theta))
    B_sup_zeta = data["B^zeta"].reshape((num_rho, num_theta))
    B_sub_rho = data["B_rho"].reshape((num_rho, num_theta))
    B_sub_theta = data["B_theta"].reshape((num_rho, num_theta))
    B_sub_zeta = data["B_zeta"].reshape((num_rho, num_theta))
    Bmag = data["|B|"].reshape((num_rho, num_theta))

    B_sup_theta_rt = convolve2d(
        B_sup_theta,
        FD_COEF_1_4[:, np.newaxis] * FD_COEF_1_4[np.newaxis, :],
        mode="same",
        boundary="fill",
    ) / (drho * dtheta)
    B_sup_zeta_rt = convolve2d(
        B_sup_zeta,
        FD_COEF_1_4[:, np.newaxis] * FD_COEF_1_4[np.newaxis, :],
        mode="same",
        boundary="fill",
    ) / (drho * dtheta)
    B_sub_rho_rt = convolve2d(
        B_sub_rho,
        FD_COEF_1_4[:, np.newaxis] * FD_COEF_1_4[np.newaxis, :],
        mode="same",
        boundary="fill",
    ) / (drho * dtheta)
    B_sub_theta_rt = convolve2d(
        B_sub_theta,
        FD_COEF_1_4[:, np.newaxis] * FD_COEF_1_4[np.newaxis, :],
        mode="same",
        boundary="fill",
    ) / (drho * dtheta)
    B_sub_zeta_rt = convolve2d(
        B_sub_zeta,
        FD_COEF_1_4[:, np.newaxis] * FD_COEF_1_4[np.newaxis, :],
        mode="same",
        boundary="fill",
    ) / (drho * dtheta)
    Bmag_rt = convolve2d(
        Bmag,
        FD_COEF_1_4[:, np.newaxis] * FD_COEF_1_4[np.newaxis, :],
        mode="same",
        boundary="fill",
    ) / (drho * dtheta)
    B_rt = np.apply_along_axis(
        myconvolve_2d, 0, data["B"], FD_COEF_1_4, (num_rho, num_theta)
    ) / (drho * dtheta)

    np.testing.assert_allclose(
        data["B^theta_rt"].reshape((num_rho, num_theta))[4:-4, 4:-4],
        B_sup_theta_rt[4:-4, 4:-4],
        rtol=rtol,
        atol=atol * np.nanmean(np.abs(data["B^theta_rt"])),
    )
    np.testing.assert_allclose(
        data["B^zeta_rt"].reshape((num_rho, num_theta))[4:-4, 4:-4],
        B_sup_zeta_rt[4:-4, 4:-4],
        rtol=rtol,
        atol=atol * np.nanmean(np.abs(data["B^zeta_rt"])),
    )
    np.testing.assert_allclose(
        data["B_rho_rt"].reshape((num_rho, num_theta))[4:-4, 4:-4],
        B_sub_rho_rt[4:-4, 4:-4],
        rtol=rtol,
        atol=atol * np.nanmean(np.abs(data["B_rho_rt"])),
    )
    np.testing.assert_allclose(
        data["B_theta_rt"].reshape((num_rho, num_theta))[4:-4, 4:-4],
        B_sub_theta_rt[4:-4, 4:-4],
        rtol=rtol,
        atol=atol * np.nanmean(np.abs(data["B_theta_rt"])),
    )
    np.testing.assert_allclose(
        data["B_zeta_rt"].reshape((num_rho, num_theta))[4:-4, 4:-4],
        B_sub_zeta_rt[4:-4, 4:-4],
        rtol=rtol,
        atol=atol * np.nanmean(np.abs(data["B_zeta_rt"])),
    )
    np.testing.assert_allclose(
        data["|B|_rt"].reshape((num_rho, num_theta))[4:-4, 4:-4],
        Bmag_rt[4:-4, 4:-4],
        rtol=rtol,
        atol=atol * np.nanmean(np.abs(data["|B|_rt"])),
    )
    np.testing.assert_allclose(
        data["B_rt"].reshape((num_rho, num_theta, 3))[4:-4, 4:-4],
        B_rt[4:-4, 4:-4],
        rtol=rtol,
        atol=atol * np.nanmean(np.abs(data["B_rt"])),
    )

    # mixed derivatives wrt theta & zeta
    rtol = 1e-2
    atol = 1e-2
    num_theta = 180
    num_zeta = 180
    grid = LinearGrid(NFP=eq.NFP, theta=num_theta, zeta=num_zeta)
    dtheta = grid.nodes[:, 1].reshape((num_zeta, num_theta))[0, 1]
    dzeta = grid.nodes[:, 2].reshape((num_zeta, num_theta))[1, 0]
    data = eq.compute(
        [
            "B^theta",
            "B^theta_tz",
            "B^zeta",
            "B^zeta_tz",
            "B_rho",
            "B_rho_tz",
            "B_theta",
            "B_theta_tz",
            "B_zeta",
            "B_zeta_tz",
            "|B|",
            "|B|_tz",
            "B",
            "B_tz",
            "phi",
        ],
        grid=grid,
    )
    data["B"] = rpz2xyz_vec(data["B"], phi=data["phi"])
    data["B_tz"] = rpz2xyz_vec(data["B_tz"], phi=data["phi"])

    B_sup_theta = data["B^theta"].reshape((num_zeta, num_theta))
    B_sup_zeta = data["B^zeta"].reshape((num_zeta, num_theta))
    B_sub_rho = data["B_rho"].reshape((num_zeta, num_theta))
    B_sub_theta = data["B_theta"].reshape((num_zeta, num_theta))
    B_sub_zeta = data["B_zeta"].reshape((num_zeta, num_theta))
    Bmag = data["|B|"].reshape((num_zeta, num_theta))

    B_sup_theta_tz = convolve2d(
        B_sup_theta,
        FD_COEF_1_4[:, np.newaxis] * FD_COEF_1_4[np.newaxis, :],
        mode="same",
        boundary="fill",
    ) / (dtheta * dzeta)
    B_sup_zeta_tz = convolve2d(
        B_sup_zeta,
        FD_COEF_1_4[:, np.newaxis] * FD_COEF_1_4[np.newaxis, :],
        mode="same",
        boundary="fill",
    ) / (dtheta * dzeta)
    B_sub_rho_tz = convolve2d(
        B_sub_rho,
        FD_COEF_1_4[:, np.newaxis] * FD_COEF_1_4[np.newaxis, :],
        mode="same",
        boundary="fill",
    ) / (dtheta * dzeta)
    B_sub_theta_tz = convolve2d(
        B_sub_theta,
        FD_COEF_1_4[:, np.newaxis] * FD_COEF_1_4[np.newaxis, :],
        mode="same",
        boundary="fill",
    ) / (dtheta * dzeta)
    B_sub_zeta_tz = convolve2d(
        B_sub_zeta,
        FD_COEF_1_4[:, np.newaxis] * FD_COEF_1_4[np.newaxis, :],
        mode="same",
        boundary="fill",
    ) / (dtheta * dzeta)
    Bmag_tz = convolve2d(
        Bmag,
        FD_COEF_1_4[:, np.newaxis] * FD_COEF_1_4[np.newaxis, :],
        mode="same",
        boundary="fill",
    ) / (dtheta * dzeta)
    B_tz = np.apply_along_axis(
        myconvolve_2d, 0, data["B"], FD_COEF_1_4, (num_zeta, num_theta)
    ) / (dzeta * dtheta)

    np.testing.assert_allclose(
        data["B^theta_tz"].reshape((num_zeta, num_theta))[4:-4, 4:-4],
        B_sup_theta_tz[4:-4, 4:-4],
        rtol=rtol,
        atol=atol * np.mean(np.abs(data["B^theta_tz"])),
    )
    np.testing.assert_allclose(
        data["B^zeta_tz"].reshape((num_zeta, num_theta))[4:-4, 4:-4],
        B_sup_zeta_tz[4:-4, 4:-4],
        rtol=rtol,
        atol=atol * np.mean(np.abs(data["B^zeta_tz"])),
    )
    np.testing.assert_allclose(
        data["B_rho_tz"].reshape((num_zeta, num_theta))[4:-4, 4:-4],
        B_sub_rho_tz[4:-4, 4:-4],
        rtol=rtol,
        atol=atol * np.mean(np.abs(data["B_rho_tz"])),
    )
    np.testing.assert_allclose(
        data["B_theta_tz"].reshape((num_zeta, num_theta))[4:-4, 4:-4],
        B_sub_theta_tz[4:-4, 4:-4],
        rtol=rtol,
        atol=atol * np.mean(np.abs(data["B_theta_tz"])),
    )
    np.testing.assert_allclose(
        data["B_zeta_tz"].reshape((num_zeta, num_theta))[4:-4, 4:-4],
        B_sub_zeta_tz[4:-4, 4:-4],
        rtol=rtol,
        atol=atol * np.mean(np.abs(data["B_zeta_tz"])),
    )
    np.testing.assert_allclose(
        data["|B|_tz"].reshape((num_zeta, num_theta))[4:-4, 4:-4],
        Bmag_tz[4:-4, 4:-4],
        rtol=rtol,
        atol=atol * np.mean(np.abs(data["|B|_tz"])),
    )
    np.testing.assert_allclose(
        data["B_tz"].reshape((num_zeta, num_theta, 3))[4:-4, 4:-4],
        B_tz[4:-4, 4:-4],
        rtol=rtol,
        atol=atol * np.nanmean(np.abs(data["B_tz"])),
    )

    # mixed derivatives wrt rho & zeta
    rtol = 1e-2
    atol = 1e-2
    num_rho = 180
    num_zeta = 180
    grid = LinearGrid(NFP=eq.NFP, rho=num_rho, zeta=num_zeta)
    drho = grid.nodes[:, 0].reshape((num_zeta, num_rho))[0, 1]
    dzeta = grid.nodes[:, 2].reshape((num_zeta, num_rho))[1, 0]
    data = eq.compute(
        [
            "B^theta",
            "B^theta_rz",
            "B^zeta",
            "B^zeta_rz",
            "B_rho",
            "B_rho_rz",
            "B_theta",
            "B_theta_rz",
            "B_zeta",
            "B_zeta_rz",
            "|B|",
            "|B|_rz",
            "B",
            "B_rz",
            "phi",
        ],
        grid=grid,
    )
    data["B"] = rpz2xyz_vec(data["B"], phi=data["phi"])
    data["B_rz"] = rpz2xyz_vec(data["B_rz"], phi=data["phi"])

    B_sup_theta = data["B^theta"].reshape((num_zeta, num_rho))
    B_sup_zeta = data["B^zeta"].reshape((num_zeta, num_rho))
    B_sub_rho = data["B_rho"].reshape((num_zeta, num_rho))
    B_sub_theta = data["B_theta"].reshape((num_zeta, num_rho))
    B_sub_zeta = data["B_zeta"].reshape((num_zeta, num_rho))
    Bmag = data["|B|"].reshape((num_zeta, num_rho))

    B_sup_theta_rz = convolve2d(
        B_sup_theta,
        FD_COEF_1_4[:, np.newaxis] * FD_COEF_1_4[np.newaxis, :],
        mode="same",
        boundary="fill",
    ) / (drho * dzeta)
    B_sup_zeta_rz = convolve2d(
        B_sup_zeta,
        FD_COEF_1_4[:, np.newaxis] * FD_COEF_1_4[np.newaxis, :],
        mode="same",
        boundary="fill",
    ) / (drho * dzeta)
    B_sub_rho_rz = convolve2d(
        B_sub_rho,
        FD_COEF_1_4[:, np.newaxis] * FD_COEF_1_4[np.newaxis, :],
        mode="same",
        boundary="fill",
    ) / (drho * dzeta)
    B_sub_theta_rz = convolve2d(
        B_sub_theta,
        FD_COEF_1_4[:, np.newaxis] * FD_COEF_1_4[np.newaxis, :],
        mode="same",
        boundary="fill",
    ) / (drho * dzeta)
    B_sub_zeta_rz = convolve2d(
        B_sub_zeta,
        FD_COEF_1_4[:, np.newaxis] * FD_COEF_1_4[np.newaxis, :],
        mode="same",
        boundary="fill",
    ) / (drho * dzeta)
    Bmag_rz = convolve2d(
        Bmag,
        FD_COEF_1_4[:, np.newaxis] * FD_COEF_1_4[np.newaxis, :],
        mode="same",
        boundary="fill",
    ) / (drho * dzeta)
    B_rz = np.apply_along_axis(
        myconvolve_2d, 0, data["B"], FD_COEF_1_4, (num_zeta, num_rho)
    ) / (drho * dzeta)

    np.testing.assert_allclose(
        data["B^theta_rz"].reshape((num_zeta, num_rho))[4:-4, 4:-4],
        B_sup_theta_rz[4:-4, 4:-4],
        rtol=rtol,
        atol=atol * np.nanmean(np.abs(data["B^theta_rz"])),
    )
    np.testing.assert_allclose(
        data["B^zeta_rz"].reshape((num_zeta, num_rho))[4:-4, 4:-4],
        B_sup_zeta_rz[4:-4, 4:-4],
        rtol=rtol,
        atol=atol * np.nanmean(np.abs(data["B^zeta_rz"])),
    )
    np.testing.assert_allclose(
        data["B_rho_rz"].reshape((num_zeta, num_rho))[4:-4, 4:-4],
        B_sub_rho_rz[4:-4, 4:-4],
        rtol=rtol,
        atol=atol * np.nanmean(np.abs(data["B_rho_rz"])),
    )
    np.testing.assert_allclose(
        data["B_theta_rz"].reshape((num_zeta, num_rho))[4:-4, 4:-4],
        B_sub_theta_rz[4:-4, 4:-4],
        rtol=rtol,
        atol=atol * np.nanmean(np.abs(data["B_theta_rz"])),
    )
    np.testing.assert_allclose(
        data["B_zeta_rz"].reshape((num_zeta, num_rho))[4:-4, 4:-4],
        B_sub_zeta_rz[4:-4, 4:-4],
        rtol=rtol,
        atol=atol * np.nanmean(np.abs(data["B_zeta_rz"])),
    )
    np.testing.assert_allclose(
        data["|B|_rz"].reshape((num_zeta, num_rho))[4:-4, 4:-4],
        Bmag_rz[4:-4, 4:-4],
        rtol=rtol,
        atol=atol * np.nanmean(np.abs(data["|B|_rz"])),
    )
    np.testing.assert_allclose(
        data["B_rz"].reshape((num_zeta, num_rho, 3))[4:-4, 4:-4],
        B_rz[4:-4, 4:-4],
        rtol=rtol,
        atol=atol * np.nanmean(np.abs(data["B_rz"])),
    )


@pytest.mark.unit
def test_metric_derivatives(DummyStellarator):
    """Compare analytic formula for metric derivatives with finite differences."""
    eq = load(load_from=str(DummyStellarator["output_path"]), file_format="hdf5")

    metric_components = ["g^rr", "g^rt", "g^rz", "g^tt", "g^tz", "g^zz"]

    # rho derivatives
    grid = LinearGrid(rho=np.linspace(0.5, 0.7, 100))
    drho = np.diff(grid.nodes[:, 0]).mean()
    data = eq.compute(
        metric_components + [foo + "_r" for foo in metric_components], grid=grid
    )
    for thing in metric_components:
        # some of these are so close to zero FD doesn't really work...
        scale = np.linalg.norm(data[thing]) / data[thing].size
        if scale < 1e-16:
            continue
        dthing_fd = np.convolve(data[thing], FD_COEF_1_4, "same") / drho
        dthing_ex = data[thing + "_r"]
        np.testing.assert_allclose(
            dthing_fd[3:-3], dthing_ex[3:-3], err_msg=thing, rtol=1e-3, atol=1e-3
        )

    # theta derivatives
    grid = LinearGrid(theta=np.linspace(0, np.pi / 4, 100))
    dtheta = np.diff(grid.nodes[:, 1]).mean()
    data = eq.compute(
        metric_components + [foo + "_t" for foo in metric_components], grid=grid
    )
    for thing in metric_components:
        # some of these are so close to zero FD doesn't really work...
        scale = np.linalg.norm(data[thing]) / data[thing].size
        if scale < 1e-16:
            continue
        dthing_fd = np.convolve(data[thing], FD_COEF_1_4, "same") / dtheta
        dthing_ex = data[thing + "_t"]
        np.testing.assert_allclose(
            dthing_fd[3:-3], dthing_ex[3:-3], err_msg=thing, rtol=1e-3, atol=1e-3
        )

    # zeta derivatives
    grid = LinearGrid(zeta=np.linspace(0, np.pi / 4, 100), NFP=3)
    dzeta = np.diff(grid.nodes[:, 2]).mean()
    data = eq.compute(
        metric_components + [foo + "_z" for foo in metric_components], grid=grid
    )
    for thing in metric_components:
        # some of these are so close to zero FD doesn't really work...
        scale = np.linalg.norm(data[thing]) / data[thing].size
        if scale < 1e-16:
            continue
        dthing_fd = np.convolve(data[thing], FD_COEF_1_4, "same") / dzeta
        dthing_ex = data[thing + "_z"]
        np.testing.assert_allclose(
            dthing_fd[3:-3], dthing_ex[3:-3], err_msg=thing, rtol=1e-3, atol=1e-3
        )


@pytest.mark.slow
@pytest.mark.unit
def test_magnetic_pressure_gradient(DummyStellarator):
    """Test that the components of grad(|B|^2)) match with numerical gradients."""
    eq = load(load_from=str(DummyStellarator["output_path"]), file_format="hdf5")

    # partial derivatives wrt rho
    num_rho = 110
    grid = LinearGrid(NFP=eq.NFP, rho=num_rho)
    drho = grid.nodes[1, 0]
    data = eq.compute(["|B|^2", "grad(|B|^2)_rho"], grid=grid)
    B2_r = np.convolve(data["|B|^2"], FD_COEF_1_4, "same") / drho
    np.testing.assert_allclose(
        data["grad(|B|^2)_rho"][3:-2],
        B2_r[3:-2],
        rtol=1e-3,
        atol=1e-3 * np.nanmean(np.abs(data["grad(|B|^2)_rho"])),
    )

    # partial derivative wrt theta
    num_theta = 90
    grid = LinearGrid(NFP=eq.NFP, theta=num_theta)
    dtheta = grid.nodes[1, 1]
    data = eq.compute(["|B|^2", "grad(|B|^2)_theta"], grid=grid)
    B2_t = np.convolve(data["|B|^2"], FD_COEF_1_4, "same") / dtheta
    np.testing.assert_allclose(
        data["grad(|B|^2)_theta"][2:-2],
        B2_t[2:-2],
        rtol=1e-2,
        atol=1e-2 * np.nanmean(np.abs(data["grad(|B|^2)_theta"])),
    )

    # partial derivative wrt zeta
    num_zeta = 90
    grid = LinearGrid(NFP=eq.NFP, zeta=num_zeta)
    dzeta = grid.nodes[1, 2]
    data = eq.compute(["|B|^2", "grad(|B|^2)_zeta"], grid=grid)
    B2_z = np.convolve(data["|B|^2"], FD_COEF_1_4, "same") / dzeta
    np.testing.assert_allclose(
        data["grad(|B|^2)_zeta"][2:-2],
        B2_z[2:-2],
        rtol=1e-2,
        atol=1e-2 * np.mean(np.abs(data["grad(|B|^2)_zeta"])),
    )


@pytest.mark.slow
@pytest.mark.unit
def test_BdotgradB(DummyStellarator):
    """Test that the components of grad(B*grad(|B|)) match with numerical gradients."""
    eq = load(load_from=str(DummyStellarator["output_path"]), file_format="hdf5")

    def test_partial_derivative(name):
        cases = {
            "r": {"label": "rho", "column_id": 0},
            "t": {"label": "theta", "column_id": 1},
            "z": {"label": "zeta", "column_id": 2},
        }[name[-1]]
        grid = LinearGrid(NFP=eq.NFP, **{cases["label"]: 120})
        dx = grid.nodes[1, cases["column_id"]]
        data = eq.compute(["B*grad(|B|)", name], grid=grid)
        Btilde_x = np.convolve(data["B*grad(|B|)"], FD_COEF_1_4, "same") / dx
        np.testing.assert_allclose(
            actual=data[name][2:-2],
            desired=Btilde_x[2:-2],
            rtol=2e-2,
            atol=2e-2 * np.mean(np.abs(data[name])),
        )

    test_partial_derivative("(B*grad(|B|))_r")
    test_partial_derivative("(B*grad(|B|))_t")
    test_partial_derivative("(B*grad(|B|))_z")


@pytest.mark.unit
@pytest.mark.solve
def test_boozer_transform():
    """Test that Boozer coordinate transform agrees with BOOZ_XFORM."""
    # TODO: add test with stellarator example
    eq = get("DSHAPE_CURRENT")
    grid = LinearGrid(M=eq.M_grid, N=eq.N_grid, NFP=eq.NFP)
    data = eq.compute("|B|_mn", grid=grid, M_booz=eq.M, N_booz=eq.N)
    booz_xform = np.array(
        [
            2.49792355e-01,
            5.16668333e-02,
            1.11374584e-02,
            7.31614588e-03,
            3.36187451e-03,
            2.08897051e-03,
            1.20694516e-03,
            7.84513291e-04,
            5.19293744e-04,
            3.61983430e-04,
            2.57745929e-04,
            1.86013067e-04,
            1.34610049e-04,
            9.68119345e-05,
        ]
    )
    np.testing.assert_allclose(
        np.flipud(np.sort(np.abs(data["|B|_mn"]))),
        booz_xform,
        rtol=1e-3,
        atol=1e-4,
    )


@pytest.mark.unit
def test_boozer_transform_multiple_surfaces():
    """Test that computing over multiple surfaces is the same as over 1 at a time."""
    eq = get("HELIOTRON")
    grid1 = LinearGrid(rho=0.6, M=eq.M_grid, N=eq.N_grid, NFP=eq.NFP)
    grid2 = LinearGrid(rho=0.8, M=eq.M_grid, N=eq.N_grid, NFP=eq.NFP)
    grid3 = LinearGrid(rho=np.array([0.6, 0.8]), M=eq.M_grid, N=eq.N_grid, NFP=eq.NFP)
    data1 = eq.compute("|B|_mn", grid=grid1, M_booz=eq.M, N_booz=eq.N)
    data2 = eq.compute("|B|_mn", grid=grid2, M_booz=eq.M, N_booz=eq.N)
    data3 = eq.compute("|B|_mn", grid=grid3, M_booz=eq.M, N_booz=eq.N)
    np.testing.assert_allclose(
        data1["|B|_mn"], data3["|B|_mn"].reshape((grid3.num_rho, -1))[0]
    )
    np.testing.assert_allclose(
        data2["|B|_mn"], data3["|B|_mn"].reshape((grid3.num_rho, -1))[1]
    )


@pytest.mark.unit
def test_compute_averages():
    """Test that computing averages uses the correct grid."""
    eq = get("HELIOTRON")
    V_r = eq.get_profile("V_r(r)")
    rho = np.linspace(0.01, 1, 20)
    grid = LinearGrid(rho=rho, NFP=eq.NFP)
    out = eq.compute("V_r(r)", grid=grid)
    np.testing.assert_allclose(V_r(rho), out["V_r(r)"], rtol=1e-4)

    eq = Equilibrium(1, 1, 1)
    grid = LinearGrid(rho=[0.3], theta=[np.pi / 3], zeta=[0])
    out = eq.compute("A", grid=grid)
    np.testing.assert_allclose(out["A"], np.pi)


@pytest.mark.unit
def test_covariant_basis_vectors(DummyStellarator):
    """Test calculation of covariant basis vectors by comparing to finite diff of x."""
    eq = load(load_from=str(DummyStellarator["output_path"]), file_format="hdf5")
    keys = [
        "e_rho",
        "e_rho_r",
        "e_rho_rr",
        "e_rho_rrr",
        "e_rho_rrt",
        "e_rho_rrz",
        "e_rho_rt",
        "e_rho_rtt",
        "e_rho_rtz",
        "e_rho_rz",
        "e_rho_rzz",
        "e_rho_t",
        "e_rho_tt",
        "e_rho_tz",
        "e_rho_z",
        "e_rho_zz",
        "e_theta",
        "e_theta_r",
        "e_theta_rr",
        "e_theta_rrr",
        "e_theta_rrt",
        "e_theta_rrz",
        "e_theta_rt",
        "e_theta_rtt",
        "e_theta_rtz",
        "e_theta_rz",
        "e_theta_rzz",
        "e_theta_t",
        "e_theta_tt",
        "e_theta_tz",
        "e_theta_z",
        "e_theta_zz",
        "e_zeta",
        "e_zeta_r",
        "e_zeta_rr",
        "e_zeta_rrr",
        "e_zeta_rrt",
        "e_zeta_rrz",
        "e_zeta_rt",
        "e_zeta_rtt",
        "e_zeta_rtz",
        "e_zeta_rz",
        "e_zeta_rzz",
        "e_zeta_t",
        "e_zeta_tt",
        "e_zeta_tz",
        "e_zeta_z",
        "e_zeta_zz",
    ]
    grids = {
        "r": LinearGrid(1000, 0, 0, NFP=eq.NFP),
        "t": LinearGrid(0, 1000, 0, NFP=eq.NFP),
        "z": LinearGrid(0, 0, 1000, NFP=eq.NFP),
    }

    for key in keys:
        print(key)
        split = key.split("_")
        # higher order finite differences are unstable, so we only ever do 1 order
        # eg compare e_rho vs fd of x, e_rho_t vs fd of e_rho etc.
        if len(split) == 2:  # stuff like e_rho, e_theta
            base = ["X", "Y", "Z"]
            deriv = split[-1][0]
        else:
            deriv = split[-1]
            if len(deriv) == 1:  # first derivative of basis vector
                base = [split[0] + "_" + split[1]]
            else:
                base = [split[0] + "_" + split[1] + "_" + deriv[:-1]]
                deriv = deriv[-1]

        grid = grids[deriv]
        data = eq.compute([key] + base + ["phi"], grid=grid)
        data[key] = rpz2xyz_vec(data[key], phi=data["phi"]).reshape(
            (grid.num_theta, grid.num_rho, grid.num_zeta, -1), order="F"
        )
        if base == ["X", "Y", "Z"]:
            base = np.array([data["X"], data["Y"], data["Z"]]).T.reshape(
                (grid.num_theta, grid.num_rho, grid.num_zeta, -1), order="F"
            )

        else:
            base = rpz2xyz_vec(data[base[0]], phi=data["phi"]).reshape(
                (grid.num_theta, grid.num_rho, grid.num_zeta, -1), order="F"
            )

        spacing = {
            "r": grid.spacing[0, 0],
            "t": grid.spacing[0, 1],
            "z": grid.spacing[0, 2] / grid.NFP,
        }

        dx = np.apply_along_axis(my_convolve, 0, base, FD_COEF_1_4) / spacing[deriv]
        np.testing.assert_allclose(
            data[key][4:-4],
            dx[4:-4],
            rtol=1e-6,
            atol=1e-6,
            err_msg=key,
        )


@pytest.mark.unit
def test_contravariant_basis_vectors():
    """Test calculation of contravariant basis vectors by comparing to finite diff."""
    eq = get("HELIOTRON")
    keys = [
        "e^rho",
        "e^theta",
        "e^zeta",
        "e^rho_r",
        "e^rho_t",
        "e^rho_z",
        "e^theta_r",
        "e^theta_t",
        "e^theta_z",
        "e^zeta_r",
        "e^zeta_t",
        "e^zeta_z",
        "e^rho_rr",
        "e^theta_rr",
        "e^zeta_rr",
        "e^rho_rt",
        "e^rho_tt",
        "e^theta_rt",
        "e^theta_tt",
        "e^zeta_rt",
        "e^zeta_tt",
        "e^rho_rz",
        "e^rho_tz",
        "e^rho_zz",
        "e^theta_rz",
        "e^theta_tz",
        "e^theta_zz",
        "e^zeta_rz",
        "e^zeta_tz",
        "e^zeta_zz",
    ]
    gridsize = 300
    grids = {
        "r": LinearGrid(gridsize, 0, 0, NFP=eq.NFP, axis=False),
        "t": LinearGrid(0, gridsize, 0, NFP=eq.NFP, axis=False),
        "z": LinearGrid(0, 0, gridsize, NFP=eq.NFP, axis=False),
        "rt": LinearGrid(gridsize, gridsize, 0, NFP=eq.NFP, axis=False),
        "tz": LinearGrid(0, gridsize, gridsize, NFP=eq.NFP, axis=False),
        "rz": LinearGrid(gridsize, 0, gridsize, NFP=eq.NFP, axis=False),
    }

    atol = 2e-3

    for key in keys[3:]:  # don't test base vectors for now
        split = key.split("_")
        base_quant = split[0]
        second_deriv = False
        # higher order finite differences are unstable, so we only ever do 1 order
        # eg compare e_rho vs fd of x, e_rho_t vs fd of e_rho etc.
        if len(split) == 1:  # stuff like e^rho, e^theta
            # testing the e^rho etc against finite difference would involve
            # getting a equal spaced grid in R,phi,Z, which I will
            # punt on for now, could be in a separate test
            second_deriv = False
        else:
            deriv = split[-1]
            if len(deriv) > 1:
                if deriv[0] != deriv[1]:  # don't do this loop
                    continue
                else:
                    second_deriv = True
                    deriv = deriv[0]
        print(key)
        grid = grids[deriv]
        data = eq.compute([key, base_quant, "phi"], grid=grid)
        data[key] = (
            rpz2xyz_vec(data[key], phi=data["phi"])
            .reshape((grid.num_theta, grid.num_rho, grid.num_zeta, -1), order="F")
            .squeeze()
        )
        data[base_quant] = (
            rpz2xyz_vec(data[base_quant], phi=data["phi"])
            .reshape((grid.num_theta, grid.num_rho, grid.num_zeta, -1), order="F")
            .squeeze()
        )

        spacing = {
            "r": grid.spacing[0, 0],
            "t": grid.spacing[0, 1],
            "z": grid.spacing[0, 2] / grid.NFP,
        }
        # do one for loop for 1st derivs, one for 2nd derivs...

        dx = (
            np.apply_along_axis(my_convolve, 0, data[base_quant], FD_COEF_1_2)
            / spacing[deriv]
        ).squeeze()
        if second_deriv:  # is a 2nd deriv like rr,tt,zz, apply again
            dx = (
                np.apply_along_axis(my_convolve, 0, data[base_quant], FD_COEF_2_4)
                / spacing[deriv] ** 2
            ).squeeze()

        if "^theta" in key and "r" in deriv:
            # this vector goes to infinity at the magnetic axis
            # so dont compare to finite differences too close to the axis
            compare_data_compute = data[key][75:4]
            compare_data_FD = dx[75:4]
        else:
            compare_data_compute = data[key][4:-4]
            compare_data_FD = dx[4:-4]

        np.testing.assert_allclose(
            compare_data_compute,
            compare_data_FD,
            rtol=1e-5,
            atol=atol,
            err_msg=key,
        )

    # second derivatives, mixed
    for key in keys[3:]:
        split = key.split("_")
        base_quant = split[0]

        if len(split) == 1:  # stuff like e^rho, e^theta
            pass
        else:
            deriv = split[-1]
            if len(deriv) == 1:
                continue  # don't do this loop for single derivs
            elif deriv[0] == deriv[1]:
                continue  # dont do this for rr,tt,zz
        print(key)
        grid = grids[deriv]
        data = eq.compute([key, base_quant, "phi"], grid=grid)
        data[key] = rpz2xyz_vec(data[key].squeeze(), phi=data["phi"]).squeeze()
        data[base_quant] = rpz2xyz_vec(
            data[base_quant].squeeze(), phi=data["phi"]
        ).squeeze()

        spacing = {
            "r": grid.spacing[0, 0],
            "t": grid.spacing[0, 1],
            "z": grid.spacing[0, 2] / grid.NFP,
        }

        shapes = {
            "tz": (grid.num_zeta, grid.num_theta),
            "rz": (grid.num_zeta, grid.num_rho),
            "rt": (grid.num_rho, grid.num_theta),
        }
        dx = (
            np.apply_along_axis(
                myconvolve_2d, 0, data[base_quant], FD_COEF_1_4, shapes[deriv]
            )
            / spacing[deriv[0]]
            / spacing[deriv[1]]
        )

        compare_data_compute = data[key].reshape(shapes[deriv] + (3,))

        if "^theta" in key and "r" in deriv:
            # this vector goes to infinity at the magnetic axis
            # so dont compare to finite differences too close to the axis
            compare_data_compute = compare_data_compute[75:4, 4:-4]
            compare_data_FD = dx[75:4, 4:-4]
        else:
            compare_data_compute = compare_data_compute[4:-4, 4:-4]
            compare_data_FD = dx[4:-4, 4:-4]

        np.testing.assert_allclose(
            compare_data_compute,
            compare_data_FD,
            rtol=1e-5,
            atol=atol,
            err_msg=key,
        )


@pytest.mark.unit
def test_iota_components():
    """Test that iota components are computed correctly."""
    # axisymmetric, so all rotational transform should be from the current
    eq_i = get("DSHAPE")  # iota profile assigned
    eq_c = get("DSHAPE_CURRENT")  # current profile assigned
    grid = LinearGrid(L=100, M=max(eq_i.M_grid, eq_c.M_grid), N=0, NFP=1, axis=True)
    data_i = eq_i.compute(["iota", "iota current", "iota vacuum"], grid)
    data_c = eq_c.compute(["iota", "iota current", "iota vacuum"], grid)
    np.testing.assert_allclose(data_i["iota"], data_i["iota current"])
    np.testing.assert_allclose(data_c["iota"], data_c["iota current"])
    np.testing.assert_allclose(data_i["iota vacuum"], 0)
    np.testing.assert_allclose(data_c["iota vacuum"], 0)

    # vacuum stellarator, so all rotational transform should be from the external field
    # with pytest.warns(RuntimeWarning):  # because eq.NFP_umbilic_factor is undefined
    eq = get("ESTELL")
    grid = LinearGrid(L=100, M=eq.M_grid, N=eq.N_grid, NFP=eq.NFP, axis=True)
    data = eq.compute(["iota", "iota current", "iota vacuum"], grid)
    np.testing.assert_allclose(data["iota"], data["iota vacuum"])
    np.testing.assert_allclose(data["iota current"], 0)


@pytest.mark.unit
def test_surface_equilibrium_geometry():
    """Test that computing stuff from surface gives same result as equilibrium."""
    names = ["HELIOTRON"]
    data = ["A", "V", "a", "R0", "R0/a", "a_major/a_minor"]
    # TODO: expand this to include all angular derivatives once they are implemented
    # for surfaces
    data_basis_vecs_fourierRZ = [
        "e_theta",
        "e_zeta",
        "e_theta_t",
        "e_theta_z",
        "e_zeta_t",
        "e_zeta_z",
    ]
    data_basis_vecs_ZernikeRZ = [
        "e_theta",
        "e_rho",
        "e_rho_r",
        "e_rho_rr",
        "e_rho_t",
        "e_theta_r",
        "e_theta_rr",
        "e_theta_t",
    ]
    for name in names:
        eq = get(name)
        for key in data:
            x = eq.compute(key)[key].max()  # max needed for elongation broadcasting
            y = eq.surface.compute(key)[key].max()
            if key == "a_major/a_minor":
                rtol, atol = 1e-2, 0  # need looser tol here bc of different grids
            else:
                rtol, atol = 1e-8, 0
            np.testing.assert_allclose(x, y, rtol=rtol, atol=atol, err_msg=name + key)
        # compare at rho=1, where we expect the eq.compute and the
        # surface.compute to agree for these surface basis vectors
        grid = LinearGrid(rho=np.array(1.0), M=10, N=10, NFP=eq.NFP)
        data_eq = eq.compute(data_basis_vecs_fourierRZ, grid=grid)
        data_surf = eq.surface.compute(
            data_basis_vecs_fourierRZ, grid=grid, basis="rpz"
        )
        for thing in data_basis_vecs_fourierRZ:
            np.testing.assert_allclose(
                data_eq[thing],
                data_surf[thing],
                err_msg=thing,
                rtol=1e-14,
                atol=6e-12,
            )
        # compare at zeta=0, where we expect the eq.compute and the
        # poincare surface.compute to agree for these surface basis vectors
        grid = LinearGrid(zeta=np.array(0.0), M=10, L=10, NFP=eq.NFP)
        data_eq = eq.compute(data_basis_vecs_ZernikeRZ, grid=grid)
        data_surf = eq.get_surface_at(zeta=0.0).compute(
            data_basis_vecs_ZernikeRZ, grid=grid, basis="rpz"
        )
        for thing in data_basis_vecs_ZernikeRZ:
            np.testing.assert_allclose(
                data_eq[thing],
                data_surf[thing],
                err_msg=thing,
                rtol=3e-13,
                atol=1e-13,
            )


@pytest.mark.unit
def test_parallel_grad():
    """Test geometric and physical methods of computing parallel gradients agree."""
    eq = get("W7-X")
    with pytest.warns(UserWarning, match="Reducing radial"):
        eq.change_resolution(2, 2, 2, 4, 4, 4)
    data = eq.compute(
        [
            "e_zeta|r,a",
            "B",
            "B^zeta",
            "|B|_z|r,a",
            "grad(|B|)",
            "|e_zeta|r,a|_z|r,a",
            "B^zeta_z|r,a",
            "|B|",
            "secular(gbdrift)",
            "secular(gbdrift)/phi",
            "phi",
        ],
    )
    np.testing.assert_allclose(data["e_zeta|r,a"], (data["B"].T / data["B^zeta"]).T)
    np.testing.assert_allclose(
        data["|B|_z|r,a"], dot(data["grad(|B|)"], data["e_zeta|r,a"])
    )
    np.testing.assert_allclose(
        data["|e_zeta|r,a|_z|r,a"],
        data["|B|_z|r,a"] / np.abs(data["B^zeta"])
        - data["|B|"]
        * data["B^zeta_z|r,a"]
        * np.sign(data["B^zeta"])
        / data["B^zeta"] ** 2,
    )
<<<<<<< HEAD


@pytest.mark.unit
def test_parallel_grad_fd(DummyStellarator):
    """Test that the parallel gradients match with numerical gradients."""
    eq = load(load_from=str(DummyStellarator["output_path"]), file_format="hdf5")
    grid = get_rtz_grid(
        eq,
        0.5,
        0,
        np.linspace(0, 2 * np.pi, 50),
        coordinates="raz",
        period=(np.inf, 2 * np.pi, np.inf),
    )
    data = eq.compute(
        [
            "|B|",
            "|B|_z|r,a",
            "|e_zeta|r,a|",
            "|e_zeta|r,a|_z|r,a",
            "B^zeta",
            "B^zeta_z|r,a",
        ],
        grid=grid,
    )
    dz = grid.source_grid.spacing[:, 2]
    fd = np.convolve(data["|B|"], FD_COEF_1_4, "same") / dz
    np.testing.assert_allclose(
        data["|B|_z|r,a"][2:-2],
        fd[2:-2],
        rtol=1e-2,
        atol=1e-2 * np.mean(np.abs(data["|B|_z|r,a"])),
    )
    fd = np.convolve(data["|e_zeta|r,a|"], FD_COEF_1_4, "same") / dz
    np.testing.assert_allclose(
        data["|e_zeta|r,a|_z|r,a"][2:-2],
        fd[2:-2],
        rtol=1e-2,
        atol=1e-2 * np.mean(np.abs(data["|e_zeta|r,a|_z|r,a"])),
    )
    fd = np.convolve(data["B^zeta"], FD_COEF_1_4, "same") / dz
    np.testing.assert_allclose(
        data["B^zeta_z|r,a"][2:-2],
        fd[2:-2],
        rtol=1e-2,
        atol=1e-2 * np.mean(np.abs(data["B^zeta_z|r,a"])),
=======
    np.testing.assert_allclose(
        data["secular(gbdrift)"], data["secular(gbdrift)/phi"] * data["phi"]
>>>>>>> e0196706
    )<|MERGE_RESOLUTION|>--- conflicted
+++ resolved
@@ -1574,7 +1574,6 @@
         * np.sign(data["B^zeta"])
         / data["B^zeta"] ** 2,
     )
-<<<<<<< HEAD
 
 
 @pytest.mark.unit
@@ -1621,8 +1620,7 @@
         fd[2:-2],
         rtol=1e-2,
         atol=1e-2 * np.mean(np.abs(data["B^zeta_z|r,a"])),
-=======
+    )
     np.testing.assert_allclose(
         data["secular(gbdrift)"], data["secular(gbdrift)/phi"] * data["phi"]
->>>>>>> e0196706
     )