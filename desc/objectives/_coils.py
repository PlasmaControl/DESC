--- conflicted
+++ resolved
@@ -11,11 +11,7 @@
     tree_unflatten,
 )
 from desc.compute import compute as compute_fun
-<<<<<<< HEAD
-from desc.compute import get_profiles, get_transforms
-=======
 from desc.compute import get_profiles, get_transforms, rpz2xyz
->>>>>>> 1d42fe4d
 from desc.compute.utils import safenorm
 from desc.grid import LinearGrid, _Grid
 from desc.singularities import compute_B_plasma
@@ -670,17 +666,10 @@
         loss_function=None,
         deriv_mode="auto",
         grid=None,
-<<<<<<< HEAD
-        name="coilset minimum distance",
-    ):
-        if target is None and bounds is None:
-            bounds = (0, np.inf)
-=======
         name="coil-coil minimum distance",
     ):
         if target is None and bounds is None:
             bounds = (1, np.inf)
->>>>>>> 1d42fe4d
         self._grid = grid
         super().__init__(
             things=coils,
@@ -705,24 +694,6 @@
             Level of output.
 
         """
-<<<<<<< HEAD
-        self._coilset = self.things[0]
-        if self._grid is None:
-            self._grid = LinearGrid(N=16)
-        else:
-            self._grid = self._grid
-
-        num_nodes = self._grid.num_nodes
-        perm_idx = np.tile(np.arange(num_nodes), 2)
-        self._perms = [perm_idx[k : k + num_nodes] for k in range(num_nodes)]
-
-        self._dim_f = self._coilset.num_coils
-
-        if self._normalize:
-            coils = tree_leaves(
-                self._coilset, is_leaf=lambda x: not hasattr(x, "__len__")
-            )
-=======
         coilset = self.things[0]
         grid = self._grid or LinearGrid(N=16)
 
@@ -731,7 +702,6 @@
 
         if self._normalize:
             coils = tree_leaves(coilset, is_leaf=lambda x: not hasattr(x, "__len__"))
->>>>>>> 1d42fe4d
             scales = [compute_scaling_factors(coil)["a"] for coil in coils]
             self._normalization = np.mean(scales)  # mean length of coils
 
@@ -754,16 +724,6 @@
             Minimum distance to another coil for each coil in the coilset.
 
         """
-<<<<<<< HEAD
-        # include all permutations of grid nodes between coils
-        xyz = self._coilset.compute_position(source_grid=self._grid)
-        pts1 = jnp.tile(xyz, (1, len(self._perms), 1))
-        pts2 = jnp.concatenate([xyz[:, p, :] for p in self._perms], axis=1)
-
-        def body(k):
-            dist = safenorm(pts1[k] - pts2, axis=-1)  # distances between pts
-            mask = jnp.ones(self.dim_f).at[k].set(0)[:, None]  # exclude same coil
-=======
         if constants is None:
             constants = self.constants
         pts = constants["coilset"]._compute_position(
@@ -775,7 +735,6 @@
             dist = safenorm(pts[k][None, :, None] - pts[:, None, :], axis=-1)
             # exclude distances between points on the same coil
             mask = jnp.ones(self.dim_f).at[k].set(0)[:, None, None]
->>>>>>> 1d42fe4d
             return jnp.min(dist, where=mask, initial=jnp.inf)
 
         min_dist_per_coil = fori_loop(
@@ -787,8 +746,6 @@
         return min_dist_per_coil
 
 
-<<<<<<< HEAD
-=======
 class PlasmaCoilsetMinDistance(_Objective):
     """Target the minimum distance between the plasma and coilset.
 
@@ -1003,7 +960,6 @@
         return min_dist_per_coil
 
 
->>>>>>> 1d42fe4d
 class QuadraticFlux(_Objective):
     """Target B*n = 0 on LCFS.
 
