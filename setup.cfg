[metadata]
# This includes the license file(s) in the wheel.
# https://wheel.readthedocs.io/en/stable/user_guide.html#including-license-files-in-the-generated-wheel-file
license_files = LICENSE

[versioneer]
VCS = git
style = pep440
versionfile_source = desc/_version.py
versionfile_build = desc/_version.py
tag_prefix = v
parentdir_prefix = desc-


[coverage:run]
# Settings to control coverage.py or pytest with coverage flags: "--cov" (requires pytest-cov)
# we only care about the coverage of the source itself
# otherwise it measures coverage of the tests themselves as well
source =
       desc/

# _version.py is generated code, no need to count it
omit =
     desc/_version.py
     desc/examples/precise_QH.py
     desc/examples/precise_QA.py
     desc/examples/regenerate_all_equilibria.py

[coverage:report]
# Regexes for lines to exclude from consideration
exclude_lines =
    # Have to re-enable the standard pragma
    pragma: no cover

    if __name__ == .__main__.:

ignore_errors = True


[tool:pytest]
markers=
	unit: marks small unit tests
	regression: marks end to end regression tests
	solve: marks tests that rely solving an equilibrium
    optimize : marks tests that perform an optimization
	slow: marks tests as slow (deselect with 'pytest -m "not slow"').
	fast: mark tests as fast.
filterwarnings=
    error
    ignore::pytest.PytestUnraisableExceptionWarning
<<<<<<< HEAD
    ignore:Save attribute '_surface_2' was not loaded.:RuntimeWarning
    ignore::RuntimeWarning:desc.compute
    # Ignore division by zero warnings.
=======
>>>>>>> 3707e086
    ignore:numpy.ndarray size changed:RuntimeWarning
    # ignore benign Cython warnings on ndarray size
    ignore::DeprecationWarning:ml_dtypes.*
    # ignore benign ml_dtypes DeprecationWarning


[flake8]
# Primarily ignoring whitespace, indentation, and commenting etiquette that black does not catch
# These will be fixed in a code-cleaning branch in the future
ignore =
    # Let black handle whitespace line breaks and stuff like that
    E1, E2, W503, W504, W505,
    # multiline statements are ok sometimes
    E704,
    # lambda expressions are useful
    E731,
    # variable names like "l" are pretty common for mode numbers
    E741,
    # don't want to always use "imperative mood" in docstrings
    D401,
    # don't care about docstrings in __dunder__ methods
    D105,
per-file-ignores =
    # need to import things to top level even if they aren't used there
    desc/compute/__init__.py: F401
    desc/equilibrium/__init__.py: F401
    desc/geometry/__init__.py: F401
    desc/io/__init__.py: F401
    desc/objectives/__init__.py: F401
    desc/optimize/__init__.py: F401
    # too many long lines to deal with now
    desc/compute/data_index.py: E501
    # need imports in weird order for selecting device before benchmarks
    tests/benchmarks/benchmark*.py: E402
    # stop complaining about setting gpu before import other desc stuff
    desc/examples/precise_QH.py: E402
    desc/examples/precise_QA.py: E402
max-line-length = 88
exclude = docs/*, examples/*, devtools/*, build/*, local/*, .git/*, versioneer.py
max-complexity = 15
docstring-convention = numpy

[isort]
profile=black
src_paths=desc,test<|MERGE_RESOLUTION|>--- conflicted
+++ resolved
@@ -48,12 +48,8 @@
 filterwarnings=
     error
     ignore::pytest.PytestUnraisableExceptionWarning
-<<<<<<< HEAD
-    ignore:Save attribute '_surface_2' was not loaded.:RuntimeWarning
     ignore::RuntimeWarning:desc.compute
     # Ignore division by zero warnings.
-=======
->>>>>>> 3707e086
     ignore:numpy.ndarray size changed:RuntimeWarning
     # ignore benign Cython warnings on ndarray size
     ignore::DeprecationWarning:ml_dtypes.*
