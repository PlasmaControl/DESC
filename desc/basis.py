"""Classes for spectral bases and functions for evaluation."""

import functools
from abc import ABC, abstractmethod
from math import factorial

import mpmath
import numpy as np

from desc.backend import custom_jvp, fori_loop, jit, jnp, sign
from desc.io import IOAble
from desc.utils import check_nonnegint, check_posint, copy_coeffs, flatten_list

__all__ = [
    "PowerSeries",
    "FourierSeries",
    "DoubleFourierSeries",
    "ZernikePolynomial",
    "ChebyshevDoubleFourierBasis",
    "FourierZernikeBasis",
    "ChebyshevPolynomial",
]


class _Basis(IOAble, ABC):
    """Basis is an abstract base class for spectral basis sets."""

    _io_attrs_ = [
        "_L",
        "_M",
        "_N",
        "_NFP",
        "_modes",
        "_sym",
        "_spectral_indexing",
    ]

    def __init__(self):
        self._enforce_symmetry()
        self._sort_modes()
        self._create_idx()
        # ensure things that should be ints are ints
        self._L = int(self._L)
        self._M = int(self._M)
        self._N = int(self._N)
        self._NFP = int(self._NFP)
        self._modes = self._modes.astype(int)

    def _set_up(self):
        """Do things after loading or changing resolution."""
        # Also recreates any attributes not in _io_attrs on load from input file.
        # See IOAble class docstring for more info.
        self._enforce_symmetry()
        self._sort_modes()
        self._create_idx()
        # ensure things that should be ints are ints
        self._L = int(self._L)
        self._M = int(self._M)
        self._N = int(self._N)
        self._NFP = int(self._NFP)
        self._modes = self._modes.astype(int)

    def _enforce_symmetry(self):
        """Enforce stellarator symmetry."""
        assert self.sym in [
            "sin",
            "sine",
            "cos",
            "cosine",
            "even",
            "cos(t)",
            False,
            None,
        ], f"Unknown symmetry type {self.sym}"
        if self.sym in ["cos", "cosine"]:  # cos(m*t-n*z) symmetry
            self._modes = self.modes[
                np.asarray(sign(self.modes[:, 1]) == sign(self.modes[:, 2]))
            ]
        elif self.sym in ["sin", "sine"]:  # sin(m*t-n*z) symmetry
            self._modes = self.modes[
                np.asarray(sign(self.modes[:, 1]) != sign(self.modes[:, 2]))
            ]
        elif self.sym == "even":  # even powers of rho
            self._modes = self.modes[np.asarray(self.modes[:, 0] % 2 == 0)]
        elif self.sym == "cos(t)":  # cos(m*t) terms only
            self._modes = self.modes[np.asarray(sign(self.modes[:, 1]) >= 0)]
        elif self.sym is None:
            self._sym = False

    def _sort_modes(self):
        """Sorts modes for use with FFT."""
        sort_idx = np.lexsort((self.modes[:, 1], self.modes[:, 0], self.modes[:, 2]))
        self._modes = self.modes[sort_idx]

    def _create_idx(self):
        """Create index for use with self.get_idx()."""
        self._idx = {}
        for idx, (L, M, N) in enumerate(self.modes):
            if L not in self._idx:
                self._idx[L] = {}
            if M not in self._idx[L]:
                self._idx[L][M] = {}
            self._idx[L][M][N] = idx

    def get_idx(self, L=0, M=0, N=0, error=True):
        """Get the index of the ``'modes'`` array corresponding to given mode numbers.

        Parameters
        ----------
        L : int
            Radial mode number.
        M : int
            Poloidal mode number.
        N : int
            Toroidal mode number.
        error : bool
            Whether to raise exception if the mode is not in the basis (default),
            or to return an empty array.

        Returns
        -------
        idx : int
            Index of given mode numbers.

        """
        try:
            return self._idx[L][M][N]
        except KeyError as e:
            if error:
                raise ValueError(
                    "mode ({}, {}, {}) is not in basis {}".format(L, M, N, str(self))
                ) from e
            else:
                return np.array([], dtype=int)

    @abstractmethod
    def _get_modes(self):
        """ndarray: Mode numbers for the basis."""

    @abstractmethod
    def evaluate(
        self, nodes, derivatives=np.array([0, 0, 0]), modes=None, unique=False
    ):
        """Evaluate basis functions at specified nodes.

        Parameters
        ----------
        nodes : ndarray of float, size(num_nodes,3)
            node coordinates, in (rho,theta,zeta)
        derivatives : ndarray of int, shape(3,)
            order of derivatives to compute in (rho,theta,zeta)
        modes : ndarray of in, shape(num_modes,3), optional
            basis modes to evaluate (if None, full basis is used)
        unique : bool, optional
            whether to reduce workload by only calculating for unique values of nodes,
            modes can be faster, but doesn't work with jit or autodiff

        Returns
        -------
        y : ndarray, shape(num_nodes,num_modes)
            basis functions evaluated at nodes

        """

    @abstractmethod
    def change_resolution(self):
        """Change resolution of the basis to the given resolutions."""

    @property
    def L(self):
        """int: Maximum radial resolution."""
        return self.__dict__.setdefault("_L", 0)

    @property
    def M(self):
        """int:  Maximum poloidal resolution."""
        return self.__dict__.setdefault("_M", 0)

    @property
    def N(self):
        """int: Maximum toroidal resolution."""
        return self.__dict__.setdefault("_N", 0)

    @property
    def NFP(self):
        """int: Number of field periods."""
        return self.__dict__.setdefault("_NFP", 1)

    @property
    def sym(self):
        """str: Type of symmetry."""
        # one of: {'even', 'sin', 'cos', 'cos(t)', False}
        return self.__dict__.setdefault("_sym", False)

    @property
    def modes(self):
        """ndarray: Mode numbers [l,m,n]."""
        return self.__dict__.setdefault("_modes", np.array([]).reshape((0, 3)))

    @property
    def num_modes(self):
        """int: Total number of modes in the spectral basis."""
        return self.modes.shape[0]

    @property
    def spectral_indexing(self):
        """str: Type of indexing used for the spectral basis."""
        return self.__dict__.setdefault("_spectral_indexing", "linear")

    def __repr__(self):
        """Get the string form of the object."""
        return (
            type(self).__name__
            + " at "
            + str(hex(id(self)))
            + " (L={}, M={}, N={}, NFP={}, sym={}, spectral_indexing={})".format(
                self.L, self.M, self.N, self.NFP, self.sym, self.spectral_indexing
            )
        )


class PowerSeries(_Basis):
    """1D basis set for flux surface quantities.

    Power series in the radial coordinate.

    Parameters
    ----------
    L : int
        Maximum radial resolution.
    sym : {"even", False}
        Type of symmetry. "even" has only even powers of rho, for an analytic profile
        on the disc. False uses the full (odd + even) powers.

    """

    def __init__(self, L, sym="even"):
        self._L = check_nonnegint(L, "L", False)
        self._M = 0
        self._N = 0
        self._NFP = 1
        self._sym = bool(sym) if not sym else str(sym)
        self._spectral_indexing = "linear"

        self._modes = self._get_modes(L=self.L)

        super().__init__()

    def _get_modes(self, L):
        """Get mode numbers for power series.

        Parameters
        ----------
        L : int
            Maximum radial resolution.

        Returns
        -------
        modes : ndarray of int, shape(num_modes,3)
            Array of mode numbers [l,m,n].
            Each row is one basis function with modes (l,m,n).

        """
        l = np.arange(L + 1).reshape((-1, 1))
        z = np.zeros((L + 1, 2))
        return np.hstack([l, z])

    def evaluate(
        self, nodes, derivatives=np.array([0, 0, 0]), modes=None, unique=False
    ):
        """Evaluate basis functions at specified nodes.

        Parameters
        ----------
        nodes : ndarray of float, size(num_nodes,3)
            Node coordinates, in (rho,theta,zeta).
        derivatives : ndarray of int, shape(num_derivatives,3)
            Order of derivatives to compute in (rho,theta,zeta).
        modes : ndarray of in, shape(num_modes,3), optional
            Basis modes to evaluate (if None, full basis is used)
        unique : bool, optional
            whether to reduce workload by only calculating for unique values of nodes,
            modes can be faster, but doesn't work with jit or autodiff

        Returns
        -------
        y : ndarray, shape(num_nodes,num_modes)
            basis functions evaluated at nodes

        """
        if modes is None:
            modes = self.modes
        if (derivatives[1] != 0) or (derivatives[2] != 0):
            return jnp.zeros((nodes.shape[0], modes.shape[0]))
        if not len(modes):
            return np.array([]).reshape((len(nodes), 0))

        r, t, z = nodes.T
        l, m, n = modes.T

        if unique:
            _, ridx, routidx = np.unique(
                r, return_index=True, return_inverse=True, axis=0
            )
            _, lidx, loutidx = np.unique(
                l, return_index=True, return_inverse=True, axis=0
            )
            r = r[ridx]
            l = l[lidx]

        radial = powers(r, l, dr=derivatives[0])
        if unique:
            radial = radial[routidx][:, loutidx]

        return radial

    def change_resolution(self, L):
        """Change resolution of the basis to the given resolution.

        Parameters
        ----------
        L : int
            Maximum radial resolution.

        """
        if L != self.L:
            self._L = check_nonnegint(L, "L", False)
            self._modes = self._get_modes(self.L)
            self._set_up()


class FourierSeries(_Basis):
    """1D basis set for use with the magnetic axis.

    Fourier series in the toroidal coordinate.

    Parameters
    ----------
    N : int
        Maximum toroidal resolution.
    NFP : int
        number of field periods
    sym : {``'cos'``, ``'sin'``, False}
        * ``'cos'`` for cos(m*t-n*z) symmetry
        * ``'sin'`` for sin(m*t-n*z) symmetry
        * ``False`` for no symmetry (Default)

    """

    def __init__(self, N, NFP=1, sym=False):
        self._L = 0
        self._M = 0
        self._N = check_nonnegint(N, "N", False)
        self._NFP = check_posint(NFP, "NFP", False)
        self._sym = bool(sym) if not sym else str(sym)
        self._spectral_indexing = "linear"

        self._modes = self._get_modes(N=self.N)

        super().__init__()

    def _get_modes(self, N):
        """Get mode numbers for Fourier series.

        Parameters
        ----------
        N : int
            Maximum toroidal resolution.

        Returns
        -------
        modes : ndarray of int, shape(num_modes,3)
            Array of mode numbers [l,m,n].
            Each row is one basis function with modes (l,m,n).

        """
        dim_tor = 2 * N + 1
        n = np.arange(dim_tor).reshape((-1, 1)) - N
        z = np.zeros((dim_tor, 2))
        return np.hstack([z, n])

    def evaluate(
        self, nodes, derivatives=np.array([0, 0, 0]), modes=None, unique=False
    ):
        """Evaluate basis functions at specified nodes.

        Parameters
        ----------
        nodes : ndarray of float, size(num_nodes,3)
            Node coordinates, in (rho,theta,zeta).
        derivatives : ndarray of int, shape(num_derivatives,3)
            Order of derivatives to compute in (rho,theta,zeta).
        modes : ndarray of in, shape(num_modes,3), optional
            Basis modes to evaluate (if None, full basis is used).
        unique : bool, optional
            Whether to workload by only calculating for unique values of nodes, modes
            can be faster, but doesn't work with jit or autodiff.

        Returns
        -------
        y : ndarray, shape(num_nodes,num_modes)
            Basis functions evaluated at nodes.

        """
        if modes is None:
            modes = self.modes
        if (derivatives[0] != 0) or (derivatives[1] != 0):
            return jnp.zeros((nodes.shape[0], modes.shape[0]))
        if not len(modes):
            return np.array([]).reshape((len(nodes), 0))

        r, t, z = nodes.T
        l, m, n = modes.T

        if unique:
            _, zidx, zoutidx = np.unique(
                z, return_index=True, return_inverse=True, axis=0
            )
            _, nidx, noutidx = np.unique(
                n, return_index=True, return_inverse=True, axis=0
            )
            z = z[zidx]
            n = n[nidx]

        toroidal = fourier(z[:, np.newaxis], n, self.NFP, derivatives[2])
        if unique:
            toroidal = toroidal[zoutidx][:, noutidx]

        return toroidal

    def change_resolution(self, N, NFP=None, sym=None):
        """Change resolution of the basis to the given resolutions.

        Parameters
        ----------
        N : int
            Maximum toroidal resolution.
        NFP : int
            Number of field periods.
        sym : bool
            Whether to enforce stellarator symmetry.

        """
        NFP = check_posint(NFP, "NFP")
        self._NFP = NFP if NFP is not None else self.NFP
        if N != self.N:
            self._N = check_nonnegint(N, "N", False)
            self._sym = sym if sym is not None else self.sym
            self._modes = self._get_modes(self.N)
            self._set_up()


class DoubleFourierSeries(_Basis):
    """2D basis set for use on a single flux surface.

    Fourier series in both the poloidal and toroidal coordinates.

    Parameters
    ----------
    M : int
        Maximum poloidal resolution.
    N : int
        Maximum toroidal resolution.
    NFP : int
        Number of field periods.
    sym : {``'cos'``, ``'sin'``, ``False``}
        * ``'cos'`` for cos(m*t-n*z) symmetry
        * ``'sin'`` for sin(m*t-n*z) symmetry
        * ``False`` for no symmetry (Default)

    """

    def __init__(self, M, N, NFP=1, sym=False):
        self._L = 0
        self._M = check_nonnegint(M, "M", False)
        self._N = check_nonnegint(N, "N", False)
        self._NFP = check_posint(NFP, "NFP", False)
        self._sym = bool(sym) if not sym else str(sym)
        self._spectral_indexing = "linear"

        self._modes = self._get_modes(M=self.M, N=self.N)

        super().__init__()

    def _get_modes(self, M, N):
        """Get mode numbers for double Fourier series.

        Parameters
        ----------
        M : int
            Maximum poloidal resolution.
        N : int
            Maximum toroidal resolution.

        Returns
        -------
        modes : ndarray of int, shape(num_modes,3)
            Array of mode numbers [l,m,n].
            Each row is one basis function with modes (l,m,n).

        """
        dim_pol = 2 * M + 1
        dim_tor = 2 * N + 1
        m = np.arange(dim_pol) - M
        n = np.arange(dim_tor) - N
        mm, nn = np.meshgrid(m, n)
        mm = mm.reshape((-1, 1), order="F")
        nn = nn.reshape((-1, 1), order="F")
        z = np.zeros_like(mm)
        y = np.hstack([z, mm, nn])
        return y

    def evaluate(
        self, nodes, derivatives=np.array([0, 0, 0]), modes=None, unique=False
    ):
        """Evaluate basis functions at specified nodes.

        Parameters
        ----------
        nodes : ndarray of float, size(num_nodes,3)
            Node coordinates, in (rho,theta,zeta).
        derivatives : ndarray of int, shape(num_derivatives,3)
            Order of derivatives to compute in (rho,theta,zeta).
        modes : ndarray of in, shape(num_modes,3), optional
            Basis modes to evaluate (if None, full basis is used).
        unique : bool, optional
            Whether to workload by only calculating for unique values of nodes, modes
            can be faster, but doesn't work with jit or autodiff.

        Returns
        -------
        y : ndarray, shape(num_nodes,num_modes)
            Basis functions evaluated at nodes.

        """
        if modes is None:
            modes = self.modes
        if derivatives[0] != 0:
            return jnp.zeros((nodes.shape[0], modes.shape[0]))
        if not len(modes):
            return np.array([]).reshape((len(nodes), 0))

        r, t, z = nodes.T
        l, m, n = modes.T

        if unique:
            _, tidx, toutidx = np.unique(
                t, return_index=True, return_inverse=True, axis=0
            )
            _, zidx, zoutidx = np.unique(
                z, return_index=True, return_inverse=True, axis=0
            )
            _, midx, moutidx = np.unique(
                m, return_index=True, return_inverse=True, axis=0
            )
            _, nidx, noutidx = np.unique(
                n, return_index=True, return_inverse=True, axis=0
            )
            t = t[tidx]
            z = z[zidx]
            m = m[midx]
            n = n[nidx]

        poloidal = fourier(t[:, np.newaxis], m, 1, derivatives[1])
        toroidal = fourier(z[:, np.newaxis], n, self.NFP, derivatives[2])
        if unique:
            poloidal = poloidal[toutidx][:, moutidx]
            toroidal = toroidal[zoutidx][:, noutidx]

        return poloidal * toroidal

    def change_resolution(self, M, N, NFP=None, sym=None):
        """Change resolution of the basis to the given resolutions.

        Parameters
        ----------
        M : int
            Maximum poloidal resolution.
        N : int
            Maximum toroidal resolution.
        NFP : int
            Number of field periods.
        sym : bool
            Whether to enforce stellarator symmetry.

        Returns
        -------
        None

        """
        NFP = check_posint(NFP, "NFP")
        self._NFP = NFP if NFP is not None else self.NFP
        if M != self.M or N != self.N or sym != self.sym:
            self._M = check_nonnegint(M, "M", False)
            self._N = check_nonnegint(N, "N", False)
            self._sym = sym if sym is not None else self.sym
            self._modes = self._get_modes(self.M, self.N)
            self._set_up()


class ZernikePolynomial(_Basis):
    """2D basis set for analytic functions in a unit disc.

    Parameters
    ----------
    L : int
        Maximum radial resolution. Use L=-1 for default based on M.
    M : int
        Maximum poloidal resolution.
    sym : {``'cos'``, ``'sin'``, ``False``}
        * ``'cos'`` for cos(m*t-n*z) symmetry
        * ``'sin'`` for sin(m*t-n*z) symmetry
        * ``False`` for no symmetry (Default)
    spectral_indexing : {``'ansi'``, ``'fringe'``}
        Indexing method, default value = ``'ansi'``

        For L=0, all methods are equivalent and give a "chevron" shaped
        basis (only the outer edge of the zernike pyramid of width M).
        For L>0, the indexing scheme defines order of the basis functions:

        ``'ansi'``: ANSI indexing fills in the pyramid with triangles of
        decreasing size, ending in a triangle shape. For L == M,
        the traditional ANSI pyramid indexing is recovered. For L>M, adds rows
        to the bottom of the pyramid, increasing L while keeping M constant,
        giving a "house" shape.

        ``'fringe'``: Fringe indexing fills in the pyramid with chevrons of
        decreasing size, ending in a diamond shape for L=2*M where
        the traditional fringe/U of Arizona indexing is recovered.
        For L > 2*M, adds chevrons to the bottom, making a hexagonal diamond.

    """

    def __init__(self, L, M, sym=False, spectral_indexing="ansi"):
        self._L = check_nonnegint(L, "L", False)
        self._M = check_nonnegint(M, "M", False)
        self._N = 0
        self._NFP = 1
        self._sym = bool(sym) if not sym else str(sym)
        self._spectral_indexing = str(spectral_indexing)

        self._modes = self._get_modes(
            L=self.L, M=self.M, spectral_indexing=self.spectral_indexing
        )

        super().__init__()

    def _get_modes(self, L, M, spectral_indexing="ansi"):
        """Get mode numbers for Fourier-Zernike basis functions.

        Parameters
        ----------
        L : int
            Maximum radial resolution.
        M : int
            Maximum poloidal resolution.
        spectral_indexing : {``'ansi'``, ``'fringe'``}
            Indexing method, default value = ``'ansi'``

            For L=0, all methods are equivalent and give a "chevron" shaped
            basis (only the outer edge of the zernike pyramid of width M).
            For L>0, the indexing scheme defines order of the basis functions:

            ``'ansi'``: ANSI indexing fills in the pyramid with triangles of
            decreasing size, ending in a triangle shape. For L == M,
            the traditional ANSI pyramid indexing is recovered. For L>M, adds rows
            to the bottom of the pyramid, increasing L while keeping M constant,
            giving a "house" shape.

            ``'fringe'``: Fringe indexing fills in the pyramid with chevrons of
            decreasing size, ending in a diamond shape for L=2*M where
            the traditional fringe/U of Arizona indexing is recovered.
            For L > 2*M, adds chevrons to the bottom, making a hexagonal diamond.

        Returns
        -------
        modes : ndarray of int, shape(num_modes,3)
            Array of mode numbers [l,m,n].
            Each row is one basis function with modes (l,m,n).

        """
        assert spectral_indexing in [
            "ansi",
            "fringe",
        ], "Unknown spectral_indexing: {}".format(spectral_indexing)

        if spectral_indexing == "ansi":
            pol_posm = [
                [(m + d, m) for m in range(0, M + 1) if m + d < M + 1]
                for d in range(0, L + 1, 2)
            ]
            if L > M:
                pol_posm += [
                    (l, m)
                    for l in range(M + 1, L + 1)
                    for m in range(0, M + 1)
                    if (l - m) % 2 == 0
                ]

        elif spectral_indexing == "fringe":
            pol_posm = [
                [(m + d // 2, m - d // 2) for m in range(0, M + 1) if m - d // 2 >= 0]
                for d in range(0, L + 1, 2)
            ]
            if L > 2 * M:
                pol_posm += [
                    [(l - m, m) for m in range(0, M + 1)]
                    for l in range(2 * M, L + 1, 2)
                ]

        pol = [
            [(l, m), (l, -m)] if m != 0 else [(l, m)] for l, m in flatten_list(pol_posm)
        ]
        pol = np.array(flatten_list(pol))
        num_pol = len(pol)
        tor = np.zeros((num_pol, 1))

        return np.hstack([pol, tor])

    def evaluate(
        self, nodes, derivatives=np.array([0, 0, 0]), modes=None, unique=False
    ):
        """Evaluate basis functions at specified nodes.

        Parameters
        ----------
        nodes : ndarray of float, size(num_nodes,3)
            Node coordinates, in (rho,theta,zeta).
        derivatives : ndarray of int, shape(num_derivatives,3)
            Order of derivatives to compute in (rho,theta,zeta).
        modes : ndarray of int, shape(num_modes,3), optional
            Basis modes to evaluate (if None, full basis is used).
        unique : bool, optional
            Whether to workload by only calculating for unique values of nodes, modes
            can be faster, but doesn't work with jit or autodiff.

        Returns
        -------
        y : ndarray, shape(num_nodes,num_modes)
            Basis functions evaluated at nodes.

        """
        if modes is None:
            modes = self.modes
        if derivatives[2] != 0:
            return jnp.zeros((nodes.shape[0], modes.shape[0]))
        if not len(modes):
            return np.array([]).reshape((len(nodes), 0))

        r, t, z = nodes.T
        l, m, n = modes.T
        lm = modes[:, :2]

        if unique:
            _, ridx, routidx = np.unique(
                r, return_index=True, return_inverse=True, axis=0
            )
            _, tidx, toutidx = np.unique(
                t, return_index=True, return_inverse=True, axis=0
            )
            _, lmidx, lmoutidx = np.unique(
                lm, return_index=True, return_inverse=True, axis=0
            )
            _, midx, moutidx = np.unique(
                m, return_index=True, return_inverse=True, axis=0
            )
            r = r[ridx]
            t = t[tidx]
            lm = lm[lmidx]
            m = m[midx]

        radial = zernike_radial(r[:, np.newaxis], lm[:, 0], lm[:, 1], dr=derivatives[0])
        poloidal = fourier(t[:, np.newaxis], m, 1, derivatives[1])

        if unique:
            radial = radial[routidx][:, lmoutidx]
            poloidal = poloidal[toutidx][:, moutidx]

        return radial * poloidal

    def change_resolution(self, L, M, sym=None):
        """Change resolution of the basis to the given resolutions.

        Parameters
        ----------
        L : int
            Maximum radial resolution.
        M : int
            Maximum poloidal resolution.
        sym : bool
            Whether to enforce stellarator symmetry.

        Returns
        -------
        None

        """
        if L != self.L or M != self.M or sym != self.sym:
            self._L = check_nonnegint(L, "L", False)
            self._M = check_nonnegint(M, "M", False)
            self._sym = sym if sym is not None else self.sym
            self._modes = self._get_modes(
                self.L, self.M, spectral_indexing=self.spectral_indexing
            )
            self._set_up()


class ChebyshevDoubleFourierBasis(_Basis):
    """3D basis: tensor product of Chebyshev polynomials and two Fourier series.

    Fourier series in both the poloidal and toroidal coordinates.

    Parameters
    ----------
    L : int
        Maximum radial resolution.
    M : int
        Maximum poloidal resolution.
    N : int
        Maximum toroidal resolution.
    NFP : int
        Number of field periods.
    sym : {``'cos'``, ``'sin'``, ``False``}
        * ``'cos'`` for cos(m*t-n*z) symmetry
        * ``'sin'`` for sin(m*t-n*z) symmetry
        * ``False`` for no symmetry (Default)

    """

    def __init__(self, L, M, N, NFP=1, sym=False):
        self._L = check_nonnegint(L, "L", False)
        self._M = check_nonnegint(M, "M", False)
        self._N = check_nonnegint(N, "N", False)
        self._NFP = check_posint(NFP, "NFP", False)
        self._sym = bool(sym) if not sym else str(sym)
        self._spectral_indexing = "linear"

        self._modes = self._get_modes(L=self.L, M=self.M, N=self.N)

        super().__init__()

    def _get_modes(self, L, M, N):
        """Get mode numbers for Chebyshev-Fourier series.

        Parameters
        ----------
        L : int
            Maximum radial resolution.
        M : int
            Maximum poloidal resolution.
        N : int
            Maximum toroidal resolution.

        Returns
        -------
        modes : ndarray of int, shape(num_modes,3)
            Array of mode numbers [l,m,n].
            Each row is one basis function with modes (l,m,n).

        """
        dim_pol = 2 * M + 1
        dim_tor = 2 * N + 1
        l = np.arange(L + 1)
        m = np.arange(dim_pol) - M
        n = np.arange(dim_tor) - N
        ll, mm, nn = np.meshgrid(l, m, n)
        ll = ll.reshape((-1, 1), order="F")
        mm = mm.reshape((-1, 1), order="F")
        nn = nn.reshape((-1, 1), order="F")
        y = np.hstack([ll, mm, nn])
        return y

    def evaluate(
        self, nodes, derivatives=np.array([0, 0, 0]), modes=None, unique=False
    ):
        """Evaluate basis functions at specified nodes.

        Parameters
        ----------
        nodes : ndarray of float, size(num_nodes,3)
            Node coordinates, in (rho,theta,zeta).
        derivatives : ndarray of int, shape(num_derivatives,3)
            Order of derivatives to compute in (rho,theta,zeta).
        modes : ndarray of in, shape(num_modes,3), optional
            Basis modes to evaluate (if None, full basis is used).
        unique : bool, optional
            whether to reduce workload by only calculating for unique values of nodes,
            modes can be faster, but doesn't work with jit or autodiff

        Returns
        -------
        y : ndarray, shape(num_nodes,num_modes)
            Basis functions evaluated at nodes.

        """
        if modes is None:
            modes = self.modes
        if not len(modes):
            return np.array([]).reshape((len(nodes), 0))

        r, t, z = nodes.T
        l, m, n = modes.T

        radial = chebyshev(r[:, np.newaxis], l, dr=derivatives[0])
        poloidal = fourier(t[:, np.newaxis], m, 1, derivatives[1])
        toroidal = fourier(z[:, np.newaxis], n, self.NFP, derivatives[2])

        return radial * poloidal * toroidal

    def change_resolution(self, L, M, N, NFP=None, sym=None):
        """Change resolution of the basis to the given resolutions.

        Parameters
        ----------
        L : int
            Maximum radial resolution.
        M : int
            Maximum poloidal resolution.
        N : int
            Maximum toroidal resolution.
        NFP : int
            Number of field periods.
        sym : bool
            Whether to enforce stellarator symmetry.

        Returns
        -------
        None

        """
        NFP = check_posint(NFP, "NFP")
        self._NFP = NFP if NFP is not None else self.NFP
        if L != self.L or M != self.M or N != self.N or sym != self.sym:
            self._L = check_nonnegint(L, "L", False)
            self._M = check_nonnegint(M, "M", False)
            self._N = check_nonnegint(N, "N", False)
            self._sym = sym if sym is not None else self.sym
            self._modes = self._get_modes(self.L, self.M, self.N)
            self._set_up()


class FourierZernikeBasis(_Basis):
    """3D basis set for analytic functions in a toroidal volume.

    Zernike polynomials in the radial & poloidal coordinates, and a Fourier
    series in the toroidal coordinate.

    Parameters
    ----------
    L : int
        Maximum radial resolution. Use L=-1 for default based on M.
    M : int
        Maximum poloidal resolution.
    N : int
        Maximum toroidal resolution.
    NFP : int
        Number of field periods.
    sym : {``'cos'``, ``'sin'``, ``False``}
        * ``'cos'`` for cos(m*t-n*z) symmetry
        * ``'sin'`` for sin(m*t-n*z) symmetry
        * ``False`` for no symmetry (Default)
    spectral_indexing : {``'ansi'``, ``'fringe'``}
        Indexing method, default value = ``'ansi'``

        For L=0, all methods are equivalent and give a "chevron" shaped
        basis (only the outer edge of the zernike pyramid of width M).
        For L>0, the indexing scheme defines order of the basis functions:

        ``'ansi'``: ANSI indexing fills in the pyramid with triangles of
        decreasing size, ending in a triangle shape. For L == M,
        the traditional ANSI pyramid indexing is recovered. For L>M, adds rows
        to the bottom of the pyramid, increasing L while keeping M constant,
        giving a "house" shape.

        ``'fringe'``: Fringe indexing fills in the pyramid with chevrons of
        decreasing size, ending in a diamond shape for L=2*M where
        the traditional fringe/U of Arizona indexing is recovered.
        For L > 2*M, adds chevrons to the bottom, making a hexagonal diamond.

    """

    def __init__(self, L, M, N, NFP=1, sym=False, spectral_indexing="ansi"):
        self._L = check_nonnegint(L, "L", False)
        self._M = check_nonnegint(M, "M", False)
        self._N = check_nonnegint(N, "N", False)
        self._NFP = check_posint(NFP, "NFP", False)
        self._sym = bool(sym) if not sym else str(sym)
        self._spectral_indexing = str(spectral_indexing)

        self._modes = self._get_modes(
            L=self.L, M=self.M, N=self.N, spectral_indexing=self.spectral_indexing
        )

        super().__init__()

    def _get_modes(self, L, M, N, spectral_indexing="ansi"):
        """Get mode numbers for Fourier-Zernike basis functions.

        Parameters
        ----------
        L : int
            Maximum radial resolution.
        M : int
            Maximum poloidal resolution.
        N : int
            Maximum toroidal resolution.
        spectral_indexing : {``'ansi'``, ``'fringe'``}
            Indexing method, default value = ``'ansi'``

            For L=0, all methods are equivalent and give a "chevron" shaped
            basis (only the outer edge of the zernike pyramid of width M).
            For L>0, the indexing scheme defines order of the basis functions:

            ``'ansi'``: ANSI indexing fills in the pyramid with triangles of
            decreasing size, ending in a triangle shape. For L == M,
            the traditional ANSI pyramid indexing is recovered. For L>M, adds rows
            to the bottom of the pyramid, increasing L while keeping M constant,
            giving a "house" shape.

            ``'fringe'``: Fringe indexing fills in the pyramid with chevrons of
            decreasing size, ending in a diamond shape for L=2*M where
            the traditional fringe/U of Arizona indexing is recovered.
            For L > 2*M, adds chevrons to the bottom, making a hexagonal diamond.

        Returns
        -------
        modes : ndarray of int, shape(num_modes,3)
            Array of mode numbers [l,m,n].
            Each row is one basis function with modes (l,m,n).

        """
        assert spectral_indexing in [
            "ansi",
            "fringe",
        ], "Unknown spectral_indexing: {}".format(spectral_indexing)

        if spectral_indexing == "ansi":
            pol_posm = [
                [(m + d, m) for m in range(0, M + 1) if m + d < M + 1]
                for d in range(0, L + 1, 2)
            ]
            if L > M:
                pol_posm += [
                    (l, m)
                    for l in range(M + 1, L + 1)
                    for m in range(0, M + 1)
                    if (l - m) % 2 == 0
                ]

        elif spectral_indexing == "fringe":
            pol_posm = [
                [(m + d // 2, m - d // 2) for m in range(0, M + 1) if m - d // 2 >= 0]
                for d in range(0, L + 1, 2)
            ]
            if L > 2 * M:
                pol_posm += [
                    [(l - m, m) for m in range(0, M + 1)]
                    for l in range(2 * M, L + 1, 2)
                ]

        pol = [
            [(l, m), (l, -m)] if m != 0 else [(l, m)] for l, m in flatten_list(pol_posm)
        ]
        pol = np.array(flatten_list(pol))
        num_pol = len(pol)

        pol = np.tile(pol, (2 * N + 1, 1))
        tor = np.atleast_2d(
            np.tile(np.arange(-N, N + 1), (num_pol, 1)).flatten(order="f")
        ).T
        return np.unique(np.hstack([pol, tor]), axis=0)

    def evaluate(
        self, nodes, derivatives=np.array([0, 0, 0]), modes=None, unique=False
    ):
        """Evaluate basis functions at specified nodes.

        Parameters
        ----------
        nodes : ndarray of float, size(num_nodes,3)
            Node coordinates, in (rho,theta,zeta).
        derivatives : ndarray of int, shape(num_derivatives,3)
            Order of derivatives to compute in (rho,theta,zeta).
        modes : ndarray of int, shape(num_modes,3), optional
            Basis modes to evaluate (if None, full basis is used).
        unique : bool, optional
            Whether to workload by only calculating for unique values of nodes, modes
            can be faster, but doesn't work with jit or autodiff.

        Returns
        -------
        y : ndarray, shape(num_nodes,num_modes)
            Basis functions evaluated at nodes.

        """
        if modes is None:
            modes = self.modes
        if not len(modes):
            return np.array([]).reshape((len(nodes), 0))

        # TODO: avoid duplicate calculations when mixing derivatives
        r, t, z = nodes.T
        l, m, n = modes.T
        lm = modes[:, :2]

        if unique:
            # TODO: can avoid this here by using grid.unique_idx etc
            # and adding unique_modes attributes to basis
            _, ridx, routidx = np.unique(
                r, return_index=True, return_inverse=True, axis=0
            )
            _, tidx, toutidx = np.unique(
                t, return_index=True, return_inverse=True, axis=0
            )
            _, zidx, zoutidx = np.unique(
                z, return_index=True, return_inverse=True, axis=0
            )
            _, lmidx, lmoutidx = np.unique(
                lm, return_index=True, return_inverse=True, axis=0
            )
            _, midx, moutidx = np.unique(
                m, return_index=True, return_inverse=True, axis=0
            )
            _, nidx, noutidx = np.unique(
                n, return_index=True, return_inverse=True, axis=0
            )
            r = r[ridx]
            t = t[tidx]
            z = z[zidx]
            lm = lm[lmidx]
            m = m[midx]
            n = n[nidx]

        radial = zernike_radial(r[:, np.newaxis], lm[:, 0], lm[:, 1], dr=derivatives[0])
        poloidal = fourier(t[:, np.newaxis], m, dt=derivatives[1])
        toroidal = fourier(z[:, np.newaxis], n, NFP=self.NFP, dt=derivatives[2])
        if unique:
            radial = radial[routidx][:, lmoutidx]
            poloidal = poloidal[toutidx][:, moutidx]
            toroidal = toroidal[zoutidx][:, noutidx]

        return radial * poloidal * toroidal

    def change_resolution(self, L, M, N, NFP=None, sym=None):
        """Change resolution of the basis to the given resolutions.

        Parameters
        ----------
        L : int
            Maximum radial resolution.
        M : int
            Maximum poloidal resolution.
        N : int
            Maximum toroidal resolution.
        NFP : int
            Number of field periods.
        sym : bool
            Whether to enforce stellarator symmetry.

        Returns
        -------
        None

        """
        NFP = check_posint(NFP, "NFP")
        self._NFP = NFP if NFP is not None else self.NFP
        if L != self.L or M != self.M or N != self.N or sym != self.sym:
            self._L = check_nonnegint(L, "L", False)
            self._M = check_nonnegint(M, "M", False)
            self._N = check_nonnegint(N, "N", False)
            self._sym = sym if sym is not None else self.sym
            self._modes = self._get_modes(
                self.L, self.M, self.N, spectral_indexing=self.spectral_indexing
            )
            self._set_up()


class ChebyshevPolynomial(_Basis):
    """Shifted Chebyshev polynomial of the first kind.

    Parameters
    ----------
    L : int
        Maximum radial resolution.

    """

    def __init__(self, L):
        self._L = check_nonnegint(L, "L", False)
        self._M = 0
        self._N = 0
        self._NFP = 1
        self._sym = False
        self._spectral_indexing = "linear"

        self._modes = self._get_modes(L=self.L)

        super().__init__()

    def _get_modes(self, L):
        """Get mode numbers for shifted Chebyshev polynomials of the first kind.

        Parameters
        ----------
        L : int
            Maximum radial resolution.

        Returns
        -------
        modes : ndarray of int, shape(num_modes,3)
            Array of mode numbers [l,m,n].
            Each row is one basis function with modes (l,m,n).

        """
        l = np.arange(L + 1).reshape((-1, 1))
        z = np.zeros((L + 1, 2))
        return np.hstack([l, z])

    def evaluate(
        self, nodes, derivatives=np.array([0, 0, 0]), modes=None, unique=False
    ):
        """Evaluate basis functions at specified nodes.

        Parameters
        ----------
        nodes : ndarray of float, size(num_nodes,3)
            Node coordinates, in (rho,theta,zeta).
        derivatives : ndarray of int, shape(num_derivatives,3)
            Order of derivatives to compute in (rho,theta,zeta).
        modes : ndarray of in, shape(num_modes,3), optional
            Basis modes to evaluate (if None, full basis is used)
        unique : bool, optional
            whether to reduce workload by only calculating for unique values of nodes,
            modes can be faster, but doesn't work with jit or autodiff

        Returns
        -------
        y : ndarray, shape(num_nodes,num_modes)
            basis functions evaluated at nodes

        """
        if modes is None:
            modes = self.modes
        if (derivatives[1] != 0) or (derivatives[2] != 0):
            return jnp.zeros((nodes.shape[0], modes.shape[0]))
        if not len(modes):
            return np.array([]).reshape((len(nodes), 0))

        r, t, z = nodes.T
        l, m, n = modes.T

        radial = chebyshev(r[:, np.newaxis], l, dr=derivatives[0])
        return radial

    def change_resolution(self, L):
        """Change resolution of the basis to the given resolution.

        Parameters
        ----------
        L : int
            Maximum radial resolution.

        """
        if L != self.L:
            self._L = check_nonnegint(L, "L", False)
            self._modes = self._get_modes(self.L)
            self._set_up()


def polyder_vec(p, m, exact=False):
    """Vectorized version of polyder.

    For differentiating multiple polynomials of the same degree

    Parameters
    ----------
    p : ndarray, shape(N,M)
        polynomial coefficients. Each row is 1 polynomial, in descending powers of x,
        each column is a power of x
    m : int >=0
        order of derivative
    exact : bool
        Whether to use exact integer arithmetic (not compatible with JAX, but may be
        needed for very high degree polynomials)

    Returns
    -------
    der : ndarray, shape(N,M)
        polynomial coefficients for derivative in descending order

    """
    if exact:
        return _polyder_exact(p, m)
    else:
        return _polyder_jax(p, m)


def _polyder_exact(p, m):
    m = np.asarray(m, dtype=int)  # order of derivative
    p = np.atleast_2d(p)
    order = p.shape[1] - 1

    D = np.arange(order, -1, -1)
    num = np.array([factorial(i) for i in D], dtype=object)
    den = np.array([factorial(max(i - m, 0)) for i in D], dtype=object)
    D = (num // den).astype(p.dtype)

    p = np.roll(D * p, m, axis=1)
    idx = np.arange(p.shape[1])
    p = np.where(idx < m, 0, p)
    return p


@jit
def _polyder_jax(p, m):
    p = jnp.atleast_2d(jnp.asarray(p))
    m = jnp.asarray(m).astype(int)
    order = p.shape[1] - 1
    D = jnp.arange(order, -1, -1)

    def body(i, Di):
        return Di * jnp.maximum(D - i, 1)

    D = fori_loop(0, m, body, jnp.ones_like(D))

    p = jnp.roll(D * p, m, axis=1)
    idx = jnp.arange(p.shape[1])
    p = jnp.where(idx < m, 0, p)

    return p


def polyval_vec(p, x, prec=None):
    """Evaluate a polynomial at specific values.

    Vectorized for evaluating multiple polynomials of the same degree.

    Parameters
    ----------
    p : ndarray, shape(N,M)
        Array of coefficient for N polynomials of order M.
        Each row is one polynomial, given in descending powers of x.
    x : ndarray, shape(K,)
        A number, or 1d array of numbers at
        which to evaluate p. If greater than 1d it is flattened.
    prec : int, optional
        precision to use, in number of decimal places. Default is
        double precision (~16 decimals) which should be enough for
        most cases with L <= 24

    Returns
    -------
    y : ndarray, shape(N,K)
        polynomials evaluated at x.
        Each row corresponds to a polynomial, each column to a value of x

    """
    if prec is not None and prec > 18:
        return _polyval_exact(p, x, prec)
    else:
        return _polyval_jax(p, x)


def _polyval_exact(p, x, prec):
    p = np.atleast_2d(p)
    x = np.atleast_1d(x).flatten()
    # TODO: possibly multithread this bit
    mpmath.mp.dps = prec
    y = np.array([np.asarray(mpmath.polyval(list(pi), x)) for pi in p])
    return y.astype(float)


@jit
def _polyval_jax(p, x):
    p = jnp.atleast_2d(jnp.asarray(p))
    x = jnp.atleast_1d(jnp.asarray(x)).flatten()
    npoly = p.shape[0]  # number of polynomials
    order = p.shape[1]  # order of polynomials
    nx = len(x)  # number of coordinates
    y = jnp.zeros((npoly, nx))

    def body(k, y):
        return y * x + jnp.atleast_2d(p[:, k]).T

    y = fori_loop(0, order, body, y)

    return y.astype(float)


def zernike_radial_coeffs(l, m, exact=True):
    """Polynomial coefficients for radial part of zernike basis.

    The for loop ranges from m to l+1 in steps of 2, as opposed to the
    formula in the zernike_eval notebook. This is to make the coeffs array in
    ascending powers of r, which is more natural for polynomial evaluation.
    So, one should substitute s=(l-k)/s in the formula in the notebook to get
    the coding implementation below.

                                 (-1)^((l-k)/2) * ((l+k)/2)!
    R_l^m(r) = sum_{k=m}^l  -------------------------------------
                             ((l-k)/2)! * ((k+m)/2)! * ((k-m)/2)!

    Parameters
    ----------
    l : ndarray of int, shape(K,)
        radial mode number(s)
    m : ndarray of int, shape(K,)
        azimuthal mode number(s)
    exact : bool
        whether to return exact coefficients with `object` dtype
        or return integer or floating point approximation

    Returns
    -------
    coeffs : ndarray
        Polynomial coefficients for Zernike polynomials, in descending powers of r.

    Notes
    -----
    Integer representation is exact up to l~54, so leaving `exact` arg as False
    can speed up evaluation with no loss in accuracy
    """
    l = np.atleast_1d(l).astype(int)
    m = np.atleast_1d(np.abs(m)).astype(int)
    lm = np.vstack([l, m]).T
    # for modest to large arrays, faster to find unique values and
    # only evaluate those
    lms, idx = np.unique(lm, return_inverse=True, axis=0)

    npoly = len(lms)
    lmax = np.max(lms[:, 0])
    coeffs = np.zeros((npoly, lmax + 1), dtype=object)
    lm_even = ((lms[:, 0] - lms[:, 1]) % 2 == 0)[:, np.newaxis]
    for ii in range(npoly):
        ll = lms[ii, 0]
        mm = lms[ii, 1]
        for s in range(mm, ll + 1, 2):
            # Zernike polynomials can also be written in the form of [1] which
            # states that the coefficients are given by the binomial coefficients
            # hence they are all integers. So, we can use exact arithmetic with integer
            # division instead of floating point division.
            # [1]https://en.wikipedia.org/wiki/Zernike_polynomials#Other_representations
            coeffs[ii, s] = ((-1) ** ((ll - s) // 2) * factorial((ll + s) // 2)) // (
                factorial((ll - s) // 2)
                * factorial((s + mm) // 2)
                * factorial((s - mm) // 2)
            )
    c = np.fliplr(np.where(lm_even, coeffs, 0))
    if not exact:
        try:
            c = c.astype(int)
        except OverflowError:
            c = c.astype(float)
    c = c[idx]
    return c


def zernike_radial_poly(r, l, m, dr=0, exact="auto"):
    """Radial part of zernike polynomials.

    Evaluates basis functions using numpy to
    exactly compute the polynomial coefficients
    and Horner's method for low resolution,
    or extended precision arithmetic for high resolution.
    Faster for low resolution, but not differentiable.

    Parameters
    ----------
    r : ndarray, shape(N,)
        radial coordinates to evaluate basis
    l : ndarray of int, shape(K,)
        radial mode number(s)
    m : ndarray of int, shape(K,)
        azimuthal mode number(s)
    dr : int
        order of derivative (Default = 0)
    exact : {"auto", True, False}
        Whether to use exact/extended precision arithmetic. Slower but more accurate.
        "auto" will use higher accuracy when needed.

    Returns
    -------
    y : ndarray, shape(N,K)
        basis function(s) evaluated at specified points

    """
    if exact == "auto":
        exact = np.max(l) > 54
    if exact:
        # this should give accuracy of ~1e-10 in the eval'd polynomials
        lmax = np.max(l)
        prec = int(0.4 * lmax + 8.4)
    else:
        prec = None
    coeffs = zernike_radial_coeffs(l, m, exact=exact)
    coeffs = polyder_vec(coeffs, dr, exact=exact)
    return polyval_vec(coeffs, r, prec=prec).T


@functools.partial(jit, static_argnums=3)
def zernike_radial(r, l, m, dr=0):
    """Radial part of zernike polynomials.

    Evaluates basis functions using JAX and a stable
    evaluation scheme based on jacobi polynomials and
    binomial coefficients. Generally faster for L>24
    and differentiable, but slower for low resolution.

    Parameters
    ----------
    r : ndarray, shape(N,)
        radial coordinates to evaluate basis
    l : ndarray of int, shape(K,)
        radial mode number(s)
    m : ndarray of int, shape(K,)
        azimuthal mode number(s)
    dr : int
        order of derivative (Default = 0)

    Returns
    -------
    y : ndarray, shape(N,K)
        basis function(s) evaluated at specified points

    """
    m = jnp.abs(m).astype(float)
    alpha = m
    beta = 0
    n = (l - m) // 2
    s = (-1) ** n
    jacobi_arg = 1 - 2 * r**2
    if dr == 0:
        out = r**m * _jacobi(n, alpha, beta, jacobi_arg, 0)
    elif dr == 1:
        f = _jacobi(n, alpha, beta, jacobi_arg, 0)
        df = _jacobi(n, alpha, beta, jacobi_arg, 1)
        out = m * r ** jnp.maximum(m - 1, 0) * f - 4 * r ** (m + 1) * df
    elif dr == 2:
        f = _jacobi(n, alpha, beta, jacobi_arg, 0)
        df = _jacobi(n, alpha, beta, jacobi_arg, 1)
        d2f = _jacobi(n, alpha, beta, jacobi_arg, 2)
        out = (
            (m - 1) * m * r ** jnp.maximum(m - 2, 0) * f
            - 4 * (2 * m + 1) * r**m * df
            + 16 * r ** (m + 2) * d2f
        )
    elif dr == 3:
        f = _jacobi(n, alpha, beta, jacobi_arg, 0)
        df = _jacobi(n, alpha, beta, jacobi_arg, 1)
        d2f = _jacobi(n, alpha, beta, jacobi_arg, 2)
        d3f = _jacobi(n, alpha, beta, jacobi_arg, 3)
        out = (
            (m - 2) * (m - 1) * m * r ** jnp.maximum(m - 3, 0) * f
            - 12 * m**2 * r ** jnp.maximum(m - 1, 0) * df
            + 48 * (m + 1) * r ** (m + 1) * d2f
            - 64 * r ** (m + 3) * d3f
        )
    elif dr == 4:
        f = _jacobi(n, alpha, beta, jacobi_arg, 0)
        df = _jacobi(n, alpha, beta, jacobi_arg, 1)
        d2f = _jacobi(n, alpha, beta, jacobi_arg, 2)
        d3f = _jacobi(n, alpha, beta, jacobi_arg, 3)
        d4f = _jacobi(n, alpha, beta, jacobi_arg, 4)
        out = (
            (m - 3) * (m - 2) * (m - 1) * m * r ** jnp.maximum(m - 4, 0) * f
            - 8 * m * (2 * m**2 - 3 * m + 1) * r ** jnp.maximum(m - 2, 0) * df
            + 48 * (2 * m**2 + 2 * m + 1) * r**m * d2f
            - 128 * (2 * m + 3) * r ** (m + 2) * d3f
            + 256 * r ** (m + 4) * d4f
        )
    else:
        raise NotImplementedError(
            "Analytic radial derivatives of Zernike polynomials for order>4 "
            + "have not been implemented."
        )
    return s * jnp.where((l - m) % 2 == 0, out, 0.0)


def power_coeffs(l):
    """Power series coefficients.

    Parameters
    ----------
    l : ndarray of int, shape(K,)
        radial mode number(s)

    Returns
    -------
    coeffs : ndarray, shape(l+1,)

    """
    l = np.atleast_1d(l).astype(int)
    npoly = len(l)  # number of polynomials
    order = np.max(l)  # order of polynomials
    coeffs = np.zeros((npoly, order + 1))
    coeffs[range(npoly), l] = 1
    return coeffs


def powers(rho, l, dr=0):
    """Power series.

    Parameters
    ----------
    rho : ndarray, shape(N,)
        radial coordinates to evaluate basis
    l : ndarray of int, shape(K,)
        radial mode number(s)
    dr : int
        order of derivative (Default = 0)

    Returns
    -------
    y : ndarray, shape(N,K)
        basis function(s) evaluated at specified points

    """
    coeffs = power_coeffs(l)
    coeffs = polyder_vec(np.fliplr(coeffs), dr)
    return polyval_vec(coeffs, rho).T


@functools.partial(jit, static_argnums=2)
def chebyshev(r, l, dr=0):
    """Shifted Chebyshev polynomial.

    Parameters
    ----------
    rho : ndarray, shape(N,)
        radial coordinates to evaluate basis
    l : ndarray of int, shape(K,)
        radial mode number(s)
    dr : int
        order of derivative (Default = 0)

    Returns
    -------
    y : ndarray, shape(N,K)
        basis function(s) evaluated at specified points

    """
    r, l = map(jnp.asarray, (r, l))
    x = 2 * r - 1  # shift
    if dr == 0:
        return jnp.cos(l * jnp.arccos(x))
    else:
        # dy/dr = dy/dx * dx/dr = dy/dx * 2
        raise NotImplementedError(
            "Analytic radial derivatives of Chebyshev polynomials "
            + "have not been implemented."
        )


@jit
def fourier(theta, m, NFP=1, dt=0):
    """Fourier series.

    Parameters
    ----------
    theta : ndarray, shape(N,)
        poloidal/toroidal coordinates to evaluate basis
    m : ndarray of int, shape(K,)
        poloidal/toroidal mode number(s)
    NFP : int
        number of field periods (Default = 1)
    dt : int
        order of derivative (Default = 0)

    Returns
    -------
    y : ndarray, shape(N,K)
        basis function(s) evaluated at specified points

    """
    theta, m, NFP, dt = map(jnp.asarray, (theta, m, NFP, dt))
    m_pos = (m >= 0).astype(int)
    m_abs = jnp.abs(m) * NFP
    shift = m_pos * jnp.pi / 2 + dt * jnp.pi / 2
    return m_abs**dt * jnp.sin(m_abs * theta + shift)


def zernike_norm(l, m):
    """Norm of a Zernike polynomial with l, m indexing.

    Parameters
    ----------
    l,m : int
        radial and azimuthal mode numbers.

    Returns
    -------
    norm : float
        the integral (Z^m_l)^2 r dr dt, r=[0,1], t=[0,2*pi]

    """
    return np.sqrt((2 * (l + 1)) / (np.pi * (1 + int(m == 0))))


@jit
@jnp.vectorize
def _binom(n, k):
    """Binomial coefficient.

    Implementation is only correct for positive integer n,k and n>=k

    Parameters
    ----------
    n : int, array-like
        number of things to choose from
    k : int, array-like
        number of things chosen

    Returns
    -------
    val : int, float, array-like
        number of possible combinations
    """
    # adapted from scipy:
    # https://github.com/scipy/scipy/blob/701ffcc8a6f04509d115aac5e5681c538b5265a2/
    # scipy/special/orthogonal_eval.pxd#L68

    n, k = map(jnp.asarray, (n, k))

    def _binom_body_fun(i, b_n):
        b, n = b_n
        num = n + 1 - i
        den = i
        return (b * num / den, n)

    kx = k.astype(int)
    b, n = fori_loop(1, 1 + kx, _binom_body_fun, (1.0, n))
    return b


@functools.partial(custom_jvp, nondiff_argnums=(4,))
@jit
@jnp.vectorize
def _jacobi(n, alpha, beta, x, dx=0):
    """Jacobi polynomial evaluation.

    Implementation is only correct for non-negative integer coefficients,
    returns 0 otherwise.

    Parameters
    ----------
    n : int, array_like
        Degree of the polynomial.
    alpha : int, array_like
        Parameter
    beta : int, array_like
        Parameter
    x : float, array_like
        Points at which to evaluate the polynomial

    Returns
    -------
    P : ndarray
        Values of the Jacobi polynomial
    """
    # adapted from scipy:
    # https://github.com/scipy/scipy/blob/701ffcc8a6f04509d115aac5e5681c538b5265a2/
    # scipy/special/orthogonal_eval.pxd#L144

    def _jacobi_body_fun(kk, d_p_a_b_x):
        d, p, alpha, beta, x = d_p_a_b_x
        k = kk + 1.0
        t = 2 * k + alpha + beta
        d = (
            (t * (t + 1) * (t + 2)) * (x - 1) * p + 2 * k * (k + beta) * (t + 2) * d
        ) / (2 * (k + alpha + 1) * (k + alpha + beta + 1) * t)
        p = d + p
        return (d, p, alpha, beta, x)

    n, alpha, beta, x = map(jnp.asarray, (n, alpha, beta, x))

    # coefficient for derivative
    coeffs = jnp.array(
        [
            1,
            (alpha + n + 1) / 2,
            (alpha + n + 2) * (alpha + n + 1) / 4,
            (alpha + n + 3) * (alpha + n + 2) * (alpha + n + 1) / 8,
            (alpha + n + 4) * (alpha + n + 3) * (alpha + n + 2) * (alpha + n + 1) / 16,
        ]
    )
    c = coeffs[dx]
    # taking derivative is same as coeff*jacobi but for shifted n,a,b
    n -= dx
    alpha += dx
    beta += dx

    d = (alpha + beta + 2) * (x - 1) / (2 * (alpha + 1))
    p = d + 1
    d, p, alpha, beta, x = fori_loop(
        0, jnp.maximum(n - 1, 0).astype(int), _jacobi_body_fun, (d, p, alpha, beta, x)
    )
    out = _binom(n + alpha, n) * p
    # should be complex for n<0, but it gets replaced elsewhere so just return 0 here
    out = jnp.where(n < 0, 0, out)
    # other edge cases
    out = jnp.where(n == 0, 1.0, out)
    out = jnp.where(n == 1, 0.5 * (2 * (alpha + 1) + (alpha + beta + 2) * (x - 1)), out)
    return c * out


@_jacobi.defjvp
def _jacobi_jvp(dx, x, xdot):
    (n, alpha, beta, x) = x
    (*_, xdot) = xdot
    f = _jacobi(n, alpha, beta, x, dx)
    df = _jacobi(n, alpha, beta, x, dx + 1)
    # in theory n, alpha, beta, dx aren't differentiable (they're integers)
    # but marking them as non-diff argnums seems to cause escaped tracer values.
    # probably a more elegant fix, but just setting those derivatives to zero seems
    # to work fine.
<<<<<<< HEAD
    return f, df * xdot + 0 * ndot + 0 * alphadot + 0 * betadot + 0 * dxdot


def get_basis_poincare(X_lmn_3D, basis_3D):
    """Convert 3D FourierZernikeBasis to 2D ZernikePolynomial at zeta=0.

    Takes a 3D FourierZernike basis and its coefficients X_lmn_3D and evaluates
    the coefficients at the zeta=0 or Pi cross-section, returning a 2D ZernikePolynomial
    basis and its coefficients X_lmn_2D. The output dimension will not be the same,
    only toroidal mode will be N=0.

    Parameters
    ----------
    X_lmn_3D : array, size [basis_3D.num_modes,1]
        The Fourier-Zernike basis coefficients of the quantity X, that you wish to find
        the 2D ZernikePolynomial basis corresponding to the quantity's value at the
        zeta=0 cross-section
    basis_3D : FourierZernikeBasis
        The Fourier-Zernike basis corresponding to the coefficients passed.

    Returns
    -------
    X_lmn_2D : array, size [basis_2D.num_modes,1]
        The ZernikePolynomial basis coefficients of the quantity X, such that their
        evaluation is the same as the input 3D basis when evaluated at zeta=0.
    basis_2D : FourierZernikeBasis
        The ZernikePolynomial basis corresponding to the coefficients output. The
        radial resolution L and poloidal resolution M are equal to the max radial
        and poloidal resolutions of the 3D basis passed as an input.
    """
    # Add up all the X_lm(n>=0) modes
    # so that the quantity at the zeta=0 surface is described with just lm modes
    # and get rid of the toroidal modes
    modes_2D = []
    X_lmn_2D = (
        []
    )  # these are corresponding to the 2D modes of the ZernikePolynomial Basis
    modes_3D = basis_3D.modes
    for i, mode in enumerate(modes_3D):
        if mode[-1] < 0:
            pass  # we do not need the sin(zeta) modes as they = 0 at zeta=0
        else:
            if (mode[0], mode[1], 0) not in modes_2D:
                modes_2D.append((mode[0], mode[1], 0))
                l = mode[0]
                m = mode[1]

                inds = np.where(
                    np.logical_and(
                        (modes_3D[:, :2] == [l, m]).all(axis=1),
                        modes_3D[:, 2] >= 0,
                    )
                )[0]

                SUM = np.sum(X_lmn_3D[inds])
                X_lmn_2D.append(SUM)

    X_lmn_2D = np.asarray(X_lmn_2D)
    modes_2D = np.asarray(modes_2D)

    basis_2D = ZernikePolynomial(
        L=basis_3D.L,
        M=basis_3D.M,
        spectral_indexing=basis_3D._spectral_indexing,
        sym=basis_3D.sym,
    )

    X_lmn_2D = copy_coeffs(X_lmn_2D, modes_2D, basis_2D.modes)
    return X_lmn_2D, basis_2D
=======
    return f, df * xdot
>>>>>>> a9f9ae8c
<|MERGE_RESOLUTION|>--- conflicted
+++ resolved
@@ -1813,8 +1813,7 @@
     # but marking them as non-diff argnums seems to cause escaped tracer values.
     # probably a more elegant fix, but just setting those derivatives to zero seems
     # to work fine.
-<<<<<<< HEAD
-    return f, df * xdot + 0 * ndot + 0 * alphadot + 0 * betadot + 0 * dxdot
+    return f, df * xdot
 
 
 def get_basis_poincare(X_lmn_3D, basis_3D):
@@ -1882,7 +1881,4 @@
     )
 
     X_lmn_2D = copy_coeffs(X_lmn_2D, modes_2D, basis_2D.modes)
-    return X_lmn_2D, basis_2D
-=======
-    return f, df * xdot
->>>>>>> a9f9ae8c
+    return X_lmn_2D, basis_2D