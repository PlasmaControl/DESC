--- conflicted
+++ resolved
@@ -198,34 +198,18 @@
     tangents = jnp.zeros((objective.dim_x,))
     if "Rb_lmn" in deltas.keys():
         con = get_instance(constraints, BoundaryRSelfConsistency)
-<<<<<<< HEAD
         A = con.derivatives["jac_unscaled"]["R_lmn"](
-            *[np.zeros(con.dimensions[arg]) for arg in con.args]
-        )
-        Ainv = np.linalg.pinv(A)
-=======
-        A = con.derivatives["jac"]["R_lmn"](
             *[jnp.zeros(con.dimensions[arg]) for arg in con.args]
         )
-        A = (con.normalization * (A.T / con.weight)).T
         Ainv = jnp.linalg.pinv(A)
->>>>>>> ada5232c
         dc = deltas["Rb_lmn"]
         tangents += jnp.eye(objective.dim_x)[:, objective.x_idx["R_lmn"]] @ Ainv @ dc
     if "Zb_lmn" in deltas.keys():
         con = get_instance(constraints, BoundaryZSelfConsistency)
-<<<<<<< HEAD
         A = con.derivatives["jac_unscaled"]["Z_lmn"](
-            *[np.zeros(con.dimensions[arg]) for arg in con.args]
-        )
-        Ainv = np.linalg.pinv(A)
-=======
-        A = con.derivatives["jac"]["Z_lmn"](
             *[jnp.zeros(con.dimensions[arg]) for arg in con.args]
         )
-        A = (con.normalization * (A.T / con.weight)).T
         Ainv = jnp.linalg.pinv(A)
->>>>>>> ada5232c
         dc = deltas["Zb_lmn"]
         tangents += jnp.eye(objective.dim_x)[:, objective.x_idx["Z_lmn"]] @ Ainv @ dc
     # all other perturbations besides the boundary
@@ -614,39 +598,20 @@
         dxdc = jnp.eye(objective_f.dim_x)[:, x_idx]
     if "Rb_lmn" in deltas.keys():
         con = get_instance(constraints, BoundaryRSelfConsistency)
-<<<<<<< HEAD
         A = con.derivatives["jac_unscaled"]["R_lmn"](
-            *[np.zeros(con.dimensions[arg]) for arg in con.args]
-        )
-        Ainv = np.linalg.pinv(A)
-        dxdRb = np.eye(objective_f.dim_x)[:, objective_f.x_idx["R_lmn"]] @ Ainv
-        dxdc = np.hstack((dxdc, dxdRb))
-    if "Zb_lmn" in deltas.keys():
-        con = get_instance(constraints, BoundaryZSelfConsistency)
-        A = con.derivatives["jac_unscaled"]["Z_lmn"](
-            *[np.zeros(con.dimensions[arg]) for arg in con.args]
-        )
-        Ainv = np.linalg.pinv(A)
-        dxdZb = np.eye(objective_f.dim_x)[:, objective_f.x_idx["Z_lmn"]] @ Ainv
-        dxdc = np.hstack((dxdc, dxdZb))
-=======
-        A = con.derivatives["jac"]["R_lmn"](
             *[jnp.zeros(con.dimensions[arg]) for arg in con.args]
         )
-        A = (con.normalization * (A.T / con.weight)).T
         Ainv = jnp.linalg.pinv(A)
         dxdRb = jnp.eye(objective_f.dim_x)[:, objective_f.x_idx["R_lmn"]] @ Ainv
         dxdc = jnp.hstack((dxdc, dxdRb))
     if "Zb_lmn" in deltas.keys():
         con = get_instance(constraints, BoundaryZSelfConsistency)
-        A = con.derivatives["jac"]["Z_lmn"](
+        A = con.derivatives["jac_unscaled"]["Z_lmn"](
             *[jnp.zeros(con.dimensions[arg]) for arg in con.args]
         )
-        A = (con.normalization * (A.T / con.weight)).T
         Ainv = jnp.linalg.pinv(A)
         dxdZb = jnp.eye(objective_f.dim_x)[:, objective_f.x_idx["Z_lmn"]] @ Ainv
         dxdc = jnp.hstack((dxdc, dxdZb))
->>>>>>> ada5232c
 
     # 1st order
     if order > 0:
