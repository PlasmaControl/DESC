--- conflicted
+++ resolved
@@ -910,10 +910,6 @@
 
 
 @pytest.mark.unit
-<<<<<<< HEAD
-def test_fix_subset_of_params_in_collection():
-    """Tests FixParameter fixing a subset of things in the collection."""
-=======
 def test_fix_parameters_input_order(DummyStellarator):
     """Test that FixParameters preserves the input indices and target ordering."""
     eq = load(load_from=str(DummyStellarator["output_path"]), file_format="hdf5")
@@ -959,7 +955,6 @@
 @pytest.mark.unit
 def test_fix_subset_of_params_in_collection():
     """Tests FixParameters fixing a subset of things in the collection."""
->>>>>>> 8f9acfca
     tf_coil = FourierPlanarCoil(center=[2, 0, 0], normal=[0, 1, 0], r_n=[1])
     tf_coilset = CoilSet.linspaced_angular(tf_coil, n=4)
     vf_coil = FourierRZCoil(R_n=3, Z_n=-1)
@@ -992,10 +987,6 @@
         )
     )
 
-<<<<<<< HEAD
-    obj = FixParameter(full_coilset, params)
-=======
     obj = FixParameters(full_coilset, params)
->>>>>>> 8f9acfca
     obj.build()
     np.testing.assert_allclose(obj.target, target)