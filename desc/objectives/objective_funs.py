--- conflicted
+++ resolved
@@ -821,32 +821,24 @@
             for par, par0, obj, const in zip(
                 params, params0, self.objectives, constants
             ):
-<<<<<<< HEAD
                 if self._is_multi_device:  # pragma: no cover
                     par = jax.device_put(par, obj._device)
                     par0 = jax.device_put(par0, obj._device)
-                obj.print_value(par, par0, constants=const)
-        else:  # pragma: no cover
-            for par, obj, const in zip(params, self.objectives, constants):
-                if self._is_multi_device:
-                    par = jax.device_put(par, obj._device)
-                obj.print_value(par, constants=const)
-        return None
-=======
                 outi = obj.print_value(par, par0, constants=const)
                 if obj._print_value_fmt in out:
                     out[obj._print_value_fmt].append(outi)
                 else:
                     out[obj._print_value_fmt] = [outi]
-        else:
+        else:  # pragma: no cover
             for par, obj, const in zip(params, self.objectives, constants):
+                if self._is_multi_device:
+                    par = jax.device_put(par, obj._device)
                 outi = obj.print_value(par, constants=const)
                 if obj._print_value_fmt in out:
                     out[obj._print_value_fmt].append(outi)
                 else:
                     out[obj._print_value_fmt] = [outi]
         return out
->>>>>>> c5805677
 
     def unpack_state(self, x, per_objective=True):
         """Unpack the state vector into its components.
