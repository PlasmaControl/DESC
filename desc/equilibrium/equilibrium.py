"""Core class representing MHD equilibrium."""

import copy
import numbers
from collections.abc import MutableSequence

import numpy as np
from scipy import special
from scipy.constants import mu_0

from desc.backend import execute_on_cpu, jnp
from desc.basis import FourierZernikeBasis, fourier, zernike_radial
from desc.compat import ensure_positive_jacobian
from desc.compute import compute as compute_fun
from desc.compute import data_index
from desc.compute.utils import (
    _grow_seeds,
    get_data_deps,
    get_params,
    get_profiles,
    get_transforms,
)
from desc.geometry import (
    FourierRZCurve,
    FourierRZToroidalSurface,
    ZernikeRZToroidalSection,
)
from desc.grid import Grid, LinearGrid, QuadratureGrid, _Grid
from desc.io import IOAble
from desc.objectives import (
    ForceBalance,
    ObjectiveFunction,
    get_equilibrium_objective,
    get_fixed_axis_constraints,
    get_fixed_boundary_constraints,
)
from desc.optimizable import Optimizable, optimizable_parameter
from desc.optimize import Optimizer
from desc.perturbations import perturb
from desc.profiles import HermiteSplineProfile, PowerSeriesProfile, SplineProfile
from desc.transform import Transform
from desc.utils import (
    ResolutionWarning,
    check_nonnegint,
    check_posint,
    copy_coeffs,
    errorif,
    only1,
    setdefault,
    warnif,
)

from ..compute.data_index import is_0d_vol_grid, is_1dr_rad_grid, is_1dz_tor_grid
from .coords import get_rtz_grid, is_nested, map_coordinates, to_sfl
from .initial_guess import set_initial_guess
from .utils import parse_axis, parse_profile, parse_surface


class Equilibrium(IOAble, Optimizable):
    """Equilibrium is an object that represents a plasma equilibrium.

    It contains information about a plasma state, including the shapes of flux surfaces
    and profile inputs. It can compute additional information, such as the magnetic
    field and plasma currents, as well as "solving" itself by finding the equilibrium
    fields, and perturbing those fields to find nearby equilibria.

    Parameters
    ----------
    Psi : float (optional)
        total toroidal flux (in Webers) within LCFS. Default 1.0
    NFP : int (optional)
        number of field periods Default ``surface.NFP`` or 1
    L : int (optional)
        Radial resolution. Default 2*M for ``spectral_indexing=='fringe'``, else M
    M : int (optional)
        Poloidal resolution. Default surface.M or 1
    N : int (optional)
        Toroidal resolution. Default surface.N or 0
    L_grid : int (optional)
        resolution of real space nodes in radial direction
    M_grid : int (optional)
        resolution of real space nodes in poloidal direction
    N_grid : int (optional)
        resolution of real space nodes in toroidal direction
    pressure : Profile or ndarray shape(k,2) (optional)
        Pressure profile or array of mode numbers and spectral coefficients.
        Default is a PowerSeriesProfile with zero pressure
    iota : Profile or ndarray shape(k,2) (optional)
        Rotational transform profile or array of mode numbers and spectral coefficients
    current : Profile or ndarray shape(k,2) (optional)
        Toroidal current profile or array of mode numbers and spectral coefficients
        Default is a PowerSeriesProfile with zero toroidal current
    electron_temperature : Profile or ndarray shape(k,2) (optional)
        Electron temperature (eV) profile or array of mode numbers and spectral
        coefficients. Must be supplied with corresponding density.
        Cannot specify both kinetic profiles and pressure.
    electron_density : Profile or ndarray shape(k,2) (optional)
        Electron density (m^-3) profile or array of mode numbers and spectral
        coefficients. Must be supplied with corresponding temperature.
        Cannot specify both kinetic profiles and pressure.
    ion_temperature : Profile or ndarray shape(k,2) (optional)
        Ion temperature (eV) profile or array of mode numbers and spectral coefficients.
        Default is to assume electrons and ions have the same temperature.
    atomic_number : Profile or ndarray shape(k,2) (optional)
        Effective atomic number (Z_eff) profile or ndarray of mode numbers and spectral
        coefficients. Default is 1
    anisotropy : Profile or ndarray
        Anisotropic pressure profile or array of mode numbers and spectral coefficients.
        Default is a PowerSeriesProfile with zero anisotropic pressure.
    surface: Surface or ndarray shape(k,5) (optional)
        Fixed boundary surface shape, as a Surface object or array of
        spectral mode numbers and coefficients of the form [l, m, n, R, Z].
        Default is a FourierRZToroidalSurface with major radius 10 and minor radius 1
    axis : Curve or ndarray shape(k,3) (optional)
        Initial guess for the magnetic axis as a Curve object or ndarray
        of mode numbers and spectral coefficients of the form [n, R, Z].
        Default is the centroid of the surface.
    sym : bool (optional)
        Whether to enforce stellarator symmetry. Default surface.sym or False.
    spectral_indexing : str (optional)
        Type of Zernike indexing scheme to use. Default ``'ansi'``
    check_orientation : bool
        ensure that this equilibrium has a right handed orientation. Do not set to False
        unless you are sure the parameterization you have given is right handed
        (ie, e_theta x e_zeta points outward from the surface).
    ensure_nested : bool
        If True, and the default initial guess does not produce nested surfaces,
        run a small optimization problem to attempt to refine initial guess to improve
        coordinate mapping.

    """

    _io_attrs_ = [
        "_sym",
        "_R_sym",
        "_Z_sym",
        "_Psi",
        "_NFP",
        "_L",
        "_M",
        "_N",
        "_R_lmn",
        "_Z_lmn",
        "_L_lmn",
        "_R_basis",
        "_Z_basis",
        "_L_basis",
        "_surface",
        "_axis",
        "_pressure",
        "_iota",
        "_current",
        "_electron_temperature",
        "_electron_density",
        "_ion_temperature",
        "_atomic_number",
        "_anisotropy",
        "_spectral_indexing",
        "_bdry_mode",
        "_L_grid",
        "_M_grid",
        "_N_grid",
    ]

    @execute_on_cpu
    def __init__(
        self,
        Psi=1.0,
        NFP=None,
        L=None,
        M=None,
        N=None,
        L_grid=None,
        M_grid=None,
        N_grid=None,
        pressure=None,
        iota=None,
        current=None,
        electron_temperature=None,
        electron_density=None,
        ion_temperature=None,
        atomic_number=None,
        anisotropy=None,
        surface=None,
        axis=None,
        sym=None,
        spectral_indexing=None,
        check_orientation=True,
        ensure_nested=True,
        **kwargs,
    ):
        errorif(
            not isinstance(Psi, numbers.Real),
            ValueError,
            f"Psi should be a real integer or float, got {type(Psi)}",
        )
        self._Psi = float(Psi)

        errorif(
            spectral_indexing
            not in [
                None,
                "ansi",
                "fringe",
            ],
            ValueError,
            "spectral_indexing should be one of 'ansi', 'fringe', None, got "
            + f"{spectral_indexing}",
        )
        self._spectral_indexing = setdefault(
            spectral_indexing, getattr(surface, "spectral_indexing", "ansi")
        )

        NFP = check_posint(NFP, "NFP")
        self._NFP = int(
            setdefault(NFP, getattr(surface, "NFP", getattr(axis, "NFP", 1)))
        )

        # stellarator symmetry for bases
        errorif(
            sym
            not in [
                None,
                True,
                False,
            ],
            ValueError,
            f"sym should be one of True, False, None, got {sym}",
        )
        self._sym = bool(setdefault(sym, getattr(surface, "sym", False)))
        self._R_sym = "cos" if self.sym else False
        self._Z_sym = "sin" if self.sym else False

        # surface
        self._surface, self._bdry_mode = parse_surface(
            surface, self.NFP, self.sym, self.spectral_indexing
        )

        # magnetic axis
        self._axis = parse_axis(axis, self.NFP, self.sym, self.surface)

        # resolution
        L = check_nonnegint(L, "L")
        M = check_nonnegint(M, "M")
        N = check_nonnegint(N, "N")
        L_grid = check_nonnegint(L_grid, "L_grid")
        M_grid = check_nonnegint(M_grid, "M_grid")
        N_grid = check_nonnegint(N_grid, "N_grid")

        self._N = int(setdefault(N, self.surface.N))
        self._M = int(setdefault(M, self.surface.M))
        self._L = int(
            setdefault(
                L,
                max(
                    self.surface.L,
                    self.M if (self.spectral_indexing == "ansi") else 2 * self.M,
                ),
            )
        )
        self._L_grid = setdefault(L_grid, 2 * self.L)
        self._M_grid = setdefault(M_grid, 2 * self.M)
        self._N_grid = setdefault(N_grid, 2 * self.N)

        self._surface.change_resolution(self.L, self.M, self.N)
        self._axis.change_resolution(self.N)

        # bases
        self._R_basis = FourierZernikeBasis(
            L=self.L,
            M=self.M,
            N=self.N,
            NFP=self.NFP,
            sym=self._R_sym,
            spectral_indexing=self.spectral_indexing,
        )
        self._Z_basis = FourierZernikeBasis(
            L=self.L,
            M=self.M,
            N=self.N,
            NFP=self.NFP,
            sym=self._Z_sym,
            spectral_indexing=self.spectral_indexing,
        )
        self._L_basis = FourierZernikeBasis(
            L=self.L,
            M=self.M,
            N=self.N,
            NFP=self.NFP,
            sym=self._Z_sym,
            spectral_indexing=self.spectral_indexing,
        )

        # profiles
        self._pressure = None
        self._iota = None
        self._current = None
        self._electron_temperature = None
        self._electron_density = None
        self._ion_temperature = None
        self._atomic_number = None

        if current is None and iota is None:
            current = 0
        use_kinetic = any(
            [electron_temperature is not None, electron_density is not None]
        )
        errorif(
            current is not None and iota is not None,
            ValueError,
            "Cannot specify both iota and current profiles.",
        )
        errorif(
            ((pressure is not None) or (anisotropy is not None)) and use_kinetic,
            ValueError,
            "Cannot specify both pressure and kinetic profiles.",
        )
        errorif(
            use_kinetic and (electron_temperature is None or electron_density is None),
            ValueError,
            "Must give at least electron temperature and density to use "
            + "kinetic profiles.",
        )
        if use_kinetic and atomic_number is None:
            atomic_number = 1
        if use_kinetic and ion_temperature is None:
            ion_temperature = electron_temperature
        if not use_kinetic and pressure is None:
            pressure = 0

        self._electron_temperature = parse_profile(
            electron_temperature, "electron temperature"
        )
        self._electron_density = parse_profile(electron_density, "electron density")
        self._ion_temperature = parse_profile(ion_temperature, "ion temperature")
        self._atomic_number = parse_profile(atomic_number, "atomic number")
        self._pressure = parse_profile(pressure, "pressure")
        self._anisotropy = parse_profile(anisotropy, "anisotropy")
        self._iota = parse_profile(iota, "iota")
        self._current = parse_profile(current, "current")

        # ensure profiles have the right resolution
        for profile in [
            "pressure",
            "iota",
            "current",
            "electron_temperature",
            "electron_density",
            "ion_temperature",
            "atomic_number",
            "anisotropy",
        ]:
            p = getattr(self, profile)
            if hasattr(p, "change_resolution"):
                p.change_resolution(max(p.basis.L, self.L))
            warnif(
                isinstance(p, PowerSeriesProfile) and p.sym != "even",
                msg=f"{profile} profile is not an even power series.",
            )

        # ensure number of field periods agree before setting guesses
        eq_NFP = self.NFP
        surf_NFP = self.surface.NFP if hasattr(self.surface, "NFP") else self.NFP
        axis_NFP = self._axis.NFP
        errorif(
            not (eq_NFP == surf_NFP == axis_NFP),
            ValueError,
            "Unequal number of field periods for equilibrium "
            + f"{eq_NFP}, surface {surf_NFP}, and axis {axis_NFP}",
        )

        # make sure symmetry agrees
        errorif(
            self.sym != self.surface.sym,
            ValueError,
            "Surface and Equilibrium must have the same symmetry",
        )
        self._R_lmn = np.zeros(self.R_basis.num_modes)
        self._Z_lmn = np.zeros(self.Z_basis.num_modes)
        self._L_lmn = np.zeros(self.L_basis.num_modes)

        if ("R_lmn" in kwargs) or ("Z_lmn" in kwargs):
            assert ("R_lmn" in kwargs) and ("Z_lmn" in kwargs), "Must give both R and Z"
            self.R_lmn = kwargs.pop("R_lmn")
            self.Z_lmn = kwargs.pop("Z_lmn")
            self.L_lmn = kwargs.pop("L_lmn", jnp.zeros(self.L_basis.num_modes))
        else:
            self.set_initial_guess(ensure_nested=ensure_nested)
        if check_orientation:
            ensure_positive_jacobian(self)
        if kwargs.get("check_kwargs", True):
            errorif(
                len(kwargs),
                TypeError,
                f"Equilibrium got unexpected kwargs: {kwargs.keys()}",
            )

    def _set_up(self):
        """Set unset attributes after loading.

        To ensure object has all properties needed for current DESC version.
        Allows for backwards-compatibility with equilibria saved/ran with older
        DESC versions.
        """
        for attribute in self._io_attrs_:
            if not hasattr(self, attribute):
                setattr(self, attribute, None)

        if self.current is not None and hasattr(self.current, "_get_transform"):
            # Need to rebuild derivative matrices to get higher order derivatives
            # on equilibrium's saved before GitHub pull request #586.
            self.current._transform = self.current._get_transform(self.current.grid)

        # ensure things that should be ints are ints
        self._L = int(self._L)
        self._M = int(self._M)
        self._N = int(self._N)
        self._NFP = int(self._NFP)
        self._L_grid = int(self._L_grid)
        self._M_grid = int(self._M_grid)
        self._N_grid = int(self._N_grid)

    def _sort_args(self, args):
        """Put arguments in a canonical order. Returns unique sorted elements.

        For Equilibrium, alphabetical order seems to lead to some numerical instability
        so we enforce a particular order that has worked well.
        """
        arg_order = (
            "R_lmn",
            "Z_lmn",
            "L_lmn",
            "p_l",
            "i_l",
            "c_l",
            "Psi",
            "Te_l",
            "ne_l",
            "Ti_l",
            "Zeff_l",
            "a_lmn",
            "Ra_n",
            "Za_n",
            "Rb_lmn",
            "Zb_lmn",
            "I",
            "G",
            "Phi_mn",
        )
        assert sorted(args) == sorted(arg_order)
        return [arg for arg in arg_order if arg in args]

    def __repr__(self):
        """String form of the object."""
        return (
            type(self).__name__
            + " at "
            + str(hex(id(self)))
            + " (L={}, M={}, N={}, NFP={}, sym={}, spectral_indexing={})".format(
                self.L, self.M, self.N, self.NFP, self.sym, self.spectral_indexing
            )
        )

    def set_initial_guess(self, *args, ensure_nested=True):
        """Set the initial guess for the flux surfaces, eg R_lmn, Z_lmn, L_lmn.

        Parameters
        ----------
        eq : Equilibrium
            Equilibrium to initialize
        args :
            either:
              - No arguments, in which case eq.surface will be scaled for the guess.
              - Another Surface object, which will be scaled to generate the guess.
                Optionally a Curve object may also be supplied for the magnetic axis.
              - Another Equilibrium, whose flux surfaces will be used.
              - File path to a VMEC or DESC equilibrium, which will be loaded and used.
              - Grid and 2-3 ndarrays, specifying the flux surface locations (R, Z, and
                optionally lambda) at fixed flux coordinates. All arrays should have the
                same length. Optionally, an ndarray of shape(k,3) may be passed instead
                of a grid.
        ensure_nested : bool
            If True, and the default initial guess does not produce nested surfaces,
            run a small optimization problem to attempt to refine initial guess to
            improve coordinate mapping.

        Examples
        --------
        Use existing equil.surface and scales down for guess:

        >>> equil.set_initial_guess()

        Use supplied Surface and scales down for guess. Assumes axis is centroid
        of user supplied surface:

        >>> equil.set_initial_guess(surface)

        Optionally, an interior surface may be scaled by giving the surface a
        flux label:

        >>> surf = FourierRZToroidalSurface(rho=0.7)
        >>> equil.set_initial_guess(surf)

        Use supplied Surface and a supplied Curve for axis and scales between
        them for guess:

        >>> equil.set_initial_guess(surface, curve)

        Use the flux surfaces from an existing Equilibrium:

        >>> equil.set_initial_guess(equil2)

        Use flux surfaces from existing Equilibrium or VMEC output stored on disk:

        >>> equil.set_initial_guess(path_to_saved_DESC_or_VMEC_output)

        Use flux surfaces specified by points:
        nodes should either be a Grid or an ndarray, shape(k,3) giving the locations
        in rho, theta, zeta coordinates. R, Z, and optionally lambda should be
        array-like, shape(k,) giving the corresponding real space coordinates

        >>> equil.set_initial_guess(nodes, R, Z, lambda)

        """
        set_initial_guess(self, *args, ensure_nested=ensure_nested)

    def copy(self, deepcopy=True):
        """Return a (deep)copy of this equilibrium."""
        if deepcopy:
            new = copy.deepcopy(self)
        else:
            new = copy.copy(self)
        return new

    @execute_on_cpu
    def change_resolution(
        self,
        L=None,
        M=None,
        N=None,
        L_grid=None,
        M_grid=None,
        N_grid=None,
        NFP=None,
        sym=None,
    ):
        """Set the spectral resolution and real space grid resolution.

        Parameters
        ----------
        L : int
            Maximum radial Zernike mode number.
        M : int
            Maximum poloidal Fourier mode number.
        N : int
            Maximum toroidal Fourier mode number.
        L_grid : int
            Radial real space grid resolution.
        M_grid : int
            Poloidal real space grid resolution.
        N_grid : int
            Toroidal real space grid resolution.
        NFP : int
            Number of field periods.
        sym : bool
            Whether to enforce stellarator symmetry.

        """
        warnif(
            L is not None and L < self.L,
            UserWarning,
            "Reducing radial (L) resolution can make plasma boundary inconsistent. "
            + "Recommend calling `eq.surface = eq.get_surface_at(rho=1.0)`",
        )
        self._L = int(setdefault(L, self.L))
        self._M = int(setdefault(M, self.M))
        self._N = int(setdefault(N, self.N))
        self._L_grid = int(setdefault(L_grid, self.L_grid))
        self._M_grid = int(setdefault(M_grid, self.M_grid))
        self._N_grid = int(setdefault(N_grid, self.N_grid))
        self._NFP = int(setdefault(NFP, self.NFP))
        self._sym = bool(setdefault(sym, self.sym))

        old_modes_R = self.R_basis.modes
        old_modes_Z = self.Z_basis.modes
        old_modes_L = self.L_basis.modes

        self.R_basis.change_resolution(
            self.L, self.M, self.N, NFP=self.NFP, sym="cos" if self.sym else self.sym
        )
        self.Z_basis.change_resolution(
            self.L, self.M, self.N, NFP=self.NFP, sym="sin" if self.sym else self.sym
        )
        self.L_basis.change_resolution(
            self.L, self.M, self.N, NFP=self.NFP, sym="sin" if self.sym else self.sym
        )

        for profile in [
            "pressure",
            "iota",
            "current",
            "electron_temperature",
            "electron_density",
            "ion_temperature",
            "atomic_number",
            "anisotropy",
        ]:
            p = getattr(self, profile)
            if hasattr(p, "change_resolution"):
                p.change_resolution(max(p.basis.L, self.L))

        self.surface.change_resolution(
            self.L, self.M, self.N, NFP=self.NFP, sym=self.sym
        )
        self.axis.change_resolution(self.N, NFP=self.NFP, sym=self.sym)

        self._R_lmn = copy_coeffs(self.R_lmn, old_modes_R, self.R_basis.modes)
        self._Z_lmn = copy_coeffs(self.Z_lmn, old_modes_Z, self.Z_basis.modes)
        self._L_lmn = copy_coeffs(self.L_lmn, old_modes_L, self.L_basis.modes)

    @execute_on_cpu
    def get_surface_at(self, rho=None, theta=None, zeta=None):
        """Return a representation for a given coordinate surface.

        Parameters
        ----------
        rho, theta, zeta : float or None
            radial, poloidal, or toroidal coordinate for the surface. Only
            one may be specified.

        Returns
        -------
        surf : Surface
            object representing the given surface, either a FourierRZToroidalSurface
            for surfaces of constant rho, or a ZernikeRZToroidalSection for
            surfaces of constant zeta.

        """
        errorif(
            not only1(rho is not None, theta is not None, zeta is not None),
            ValueError,
            f"Only one coordinate can be specified, got {rho}, {theta}, {zeta}",
        )
        errorif(
            theta is not None,
            NotImplementedError,
            "Constant theta surfaces have not been implemented yet",
        )
        if rho is not None:
            assert (rho >= 0) and (rho <= 1)
            surface = FourierRZToroidalSurface(sym=self.sym, NFP=self.NFP, rho=rho)
            surface.change_resolution(self.M, self.N)

            AR = np.zeros((surface.R_basis.num_modes, self.R_basis.num_modes))
            AZ = np.zeros((surface.Z_basis.num_modes, self.Z_basis.num_modes))

            Js = []
            zernikeR = zernike_radial(
                rho, self.R_basis.modes[:, 0], self.R_basis.modes[:, 1]
            )
            for i, (l, m, n) in enumerate(self.R_basis.modes):
                j = np.argwhere(
                    np.logical_and(
                        surface.R_basis.modes[:, 1] == m,
                        surface.R_basis.modes[:, 2] == n,
                    )
                )
                Js.append(j.flatten())
            Js = np.array(Js)
            # Broadcasting at once is faster. We need to use np.arange to avoid
            # setting the value to the whole row.
            AR[Js[:, 0], np.arange(self.R_basis.num_modes)] = zernikeR

            Js = []
            zernikeZ = zernike_radial(
                rho, self.Z_basis.modes[:, 0], self.Z_basis.modes[:, 1]
            )
            for i, (l, m, n) in enumerate(self.Z_basis.modes):
                j = np.argwhere(
                    np.logical_and(
                        surface.Z_basis.modes[:, 1] == m,
                        surface.Z_basis.modes[:, 2] == n,
                    )
                )
                Js.append(j.flatten())
            Js = np.array(Js)
            # Broadcasting at once is faster. We need to use np.arange to avoid
            # setting the value to the whole row.
            AZ[Js[:, 0], np.arange(self.Z_basis.num_modes)] = zernikeZ

            Rb = AR @ self.R_lmn
            Zb = AZ @ self.Z_lmn
            surface.R_lmn = Rb
            surface.Z_lmn = Zb
            return surface

        if zeta is not None:
            assert (zeta >= 0) and (zeta <= 2 * np.pi)
            surface = ZernikeRZToroidalSection(sym=self.sym, zeta=zeta)
            surface.change_resolution(self.L, self.M)

            AR = np.zeros((surface.R_basis.num_modes, self.R_basis.num_modes))
            AZ = np.zeros((surface.Z_basis.num_modes, self.Z_basis.num_modes))

            for i, (l, m, n) in enumerate(self.R_basis.modes):
                j = np.argwhere(
                    np.logical_and(
                        surface.R_basis.modes[:, 0] == l,
                        surface.R_basis.modes[:, 1] == m,
                    )
                )
                AR[j, i] = fourier(zeta, n, self.NFP)

            for i, (l, m, n) in enumerate(self.Z_basis.modes):
                j = np.argwhere(
                    np.logical_and(
                        surface.Z_basis.modes[:, 0] == l,
                        surface.Z_basis.modes[:, 1] == m,
                    )
                )
                AZ[j, i] = fourier(zeta, n, self.NFP)
            Rb = AR @ self.R_lmn
            Zb = AZ @ self.Z_lmn
            surface.R_lmn = Rb
            surface.Z_lmn = Zb
            return surface

    def get_profile(self, name, grid=None, kind="spline", **kwargs):
        """Return a SplineProfile of the desired quantity.

        Parameters
        ----------
        name : str
            Name of the quantity to compute.
            If list is given, then two names are expected: the quantity to spline
            and its radial derivative.
        grid : Grid, optional
            Grid of coordinates to evaluate at. Defaults to the quadrature grid.
            Note profile will only be a function of the radial coordinate.
        kind : {"power_series", "spline", "fourier_zernike"}
            Type of returned profile.

        Returns
        -------
        profile : SplineProfile
            Radial profile of the desired quantity.

        """
        assert kind in {"power_series", "spline", "fourier_zernike"}
        if grid is None:
            grid = QuadratureGrid(self.L_grid, self.M_grid, self.N_grid, self.NFP)
        data = self.compute(name, grid=grid, **kwargs)
        knots = grid.compress(grid.nodes[:, 0])
        if isinstance(name, str):
            f = grid.compress(data[name])
            p = SplineProfile(f, knots, name=name)
        else:
<<<<<<< HEAD
            f, dfdr = map(grid.compress, (data[name[0]], data[name[1]]))
            p = HermiteSplineProfile(knots, f, dfdr, name=name)
=======
            f, df = map(grid.compress, (data[name[0]], data[name[1]]))
            p = HermiteSplineProfile(f, df, knots, name=name)
>>>>>>> 714a8f0c
        if kind == "power_series":
            p = p.to_powerseries(order=min(self.L, grid.num_rho), xs=knots, sym=True)
        if kind == "fourier_zernike":
            p = p.to_fourierzernike(L=min(self.L, grid.num_rho), xs=knots)
        return p

    def get_axis(self):
        """Return a representation for the magnetic axis.

        Returns
        -------
        axis : FourierRZCurve
            object representing the magnetic axis.
        """
        # value of Zernike polynomials at rho=0 for unique radial modes (+/-1)
        sign_l = np.atleast_2d(((np.arange(0, self.L + 1, 2) / 2) % 2) * -2 + 1).T
        # indices where m=0
        idx0_R = np.where(self.R_basis.modes[:, 1] == 0)[0]
        idx0_Z = np.where(self.Z_basis.modes[:, 1] == 0)[0]
        # indices where l=0 & m=0
        idx00_R = np.where((self.R_basis.modes[:, :2] == [0, 0]).all(axis=1))[0]
        idx00_Z = np.where((self.Z_basis.modes[:, :2] == [0, 0]).all(axis=1))[0]
        # this reshaping assumes the FourierZernike bases are sorted
        R_n = np.sum(
            sign_l * np.reshape(self.R_lmn[idx0_R], (-1, idx00_R.size), order="F"),
            axis=0,
        )
        modes_R = self.R_basis.modes[idx00_R, 2]
        if len(idx00_Z):
            Z_n = np.sum(
                sign_l * np.reshape(self.Z_lmn[idx0_Z], (-1, idx00_Z.size), order="F"),
                axis=0,
            )
            modes_Z = self.Z_basis.modes[idx00_Z, 2]
        else:  # catch cases such as axisymmetry with stellarator symmetry
            Z_n = 0
            modes_Z = 0
        axis = FourierRZCurve(R_n, Z_n, modes_R, modes_Z, NFP=self.NFP, sym=self.sym)
        return axis

    def compute(  # noqa: C901
        self,
        names,
        grid=None,
        params=None,
        transforms=None,
        profiles=None,
        data=None,
        override_grid=True,
        **kwargs,
    ):
        """Compute the quantity given by name on grid.

        If ``grid.coordinates!="rtz"`` then this method may take longer to run
        than usual as a coordinate mapping subproblem will need to be solved.

        Parameters
        ----------
        names : str or array-like of str
            Name(s) of the quantity(s) to compute.
        grid : Grid, optional
            Grid of coordinates to evaluate at. Defaults to the quadrature grid.
        params : dict of ndarray
            Parameters from the equilibrium, such as R_lmn, Z_lmn, i_l, p_l, etc
            Defaults to attributes of self.
        transforms : dict of Transform
            Transforms for R, Z, lambda, etc. Default is to build from grid
        profiles : dict of Profile
            Profile objects for pressure, iota, current, etc. Defaults to attributes
            of self
        data : dict[str, jnp.ndarray]
            Data computed so far, generally output from other compute functions.
            Any vector v = v¹ R̂ + v² ϕ̂ + v³ Ẑ should be given in components
            v = [v¹, v², v³] where R̂, ϕ̂, Ẑ are the normalized basis vectors
            of the cylindrical coordinates R, ϕ, Z.
        override_grid : bool
            If True, override the user supplied grid if necessary and use a full
            resolution grid to compute quantities and then downsample to user requested
            grid. If False, uses only the user specified grid, which may lead to
            inaccurate values for surface or volume averages.

        Returns
        -------
        data : dict of ndarray
            Computed quantity and intermediate variables.

        """
        if isinstance(names, str):
            names = [names]
        if grid is None:
            grid = QuadratureGrid(self.L_grid, self.M_grid, self.N_grid, self.NFP)
        errorif(
            not isinstance(grid, _Grid),
            TypeError,
            msg="must pass in a Grid object for argument grid!"
            f" instead got type {type(grid)}",
        )
        if grid.coordinates != "rtz":
            inbasis = {
                "r": "rho",
                "t": "theta",
                "v": "theta_PEST",
                "a": "alpha",
                "z": "zeta",
            }
            rtz_nodes = self.map_coordinates(
                grid.nodes,
                inbasis=[inbasis[char] for char in grid.coordinates],
                outbasis=("rho", "theta", "zeta"),
                period=grid.period,
            )
            grid = Grid(
                nodes=rtz_nodes,
                coordinates="rtz",
                source_grid=grid,
                sort=False,
                jitable=False,
            )

        method = kwargs.pop("method", "auto")
        if params is None:
            params = get_params(
                names,
                obj=self,
                has_axis=grid.axis.size,
                basis=kwargs.get("basis", "rpz"),
            )
        if profiles is None:
            profiles = get_profiles(
                names, obj=self, grid=grid, basis=kwargs.get("basis", "rpz")
            )
        if transforms is None:
            transforms = get_transforms(
                names,
                obj=self,
                grid=grid,
                method=method,
                **kwargs,
            )
        if data is None:
            data = {}

        p = "desc.equilibrium.equilibrium.Equilibrium"
        deps = set(
            get_data_deps(names, obj=p, has_axis=grid.axis.size, data=data) + names
        )

        def need_src(name):
            # Need to compute these on grid that is paired to the source grid, since
            # the compute logic assume input data is evaluated on those coordinates.
            # We exclude these from the depXdx sets below since the grids we will
            # use to compute those dependencies are coordinate-blind.
            # Example, "<L|r,a>" has coordinates="r", but requires computing on
            # field line following source grid.
            return bool(data_index[p][name]["source_grid_requirement"])

        # Need to call _grow_seeds so that some other quantity like K = 2 * <L|r,a>,
        # which does not need a source grid to evaluate, does not compute <L|r,a> on a
        # grid that does not follow field lines.
        # Maybe this can help explain:
        # https://github.com/PlasmaControl/DESC/pull/1024#discussion_r1664918897.
        need_src_deps = _grow_seeds(p, set(filter(need_src, deps)), deps)

        dep0d = {
            dep for dep in deps if is_0d_vol_grid(dep) and dep not in need_src_deps
        }
        # Unless user asks, don't try to recompute stuff which are only dependencies
        # of dep0d. Example, suppose the user supplied grid is a field-line following
        # grid, and the user would like to compute the effective ripple, which requires
        # the scalar R0 as a dependency. The scalar R0 has the following dependencies:
        # R0 <- A <- A(z). Each of these are computable on the quadrature grid, and
        # since R0 is a scalar we can trivially interpolate it back to the user-supplied
        # grid. We don't need to additionally compute A(z) and interpolate it back;
        # it was only needed to compute R0, so we should remove it from the dep1dz list.
        # If we don't remove it from the dep1dz list, then the code would try to create
        # a linear grid with cross-sections at all the unique zeta values in the
        # user-supplied grids. Typically, the user-supplied grid lacks unique_zeta_idx
        # attribute, so this would cause an error.
        dep0d_deps = set(
            get_data_deps(dep0d, obj=p, has_axis=grid.axis.size, data=data)
        )
        # This filter is stronger than the name implies, but the false positives
        # that are filtered out will still get computed with the logic in
        # compute.utils.compute
        # https://github.com/PlasmaControl/DESC/pull/1024#discussion_r1663080423.
        just_dep0d_dep = lambda name: name in dep0d_deps and name not in names
        dep1dr = {
            dep
            for dep in deps
            if is_1dr_rad_grid(dep)
            and not just_dep0d_dep(dep)
            and dep not in need_src_deps
        }
        dep1dz = {
            dep
            for dep in deps
            # By including the additional requirement that dep is not just a dependency
            # of some scalar (0d) quantity, we are ensuring that we do not unnecessarily
            # compute things like A(z) when it was only needed to compute R0, as in the
            # example above.
            if is_1dz_tor_grid(dep)
            and not just_dep0d_dep(dep)
            and dep not in need_src_deps
            # These don't need a special grid, since the transforms are always
            # built on the (rho, theta, zeta) coordinate grid.
            and dep not in ["phi", "zeta"]
        }

        # Whether we need to calculate any dependencies on a special grid.
        calc0d = bool(dep0d)
        calc1dr = bool(dep1dr)
        calc1dz = bool(dep1dz)
        # If the grid samples the full volume, then it is sufficient.
        if grid.L >= self.L_grid and grid.M >= self.M_grid and grid.N >= self.N_grid:
            if isinstance(grid, QuadratureGrid):
                calc0d = calc1dr = calc1dz = False
            if isinstance(grid, LinearGrid):
                calc1dr = calc1dz = False
        else:
            # Warn if best way to compute accurately is increasing resolution.
            for dep in deps:
                req = data_index[p][dep]["resolution_requirement"]
                coords = data_index[p][dep]["coordinates"]
                msg = lambda direction: (
                    f"Dependency {dep} may require more {direction}"
                    " resolution to compute accurately."
                )
                warnif(
                    # if need more radial resolution
                    "r" in req and grid.L < self.L_grid
                    # and won't override grid to one with more radial resolution
                    and not (override_grid and coords in {"z", ""}),
                    ResolutionWarning,
                    msg("radial"),
                )
                warnif(
                    # if need more poloidal resolution
                    "t" in req and grid.M < self.M_grid
                    # and won't override grid to one with more poloidal resolution
                    and not (override_grid and coords in {"r", "z", ""}),
                    ResolutionWarning,
                    msg("poloidal"),
                )
                warnif(
                    # if need more toroidal resolution
                    "z" in req and grid.N < self.N_grid
                    # and won't override grid to one with more toroidal resolution
                    and not (override_grid and coords in {"r", ""}),
                    ResolutionWarning,
                    msg("toroidal"),
                )

        # Now compute dependencies on the proper grids, passing in any available
        # seed data which is already computed and interpolatable.
        # There isn't a single non-repeating order for computing that ensures the
        # dependencies of the dependencies are computed on the proper grid. However,
        # 0d -> 1dr -> 1dz -> rest covers most cases. In cases where it
        # doesn't, the expectation is that developer registers the compute function
        # with a resolution requirement or the user precomputes it.

        if calc0d and override_grid:
            grid0d = QuadratureGrid(self.L_grid, self.M_grid, self.N_grid, self.NFP)
            data0d_seed = {key: data[key] for key in data if is_0d_vol_grid(key)}
            data0d = compute_fun(
                self,
                list(dep0d),
                params=params,
                transforms=get_transforms(
                    dep0d,
                    obj=self,
                    grid=grid0d,
                    method=method,
                    **kwargs,
                ),
                profiles=get_profiles(
                    dep0d, obj=self, grid=grid0d, basis=kwargs.get("basis", "rpz")
                ),
                # If a dependency of something is already computed, use it
                # instead of recomputing it on a potentially bad grid.
                data=data0d_seed,
                **kwargs,
            )
            # These should all be 0d quantities so don't need to compress/expand.
            data0d = {
                key: data0d[key] for key in data0d if key in dep0d and key not in data
            }
            data.update(data0d)

        if (calc1dr or calc1dz) and override_grid:
            data0d_seed = {key: data[key] for key in data if is_0d_vol_grid(key)}
        else:
            data0d_seed = {}
        if calc1dr and override_grid:
            grid1dr = LinearGrid(
                rho=grid.compress(grid.nodes[:, 0], surface_label="rho"),
                M=self.M_grid,
                N=self.N_grid,
                NFP=self.NFP,
                sym=self.sym,
            )
            data1dr_seed = {
                key: grid1dr.copy_data_from_other(data[key], grid, surface_label="rho")
                for key in data
                if is_1dr_rad_grid(key)
            }
            data1dr = compute_fun(
                self,
                list(dep1dr),
                params=params,
                transforms=get_transforms(
                    dep1dr,
                    obj=self,
                    grid=grid1dr,
                    method=method,
                    **kwargs,
                ),
                profiles=get_profiles(
                    dep1dr, obj=self, grid=grid1dr, basis=kwargs.get("basis", "rpz")
                ),
                # If a dependency of something is already computed, use it
                # instead of recomputing it on a potentially bad grid.
                data=data1dr_seed | data0d_seed,
                **kwargs,
            )
            # Need to make this data broadcast with the data on the original grid.
            data1dr = {
                key: grid.copy_data_from_other(
                    data1dr[key], grid1dr, surface_label="rho"
                )
                for key in data1dr
                if key in dep1dr and key not in data
            }
            data.update(data1dr)

        if calc1dz and override_grid:
            grid1dz = LinearGrid(
                zeta=grid.compress(grid.nodes[:, 2], surface_label="zeta"),
                L=self.L_grid,
                M=self.M_grid,
                NFP=grid.NFP,  # ex: self.NFP>1 but grid.NFP=1 for plot_3d
                sym=self.sym,
            )
            data1dz_seed = {
                key: grid1dz.copy_data_from_other(data[key], grid, surface_label="zeta")
                for key in data
                if is_1dz_tor_grid(key)
            }
            data1dz = compute_fun(
                self,
                list(dep1dz),
                params=params,
                transforms=get_transforms(
                    dep1dz,
                    obj=self,
                    grid=grid1dz,
                    method=method,
                    **kwargs,
                ),
                profiles=get_profiles(
                    dep1dz, obj=self, grid=grid1dz, basis=kwargs.get("basis", "rpz")
                ),
                # If a dependency of something is already computed, use it
                # instead of recomputing it on a potentially bad grid.
                data=data1dz_seed | data0d_seed,
                **kwargs,
            )
            # Need to make this data broadcast with the data on the original grid.
            data1dz = {
                key: grid.copy_data_from_other(
                    data1dz[key], grid1dz, surface_label="zeta"
                )
                for key in data1dz
                if key in dep1dz and key not in data
            }
            data.update(data1dz)

        data = compute_fun(
            self,
            names,
            params=params,
            transforms=transforms,
            profiles=profiles,
            data=data,
            **kwargs,
        )
        return data

    def map_coordinates(
        self,
        coords,
        inbasis,
        outbasis=("rho", "theta", "zeta"),
        guess=None,
        params=None,
        period=None,
        tol=1e-6,
        maxiter=30,
        full_output=False,
        **kwargs,
    ):
        """Transform coordinates given in ``inbasis`` to ``outbasis``.

        Solves for the computational coordinates that correspond to ``inbasis``,
        then evaluates ``outbasis`` at those locations.

        Performance can often improve significantly given a reasonable initial guess.

        Parameters
        ----------
        coords : ndarray
            Shape (k, 3).
            2D array of input coordinates. Each row is a different point in space.
        inbasis, outbasis : tuple of str
            Labels for input and output coordinates, e.g. ("R", "phi", "Z") or
            ("rho", "alpha", "zeta") or any combination thereof. Labels should be the
            same as the compute function data key.
        guess : jnp.ndarray
            Shape (k, 3).
            Initial guess for the computational coordinates ['rho', 'theta', 'zeta']
            corresponding to ``coords`` in ``inbasis``. If not given, then heuristics
            based on ``inbasis`` or a nearest neighbor search on a grid may be used.
            In general, this must be given to be compatible with JIT.
        params : dict
            Values of equilibrium parameters to use, e.g. ``eq.params_dict``.
        period : tuple of float
            Assumed periodicity for each quantity in ``inbasis``.
            Use ``np.inf`` to denote no periodicity.
        tol : float
            Stopping tolerance.
        maxiter : int
            Maximum number of Newton iterations.
        full_output : bool, optional
            If True, also return a tuple where the first element is the residual from
            the root finding and the second is the number of iterations.
        kwargs : dict, optional
            Additional keyword arguments to pass to ``root`` such as ``maxiter_ls``,
            ``alpha``.

        Returns
        -------
        out : jnp.ndarray
            Shape (k, 3).
            Coordinates mapped from ``inbasis`` to ``outbasis``. Values of NaN will be
            returned for coordinates where root finding did not succeed, possibly
            because the coordinate is not in the plasma volume.
        info : tuple
            2 element tuple containing residuals and number of iterations
            for each point. Only returned if ``full_output`` is True.

        """
        return map_coordinates(
            self,
            coords,
            inbasis,
            outbasis,
            guess,
            params,
            period,
            tol,
            maxiter,
            full_output,
            **kwargs,
        )

    def get_rtz_grid(
        self, radial, poloidal, toroidal, coordinates, period, jitable=True, **kwargs
    ):
        """Return DESC grid in (rho, theta, zeta) coordinates from given coordinates.

        Create a tensor-product grid from the given coordinates, and return the same
        grid in DESC coordinates.

        Parameters
        ----------
        radial : ndarray
            Sorted unique radial coordinates.
        poloidal : ndarray
            Sorted unique poloidal coordinates.
        toroidal : ndarray
            Sorted unique toroidal coordinates.
        coordinates : str
            Input coordinates that are specified by the arguments, respectively.
            raz : rho, alpha, zeta
            rvp : rho, theta_PEST, phi
            rtz : rho, theta, zeta
        period : tuple of float
            Assumed periodicity for each quantity in inbasis.
            Use np.inf to denote no periodicity.
        jitable : bool, optional
            If false the returned grid has additional attributes.
            Required to be false to retain nodes at magnetic axis.

        Returns
        -------
        desc_grid : Grid
            DESC coordinate grid for the given coordinates.
        """
        return get_rtz_grid(
            self, radial, poloidal, toroidal, coordinates, period, jitable, **kwargs
        )

    def compute_theta_coords(
        self, flux_coords, L_lmn=None, tol=1e-6, maxiter=20, full_output=False, **kwargs
    ):
        """Find θ (theta_DESC) for given straight field line ϑ (theta_PEST).

        Parameters
        ----------
        flux_coords : ndarray
            Shape (k, 3).
            Straight field line PEST coordinates [ρ, ϑ, ϕ]. Assumes ζ = ϕ.
            Each row is a different point in space.
        L_lmn : ndarray
            Spectral coefficients for lambda. Defaults to ``eq.L_lmn``.
        tol : float
            Stopping tolerance.
        maxiter : int
            Maximum number of Newton iterations.
        full_output : bool, optional
            If True, also return a tuple where the first element is the residual from
            the root finding and the second is the number of iterations.
        kwargs : dict, optional
            Additional keyword arguments to pass to ``root_scalar`` such as
            ``maxiter_ls``, ``alpha``.

        Returns
        -------
        coords : ndarray
            Shape (k, 3).
            DESC computational coordinates [ρ, θ, ζ].
        info : tuple
            2 element tuple containing residuals and number of iterations for each
            point. Only returned if ``full_output`` is True.

        """
        warnif(True, DeprecationWarning, msg="Use map_coordinates instead.")
        return map_coordinates(
            self,
            flux_coords,
            inbasis=("rho", "theta_PEST", "zeta"),
            outbasis=("rho", "theta", "zeta"),
            params=self.params_dict if L_lmn is None else {"L_lmn": L_lmn},
            tol=tol,
            maxiter=maxiter,
            full_output=full_output,
            **kwargs,
        )

    @execute_on_cpu
    def is_nested(self, grid=None, R_lmn=None, Z_lmn=None, L_lmn=None, msg=None):
        """Check that an equilibrium has properly nested flux surfaces in a plane.

        Does so by checking coordinate Jacobian (sqrt(g)) sign.
        If coordinate Jacobian switches sign somewhere in the volume, this
        indicates that it is zero at some point, meaning surfaces are touching and
        the equilibrium is not nested.

        NOTE: If grid resolution used is too low, or the solution is just barely
        unnested, this function may fail to return the correct answer.

        Parameters
        ----------
        grid  :  Grid, optional
            Grid on which to evaluate the coordinate Jacobian and check for the sign.
            (Default to QuadratureGrid with eq's current grid resolutions)
        R_lmn, Z_lmn, L_lmn : ndarray, optional
            spectral coefficients for R, Z, lambda. Defaults to eq.R_lmn, eq.Z_lmn
        msg : {None, "auto", "manual"}
            Warning to throw if unnested.

        Returns
        -------
        is_nested : bool
            whether the surfaces are nested

        """
        return is_nested(self, grid, R_lmn, Z_lmn, L_lmn, msg)

    def to_sfl(
        self,
        L=None,
        M=None,
        N=None,
        L_grid=None,
        M_grid=None,
        N_grid=None,
        rcond=None,
        copy=False,
    ):
        """Transform this equilibrium to use straight field line coordinates.

        Uses a least squares fit to find FourierZernike coefficients of R, Z, Rb, Zb
        with respect to the straight field line coordinates, rather than the boundary
        coordinates. The new lambda value will be zero.

        NOTE: Though the converted equilibrium will have the same flux surfaces,
        the force balance error will likely be higher than the original equilibrium.

        Parameters
        ----------
        L : int, optional
            radial resolution to use for SFL equilibrium. Default = 1.5*eq.L
        M : int, optional
            poloidal resolution to use for SFL equilibrium. Default = 1.5*eq.M
        N : int, optional
            toroidal resolution to use for SFL equilibrium. Default = 1.5*eq.N
        L_grid : int, optional
            radial spatial resolution to use for fit to new basis. Default = 2*L
        M_grid : int, optional
            poloidal spatial resolution to use for fit to new basis. Default = 2*M
        N_grid : int, optional
            toroidal spatial resolution to use for fit to new basis. Default = 2*N
        rcond : float, optional
            cutoff for small singular values in least squares fit.
        copy : bool, optional
            Whether to update the existing equilibrium or make a copy (Default).

        Returns
        -------
        eq_sfl : Equilibrium
            Equilibrium transformed to a straight field line coordinate representation.

        """
        return to_sfl(self, L, M, N, L_grid, M_grid, N_grid, rcond, copy)

    @property
    def surface(self):
        """Surface: Geometric surface defining boundary conditions."""
        return self._surface

    @surface.setter
    def surface(self, new):
        assert isinstance(
            new, FourierRZToroidalSurface
        ), f"surface should be of type FourierRZToroidalSurface or subclass, got {new}"
        assert (
            self.sym == new.sym
        ), "Surface and Equilibrium must have the same symmetry"
        assert self.NFP == new.NFP, "Surface and Equilibrium must have the same NFP"
        new.change_resolution(self.L, self.M, self.N)
        self._surface = new

    @property
    def axis(self):
        """Curve: object representing the magnetic axis."""
        return self._axis

    @axis.setter
    def axis(self, new):
        assert isinstance(
            new, FourierRZCurve
        ), f"axis should be of type FourierRZCurve or a subclass, got {new}"
        assert self.sym == new.sym, "Axis and Equilibrium must have the same symmetry"
        assert self.NFP == new.NFP, "Axis and Equilibrium must have the same NFP"
        new.change_resolution(self.N)
        self._axis = new

    @property
    def spectral_indexing(self):
        """str: Type of indexing used for the spectral basis."""
        # TODO: allow this to change?
        return self._spectral_indexing

    @property
    def sym(self):
        """bool: Whether this equilibrium is stellarator symmetric."""
        return self._sym

    @property
    def bdry_mode(self):
        """str: Method for specifying boundary condition."""
        return self._bdry_mode

    @optimizable_parameter
    @property
    def Psi(self):
        """float: Total toroidal flux within the last closed flux surface in Webers."""
        return self._Psi

    @Psi.setter
    def Psi(self, Psi):
        self._Psi = float(np.squeeze(Psi))

    @property
    def NFP(self):
        """int: Number of (toroidal) field periods."""
        return self._NFP

    @property
    def L(self):
        """int: Maximum radial mode number."""
        return self._L

    @property
    def M(self):
        """int: Maximum poloidal fourier mode number."""
        return self._M

    @property
    def N(self):
        """int: Maximum toroidal fourier mode number."""
        return self._N

    @optimizable_parameter
    @property
    def R_lmn(self):
        """ndarray: Spectral coefficients of R."""
        return self._R_lmn

    @R_lmn.setter
    def R_lmn(self, R_lmn):
        R_lmn = jnp.atleast_1d(jnp.asarray(R_lmn))
        errorif(
            R_lmn.size != self._R_lmn.size,
            ValueError,
            "R_lmn should have the same size as R_basis, "
            + f"got {len(R_lmn)} for basis with {self.R_basis.num_modes} modes",
        )
        self._R_lmn = R_lmn

    @optimizable_parameter
    @property
    def Z_lmn(self):
        """ndarray: Spectral coefficients of Z."""
        return self._Z_lmn

    @Z_lmn.setter
    def Z_lmn(self, Z_lmn):
        Z_lmn = jnp.atleast_1d(jnp.asarray(Z_lmn))
        errorif(
            Z_lmn.size != self._Z_lmn.size,
            ValueError,
            "Z_lmn should have the same size as Z_basis, "
            + f"got {len(Z_lmn)} for basis with {self.Z_basis.num_modes} modes",
        )
        self._Z_lmn = Z_lmn

    @optimizable_parameter
    @property
    def L_lmn(self):
        """ndarray: Spectral coefficients of lambda."""
        return self._L_lmn

    @L_lmn.setter
    def L_lmn(self, L_lmn):
        L_lmn = jnp.atleast_1d(jnp.asarray(L_lmn))
        errorif(
            L_lmn.size != self._L_lmn.size,
            ValueError,
            "L_lmn should have the same size as L_basis, "
            + f"got {len(L_lmn)} for basis with {self.L_basis.num_modes} modes",
        )
        self._L_lmn = L_lmn

    @optimizable_parameter
    @property
    def Rb_lmn(self):
        """ndarray: Spectral coefficients of R at the boundary."""
        return self.surface.R_lmn

    @Rb_lmn.setter
    def Rb_lmn(self, Rb_lmn):
        self.surface.R_lmn = Rb_lmn

    @optimizable_parameter
    @property
    def Zb_lmn(self):
        """ndarray: Spectral coefficients of Z at the boundary."""
        return self.surface.Z_lmn

    @Zb_lmn.setter
    def Zb_lmn(self, Zb_lmn):
        self.surface.Z_lmn = Zb_lmn

    @optimizable_parameter
    @property
    def I(self):  # noqa: E743
        """float: Net toroidal current on the sheet current at the LCFS."""
        return self.surface.I if hasattr(self.surface, "I") else np.empty(0)

    @I.setter
    def I(self, new):  # noqa: E743
        errorif(
            not hasattr(self.surface, "I"),
            ValueError,
            "Attempt to set I on an equilibrium without sheet current",
        )
        self.surface.I = new

    @optimizable_parameter
    @property
    def G(self):
        """float: Net poloidal current on the sheet current at the LCFS."""
        return self.surface.G if hasattr(self.surface, "G") else np.empty(0)

    @G.setter
    def G(self, new):
        errorif(
            not hasattr(self.surface, "G"),
            ValueError,
            "Attempt to set G on an equilibrium without sheet current",
        )
        self.surface.G = new

    @optimizable_parameter
    @property
    def Phi_mn(self):
        """ndarray: coeffs of single-valued part of surface current potential."""
        return self.surface.Phi_mn if hasattr(self.surface, "Phi_mn") else np.empty(0)

    @Phi_mn.setter
    def Phi_mn(self, new):
        errorif(
            not hasattr(self.surface, "Phi_mn"),
            ValueError,
            "Attempt to set Phi_mn on an equilibrium without sheet current",
        )
        self.surface.Phi_mn = new

    @optimizable_parameter
    @property
    def Ra_n(self):
        """ndarray: R coefficients for axis Fourier series."""
        return self.axis.R_n

    @Ra_n.setter
    def Ra_n(self, Ra_n):
        self.axis.R_n = Ra_n

    @optimizable_parameter
    @property
    def Za_n(self):
        """ndarray: Z coefficients for axis Fourier series."""
        return self.axis.Z_n

    @Za_n.setter
    def Za_n(self, Za_n):
        self.axis.Z_n = Za_n

    @property
    def pressure(self):
        """Profile: Pressure (Pa) profile."""
        return self._pressure

    @pressure.setter
    def pressure(self, new):
        self._pressure = parse_profile(new, "pressure")

    @optimizable_parameter
    @property
    def p_l(self):
        """ndarray: Coefficients of pressure profile."""
        return np.empty(0) if self.pressure is None else self.pressure.params

    @p_l.setter
    def p_l(self, p_l):
        errorif(
            self.pressure is None,
            ValueError,
            "Attempt to set pressure on an equilibrium with fixed kinetic profiles",
        )
        self.pressure.params = p_l

    @property
    def anisotropy(self):
        """Profile: Anisotropy profile."""
        return self._anisotropy

    @anisotropy.setter
    def anisotropy(self, new):
        self._anisotropy = parse_profile(new, "anisotropy")

    @optimizable_parameter
    @property
    def a_lmn(self):
        """ndarray: Coefficients of anisotropy profile."""
        return np.empty(0) if self.anisotropy is None else self.anisotropy.params

    @a_lmn.setter
    def a_lmn(self, a_lmn):
        errorif(
            self.anisotropy is None,
            ValueError,
            "Attempt to set anisotropy on an equilibrium without anisotropy profile",
        )
        self.anisotropy.params = a_lmn

    @property
    def electron_temperature(self):
        """Profile: Electron temperature (eV) profile."""
        return self._electron_temperature

    @electron_temperature.setter
    def electron_temperature(self, new):
        self._electron_temperature = parse_profile(new, "electron temperature")

    @optimizable_parameter
    @property
    def Te_l(self):
        """ndarray: Coefficients of electron temperature profile."""
        return (
            np.empty(0)
            if self.electron_temperature is None
            else self.electron_temperature.params
        )

    @Te_l.setter
    def Te_l(self, Te_l):
        errorif(
            self.electron_temperature is None,
            ValueError,
            "Attempt to set electron temperature on an equilibrium with fixed pressure",
        )
        self.electron_temperature.params = Te_l

    @property
    def electron_density(self):
        """Profile: Electron density (m^-3) profile."""
        return self._electron_density

    @electron_density.setter
    def electron_density(self, new):
        self._electron_density = parse_profile(new, "electron density")

    @optimizable_parameter
    @property
    def ne_l(self):
        """ndarray: Coefficients of electron density profile."""
        return (
            np.empty(0)
            if self.electron_density is None
            else self.electron_density.params
        )

    @ne_l.setter
    def ne_l(self, ne_l):
        errorif(
            self.electron_density is None,
            ValueError,
            "Attempt to set electron density on an equilibrium with fixed pressure",
        )
        self.electron_density.params = ne_l

    @property
    def ion_temperature(self):
        """Profile: ion temperature (eV) profile."""
        return self._ion_temperature

    @ion_temperature.setter
    def ion_temperature(self, new):
        self._ion_temperature = parse_profile(new, "ion temperature")

    @optimizable_parameter
    @property
    def Ti_l(self):
        """ndarray: Coefficients of ion temperature profile."""
        return (
            np.empty(0) if self.ion_temperature is None else self.ion_temperature.params
        )

    @Ti_l.setter
    def Ti_l(self, Ti_l):
        errorif(
            self.ion_temperature is None,
            ValueError,
            "Attempt to set ion temperature on an equilibrium with fixed pressure",
        )
        self.ion_temperature.params = Ti_l

    @property
    def atomic_number(self):
        """Profile: Effective atomic number (Z_eff) profile."""
        return self._atomic_number

    @atomic_number.setter
    def atomic_number(self, new):
        self._atomic_number = parse_profile(new, "atomic number")

    @optimizable_parameter
    @property
    def Zeff_l(self):
        """ndarray: Coefficients of effective atomic number profile."""
        return np.empty(0) if self.atomic_number is None else self.atomic_number.params

    @Zeff_l.setter
    def Zeff_l(self, Zeff_l):
        errorif(
            self.atomic_number is None,
            ValueError,
            "Attempt to set atomic number on an equilibrium with fixed pressure",
        )
        self.atomic_number.params = Zeff_l

    @property
    def iota(self):
        """Profile: Rotational transform (iota) profile."""
        return self._iota

    @iota.setter
    def iota(self, new):
        self._iota = parse_profile(new, "iota")

    @optimizable_parameter
    @property
    def i_l(self):
        """ndarray: Coefficients of iota profile."""
        return np.empty(0) if self.iota is None else self.iota.params

    @i_l.setter
    def i_l(self, i_l):
        errorif(
            self.iota is None,
            ValueError,
            "Attempt to set rotational transform on an equilibrium"
            + "with fixed toroidal current",
        )
        self.iota.params = i_l

    @property
    def current(self):
        """Profile: Toroidal current profile (I)."""
        return self._current

    @current.setter
    def current(self, new):
        self._current = parse_profile(new, "current")

    @optimizable_parameter
    @property
    def c_l(self):
        """ndarray: Coefficients of current profile."""
        return np.empty(0) if self.current is None else self.current.params

    @c_l.setter
    def c_l(self, c_l):
        errorif(
            self.current is None,
            ValueError,
            "Attempt to set toroidal current on an equilibrium with "
            + "fixed rotational transform",
        )
        self.current.params = c_l

    @property
    def R_basis(self):
        """FourierZernikeBasis: Spectral basis for R."""
        return self._R_basis

    @property
    def Z_basis(self):
        """FourierZernikeBasis: Spectral basis for Z."""
        return self._Z_basis

    @property
    def L_basis(self):
        """FourierZernikeBasis: Spectral basis for lambda."""
        return self._L_basis

    @property
    def L_grid(self):
        """int: Radial resolution of grid in real space."""
        return self._L_grid

    @L_grid.setter
    def L_grid(self, L_grid):
        if self.L_grid != L_grid:
            self._L_grid = L_grid

    @property
    def M_grid(self):
        """int: Poloidal resolution of grid in real space."""
        return self._M_grid

    @M_grid.setter
    def M_grid(self, M_grid):
        if self.M_grid != M_grid:
            self._M_grid = M_grid

    @property
    def N_grid(self):
        """int: Toroidal resolution of grid in real space."""
        return self._N_grid

    @N_grid.setter
    def N_grid(self, N_grid):
        if self.N_grid != N_grid:
            self._N_grid = N_grid

    @property
    def resolution(self):
        """dict: Spectral and real space resolution parameters of the Equilibrium."""
        return {
            "L": self.L,
            "M": self.M,
            "N": self.N,
            "L_grid": self.L_grid,
            "M_grid": self.M_grid,
            "N_grid": self.N_grid,
        }

    def resolution_summary(self):
        """Print a summary of the spectral and real space resolution."""
        print("Spectral indexing: {}".format(self.spectral_indexing))
        print("Spectral resolution (L,M,N)=({},{},{})".format(self.L, self.M, self.N))
        print(
            "Node resolution (L,M,N)=({},{},{})".format(
                self.L_grid, self.M_grid, self.N_grid
            )
        )

    @classmethod
    def from_near_axis(
        cls,
        na_eq,
        r=0.1,
        L=None,
        M=8,
        N=None,
        ntheta=None,
        spectral_indexing="ansi",
        w=2,
    ):
        """Initialize an Equilibrium from a near-axis solution.

        Parameters
        ----------
        na_eq : Qsc or Qic
            Near-axis solution generated by pyQSC or pyQIC.
        r : float
            Radius of the desired boundary surface (in meters).
        L : int (optional)
            Radial resolution. Default 2*M for ``spectral_indexing=='fringe'``, else M
        M : int (optional)
            Poloidal resolution. Default is 8
        N : int (optional)
            Toroidal resolution. Default is M.
            If N=np.inf, the max resolution provided by na_eq.nphi is used.
        ntheta : int, optional
            Number of poloidal grid points used in the conversion. Default 2*M+1
        spectral_indexing : str (optional)
            Type of Zernike indexing scheme to use. Default ``'ansi'``
        w : float
            Weight exponent for fit. Surfaces are fit using a weighted least squares
            using weight = 1/rho**w, so that points near axis are captured more
            accurately.

        Returns
        -------
        eq : Equilibrium
            Equilibrium approximation of the near-axis solution.

        """
        try:
            # default resolution parameters
            if L is None:
                if spectral_indexing == "ansi":
                    L = M
                elif spectral_indexing == "fringe":
                    L = 2 * M
            if N is None:
                N = M
            if N == np.inf:
                N = int((na_eq.nphi - 1) / 2)

            if ntheta is None:
                ntheta = 2 * M + 1

            inputs = {
                "Psi": np.pi * r**2 * na_eq.Bbar,
                "NFP": na_eq.nfp,
                "L": L,
                "M": M,
                "N": N,
                "sym": not na_eq.lasym,
                "spectral_indexing": spectral_indexing,
                "pressure": np.array([[0, -na_eq.p2 * r**2], [2, na_eq.p2 * r**2]]),
                "iota": None,
                "current": np.array([[2, 2 * np.pi / mu_0 * na_eq.I2 * r**2]]),
                "axis": FourierRZCurve(
                    R_n=np.concatenate((np.flipud(na_eq.rs[1:]), na_eq.rc)),
                    Z_n=np.concatenate((np.flipud(na_eq.zs[1:]), na_eq.zc)),
                    NFP=na_eq.nfp,
                ),
                "surface": None,
            }
        except AttributeError as e:
            raise ValueError("Input must be a pyQSC or pyQIC solution.") from e

        rho, _ = special.js_roots(L, 2, 2)
        # TODO: could make this an OCS grid to improve fitting, need to figure out
        # how concentric grids work with QSC
        grid = LinearGrid(rho=rho, theta=ntheta, zeta=na_eq.phi, NFP=na_eq.nfp)
        basis_R = FourierZernikeBasis(
            L=L,
            M=M,
            N=N,
            NFP=na_eq.nfp,
            sym="cos" if not na_eq.lasym else False,
            spectral_indexing=spectral_indexing,
        )
        basis_Z = FourierZernikeBasis(
            L=L,
            M=M,
            N=N,
            NFP=na_eq.nfp,
            sym="sin" if not na_eq.lasym else False,
            spectral_indexing=spectral_indexing,
        )
        basis_L = FourierZernikeBasis(
            L=L,
            M=M,
            N=N,
            NFP=na_eq.nfp,
            sym="sin" if not na_eq.lasym else False,
            spectral_indexing=spectral_indexing,
        )

        transform_R = Transform(grid, basis_R, method="direct1")
        transform_Z = Transform(grid, basis_Z, method="direct1")
        transform_L = Transform(grid, basis_L, method="direct1")
        A_R = transform_R.matrices["direct1"][0][0][0]
        A_Z = transform_Z.matrices["direct1"][0][0][0]
        A_L = transform_L.matrices["direct1"][0][0][0]

        W = 1 / grid.nodes[:, 0].flatten() ** w
        A_Rw = A_R * W[:, None]
        A_Zw = A_Z * W[:, None]
        A_Lw = A_L * W[:, None]

        R_1D = np.zeros((grid.num_nodes,))
        Z_1D = np.zeros((grid.num_nodes,))
        L_1D = np.zeros((grid.num_nodes,))
        for rho_i in rho:
            R_2D, Z_2D, phi0_2D = na_eq.Frenet_to_cylindrical(r * rho_i, ntheta)
            phi_cyl_ax = np.linspace(
                0, 2 * np.pi / na_eq.nfp, na_eq.nphi, endpoint=False
            )
            nu_B_ax = na_eq.nu_spline(phi_cyl_ax)
            phi_B = phi_cyl_ax + nu_B_ax
            nu_B = phi_B - phi0_2D
            idx = np.nonzero(grid.nodes[:, 0] == rho_i)[0]
            R_1D[idx] = R_2D.flatten(order="F")
            Z_1D[idx] = Z_2D.flatten(order="F")
            L_1D[idx] = -nu_B.flatten(order="F") * na_eq.iota

        inputs["R_lmn"] = np.linalg.lstsq(A_Rw, R_1D * W, rcond=None)[0]
        inputs["Z_lmn"] = np.linalg.lstsq(A_Zw, Z_1D * W, rcond=None)[0]
        inputs["L_lmn"] = np.linalg.lstsq(A_Lw, L_1D * W, rcond=None)[0]

        eq = Equilibrium(**inputs)
        eq.surface = eq.get_surface_at(rho=1)

        return eq

    def solve(
        self,
        objective="force",
        constraints=None,
        optimizer="lsq-exact",
        ftol=None,
        xtol=None,
        gtol=None,
        maxiter=None,
        x_scale="auto",
        options=None,
        verbose=1,
        copy=False,
    ):
        """Solve to find the equilibrium configuration.

        Parameters
        ----------
        objective : {"force", "forces", "energy"}
            Objective function to solve. Default = force balance on unified grid.
        constraints : Tuple
            set of constraints to enforce. Default = fixed boundary/profiles
        optimizer : str or Optimizer (optional)
            optimizer to use
        ftol, xtol, gtol : float
            stopping tolerances. `None` will use defaults for given optimizer.
        maxiter : int
            Maximum number of solver steps.
        x_scale : array_like or ``'auto'``, optional
            Characteristic scale of each variable. Setting ``x_scale`` is equivalent
            to reformulating the problem in scaled variables ``xs = x / x_scale``.
            An alternative view is that the size of a trust region along jth
            dimension is proportional to ``x_scale[j]``. Improved convergence may
            be achieved by setting ``x_scale`` such that a step of a given size
            along any of the scaled variables has a similar effect on the cost
            function. If set to ``'auto'``, the scale is iteratively updated using the
            inverse norms of the columns of the Jacobian or Hessian matrix.
        options : dict
            Dictionary of additional options to pass to optimizer.
        verbose : int
            Level of output.
        copy : bool
            Whether to return the current equilibrium or a copy (leaving the original
            unchanged).

        Returns
        -------
        eq : Equilibrium
            Either this equilibrium or a copy, depending on "copy" argument.
        result : OptimizeResult
            The optimization result represented as a ``OptimizeResult`` object.
            Important attributes are: ``x`` the solution array, ``success`` a
            Boolean flag indicating if the optimizer exited successfully and
            ``message`` which describes the cause of the termination. See
            `OptimizeResult` for a description of other attributes.

        """
        if constraints is None:
            constraints = get_fixed_boundary_constraints(eq=self)
        if not isinstance(objective, ObjectiveFunction):
            objective = get_equilibrium_objective(eq=self, mode=objective)
        if not isinstance(optimizer, Optimizer):
            optimizer = Optimizer(optimizer)
        if not isinstance(constraints, (list, tuple)):
            constraints = tuple([constraints])

        warnif(
            self.N > self.N_grid or self.M > self.M_grid or self.L > self.L_grid,
            msg="Equilibrium has one or more spectral resolutions "
            + "greater than the corresponding collocation grid resolution! "
            + "This is not recommended and may result in poor convergence. "
            + "Set grid resolutions to be higher, (i.e. eq.N_grid=2*eq.N) "
            + "to avoid this warning.",
        )
        errorif(
            self.bdry_mode == "poincare",
            NotImplementedError,
            "Solving equilibrium with poincare XS as BC is not supported yet "
            + "on master branch.",
        )

        things, result = optimizer.optimize(
            self,
            objective,
            constraints,
            ftol=ftol,
            xtol=xtol,
            gtol=gtol,
            x_scale=x_scale,
            verbose=verbose,
            maxiter=maxiter,
            options=options,
            copy=copy,
        )

        return things[0], result

    def optimize(
        self,
        objective=None,
        constraints=None,
        optimizer="proximal-lsq-exact",
        ftol=None,
        xtol=None,
        gtol=None,
        ctol=None,
        maxiter=None,
        x_scale="auto",
        options=None,
        verbose=1,
        copy=False,
    ):
        """Optimize an equilibrium for an objective.

        Parameters
        ----------
        objective : ObjectiveFunction
            Objective function to optimize.
        constraints : Objective or tuple of Objective
            Objective function to satisfy. Default = fixed-boundary force balance.
        optimizer : str or Optimizer (optional)
            optimizer to use
        ftol, xtol, gtol, ctol : float
            stopping tolerances. `None` will use defaults for given optimizer.
        maxiter : int
            Maximum number of solver steps.
        x_scale : array_like or ``'auto'``, optional
            Characteristic scale of each variable. Setting ``x_scale`` is equivalent
            to reformulating the problem in scaled variables ``xs = x / x_scale``.
            An alternative view is that the size of a trust region along jth
            dimension is proportional to ``x_scale[j]``. Improved convergence may
            be achieved by setting ``x_scale`` such that a step of a given size
            along any of the scaled variables has a similar effect on the cost
            function. If set to ``'auto'``, the scale is iteratively updated using the
            inverse norms of the columns of the Jacobian or Hessian matrix.
        options : dict
            Dictionary of additional options to pass to optimizer.
        verbose : int
            Level of output.
        copy : bool
            Whether to return the current equilibrium or a copy (leaving the original
            unchanged).

        Returns
        -------
        eq : Equilibrium
            Either this equilibrium or a copy, depending on "copy" argument.
        result : OptimizeResult
            The optimization result represented as a ``OptimizeResult`` object.
            Important attributes are: ``x`` the solution array, ``success`` a
            Boolean flag indicating if the optimizer exited successfully and
            ``message`` which describes the cause of the termination. See
            `OptimizeResult` for a description of other attributes.

        """
        if not isinstance(optimizer, Optimizer):
            optimizer = Optimizer(optimizer)
        if constraints is None:
            constraints = get_fixed_boundary_constraints(eq=self)
            constraints = (ForceBalance(eq=self), *constraints)
        if not isinstance(constraints, (list, tuple)):
            constraints = tuple([constraints])

        things, result = optimizer.optimize(
            self,
            objective,
            constraints,
            ftol=ftol,
            xtol=xtol,
            gtol=gtol,
            ctol=ctol,
            x_scale=x_scale,
            verbose=verbose,
            maxiter=maxiter,
            options=options,
            copy=copy,
        )

        return things[0], result

    def perturb(
        self,
        deltas,
        objective=None,
        constraints=None,
        order=2,
        tr_ratio=0.1,
        weight="auto",
        include_f=True,
        verbose=1,
        copy=False,
    ):
        """Perturb an equilibrium.

        Parameters
        ----------
        objective : ObjectiveFunction
            Objective function to satisfy. Default = force balance.
        constraints : Objective or tuple of Objective
            Constraint function to satisfy. Default = fixed-boundary.
        deltas : dict of ndarray
            Deltas for perturbations. Keys should names of Equilibrium attributes
            ("p_l",  "Rb_lmn", "L_lmn" etc.) and values of arrays of desired change in
            the attribute.
        order : {0,1,2,3}
            Order of perturbation (0=none, 1=linear, 2=quadratic, etc.)
        tr_ratio : float or array of float
            Radius of the trust region, as a fraction of ||x||.
            Enforces ||dx1|| <= tr_ratio*||x|| and ||dx2|| <= tr_ratio*||dx1||.
            If a scalar, uses the same ratio for all steps. If an array, uses the first
            element for the first step and so on.
        weight : ndarray, "auto", or None, optional
            1d or 2d array for weighted least squares. 1d arrays are turned into
            diagonal matrices. Default is to weight by (mode number)**2. None applies
            no weighting.
        include_f : bool, optional
            Whether to include the 0th order objective residual in the perturbation
            equation. Including this term can improve force balance if the perturbation
            step is large, but can result in too large a step if the perturbation
            is small.
        verbose : int
            Level of output.
        copy : bool, optional
            Whether to update the existing equilibrium or make a copy (Default).

        Returns
        -------
        eq_new : Equilibrium
            Perturbed equilibrium.

        """
        if objective is None:
            objective = get_equilibrium_objective(eq=self)
        if constraints is None:
            if "Ra_n" in deltas or "Za_n" in deltas:
                constraints = get_fixed_axis_constraints(eq=self)
            else:
                constraints = get_fixed_boundary_constraints(eq=self)

        eq = perturb(
            self,
            objective,
            constraints,
            deltas,
            order=order,
            tr_ratio=tr_ratio,
            weight=weight,
            include_f=include_f,
            verbose=verbose,
            copy=copy,
        )

        return eq


class EquilibriaFamily(IOAble, MutableSequence):
    """EquilibriaFamily stores a list of Equilibria.

    Has methods for solving complex equilibria using a multi-grid continuation method.

    Parameters
    ----------
    args : Equilibrium, dict or list of dict
        Should be either:

        * An Equilibrium (or several)
        * A dictionary of inputs (or several) to create a equilibria
        * A single list of dictionaries, one for each equilibrium in a continuation.
        * Nothing, to create an empty family.

        For more information see inputs required by ``'Equilibrium'``.
    """

    _io_attrs_ = ["_equilibria"]

    def __init__(self, *args):
        # we use ensure_nested=False here for all but the first iteration
        # because it is assumed the family
        # will be solved with a continuation method, so there's no need for the
        # fancy coordinate mapping stuff since it will just be overwritten during
        # solve_continuation
        self.equilibria = []
        if len(args) == 1 and isinstance(args[0], list):
            for i, inp in enumerate(args[0]):
                # ensure that first step is nested
                ensure_nested_bool = True if i == 0 else False
                self.equilibria.append(
                    Equilibrium(
                        **inp, ensure_nested=ensure_nested_bool, check_kwargs=False
                    )
                )
        else:
            for i, arg in enumerate(args):
                if isinstance(arg, Equilibrium):
                    self.equilibria.append(arg)
                elif isinstance(arg, dict):
                    ensure_nested_bool = True if i == 0 else False
                    self.equilibria.append(
                        Equilibrium(
                            **arg, ensure_nested=ensure_nested_bool, check_kwargs=False
                        )
                    )
                else:
                    raise TypeError(
                        "Args to create EquilibriaFamily should either be "
                        + "Equilibrium or dictionary"
                    )

    def solve_continuation(
        self,
        objective="force",
        optimizer="lsq-exact",
        pert_order=2,
        ftol=None,
        xtol=None,
        gtol=None,
        maxiter=100,
        verbose=1,
        checkpoint_path=None,
    ):
        """Solve for an equilibrium by continuation method.

        Steps through an EquilibriaFamily, solving each equilibrium, and uses
        perturbations to step between different profiles/boundaries.

        Uses the previous step as an initial guess for each solution.

        Parameters
        ----------
        eqfam : EquilibriaFamily or list of Equilibria
            Equilibria to solve for at each step.
        objective : str or ObjectiveFunction (optional)
            function to solve for equilibrium solution
        optimizer : str or Optimizer (optional)
            optimizer to use
        pert_order : int or array of int
            order of perturbations to use. If array-like, should be same length as
            family to specify different values for each step.
        ftol, xtol, gtol : float or array-like of float
            stopping tolerances for subproblem at each step. `None` will use defaults
            for given optimizer.
        maxiter : int or array-like of int
            maximum number of iterations in each equilibrium subproblem.
        verbose : integer
            * 0: no output
            * 1: summary of each iteration
            * 2: as above plus timing information
            * 3: as above plus detailed solver output
        checkpoint_path : str or path-like
            file to save checkpoint data (Default value = None)

        Returns
        -------
        eqfam : EquilibriaFamily
            family of equilibria for the intermediate steps, where the last member is
            the final desired configuration,

        """
        from desc.continuation import solve_continuation

        return solve_continuation(
            self,
            objective,
            optimizer,
            pert_order,
            ftol,
            xtol,
            gtol,
            maxiter,
            verbose,
            checkpoint_path,
        )

    @classmethod
    def solve_continuation_automatic(
        cls,
        eq,
        objective="force",
        optimizer="lsq-exact",
        pert_order=2,
        ftol=None,
        xtol=None,
        gtol=None,
        maxiter=100,
        verbose=1,
        checkpoint_path=None,
        **kwargs,
    ):
        """Solve for an equilibrium using an automatic continuation method.

        By default, the method first solves for a no pressure tokamak, then a finite
        beta tokamak, then a finite beta stellarator. Currently hard coded to take a
        fixed number of perturbation steps based on conservative estimates and testing.
        In the future, continuation stepping will be done adaptively.

        Parameters
        ----------
        eq : Equilibrium
            Unsolved Equilibrium with the final desired boundary, profiles, resolution.
        objective : str or ObjectiveFunction (optional)
            function to solve for equilibrium solution
        optimizer : str or Optimizer (optional)
            optimizer to use
        pert_order : int
            order of perturbations to use.
        ftol, xtol, gtol : float
            stopping tolerances for subproblem at each step. `None` will use defaults
            for given optimizer.
        maxiter : int
            maximum number of iterations in each equilibrium subproblem.
        verbose : integer
            * 0: no output
            * 1: summary of each iteration
            * 2: as above plus timing information
            * 3: as above plus detailed solver output
        checkpoint_path : str or path-like
            file to save checkpoint data (Default value = None)
        **kwargs : dict, optional
            * ``mres_step``: int, default 6. The amount to increase Mpol by at each
              continuation step
            * ``pres_step``: float, ``0<=pres_step<=1``, default 0.5. The amount to
              increase pres_ratio by at each continuation step
            * ``bdry_step``: float, ``0<=bdry_step<=1``, default 0.25. The amount to
              increase bdry_ratio by at each continuation step

        Returns
        -------
        eqfam : EquilibriaFamily
            family of equilibria for the intermediate steps, where the last member is
            the final desired configuration,

        """
        from desc.continuation import solve_continuation_automatic

        return solve_continuation_automatic(
            eq,
            objective,
            optimizer,
            pert_order,
            ftol,
            xtol,
            gtol,
            maxiter,
            verbose,
            checkpoint_path,
            **kwargs,
        )

    @property
    def equilibria(self):
        """list: Equilibria contained in the family."""
        return self._equilibria

    @equilibria.setter
    def equilibria(self, equil):
        if isinstance(equil, tuple):
            equil = list(equil)
        elif isinstance(equil, np.ndarray):
            equil = equil.tolist()
        elif not isinstance(equil, list):
            equil = [equil]
        if len(equil) and not all([isinstance(eq, Equilibrium) for eq in equil]):
            raise ValueError(
                "Members of EquilibriaFamily should be of type Equilibrium or subclass."
            )
        self._equilibria = list(equil)

    def __getitem__(self, i):
        return self._equilibria[i]

    def __setitem__(self, i, new_item):
        if not isinstance(new_item, Equilibrium):
            raise ValueError(
                "Members of EquilibriaFamily should be of type Equilibrium or subclass."
            )
        self._equilibria[i] = new_item

    def __delitem__(self, i):
        del self._equilibria[i]

    def __len__(self):
        return len(self._equilibria)

    def insert(self, i, new_item):
        """Insert a new Equilibrium into the family at position i."""
        if not isinstance(new_item, Equilibrium):
            raise ValueError(
                "Members of EquilibriaFamily should be of type Equilibrium or subclass."
            )
        self._equilibria.insert(i, new_item)<|MERGE_RESOLUTION|>--- conflicted
+++ resolved
@@ -755,13 +755,8 @@
             f = grid.compress(data[name])
             p = SplineProfile(f, knots, name=name)
         else:
-<<<<<<< HEAD
-            f, dfdr = map(grid.compress, (data[name[0]], data[name[1]]))
-            p = HermiteSplineProfile(knots, f, dfdr, name=name)
-=======
             f, df = map(grid.compress, (data[name[0]], data[name[1]]))
             p = HermiteSplineProfile(f, df, knots, name=name)
->>>>>>> 714a8f0c
         if kind == "power_series":
             p = p.to_powerseries(order=min(self.L, grid.num_rho), xs=knots, sym=True)
         if kind == "fourier_zernike":
