import numpy as np
import unittest
import pytest
from desc.io import InputReader
from desc.profiles import PowerSeriesProfile, FourierZernikeProfile
from desc.equilibrium import Equilibrium
from .utils import compute_coords, area_difference


class TestProfiles(unittest.TestCase):
    @pytest.mark.slow
    def test_same_result(self):
        input_path = "./tests/inputs/SOLOVEV"
        ir = InputReader(input_path)

        eq1 = Equilibrium(**ir.inputs[-1])
        print(eq1.pressure)
        eq2 = eq1.copy()
        eq2.pressure = eq1.pressure.to_spline()
        eq2.iota = eq1.iota.to_spline()

        eq1.solve()
        eq2.solve()

        Rr1, Zr1, Rv1, Zv1 = compute_coords(eq1, check_all_zeta=True)
        Rr2, Zr2, Rv2, Zv2 = compute_coords(eq2, check_all_zeta=True)
        rho_err, theta_err = area_difference(Rr1, Rr2, Zr1, Zr2, Rv1, Rv2, Zv1, Zv2)
        np.testing.assert_allclose(rho_err, 0, atol=1e-7)
        np.testing.assert_allclose(theta_err, 0, atol=2e-11)

        assert True

    @pytest.mark.slow
    def test_close_values(self):

        pp = PowerSeriesProfile(
            modes=np.array([0, 2, 4]), params=np.array([1, -2, 1]), sym=False
        )
        sp = pp.to_spline()
        with pytest.warns(UserWarning):
            mp = pp.to_mtanh(order=4, ftol=1e-12, xtol=1e-12)
        zp = pp.to_fourierzernike()
        x = np.linspace(0, 0.8, 10)

        np.testing.assert_allclose(pp(x), sp(x), rtol=1e-5, atol=1e-3)
        np.testing.assert_allclose(pp(x, dr=2), mp(x, dr=2), rtol=1e-2, atol=1e-1)
        np.testing.assert_allclose(pp(x), zp(x), rtol=1e-5, atol=1e-3)
        np.testing.assert_allclose(pp(x, dr=2), zp(x, dr=2), rtol=1e-2, atol=1e-1)

        pp1 = sp.to_powerseries(order=4)
        np.testing.assert_allclose(pp.params, pp1.params, rtol=1e-5, atol=1e-2)
        pp2 = mp.to_powerseries(order=4)
        np.testing.assert_allclose(pp.params, pp2.params, rtol=1e-5, atol=1e-2)

        with pytest.warns(UserWarning):
            mp1 = sp.to_mtanh()
        np.testing.assert_allclose(mp1(x, dr=1), sp(x, dr=1), rtol=1e-5, atol=1e-3)

        pp3 = pp.to_powerseries()
        sp3 = sp.to_spline()
        np.testing.assert_allclose(sp3(x), pp3(x), rtol=1e-5, atol=1e-3)
        sp4 = mp.to_spline()
        np.testing.assert_allclose(sp3(x), sp4(x), rtol=1e-5, atol=1e-2)

    def test_repr(self):

        pp = PowerSeriesProfile(modes=np.array([0, 2, 4]), params=np.array([1, -2, 1]))
        sp = pp.to_spline()
        mp = pp.to_mtanh(order=4, ftol=1e-4, xtol=1e-4)
        zp = pp.to_fourierzernike()
        assert "PowerSeriesProfile" in str(pp)
        assert "SplineProfile" in str(sp)
        assert "MTanhProfile" in str(mp)
        assert "FourierZernikeProfile" in str(zp)
        assert "SumProfile" in str(pp + zp)
        assert "ProductProfile" in str(pp * zp)
        assert "ScaledProfile" in str(2 * zp)

    def test_get_set(self):

        pp = PowerSeriesProfile(
            modes=np.array([0, 2, 4]), params=np.array([1, -2, 1]), sym=False
        )

        assert pp.get_params(2) == -2
        assert pp.basis.get_idx(4) == 4
        pp.set_params(3, 22)

        assert pp.get_params(3) == 22
        pp.change_resolution(L=2)
        assert pp.params.size == 3

        sp = pp.to_spline()
        sp.params = sp.params + 1
        np.testing.assert_allclose(sp.params, 1 + pp(sp._knots))

        zp = FourierZernikeProfile([1 - 1 / 3 - 1 / 6, -1 / 2, 1 / 6])
        assert zp.get_params(2, 0, 0) == -1 / 2
        zp.set_params(2, 0, 0, 1 / 4)
        assert zp.get_params(2, 0, 0) == 1 / 4
        zp.change_resolution(L=0)
        assert len(zp.params) == 1

    def test_auto_sym(self):
        pp = PowerSeriesProfile(
            modes=np.array([0, 1, 2, 4]), params=np.array([1, 0, -2, 1]), sym="auto"
        )
        assert pp.sym == "even"
        assert pp.basis.num_modes == 3
        pp = PowerSeriesProfile(
            modes=np.array([0, 1, 2, 4]), params=np.array([1, 1, -2, 1]), sym="auto"
        )
<<<<<<< HEAD
        assert pp.sym is False
        assert pp.basis.num_modes == 5
=======
        assert pp.sym == False
        assert pp.basis.num_modes == 5

    def test_sum_profiles(self):
        pp = PowerSeriesProfile(
            modes=np.array([0, 1, 2, 4]), params=np.array([1, 0, -2, 1]), sym="auto"
        )
        sp = pp.to_spline()
        zp = pp.to_fourierzernike()

        f = pp + sp - (-zp)
        x = np.linspace(0, 1, 50)
        f.grid = 50
        np.testing.assert_allclose(f(), 3 * (pp(x)), atol=1e-3)

        params = f.params
        assert all(params[0] == pp.params)
        assert all(params[1] == sp.params)
        assert all(params[2][1][1] == zp.params)

        f.params = (None, 2 * sp.params, None)
        f.grid = x
        np.testing.assert_allclose(f(), 4 * (pp(x)), atol=1e-3)

    def test_product_profiles(self):
        pp = PowerSeriesProfile(
            modes=np.array([0, 1, 2, 4]), params=np.array([1, 0, -2, 1]), sym="auto"
        )
        sp = pp.to_spline()
        zp = pp.to_fourierzernike()

        f = pp * sp * zp
        x = np.linspace(0, 1, 50)
        f.grid = 50
        np.testing.assert_allclose(f(), pp(x) ** 3, atol=1e-3)

        params = f.params
        assert all(params[0] == pp.params)
        assert all(params[1] == sp.params)
        assert all(params[2] == zp.params)

        f.params = (None, 2 * sp.params, None)
        f.grid = x
        np.testing.assert_allclose(f(), 2 * pp(x) ** 3, atol=1e-3)

    def test_scaled_profiles(self):
        pp = PowerSeriesProfile(
            modes=np.array([0, 1, 2, 4]), params=np.array([1, 0, -2, 1]), sym="auto"
        )

        f = 3 * pp
        x = np.linspace(0, 1, 50)
        f.grid = 50
        np.testing.assert_allclose(f(), 3 * (pp(x)), atol=1e-3)

        params = f.params
        assert params[0] == 3
        assert all(params[1] == pp.params)

        f.params = 2
        f.grid = x
        np.testing.assert_allclose(f(), 2 * (pp(x)), atol=1e-3)

        f.params = 4 * pp.params
        f.grid = x

        params = f.params
        assert params[0] == 2
        np.testing.assert_allclose(params[1], [4, -8, 4])
        np.testing.assert_allclose(pp.params, [1, -2, 1])
        np.testing.assert_allclose(f(), 8 * (pp(x)), atol=1e-3)

    def test_profile_errors(self):
        pp = PowerSeriesProfile(
            modes=np.array([0, 1, 2, 4]), params=np.array([1, 0, -2, 1]), sym="auto"
        )
        sp = pp.to_spline()
        zp = pp.to_fourierzernike()
        mp = pp.to_mtanh(order=4, ftol=1e-4, xtol=1e-4)

        with pytest.raises(ValueError):
            zp.params = 4
        with pytest.raises(ValueError):
            mp.params = np.arange(4)
        with pytest.raises(ValueError):
            sp.params = np.arange(4)
        with pytest.raises(ValueError):
            pp.params = np.arange(8)
        with pytest.raises(NotImplementedError):
            a = sp + 4
        with pytest.raises(NotImplementedError):
            a = sp * [1, 2, 3]
        with pytest.raises(TypeError):
            sp.grid = None
        with pytest.raises(TypeError):
            sp.grid = None
        with pytest.raises(ValueError):
            a = sp + pp
            a.params = pp.params
        with pytest.raises(ValueError):
            a = sp * pp
            a.params = sp.params
>>>>>>> 0ee4c43b
<|MERGE_RESOLUTION|>--- conflicted
+++ resolved
@@ -110,11 +110,7 @@
         pp = PowerSeriesProfile(
             modes=np.array([0, 1, 2, 4]), params=np.array([1, 1, -2, 1]), sym="auto"
         )
-<<<<<<< HEAD
         assert pp.sym is False
-        assert pp.basis.num_modes == 5
-=======
-        assert pp.sym == False
         assert pp.basis.num_modes == 5
 
     def test_sum_profiles(self):
@@ -215,5 +211,4 @@
             a.params = pp.params
         with pytest.raises(ValueError):
             a = sp * pp
-            a.params = sp.params
->>>>>>> 0ee4c43b
+            a.params = sp.params