from desc.backend import jnp

from .data_index import register_compute_fun
from .utils import cross, dot, line_integrals, surface_integrals


@register_compute_fun(
    name="V",
    label="V",
    units="m^{3}",
    units_long="cubic meters",
    description="Volume",
    dim=0,
    params=[],
    transforms={"grid": []},
    profiles=[],
    coordinates="",
    data=["sqrt(g)"],
)
def _V(params, transforms, profiles, data, **kwargs):
    data["V"] = jnp.sum(data["sqrt(g)"] * transforms["grid"].weights)
    return data


@register_compute_fun(
    name="V(r)",
    label="V(\\rho)",
    units="m^{3}",
    units_long="cubic meters",
    description="Volume enclosed by flux surfaces",
    dim=1,
    params=[],
    transforms={"grid": []},
    profiles=[],
    coordinates="r",
    data=["e_theta", "e_zeta", "Z"],
)
def _V_of_r(params, transforms, profiles, data, **kwargs):
    # divergence theorem: integral(dV div [0, 0, Z]) = integral(dS dot [0, 0, Z])
    data["V(r)"] = jnp.abs(
        surface_integrals(
            transforms["grid"],
            cross(data["e_theta"], data["e_zeta"])[:, 2] * data["Z"],
        )
    )
    return data


@register_compute_fun(
    name="V_r(r)",
    label="\\partial_{\\rho} V(\\rho)",
    units="m^{3}",
    units_long="cubic meters",
    description="Volume enclosed by flux surfaces, derivative wrt radial coordinate",
    dim=1,
    params=[],
    transforms={"grid": []},
    profiles=[],
    coordinates="r",
    data=["sqrt(g)"],
)
def _V_r_of_r(params, transforms, profiles, data, **kwargs):
    # eq. 4.9.10 in W.D. D'haeseleer et al. (1991) doi:10.1007/978-3-642-75595-8.
    data["V_r(r)"] = surface_integrals(transforms["grid"], data["sqrt(g)"])
    return data


@register_compute_fun(
    name="V_rr(r)",
    label="\\partial_{\\rho\\rho} V(\\rho)",
    units="m^{3}",
    units_long="cubic meters",
    description="Volume enclosed by flux surfaces, second derivative wrt radial "
    + "coordinate",
    dim=1,
    params=[],
    transforms={"grid": []},
    profiles=[],
    coordinates="r",
    data=["sqrt(g)_r", "sqrt(g)"],
)
def _V_rr_of_r(params, transforms, profiles, data, **kwargs):
    data["V_rr(r)"] = surface_integrals(
        transforms["grid"], data["sqrt(g)_r"] * jnp.sign(data["sqrt(g)"])
    )
    return data


@register_compute_fun(
    name="A",
    label="A",
    units="m^{2}",
    units_long="square meters",
    description="Average cross-sectional area",
    dim=0,
    params=[],
    transforms={"grid": []},
    profiles=[],
    coordinates="",
    data=["|e_rho x e_theta|"],
)
def _A(params, transforms, profiles, data, **kwargs):
    data["A"] = jnp.mean(
        surface_integrals(
            transforms["grid"],
<<<<<<< HEAD
            data["|e_rho x e_theta|"],  # equivalent to sqrt(g)/R for phi=zeta
=======
            jnp.abs(data["|e_rho x e_theta|"]),
>>>>>>> 3eccbac2
            surface_label="zeta",
            expand_out=False,
        )
    )
    return data


@register_compute_fun(
    name="S(r)",
    label="S(\\rho)",
    units="m^{2}",
    units_long="square meters",
    description="Surface area of flux surfaces",
    dim=1,
    params=[],
    transforms={"grid": []},
    profiles=[],
    coordinates="r",
    data=["|e_theta x e_zeta|"],
)
def _S_of_r(params, transforms, profiles, data, **kwargs):
    data["S(r)"] = surface_integrals(transforms["grid"], data["|e_theta x e_zeta|"])
    return data


@register_compute_fun(
    name="R0",
    label="R_{0}",
    units="m",
    units_long="meters",
    description="Average major radius",
    dim=0,
    params=[],
    transforms={},
    profiles=[],
    coordinates="",
    data=["V", "A"],
)
def _R0(params, transforms, profiles, data, **kwargs):
    data["R0"] = data["V"] / (2 * jnp.pi * data["A"])
    return data


@register_compute_fun(
    name="a",
    label="a",
    units="m",
    units_long="meters",
    description="Average minor radius",
    dim=0,
    params=[],
    transforms={},
    profiles=[],
    coordinates="",
    data=["A"],
)
def _a(params, transforms, profiles, data, **kwargs):
    data["a"] = jnp.sqrt(data["A"] / jnp.pi)
    return data


@register_compute_fun(
    name="R0/a",
    label="R_{0} / a",
    units="~",
    units_long="None",
    description="Aspect ratio",
    dim=0,
    params=[],
    transforms={},
    profiles=[],
    coordinates="",
    data=["R0", "a"],
)
def _R0_over_a(params, transforms, profiles, data, **kwargs):
    data["R0/a"] = data["R0"] / data["a"]
    return data


@register_compute_fun(
    name="a_major/a_minor",
    label="a_{major} / a_{minor}",
    units="~",
    units_long="None",
    description="Maximum elongation",
    dim=0,
    params=[],
    transforms={"grid": []},
    profiles=[],
    coordinates="",
    data=["sqrt(g)", "g_tt"],
)
def _a_major_over_a_minor(params, transforms, profiles, data, **kwargs):
    max_rho = transforms["grid"].nodes[transforms["grid"].unique_rho_idx[-1], 0]
    P = (  # perimeter
        line_integrals(
            transforms["grid"],
            jnp.sqrt(data["g_tt"]),
            line_label="theta",
            fix_surface=("rho", max_rho),
            expand_out=False,
        )
        / max_rho
    )
    # surface area
    A = surface_integrals(
        transforms["grid"],
        jnp.abs(data["sqrt(g)"] / data["R"]),
        surface_label="zeta",
        expand_out=False,
    )
    # derived from Ramanujan approximation for the perimeter of an ellipse
    a = (  # semi-major radius
        jnp.sqrt(3)
        * (
            jnp.sqrt(8 * jnp.pi * A + P**2)
            + jnp.sqrt(
                2 * jnp.sqrt(3) * P * jnp.sqrt(8 * jnp.pi * A + P**2)
                - 40 * jnp.pi * A
                + 4 * P**2
            )
        )
        + 3 * P
    ) / (12 * jnp.pi)
    b = A / (jnp.pi * a)  # semi-minor radius
    data["a_major/a_minor"] = jnp.max(a / b)
    return data


@register_compute_fun(
    name="L_sff_rho",
    label="L_{\\mathrm{SFF},\\rho}",
    units="m",
    units_long="meters",
    description="L coefficient of second fundamental form of constant rho surface",
    dim=1,
    params=[],
    transforms={},
    profiles=[],
    coordinates="rtz",
    data=["n_rho", "e_theta_t"],
)
def _L_sff_rho(params, transforms, profiles, data, **kwargs):
    data["L_sff_rho"] = dot(data["e_theta_t"], data["n_rho"])
    return data


@register_compute_fun(
    name="M_sff_rho",
    label="M_{\\mathrm{SFF},\\rho}",
    units="m",
    units_long="meters",
    description="M coefficient of second fundamental form of constant rho surface",
    dim=1,
    params=[],
    transforms={},
    profiles=[],
    coordinates="rtz",
    data=["n_rho", "e_theta_z"],
)
def _M_sff_rho(params, transforms, profiles, data, **kwargs):
    data["M_sff_rho"] = dot(data["e_theta_z"], data["n_rho"])
    return data


@register_compute_fun(
    name="N_sff_rho",
    label="N_{\\mathrm{SFF},\\rho}",
    units="m",
    units_long="meters",
    description="N coefficient of second fundamental form of constant rho surface",
    dim=1,
    params=[],
    transforms={},
    profiles=[],
    coordinates="rtz",
    data=["n_rho", "e_zeta_z"],
)
def _N_sff_rho(params, transforms, profiles, data, **kwargs):
    data["N_sff_rho"] = dot(data["e_zeta_z"], data["n_rho"])
    return data


@register_compute_fun(
    name="curvature_k1_rho",
    label="k_{1,\\rho}",
    units="m^{-1}",
    units_long="Inverse meters",
    description="First principle curvature of constant rho surfaces",
    dim=1,
    params=[],
    transforms={},
    profiles=[],
    coordinates="rtz",
    data=["g_tt", "g_tz", "g_zz", "L_sff_rho", "M_sff_rho", "N_sff_rho"],
)
def _curvature_k1_rho(params, transforms, profiles, data, **kwargs):
    # following notation from
    # https://en.wikipedia.org/wiki/Parametric_surface#Curvature
    E = data["g_tt"]
    F = data["g_tz"]
    G = data["g_zz"]
    L = data["L_sff_rho"]
    M = data["M_sff_rho"]
    N = data["N_sff_rho"]
    a = E * G - F**2
    b = F * M - L * G - E * N
    c = L * N - M**2
    r1 = (-b + jnp.sqrt(b**2 - 4 * a * c)) / (2 * a)
    r2 = (-b - jnp.sqrt(b**2 - 4 * a * c)) / (2 * a)
    data["curvature_k1_rho"] = jnp.maximum(r1, r2)
    data["curvature_k2_rho"] = jnp.minimum(r1, r2)
    return data


@register_compute_fun(
    name="curvature_k2_rho",
    label="k_{2,\\rho}",
    units="m^{-1}",
    units_long="Inverse meters",
    description="Second principle curvature of constant rho surfaces",
    dim=1,
    params=[],
    transforms={},
    profiles=[],
    coordinates="rtz",
    data=["g_tt", "g_tz", "g_zz", "L_sff_rho", "M_sff_rho", "N_sff_rho"],
)
def _curvature_k2_rho(params, transforms, profiles, data, **kwargs):
    # following notation from
    # https://en.wikipedia.org/wiki/Parametric_surface#Curvature
    E = data["g_tt"]
    F = data["g_tz"]
    G = data["g_zz"]
    L = data["L_sff_rho"]
    M = data["M_sff_rho"]
    N = data["N_sff_rho"]
    a = E * G - F**2
    b = F * M - L * G - E * N
    c = L * N - M**2
    r1 = (-b + jnp.sqrt(b**2 - 4 * a * c)) / (2 * a)
    r2 = (-b - jnp.sqrt(b**2 - 4 * a * c)) / (2 * a)
    data["curvature_k1_rho"] = jnp.maximum(r1, r2)
    data["curvature_k2_rho"] = jnp.minimum(r1, r2)
    return data


@register_compute_fun(
    name="curvature_K_rho",
    label="K_{\\rho}",
    units="m^2",
    units_long="meters squared",
    description="Gaussian curvature of constant rho surfaces",
    dim=1,
    params=[],
    transforms={},
    profiles=[],
    coordinates="rtz",
    data=["curvature_k1_rho", "curvature_k2_rho"],
)
def _curvature_K_rho(params, transforms, profiles, data, **kwargs):
    data["curvature_K_rho"] = data["curvature_k1_rho"] * data["curvature_k2_rho"]
    return data


@register_compute_fun(
    name="curvature_H_rho",
    label="H_{\\rho}",
    units="m",
    units_long="meters",
    description="Mean curvature of constant rho surfaces",
    dim=1,
    params=[],
    transforms={},
    profiles=[],
    coordinates="rtz",
    data=["curvature_k1_rho", "curvature_k2_rho"],
)
def _curvature_H_rho(params, transforms, profiles, data, **kwargs):
    data["curvature_H_rho"] = (data["curvature_k1_rho"] + data["curvature_k2_rho"]) / 2
    return data


@register_compute_fun(
    name="L_sff_theta",
    label="L_{\\mathrm{SFF},\\theta}",
    units="m",
    units_long="meters",
    description="L coefficient of second fundamental form of constant theta surface",
    dim=1,
    params=[],
    transforms={},
    profiles=[],
    coordinates="rtz",
    data=["n_theta", "e_zeta_z"],
)
def _L_sff_theta(params, transforms, profiles, data, **kwargs):
    data["L_sff_theta"] = dot(data["e_zeta_z"], data["n_theta"])
    return data


@register_compute_fun(
    name="M_sff_theta",
    label="M_{\\mathrm{SFF},\\theta}",
    units="m",
    units_long="meters",
    description="M coefficient of second fundamental form of constant theta surface",
    dim=1,
    params=[],
    transforms={},
    profiles=[],
    coordinates="rtz",
    data=["n_theta", "e_zeta_r"],
)
def _M_sff_theta(params, transforms, profiles, data, **kwargs):
    data["M_sff_theta"] = dot(data["e_zeta_r"], data["n_theta"])
    return data


@register_compute_fun(
    name="N_sff_theta",
    label="N_{\\mathrm{SFF},\\theta}",
    units="m",
    units_long="meters",
    description="N coefficient of second fundamental form of constant theta surface",
    dim=1,
    params=[],
    transforms={},
    profiles=[],
    coordinates="rtz",
    data=["n_theta", "e_rho_r"],
)
def _N_sff_theta(params, transforms, profiles, data, **kwargs):
    data["N_sff_theta"] = dot(data["e_rho_r"], data["n_theta"])
    return data


@register_compute_fun(
    name="curvature_k1_theta",
    label="k_{1,\\theta}",
    units="m^{-1}",
    units_long="Inverse meters",
    description="First principle curvature of constant theta surfaces",
    dim=1,
    params=[],
    transforms={},
    profiles=[],
    coordinates="rtz",
    data=["g_rr", "g_rz", "g_zz", "L_sff_theta", "M_sff_theta", "N_sff_theta"],
)
def _curvature_k1_theta(params, transforms, profiles, data, **kwargs):
    # following notation from
    # https://en.wikipedia.org/wiki/Parametric_surface#Curvature
    E = data["g_rr"]
    F = data["g_rz"]
    G = data["g_zz"]
    L = data["L_sff_theta"]
    M = data["M_sff_theta"]
    N = data["N_sff_theta"]
    a = E * G - F**2
    b = F * M - L * G - E * N
    c = L * N - M**2
    r1 = (-b + jnp.sqrt(b**2 - 4 * a * c)) / (2 * a)
    r2 = (-b - jnp.sqrt(b**2 - 4 * a * c)) / (2 * a)
    data["curvature_k1_theta"] = jnp.maximum(r1, r2)
    data["curvature_k2_theta"] = jnp.minimum(r1, r2)
    return data


@register_compute_fun(
    name="curvature_k2_theta",
    label="k_{2,\\theta}",
    units="m^{-1}",
    units_long="Inverse meters",
    description="Second principle curvature of constant theta surfaces",
    dim=1,
    params=[],
    transforms={},
    profiles=[],
    coordinates="rtz",
    data=["g_rr", "g_rz", "g_zz", "L_sff_theta", "M_sff_theta", "N_sff_theta"],
)
def _curvature_k2_theta(params, transforms, profiles, data, **kwargs):
    # following notation from
    # https://en.wikipedia.org/wiki/Parametric_surface#Curvature
    E = data["g_rr"]
    F = data["g_rz"]
    G = data["g_zz"]
    L = data["L_sff_theta"]
    M = data["M_sff_theta"]
    N = data["N_sff_theta"]
    a = E * G - F**2
    b = F * M - L * G - E * N
    c = L * N - M**2
    r1 = (-b + jnp.sqrt(b**2 - 4 * a * c)) / (2 * a)
    r2 = (-b - jnp.sqrt(b**2 - 4 * a * c)) / (2 * a)
    data["curvature_k1_theta"] = jnp.maximum(r1, r2)
    data["curvature_k2_theta"] = jnp.minimum(r1, r2)
    return data


@register_compute_fun(
    name="curvature_K_theta",
    label="K_{\\theta}",
    units="m^2",
    units_long="meters squared",
    description="Gaussian curvature of constant theta surfaces",
    dim=1,
    params=[],
    transforms={},
    profiles=[],
    coordinates="rtz",
    data=["curvature_k1_theta", "curvature_k2_theta"],
)
def _curvature_K_theta(params, transforms, profiles, data, **kwargs):
    data["curvature_K_theta"] = data["curvature_k1_theta"] * data["curvature_k2_theta"]
    return data


@register_compute_fun(
    name="curvature_H_theta",
    label="H_{\\theta}",
    units="m",
    units_long="meters",
    description="Mean curvature of constant theta surfaces",
    dim=1,
    params=[],
    transforms={},
    profiles=[],
    coordinates="rtz",
    data=["curvature_k1_theta", "curvature_k2_theta"],
)
def _curvature_H_theta(params, transforms, profiles, data, **kwargs):
    data["curvature_H_theta"] = (
        data["curvature_k1_theta"] + data["curvature_k2_theta"]
    ) / 2
    return data


@register_compute_fun(
    name="L_sff_zeta",
    label="L_{\\mathrm{SFF},\\zeta}",
    units="m",
    units_long="meters",
    description="L coefficient of second fundamental form of constant zeta surface",
    dim=1,
    params=[],
    transforms={},
    profiles=[],
    coordinates="rtz",
    data=["n_zeta", "e_rho_r"],
)
def _L_sff_zeta(params, transforms, profiles, data, **kwargs):
    data["L_sff_zeta"] = dot(data["e_rho_r"], data["n_zeta"])
    return data


@register_compute_fun(
    name="M_sff_zeta",
    label="M_{\\mathrm{SFF},\\zeta}",
    units="m",
    units_long="meters",
    description="M coefficient of second fundamental form of constant zeta surface",
    dim=1,
    params=[],
    transforms={},
    profiles=[],
    coordinates="rtz",
    data=["n_zeta", "e_rho_t"],
)
def _M_sff_zeta(params, transforms, profiles, data, **kwargs):
    data["M_sff_zeta"] = dot(data["e_rho_t"], data["n_zeta"])
    return data


@register_compute_fun(
    name="N_sff_zeta",
    label="N_{\\mathrm{SFF},\\zeta}",
    units="m",
    units_long="meters",
    description="N coefficient of second fundamental form of constant zeta surface",
    dim=1,
    params=[],
    transforms={},
    profiles=[],
    coordinates="rtz",
    data=["n_zeta", "e_theta_t"],
)
def _N_sff_zeta(params, transforms, profiles, data, **kwargs):
    data["N_sff_zeta"] = dot(data["e_theta_t"], data["n_zeta"])
    return data


@register_compute_fun(
    name="curvature_k1_zeta",
    label="k_{1,\\zeta}",
    units="m^{-1}",
    units_long="Inverse meters",
    description="First principle curvature of constant zeta surfaces",
    dim=1,
    params=[],
    transforms={},
    profiles=[],
    coordinates="rtz",
    data=["g_rr", "g_rt", "g_tt", "L_sff_zeta", "M_sff_zeta", "N_sff_zeta"],
)
def _curvature_k1_zeta(params, transforms, profiles, data, **kwargs):
    # following notation from
    # https://en.wikipedia.org/wiki/Parametric_surface#Curvature
    E = data["g_rr"]
    F = data["g_rt"]
    G = data["g_tt"]
    L = data["L_sff_zeta"]
    M = data["M_sff_zeta"]
    N = data["N_sff_zeta"]
    a = E * G - F**2
    b = F * M - L * G - E * N
    c = L * N - M**2
    r1 = (-b + jnp.sqrt(b**2 - 4 * a * c)) / (2 * a)
    r2 = (-b - jnp.sqrt(b**2 - 4 * a * c)) / (2 * a)
    data["curvature_k1_zeta"] = jnp.maximum(r1, r2)
    data["curvature_k2_zeta"] = jnp.minimum(r1, r2)
    return data


@register_compute_fun(
    name="curvature_k2_zeta",
    label="k_{2,\\zeta}",
    units="m^{-1}",
    units_long="Inverse meters",
    description="Second principle curvature of constant zeta surfaces",
    dim=1,
    params=[],
    transforms={},
    profiles=[],
    coordinates="rtz",
    data=["g_rr", "g_rt", "g_tt", "L_sff_zeta", "M_sff_zeta", "N_sff_zeta"],
)
def _curvature_k2_zeta(params, transforms, profiles, data, **kwargs):
    # following notation from
    # https://en.wikipedia.org/wiki/Parametric_surface#Curvature
    E = data["g_rr"]
    F = data["g_rt"]
    G = data["g_tt"]
    L = data["L_sff_zeta"]
    M = data["M_sff_zeta"]
    N = data["N_sff_zeta"]
    a = E * G - F**2
    b = F * M - L * G - E * N
    c = L * N - M**2
    r1 = (-b + jnp.sqrt(b**2 - 4 * a * c)) / (2 * a)
    r2 = (-b - jnp.sqrt(b**2 - 4 * a * c)) / (2 * a)
    data["curvature_k1_zeta"] = jnp.maximum(r1, r2)
    data["curvature_k2_zeta"] = jnp.minimum(r1, r2)
    return data


@register_compute_fun(
    name="curvature_K_zeta",
    label="K_{\\zeta}",
    units="m^2",
    units_long="meters squared",
    description="Gaussian curvature of constant zeta surfaces",
    dim=1,
    params=[],
    transforms={},
    profiles=[],
    coordinates="rtz",
    data=["curvature_k1_zeta", "curvature_k2_zeta"],
)
def _curvature_K_zeta(params, transforms, profiles, data, **kwargs):
    data["curvature_K_zeta"] = data["curvature_k1_zeta"] * data["curvature_k2_zeta"]
    return data


@register_compute_fun(
    name="curvature_H_zeta",
    label="H_{\\zeta}",
    units="m",
    units_long="meters",
    description="Mean curvature of constant zeta surfaces",
    dim=1,
    params=[],
    transforms={},
    profiles=[],
    coordinates="rtz",
    data=["curvature_k1_zeta", "curvature_k2_zeta"],
)
def _curvature_H_zeta(params, transforms, profiles, data, **kwargs):
    data["curvature_H_zeta"] = (
        data["curvature_k1_zeta"] + data["curvature_k2_zeta"]
    ) / 2
    return data<|MERGE_RESOLUTION|>--- conflicted
+++ resolved
@@ -103,11 +103,7 @@
     data["A"] = jnp.mean(
         surface_integrals(
             transforms["grid"],
-<<<<<<< HEAD
-            data["|e_rho x e_theta|"],  # equivalent to sqrt(g)/R for phi=zeta
-=======
             jnp.abs(data["|e_rho x e_theta|"]),
->>>>>>> 3eccbac2
             surface_label="zeta",
             expand_out=False,
         )
