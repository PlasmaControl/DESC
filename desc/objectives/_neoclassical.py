--- conflicted
+++ resolved
@@ -9,11 +9,7 @@
 from desc.compute import get_profiles, get_transforms
 from desc.compute.utils import _compute as compute_fun
 from desc.grid import LinearGrid
-<<<<<<< HEAD
 from desc.integrals._interp_utils import bijection_from_disc, cheb_pts, fourier_pts
-=======
-from desc.integrals._interp_utils import cheb_pts, fourier_pts
->>>>>>> 771b03c5
 from desc.utils import setdefault
 
 from ..integrals.quad_utils import chebgauss2
@@ -238,13 +234,9 @@
         assert self._grid.can_fft2
 
         rho = self._grid.compress(self._grid.nodes[:, 0])
-<<<<<<< HEAD
         x, w = leggauss(self._hyperparam["Y_B"] // 2)
         self._constants["_vander"] = _get_vander(self, x)
         self._constants["fieldline quad"] = (x, w)
-=======
-        self._constants["fieldline quad"] = leggauss(self._hyperparam["Y_B"] // 2)
->>>>>>> 771b03c5
         self._constants["quad"] = chebgauss2(self._hyperparam.pop("num_quad"))
         self._constants["profiles"] = get_profiles(
             "effective ripple", eq, grid=self._grid
@@ -326,10 +318,7 @@
         Y_B = self._hyperparam.pop("Y_B")
         num_transit = self._hyperparam.pop("num_transit")
         num_quad = self._hyperparam.pop("num_quad")
-<<<<<<< HEAD
         self._hyperparam.pop("nufft_eps")
-=======
->>>>>>> 771b03c5
         del self._constants["X"]
         self._constants["Y"] = np.linspace(
             0, 2 * np.pi * num_transit, Y_B * num_transit
