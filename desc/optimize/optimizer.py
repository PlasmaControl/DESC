--- conflicted
+++ resolved
@@ -124,18 +124,13 @@
             Stopping tolerance on infinity norm of the constraint violation.
             Optimization will stop when ctol and one of the other tolerances
             are satisfied. If None, defaults to 1e-4.
-<<<<<<< HEAD
         x_scale : array, list[dict | ``'ess'``], ``'ess'`` or ``'auto'``, optional
-=======
-        x_scale : array, list[dict] or ``'auto'``, optional
->>>>>>> 473b80ba
             Characteristic scale of each variable. Setting ``x_scale`` is equivalent
             to reformulating the problem in scaled variables ``xs = x / x_scale``.
             An alternative view is that the size of a trust region along jth
             dimension is proportional to ``x_scale[j]``. Improved convergence may
             be achieved by setting ``x_scale`` such that a step of a given size
             along any of the scaled variables has a similar effect on the cost
-<<<<<<< HEAD
             function. Default is ``'auto'``, which iteratively updates the scale using
             the inverse norms of the columns of the Jacobian or Hessian matrix.
             If set to ``'ess'``, the scale is set using Exponential Spectral Scaling,
@@ -150,13 +145,6 @@
             have 1 element for each thing, and each element should either be ``'ess'``
             to use exponential spectral scaling for that thing, or a dict with the same
             keys and dimensions as thing.params_dict to specify scales manually.
-=======
-            function. If set to ``'auto'``, the scale is iteratively updated using the
-            inverse norms of the columns of the Jacobian or Hessian matrix. If an array,
-            should be the same size as sum(thing.dim_x for thing in things). If a list
-            of dict, the list should have 1 element for each thing, and each dict should
-            have the same keys and dimensions as thing.params_dict.
->>>>>>> 473b80ba
         verbose : integer, optional
             * 0  : work silently.
             * 1 : display a termination report.
@@ -235,14 +223,10 @@
             UserWarning,
             f"{[things[idx] for idx in duplicate_idx]} is duplicated in things.",
         )
-<<<<<<< HEAD
         options = {} if options is None else options
-        x_scale = _parse_x_scale(x_scale, things, options)
-=======
         x_scale = _parse_x_scale(x_scale, things, options)
         # at this point x_scale is either "auto", an array matching with objective.x,
         # or a list of scales in sync with things
->>>>>>> 473b80ba
         things0 = [t.copy() for t in things]
 
         # need local import to avoid circular dependencies
@@ -398,8 +382,13 @@
 
 
 def _parse_x_scale(x_scale, things, options):
-<<<<<<< HEAD
-    """Convert lists/dicts of scales into single array for all dofs."""
+    """Convert lists/dicts of scales into arrays for all dofs.
+
+    If x_scale is "auto" we just return it since that's passed directly to optimizer
+    If its an array, we assume its already sorted to match objective.x and return it
+    Otherwise, we return a list of x_scale for each thing, which may get re-ordered
+    later before its concatenated.
+    """
     if isinstance(x_scale, str):
         if x_scale == "auto":
             return x_scale
@@ -409,33 +398,17 @@
             raise ValueError(
                 "only 'auto' and 'ess' are allowed string values for x_scale"
             )
-    if isinstance(x_scale, (jnp.ndarray, np.ndarray)) or np.isscalar(x_scale):
-        dimx_all = sum([t.dim_x for t in things])
-        return jnp.broadcast_to(x_scale, (dimx_all,))
-    if len(things) == 1 and not isinstance(x_scale, (list, tuple)):
-=======
-    """Convert lists/dicts of scales into arrays for all dofs.
-
-    If x_scale is "auto" we just return it since that's passed directly to optimizer
-    If its an array, we assume its already sorted to match objective.x and return it
-    Otherwise, we return a list of x_scale for each thing, which may get re-ordered
-    later before its concatenated.
-    """
-    if isinstance(x_scale, str) and x_scale == "auto":
-        return x_scale
     if isinstance(x_scale, (jnp.ndarray, np.ndarray)) or (
         np.isscalar(x_scale) and not isinstance(x_scale, str)
     ):
         dimx_all = sum([t.dim_x for t in things])
         return jnp.broadcast_to(x_scale, (dimx_all,))
-    elif len(things) == 1 and not isinstance(x_scale, (list, tuple)):
->>>>>>> 473b80ba
+    if len(things) == 1 and not isinstance(x_scale, (list, tuple)):
         x_scale = [x_scale]
     assert len(x_scale) == len(
         things
     ), f"expected {len(things)} x_scales for {len(things)} things but "
     f"only got {len(x_scale)}"
-<<<<<<< HEAD
 
     all_scales = []
     ess_alpha = options.pop("ess_alpha", 1.2)
@@ -446,17 +419,11 @@
         if isinstance(xsc, (jnp.ndarray, np.ndarray)) or (
             np.isscalar(xsc) and not isinstance(xsc, str)
         ):
-=======
-    all_scales = []
-    for xsc, tng in zip(x_scale, things):
-        if isinstance(xsc, (jnp.ndarray, np.ndarray)) or np.isscalar(xsc):
->>>>>>> 473b80ba
             all_scales.append(jnp.broadcast_to(xsc, (tng.dim_x,)))
         elif isinstance(xsc, dict) or (
             isinstance(xsc, list) and isinstance(tng, OptimizableCollection)
         ):
             all_scales.append(tng.pack_params(xsc))
-<<<<<<< HEAD
         elif isinstance(xsc, str) and xsc == "ess":
             scl = tng._get_ess_scale(ess_alpha, ess_type, ess_min_value)
             all_scales.append(tng.pack_params(scl))
@@ -464,27 +431,44 @@
             raise TypeError(
                 f"all x_scales should be either 'ess', array, or dict, got {type(xsc)}"
             )
-    return jnp.concatenate(all_scales)
-=======
-        else:
-            raise TypeError(
-                f"all x_scales should be either array or dict, got {type(xsc)}"
-            )
     return all_scales
 
 
 def _project_x_scale(x_scale, objective):
     """Project x_scale vector to remove fixed DoFs etc."""
-    if isinstance(objective, LinearConstraintProjection) and not isinstance(
-        x_scale, str
-    ):
+    if isinstance(x_scale, str):
+        return x_scale
+
+    is_prox = isinstance(objective, ProximalProjection) or (
+        isinstance(objective, LinearConstraintProjection)
+        and isinstance(objective._objective, ProximalProjection)
+    )
+    if is_prox:
+        # If we have ProximalProjection, project x_scale through both stages:
+        # (eq.dim_x) -> (dim size post proximal projection)
+        prox_obj = (
+            objective
+            if isinstance(objective, ProximalProjection)
+            else objective._objective
+        )
+        # Split x_scale by things to handle multiple things (eq + coils, etc.)
+        x_scale = np.split(x_scale, np.cumsum(prox_obj._dimx_per_thing)[:-1])
+        # Project equilibrium part: remove excluded parameters
+        excluded_params = ["R_lmn", "Z_lmn", "L_lmn", "Ra_n", "Za_n"]
+        included_idx = []
+        for arg in prox_obj._eq.optimizable_params:
+            if arg not in excluded_params:
+                included_idx.extend(prox_obj._eq.x_idx[arg])
+        x_scale[prox_obj._eq_idx] = x_scale[prox_obj._eq_idx][included_idx]
+        x_scale = np.concatenate(x_scale)
+
+    if isinstance(objective, LinearConstraintProjection):
         # need to project x_scale down to correct size
         Z = objective._Z
-        x_scale = jnp.broadcast_to(x_scale, objective._objective.dim_x)
-        x_scale = jnp.abs(jnp.diag(Z.T @ jnp.diag(x_scale[objective._unfixed_idx]) @ Z))
-        x_scale = jnp.where(x_scale < jnp.finfo(x_scale.dtype).eps, 1, x_scale)
+        x_scale = np.broadcast_to(x_scale, objective._objective.dim_x)
+        x_scale = np.abs(np.diag(Z.T @ np.diag(x_scale[objective._unfixed_idx]) @ Z))
+        x_scale = np.where(x_scale < np.finfo(x_scale.dtype).eps, 1, x_scale)
     return x_scale
->>>>>>> 473b80ba
 
 
 def _print_output(things, things0, objective, constraints, result):
@@ -734,35 +718,6 @@
             )
             nonlinear_constraint.build(verbose=verbose)
 
-<<<<<<< HEAD
-    if is_prox and not isinstance(x_scale, str):
-        # If we have ProximalProjection, project x_scale through both stages:
-        # (eq.dim_x) -> (dim size post proximal projection)
-        prox_obj = (
-            objective
-            if isinstance(objective, ProximalProjection)
-            else objective._objective
-        )
-        # Split x_scale by things to handle multiple things (eq + coils, etc.)
-        x_scale = np.split(x_scale, np.cumsum(prox_obj._dimx_per_thing)[:-1])
-        # Project equilibrium part: remove excluded parameters
-        excluded_params = ["R_lmn", "Z_lmn", "L_lmn", "Ra_n", "Za_n"]
-        included_idx = []
-        for arg in prox_obj._eq.optimizable_params:
-            if arg not in excluded_params:
-                included_idx.extend(prox_obj._eq.x_idx[arg])
-        x_scale[prox_obj._eq_idx] = x_scale[prox_obj._eq_idx][included_idx]
-        x_scale = np.concatenate(x_scale)
-
-    if linear_constraint is not None and not isinstance(x_scale, str):
-        # need to project x_scale down to correct size
-        Z = objective._Z
-        x_scale = np.broadcast_to(x_scale, objective._objective.dim_x)
-        x_scale = np.abs(np.diag(Z.T @ np.diag(x_scale[objective._unfixed_idx]) @ Z))
-        x_scale = np.where(x_scale < np.finfo(x_scale.dtype).eps, 1, x_scale)
-
-=======
->>>>>>> 473b80ba
     if objective.scalar and (not optimizers[method]["scalar"]):
         warnings.warn(
             colored(
