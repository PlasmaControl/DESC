"""Classes for 2D surfaces embedded in 3D space."""

import numbers
import warnings

import numpy as np

from desc.backend import jnp, put, sign
from desc.basis import DoubleFourierSeries, ZernikePolynomial
from desc.grid import Grid
from desc.io import InputReader
from desc.optimizable import optimizable_parameter
<<<<<<< HEAD
from desc.utils import copy_coeffs, isposint, ispos
=======
from desc.transform import Transform
from desc.utils import copy_coeffs, isposint
>>>>>>> aba825be

from .core import Surface

__all__ = ["FourierRZToroidalSurface", "ZernikeRZToroidalSection"]


class FourierRZToroidalSurface(Surface):
    """Toroidal surface represented by Fourier series in poloidal and toroidal angles.

    Parameters
    ----------
    R_lmn, Z_lmn : array-like, shape(k,)
        Fourier coefficients for R and Z in cylindrical coordinates
    modes_R : array-like, shape(k,2)
        poloidal and toroidal mode numbers [m,n] for R_lmn.
    modes_Z : array-like, shape(k,2)
        mode numbers associated with Z_lmn, defaults to modes_R
    NFP : int
        number of field periods
    NFP_umbilic_factor : float
        Rational number of the form 1/integer with integer>=1.
	This is needed for the umbilic torus design.
    sym : bool
        whether to enforce stellarator symmetry. Default is "auto" which enforces if
        modes are symmetric. If True, non-symmetric modes will be truncated.
    rho : float [0,1]
        flux surface label for the toroidal surface
    name : str
        name for this surface
    check_orientation : bool
        ensure that this surface has a right handed orientation. Do not set to False
        unless you are sure the parameterization you have given is right handed
        (ie, e_theta x e_zeta points outward from the surface).

    """

    _io_attrs_ = Surface._io_attrs_ + [
        "_R_lmn",
        "_Z_lmn",
        "_R_basis",
        "_Z_basis",
        "rho",
        "_NFP",
        "_NFP_umbilic_factor",
    ]

    def __init__(
        self,
        R_lmn=None,
        Z_lmn=None,
        modes_R=None,
        modes_Z=None,
        NFP=1,
        NFP_umbilic_factor=1,
        sym="auto",
        rho=1,
        name="",
        check_orientation=True,
    ):
        if R_lmn is None:
            R_lmn = np.array([10, 1])
            modes_R = np.array([[0, 0], [1, 0]])
        if Z_lmn is None:
            Z_lmn = np.array([0, -1])
            modes_Z = np.array([[0, 0], [-1, 0]])
        if modes_Z is None:
            modes_Z = modes_R
        R_lmn, Z_lmn, modes_R, modes_Z = map(
            np.asarray, (R_lmn, Z_lmn, modes_R, modes_Z)
        )

        assert issubclass(modes_R.dtype.type, np.integer)
        assert issubclass(modes_Z.dtype.type, np.integer)
        assert isposint(NFP)
        assert ispos(NFP_umbilic_factor)
        NFP = int(NFP)
        NFP_umbilic_factor = float(NFP_umbilic_factor)
        MR = np.max(abs(modes_R[:, 0]))
        NR = np.max(abs(modes_R[:, 1]))
        MZ = np.max(abs(modes_Z[:, 0]))
        NZ = np.max(abs(modes_Z[:, 1]))
        self._L = 0
        self._M = max(MR, MZ)
        self._N = max(NR, NZ)
        if sym == "auto":
            if np.all(
                R_lmn[np.where(sign(modes_R[:, 0]) != sign(modes_R[:, 1]))] == 0
            ) and np.all(
                Z_lmn[np.where(sign(modes_Z[:, 0]) == sign(modes_Z[:, 1]))] == 0
            ):
                sym = True
            else:
                sym = False

        self._R_basis = DoubleFourierSeries(
            M=MR, N=NR, NFP=NFP, NFP_umbilic_factor=NFP_umbilic_factor, sym="cos" if sym else False
        )
        self._Z_basis = DoubleFourierSeries(
            M=MZ, N=NZ, NFP=NFP, NFP_umbilic_factor=NFP_umbilic_factor, sym="sin" if sym else False
        )

        self._R_lmn = copy_coeffs(R_lmn, modes_R, self.R_basis.modes[:, 1:])
        self._Z_lmn = copy_coeffs(Z_lmn, modes_Z, self.Z_basis.modes[:, 1:])
        self._NFP = NFP
        self._NFP_umbilic_factor = NFP_umbilic_factor
        self._sym = sym
        self.rho = rho

        if check_orientation and self._compute_orientation() == -1:
            warnings.warn(
                "Left handed coordinates detected, switching sign of theta."
                + " To avoid this warning in the future, switch the sign of all"
                + " modes with m<0. You may also need to switch the sign of iota or"
                + " current profiles."
            )
            self._flip_orientation()
            assert self._compute_orientation() == 1

        self.name = name

    @property
    def NFP(self):
        """int: Number of (toroidal) field periods."""
        return self._NFP

    @NFP.setter
    def NFP(self, new):
        assert (
            isinstance(new, numbers.Real) and int(new) == new and new > 0
        ), f"NFP should be a positive integer, got {type(new)}"
        self.change_resolution(NFP=new)

    @property
    def NFP_umbilic_factor(self):
        """Field period umbilic factor."""
        return self._NFP_umbilic_factor

    @NFP_umbilic_factor.setter
    def NFP_umbilic_factor(self, new):
        assert (
            isinstance(new, numbers.Real) and new > 0
        ), f"NFP should be positive, got {type(new)}"
        self.change_resolution(NFP_umbilic_factor=new)


    @property
    def R_basis(self):
        """DoubleFourierSeries: Spectral basis for R."""
        return self._R_basis

    @property
    def Z_basis(self):
        """DoubleFourierSeries: Spectral basis for Z."""
        return self._Z_basis

    def change_resolution(self, *args, **kwargs):
        """Change the maximum poloidal and toroidal resolution."""
        assert (
            ((len(args) in [2, 3]) and len(kwargs) == 0)
            or ((len(args) in [2, 3]) and len(kwargs) in [1, 2])
            or (len(args) == 0)
        ), (
            "change_resolution should be called with 2 (M,N) or 3 (L,M,N) "
            + "positional arguments or only keyword arguments."
        )
        L = kwargs.pop("L", None)
        M = kwargs.pop("M", None)
        N = kwargs.pop("N", None)
        NFP = kwargs.pop("NFP", None)
        NFP_umbilic_factor = kwargs.pop("NFP_umbilic_factor", None)
        sym = kwargs.pop("sym", None)
        assert len(kwargs) == 0, "change_resolution got unexpected kwarg: {kwargs}"
        self._NFP = int(NFP if NFP is not None else self.NFP)
        self._NFP_umbilic_factor = int(NFP_umbilic_factor if NFP_umbilic_factor is not None else self.NFP_umbilic_factor)
        self._sym = sym if sym is not None else self.sym
        if L is not None:
            warnings.warn(
                "FourierRZToroidalSurface does not have radial resolution, ignoring L"
            )
        if len(args) == 2:
            M, N = args
        elif len(args) == 3:
            L, M, N = args

        if (
            ((N is not None) and (N != self.N))
            or ((M is not None) and (M != self.M))
            or (NFP is not None)
            or (NFP_umbilic_factor is not None)
        ):
            M = int(M if M is not None else self.M)
            N = int(N if N is not None else self.N)
            R_modes_old = self.R_basis.modes
            Z_modes_old = self.Z_basis.modes
            self.R_basis.change_resolution(
                M=M, N=N, NFP=self.NFP, NFP_umbilic_factor=self.NFP_umbilic_factor,sym="cos" if self.sym else self.sym
            )
            self.Z_basis.change_resolution(
                M=M, N=N, NFP=self.NFP, NFP_umbilic_factor=self.NFP_umbilic_factor, sym="sin" if self.sym else self.sym
            )
            self.R_lmn = copy_coeffs(self.R_lmn, R_modes_old, self.R_basis.modes)
            self.Z_lmn = copy_coeffs(self.Z_lmn, Z_modes_old, self.Z_basis.modes)
            self._M = M
            self._N = N

    @optimizable_parameter
    @property
    def R_lmn(self):
        """ndarray: Spectral coefficients for R."""
        return self._R_lmn

    @R_lmn.setter
    def R_lmn(self, new):
        if len(new) == self.R_basis.num_modes:
            self._R_lmn = jnp.asarray(new)
        else:
            raise ValueError(
                f"R_lmn should have the same size as the basis, got {len(new)} for "
                + f"basis with {self.R_basis.num_modes} modes."
            )

    @optimizable_parameter
    @property
    def Z_lmn(self):
        """ndarray: Spectral coefficients for Z."""
        return self._Z_lmn

    @Z_lmn.setter
    def Z_lmn(self, new):
        if len(new) == self.Z_basis.num_modes:
            self._Z_lmn = jnp.asarray(new)
        else:
            raise ValueError(
                f"Z_lmn should have the same size as the basis, got {len(new)} for "
                + f"basis with {self.R_basis.num_modes} modes."
            )

    def get_coeffs(self, m, n=0):
        """Get Fourier coefficients for given mode number(s)."""
        n = np.atleast_1d(n).astype(int)
        m = np.atleast_1d(m).astype(int)

        m, n = np.broadcast_arrays(m, n)
        R = np.zeros_like(m).astype(float)
        Z = np.zeros_like(m).astype(float)

        mn = np.array([m, n]).T
        idxR = np.where(
            (mn[:, np.newaxis, :] == self.R_basis.modes[np.newaxis, :, 1:]).all(axis=-1)
        )
        idxZ = np.where(
            (mn[:, np.newaxis, :] == self.Z_basis.modes[np.newaxis, :, 1:]).all(axis=-1)
        )

        R[idxR[0]] = self.R_lmn[idxR[1]]
        Z[idxZ[0]] = self.Z_lmn[idxZ[1]]
        return R, Z

    def set_coeffs(self, m, n=0, R=None, Z=None):
        """Set specific Fourier coefficients."""
        m, n, R, Z = (
            np.atleast_1d(m),
            np.atleast_1d(n),
            np.atleast_1d(R),
            np.atleast_1d(Z),
        )
        m, n, R, Z = np.broadcast_arrays(m, n, R, Z)
        for mm, nn, RR, ZZ in zip(m, n, R, Z):
            if RR is not None:
                idxR = self.R_basis.get_idx(0, mm, nn)
                self.R_lmn = put(self.R_lmn, idxR, RR)
            if ZZ is not None:
                idxZ = self.Z_basis.get_idx(0, mm, nn)
                self.Z_lmn = put(self.Z_lmn, idxZ, ZZ)

    @classmethod
    def from_input_file(cls, path):
        """Create a surface from Fourier coefficients in a DESC or VMEC input file.

        Parameters
        ----------
        path : Path-like or str
            Path to DESC or VMEC input file.

        Returns
        -------
        surface : FourierRZToroidalSurface
            Surface with given Fourier coefficients.

        """
        f = open(path)
        isVMEC = False
        for line in f.readlines():
            if "&INDATA" in line.upper():
                isVMEC = True
                break
        if isVMEC:  # vmec input, convert to desc
            inputs = InputReader.parse_vmec_inputs(f)[-1]
        else:
            inputs = InputReader().parse_inputs(f)[-1]
        if (inputs["bdry_ratio"] is not None) and (inputs["bdry_ratio"] != 1):
            warnings.warn(
                "boundary_ratio = {} != 1, surface may not be as expected".format(
                    inputs["bdry_ratio"]
                )
            )
        surf = cls(
            inputs["surface"][:, 3],
            inputs["surface"][:, 4],
            inputs["surface"][:, 1:3].astype(int),
            inputs["surface"][:, 1:3].astype(int),
            inputs["NFP"],
            inputs["NFP_umbilic_factor"],
            inputs["sym"],
        )
        return surf

    @classmethod
    def from_near_axis(cls, aspect_ratio, elongation, mirror_ratio, axis_Z, NFP=1):
        """Create a surface from a near-axis model for quasi-poloidal/quasi-isodynamic.

        Parameters
        ----------
        aspect_ratio : float
            Aspect ratio of the geometry = major radius / average cross-sectional area.
        elongation : float
            Elongation of the elliptical surface = major axis / minor axis.
        mirror_ratio : float
            Mirror ratio generated by toroidal variation of the cross-sectional area.
            Must be < 2.
        axis_Z : float
            Vertical extent of the magnetic axis Z coordinate.
            Coefficient of sin(2*phi).
        NFP : int
            Number of field periods.

        Returns
        -------
        surface : FourierRZToroidalSurface
            Surface with given geometric properties.

        """
        assert mirror_ratio <= 2
        a = np.sqrt(elongation) / aspect_ratio  # major axis
        b = 1 / (aspect_ratio * np.sqrt(elongation))  # minor axis
        epsilon = (2 - np.sqrt(4 - mirror_ratio**2)) / mirror_ratio

        R_lmn = np.array(
            [
                1,
                (elongation + 1) * b / 2,
                -1 / 5,
                a * epsilon,
                (elongation - 1) * b / 2,
                (elongation - 1) * b / 2,
            ]
        )
        Z_lmn = np.array(
            [
                -(elongation + 1) * b / 2,
                axis_Z,
                -b * epsilon,
                -(elongation - 1) * b / 2,
                (elongation - 1) * b / 2,
            ]
        )
        modes_R = np.array([[0, 0], [1, 0], [0, 2], [1, 1], [1, 2], [-1, -2]])
        modes_Z = np.array([[-1, 0], [0, -2], [-1, 1], [1, -2], [-1, 2]])

        surf = cls(R_lmn=R_lmn, Z_lmn=Z_lmn, modes_R=modes_R, modes_Z=modes_Z, NFP=NFP)
        return surf

    @classmethod
    def from_values(
        cls,
        coords,
        theta,
        zeta=None,
        M=6,
        N=6,
        NFP=1,
        sym=True,
        check_orientation=True,
        rcond=None,
        w=None,
    ):
        """Create a surface from given R,Z coordinates in real space.

        Parameters
        ----------
        coords : array-like shape(num_points,3) or Grid
            cylindrical coordinates (R,phi,Z) to fit as a FourierRZToroidalSurface
        theta : ndarray, shape(num_points,)
            Locations in poloidal angle theta where real space coordinates are given.
            Expects same number of angles as coords (num_points),
            This determines the poloidal angle for the resulting surface.
        zeta : ndarray, shape(num_points,)
            Locations in toroidal angle zeta where real space coordinates are given.
            Expects same number of angles as coords (num_points),
            This determines the toroidal angle for the resulting surface.
            if None, defaults to assuming the toroidal angle is the cylindrical phi
            and so sets zeta = phi = coords[:,1]
        M : int
            poloidal resolution of basis used to fit surface with.
            It is recommended to fit with M < num_theta points per toroidal plane,
            i.e. if num_points = num_theta*num_zeta , then want to ensure M < num_theta
        N : int
            toroidal resolution of basis used to fit surface with
            It is recommended to fit with N < num_zeta points per poloidal plane.
            i.e. if num_points = num_theta*num_zeta , then want to ensure N < num_zeta
        NFP : int
            number of toroidal field periods for surface
        sym : bool
            True if surface is stellarator-symmetric
        check_orientation : bool
            whether to check left-handedness of coordinates and flip if necessary.
        rcond : float
            Relative condition number of the fit. Singular values smaller than this
            relative to the largest singular value will be ignored. The default value
            is len(x)*eps, where eps is the relative precision of the float type, about
            2e-16 in most cases.
        w : array-like, shape(num_points,)
            Weights to apply to the sample coordinates. For gaussian
            uncertainties, use 1/sigma (not 1/sigma**2).

        Returns
        -------
        surface : FourierRZToroidalSurface
            Surface with Fourier coefficients fitted from input coords.

        """
        theta = np.asarray(theta)
        assert (
            coords.shape[0] == theta.size
        ), "coords first dimenson and theta must have same size"
        if zeta is None:
            zeta = coords[:, 1]
        else:
            raise NotImplementedError("zeta != phi not yet implemented")
        nodes = Grid(
            np.vstack([np.ones_like(theta), theta, coords[:, 1]]).T,
            sort=False,
            jitable=True,
        )

        R = coords[:, 0]
        Z = coords[:, 2]
        R_basis = DoubleFourierSeries(M=M, N=N, NFP=NFP, sym="cos" if sym else False)
        Z_basis = DoubleFourierSeries(M=M, N=N, NFP=NFP, sym="sin" if sym else False)
        if w is None:  # unweighted fit
            transform = Transform(
                nodes, R_basis, build=False, build_pinv=True, rcond=rcond
            )
            Rb_lmn = transform.fit(R)

            transform = Transform(
                nodes, Z_basis, build=False, build_pinv=True, rcond=rcond
            )
            Zb_lmn = transform.fit(Z)
        else:  # perform weighted fit
            # solves system A^T W A x = A^T W b
            # where A is the transform matrix, W is the diagonal weight matrix,
            # and b is the vector of data points
            w = np.asarray(w)
            W = np.diag(w**2)
            assert w.size == R.size, "w must same length as number of points being fit"

            transform = Transform(
                nodes, R_basis, build=True, build_pinv=False, method="direct1"
            )
            A = transform.matrices[transform.method][0][0][0]
            # multiple w*R since W @ R is just elementwise multiplication
            Rb_lmn = np.linalg.lstsq(A.T @ W @ A, A.T @ (w * R), rcond=rcond)[0]

            transform = Transform(
                nodes, Z_basis, build=True, build_pinv=False, method="direct1"
            )
            A = transform.matrices[transform.method][0][0][0]
            Zb_lmn = np.linalg.lstsq(A.T @ W @ A, A.T @ (w * Z), rcond=rcond)[0]

        surf = cls(
            Rb_lmn,
            Zb_lmn,
            R_basis.modes[:, 1:],
            Z_basis.modes[:, 1:],
            NFP,
            sym,
            check_orientation=check_orientation,
        )
        return surf


class ZernikeRZToroidalSection(Surface):
    """A toroidal cross section represented by a Zernike polynomial in R,Z.

    Parameters
    ----------
    R_lmn, Z_lmn : array-like, shape(k,)
        zernike coefficients
    modes_R : array-like, shape(k,2)
        radial and poloidal mode numbers [l,m] for R_lmn
    modes_Z : array-like, shape(k,2)
        radial and poloidal mode numbers [l,m] for Z_lmn. If None defaults to modes_R.
    sym : bool
        whether to enforce stellarator symmetry. Default is "auto" which enforces if
        modes are symmetric. If True, non-symmetric modes will be truncated.
    spectral_indexing : {``'ansi'``, ``'fringe'``}
        Indexing method, default value = ``'ansi'``

        For L=0, all methods are equivalent and give a "chevron" shaped
        basis (only the outer edge of the zernike pyramid of width M).
        For L>0, the indexing scheme defines order of the basis functions:

        ``'ansi'``: ANSI indexing fills in the pyramid with triangles of
        decreasing size, ending in a triangle shape. For L == M,
        the traditional ANSI pyramid indexing is recovered. For L>M, adds rows
        to the bottom of the pyramid, increasing L while keeping M constant,
        giving a "house" shape

        ``'fringe'``: Fringe indexing fills in the pyramid with chevrons of
        decreasing size, ending in a diamond shape for L=2*M where
        the traditional fringe/U of Arizona indexing is recovered.
        For L > 2*M, adds chevrons to the bottom, making a hexagonal diamond
    zeta : float [0,2pi)
        toroidal angle for the section.
    name : str
        name for this surface
    check_orientation : bool
        ensure that this surface has a right handed orientation. Do not set to False
        unless you are sure the parameterization you have given is right handed
        (ie, e_theta x e_zeta points outward from the surface).

    """

    _io_attrs_ = Surface._io_attrs_ + [
        "_R_lmn",
        "_Z_lmn",
        "_R_basis",
        "_Z_basis",
        "zeta",
        "_spectral_indexing",
    ]

    def __init__(
        self,
        R_lmn=None,
        Z_lmn=None,
        modes_R=None,
        modes_Z=None,
        spectral_indexing="ansi",
        sym="auto",
        zeta=0.0,
        name="",
        check_orientation=True,
    ):
        if R_lmn is None:
            R_lmn = np.array([10, 1])
            modes_R = np.array([[0, 0], [1, 1]])
        if Z_lmn is None:
            Z_lmn = np.array([0, -1])
            modes_Z = np.array([[0, 0], [1, -1]])
        if modes_Z is None:
            modes_Z = modes_R
        R_lmn, Z_lmn, modes_R, modes_Z = map(
            np.asarray, (R_lmn, Z_lmn, modes_R, modes_Z)
        )

        assert issubclass(modes_R.dtype.type, np.integer)
        assert issubclass(modes_Z.dtype.type, np.integer)

        LR = np.max(abs(modes_R[:, 0]))
        MR = np.max(abs(modes_R[:, 1]))
        LZ = np.max(abs(modes_Z[:, 0]))
        MZ = np.max(abs(modes_Z[:, 1]))
        self._L = max(LR, LZ)
        self._M = max(MR, MZ)
        self._N = 0

        if sym == "auto":
            if np.all(
                R_lmn[np.where(sign(modes_R[:, 0]) != sign(modes_R[:, 1]))] == 0
            ) and np.all(
                Z_lmn[np.where(sign(modes_Z[:, 0]) == sign(modes_Z[:, 1]))] == 0
            ):
                sym = True
            else:
                sym = False

        self._R_basis = ZernikePolynomial(
            L=max(LR, MR),
            M=max(LR, MR),
            spectral_indexing=spectral_indexing,
            sym="cos" if sym else False,
        )
        self._Z_basis = ZernikePolynomial(
            L=max(LZ, MZ),
            M=max(LZ, MZ),
            spectral_indexing=spectral_indexing,
            sym="sin" if sym else False,
        )

        self._R_lmn = copy_coeffs(R_lmn, modes_R, self.R_basis.modes[:, :2])
        self._Z_lmn = copy_coeffs(Z_lmn, modes_Z, self.Z_basis.modes[:, :2])
        self._sym = sym
        self._spectral_indexing = spectral_indexing

        self.zeta = zeta

        if check_orientation and self._compute_orientation() == -1:
            warnings.warn(
                "Left handed coordinates detected, switching sign of theta."
                + " To avoid this warning in the future, switch the sign of all"
                + " modes with m<0"
            )
            self._flip_orientation()
            assert self._compute_orientation() == 1

        self.name = name

    @property
    def spectral_indexing(self):
        """str: Type of spectral indexing for Zernike basis."""
        return self._spectral_indexing

    @property
    def R_basis(self):
        """ZernikePolynomial: Spectral basis for R."""
        return self._R_basis

    @property
    def Z_basis(self):
        """ZernikePolynomial: Spectral basis for Z."""
        return self._Z_basis

    def change_resolution(self, *args, **kwargs):
        """Change the maximum radial and poloidal resolution."""
        assert (
            ((len(args) in [2, 3]) and len(kwargs) == 0)
            or ((len(args) in [2, 3]) and len(kwargs) in [1, 2])
            or (len(args) == 0)
        ), (
            "change_resolution should be called with 2 (M,N) or 3 (L,M,N) "
            + "positional arguments or only keyword arguments."
        )
        L = kwargs.pop("L", None)
        M = kwargs.pop("M", None)
        N = kwargs.pop("N", None)
        sym = kwargs.pop("sym", None)
        assert len(kwargs) == 0, "change_resolution got unexpected kwarg: {kwargs}"
        self._sym = sym if sym is not None else self.sym
        if N is not None:
            warnings.warn(
                "ZernikeRZToroidalSection does not have toroidal resolution, ignoring N"
            )
        if len(args) == 2:
            L, M = args
        elif len(args) == 3:
            L, M, N = args

        if ((L is not None) and (L != self.L)) or ((M is not None) and (M != self.M)):
            L = int(L if L is not None else self.L)
            M = int(M if M is not None else self.M)
            R_modes_old = self.R_basis.modes
            Z_modes_old = self.Z_basis.modes
            self.R_basis.change_resolution(
                L=L, M=M, sym="cos" if self.sym else self.sym
            )
            self.Z_basis.change_resolution(
                L=L, M=M, sym="sin" if self.sym else self.sym
            )
            self.R_lmn = copy_coeffs(self.R_lmn, R_modes_old, self.R_basis.modes)
            self.Z_lmn = copy_coeffs(self.Z_lmn, Z_modes_old, self.Z_basis.modes)
            self._L = L
            self._M = M

    @optimizable_parameter
    @property
    def R_lmn(self):
        """ndarray: Spectral coefficients for R."""
        return self._R_lmn

    @R_lmn.setter
    def R_lmn(self, new):
        if len(new) == self.R_basis.num_modes:
            self._R_lmn = jnp.asarray(new)
        else:
            raise ValueError(
                f"R_lmn should have the same size as the basis, got {len(new)} for "
                + f"basis with {self.R_basis.num_modes} modes."
            )

    @optimizable_parameter
    @property
    def Z_lmn(self):
        """ndarray: Spectral coefficients for Z."""
        return self._Z_lmn

    @Z_lmn.setter
    def Z_lmn(self, new):
        if len(new) == self.Z_basis.num_modes:
            self._Z_lmn = jnp.asarray(new)
        else:
            raise ValueError(
                f"Z_lmn should have the same size as the basis, got {len(new)} for "
                + f"basis with {self.R_basis.num_modes} modes."
            )

    def get_coeffs(self, l, m=0):
        """Get Zernike coefficients for given mode number(s)."""
        l = np.atleast_1d(l).astype(int)
        m = np.atleast_1d(m).astype(int)

        l, m = np.broadcast_arrays(l, m)
        R = np.zeros_like(m).astype(float)
        Z = np.zeros_like(m).astype(float)

        lm = np.array([l, m]).T
        idxR = np.where(
            (lm[:, np.newaxis, :] == self.R_basis.modes[np.newaxis, :, :2]).all(axis=-1)
        )
        idxZ = np.where(
            (lm[:, np.newaxis, :] == self.Z_basis.modes[np.newaxis, :, :2]).all(axis=-1)
        )

        R[idxR[0]] = self.R_lmn[idxR[1]]
        Z[idxZ[0]] = self.Z_lmn[idxZ[1]]
        return R, Z

    def set_coeffs(self, l, m=0, R=None, Z=None):
        """Set specific Zernike coefficients."""
        l, m, R, Z = (
            np.atleast_1d(l),
            np.atleast_1d(m),
            np.atleast_1d(R),
            np.atleast_1d(Z),
        )
        l, m, R, Z = np.broadcast_arrays(l, m, R, Z)
        for ll, mm, RR, ZZ in zip(l, m, R, Z):
            if RR is not None:
                idxR = self.R_basis.get_idx(ll, mm, 0)
                self.R_lmn = put(self.R_lmn, idxR, RR)
            if ZZ is not None:
                idxZ = self.Z_basis.get_idx(ll, mm, 0)
                self.Z_lmn = put(self.Z_lmn, idxZ, ZZ)<|MERGE_RESOLUTION|>--- conflicted
+++ resolved
@@ -10,12 +10,8 @@
 from desc.grid import Grid
 from desc.io import InputReader
 from desc.optimizable import optimizable_parameter
-<<<<<<< HEAD
-from desc.utils import copy_coeffs, isposint, ispos
-=======
 from desc.transform import Transform
 from desc.utils import copy_coeffs, isposint
->>>>>>> aba825be
 
 from .core import Surface
 
@@ -37,7 +33,7 @@
         number of field periods
     NFP_umbilic_factor : float
         Rational number of the form 1/integer with integer>=1.
-	This is needed for the umbilic torus design.
+        This is needed for the umbilic torus design.
     sym : bool
         whether to enforce stellarator symmetry. Default is "auto" which enforces if
         modes are symmetric. If True, non-symmetric modes will be truncated.
@@ -90,9 +86,9 @@
         assert issubclass(modes_R.dtype.type, np.integer)
         assert issubclass(modes_Z.dtype.type, np.integer)
         assert isposint(NFP)
-        assert ispos(NFP_umbilic_factor)
+        assert isposint(NFP_umbilic_factor)
         NFP = int(NFP)
-        NFP_umbilic_factor = float(NFP_umbilic_factor)
+        NFP_umbilic_factor = int(NFP_umbilic_factor)
         MR = np.max(abs(modes_R[:, 0]))
         NR = np.max(abs(modes_R[:, 1]))
         MZ = np.max(abs(modes_Z[:, 0]))
@@ -111,10 +107,18 @@
                 sym = False
 
         self._R_basis = DoubleFourierSeries(
-            M=MR, N=NR, NFP=NFP, NFP_umbilic_factor=NFP_umbilic_factor, sym="cos" if sym else False
+            M=MR,
+            N=NR,
+            NFP=NFP,
+            NFP_umbilic_factor=NFP_umbilic_factor,
+            sym="cos" if sym else False,
         )
         self._Z_basis = DoubleFourierSeries(
-            M=MZ, N=NZ, NFP=NFP, NFP_umbilic_factor=NFP_umbilic_factor, sym="sin" if sym else False
+            M=MZ,
+            N=NZ,
+            NFP=NFP,
+            NFP_umbilic_factor=NFP_umbilic_factor,
+            sym="sin" if sym else False,
         )
 
         self._R_lmn = copy_coeffs(R_lmn, modes_R, self.R_basis.modes[:, 1:])
@@ -156,10 +160,9 @@
     @NFP_umbilic_factor.setter
     def NFP_umbilic_factor(self, new):
         assert (
-            isinstance(new, numbers.Real) and new > 0
-        ), f"NFP should be positive, got {type(new)}"
+            isinstance(new, numbers.Real) and int(new) == new and new > 0
+        ), f"NFP_umbilic_factor should be a positive integer, got {type(new)}"
         self.change_resolution(NFP_umbilic_factor=new)
-
 
     @property
     def R_basis(self):
@@ -189,7 +192,11 @@
         sym = kwargs.pop("sym", None)
         assert len(kwargs) == 0, "change_resolution got unexpected kwarg: {kwargs}"
         self._NFP = int(NFP if NFP is not None else self.NFP)
-        self._NFP_umbilic_factor = int(NFP_umbilic_factor if NFP_umbilic_factor is not None else self.NFP_umbilic_factor)
+        self._NFP_umbilic_factor = int(
+            NFP_umbilic_factor
+            if NFP_umbilic_factor is not None
+            else self.NFP_umbilic_factor
+        )
         self._sym = sym if sym is not None else self.sym
         if L is not None:
             warnings.warn(
@@ -211,10 +218,18 @@
             R_modes_old = self.R_basis.modes
             Z_modes_old = self.Z_basis.modes
             self.R_basis.change_resolution(
-                M=M, N=N, NFP=self.NFP, NFP_umbilic_factor=self.NFP_umbilic_factor,sym="cos" if self.sym else self.sym
+                M=M,
+                N=N,
+                NFP=self.NFP,
+                NFP_umbilic_factor=self.NFP_umbilic_factor,
+                sym="cos" if self.sym else self.sym,
             )
             self.Z_basis.change_resolution(
-                M=M, N=N, NFP=self.NFP, NFP_umbilic_factor=self.NFP_umbilic_factor, sym="sin" if self.sym else self.sym
+                M=M,
+                N=N,
+                NFP=self.NFP,
+                NFP_umbilic_factor=self.NFP_umbilic_factor,
+                sym="sin" if self.sym else self.sym,
             )
             self.R_lmn = copy_coeffs(self.R_lmn, R_modes_old, self.R_basis.modes)
             self.Z_lmn = copy_coeffs(self.Z_lmn, Z_modes_old, self.Z_basis.modes)
@@ -397,6 +412,7 @@
         M=6,
         N=6,
         NFP=1,
+        NFP_umbilic_factor=1,
         sym=True,
         check_orientation=True,
         rcond=None,
@@ -463,8 +479,20 @@
 
         R = coords[:, 0]
         Z = coords[:, 2]
-        R_basis = DoubleFourierSeries(M=M, N=N, NFP=NFP, sym="cos" if sym else False)
-        Z_basis = DoubleFourierSeries(M=M, N=N, NFP=NFP, sym="sin" if sym else False)
+        R_basis = DoubleFourierSeries(
+            M=M,
+            N=N,
+            NFP=NFP,
+            NFP_umbilic_factor=NFP_umbilic_factor,
+            sym="cos" if sym else False,
+        )
+        Z_basis = DoubleFourierSeries(
+            M=M,
+            N=N,
+            NFP=NFP,
+            NFP_umbilic_factor=NFP_umbilic_factor,
+            sym="sin" if sym else False,
+        )
         if w is None:  # unweighted fit
             transform = Transform(
                 nodes, R_basis, build=False, build_pinv=True, rcond=rcond
@@ -502,6 +530,7 @@
             R_basis.modes[:, 1:],
             Z_basis.modes[:, 1:],
             NFP,
+            NFP_umbilic_factor,
             sym,
             check_orientation=check_orientation,
         )
