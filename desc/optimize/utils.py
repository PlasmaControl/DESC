"""Utility functions used in optimization problems."""

import contextlib
import logging
import sys

import numpy as np

<<<<<<< HEAD
from io import StringIO
from desc.backend import cond, fori_loop, jit, jnp, put
=======
from desc.backend import cond, jit, jnp
>>>>>>> 796de3cd


@jit
def gershgorin_bounds(H):
    """Upper and lower bounds for eigenvalues of a square matrix.

    Given a square matrix ``H`` compute upper
    and lower bounds for its eigenvalues (Gregoshgorin Bounds).
    Defined ref. [1].

    References
    ----------
    [1] Conn, A. R., Gould, N. I., & Toint, P. L.
           Trust region methods. 2000. Siam. pp. 19.
    """
    H_diag = jnp.diag(H)
    H_diag_abs = jnp.abs(H_diag)
    H_row_sums = jnp.sum(jnp.abs(H), axis=1)
    lb = jnp.min(H_diag + H_diag_abs - H_row_sums)
    ub = jnp.max(H_diag - H_diag_abs + H_row_sums)

    return lb, ub


@jit
def _cholmod(A, maxiter=4):
    """Modified Cholesky factorization of indefinite matrix.

    Uses Gershgorin bounds and bisection search to find the
    smallest diagonal correction alpha such that A + alpha*I is
    positive definite, and returns the cholesky factorization
    of A + alpha*I.

    Attempts to find smallest alpha to the nearest order of magnitude,
    in maxiter steps (so 2**maxiter values of alpha will be scanned over).
    Scans over values of -log(abs(lb))< log(alpha) < log(abs(lb))

    Cost is approximately maxiter times the cost of a single cholesky
    factorization.

    Parameters
    ----------
    A : ndarray
        Matrix to factorize. Should be hermitian. No checking is done.
    maxiter : int
        Maximum number of bisection search steps

    Returns
    -------
    L : ndarray
        Lower triangular cholesky factor, such that L@L.T ~ A

    """
    assert int(maxiter) == maxiter
    maxiter = int(maxiter)
    k = 2**maxiter  # number of values to try
    A = jnp.asarray(A)
    n = A.shape[0]
    eye = jnp.eye(n)
    # upper and lower bounds on eig(A)
    lb, ub = gershgorin_bounds(A)
    # upper bound on log(alpha) such that A + alpha*I > 0, ie we know alpha < ub
    # lower bound on eig(A) = upper bound on alpha, +1 in log scale to make sure
    # that it's actually greater than the maximum alpha
    ub = jnp.log10(jnp.abs(lb)) + 1
    # we know alpha > 0 because otherwise initial factorization would have succeeded
    # but we'd like to be a bit better (in log scaling). This is just a heuristic but
    # seems ok in practice
    m = jnp.mean(jnp.abs(A))
    lb = ub - 2 * abs(ub) - abs(jnp.log10(m))
    # values to try
    alphas = jnp.logspace(lb, ub, k)
    kbest = k // 2
    klow = 0
    khigh = k
    # first we try alpha = max, which we know will succeed by gershgorin bounds
    # but might be too big a correction, so then we try to reduce it while keeping
    # A + alpha*I positive definite
    Lbest = jnp.linalg.cholesky(A + alphas[k] * eye)
    for i in range(maxiter):
        L = jnp.linalg.cholesky(A + alphas[kbest] * eye)
        # check if it succeeded
        isnan = jnp.any(jnp.isnan(L))
        # adjust bounds for correction
        klow = isnan * kbest + (1 - isnan) * klow
        khigh = isnan * khigh + (1 - isnan) * kbest
        kbest = (klow + khigh) // 2
        # if it succeeded, mark it as the best so far
        Lbest = cond(isnan, lambda _: Lbest, lambda _: L, 1)
    return Lbest


@jit
def chol(A):
    """Cholesky factorization of possibly indefinite matrix.

    If matrix is positive definite, returns the regular Cholesky factorization,
    otherwise performs a modified factorization to ensure the factors are positive
    definite.

    Parameters
    ----------
    A : ndarray
        Matrix to factorize. Should be hermitian. No checking is done.

    Returns
    -------
    L : ndarray
        Lower triangular (approximate) cholesky factor, such that L@L.T ~ A

    """
    L = jnp.linalg.cholesky(A)
    L = cond(jnp.any(jnp.isnan(L)), lambda A: _cholmod(A), lambda A: L, A)
    return L


def evaluate_quadratic_form_hess(x, f, g, H, scale=None):
    """Compute values of a quadratic function arising in trust region subproblem.

    The function is 0.5 * x.T * H * x + g.T * x + f.

    Parameters
    ----------
    x : ndarray, shape(n,)
        position where to evaluate quadratic form
    f : float
        constant term
    g : ndarray, shape(n,)
        Gradient, defines the linear term.
    H : ndarray
        Hessian matrix
    scale : ndarray, shape(n,)
        scaling to apply. Scales hess -> scale*hess*scale, g-> scale*g

    Returns
    -------
    values : float
        Value of the function.
    """
    scale = scale if scale is not None else 1
    q = (x * scale) @ H @ (x * scale)
    l = jnp.dot(scale * g, x)

    return f + l + 1 / 2 * q


def evaluate_quadratic_form_jac(J, g, s, diag=None):
    """Compute values of a quadratic function arising in least squares.

    The function is 0.5 * s.T * (J.T * J + diag) * s + g.T * s.

    Parameters
    ----------
    J : ndarray, sparse matrix or LinearOperator, shape (m, n)
        Jacobian matrix, affects the quadratic term.
    g : ndarray, shape (n,)
        Gradient, defines the linear term.
    s : ndarray, shape (k, n) or (n,)
        Array containing steps as rows.
    diag : ndarray, shape (n,), optional
        Addition diagonal part, affects the quadratic term.
        If None, assumed to be 0.

    Returns
    -------
    values : ndarray with shape (k,) or float
        Values of the function. If `s` was 2-D, then ndarray is
        returned, otherwise, float is returned.
    """
    if s.ndim == 1:
        Js = J.dot(s)
        q = jnp.dot(Js, Js)
        if diag is not None:
            q += jnp.dot(s * diag, s)
    else:
        Js = J.dot(s.T)
        q = jnp.sum(Js**2, axis=0)
        if diag is not None:
            q += jnp.sum(diag * s**2, axis=1)

    l = jnp.dot(s, g)

    return 0.5 * q + l


def print_header_nonlinear():
    """Print a pretty header."""
    logging.info(
        "{0:^15}{1:^15}{2:^15}{3:^15}{4:^15}{5:^15}".format(
            "Iteration",
            "Total nfev",
            "Cost",
            "Cost reduction",
            "Step norm",
            "Optimality",
        )
    )


@contextlib.contextmanager
def redirect_stdout(io_stream):
    try:
        _stdout = sys.stdout
        sys.stdout = io_stream
        yield
    finally:
        sys.stdout = _stdout


def print_iteration_nonlinear(
    iteration, nfev, cost, cost_reduction, step_norm, optimality
):
    """Print a line of optimizer output."""
    if iteration is None or abs(iteration) == np.inf:
        iteration = " " * 15
    else:
        iteration = "{:^15}".format(iteration)

    if nfev is None or abs(nfev) == np.inf:
        nfev = " " * 15
    else:
        nfev = "{:^15}".format(nfev)

    if cost is None or abs(cost) == np.inf:
        cost = " " * 15
    else:
        cost = "{:^15.4e}".format(cost)

    if cost_reduction is None or abs(cost_reduction) == np.inf:
        cost_reduction = " " * 15
    else:
        cost_reduction = "{:^15.2e}".format(cost_reduction)

    if step_norm is None or abs(step_norm) == np.inf:
        step_norm = " " * 15
    else:
        step_norm = "{:^15.2e}".format(step_norm)

    if optimality is None or abs(optimality) == np.inf:
        optimality = " " * 15
    else:
        optimality = "{:^15.2e}".format(optimality)

    logging.debug(
        "{0}{1}{2}{3}{4}{5}",
        iteration,
        nfev,
        cost,
        cost_reduction,
        step_norm,
        optimality,
    )


STATUS_MESSAGES = {
    "success": "Optimization terminated successfully.",
    "xtol": "`xtol` condition satisfied.",
    "ftol": "`ftol` condition satisfied.",
    "gtol": "`gtol` condition satisfied.",
    "max_nfev": "Maximum number of function evaluations has been exceeded.",
    "max_ngev": "Maximum number of gradient evaluations has been exceeded.",
    "max_nhev": "Maximum number of Jacobian/Hessian evaluations has been exceeded.",
    "maxiter": "Maximum number of iterations has been exceeded.",
    "pr_loss": "Desired error not necessarily achieved due to precision loss.",
    "nan": "NaN result encountered.",
    "out_of_bounds": "The result is outside of the provided bounds.",
    "err": "A linalg error occurred, such as a non-psd Hessian.",
    "approx": "A bad approximation caused failure to predict improvement.",
    "callback": "User supplied callback triggered termination",
    None: None,
}


def check_termination(
    dF,
    F,
    dx_norm,
    x_norm,
    g_norm,
    reduction_ratio,
    ftol,
    xtol,
    gtol,
    iteration,
    maxiter,
    nfev,
    max_nfev,
    ngev,
    max_ngev,
    nhev,
    max_nhev,
    **kwargs,
):
    """Check termination condition and get message."""
    ftol_satisfied = dF < abs(ftol * F) and reduction_ratio > 0.25
    xtol_satisfied = dx_norm < xtol * (xtol + x_norm) and reduction_ratio > 0.25
    gtol_satisfied = g_norm < gtol

    if any([ftol_satisfied, xtol_satisfied, gtol_satisfied]):
        message = STATUS_MESSAGES["success"]
        success = True
        if ftol_satisfied:
            message += "\n" + STATUS_MESSAGES["ftol"]
        if xtol_satisfied:
            message += "\n" + STATUS_MESSAGES["xtol"]
        if gtol_satisfied:
            message += "\n" + STATUS_MESSAGES["gtol"]
    elif iteration >= maxiter:
        success = False
        message = STATUS_MESSAGES["maxiter"]
    elif nfev >= max_nfev:
        success = False
        message = STATUS_MESSAGES["max_nfev"]
    elif ngev >= max_ngev:
        success = False
        message = STATUS_MESSAGES["max_ngev"]
    elif nhev >= max_nhev:
        success = False
        message = STATUS_MESSAGES["max_nhev"]
    elif dx_norm < kwargs.get("min_trust_radius", np.finfo(x_norm.dtype).eps):
        success = False
        message = STATUS_MESSAGES["approx"]
    elif kwargs.get("dx_total", 0) > kwargs.get("max_dx", np.inf):
        success = False
        message = STATUS_MESSAGES["out_of_bounds"]
    else:
        success = None
        message = None

    return success, message


def compute_jac_scale(A, prev_scale_inv=None):
    """Compute scaling factor based on column norm of Jacobian matrix."""
    scale_inv = jnp.sum(A**2, axis=0) ** 0.5
    scale_inv = jnp.where(scale_inv == 0, 1, scale_inv)

    if prev_scale_inv is not None:
        scale_inv = jnp.maximum(scale_inv, prev_scale_inv)
    return 1 / scale_inv, scale_inv


def compute_hess_scale(H, prev_scale_inv=None):
    """Compute scaling factors based on diagonal of Hessian matrix."""
    scale_inv = jnp.abs(jnp.diag(H))
    scale_inv = jnp.where(scale_inv == 0, 1, scale_inv)

    if prev_scale_inv is not None:
        scale_inv = jnp.maximum(scale_inv, prev_scale_inv)
    return 1 / scale_inv, scale_inv


def f_where_x(x, xs, fs):
    """Return fs where x==xs.

    Parameters
    ----------
    x : ndarray, shape(k,)
        array to find
    xs : list of ndarray of shape(k,)
        list to compare x against
    fs : list of float, ndarray
        list of values to return value from

    Returns
    -------
    f : float or ndarray
        value of fs[i] where x==xs[i]
    """
    x, xs, fs = map(np.asarray, (x, xs, fs))
    assert len(xs) == len(fs)
    assert len(xs) == 0 or x.shape == xs[0].shape
    eps = np.finfo(x.dtype).eps
    i = np.where(np.all(np.isclose(x, xs, rtol=eps, atol=eps), axis=1))[0]
    # sometimes two things are within eps of x, we want the most recent one
    if len(i) > 1:
        i = i[-1]
    return fs[i].squeeze()<|MERGE_RESOLUTION|>--- conflicted
+++ resolved
@@ -6,12 +6,7 @@
 
 import numpy as np
 
-<<<<<<< HEAD
-from io import StringIO
-from desc.backend import cond, fori_loop, jit, jnp, put
-=======
 from desc.backend import cond, jit, jnp
->>>>>>> 796de3cd
 
 
 @jit
