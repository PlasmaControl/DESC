"""Classes for linear optimization constraints.

Linear objective functions must be of the form `A*x-b`, where:
    - `A` is a constant matrix that can be pre-computed
    - `x` is a vector of one or more arguments included in `compute.arg_order`
    - `b` is the desired vector set by `objective.target`
"""

import warnings
from abc import ABC

import numpy as np
from termcolor import colored

from desc.backend import jnp
from desc.basis import zernike_radial, zernike_radial_coeffs

from .normalization import compute_scaling_factors
from .objective_funs import _Objective


class _FixedObjective(_Objective):
    _fixed = True
    _linear = True
    _scalar = False

    def update_target(self, eq):
        """Update target values using an Equilibrium.

        Parameters
        ----------
        eq : Equilibrium
            Equilibrium that will be optimized to satisfy the Objective.

        """
        self.target = np.atleast_1d(getattr(eq, self._target_arg, self.target))
        if self._use_jit:
            self.jit()


class BoundaryRSelfConsistency(_Objective):
    """Ensure that the boundary and interior surfaces are self-consistent.

    Note: this constraint is automatically applied when needed, and does not need to be
    included by the user.

    Parameters
    ----------
    eq : Equilibrium
        Equilibrium that will be optimized to satisfy the Objective.
    surface_label : float, optional
        Surface to enforce boundary conditions on. Defaults to Equilibrium.surface.rho
    name : str, optional
        Name of the objective function.

    """

    _scalar = False
    _linear = True
    _fixed = False
    _units = "(m)"
    _print_value_fmt = "R boundary self consistency error: {:10.3e} "

    def __init__(
        self,
        eq=None,
        surface_label=None,
        name="self_consistency R",
    ):
        self._surface_label = surface_label
        self._args = ["R_lmn", "Rb_lmn"]
        super().__init__(
            eq=eq,
            target=0,
            bounds=None,
            weight=1,
            normalize=False,
            normalize_target=False,
            name=name,
        )

    def build(self, eq=None, use_jit=False, verbose=1):
        """Build constant arrays.

        Parameters
        ----------
        eq : Equilibrium, optional
            Equilibrium that will be optimized to satisfy the Objective.
        use_jit : bool, optional
            Whether to just-in-time compile the objective and derivatives.
        verbose : int, optional
            Level of output.

        """
        eq = eq or self._eq
        modes = eq.surface.R_basis.modes
        idx = np.arange(eq.surface.R_basis.num_modes)

        self._dim_f = idx.size
        self._A = np.zeros((self._dim_f, eq.R_basis.num_modes))
        for i, (l, m, n) in enumerate(eq.R_basis.modes):
            if eq.bdry_mode == "lcfs":
                j = np.argwhere((modes[:, 1:] == [m, n]).all(axis=1))
                surf = (
                    eq.surface.rho
                    if self._surface_label is None
                    else self._surface_label
                )
                self._A[j, i] = zernike_radial(surf, l, m)
            else:
                raise NotImplementedError(
                    "bdry_mode is not lcfs, yell at Dario to finish poincare stuff"
                )

        super().build(eq=eq, use_jit=use_jit, verbose=verbose)

    def compute(self, *args, **kwargs):
        """Compute boundary self consistency error."""
        params, _ = self._parse_args(*args, **kwargs)
        return jnp.dot(self._A, params["R_lmn"]) - params["Rb_lmn"]


class BoundaryZSelfConsistency(_Objective):
    """Ensure that the boundary and interior surfaces are self consistent.

    Note: this constraint is automatically applied when needed, and does not need to be
    included by the user.

    Parameters
    ----------
    eq : Equilibrium
        Equilibrium that will be optimized to satisfy the Objective.
    surface_label : float, optional
        Surface to enforce boundary conditions on. Defaults to Equilibrium.surface.rho
    name : str, optional
        Name of the objective function.

    """

    _scalar = False
    _linear = True
    _fixed = False
    _units = "(m)"
    _print_value_fmt = "Z boundary self consistency error: {:10.3e} "

    def __init__(
        self,
        eq=None,
        surface_label=None,
        name="self_consistency Z",
    ):
        self._surface_label = surface_label
        self._args = ["Z_lmn", "Zb_lmn"]
        super().__init__(
            eq=eq,
            target=0,
            bounds=None,
            weight=1,
            normalize=False,
            normalize_target=False,
            name=name,
        )

    def build(self, eq=None, use_jit=False, verbose=1):
        """Build constant arrays.

        Parameters
        ----------
        eq : Equilibrium, optional
            Equilibrium that will be optimized to satisfy the Objective.
        use_jit : bool, optional
            Whether to just-in-time compile the objective and derivatives.
        verbose : int, optional
            Level of output.

        """
        eq = eq or self._eq
        modes = eq.surface.Z_basis.modes
        idx = np.arange(eq.surface.Z_basis.num_modes)

        self._dim_f = idx.size
        self._A = np.zeros((self._dim_f, eq.Z_basis.num_modes))
        for i, (l, m, n) in enumerate(eq.Z_basis.modes):
            if eq.bdry_mode == "lcfs":
                j = np.argwhere((modes[:, 1:] == [m, n]).all(axis=1))
                surf = (
                    eq.surface.rho
                    if self._surface_label is None
                    else self._surface_label
                )
                self._A[j, i] = zernike_radial(surf, l, m)
            else:
                raise NotImplementedError(
                    "bdry_mode is not lcfs, yell at Dario to finish poincare stuff"
                )

        super().build(eq=eq, use_jit=use_jit, verbose=verbose)

    def compute(self, *args, **kwargs):
        """Compute boundary self consistency error."""
        params, _ = self._parse_args(*args, **kwargs)
        return jnp.dot(self._A, params["Z_lmn"]) - params["Zb_lmn"]


class AxisRSelfConsistency(_Objective):
    """Ensure consistency between Zernike and Fourier coefficients on axis.

    Note: this constraint is automatically applied when needed, and does not need to be
    included by the user.

    Parameters
    ----------
    eq : Equilibrium
        Equilibrium that will be optimized to satisfy the Objective.
    name : str, optional
        Name of the objective function.

    """

    _scalar = False
    _linear = True
    _fixed = False
    _print_value_fmt = "R axis self consistency error: {:10.3e} (m)"

    def __init__(
        self,
        eq=None,
        name="axis R self consistency",
    ):
        self._args = ["R_lmn", "Ra_n"]
        super().__init__(
            eq=eq,
            target=0,
            weight=1,
            name=name,
            normalize=False,
            normalize_target=False,
        )

    def build(self, eq=None, use_jit=False, verbose=1):
        """Build constant arrays.

        Parameters
        ----------
        eq : Equilibrium, optional
            Equilibrium that will be optimized to satisfy the Objective.
        use_jit : bool, optional
            Whether to just-in-time compile the objective and derivatives.
        verbose : int, optional
            Level of output.

        """
        eq = eq or self._eq
        ns = eq.axis.R_basis.modes[:, 2]
        self._dim_f = ns.size
        self._A = np.zeros((self._dim_f, eq.R_basis.num_modes))

        for i, (l, m, n) in enumerate(eq.R_basis.modes):
            if m != 0:
                continue
            if (l // 2) % 2 == 0:
                j = np.argwhere(n == ns)
                self._A[j, i] = 1
            else:
                j = np.argwhere(n == ns)
                self._A[j, i] = -1

        super().build(eq=eq, use_jit=use_jit, verbose=verbose)

    def compute(self, *args, **kwargs):
        """Compute axis R self consistency errors."""
        params, _ = self._parse_args(*args, **kwargs)
        f = jnp.dot(self._A, params["R_lmn"]) - params["Ra_n"]
        return f


class AxisZSelfConsistency(_Objective):
    """Ensure consistency between Zernike and Fourier coefficients on axis.

    Note: this constraint is automatically applied when needed, and does not need to be
    included by the user.

    Parameters
    ----------
    eq : Equilibrium
        Equilibrium that will be optimized to satisfy the Objective.
    name : str, optional
        Name of the objective function.

    """

    _scalar = False
    _linear = True
    _fixed = False
    _print_value_fmt = "Z axis self consistency error: {:10.3e} (m)"

    def __init__(
        self,
        eq=None,
        name="axis Z self consistency",
    ):
        self._args = ["Z_lmn", "Za_n"]
        super().__init__(
            eq=eq,
            target=0,
            weight=1,
            name=name,
            normalize=False,
            normalize_target=False,
        )

    def build(self, eq=None, use_jit=False, verbose=1):
        """Build constant arrays.

        Parameters
        ----------
        eq : Equilibrium, optional
            Equilibrium that will be optimized to satisfy the Objective.
        use_jit : bool, optional
            Whether to just-in-time compile the objective and derivatives.
        verbose : int, optional
            Level of output.

        """
        eq = eq or self._eq
        ns = eq.axis.Z_basis.modes[:, 2]
        self._dim_f = ns.size
        self._A = np.zeros((self._dim_f, eq.Z_basis.num_modes))

        for i, (l, m, n) in enumerate(eq.Z_basis.modes):
            if m != 0:
                continue
            if (l // 2) % 2 == 0:
                j = np.argwhere(n == ns)
                self._A[j, i] = 1
            else:
                j = np.argwhere(n == ns)
                self._A[j, i] = -1

        super().build(eq=eq, use_jit=use_jit, verbose=verbose)

    def compute(self, *args, **kwargs):
        """Compute axis Z self consistency errors."""
        params, _ = self._parse_args(*args, **kwargs)
        f = jnp.dot(self._A, params["Z_lmn"]) - params["Za_n"]
        return f


class FixBoundaryR(_FixedObjective):
    """Boundary condition on the R boundary parameters.

    Parameters
    ----------
    eq : Equilibrium
        Equilibrium that will be optimized to satisfy the Objective.
    target : {float, ndarray}, optional
        Target value(s) of the objective. Only used if bounds is None.
        Must be broadcastable to Objective.dim_f.
    bounds : tuple of {float, ndarray}, optional
        Lower and upper bounds on the objective. Overrides target.
        Both bounds must be broadcastable to to Objective.dim_f
    weight : {float, ndarray}, optional
        Weighting to apply to the Objective, relative to other Objectives.
        Must be broadcastable to to Objective.dim_f
    normalize : bool, optional
        Whether to compute the error in physical units or non-dimensionalize.
    normalize_target : bool, optional
        Whether target and bounds should be normalized before comparing to computed
        values. If `normalize` is `True` and the target is in physical units,
        this should also be set to True.
    modes : ndarray, optional
        Basis modes numbers [l,m,n] of boundary modes to fix.
        len(target) = len(weight) = len(modes).
        If True/False uses all/none of the profile modes.
    surface_label : float, optional
        Surface to enforce boundary conditions on. Defaults to Equilibrium.surface.rho
    name : str, optional
        Name of the objective function.


    Notes
    -----
    If specifying particular modes to fix, the rows of the resulting constraint `A`
    matrix and `target` vector will be re-sorted according to the ordering of
    `basis.modes` which may be different from the order that was passed in.
    """

    _target_arg = "Rb_lmn"
    _units = "(m)"
    _print_value_fmt = "R boundary error: {:10.3e} "

    def __init__(
        self,
        eq=None,
        target=None,
        bounds=None,
        weight=1,
        normalize=True,
        normalize_target=True,
        modes=True,
        surface_label=None,
        name="lcfs R",
    ):
        self._modes = modes
        self._target_from_user = target
        self._surface_label = surface_label
        self._args = ["Rb_lmn"]
        super().__init__(
            eq=eq,
            target=target,
            bounds=bounds,
            weight=weight,
            normalize=normalize,
            normalize_target=normalize_target,
            name=name,
        )

    def build(self, eq=None, use_jit=False, verbose=1):
        """Build constant arrays.

        Parameters
        ----------
        eq : Equilibrium, optional
            Equilibrium that will be optimized to satisfy the Objective.
        use_jit : bool, optional
            Whether to just-in-time compile the objective and derivatives.
        verbose : int, optional
            Level of output.

        """
        eq = eq or self._eq
        if self._modes is False or self._modes is None:  # no modes
            modes = np.array([[]], dtype=int)
            idx = np.array([], dtype=int)
        elif self._modes is True:  # all modes
            modes = eq.surface.R_basis.modes
            idx = np.arange(eq.surface.R_basis.num_modes)
        else:  # specified modes
            modes = np.atleast_2d(self._modes)
            dtype = {
                "names": ["f{}".format(i) for i in range(3)],
                "formats": 3 * [modes.dtype],
            }
            _, idx, modes_idx = np.intersect1d(
                eq.surface.R_basis.modes.astype(modes.dtype).view(dtype),
                modes.view(dtype),
                return_indices=True,
            )
            # rearrange modes to match order of eq.surface.R_basis.modes
            # and eq.surface.R_lmn,
            # necessary so that the A matrix rows match up with the target b
            modes = np.atleast_2d(eq.surface.R_basis.modes[idx, :])

            if idx.size < modes.shape[0]:
                warnings.warn(
                    colored(
                        "Some of the given modes are not in the surface, "
                        + "these modes will not be fixed.",
                        "yellow",
                    )
                )

        self._dim_f = idx.size
        if self._target_from_user is not None:
            if self._modes is True or self._modes is False:
                raise RuntimeError(
                    "Attempting to provide target for R boundary modes without "
                    + "providing modes array!"
                    + "You must pass in the modes corresponding to the"
                    + "provided target"
                )
            # rearrange given target to match modes order
            self.target = self._target_from_user[modes_idx]

        # Rb_lmn -> Rb optimization space
        self._A = np.eye(eq.surface.R_basis.num_modes)[idx, :]

        # use surface parameters as target if needed
        if self._target_from_user is None:
            self.target = eq.surface.R_lmn[idx]

        if self._normalize:
            scales = compute_scaling_factors(eq)
            self._normalization = scales["a"]

        super().build(eq=eq, use_jit=use_jit, verbose=verbose)

    def compute(self, *args, **kwargs):
        """Compute deviation from desired boundary."""
        params, _ = self._parse_args(*args, **kwargs)
        return jnp.dot(self._A, params["Rb_lmn"])


class FixBoundaryZ(_FixedObjective):
    """Boundary condition on the Z boundary parameters.

    Parameters
    ----------
    eq : Equilibrium
        Equilibrium that will be optimized to satisfy the Objective.
    target : {float, ndarray}, optional
        Target value(s) of the objective. Only used if bounds is None.
        Must be broadcastable to Objective.dim_f.
    bounds : tuple of {float, ndarray}, optional
        Lower and upper bounds on the objective. Overrides target.
        Both bounds must be broadcastable to to Objective.dim_f
    weight : {float, ndarray}, optional
        Weighting to apply to the Objective, relative to other Objectives.
        Must be broadcastable to to Objective.dim_f
    normalize : bool, optional
        Whether to compute the error in physical units or non-dimensionalize.
    normalize_target : bool, optional
        Whether target and bounds should be normalized before comparing to computed
        values. If `normalize` is `True` and the target is in physical units,
        this should also be set to True.
    modes : ndarray, optional
        Basis modes numbers [l,m,n] of boundary modes to fix.
        len(target) = len(weight) = len(modes).
        If True/False uses all/none of the surface modes.
    surface_label : float, optional
        Surface to enforce boundary conditions on. Defaults to Equilibrium.surface.rho
    name : str, optional
        Name of the objective function.


    Notes
    -----
    If specifying particular modes to fix, the rows of the resulting constraint `A`
    matrix and `target` vector will be re-sorted according to the ordering of
    `basis.modes` which may be different from the order that was passed in.
    """

    _target_arg = "Zb_lmn"
    _units = "(m)"
    _print_value_fmt = "Z boundary error: {:10.3e} "

    def __init__(
        self,
        eq=None,
        target=None,
        bounds=None,
        weight=1,
        normalize=True,
        normalize_target=True,
        modes=True,
        surface_label=None,
        name="lcfs Z",
    ):
        self._modes = modes
        self._target_from_user = target
        self._surface_label = surface_label
        self._args = ["Zb_lmn"]
        super().__init__(
            eq=eq,
            target=target,
            bounds=bounds,
            weight=weight,
            normalize=normalize,
            normalize_target=normalize_target,
            name=name,
        )

    def build(self, eq=None, use_jit=False, verbose=1):
        """Build constant arrays.

        Parameters
        ----------
        eq : Equilibrium, optional
            Equilibrium that will be optimized to satisfy the Objective.
        use_jit : bool, optional
            Whether to just-in-time compile the objective and derivatives.
        verbose : int, optional
            Level of output.

        """
        eq = eq or self._eq
        if self._modes is False or self._modes is None:  # no modes
            modes = np.array([[]], dtype=int)
            idx = np.array([], dtype=int)
        elif self._modes is True:  # all modes
            modes = eq.surface.Z_basis.modes
            idx = np.arange(eq.surface.Z_basis.num_modes)
        else:  # specified modes
            modes = np.atleast_2d(self._modes)
            dtype = {
                "names": ["f{}".format(i) for i in range(3)],
                "formats": 3 * [modes.dtype],
            }
            _, idx, modes_idx = np.intersect1d(
                eq.surface.Z_basis.modes.astype(modes.dtype).view(dtype),
                modes.view(dtype),
                return_indices=True,
            )
            # rearrange modes to match order of eq.surface.Z_basis.modes
            # and eq.surface.Z_lmn,
            # necessary so that the A matrix rows match up with the target b
            modes = np.atleast_2d(eq.surface.Z_basis.modes[idx, :])

            if idx.size < modes.shape[0]:
                warnings.warn(
                    colored(
                        "Some of the given modes are not in the surface, "
                        + "these modes will not be fixed.",
                        "yellow",
                    )
                )

        self._dim_f = idx.size
        if self._target_from_user is not None:
            if self._modes is True or self._modes is False:
                raise RuntimeError(
                    "Attempting to provide target for Z boundary modes without "
                    + "providing modes array!"
                    + "You must pass in the modes corresponding to the"
                    + "provided target"
                )
            # rearrange given target to match modes order
            self.target = self._target_from_user[modes_idx]

        # Zb_lmn -> Zb optimization space
        self._A = np.eye(eq.surface.Z_basis.num_modes)[idx, :]

        # use surface parameters as target if needed
        if self._target_from_user is None:
            self.target = eq.surface.Z_lmn[idx]

        if self._normalize:
            scales = compute_scaling_factors(eq)
            self._normalization = scales["a"]

        super().build(eq=eq, use_jit=use_jit, verbose=verbose)

    def compute(self, *args, **kwargs):
        """Compute deviation from desired boundary."""
        params, _ = self._parse_args(*args, **kwargs)
        return jnp.dot(self._A, params["Zb_lmn"])


class FixLambdaGauge(_Objective):
    """Fixes gauge freedom for lambda: lambda(theta=0,zeta=0)=0.

    Note: this constraint is automatically applied when needed, and does not need to be
    included by the user.

    Parameters
    ----------
    eq : Equilibrium
        Equilibrium that will be optimized to satisfy the Objective.
    name : str, optional
        Name of the objective function.

    """

    _scalar = False
    _linear = True
    _fixed = False
    _units = "(radians)"
    _print_value_fmt = "lambda gauge error: {:10.3e} "

    def __init__(
        self,
        eq=None,
        name="lambda gauge",
    ):
        super().__init__(
            eq=eq,
            target=0,
            bounds=None,
            weight=1,
            normalize=False,
            normalize_target=False,
            name=name,
        )

    def build(self, eq=None, use_jit=False, verbose=1):
        """Build constant arrays.

        Parameters
        ----------
        eq : Equilibrium, optional
            Equilibrium that will be optimized to satisfy the Objective.
        use_jit : bool, optional
            Whether to just-in-time compile the objective and derivatives.
        verbose : int, optional
            Level of output.

        """
        eq = eq or self._eq
        L_basis = eq.L_basis

        if L_basis.sym:
            self._A = np.zeros((0, L_basis.num_modes))
        else:
            # l(rho,0,0) = 0
            # at theta=zeta=0, basis for lamba reduces to just a polynomial in rho
            # what this constraint does is make all the coefficients of each power
            # of rho equal to zero
            # i.e. if lambda = (L_200 + 2*L_310) rho**2 + (L_100 + 2*L_210)*rho
            # this constraint will make
            # L_200 + 2*L_310 = 0
            # L_100 + 2*L_210 = 0
            L_modes = L_basis.modes
            mnpos = np.where((L_modes[:, 1:] >= [0, 0]).all(axis=1))[0]
            l_lmn = L_modes[mnpos, :]
            if len(l_lmn) > 0:
                c = zernike_radial_coeffs(l_lmn[:, 0], l_lmn[:, 1])
            else:
                c = np.zeros((0, 0))

            A = np.zeros((c.shape[1], L_basis.num_modes))
            A[:, mnpos] = c.T
            self._A = A

        self._dim_f = self._A.shape[0]

        super().build(eq=eq, use_jit=use_jit, verbose=verbose)

    def compute(self, L_lmn, **kwargs):
        """Compute lambda gauge symmetry errors.

        Parameters
        ----------
        L_lmn : ndarray
            Spectral coefficients of L(rho,theta,zeta) -- poloidal stream function.

        Returns
        -------
        f : ndarray
            Lambda gauge symmetry errors.

        """
        return jnp.dot(self._A, L_lmn)


class FixThetaSFL(_Objective):
    """Fixes lambda=0 so that poloidal angle is the SFL poloidal angle.

    Parameters
    ----------
    eq : Equilibrium
        Equilibrium that will be optimized to satisfy the Objective.
    name : str, optional
        Name of the objective function.

    """

    _scalar = False
    _linear = True
    _fixed = True
    _units = "(radians)"
    _print_value_fmt = "Theta - Theta SFL error: {:10.3e} "

    def __init__(self, eq=None, name="Theta SFL"):
        super().__init__(eq=eq, target=0, weight=1, name=name)

    def build(self, eq=None, use_jit=False, verbose=1):
        """Build constant arrays.

        Parameters
        ----------
        eq : Equilibrium, optional
            Equilibrium that will be optimized to satisfy the Objective.
        use_jit : bool, optional
            Whether to just-in-time compile the objective and derivatives.
        verbose : int, optional
            Level of output.

        """
        eq = eq or self._eq
        idx = np.arange(eq.L_basis.num_modes)
        modes_idx = idx
        self._idx = idx

        self._dim_f = modes_idx.size

        self.target = np.zeros_like(modes_idx)

        super().build(eq=eq, use_jit=use_jit, verbose=verbose)

    def compute(self, L_lmn, **kwargs):
        """Compute Theta SFL errors.

        Parameters
        ----------
        L_lmn : ndarray
            Spectral coefficients of L(rho,theta,zeta) -- poloidal stream function.

        Returns
        -------
        f : ndarray
            Theta - Theta SFL errors.

        """
        fixed_params = L_lmn[self._idx]
        return fixed_params


class FixAxisR(_FixedObjective):
    """Fixes magnetic axis R coefficients.

    Parameters
    ----------
    eq : Equilibrium
        Equilibrium that will be optimized to satisfy the Objective.
    target : {float, ndarray}, optional
        Target value(s) of the objective. Only used if bounds is None.
        Must be broadcastable to Objective.dim_f.
    bounds : tuple of {float, ndarray}, optional
        Lower and upper bounds on the objective. Overrides target.
        Both bounds must be broadcastable to to Objective.dim_f
    weight : {float, ndarray}, optional
        Weighting to apply to the Objective, relative to other Objectives.
        Must be broadcastable to to Objective.dim_f
    normalize : bool, optional
        Whether to compute the error in physical units or non-dimensionalize.
    normalize_target : bool, optional
        Whether target and bounds should be normalized before comparing to computed
        values. If `normalize` is `True` and the target is in physical units,
        this should also be set to True.
    modes : ndarray, optional
        Basis modes numbers [l,m,n] of axis modes to fix.
        len(target) = len(weight) = len(modes).
        If True/False uses all/none of the axis modes.
    name : str, optional
        Name of the objective function.

    """

    _target_arg = "Ra_n"
    _units = "(m)"
    _print_value_fmt = "R axis error: {:10.3e} "

    def __init__(
        self,
        eq=None,
        target=None,
        bounds=None,
        weight=1,
        normalize=True,
        normalize_target=True,
        modes=True,
        name="axis R",
    ):
        self._modes = modes
        self._target_from_user = target
        super().__init__(
            eq=eq,
            target=target,
            bounds=bounds,
            weight=weight,
            name=name,
            normalize=normalize,
            normalize_target=normalize_target,
        )

    def build(self, eq=None, use_jit=False, verbose=1):
        """Build constant arrays.

        Parameters
        ----------
        eq : Equilibrium, optional
            Equilibrium that will be optimized to satisfy the Objective.
        use_jit : bool, optional
            Whether to just-in-time compile the objective and derivatives.
        verbose : int, optional
            Level of output.

        """
        eq = eq or self._eq

        if self._modes is False or self._modes is None:  # no modes
            modes = np.array([[]], dtype=int)
            idx = np.array([], dtype=int)
        elif self._modes is True:  # all modes
            modes = eq.axis.R_basis.modes
            idx = np.arange(eq.axis.R_basis.num_modes)
        else:  # specified modes
            modes = np.atleast_1d(self._modes)
            dtype = {
                "names": ["f{}".format(i) for i in range(3)],
                "formats": 3 * [modes.dtype],
            }
            _, idx, modes_idx = np.intersect1d(
                eq.axis.R_basis.modes.astype(modes.dtype).view(dtype),
                modes.view(dtype),
                return_indices=True,
            )
            # rearrange modes to match order of eq.axis.R_basis.modes
            # and eq.axis.R_n,
            # necessary so that the A matrix rows match up with the target b
            modes = np.atleast_2d(eq.axis.R_basis.modes[idx, :])

            if idx.size < modes.shape[0]:
                warnings.warn(
                    colored(
                        "Some of the given modes are not in the axis, "
                        + "these modes will not be fixed.",
                        "yellow",
                    )
                )

        self._dim_f = idx.size
        if self._target_from_user is not None:
            if self._modes is True or self._modes is False:
                raise RuntimeError(
                    "Attempting to provide target for R axis modes without "
                    + "providing modes array!"
                    + "You must pass in the modes corresponding to the"
                    + "provided target"
                )
            # rearrange given target to match modes order
            self.target = self._target_from_user[modes_idx]

        # Ra_lmn -> Ra optimization space
        self._A = np.eye(eq.axis.R_basis.num_modes)[idx, :]

        # use surface parameters as target if needed
        if self._target_from_user is None:
            self.target = eq.axis.R_n[idx]

        if self._normalize:
            scales = compute_scaling_factors(eq)
            self._normalization = scales["a"]

        super().build(eq=eq, use_jit=use_jit, verbose=verbose)

    def compute(self, Ra_n, **kwargs):
        """Compute axis R errors.

        Parameters
        ----------
        Ra_n : ndarray
            Spectral coefficients of R(zeta) on axis

        Returns
        -------
        f : ndarray
            Axis R errors.

        """
        f = jnp.dot(self._A, Ra_n)
        return f


class FixAxisZ(_FixedObjective):
    """Fixes magnetic axis Z coefficients.

    Parameters
    ----------
    eq : Equilibrium
        Equilibrium that will be optimized to satisfy the Objective.
    target : {float, ndarray}, optional
        Target value(s) of the objective. Only used if bounds is None.
        Must be broadcastable to Objective.dim_f.
    bounds : tuple of {float, ndarray}, optional
        Lower and upper bounds on the objective. Overrides target.
        Both bounds must be broadcastable to to Objective.dim_f
    weight : {float, ndarray}, optional
        Weighting to apply to the Objective, relative to other Objectives.
        Must be broadcastable to to Objective.dim_f
    normalize : bool, optional
        Whether to compute the error in physical units or non-dimensionalize.
    normalize_target : bool, optional
        Whether target and bounds should be normalized before comparing to computed
        values. If `normalize` is `True` and the target is in physical units,
        this should also be set to True.
    modes : ndarray, optional
        Basis modes numbers [l,m,n] of axis modes to fix.
        len(target) = len(weight) = len(modes).
        If True/False uses all/none of the axis modes.
    name : str, optional
        Name of the objective function.

    """

    _target_arg = "Za_n"
    _units = "(m)"
    _print_value_fmt = "Z axis error: {:10.3e} "

    def __init__(
        self,
        eq=None,
        target=None,
        bounds=None,
        weight=1,
        normalize=True,
        normalize_target=True,
        modes=True,
        name="axis Z",
    ):
        self._modes = modes
        self._target_from_user = target
        super().__init__(
            eq=eq,
            target=target,
            bounds=bounds,
            weight=weight,
            name=name,
            normalize=normalize,
            normalize_target=normalize_target,
        )

    def build(self, eq=None, use_jit=False, verbose=1):
        """Build constant arrays.

        Parameters
        ----------
        eq : Equilibrium, optional
            Equilibrium that will be optimized to satisfy the Objective.
        use_jit : bool, optional
            Whether to just-in-time compile the objective and derivatives.
        verbose : int, optional
            Level of output.

        """
        eq = eq or self._eq

        if self._modes is False or self._modes is None:  # no modes
            modes = np.array([[]], dtype=int)
            idx = np.array([], dtype=int)
        elif self._modes is True:  # all modes
            modes = eq.axis.Z_basis.modes
            idx = np.arange(eq.axis.Z_basis.num_modes)
        else:  # specified modes
            modes = np.atleast_1d(self._modes)
            dtype = {
                "names": ["f{}".format(i) for i in range(3)],
                "formats": 3 * [modes.dtype],
            }
            _, idx, modes_idx = np.intersect1d(
                eq.axis.Z_basis.modes.astype(modes.dtype).view(dtype),
                modes.view(dtype),
                return_indices=True,
            )
            # rearrange modes to match order of eq.axis.Z_basis.modes
            # and eq.axis.Z_n,
            # necessary so that the A matrix rows match up with the target b
            modes = np.atleast_2d(eq.axis.Z_basis.modes[idx, :])

            if idx.size < modes.shape[0]:
                warnings.warn(
                    colored(
                        "Some of the given modes are not in the axis, "
                        + "these modes will not be fixed.",
                        "yellow",
                    )
                )

        self._dim_f = idx.size
        if self._target_from_user is not None:
            if self._modes is True or self._modes is False:
                raise RuntimeError(
                    "Attempting to provide target for Z axis modes without "
                    + "providing modes array!"
                    + "You must pass in the modes corresponding to the"
                    + "provided target"
                )
            # rearrange given target to match modes order
            self.target = self._target_from_user[modes_idx]

        # Ra_lmn -> Ra optimization space
        self._A = np.eye(eq.axis.Z_basis.num_modes)[idx, :]

        # use surface parameters as target if needed
        if self._target_from_user is None:
            self.target = eq.axis.Z_n[idx]

        if self._normalize:
            scales = compute_scaling_factors(eq)
            self._normalization = scales["a"]

        super().build(eq=eq, use_jit=use_jit, verbose=verbose)

    def compute(self, Za_n, **kwargs):
        """Compute axis Z errors.

        Parameters
        ----------
        Za_n : ndarray
            Spectral coefficients of Z(zeta) on axis.

        Returns
        -------
        f : ndarray
            Axis Z errors.

        """
        f = jnp.dot(self._A, Za_n)
        return f


class FixModeR(_FixedObjective):
    """Fixes Fourier-Zernike R coefficients.

    Parameters
    ----------
    eq : Equilibrium
        Equilibrium that will be optimized to satisfy the Objective.
    target : {float, ndarray}, optional
        Target value(s) of the objective. Only used if bounds is None.
        Must be broadcastable to Objective.dim_f.
    bounds : tuple of {float, ndarray}, optional
        Lower and upper bounds on the objective. Overrides target.
        Both bounds must be broadcastable to to Objective.dim_f
    weight : {float, ndarray}, optional
        Weighting to apply to the Objective, relative to other Objectives.
        Must be broadcastable to to Objective.dim_f
    normalize : bool, optional
        Whether to compute the error in physical units or non-dimensionalize.
    normalize_target : bool, optional
        Whether target and bounds should be normalized before comparing to computed
        values. If `normalize` is `True` and the target is in physical units,
        this should also be set to True.
    modes : ndarray, optional
        Basis modes numbers [l,m,n] of Fourier-Zernike modes to fix.
        len(target) = len(weight) = len(modes).
        If True uses all of the Equilibrium's modes.
        Must be either True or specified as an array
    name : str, optional
        Name of the objective function.

    """

    _target_arg = "R_lmn"
    _units = "(m)"
    _print_value_fmt = "Fixed-R modes error: {:10.3e} "

    def __init__(
        self,
        eq=None,
        target=None,
        bounds=None,
        weight=1,
        normalize=True,
        normalize_target=True,
        modes=True,
        name="Fix Mode R",
    ):
        self._modes = modes
        if modes is None or modes is False:
            raise ValueError(
                f"modes kwarg must be specified or True with FixModeR! got {modes}"
            )
        self._target_from_user = target
        super().__init__(
            eq=eq,
            target=target,
            bounds=bounds,
            weight=weight,
            name=name,
            normalize=normalize,
            normalize_target=normalize_target,
        )

    def build(self, eq=None, use_jit=False, verbose=1):
        """Build constant arrays.

        Parameters
        ----------
        eq : Equilibrium, optional
            Equilibrium that will be optimized to satisfy the Objective.
        use_jit : bool, optional
            Whether to just-in-time compile the objective and derivatives.
        verbose : int, optional
            Level of output.

        """
        eq = eq or self._eq
        if self._modes is True:  # all modes
            modes = eq.R_basis.modes
            idx = np.arange(eq.R_basis.num_modes)
            modes_idx = idx
        else:  # specified modes
            modes = np.atleast_2d(self._modes)
            dtype = {
                "names": ["f{}".format(i) for i in range(3)],
                "formats": 3 * [modes.dtype],
            }
            _, idx, modes_idx = np.intersect1d(
                eq.R_basis.modes.astype(modes.dtype).view(dtype),
                modes.view(dtype),
                return_indices=True,
            )
            self._idx = idx
            if idx.size < modes.shape[0]:
                warnings.warn(
                    colored(
                        "Some of the given modes are not in the basis, "
                        + "these modes will not be fixed.",
                        "yellow",
                    )
                )

        self._dim_f = modes_idx.size

        # use current eq's coefficients as target if needed
        if self._target_from_user is None:
            self.target = eq.R_lmn[self._idx]
        else:  # rearrange given target to match modes order
            if self._modes is True or self._modes is False:
                raise RuntimeError(
                    "Attempting to provide target for R fixed modes without "
                    + "providing modes array!"
                    + "You must pass in the modes corresponding to the"
                    + "provided target modes"
                )
            self.target = self._target_from_user[modes_idx]

        super().build(eq=eq, use_jit=use_jit, verbose=verbose)

    def compute(self, R_lmn, **kwargs):
        """Compute Fixed mode R errors.

        Parameters
        ----------
        R_lmn : ndarray
            Spectral coefficients of R(rho,theta,zeta) .

        Returns
        -------
        f : ndarray
            Fixed mode R errors.

        """
        fixed_params = R_lmn[self._idx]
        return fixed_params


class FixModeZ(_FixedObjective):
    """Fixes Fourier-Zernike Z coefficients.

    Parameters
    ----------
    eq : Equilibrium
        Equilibrium that will be optimized to satisfy the Objective.
    target : {float, ndarray}, optional
        Target value(s) of the objective. Only used if bounds is None.
        Must be broadcastable to Objective.dim_f.
    bounds : tuple of {float, ndarray}, optional
        Lower and upper bounds on the objective. Overrides target.
        Both bounds must be broadcastable to to Objective.dim_f
    weight : {float, ndarray}, optional
        Weighting to apply to the Objective, relative to other Objectives.
        Must be broadcastable to to Objective.dim_f
    normalize : bool, optional
        Whether to compute the error in physical units or non-dimensionalize.
    normalize_target : bool, optional
        Whether target and bounds should be normalized before comparing to computed
        values. If `normalize` is `True` and the target is in physical units,
        this should also be set to True.
    modes : ndarray, optional
        Basis modes numbers [l,m,n] of Fourier-Zernike modes to fix.
        len(target) = len(weight) = len(modes).
        If True uses all of the Equilibrium's modes.
        Must be either True or specified as an array
    name : str, optional
        Name of the objective function.

    """

    _target_arg = "Z_lmn"
    _units = "(m)"
    _print_value_fmt = "Fixed-Z modes error: {:10.3e} "

    def __init__(
        self,
        eq=None,
        target=None,
        bounds=None,
        weight=1,
        normalize=True,
        normalize_target=True,
        modes=True,
        name="Fix Mode Z",
    ):
        self._modes = modes
        if modes is None or modes is False:
            raise ValueError(
                f"modes kwarg must be specified or True with FixModeZ! got {modes}"
            )
        self._target_from_user = target
        super().__init__(
            eq=eq,
            target=target,
            bounds=bounds,
            weight=weight,
            name=name,
            normalize=normalize,
            normalize_target=normalize_target,
        )

    def build(self, eq=None, use_jit=False, verbose=1):
        """Build constant arrays.

        Parameters
        ----------
        eq : Equilibrium, optional
            Equilibrium that will be optimized to satisfy the Objective.
        use_jit : bool, optional
            Whether to just-in-time compile the objective and derivatives.
        verbose : int, optional
            Level of output.

        """
        eq = eq or self._eq
        if self._modes is True:  # all modes
            modes = eq.Z_basis.modes
            idx = np.arange(eq.Z_basis.num_modes)
            modes_idx = idx
        else:  # specified modes
            modes = np.atleast_2d(self._modes)
            dtype = {
                "names": ["f{}".format(i) for i in range(3)],
                "formats": 3 * [modes.dtype],
            }
            _, idx, modes_idx = np.intersect1d(
                eq.Z_basis.modes.astype(modes.dtype).view(dtype),
                modes.view(dtype),
                return_indices=True,
            )
            self._idx = idx
            if idx.size < modes.shape[0]:
                warnings.warn(
                    colored(
                        "Some of the given modes are not in the basis, "
                        + "these modes will not be fixed.",
                        "yellow",
                    )
                )

        self._dim_f = modes_idx.size

        # use current eq's coefficients as target if needed
        if self._target_from_user is None:
            self.target = eq.Z_lmn[self._idx]
        else:  # rearrange given target to match modes order
            if self._modes is True or self._modes is False:
                raise RuntimeError(
                    "Attempting to provide target for Z fixed modes without "
                    + "providing modes array!"
                    + "You must pass in the modes corresponding to the"
                    + "provided target modes"
                )
            self.target = self._target_from_user[modes_idx]

        super().build(eq=eq, use_jit=use_jit, verbose=verbose)

    def compute(self, Z_lmn, **kwargs):
        """Compute Fixed mode Z errors.

        Parameters
        ----------
        Z_lmn : ndarray
            Spectral coefficients of Z(rho,theta,zeta) .

        Returns
        -------
        f : ndarray
            Fixed mode Z errors.

        """
        fixed_params = Z_lmn[self._idx]
        return fixed_params


<<<<<<< HEAD
class FixModeLambda(_Objective):
=======
class FixModeLambda(_FixedObjective):
>>>>>>> 78cc1b86
    """Fixes Fourier-Zernike lambda coefficients.

    Parameters
    ----------
    eq : Equilibrium, optional
        Equilibrium that will be optimized to satisfy the Objective.
    target : float, ndarray, optional
        Fourier-Zernike lambda coefficient target values. If None,
         uses Equilibrium's lambda coefficients.
    bounds : tuple, optional
        Lower and upper bounds on the objective. Overrides target.
        len(bounds[0]) and len(bounds[1]) must be equal to Objective.dim_f
    weight : float, ndarray, optional
        Weighting to apply to the Objective, relative to other Objectives.
        len(weight) must be equal to Objective.dim_f
    normalize : bool
        Whether to compute the error in physical units or non-dimensionalize.
    normalize_target : bool
        Whether target should be normalized before comparing to computed values.
        if `normalize` is `True` and the target is in physical units, this should also
        be set to True.
    modes : ndarray, optional
        Basis modes numbers [l,m,n] of Fourier-Zernike modes to fix.
        len(target) = len(weight) = len(modes).
        If True uses all of the Equilibrium's modes.
        Must be either True or specified as an array
    name : str
        Name of the objective function.

    """

    _scalar = False
    _linear = True
    _fixed = True
    _units = "(m)"
    _print_value_fmt = "Fixed-lambda modes error: {:10.3e} "

    def __init__(
        self,
        eq=None,
        target=None,
        bounds=None,
        weight=1,
        normalize=True,
        normalize_target=True,
        modes=True,
        name="Fix Mode lambda",
    ):
<<<<<<< HEAD

=======
>>>>>>> 78cc1b86
        self._modes = modes
        if modes is None or modes is False:
            raise ValueError(
                "modes kwarg must be specified"
                + f" or True with FixModeLambda! got {modes}"
            )
        self._target_from_user = target
        super().__init__(
            eq=eq,
            target=target,
            bounds=bounds,
            weight=weight,
            name=name,
            normalize=normalize,
            normalize_target=normalize_target,
        )

<<<<<<< HEAD
    def build(self, eq, use_jit=False, verbose=1):
=======
    def build(self, eq=None, use_jit=False, verbose=1):
>>>>>>> 78cc1b86
        """Build constant arrays.

        Parameters
        ----------
        eq : Equilibrium, optional
            Equilibrium that will be optimized to satisfy the Objective.
        use_jit : bool, optional
            Whether to just-in-time compile the objective and derivatives.
        verbose : int, optional
            Level of output.

        """
<<<<<<< HEAD
=======
        eq = eq or self._eq
>>>>>>> 78cc1b86
        if self._modes is True:  # all modes
            modes = eq.L_basis.modes
            idx = np.arange(eq.L_basis.num_modes)
            modes_idx = idx
        else:  # specified modes
            modes = np.atleast_2d(self._modes)
            dtype = {
                "names": ["f{}".format(i) for i in range(3)],
                "formats": 3 * [modes.dtype],
            }
            _, idx, modes_idx = np.intersect1d(
                eq.L_basis.modes.astype(modes.dtype).view(dtype),
                modes.view(dtype),
                return_indices=True,
            )
            self._idx = idx
            if idx.size < modes.shape[0]:
                warnings.warn(
                    colored(
                        "Some of the given modes are not in the basis, "
                        + "these modes will not be fixed.",
                        "yellow",
                    )
                )

        self._dim_f = modes_idx.size

        # use current eq's coefficients as target if needed
        if self._target_from_user is None:
            self.target = eq.L_lmn[self._idx]
        else:  # rearrange given target to match modes order
            if self._modes is True or self._modes is False:
                raise RuntimeError(
                    "Attempting to provide target for lambda fixed modes without "
                    + "providing modes array!"
                    + "You must pass in the modes corresponding to the"
                    + "provided target modes"
                )
            self.target = self._target_from_user[modes_idx]

        super().build(eq=eq, use_jit=use_jit, verbose=verbose)

    def compute(self, L_lmn, **kwargs):
        """Compute Fixed mode lambda errors.

        Parameters
        ----------
        L_lmn : ndarray
            Spectral coefficients of lambda(rho,theta,zeta) .

        Returns
        -------
        f : ndarray
            Fixed mode lambda errors.

        """
        fixed_params = L_lmn[self._idx]
        return fixed_params

    @property
    def target_arg(self):
        """str: Name of argument corresponding to the target."""
        return "L_lmn"


<<<<<<< HEAD
class FixSumModesR(_Objective):
=======
class FixSumModesR(_FixedObjective):
>>>>>>> 78cc1b86
    """Fixes a linear sum of Fourier-Zernike R coefficients.

    Parameters
    ----------
    eq : Equilibrium
        Equilibrium that will be optimized to satisfy the Objective.
    target : {float, ndarray}, optional
        Target value(s) of the objective. Only used if bounds is None.
        Must be broadcastable to Objective.dim_f.
    bounds : tuple of {float, ndarray}, optional
        Lower and upper bounds on the objective. Overrides target.
        Both bounds must be broadcastable to to Objective.dim_f
    weight : {float, ndarray}, optional
        Weighting to apply to the Objective, relative to other Objectives.
        Must be broadcastable to to Objective.dim_f
    normalize : bool, optional
        Whether to compute the error in physical units or non-dimensionalize.
    normalize_target : bool, optional
        Whether target and bounds should be normalized before comparing to computed
        values. If `normalize` is `True` and the target is in physical units,
        this should also be set to True.
    sum_weight : float, ndarray, optional
        Weights on the coefficients in the sum, should be same length as modes.
        Defaults to 1 i.e. target = 1*R_111 + 1*R_222...
    modes : ndarray, optional
        Basis modes numbers [l,m,n] of Fourier-Zernike modes to fix sum of.
        len(weight) = len(modes).
        If True uses all of the Equilibrium's modes.
        Must be either True or specified as an array
    name : str, optional
        Name of the objective function.

    """

    _target_arg = "R_lmn"
    _fixed = False  # not "diagonal", since its fixing a sum
    _units = "(m)"
    _print_value_fmt = "Fixed-R sum modes error: {:10.3e} "

    def __init__(
        self,
        eq=None,
        target=None,
        bounds=None,
        weight=1,
        normalize=True,
        normalize_target=True,
        sum_weights=None,
        modes=True,
        name="Fix Sum Modes R",
    ):
        self._modes = modes
        if modes is None or modes is False:
            raise ValueError(
                f"modes kwarg must be specified or True with FixSumModesR! got {modes}"
            )
        self._sum_weights = sum_weights
        if target is not None:
            if target.size > 1:
                raise ValueError(
                    "FixSumModesR only accepts 1 target value, please use multiple"
                    + " FixSumModesR objectives if you wish to have multiple"
                    + " sets of constrained mode sums!"
                )
        self._target_from_user = target
        super().__init__(
            eq=eq,
            target=target,
            bounds=bounds,
            weight=weight,
            name=name,
            normalize=normalize,
            normalize_target=normalize_target,
        )

    def build(self, eq=None, use_jit=False, verbose=1):
        """Build constant arrays.

        Parameters
        ----------
        eq : Equilibrium, optional
            Equilibrium that will be optimized to satisfy the Objective.
        use_jit : bool, optional
            Whether to just-in-time compile the objective and derivatives.
        verbose : int, optional
            Level of output.

        """
        eq = eq or self._eq
        if self._modes is True:  # all modes
            modes = eq.R_basis.modes
            idx = np.arange(eq.R_basis.num_modes)
        else:  # specified modes
            modes = np.atleast_2d(self._modes)
            dtype = {
                "names": ["f{}".format(i) for i in range(3)],
                "formats": 3 * [modes.dtype],
            }
            _, idx, modes_idx = np.intersect1d(
                eq.R_basis.modes.astype(modes.dtype).view(dtype),
                modes.view(dtype),
                return_indices=True,
            )
            self._idx = idx
            # rearrange modes and weights to match order of eq.R_basis.modes
            # and eq.R_lmn,
            # necessary so that the A matrix rows match up with the target b
            modes = np.atleast_2d(eq.R_basis.modes[idx, :])
            if self._sum_weights is not None:
                self._sum_weights = np.atleast_1d(self._sum_weights)
                self._sum_weights = self._sum_weights[modes_idx]
            if idx.size < modes.shape[0]:
                warnings.warn(
                    colored(
                        "Some of the given modes are not in the basis, "
                        + "these modes will not be fixed.",
                        "yellow",
                    )
                )
        if self._sum_weights is None:
            sum_weights = np.ones(modes.shape[0])
        else:
            sum_weights = np.atleast_1d(self._sum_weights)
        self._dim_f = 1

        self._A = np.zeros((1, eq.R_basis.num_modes))
        for i, (l, m, n) in enumerate(modes):
            j = eq.R_basis.get_idx(L=l, M=m, N=n)
            self._A[0, j] = sum_weights[i]

        # use current sum as target if needed
        if self._target_from_user is None:
            self.target = np.dot(sum_weights.T, eq.R_lmn[self._idx])

        super().build(eq=eq, use_jit=use_jit, verbose=verbose)

    def compute(self, R_lmn, **kwargs):
        """Compute Sum mode R errors.

        Parameters
        ----------
        R_lmn : ndarray
            Spectral coefficients of R(rho,theta,zeta) .

        Returns
        -------
        f : ndarray
            Fixed sum mode R errors.

        """
        f = jnp.dot(self._A, R_lmn)
        return f


class FixSumModesZ(_FixedObjective):
    """Fixes a linear sum of Fourier-Zernike Z coefficients.

    Parameters
    ----------
    eq : Equilibrium
        Equilibrium that will be optimized to satisfy the Objective.
    target : {float, ndarray}, optional
        Target value(s) of the objective. Only used if bounds is None.
        Must be broadcastable to Objective.dim_f.
    bounds : tuple of {float, ndarray}, optional
        Lower and upper bounds on the objective. Overrides target.
        Both bounds must be broadcastable to to Objective.dim_f
    weight : {float, ndarray}, optional
        Weighting to apply to the Objective, relative to other Objectives.
        Must be broadcastable to to Objective.dim_f
    normalize : bool, optional
        Whether to compute the error in physical units or non-dimensionalize.
    normalize_target : bool, optional
        Whether target and bounds should be normalized before comparing to computed
        values. If `normalize` is `True` and the target is in physical units,
        this should also be set to True.
    sum_weight : float, ndarray, optional
        Weights on the coefficients in the sum, should be same length as modes.
        Defaults to 1 i.e. target = 1*Z_111 + 1*Z_222...
    modes : ndarray, optional
        Basis modes numbers [l,m,n] of Fourier-Zernike modes to fix sum of.
        len(weight) = len(modes).
        If True uses all of the Equilibrium's modes.
        Must be either True or specified as an array
    name : str, optional
        Name of the objective function.

    """

    _target_arg = "Z_lmn"
    _fixed = False  # not "diagonal", since its fixing a sum
    _units = "(m)"
    _print_value_fmt = "Fixed-Z sum modes error: {:10.3e} "

    def __init__(
        self,
        eq=None,
        target=None,
        bounds=None,
        weight=1,
        normalize=True,
        normalize_target=True,
        sum_weights=None,
        modes=True,
        name="Fix Sum Modes Z",
    ):
        self._modes = modes
        if modes is None or modes is False:
            raise ValueError(
                f"modes kwarg must be specified or True with FixSumModesZ! got {modes}"
            )
        self._sum_weights = sum_weights
        if target is not None:
            if target.size > 1:
                raise ValueError(
                    "FixSumModesZ only accepts 1 target value, please use multiple"
                    + " FixSumModesZ objectives if you wish to have multiple sets of"
                    + " constrained mode sums!"
                )
        self._target_from_user = target
        super().__init__(
            eq=eq,
            target=target,
            bounds=bounds,
            weight=weight,
            name=name,
            normalize=normalize,
            normalize_target=normalize_target,
        )

    def build(self, eq=None, use_jit=False, verbose=1):
        """Build constant arrays.

        Parameters
        ----------
        eq : Equilibrium, optional
            Equilibrium that will be optimized to satisfy the Objective.
        use_jit : bool, optional
            Whether to just-in-time compile the objective and derivatives.
        verbose : int, optional
            Level of output.

        """
        eq = eq or self._eq
        if self._modes is True:  # all modes
            modes = eq.Z_basis.modes
            idx = np.arange(eq.Z_basis.num_modes)
        else:  # specified modes
            modes = np.atleast_2d(self._modes)
            dtype = {
                "names": ["f{}".format(i) for i in range(3)],
                "formats": 3 * [modes.dtype],
            }
            _, idx, modes_idx = np.intersect1d(
                eq.Z_basis.modes.astype(modes.dtype).view(dtype),
                modes.view(dtype),
                return_indices=True,
            )
            self._idx = idx
            # rearrange modes and weights to match order of eq.Z_basis.modes
            # and eq.Z_lmn,
            # necessary so that the A matrix rows match up with the target b
            modes = np.atleast_2d(eq.Z_basis.modes[idx, :])
            if self._sum_weights is not None:
                self._sum_weights = np.atleast_1d(self._sum_weights)
                self._sum_weights = self._sum_weights[modes_idx]

            if idx.size < modes.shape[0]:
                warnings.warn(
                    colored(
                        "Some of the given modes are not in the basis, "
                        + "these modes will not be fixed.",
                        "yellow",
                    )
                )
        if self._sum_weights is None:
            sum_weights = np.ones(modes.shape[0])
        else:
            sum_weights = np.atleast_1d(self._sum_weights)
        self._dim_f = 1

        self._A = np.zeros((1, eq.Z_basis.num_modes))
        for i, (l, m, n) in enumerate(modes):
            j = eq.Z_basis.get_idx(L=l, M=m, N=n)
            self._A[0, j] = sum_weights[i]

        # use current sum as target if needed
        if self._target_from_user is None:
            self.target = np.dot(sum_weights.T, eq.Z_lmn[self._idx])

        super().build(eq=eq, use_jit=use_jit, verbose=verbose)

    def compute(self, Z_lmn, **kwargs):
        """Compute Sum mode Z errors.

        Parameters
        ----------
        Z_lmn : ndarray
            Spectral coefficients of Z(rho,theta,zeta) .

        Returns
        -------
        f : ndarray
            Fixed sum mode Z errors.

        """
        f = jnp.dot(self._A, Z_lmn)
        return f


<<<<<<< HEAD
class FixSumModesLambda(_Objective):
=======
class FixSumModesLambda(_FixedObjective):
>>>>>>> 78cc1b86
    """Fixes a linear sum of Fourier-Zernike lambda coefficients.

    Parameters
    ----------
    eq : Equilibrium, optional
        Equilibrium that will be optimized to satisfy the Objective.
    target : float, ndarray, optional
        Fourier-Zernike Lambda coefficient target sum. If None,
        uses current sum of Equilibrium's lambda coefficients.
        len(target)=1
    bounds : tuple, optional
        Lower and upper bounds on the objective. Overrides target.
        len(bounds[0]) and len(bounds[1]) must be equal to Objective.dim_f
    weight : float, ndarray, optional
        Weighting to apply to the Objective, relative to other Objectives.
        len(weight) must be equal to Objective.dim_f
    normalize : bool
        Whether to compute the error in physical units or non-dimensionalize.
    normalize_target : bool
        Whether target should be normalized before comparing to computed values.
        if `normalize` is `True` and the target is in physical units, this should also
        be set to True.
    sum_weight : float, ndarray, optional
        Weights on the coefficients in the sum, should be same length as modes.
        Defaults to 1 i.e. target = 1*L_111 + 1*L_222...
    modes : ndarray, optional
        Basis modes numbers [l,m,n] of Fourier-Zernike modes to fix sum of.
        len(weight) = len(modes).
        If True uses all of the Equilibrium's modes.
        Must be either True or specified as an array
    surface_label : float
        Surface to enforce boundary conditions on. Defaults to Equilibrium.surface.rho
    name : str
        Name of the objective function.

    """

    _scalar = False
    _linear = True
    _fixed = False
    _units = "(m)"
    _print_value_fmt = "Fixed-lambda sum modes error: {:10.3e} "

    def __init__(
        self,
        eq=None,
        target=None,
        bounds=None,
        weight=1,
        normalize=True,
        normalize_target=True,
        sum_weights=None,
        modes=True,
        name="Fix Sum Modes lambda",
    ):
<<<<<<< HEAD

=======
>>>>>>> 78cc1b86
        self._modes = modes
        if modes is None or modes is False:
            raise ValueError(
                "modes kwarg must be specified or True with"
                + f" FixSumModesLambda! got {modes}"
            )
        self._sum_weights = sum_weights
        if target is not None:
            if target.size > 1:
                raise ValueError(
                    "FixSumModesLambda only accepts 1 target value, please use"
                    + " multiple FixSumModesLambda objectives if you wish"
                    + " to have multiple sets of"
                    + " constrained mode sums!"
                )
        self._target_from_user = target
        super().__init__(
            eq=eq,
            target=target,
            bounds=bounds,
            weight=weight,
            name=name,
            normalize=normalize,
            normalize_target=normalize_target,
        )

<<<<<<< HEAD
    def build(self, eq, use_jit=False, verbose=1):
=======
    def build(self, eq=None, use_jit=False, verbose=1):
>>>>>>> 78cc1b86
        """Build constant arrays.

        Parameters
        ----------
        eq : Equilibrium, optional
            Equilibrium that will be optimized to satisfy the Objective.
        use_jit : bool, optional
            Whether to just-in-time compile the objective and derivatives.
        verbose : int, optional
            Level of output.

        """
<<<<<<< HEAD
=======
        eq = eq or self._eq
>>>>>>> 78cc1b86
        if self._modes is True:  # all modes
            modes = eq.L_basis.modes
            idx = np.arange(eq.L_basis.num_modes)
        else:  # specified modes
            modes = np.atleast_2d(self._modes)
            dtype = {
                "names": ["f{}".format(i) for i in range(3)],
                "formats": 3 * [modes.dtype],
            }
            _, idx, modes_idx = np.intersect1d(
                eq.L_basis.modes.astype(modes.dtype).view(dtype),
                modes.view(dtype),
                return_indices=True,
            )
            self._idx = idx
            # rearrange modes and weights to match order of eq.L_basis.modes
            # and eq.L_lmn,
            # necessary so that the A matrix rows match up with the target b
            modes = np.atleast_2d(eq.L_basis.modes[idx, :])
            if self._sum_weights is not None:
                self._sum_weights = np.atleast_1d(self._sum_weights)
                self._sum_weights = self._sum_weights[modes_idx]

            if idx.size < modes.shape[0]:
                warnings.warn(
                    colored(
                        "Some of the given modes are not in the basis, "
                        + "these modes will not be fixed.",
                        "yellow",
                    )
                )
        if self._sum_weights is None:
            sum_weights = np.ones(modes.shape[0])
        else:
            sum_weights = np.atleast_1d(self._sum_weights)
        self._dim_f = 1

        self._A = np.zeros((1, eq.L_basis.num_modes))
        for i, (l, m, n) in enumerate(modes):
            j = eq.L_basis.get_idx(L=l, M=m, N=n)
            self._A[0, j] = sum_weights[i]

        # use current sum as target if needed
        if self._target_from_user is None:
            self.target = np.dot(sum_weights.T, eq.L_lmn[self._idx])

        super().build(eq=eq, use_jit=use_jit, verbose=verbose)

    def compute(self, L_lmn, **kwargs):
        """Compute Sum mode lambda errors.

        Parameters
        ----------
        L_lmn : ndarray
            Spectral coefficients of lambda(rho,theta,zeta) .

        Returns
        -------
        f : ndarray
            Fixed sum mode lambda errors.

        """
        f = jnp.dot(self._A, L_lmn)
        return f

    @property
    def target_arg(self):
        """str: Name of argument corresponding to the target."""
        return "L_lmn"


<<<<<<< HEAD
class _FixProfile(_Objective, ABC):
=======
class _FixProfile(_FixedObjective, ABC):
>>>>>>> 78cc1b86
    """Fixes profile coefficients (or values, for SplineProfile).

    Parameters
    ----------
    eq : Equilibrium
        Equilibrium that will be optimized to satisfy the Objective.
    target : {float, ndarray}, optional
        Target value(s) of the objective. Only used if bounds is None.
        Must be broadcastable to Objective.dim_f.
    bounds : tuple of {float, ndarray}, optional
        Lower and upper bounds on the objective. Overrides target.
        Both bounds must be broadcastable to to Objective.dim_f
    weight : {float, ndarray}, optional
        Weighting to apply to the Objective, relative to other Objectives.
        Must be broadcastable to to Objective.dim_f
    normalize : bool, optional
        Whether to compute the error in physical units or non-dimensionalize.
    normalize_target : bool, optional
        Whether target and bounds should be normalized before comparing to computed
        values. If `normalize` is `True` and the target is in physical units,
        this should also be set to True.
    profile : Profile, optional
        Profile containing the radial modes to evaluate at.
    indices : ndarray or Bool, optional
        indices of the Profile.params array to fix.
        (e.g. indices corresponding to modes for a PowerSeriesProfile or indices
        corresponding to knots for a SplineProfile).
        Must have len(target) = len(weight) = len(modes).
        If True/False uses all/none of the Profile.params indices.
    name : str, optional
        Name of the objective function.

    """

    _print_value_fmt = "Fix-profile error: {:10.3e} "

    def __init__(
        self,
        eq=None,
        target=None,
        bounds=None,
        weight=1,
        normalize=True,
        normalize_target=True,
        profile=None,
        indices=True,
        name="",
    ):
        self._profile = profile
        self._indices = indices
        self._target_from_user = target
        super().__init__(
            eq=eq,
            target=target,
            bounds=bounds,
            weight=weight,
            normalize=normalize,
            normalize_target=normalize_target,
            name=name,
        )

    def build(self, eq=None, profile=None, use_jit=False, verbose=1):
        """Build constant arrays.

        Parameters
        ----------
        eq : Equilibrium
            Equilibrium that will be optimized to satisfy the Objective.
        profile : Profile, optional
            profile to fix
        use_jit : bool, optional
            Whether to just-in-time compile the objective and derivatives.
        verbose : int, optional
            Level of output.

        """
        eq = eq or self._eq
        if self._profile is None or self._profile.params.size != eq.L + 1:
            self._profile = profile

        # find indices to fix
        if self._indices is False or self._indices is None:  # no indices to fix
            self._idx = np.array([], dtype=int)
        elif self._indices is True:  # all indices of Profile.params
            self._idx = np.arange(np.size(self._profile.params))
        else:  # specified indices
            self._idx = np.atleast_1d(self._indices)

        self._dim_f = self._idx.size
        # use profile parameters as target if needed
        if self._target_from_user is None:
            self.target = self._profile.params[self._idx]

        super().build(eq=eq, use_jit=use_jit, verbose=verbose)


class FixPressure(_FixProfile):
    """Fixes pressure coefficients.

    Parameters
    ----------
    eq : Equilibrium
        Equilibrium that will be optimized to satisfy the Objective.
    target : {float, ndarray}, optional
        Target value(s) of the objective. Only used if bounds is None.
        Must be broadcastable to Objective.dim_f.
    bounds : tuple of {float, ndarray}, optional
        Lower and upper bounds on the objective. Overrides target.
        Both bounds must be broadcastable to to Objective.dim_f
    weight : {float, ndarray}, optional
        Weighting to apply to the Objective, relative to other Objectives.
        Must be broadcastable to to Objective.dim_f
    normalize : bool, optional
        Whether to compute the error in physical units or non-dimensionalize.
    normalize_target : bool, optional
        Whether target and bounds should be normalized before comparing to computed
        values. If `normalize` is `True` and the target is in physical units,
        this should also be set to True.
    profile : Profile, optional
        Profile containing the radial modes to evaluate at.
    indices : ndarray or bool, optional
        indices of the Profile.params array to fix.
        (e.g. indices corresponding to modes for a PowerSeriesProfile or indices
        corresponding to knots for a SplineProfile).
        Must have len(target) = len(weight) = len(modes).
        If True/False uses all/none of the Profile.params indices.
    name : str, optional
        Name of the objective function.

    """

    _target_arg = "p_l"
    _units = "(Pa)"
    _print_value_fmt = "Fixed-pressure profile error: {:10.3e} "

    def __init__(
        self,
        eq=None,
        target=None,
        bounds=None,
        weight=1,
        normalize=True,
        normalize_target=True,
        profile=None,
        indices=True,
        name="fixed-pressure",
    ):
        super().__init__(
            eq=eq,
            target=target,
            bounds=bounds,
            weight=weight,
            normalize=normalize,
            normalize_target=normalize_target,
            profile=profile,
            indices=indices,
            name=name,
        )

    def build(self, eq=None, use_jit=False, verbose=1):
        """Build constant arrays.

        Parameters
        ----------
        eq : Equilibrium
            Equilibrium that will be optimized to satisfy the Objective.
        use_jit : bool, optional
            Whether to just-in-time compile the objective and derivatives.
        verbose : int, optional
            Level of output.

        """
        eq = eq or self._eq
        if eq.pressure is None:
            raise RuntimeError(
                "Attempting to fix pressure on an equilibrium with no "
                + "pressure profile assigned"
            )
        profile = eq.pressure
        if self._normalize:
            scales = compute_scaling_factors(eq)
            self._normalization = scales["p"]
        super().build(eq, profile, use_jit, verbose)

    def compute(self, p_l, **kwargs):
        """Compute fixed pressure profile errors.

        Parameters
        ----------
        p_l : ndarray
            parameters of the pressure profile (Pa).

        Returns
        -------
        f : ndarray
            Fixed profile errors.

        """
        return p_l[self._idx]


class FixIota(_FixProfile):
    """Fixes rotational transform coefficients.

    Parameters
    ----------
    eq : Equilibrium
        Equilibrium that will be optimized to satisfy the Objective.
    target : {float, ndarray}, optional
        Target value(s) of the objective. Only used if bounds is None.
        Must be broadcastable to Objective.dim_f.
    bounds : tuple of {float, ndarray}, optional
        Lower and upper bounds on the objective. Overrides target.
        Both bounds must be broadcastable to to Objective.dim_f
    weight : {float, ndarray}, optional
        Weighting to apply to the Objective, relative to other Objectives.
        Must be broadcastable to to Objective.dim_f
    normalize : bool, optional
        Whether to compute the error in physical units or non-dimensionalize.
        Has no effect for this objective.
    normalize_target : bool, optional
        Whether target and bounds should be normalized before comparing to computed
        values. If `normalize` is `True` and the target is in physical units,
        this should also be set to True. Has no effect for this objective.
    profile : Profile, optional
        Profile containing the radial modes to evaluate at.
    indices : ndarray or bool, optional
        indices of the Profile.params array to fix.
        (e.g. indices corresponding to modes for a PowerSeriesProfile or indices.
        corresponding to knots for a SplineProfile).
        Must len(target) = len(weight) = len(modes).
        If True/False uses all/none of the Profile.params indices.
    name : str, optional
        Name of the objective function.

    """

    _target_arg = "i_l"
    _units = "(dimensionless)"
    _print_value_fmt = "Fixed-iota profile error: {:10.3e} "

    def __init__(
        self,
        eq=None,
        target=None,
        bounds=None,
        weight=1,
        normalize=False,
        normalize_target=False,
        profile=None,
        indices=True,
        name="fixed-iota",
    ):
        super().__init__(
            eq=eq,
            target=target,
            bounds=bounds,
            weight=weight,
            normalize=normalize,
            normalize_target=normalize_target,
            profile=profile,
            indices=indices,
            name=name,
        )

    def build(self, eq=None, use_jit=False, verbose=1):
        """Build constant arrays.

        Parameters
        ----------
        eq : Equilibrium
            Equilibrium that will be optimized to satisfy the Objective.
        use_jit : bool, optional
            Whether to just-in-time compile the objective and derivatives.
        verbose : int, optional
            Level of output.

        """
        eq = eq or self._eq
        if eq.iota is None:
            raise RuntimeError(
                "Attempt to fix rotational transform on an equilibrium with no "
                + "rotational transform profile assigned"
            )
        profile = eq.iota
        super().build(eq, profile, use_jit, verbose)

    def compute(self, i_l, **kwargs):
        """Compute fixed iota errors.

        Parameters
        ----------
        i_l : ndarray
            parameters of the iota profile.

        Returns
        -------
        f : ndarray
            Fixed profile errors.

        """
        return i_l[self._idx]


class FixCurrent(_FixProfile):
    """Fixes toroidal current profile coefficients.

    Parameters
    ----------
    eq : Equilibrium
        Equilibrium that will be optimized to satisfy the Objective.
    target : {float, ndarray}, optional
        Target value(s) of the objective. Only used if bounds is None.
        Must be broadcastable to Objective.dim_f.
    bounds : tuple of {float, ndarray}, optional
        Lower and upper bounds on the objective. Overrides target.
        Both bounds must be broadcastable to to Objective.dim_f
    weight : {float, ndarray}, optional
        Weighting to apply to the Objective, relative to other Objectives.
        Must be broadcastable to to Objective.dim_f
    normalize : bool, optional
        Whether to compute the error in physical units or non-dimensionalize.
    normalize_target : bool, optional
        Whether target and bounds should be normalized before comparing to computed
        values. If `normalize` is `True` and the target is in physical units,
        this should also be set to True.
    profile : Profile, optional
        Profile containing the radial modes to evaluate at.
    indices : ndarray or bool, optional
        indices of the Profile.params array to fix.
        (e.g. indices corresponding to modes for a PowerSeriesProfile or indices
        corresponding to knots for a SplineProfile).
        Must have len(target) = len(weight) = len(modes).
        If True/False uses all/none of the Profile.params indices.
    name : str, optional
        Name of the objective function.

    """

    _target_arg = "c_l"
    _units = "(A)"
    _print_value_fmt = "Fixed-current profile error: {:10.3e} "

    def __init__(
        self,
        eq=None,
        target=None,
        bounds=None,
        weight=1,
        normalize=True,
        normalize_target=True,
        profile=None,
        indices=True,
        name="fixed-current",
    ):
        super().__init__(
            eq=eq,
            target=target,
            bounds=bounds,
            weight=weight,
            normalize=normalize,
            normalize_target=normalize_target,
            profile=profile,
            indices=indices,
            name=name,
        )

    def build(self, eq=None, use_jit=False, verbose=1):
        """Build constant arrays.

        Parameters
        ----------
        eq : Equilibrium
            Equilibrium that will be optimized to satisfy the Objective.
        use_jit : bool, optional
            Whether to just-in-time compile the objective and derivatives.
        verbose : int, optional
            Level of output.

        """
        eq = eq or self._eq
        if eq.current is None:
            raise RuntimeError(
                "Attempting to fix toroidal current on an equilibrium with no "
                + "current profile assigned"
            )
        profile = eq.current
        if self._normalize:
            scales = compute_scaling_factors(eq)
            self._normalization = scales["I"]
        super().build(eq, profile, use_jit, verbose)

    def compute(self, c_l, **kwargs):
        """Compute fixed current errors.

        Parameters
        ----------
        c_l : ndarray
            parameters of the current profile (A).

        Returns
        -------
        f : ndarray
            Fixed profile errors.

        """
        return c_l[self._idx]


class FixElectronTemperature(_FixProfile):
    """Fixes electron temperature profile coefficients.

    Parameters
    ----------
    eq : Equilibrium
        Equilibrium that will be optimized to satisfy the Objective.
    target : {float, ndarray}, optional
        Target value(s) of the objective. Only used if bounds is None.
        Must be broadcastable to Objective.dim_f.
    bounds : tuple of {float, ndarray}, optional
        Lower and upper bounds on the objective. Overrides target.
        Both bounds must be broadcastable to to Objective.dim_f
    weight : {float, ndarray}, optional
        Weighting to apply to the Objective, relative to other Objectives.
        Must be broadcastable to to Objective.dim_f
    normalize : bool, optional
        Whether to compute the error in physical units or non-dimensionalize.
    normalize_target : bool, optional
        Whether target and bounds should be normalized before comparing to computed
        values. If `normalize` is `True` and the target is in physical units,
        this should also be set to True.
    profile : Profile, optional
        Profile containing the radial modes to evaluate at.
    indices : ndarray or bool, optional
        indices of the Profile.params array to fix.
        (e.g. indices corresponding to modes for a PowerSeriesProfile or indices
        corresponding to knots for a SplineProfile).
        Must have len(target) = len(weight) = len(modes).
        If True/False uses all/none of the Profile.params indices.
    name : str, optional
        Name of the objective function.

    """

    _target_arg = "Te_l"
    _units = "(eV)"
    _print_value_fmt = "Fixed-electron-temperature profile error: {:10.3e} "

    def __init__(
        self,
        eq=None,
        target=None,
        bounds=None,
        weight=1,
        normalize=True,
        normalize_target=True,
        profile=None,
        indices=True,
        name="fixed-electron-temperature",
    ):
        super().__init__(
            eq=eq,
            target=target,
            bounds=bounds,
            weight=weight,
            normalize=normalize,
            normalize_target=normalize_target,
            profile=profile,
            indices=indices,
            name=name,
        )

    def build(self, eq=None, use_jit=True, verbose=1):
        """Build constant arrays.

        Parameters
        ----------
        eq : Equilibrium
            Equilibrium that will be optimized to satisfy the Objective.
        use_jit : bool, optional
            Whether to just-in-time compile the objective and derivatives.
        verbose : int, optional
            Level of output.

        """
        eq = eq or self._eq
        if eq.electron_temperature is None:
            raise RuntimeError(
                "Attempting to fix electron temperature on an equilibrium with no "
                + "electron temperature profile assigned"
            )
        profile = eq.electron_temperature
        if self._normalize:
            scales = compute_scaling_factors(eq)
            self._normalization = scales["T"]
        super().build(eq, profile, use_jit, verbose)

    def compute(self, Te_l, **kwargs):
        """Compute fixed electron temperature errors.

        Parameters
        ----------
        Te_l : ndarray
            parameters of the electron temperature profile (eV).

        Returns
        -------
        f : ndarray
            Fixed profile errors.

        """
        return Te_l[self._idx]


class FixElectronDensity(_FixProfile):
    """Fixes electron density profile coefficients.

    Parameters
    ----------
    eq : Equilibrium
        Equilibrium that will be optimized to satisfy the Objective.
    target : {float, ndarray}, optional
        Target value(s) of the objective. Only used if bounds is None.
        Must be broadcastable to Objective.dim_f.
    bounds : tuple of {float, ndarray}, optional
        Lower and upper bounds on the objective. Overrides target.
        Both bounds must be broadcastable to to Objective.dim_f
    weight : {float, ndarray}, optional
        Weighting to apply to the Objective, relative to other Objectives.
        Must be broadcastable to to Objective.dim_f
    normalize : bool, optional
        Whether to compute the error in physical units or non-dimensionalize.
    normalize_target : bool, optional
        Whether target and bounds should be normalized before comparing to computed
        values. If `normalize` is `True` and the target is in physical units,
        this should also be set to True.
    profile : Profile, optional
        Profile containing the radial modes to evaluate at.
    indices : ndarray or bool, optional
        indices of the Profile.params array to fix.
        (e.g. indices corresponding to modes for a PowerSeriesProfile or indices
        corresponding to knots for a SplineProfile).
        Must have len(target) = len(weight) = len(modes).
        If True/False uses all/none of the Profile.params indices.
    name : str, optional
        Name of the objective function.

    """

    _target_arg = "ne_l"
    _units = "(m^-3)"
    _print_value_fmt = "Fixed-electron-density profile error: {:10.3e} "

    def __init__(
        self,
        eq=None,
        target=None,
        bounds=None,
        weight=1,
        normalize=True,
        normalize_target=True,
        profile=None,
        indices=True,
        name="fixed-electron-density",
    ):
        super().__init__(
            eq=eq,
            target=target,
            bounds=bounds,
            weight=weight,
            normalize=normalize,
            normalize_target=normalize_target,
            profile=profile,
            indices=indices,
            name=name,
        )

    def build(self, eq=None, use_jit=True, verbose=1):
        """Build constant arrays.

        Parameters
        ----------
        eq : Equilibrium
            Equilibrium that will be optimized to satisfy the Objective.
        use_jit : bool, optional
            Whether to just-in-time compile the objective and derivatives.
        verbose : int, optional
            Level of output.

        """
        eq = eq or self._eq
        if eq.electron_density is None:
            raise RuntimeError(
                "Attempting to fix electron density on an equilibrium with no "
                + "electron density profile assigned"
            )
        profile = eq.electron_density
        if self._normalize:
            scales = compute_scaling_factors(eq)
            self._normalization = scales["n"]
        super().build(eq, profile, use_jit, verbose)

    def compute(self, ne_l, **kwargs):
        """Compute fixed electron density errors.

        Parameters
        ----------
        ne_l : ndarray
            parameters of the electron density profile (1/m^3).

        Returns
        -------
        f : ndarray
            Fixed profile errors.

        """
        return ne_l[self._idx]


class FixIonTemperature(_FixProfile):
    """Fixes ion temperature profile coefficients.

    Parameters
    ----------
    eq : Equilibrium
        Equilibrium that will be optimized to satisfy the Objective.
    target : {float, ndarray}, optional
        Target value(s) of the objective. Only used if bounds is None.
        Must be broadcastable to Objective.dim_f.
    bounds : tuple of {float, ndarray}, optional
        Lower and upper bounds on the objective. Overrides target.
        Both bounds must be broadcastable to to Objective.dim_f
    weight : {float, ndarray}, optional
        Weighting to apply to the Objective, relative to other Objectives.
        Must be broadcastable to to Objective.dim_f
    normalize : bool, optional
        Whether to compute the error in physical units or non-dimensionalize.
    normalize_target : bool, optional
        Whether target and bounds should be normalized before comparing to computed
        values. If `normalize` is `True` and the target is in physical units,
        this should also be set to True.
    profile : Profile, optional
        Profile containing the radial modes to evaluate at.
    indices : ndarray or bool, optional
        indices of the Profile.params array to fix.
        (e.g. indices corresponding to modes for a PowerSeriesProfile or indices
        corresponding to knots for a SplineProfile).
        Must have len(target) = len(weight) = len(modes).
        If True/False uses all/none of the Profile.params indices.
    name : str, optional
        Name of the objective function.

    """

    _target_arg = "Ti_l"
    _units = "(eV)"
    _print_value_fmt = "Fixed-ion-temperature profile error: {:10.3e} "

    def __init__(
        self,
        eq=None,
        target=None,
        bounds=None,
        weight=1,
        normalize=True,
        normalize_target=True,
        profile=None,
        indices=True,
        name="fixed-ion-temperature",
    ):
        super().__init__(
            eq=eq,
            target=target,
            bounds=bounds,
            weight=weight,
            normalize=normalize,
            normalize_target=normalize_target,
            profile=profile,
            indices=indices,
            name=name,
        )

    def build(self, eq=None, use_jit=True, verbose=1):
        """Build constant arrays.

        Parameters
        ----------
        eq : Equilibrium
            Equilibrium that will be optimized to satisfy the Objective.
        use_jit : bool, optional
            Whether to just-in-time compile the objective and derivatives.
        verbose : int, optional
            Level of output.

        """
        eq = eq or self._eq
        if eq.ion_temperature is None:
            raise RuntimeError(
                "Attempting to fix ion temperature on an equilibrium with no "
                + "ion temperature profile assigned"
            )
        profile = eq.ion_temperature
        if self._normalize:
            scales = compute_scaling_factors(eq)
            self._normalization = scales["T"]
        super().build(eq, profile, use_jit, verbose)

    def compute(self, Ti_l, **kwargs):
        """Compute fixed ion temperature errors.

        Parameters
        ----------
        Ti_l : ndarray
            parameters of the ion temperature profile (eV).

        Returns
        -------
        f : ndarray
            Fixed profile errors.

        """
        return Ti_l[self._idx]


class FixAtomicNumber(_FixProfile):
    """Fixes effective atomic number profile coefficients.

    Parameters
    ----------
    eq : Equilibrium
        Equilibrium that will be optimized to satisfy the Objective.
    target : {float, ndarray}, optional
        Target value(s) of the objective. Only used if bounds is None.
        Must be broadcastable to Objective.dim_f.
    bounds : tuple of {float, ndarray}, optional
        Lower and upper bounds on the objective. Overrides target.
        Both bounds must be broadcastable to to Objective.dim_f
    weight : {float, ndarray}, optional
        Weighting to apply to the Objective, relative to other Objectives.
        Must be broadcastable to to Objective.dim_f
    normalize : bool, optional
        Whether to compute the error in physical units or non-dimensionalize.
        Has no effect for this objective.
    normalize_target : bool, optional
        Whether target and bounds should be normalized before comparing to computed
        values. If `normalize` is `True` and the target is in physical units,
        this should also be set to True. Has no effect for this objective.
    profile : Profile, optional
        Profile containing the radial modes to evaluate at.
    indices : ndarray or bool, optional
        indices of the Profile.params array to fix.
        (e.g. indices corresponding to modes for a PowerSeriesProfile or indices
        corresponding to knots for a SplineProfile).
        Must have len(target) = len(weight) = len(modes).
        If True/False uses all/none of the Profile.params indices.
    name : str, optional
        Name of the objective function.

    """

    _target_arg = "Zeff_l"
    _units = "(dimensionless)"
    _print_value_fmt = "Fixed-atomic-number profile error: {:10.3e} "

    def __init__(
        self,
        eq=None,
        target=None,
        bounds=None,
        weight=1,
        normalize=False,
        normalize_target=False,
        profile=None,
        indices=True,
        name="fixed-atomic-number",
    ):
        super().__init__(
            eq=eq,
            target=target,
            bounds=bounds,
            weight=weight,
            normalize=normalize,
            normalize_target=normalize_target,
            profile=profile,
            indices=indices,
            name=name,
        )

    def build(self, eq=None, use_jit=True, verbose=1):
        """Build constant arrays.

        Parameters
        ----------
        eq : Equilibrium
            Equilibrium that will be optimized to satisfy the Objective.
        use_jit : bool, optional
            Whether to just-in-time compile the objective and derivatives.
        verbose : int, optional
            Level of output.

        """
        eq = eq or self._eq
        if eq.atomic_number is None:
            raise RuntimeError(
                "Attempting to fix atomic number on an equilibrium with no "
                + "atomic number profile assigned"
            )
        profile = eq.atomic_number
        super().build(eq, profile, use_jit, verbose)

    def compute(self, Zeff_l, **kwargs):
        """Compute fixed atomic number errors.

        Parameters
        ----------
        Zeff_l : ndarray
            parameters of the current profile.

        Returns
        -------
        f : ndarray
            Fixed profile errors.

        """
        return Zeff_l[self._idx]


class FixPsi(_FixedObjective):
    """Fixes total toroidal magnetic flux within the last closed flux surface.

    Parameters
    ----------
    eq : Equilibrium
        Equilibrium that will be optimized to satisfy the Objective.
    target : {float, ndarray}, optional
        Target value(s) of the objective. Only used if bounds is None.
        Must be broadcastable to Objective.dim_f.
    bounds : tuple of {float, ndarray}, optional
        Lower and upper bounds on the objective. Overrides target.
        Both bounds must be broadcastable to to Objective.dim_f
    weight : {float, ndarray}, optional
        Weighting to apply to the Objective, relative to other Objectives.
        Must be broadcastable to to Objective.dim_f
    normalize : bool, optional
        Whether to compute the error in physical units or non-dimensionalize.
    normalize_target : bool, optional
        Whether target and bounds should be normalized before comparing to computed
        values. If `normalize` is `True` and the target is in physical units,
        this should also be set to True.
    name : str, optional
        Name of the objective function.

    """

    _target_arg = "Psi"
    _units = "(Wb)"
    _print_value_fmt = "Fixed-Psi error: {:10.3e} "

    def __init__(
        self,
        eq=None,
        target=None,
        bounds=None,
        weight=1,
        normalize=True,
        normalize_target=True,
        name="fixed-Psi",
    ):
        self._target_from_user = target
        super().__init__(
            eq=eq,
            target=target,
            bounds=bounds,
            weight=weight,
            normalize=normalize,
            normalize_target=normalize_target,
            name=name,
        )

    def build(self, eq=None, use_jit=False, verbose=1):
        """Build constant arrays.

        Parameters
        ----------
        eq : Equilibrium, optional
            Equilibrium that will be optimized to satisfy the Objective.
        use_jit : bool, optional
            Whether to just-in-time compile the objective and derivatives.
        verbose : int, optional
            Level of output.

        """
        eq = eq or self._eq
        self._dim_f = 1

        if self._target_from_user is None:
            self.target = eq.Psi

        if self._normalize:
            scales = compute_scaling_factors(eq)
            self._normalization = scales["Psi"]

        super().build(eq=eq, use_jit=use_jit, verbose=verbose)

    def compute(self, Psi, **kwargs):
        """Compute fixed-Psi error.

        Parameters
        ----------
        Psi : float
            Total toroidal magnetic flux within the last closed flux surface (Wb).

        Returns
        -------
        f : ndarray
            Total toroidal magnetic flux error (Wb).

        """
        return Psi<|MERGE_RESOLUTION|>--- conflicted
+++ resolved
@@ -1363,11 +1363,7 @@
         return fixed_params
 
 
-<<<<<<< HEAD
-class FixModeLambda(_Objective):
-=======
 class FixModeLambda(_FixedObjective):
->>>>>>> 78cc1b86
     """Fixes Fourier-Zernike lambda coefficients.
 
     Parameters
@@ -1416,10 +1412,6 @@
         modes=True,
         name="Fix Mode lambda",
     ):
-<<<<<<< HEAD
-
-=======
->>>>>>> 78cc1b86
         self._modes = modes
         if modes is None or modes is False:
             raise ValueError(
@@ -1437,11 +1429,7 @@
             normalize_target=normalize_target,
         )
 
-<<<<<<< HEAD
-    def build(self, eq, use_jit=False, verbose=1):
-=======
     def build(self, eq=None, use_jit=False, verbose=1):
->>>>>>> 78cc1b86
         """Build constant arrays.
 
         Parameters
@@ -1454,10 +1442,7 @@
             Level of output.
 
         """
-<<<<<<< HEAD
-=======
         eq = eq or self._eq
->>>>>>> 78cc1b86
         if self._modes is True:  # all modes
             modes = eq.L_basis.modes
             idx = np.arange(eq.L_basis.num_modes)
@@ -1523,11 +1508,7 @@
         return "L_lmn"
 
 
-<<<<<<< HEAD
-class FixSumModesR(_Objective):
-=======
 class FixSumModesR(_FixedObjective):
->>>>>>> 78cc1b86
     """Fixes a linear sum of Fourier-Zernike R coefficients.
 
     Parameters
@@ -1838,11 +1819,7 @@
         return f
 
 
-<<<<<<< HEAD
-class FixSumModesLambda(_Objective):
-=======
 class FixSumModesLambda(_FixedObjective):
->>>>>>> 78cc1b86
     """Fixes a linear sum of Fourier-Zernike lambda coefficients.
 
     Parameters
@@ -1898,10 +1875,6 @@
         modes=True,
         name="Fix Sum Modes lambda",
     ):
-<<<<<<< HEAD
-
-=======
->>>>>>> 78cc1b86
         self._modes = modes
         if modes is None or modes is False:
             raise ValueError(
@@ -1928,11 +1901,7 @@
             normalize_target=normalize_target,
         )
 
-<<<<<<< HEAD
-    def build(self, eq, use_jit=False, verbose=1):
-=======
     def build(self, eq=None, use_jit=False, verbose=1):
->>>>>>> 78cc1b86
         """Build constant arrays.
 
         Parameters
@@ -1945,10 +1914,7 @@
             Level of output.
 
         """
-<<<<<<< HEAD
-=======
         eq = eq or self._eq
->>>>>>> 78cc1b86
         if self._modes is True:  # all modes
             modes = eq.L_basis.modes
             idx = np.arange(eq.L_basis.num_modes)
@@ -2020,11 +1986,7 @@
         return "L_lmn"
 
 
-<<<<<<< HEAD
-class _FixProfile(_Objective, ABC):
-=======
 class _FixProfile(_FixedObjective, ABC):
->>>>>>> 78cc1b86
     """Fixes profile coefficients (or values, for SplineProfile).
 
     Parameters
