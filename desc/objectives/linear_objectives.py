--- conflicted
+++ resolved
@@ -19,11 +19,7 @@
 from .objective_funs import _Objective
 
 
-<<<<<<< HEAD
-# TODO: get rid of this class and inherit from FixParameter instead?
-=======
 # TODO: get rid of this class and inherit from FixParameters instead?
->>>>>>> 8f9acfca
 class _FixedObjective(_Objective):
     _fixed = True
     _linear = True
@@ -68,11 +64,7 @@
 
 
 # Rename to `FixParameters` (plural) instead?
-<<<<<<< HEAD
-class FixParameter(_Objective):
-=======
 class FixParameters(_Objective):
->>>>>>> 8f9acfca
     """Fix specific degrees of freedom associated with a given Optimizable thing.
 
     Parameters
@@ -153,13 +145,8 @@
         target=None,
         bounds=None,
         weight=1,
-<<<<<<< HEAD
-        normalize=False,
-        normalize_target=False,
-=======
         normalize=True,
         normalize_target=True,
->>>>>>> 8f9acfca
         name="Fixed parameters",
     ):
         self._params = params
@@ -614,11 +601,7 @@
         return f
 
 
-<<<<<<< HEAD
-class FixBoundaryR(FixParameter):
-=======
 class FixBoundaryR(FixParameters):
->>>>>>> 8f9acfca
     """Boundary condition on the R boundary parameters.
 
     Parameters
@@ -668,13 +651,8 @@
             indices = modes
         else:
             indices = np.array([], dtype=int)
-<<<<<<< HEAD
-            for l, m, n in np.atleast_2d(modes):
-                indices = np.append(indices, eq.surface.R_basis.get_idx(l, m, n, False))
-=======
             for mode in np.atleast_2d(modes):
                 indices = np.append(indices, eq.surface.R_basis.get_idx(*mode))
->>>>>>> 8f9acfca
         super().__init__(
             thing=eq,
             params={"Rb_lmn": indices},
@@ -704,11 +682,7 @@
         super().build(use_jit=use_jit, verbose=verbose)
 
 
-<<<<<<< HEAD
-class FixBoundaryZ(FixParameter):
-=======
 class FixBoundaryZ(FixParameters):
->>>>>>> 8f9acfca
     """Boundary condition on the Z boundary parameters.
 
     Parameters
@@ -758,13 +732,8 @@
             indices = modes
         else:
             indices = np.array([], dtype=int)
-<<<<<<< HEAD
-            for l, m, n in np.atleast_2d(modes):
-                indices = np.append(indices, eq.surface.R_basis.get_idx(l, m, n, False))
-=======
             for mode in np.atleast_2d(modes):
                 indices = np.append(indices, eq.surface.Z_basis.get_idx(*mode))
->>>>>>> 8f9acfca
         super().__init__(
             thing=eq,
             params={"Zb_lmn": indices},
@@ -896,11 +865,7 @@
         return jnp.dot(self._A, params["L_lmn"])
 
 
-<<<<<<< HEAD
-class FixThetaSFL(FixParameter):
-=======
 class FixThetaSFL(FixParameters):
->>>>>>> 8f9acfca
     """Fixes lambda=0 so that poloidal angle is the SFL poloidal angle.
 
     Parameters
@@ -911,17 +876,9 @@
         Weighting to apply to the Objective, relative to other Objectives.
         Must be broadcastable to to Objective.dim_f
     normalize : bool, optional
-<<<<<<< HEAD
-        Whether to compute the error in physical units or non-dimensionalize.
-    normalize_target : bool, optional
-        Whether target and bounds should be normalized before comparing to computed
-        values. If `normalize` is `True` and the target is in physical units,
-        this should also be set to True.
-=======
         Has no effect for this objective.
     normalize_target : bool, optional
         Has no effect for this objective.
->>>>>>> 8f9acfca
     name : str, optional
         Name of the objective function.
 
@@ -950,11 +907,7 @@
         )
 
 
-<<<<<<< HEAD
-class FixAxisR(FixParameter):
-=======
 class FixAxisR(FixParameters):
->>>>>>> 8f9acfca
     """Fixes magnetic axis R coefficients.
 
     Parameters
@@ -1004,13 +957,8 @@
             indices = modes
         else:
             indices = np.array([], dtype=int)
-<<<<<<< HEAD
-            for l, m, n in np.atleast_2d(modes):
-                indices = np.append(indices, eq.surface.R_basis.get_idx(l, m, n, False))
-=======
             for mode in np.atleast_2d(modes):
                 indices = np.append(indices, eq.axis.R_basis.get_idx(*mode))
->>>>>>> 8f9acfca
         super().__init__(
             thing=eq,
             params={"Ra_n": indices},
@@ -1040,11 +988,7 @@
         super().build(use_jit=use_jit, verbose=verbose)
 
 
-<<<<<<< HEAD
-class FixAxisZ(FixParameter):
-=======
 class FixAxisZ(FixParameters):
->>>>>>> 8f9acfca
     """Fixes magnetic axis Z coefficients.
 
     Parameters
@@ -1094,13 +1038,8 @@
             indices = modes
         else:
             indices = np.array([], dtype=int)
-<<<<<<< HEAD
-            for l, m, n in np.atleast_2d(modes):
-                indices = np.append(indices, eq.surface.R_basis.get_idx(l, m, n, False))
-=======
             for mode in np.atleast_2d(modes):
                 indices = np.append(indices, eq.axis.Z_basis.get_idx(*mode))
->>>>>>> 8f9acfca
         super().__init__(
             thing=eq,
             params={"Za_n": indices},
@@ -1130,11 +1069,7 @@
         super().build(use_jit=use_jit, verbose=verbose)
 
 
-<<<<<<< HEAD
-class FixModeR(FixParameter):
-=======
 class FixModeR(FixParameters):
->>>>>>> 8f9acfca
     """Fixes Fourier-Zernike R coefficients.
 
     Parameters
@@ -1184,13 +1119,8 @@
             indices = modes
         else:
             indices = np.array([], dtype=int)
-<<<<<<< HEAD
-            for l, m, n in np.atleast_2d(modes):
-                indices = np.append(indices, eq.surface.R_basis.get_idx(l, m, n, False))
-=======
             for mode in np.atleast_2d(modes):
                 indices = np.append(indices, eq.R_basis.get_idx(*mode))
->>>>>>> 8f9acfca
         super().__init__(
             thing=eq,
             params={"R_lmn": indices},
@@ -1220,11 +1150,7 @@
         super().build(use_jit=use_jit, verbose=verbose)
 
 
-<<<<<<< HEAD
-class FixModeZ(FixParameter):
-=======
 class FixModeZ(FixParameters):
->>>>>>> 8f9acfca
     """Fixes Fourier-Zernike Z coefficients.
 
     Parameters
@@ -1274,13 +1200,8 @@
             indices = modes
         else:
             indices = np.array([], dtype=int)
-<<<<<<< HEAD
-            for l, m, n in np.atleast_2d(modes):
-                indices = np.append(indices, eq.surface.R_basis.get_idx(l, m, n, False))
-=======
             for mode in np.atleast_2d(modes):
                 indices = np.append(indices, eq.Z_basis.get_idx(*mode))
->>>>>>> 8f9acfca
         super().__init__(
             thing=eq,
             params={"Z_lmn": indices},
@@ -1310,11 +1231,7 @@
         super().build(use_jit=use_jit, verbose=verbose)
 
 
-<<<<<<< HEAD
-class FixModeLambda(FixParameter):
-=======
 class FixModeLambda(FixParameters):
->>>>>>> 8f9acfca
     """Fixes Fourier-Zernike lambda coefficients.
 
     Parameters
@@ -1363,13 +1280,8 @@
             indices = modes
         else:
             indices = np.array([], dtype=int)
-<<<<<<< HEAD
-            for l, m, n in np.atleast_2d(modes):
-                indices = np.append(indices, eq.surface.R_basis.get_idx(l, m, n, False))
-=======
             for mode in np.atleast_2d(modes):
                 indices = np.append(indices, eq.L_basis.get_idx(*mode))
->>>>>>> 8f9acfca
         super().__init__(
             thing=eq,
             params={"L_lmn": indices},
@@ -1882,11 +1794,7 @@
         return f
 
 
-<<<<<<< HEAD
-class FixPressure(FixParameter):
-=======
 class FixPressure(FixParameters):
->>>>>>> 8f9acfca
     """Fixes pressure coefficients.
 
     Parameters
@@ -1968,11 +1876,7 @@
         super().build(use_jit=use_jit, verbose=verbose)
 
 
-<<<<<<< HEAD
-class FixAnisotropy(FixParameter):
-=======
 class FixAnisotropy(FixParameters):
->>>>>>> 8f9acfca
     """Fixes anisotropic pressure coefficients.
 
     Parameters
@@ -1989,19 +1893,10 @@
     weight : {float, ndarray}, optional
         Weighting to apply to the Objective, relative to other Objectives.
         Must be broadcastable to to Objective.dim_f
-<<<<<<< HEAD
-    normalize : bool
-        Whether to compute the error in physical units or non-dimensionalize.
-    normalize_target : bool
-        Whether target and bounds should be normalized before comparing to computed
-        values. If `normalize` is `True` and the target is in physical units,
-        this should also be set to True.
-=======
     normalize : bool, optional
         Has no effect for this objective.
     normalize_target : bool, optional
         Has no effect for this objective.
->>>>>>> 8f9acfca
     indices : ndarray or bool, optional
         indices of the Profile.params array to fix.
         (e.g. indices corresponding to modes for a PowerSeriesProfile or indices
@@ -2058,11 +1953,7 @@
         super().build(use_jit=use_jit, verbose=verbose)
 
 
-<<<<<<< HEAD
-class FixIota(FixParameter):
-=======
 class FixIota(FixParameters):
->>>>>>> 8f9acfca
     """Fixes rotational transform coefficients.
 
     Parameters
@@ -2082,13 +1973,7 @@
     normalize : bool, optional
         Has no effect for this objective.
     normalize_target : bool, optional
-<<<<<<< HEAD
-        Whether target and bounds should be normalized before comparing to computed
-        values. If `normalize` is `True` and the target is in physical units,
-        this should also be set to True. Has no effect for this objective.
-=======
         Has no effect for this objective.
->>>>>>> 8f9acfca
     indices : ndarray or bool, optional
         indices of the Profile.params array to fix.
         (e.g. indices corresponding to modes for a PowerSeriesProfile or indices.
@@ -2109,13 +1994,8 @@
         target=None,
         bounds=None,
         weight=1,
-<<<<<<< HEAD
-        normalize=False,
-        normalize_target=False,
-=======
         normalize=True,
         normalize_target=True,
->>>>>>> 8f9acfca
         indices=True,
         name="fixed iota",
     ):
@@ -2150,11 +2030,7 @@
         super().build(use_jit=use_jit, verbose=verbose)
 
 
-<<<<<<< HEAD
-class FixCurrent(FixParameter):
-=======
 class FixCurrent(FixParameters):
->>>>>>> 8f9acfca
     """Fixes toroidal current profile coefficients.
 
     Parameters
@@ -2236,11 +2112,7 @@
         super().build(use_jit=use_jit, verbose=verbose)
 
 
-<<<<<<< HEAD
-class FixElectronTemperature(FixParameter):
-=======
 class FixElectronTemperature(FixParameters):
->>>>>>> 8f9acfca
     """Fixes electron temperature profile coefficients.
 
     Parameters
@@ -2322,11 +2194,7 @@
         super().build(use_jit=use_jit, verbose=verbose)
 
 
-<<<<<<< HEAD
-class FixElectronDensity(FixParameter):
-=======
 class FixElectronDensity(FixParameters):
->>>>>>> 8f9acfca
     """Fixes electron density profile coefficients.
 
     Parameters
@@ -2410,11 +2278,7 @@
         super().build(use_jit=use_jit, verbose=verbose)
 
 
-<<<<<<< HEAD
-class FixIonTemperature(FixParameter):
-=======
 class FixIonTemperature(FixParameters):
->>>>>>> 8f9acfca
     """Fixes ion temperature profile coefficients.
 
     Parameters
@@ -2496,11 +2360,7 @@
         super().build(use_jit=use_jit, verbose=verbose)
 
 
-<<<<<<< HEAD
-class FixAtomicNumber(FixParameter):
-=======
 class FixAtomicNumber(FixParameters):
->>>>>>> 8f9acfca
     """Fixes effective atomic number profile coefficients.
 
     Parameters
@@ -2520,13 +2380,7 @@
     normalize : bool, optional
         Has no effect for this objective.
     normalize_target : bool, optional
-<<<<<<< HEAD
-        Whether target and bounds should be normalized before comparing to computed
-        values. If `normalize` is `True` and the target is in physical units,
-        this should also be set to True. Has no effect for this objective.
-=======
         Has no effect for this objective.
->>>>>>> 8f9acfca
     indices : ndarray or bool, optional
         indices of the Profile.params array to fix.
         (e.g. indices corresponding to modes for a PowerSeriesProfile or indices
@@ -2547,13 +2401,8 @@
         target=None,
         bounds=None,
         weight=1,
-<<<<<<< HEAD
-        normalize=False,
-        normalize_target=False,
-=======
         normalize=True,
         normalize_target=True,
->>>>>>> 8f9acfca
         indices=True,
         name="fixed atomic number",
     ):
@@ -2588,11 +2437,7 @@
         super().build(use_jit=use_jit, verbose=verbose)
 
 
-<<<<<<< HEAD
-class FixPsi(FixParameter):
-=======
 class FixPsi(FixParameters):
->>>>>>> 8f9acfca
     """Fixes total toroidal magnetic flux within the last closed flux surface.
 
     Parameters
@@ -2662,11 +2507,7 @@
         super().build(use_jit=use_jit, verbose=verbose)
 
 
-<<<<<<< HEAD
-class FixCurveShift(FixParameter):
-=======
 class FixCurveShift(FixParameters):
->>>>>>> 8f9acfca
     """Fixes Curve.shift attribute, which is redundant with other Curve params.
 
     Parameters
@@ -2716,16 +2557,10 @@
             normalize_target=normalize_target,
             name=name,
         )
-<<<<<<< HEAD
-
-
-class FixCurveRotation(FixParameter):
-=======
         # TODO: add normalization?
 
 
 class FixCurveRotation(FixParameters):
->>>>>>> 8f9acfca
     """Fixes Curve.rotmat attribute, which is redundant with other Curve params.
 
     Parameters
@@ -2775,11 +2610,7 @@
         )
 
 
-<<<<<<< HEAD
-class FixOmniWell(FixParameter):
-=======
 class FixOmniWell(FixParameters):
->>>>>>> 8f9acfca
     """Fixes OmnigenousField.B_lm coefficients.
 
     Parameters
@@ -2831,16 +2662,10 @@
             normalize_target=normalize_target,
             name=name,
         )
-<<<<<<< HEAD
-
-
-class FixOmniMap(FixParameter):
-=======
         # TODO: add normalization?
 
 
 class FixOmniMap(FixParameters):
->>>>>>> 8f9acfca
     """Fixes OmnigenousField.x_lmn coefficients.
 
     Parameters
@@ -2996,11 +2821,7 @@
         return f
 
 
-<<<<<<< HEAD
-class FixSheetCurrent(FixParameter):
-=======
 class FixSheetCurrent(FixParameters):
->>>>>>> 8f9acfca
     """Fixes the sheet current parameters of a free-boundary equilibrium.
 
     Note: this constraint is automatically applied when needed, and does not need to be
@@ -3053,9 +2874,5 @@
             normalize=normalize,
             normalize_target=normalize_target,
             name=name,
-<<<<<<< HEAD
-        )
-=======
-        )
-        # TODO: add normalization?
->>>>>>> 8f9acfca
+        )
+        # TODO: add normalization?