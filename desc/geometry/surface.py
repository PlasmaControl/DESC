--- conflicted
+++ resolved
@@ -10,12 +10,8 @@
 from desc.grid import Grid
 from desc.io import InputReader
 from desc.optimizable import optimizable_parameter
-<<<<<<< HEAD
+from desc.transform import Transform
 from desc.utils import copy_coeffs, isposint, ispos
-=======
-from desc.transform import Transform
-from desc.utils import copy_coeffs, isposint
->>>>>>> aba825be
 
 from .core import Surface
 
