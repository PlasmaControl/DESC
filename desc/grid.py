--- conflicted
+++ resolved
@@ -1061,7 +1061,6 @@
 
         """
         self._NFP = check_posint(NFP, "NFP", False)
-<<<<<<< HEAD
         self._NFP_umbilic_factor = check_posint(
             NFP_umbilic_factor, "NFP_umbilic_factor", False
         )
@@ -1070,11 +1069,6 @@
             2 * np.pi,
             2 * np.pi / self._NFP * self._NFP_umbilic_factor,
         )
-=======
-        self._period = (np.inf, 2 * np.pi, 2 * np.pi / self._NFP)
-        # TODO:
-        #  https://github.com/PlasmaControl/DESC/pull/1204#pullrequestreview-2246771337
->>>>>>> a2a3d710
         axis = bool(axis)
         endpoint = bool(endpoint)
         theta_period = self.period[1]
