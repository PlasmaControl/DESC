"""Core compute functions, for polar, flux, and cartesian coordinates."""

from desc.backend import jnp

from .data_index import register_compute_fun


@register_compute_fun(
    name="0",
    label="0",
    units="~",
    units_long="None",
    description="Zeros",
    dim=1,
    params=[],
    transforms={"grid": []},
    profiles=[],
    coordinates="rtz",
    data=[],
    parameterization=[
        "desc.equilibrium.equilibrium.Equilibrium",
        "desc.geometry.core.Surface",
        "desc.geometry.core.Curve",
    ],
)
def _0(params, transforms, profiles, data, **kwargs):
    data["0"] = jnp.zeros(transforms["grid"].num_nodes)
    return data


@register_compute_fun(
    name="R",
    label="R",
    units="m",
    units_long="meters",
    description="Major radius in lab frame",
    dim=1,
    params=["R_lmn"],
    transforms={"R": [[0, 0, 0]]},
    profiles=[],
    coordinates="rtz",
    data=[],
)
def _R(params, transforms, profiles, data, **kwargs):
    data["R"] = transforms["R"].transform(params["R_lmn"], 0, 0, 0)
    return data


@register_compute_fun(
    name="R_r",
    label="\\partial_{\\rho} R",
    units="m",
    units_long="meters",
    description="Major radius in lab frame, first radial derivative",
    dim=1,
    params=["R_lmn"],
    transforms={"R": [[1, 0, 0]]},
    profiles=[],
    coordinates="rtz",
    data=[],
    parameterization=[
        "desc.equilibrium.equilibrium.Equilibrium",
        "desc.geometry.surface.ZernikeRZToroidalSection",
    ],
)
def _R_r(params, transforms, profiles, data, **kwargs):
    data["R_r"] = transforms["R"].transform(params["R_lmn"], 1, 0, 0)
    return data


@register_compute_fun(
    name="R_rr",
    label="\\partial_{\\rho \\rho} R",
    units="m",
    units_long="meters",
    description="Major radius in lab frame, second radial derivative",
    dim=1,
    params=["R_lmn"],
    transforms={"R": [[2, 0, 0]]},
    profiles=[],
    coordinates="rtz",
    data=[],
    parameterization=[
        "desc.equilibrium.equilibrium.Equilibrium",
        "desc.geometry.surface.ZernikeRZToroidalSection",
    ],
)
def _R_rr(params, transforms, profiles, data, **kwargs):
    data["R_rr"] = transforms["R"].transform(params["R_lmn"], 2, 0, 0)
    return data


@register_compute_fun(
    name="R_rrr",
    label="\\partial_{\\rho \\rho \\rho} R",
    units="m",
    units_long="meters",
    description="Major radius in lab frame, third radial derivative",
    dim=1,
    params=["R_lmn"],
    transforms={"R": [[3, 0, 0]]},
    profiles=[],
    coordinates="rtz",
    data=[],
    parameterization=[
        "desc.equilibrium.equilibrium.Equilibrium",
        "desc.geometry.surface.ZernikeRZToroidalSection",
    ],
)
def _R_rrr(params, transforms, profiles, data, **kwargs):
    data["R_rrr"] = transforms["R"].transform(params["R_lmn"], 3, 0, 0)
    return data


@register_compute_fun(
    name="R_rrrr",
    label="\\partial_{\\rho \\rho \\rho \\rho} R",
    units="m",
    units_long="meters",
    description="Major radius in lab frame, fourth radial derivative",
    dim=1,
    params=["R_lmn"],
    transforms={"R": [[4, 0, 0]]},
    profiles=[],
    coordinates="rtz",
    data=[],
    parameterization=[
        "desc.equilibrium.equilibrium.Equilibrium",
        "desc.geometry.surface.ZernikeRZToroidalSection",
    ],
)
def _R_rrrr(params, transforms, profiles, data, **kwargs):
    data["R_rrrr"] = transforms["R"].transform(params["R_lmn"], 4, 0, 0)
    return data


@register_compute_fun(
    name="R_rrrt",
    label="\\partial_{\\rho \\rho \\rho \\theta} R",
    units="m",
    units_long="meters",
    description="Major radius in lab frame, fourth derivative wrt"
    " radial coordinate thrice and poloidal once",
    dim=1,
    params=["R_lmn"],
    transforms={"R": [[3, 1, 0]]},
    profiles=[],
    coordinates="rtz",
    data=[],
    parameterization=[
        "desc.equilibrium.equilibrium.Equilibrium",
        "desc.geometry.surface.ZernikeRZToroidalSection",
    ],
)
def _R_rrrt(params, transforms, profiles, data, **kwargs):
    data["R_rrrt"] = transforms["R"].transform(params["R_lmn"], 3, 1, 0)
    return data


@register_compute_fun(
    name="R_rrrz",
    label="\\partial_{\\rho \\rho \\rho \\zeta} R",
    units="m",
    units_long="meters",
    description="Major radius in lab frame, fourth derivative wrt"
    " radial coordinate thrice and toroidal once",
    dim=1,
    params=["R_lmn"],
    transforms={"R": [[3, 0, 1]]},
    profiles=[],
    coordinates="rtz",
    data=[],
)
def _R_rrrz(params, transforms, profiles, data, **kwargs):
    data["R_rrrz"] = transforms["R"].transform(params["R_lmn"], 3, 0, 1)
    return data


@register_compute_fun(
    name="R_rrt",
    label="\\partial_{\\rho \\rho \\theta} R",
    units="m",
    units_long="meters",
    description="Major radius in lab frame, third derivative, wrt radius twice "
    "and poloidal angle",
    dim=1,
    params=["R_lmn"],
    transforms={"R": [[2, 1, 0]]},
    profiles=[],
    coordinates="rtz",
    data=[],
    parameterization=[
        "desc.equilibrium.equilibrium.Equilibrium",
        "desc.geometry.surface.ZernikeRZToroidalSection",
    ],
)
def _R_rrt(params, transforms, profiles, data, **kwargs):
    data["R_rrt"] = transforms["R"].transform(params["R_lmn"], 2, 1, 0)
    return data


@register_compute_fun(
    name="R_rrtt",
    label="\\partial_{\\rho \\rho \\theta \\theta} R",
    units="m",
    units_long="meters",
    description="Major radius in lab frame, fourth derivative, wrt radius twice "
    "and poloidal angle twice",
    dim=1,
    params=["R_lmn"],
    transforms={"R": [[2, 2, 0]]},
    profiles=[],
    coordinates="rtz",
    data=[],
    parameterization=[
        "desc.equilibrium.equilibrium.Equilibrium",
        "desc.geometry.surface.ZernikeRZToroidalSection",
    ],
)
def _R_rrtt(params, transforms, profiles, data, **kwargs):
    data["R_rrtt"] = transforms["R"].transform(params["R_lmn"], 2, 2, 0)
    return data


@register_compute_fun(
    name="R_rrtz",
    label="\\partial_{\\rho \\rho \\theta \\zeta} R",
    units="m",
    units_long="meters",
    description="Major radius in lab frame, fourth derivative wrt radius twice,"
    " poloidal angle, and toroidal angle",
    dim=1,
    params=["R_lmn"],
    transforms={"R": [[2, 1, 1]]},
    profiles=[],
    coordinates="rtz",
    data=[],
    parameterization=[
        "desc.equilibrium.equilibrium.Equilibrium",
        "desc.geometry.surface.ZernikeRZToroidalSection",
    ],
)
def _R_rrtz(params, transforms, profiles, data, **kwargs):
    data["R_rrtz"] = transforms["R"].transform(params["R_lmn"], 2, 1, 1)
    return data


@register_compute_fun(
    name="R_rrz",
    label="\\partial_{\\rho \\rho \\zeta} R",
    units="m",
    units_long="meters",
    description="Major radius in lab frame, third derivative, wrt radius twice "
    "and toroidal angle",
    dim=1,
    params=["R_lmn"],
    transforms={"R": [[2, 0, 1]]},
    profiles=[],
    coordinates="rtz",
    data=[],
)
def _R_rrz(params, transforms, profiles, data, **kwargs):
    data["R_rrz"] = transforms["R"].transform(params["R_lmn"], 2, 0, 1)
    return data


@register_compute_fun(
    name="R_rrzz",
    label="\\partial_{\\rho \\rho \\zeta \\zeta} R",
    units="m",
    units_long="meters",
    description="Major radius in lab frame, fourth derivative, wrt radius twice "
    "and toroidal angle twice",
    dim=1,
    params=["R_lmn"],
    transforms={"R": [[2, 0, 2]]},
    profiles=[],
    coordinates="rtz",
    data=[],
)
def _R_rrzz(params, transforms, profiles, data, **kwargs):
    data["R_rrzz"] = transforms["R"].transform(params["R_lmn"], 2, 0, 2)
    return data


@register_compute_fun(
    name="R_rt",
    label="\\partial_{\\rho \\theta} R",
    units="m",
    units_long="meters",
    description="Major radius in lab frame, second derivative wrt radius "
    "and poloidal angle",
    dim=1,
    params=["R_lmn"],
    transforms={"R": [[1, 1, 0]]},
    profiles=[],
    coordinates="rtz",
    data=[],
    parameterization=[
        "desc.equilibrium.equilibrium.Equilibrium",
        "desc.geometry.surface.ZernikeRZToroidalSection",
    ],
)
def _R_rt(params, transforms, profiles, data, **kwargs):
    data["R_rt"] = transforms["R"].transform(params["R_lmn"], 1, 1, 0)
    return data


@register_compute_fun(
    name="R_rtt",
    label="\\partial_{\\rho \\theta \\theta} R",
    units="m",
    units_long="meters",
    description="Major radius in lab frame, third derivative wrt radius and "
    "poloidal angle twice",
    dim=1,
    params=["R_lmn"],
    transforms={"R": [[1, 2, 0]]},
    profiles=[],
    coordinates="rtz",
    data=[],
    parameterization=[
        "desc.equilibrium.equilibrium.Equilibrium",
        "desc.geometry.surface.ZernikeRZToroidalSection",
    ],
)
def _R_rtt(params, transforms, profiles, data, **kwargs):
    data["R_rtt"] = transforms["R"].transform(params["R_lmn"], 1, 2, 0)
    return data


@register_compute_fun(
    name="R_rttt",
    label="\\partial_{\\rho \\theta \\theta \\theta} R",
    units="m",
    units_long="meters",
    description="Major radius in lab frame, fourth derivative wrt radius and "
    "poloidal angle thrice",
    dim=1,
    params=["R_lmn"],
    transforms={"R": [[1, 3, 0]]},
    profiles=[],
    coordinates="rtz",
    data=[],
    parameterization=[
        "desc.equilibrium.equilibrium.Equilibrium",
        "desc.geometry.surface.ZernikeRZToroidalSection",
    ],
)
def _R_rttt(params, transforms, profiles, data, **kwargs):
    data["R_rttt"] = transforms["R"].transform(params["R_lmn"], 1, 3, 0)
    return data


@register_compute_fun(
    name="R_rttz",
    label="\\partial_{\\rho \\theta \\theta \\zeta} R",
    units="m",
    units_long="meters",
    description="Major radius in lab frame, fourth derivative wrt radius once, "
    "poloidal angle twice, and toroidal angle once",
    dim=1,
    params=["R_lmn"],
    transforms={"R": [[1, 2, 1]]},
    profiles=[],
    coordinates="rtz",
    data=[],
)
def _R_rttz(params, transforms, profiles, data, **kwargs):
    data["R_rttz"] = transforms["R"].transform(params["R_lmn"], 1, 2, 1)
    return data


@register_compute_fun(
    name="R_rtz",
    label="\\partial_{\\rho \\theta \\zeta} R",
    units="m",
    units_long="meters",
    description="Major radius in lab frame, third derivative wrt radius, poloidal "
    "angle, and toroidal angle",
    dim=1,
    params=["R_lmn"],
    transforms={"R": [[1, 1, 1]]},
    profiles=[],
    coordinates="rtz",
    data=[],
)
def _R_rtz(params, transforms, profiles, data, **kwargs):
    data["R_rtz"] = transforms["R"].transform(params["R_lmn"], 1, 1, 1)
    return data


@register_compute_fun(
    name="R_rtzz",
    label="\\partial_{\\rho \\theta \\zeta \\zeta} R",
    units="m",
    units_long="meters",
    description="Major radius in lab frame, fourth derivative wrt radius, poloidal "
    "angle, and toroidal angle twice",
    dim=1,
    params=["R_lmn"],
    transforms={"R": [[1, 1, 2]]},
    profiles=[],
    coordinates="rtz",
    data=[],
)
def _R_rtzz(params, transforms, profiles, data, **kwargs):
    data["R_rtzz"] = transforms["R"].transform(params["R_lmn"], 1, 1, 2)
    return data


@register_compute_fun(
    name="R_rz",
    label="\\partial_{\\rho \\zeta} R",
    units="m",
    units_long="meters",
    description="Major radius in lab frame, second derivative wrt radius "
    "and toroidal angle",
    dim=1,
    params=["R_lmn"],
    transforms={"R": [[1, 0, 1]]},
    profiles=[],
    coordinates="rtz",
    data=[],
)
def _R_rz(params, transforms, profiles, data, **kwargs):
    data["R_rz"] = transforms["R"].transform(params["R_lmn"], 1, 0, 1)
    return data


@register_compute_fun(
    name="R_rzz",
    label="\\partial_{\\rho \\zeta \\zeta} R",
    units="m",
    units_long="meters",
    description="Major radius in lab frame, third derivative wrt radius and "
    "toroidal angle twice",
    dim=1,
    params=["R_lmn"],
    transforms={"R": [[1, 0, 2]]},
    profiles=[],
    coordinates="rtz",
    data=[],
)
def _R_rzz(params, transforms, profiles, data, **kwargs):
    data["R_rzz"] = transforms["R"].transform(params["R_lmn"], 1, 0, 2)
    return data


@register_compute_fun(
    name="R_rzzz",
    label="\\partial_{\\rho \\zeta \\zeta \\zeta} R",
    units="m",
    units_long="meters",
    description="Major radius in lab frame, fourth derivative wrt radius and "
    "toroidal angle thrice",
    dim=1,
    params=["R_lmn"],
    transforms={"R": [[1, 0, 3]]},
    profiles=[],
    coordinates="rtz",
    data=[],
)
def _R_rzzz(params, transforms, profiles, data, **kwargs):
    data["R_rzzz"] = transforms["R"].transform(params["R_lmn"], 1, 0, 3)
    return data


@register_compute_fun(
    name="R_t",
    label="\\partial_{\\theta} R",
    units="m",
    units_long="meters",
    description="Major radius in lab frame, first poloidal derivative",
    dim=1,
    params=["R_lmn"],
    transforms={"R": [[0, 1, 0]]},
    profiles=[],
    coordinates="rtz",
    data=[],
    parameterization=[
        "desc.equilibrium.equilibrium.Equilibrium",
        "desc.geometry.core.Surface",
    ],
)
def _R_t(params, transforms, profiles, data, **kwargs):
    data["R_t"] = transforms["R"].transform(params["R_lmn"], 0, 1, 0)
    return data


@register_compute_fun(
    name="R_tt",
    label="\\partial_{\\theta \\theta} R",
    units="m",
    units_long="meters",
    description="Major radius in lab frame, second poloidal derivative",
    dim=1,
    params=["R_lmn"],
    transforms={"R": [[0, 2, 0]]},
    profiles=[],
    coordinates="rtz",
    data=[],
    parameterization=[
        "desc.equilibrium.equilibrium.Equilibrium",
        "desc.geometry.core.Surface",
    ],
)
def _R_tt(params, transforms, profiles, data, **kwargs):
    data["R_tt"] = transforms["R"].transform(params["R_lmn"], 0, 2, 0)
    return data


@register_compute_fun(
    name="R_ttt",
    label="\\partial_{\\theta \\theta \\theta} R",
    units="m",
    units_long="meters",
    description="Major radius in lab frame, third poloidal derivative",
    dim=1,
    params=["R_lmn"],
    transforms={"R": [[0, 3, 0]]},
    profiles=[],
    coordinates="rtz",
    data=[],
    parameterization=[
        "desc.equilibrium.equilibrium.Equilibrium",
        "desc.geometry.core.Surface",
    ],
)
def _R_ttt(params, transforms, profiles, data, **kwargs):
    data["R_ttt"] = transforms["R"].transform(params["R_lmn"], 0, 3, 0)
    return data


@register_compute_fun(
    name="R_ttz",
    label="\\partial_{\\theta \\theta \\zeta} R",
    units="m",
    units_long="meters",
    description="Major radius in lab frame, third derivative wrt poloidal angle "
    "twice and toroidal angle",
    dim=1,
    params=["R_lmn"],
    transforms={"R": [[0, 2, 1]]},
    profiles=[],
    coordinates="rtz",
    data=[],
    parameterization=[
        "desc.equilibrium.equilibrium.Equilibrium",
        "desc.geometry.surface.FourierRZToroidalSurface",
    ],
)
def _R_ttz(params, transforms, profiles, data, **kwargs):
    data["R_ttz"] = transforms["R"].transform(params["R_lmn"], 0, 2, 1)
    return data


@register_compute_fun(
    name="R_tz",
    label="\\partial_{\\theta \\zeta} R",
    units="m",
    units_long="meters",
    description="Major radius in lab frame, second derivative wrt poloidal "
    "and toroidal angles",
    dim=1,
    params=["R_lmn"],
    transforms={"R": [[0, 1, 1]]},
    profiles=[],
    coordinates="rtz",
    data=[],
    parameterization=[
        "desc.equilibrium.equilibrium.Equilibrium",
        "desc.geometry.surface.FourierRZToroidalSurface",
    ],
)
def _R_tz(params, transforms, profiles, data, **kwargs):
    data["R_tz"] = transforms["R"].transform(params["R_lmn"], 0, 1, 1)
    return data


@register_compute_fun(
    name="R_tzz",
    label="\\partial_{\\theta \\zeta \\zeta} R",
    units="m",
    units_long="meters",
    description="Major radius in lab frame, third derivative wrt poloidal angle "
    "and toroidal angle twice",
    dim=1,
    params=["R_lmn"],
    transforms={"R": [[0, 1, 2]]},
    profiles=[],
    coordinates="rtz",
    data=[],
    parameterization=[
        "desc.equilibrium.equilibrium.Equilibrium",
        "desc.geometry.surface.FourierRZToroidalSurface",
    ],
)
def _R_tzz(params, transforms, profiles, data, **kwargs):
    data["R_tzz"] = transforms["R"].transform(params["R_lmn"], 0, 1, 2)
    return data


@register_compute_fun(
    name="R_z",
    label="\\partial_{\\zeta} R",
    units="m",
    units_long="meters",
    description="Major radius in lab frame, first toroidal derivative",
    dim=1,
    params=["R_lmn"],
    transforms={"R": [[0, 0, 1]]},
    profiles=[],
    coordinates="rtz",
    data=[],
    parameterization=[
        "desc.equilibrium.equilibrium.Equilibrium",
        "desc.geometry.surface.FourierRZToroidalSurface",
    ],
)
def _R_z(params, transforms, profiles, data, **kwargs):
    data["R_z"] = transforms["R"].transform(params["R_lmn"], 0, 0, 1)
    return data


@register_compute_fun(
    name="R_zz",
    label="\\partial_{\\zeta \\zeta} R",
    units="m",
    units_long="meters",
    description="Major radius in lab frame, second toroidal derivative",
    dim=1,
    params=["R_lmn"],
    transforms={"R": [[0, 0, 2]]},
    profiles=[],
    coordinates="rtz",
    data=[],
    parameterization=[
        "desc.equilibrium.equilibrium.Equilibrium",
        "desc.geometry.surface.FourierRZToroidalSurface",
    ],
)
def _R_zz(params, transforms, profiles, data, **kwargs):
    data["R_zz"] = transforms["R"].transform(params["R_lmn"], 0, 0, 2)
    return data


@register_compute_fun(
    name="R_zzz",
    label="\\partial_{\\zeta \\zeta \\zeta} R",
    units="m",
    units_long="meters",
    description="Major radius in lab frame, third toroidal derivative",
    dim=1,
    params=["R_lmn"],
    transforms={"R": [[0, 0, 3]]},
    profiles=[],
    coordinates="rtz",
    data=[],
    parameterization=[
        "desc.equilibrium.equilibrium.Equilibrium",
        "desc.geometry.surface.FourierRZToroidalSurface",
    ],
)
def _R_zzz(params, transforms, profiles, data, **kwargs):
    data["R_zzz"] = transforms["R"].transform(params["R_lmn"], 0, 0, 3)
    return data


@register_compute_fun(
    name="X",
    label="X = R \\cos{\\phi}",
    units="m",
    units_long="meters",
    description="Cartesian X coordinate",
    dim=1,
    params=[],
    transforms={},
    profiles=[],
    coordinates="rtz",
    data=["R", "phi"],
)
def _X(params, transforms, profiles, data, **kwargs):
    data["X"] = data["R"] * jnp.cos(data["phi"])
    return data


@register_compute_fun(
    name="X_r",
    label="\\partial_{\\rho} X",
    units="m",
    units_long="meters",
    description="Cartesian X coordinate, derivative wrt radial coordinate",
    dim=1,
    params=[],
    transforms={},
    profiles=[],
    coordinates="rtz",
    data=["R", "R_r", "phi", "phi_r"],
)
def _X_r(params, transforms, profiles, data, **kwargs):
    data["X_r"] = (
        data["R_r"] * jnp.cos(data["phi"])
        - data["R"] * jnp.sin(data["phi"]) * data["phi_r"]
    )
    return data


@register_compute_fun(
    name="X_t",
    label="\\partial_{\\theta} X",
    units="m",
    units_long="meters",
    description="Cartesian X coordinate, derivative wrt poloidal coordinate",
    dim=1,
    params=[],
    transforms={},
    profiles=[],
    coordinates="rtz",
    data=["R", "R_t", "phi", "phi_t"],
)
def _X_t(params, transforms, profiles, data, **kwargs):
    data["X_t"] = (
        data["R_t"] * jnp.cos(data["phi"])
        - data["R"] * jnp.sin(data["phi"]) * data["phi_t"]
    )
    return data


@register_compute_fun(
    name="X_z",
    label="\\partial_{\\zeta} X",
    units="m",
    units_long="meters",
    description="Cartesian X coordinate, derivative wrt toroidal coordinate",
    dim=1,
    params=[],
    transforms={},
    profiles=[],
    coordinates="rtz",
    data=["R", "R_z", "phi", "phi_z"],
)
def _X_z(params, transforms, profiles, data, **kwargs):
    data["X_z"] = (
        data["R_z"] * jnp.cos(data["phi"])
        - data["R"] * jnp.sin(data["phi"]) * data["phi_z"]
    )
    return data


@register_compute_fun(
    name="Y",
    label="Y = R \\sin{\\phi}",
    units="m",
    units_long="meters",
    description="Cartesian Y coordinate",
    dim=1,
    params=[],
    transforms={},
    profiles=[],
    coordinates="rtz",
    data=["R", "phi"],
)
def _Y(params, transforms, profiles, data, **kwargs):
    data["Y"] = data["R"] * jnp.sin(data["phi"])
    return data


@register_compute_fun(
    name="Y_r",
    label="\\partial_{\\rho} Y",
    units="m",
    units_long="meters",
    description="Cartesian Y coordinate, derivative wrt radial coordinate",
    dim=1,
    params=[],
    transforms={},
    profiles=[],
    coordinates="rtz",
    data=["R", "R_r", "phi", "phi_r"],
)
def _Y_r(params, transforms, profiles, data, **kwargs):
    data["Y_r"] = (
        data["R_r"] * jnp.sin(data["phi"])
        + data["R"] * jnp.cos(data["phi"]) * data["phi_r"]
    )
    return data


@register_compute_fun(
    name="Y_t",
    label="\\partial_{\\theta} Y",
    units="m",
    units_long="meters",
    description="Cartesian Y coordinate, derivative wrt poloidal coordinate",
    dim=1,
    params=[],
    transforms={},
    profiles=[],
    coordinates="rtz",
    data=["R", "R_t", "phi", "phi_t"],
)
def _Y_t(params, transforms, profiles, data, **kwargs):
    data["Y_t"] = (
        data["R_t"] * jnp.sin(data["phi"])
        + data["R"] * jnp.cos(data["phi"]) * data["phi_t"]
    )
    return data


@register_compute_fun(
    name="Y_z",
    label="\\partial_{\\zeta} Y",
    units="m",
    units_long="meters",
    description="Cartesian Y coordinate, derivative wrt toroidal coordinate",
    dim=1,
    params=[],
    transforms={},
    profiles=[],
    coordinates="rtz",
    data=["R", "R_z", "phi", "phi_z"],
)
def _Y_z(params, transforms, profiles, data, **kwargs):
    data["Y_z"] = (
        data["R_z"] * jnp.sin(data["phi"])
        + data["R"] * jnp.cos(data["phi"]) * data["phi_z"]
    )
    return data


@register_compute_fun(
    name="Z",
    label="Z",
    units="m",
    units_long="meters",
    description="Vertical coordinate in lab frame",
    dim=1,
    params=["Z_lmn"],
    transforms={"Z": [[0, 0, 0]]},
    profiles=[],
    coordinates="rtz",
    data=[],
)
def _Z(params, transforms, profiles, data, **kwargs):
    data["Z"] = transforms["Z"].transform(params["Z_lmn"], 0, 0, 0)
    return data


@register_compute_fun(
    name="Z_r",
    label="\\partial_{\\rho} Z",
    units="m",
    units_long="meters",
    description="Vertical coordinate in lab frame, first radial derivative",
    dim=1,
    params=["Z_lmn"],
    transforms={"Z": [[1, 0, 0]]},
    profiles=[],
    coordinates="rtz",
    data=[],
    parameterization=[
        "desc.equilibrium.equilibrium.Equilibrium",
        "desc.geometry.surface.ZernikeRZToroidalSection",
    ],
)
def _Z_r(params, transforms, profiles, data, **kwargs):
    data["Z_r"] = transforms["Z"].transform(params["Z_lmn"], 1, 0, 0)
    return data


@register_compute_fun(
    name="Z_rr",
    label="\\partial_{\\rho \\rho} Z",
    units="m",
    units_long="meters",
    description="Vertical coordinate in lab frame, second radial derivative",
    dim=1,
    params=["Z_lmn"],
    transforms={"Z": [[2, 0, 0]]},
    profiles=[],
    coordinates="rtz",
    data=[],
    parameterization=[
        "desc.equilibrium.equilibrium.Equilibrium",
        "desc.geometry.surface.ZernikeRZToroidalSection",
    ],
)
def _Z_rr(params, transforms, profiles, data, **kwargs):
    data["Z_rr"] = transforms["Z"].transform(params["Z_lmn"], 2, 0, 0)
    return data


@register_compute_fun(
    name="Z_rrr",
    label="\\partial_{\\rho \\rho \\rho} Z",
    units="m",
    units_long="meters",
    description="Vertical coordinate in lab frame, third radial derivative",
    dim=1,
    params=["Z_lmn"],
    transforms={"Z": [[3, 0, 0]]},
    profiles=[],
    coordinates="rtz",
    data=[],
    parameterization=[
        "desc.equilibrium.equilibrium.Equilibrium",
        "desc.geometry.surface.ZernikeRZToroidalSection",
    ],
)
def _Z_rrr(params, transforms, profiles, data, **kwargs):
    data["Z_rrr"] = transforms["Z"].transform(params["Z_lmn"], 3, 0, 0)
    return data


@register_compute_fun(
    name="Z_rrrr",
    label="\\partial_{\\rho \\rho \\rho \\rho} Z",
    units="m",
    units_long="meters",
    description="Vertical coordinate in lab frame, fourth radial derivative",
    dim=1,
    params=["Z_lmn"],
    transforms={"Z": [[4, 0, 0]]},
    profiles=[],
    coordinates="rtz",
    data=[],
    parameterization=[
        "desc.equilibrium.equilibrium.Equilibrium",
        "desc.geometry.surface.ZernikeRZToroidalSection",
    ],
)
def _Z_rrrr(params, transforms, profiles, data, **kwargs):
    data["Z_rrrr"] = transforms["Z"].transform(params["Z_lmn"], 4, 0, 0)
    return data


@register_compute_fun(
    name="Z_rrrt",
    label="\\partial_{\\rho \\rho \\rho \\theta} Z",
    units="m",
    units_long="meters",
    description="Vertical coordinate in lab frame, fourth derivative wrt "
    " radial coordinate thrice and poloidal once",
    dim=1,
    params=["Z_lmn"],
    transforms={"Z": [[3, 1, 0]]},
    profiles=[],
    coordinates="rtz",
    data=[],
    parameterization=[
        "desc.equilibrium.equilibrium.Equilibrium",
        "desc.geometry.surface.ZernikeRZToroidalSection",
    ],
)
def _Z_rrrt(params, transforms, profiles, data, **kwargs):
    data["Z_rrrt"] = transforms["Z"].transform(params["Z_lmn"], 3, 1, 0)
    return data


@register_compute_fun(
    name="Z_rrrz",
    label="\\partial_{\\rho \\rho \\rho \\zeta} Z",
    units="m",
    units_long="meters",
    description="Vertical coordinate in lab frame, fourth derivative wrt "
    " radial coordinate thrice and toroidal once",
    dim=1,
    params=["Z_lmn"],
    transforms={"Z": [[3, 0, 1]]},
    profiles=[],
    coordinates="rtz",
    data=[],
)
def _Z_rrrz(params, transforms, profiles, data, **kwargs):
    data["Z_rrrz"] = transforms["Z"].transform(params["Z_lmn"], 3, 0, 1)
    return data


@register_compute_fun(
    name="Z_rrt",
    label="\\partial_{\\rho \\rho \\theta} Z",
    units="m",
    units_long="meters",
    description="Vertical coordinate in lab frame, third derivative, wrt radius "
    "twice and poloidal angle",
    dim=1,
    params=["Z_lmn"],
    transforms={"Z": [[2, 1, 0]]},
    profiles=[],
    coordinates="rtz",
    data=[],
    parameterization=[
        "desc.equilibrium.equilibrium.Equilibrium",
        "desc.geometry.surface.ZernikeRZToroidalSection",
    ],
)
def _Z_rrt(params, transforms, profiles, data, **kwargs):
    data["Z_rrt"] = transforms["Z"].transform(params["Z_lmn"], 2, 1, 0)
    return data


@register_compute_fun(
    name="Z_rrtt",
    label="\\partial_{\\rho \\rho \\theta} Z",
    units="m",
    units_long="meters",
    description="Vertical coordinate in lab frame, fourth derivative, wrt radius "
    "twice and poloidal angle twice",
    dim=1,
    params=["Z_lmn"],
    transforms={"Z": [[2, 2, 0]]},
    profiles=[],
    coordinates="rtz",
    data=[],
    parameterization=[
        "desc.equilibrium.equilibrium.Equilibrium",
        "desc.geometry.surface.ZernikeRZToroidalSection",
    ],
)
def _Z_rrtt(params, transforms, profiles, data, **kwargs):
    data["Z_rrtt"] = transforms["Z"].transform(params["Z_lmn"], 2, 2, 0)
    return data


@register_compute_fun(
    name="Z_rrtz",
    label="\\partial_{\\rho \\rho \\theta \\zeta} Z",
    units="m",
    units_long="meters",
    description="Vertical coordinate in lab frame, fourth derivative wrt radius"
    "twice, poloidal angle, and toroidal angle",
    dim=1,
    params=["Z_lmn"],
    transforms={"Z": [[2, 1, 1]]},
    profiles=[],
    coordinates="rtz",
    data=[],
)
def _Z_rrtz(params, transforms, profiles, data, **kwargs):
    data["Z_rrtz"] = transforms["Z"].transform(params["Z_lmn"], 2, 1, 1)
    return data


@register_compute_fun(
    name="Z_rrz",
    label="\\partial_{\\rho \\rho \\zeta} Z",
    units="m",
    units_long="meters",
    description="Vertical coordinate in lab frame, third derivative, wrt radius "
    "twice and toroidal angle",
    dim=1,
    params=["Z_lmn"],
    transforms={"Z": [[2, 0, 1]]},
    profiles=[],
    coordinates="rtz",
    data=[],
)
def _Z_rrz(params, transforms, profiles, data, **kwargs):
    data["Z_rrz"] = transforms["Z"].transform(params["Z_lmn"], 2, 0, 1)
    return data


@register_compute_fun(
    name="Z_rrzz",
    label="\\partial_{\\rho \\rho \\zeta \\zeta} Z",
    units="m",
    units_long="meters",
    description="Vertical coordinate in lab frame, fourth derivative, wrt radius "
    "twice and toroidal angle twice",
    dim=1,
    params=["Z_lmn"],
    transforms={"Z": [[2, 0, 2]]},
    profiles=[],
    coordinates="rtz",
    data=[],
)
def _Z_rrzz(params, transforms, profiles, data, **kwargs):
    data["Z_rrzz"] = transforms["Z"].transform(params["Z_lmn"], 2, 0, 2)
    return data


@register_compute_fun(
    name="Z_rt",
    label="\\partial_{\\rho \\theta} Z",
    units="m",
    units_long="meters",
    description="Vertical coordinate in lab frame, second derivative wrt radius "
    "and poloidal angle",
    dim=1,
    params=["Z_lmn"],
    transforms={"Z": [[1, 1, 0]]},
    profiles=[],
    coordinates="rtz",
    data=[],
    parameterization=[
        "desc.equilibrium.equilibrium.Equilibrium",
        "desc.geometry.surface.ZernikeRZToroidalSection",
    ],
)
def _Z_rt(params, transforms, profiles, data, **kwargs):
    data["Z_rt"] = transforms["Z"].transform(params["Z_lmn"], 1, 1, 0)
    return data


@register_compute_fun(
    name="Z_rtt",
    label="\\partial_{\\rho \\theta \\theta} Z",
    units="m",
    units_long="meters",
    description="Vertical coordinate in lab frame, third derivative wrt radius "
    "and poloidal angle twice",
    dim=1,
    params=["Z_lmn"],
    transforms={"Z": [[1, 2, 0]]},
    profiles=[],
    coordinates="rtz",
    data=[],
    parameterization=[
        "desc.equilibrium.equilibrium.Equilibrium",
        "desc.geometry.surface.ZernikeRZToroidalSection",
    ],
)
def _Z_rtt(params, transforms, profiles, data, **kwargs):
    data["Z_rtt"] = transforms["Z"].transform(params["Z_lmn"], 1, 2, 0)
    return data


@register_compute_fun(
    name="Z_rttt",
    label="\\partial_{\\rho \\theta \\theta \\theta} Z",
    units="m",
    units_long="meters",
    description="Vertical coordinate in lab frame, third derivative wrt radius "
    "and poloidal angle thrice",
    dim=1,
    params=["Z_lmn"],
    transforms={"Z": [[1, 3, 0]]},
    profiles=[],
    coordinates="rtz",
    data=[],
    parameterization=[
        "desc.equilibrium.equilibrium.Equilibrium",
        "desc.geometry.surface.ZernikeRZToroidalSection",
    ],
)
def _Z_rttt(params, transforms, profiles, data, **kwargs):
    data["Z_rttt"] = transforms["Z"].transform(params["Z_lmn"], 1, 3, 0)
    return data


@register_compute_fun(
    name="Z_rttz",
    label="\\partial_{\\rho \\theta \\theta \\zeta} Z",
    units="m",
    units_long="meters",
    description="Vertical coordinate in lab frame, fourth derivative wrt radius "
    "once, poloidal angle twice, and toroidal angle once",
    dim=1,
    params=["Z_lmn"],
    transforms={"Z": [[1, 2, 1]]},
    profiles=[],
    coordinates="rtz",
    data=[],
)
def _Z_rttz(params, transforms, profiles, data, **kwargs):
    data["Z_rttz"] = transforms["Z"].transform(params["Z_lmn"], 1, 2, 1)
    return data


@register_compute_fun(
    name="Z_rtz",
    label="\\partial_{\\rho \\theta \\zeta} Z",
    units="m",
    units_long="meters",
    description="Vertical coordinate in lab frame, third derivative wrt radius, "
    "poloidal angle, and toroidal angle",
    dim=1,
    params=["Z_lmn"],
    transforms={"Z": [[1, 1, 1]]},
    profiles=[],
    coordinates="rtz",
    data=[],
)
def _Z_rtz(params, transforms, profiles, data, **kwargs):
    data["Z_rtz"] = transforms["Z"].transform(params["Z_lmn"], 1, 1, 1)
    return data


@register_compute_fun(
    name="Z_rtzz",
    label="\\partial_{\\rho \\theta \\zeta \\zeta} Z",
    units="m",
    units_long="meters",
    description="Vertical coordinate in lab frame, fourth derivative wrt radius, "
    "poloidal angle, and toroidal angle twice",
    dim=1,
    params=["Z_lmn"],
    transforms={"Z": [[1, 1, 2]]},
    profiles=[],
    coordinates="rtz",
    data=[],
)
def _Z_rtzz(params, transforms, profiles, data, **kwargs):
    data["Z_rtzz"] = transforms["Z"].transform(params["Z_lmn"], 1, 1, 2)
    return data


@register_compute_fun(
    name="Z_rz",
    label="\\partial_{\\rho \\zeta} Z",
    units="m",
    units_long="meters",
    description="Vertical coordinate in lab frame, second derivative wrt radius "
    "and toroidal angle",
    dim=1,
    params=["Z_lmn"],
    transforms={"Z": [[1, 0, 1]]},
    profiles=[],
    coordinates="rtz",
    data=[],
)
def _Z_rz(params, transforms, profiles, data, **kwargs):
    data["Z_rz"] = transforms["Z"].transform(params["Z_lmn"], 1, 0, 1)
    return data


@register_compute_fun(
    name="Z_rzz",
    label="\\partial_{\\rho \\zeta \\zeta} Z",
    units="m",
    units_long="meters",
    description="Vertical coordinate in lab frame, third derivative wrt radius "
    "and toroidal angle twice",
    dim=1,
    params=["Z_lmn"],
    transforms={"Z": [[1, 0, 2]]},
    profiles=[],
    coordinates="rtz",
    data=[],
)
def _Z_rzz(params, transforms, profiles, data, **kwargs):
    data["Z_rzz"] = transforms["Z"].transform(params["Z_lmn"], 1, 0, 2)
    return data


@register_compute_fun(
    name="Z_rzzz",
    label="\\partial_{\\rho \\zeta \\zeta \\zeta} Z",
    units="m",
    units_long="meters",
    description="Vertical coordinate in lab frame, third derivative wrt radius "
    "and toroidal angle thrice",
    dim=1,
    params=["Z_lmn"],
    transforms={"Z": [[1, 0, 3]]},
    profiles=[],
    coordinates="rtz",
    data=[],
)
def _Z_rzzz(params, transforms, profiles, data, **kwargs):
    data["Z_rzzz"] = transforms["Z"].transform(params["Z_lmn"], 1, 0, 3)
    return data


@register_compute_fun(
    name="Z_t",
    label="\\partial_{\\theta} Z",
    units="m",
    units_long="meters",
    description="Vertical coordinate in lab frame, first poloidal derivative",
    dim=1,
    params=["Z_lmn"],
    transforms={"Z": [[0, 1, 0]]},
    profiles=[],
    coordinates="rtz",
    data=[],
    parameterization=[
        "desc.equilibrium.equilibrium.Equilibrium",
        "desc.geometry.core.Surface",
    ],
)
def _Z_t(params, transforms, profiles, data, **kwargs):
    data["Z_t"] = transforms["Z"].transform(params["Z_lmn"], 0, 1, 0)
    return data


@register_compute_fun(
    name="Z_tt",
    label="\\partial_{\\theta \\theta} Z",
    units="m",
    units_long="meters",
    description="Vertical coordinate in lab frame, second poloidal derivative",
    dim=1,
    params=["Z_lmn"],
    transforms={"Z": [[0, 2, 0]]},
    profiles=[],
    coordinates="rtz",
    data=[],
    parameterization=[
        "desc.equilibrium.equilibrium.Equilibrium",
        "desc.geometry.core.Surface",
    ],
)
def _Z_tt(params, transforms, profiles, data, **kwargs):
    data["Z_tt"] = transforms["Z"].transform(params["Z_lmn"], 0, 2, 0)
    return data


@register_compute_fun(
    name="Z_ttt",
    label="\\partial_{\\theta \\theta \\theta} Z",
    units="m",
    units_long="meters",
    description="Vertical coordinate in lab frame, third poloidal derivative",
    dim=1,
    params=["Z_lmn"],
    transforms={"Z": [[0, 3, 0]]},
    profiles=[],
    coordinates="rtz",
    data=[],
    parameterization=[
        "desc.equilibrium.equilibrium.Equilibrium",
        "desc.geometry.core.Surface",
    ],
)
def _Z_ttt(params, transforms, profiles, data, **kwargs):
    data["Z_ttt"] = transforms["Z"].transform(params["Z_lmn"], 0, 3, 0)
    return data


@register_compute_fun(
    name="Z_ttz",
    label="\\partial_{\\theta \\theta \\zeta} Z",
    units="m",
    units_long="meters",
    description="Vertical coordinate in lab frame, third derivative wrt poloidal "
    "angle twice and toroidal angle",
    dim=1,
    params=["Z_lmn"],
    transforms={"Z": [[0, 2, 1]]},
    profiles=[],
    coordinates="rtz",
    data=[],
    parameterization=[
        "desc.equilibrium.equilibrium.Equilibrium",
        "desc.geometry.surface.FourierRZToroidalSurface",
    ],
)
def _Z_ttz(params, transforms, profiles, data, **kwargs):
    data["Z_ttz"] = transforms["Z"].transform(params["Z_lmn"], 0, 2, 1)
    return data


@register_compute_fun(
    name="Z_tz",
    label="\\partial_{\\theta \\zeta} Z",
    units="m",
    units_long="meters",
    description="Vertical coordinate in lab frame, second derivative wrt poloidal "
    "and toroidal angles",
    dim=1,
    params=["Z_lmn"],
    transforms={"Z": [[0, 1, 1]]},
    profiles=[],
    coordinates="rtz",
    data=[],
    parameterization=[
        "desc.equilibrium.equilibrium.Equilibrium",
        "desc.geometry.surface.FourierRZToroidalSurface",
    ],
)
def _Z_tz(params, transforms, profiles, data, **kwargs):
    data["Z_tz"] = transforms["Z"].transform(params["Z_lmn"], 0, 1, 1)
    return data


@register_compute_fun(
    name="Z_tzz",
    label="\\partial_{\\theta \\zeta \\zeta} Z",
    units="m",
    units_long="meters",
    description="Vertical coordinate in lab frame, third derivative wrt poloidal "
    "angle and toroidal angle twice",
    dim=1,
    params=["Z_lmn"],
    transforms={"Z": [[0, 1, 2]]},
    profiles=[],
    coordinates="rtz",
    data=[],
    parameterization=[
        "desc.equilibrium.equilibrium.Equilibrium",
        "desc.geometry.surface.FourierRZToroidalSurface",
    ],
)
def _Z_tzz(params, transforms, profiles, data, **kwargs):
    data["Z_tzz"] = transforms["Z"].transform(params["Z_lmn"], 0, 1, 2)
    return data


@register_compute_fun(
    name="Z_z",
    label="\\partial_{\\zeta} Z",
    units="m",
    units_long="meters",
    description="Vertical coordinate in lab frame, first toroidal derivative",
    dim=1,
    params=["Z_lmn"],
    transforms={"Z": [[0, 0, 1]]},
    profiles=[],
    coordinates="rtz",
    data=[],
    parameterization=[
        "desc.equilibrium.equilibrium.Equilibrium",
        "desc.geometry.surface.FourierRZToroidalSurface",
    ],
)
def _Z_z(params, transforms, profiles, data, **kwargs):
    data["Z_z"] = transforms["Z"].transform(params["Z_lmn"], 0, 0, 1)
    return data


@register_compute_fun(
    name="Z_zz",
    label="\\partial_{\\zeta \\zeta} Z",
    units="m",
    units_long="meters",
    description="Vertical coordinate in lab frame, second toroidal derivative",
    dim=1,
    params=["Z_lmn"],
    transforms={"Z": [[0, 0, 2]]},
    profiles=[],
    coordinates="rtz",
    data=[],
    parameterization=[
        "desc.equilibrium.equilibrium.Equilibrium",
        "desc.geometry.surface.FourierRZToroidalSurface",
    ],
)
def _Z_zz(params, transforms, profiles, data, **kwargs):
    data["Z_zz"] = transforms["Z"].transform(params["Z_lmn"], 0, 0, 2)
    return data


@register_compute_fun(
    name="Z_zzz",
    label="\\partial_{\\zeta \\zeta \\zeta} Z",
    units="m",
    units_long="meters",
    description="Vertical coordinate in lab frame, third toroidal derivative",
    dim=1,
    params=["Z_lmn"],
    transforms={"Z": [[0, 0, 3]]},
    profiles=[],
    coordinates="rtz",
    data=[],
    parameterization=[
        "desc.equilibrium.equilibrium.Equilibrium",
        "desc.geometry.surface.FourierRZToroidalSurface",
    ],
)
def _Z_zzz(params, transforms, profiles, data, **kwargs):
    data["Z_zzz"] = transforms["Z"].transform(params["Z_lmn"], 0, 0, 3)
    return data


@register_compute_fun(
    name="alpha",
    label="\\alpha",
    units="~",
    units_long="None",
    description="Field line label, defined on [0, 2pi)",
    dim=1,
    params=[],
    transforms={},
    profiles=[],
    coordinates="rtz",
    data=["theta_PEST", "zeta", "iota"],
)
def _alpha(params, transforms, profiles, data, **kwargs):
    data["alpha"] = (data["theta_PEST"] - data["iota"] * data["zeta"]) % (2 * jnp.pi)
    return data


@register_compute_fun(
    name="alpha_r",
    label="\\partial_\\rho \\alpha",
    units="~",
    units_long="None",
    description="Field line label, derivative wrt radial coordinate",
    dim=1,
    params=[],
    transforms={},
    profiles=[],
    coordinates="rtz",
    data=["theta_PEST_r", "phi", "phi_r", "iota", "iota_r"],
)
def _alpha_r(params, transforms, profiles, data, **kwargs):
    data["alpha_r"] = (
        data["theta_PEST_r"]
        - data["iota_r"] * data["phi"]
        - data["iota"] * data["phi_r"]
    )
    return data


@register_compute_fun(
    name="alpha_t",
    label="\\partial_\\theta \\alpha",
    units="~",
    units_long="None",
    description="Field line label, derivative wrt poloidal coordinate",
    dim=1,
    params=[],
    transforms={},
    profiles=[],
    coordinates="rtz",
    data=["theta_PEST_t", "phi_t", "iota"],
)
def _alpha_t(params, transforms, profiles, data, **kwargs):
    data["alpha_t"] = data["theta_PEST_t"] - data["iota"] * data["phi_t"]
<<<<<<< HEAD
=======
    return data


@register_compute_fun(
    name="alpha_tt",
    label="\\partial_{\\theta \\theta} \\alpha",
    units="~",
    units_long="None",
    description="Field line label, second derivative wrt poloidal coordinate",
    dim=1,
    params=[],
    transforms={},
    profiles=[],
    coordinates="rtz",
    data=["theta_PEST_tt", "phi_tt", "iota"],
)
def _alpha_tt(params, transforms, profiles, data, **kwargs):
    data["alpha_tt"] = data["theta_PEST_tt"] - data["iota"] * data["phi_tt"]
    return data


@register_compute_fun(
    name="alpha_tz",
    label="\\partial_{\\theta \\zeta} \\alpha",
    units="~",
    units_long="None",
    description="Field line label, derivative wrt poloidal and toroidal coordinates",
    dim=1,
    params=[],
    transforms={},
    profiles=[],
    coordinates="rtz",
    data=["theta_PEST_tz", "phi_tz", "iota"],
)
def _alpha_tz(params, transforms, profiles, data, **kwargs):
    data["alpha_tz"] = data["theta_PEST_tz"] - data["iota"] * data["phi_tz"]
>>>>>>> 44bac68a
    return data


@register_compute_fun(
    name="alpha_z",
    label="\\partial_\\zeta \\alpha",
    units="~",
    units_long="None",
    description="Field line label, derivative wrt toroidal coordinate",
    dim=1,
    params=[],
    transforms={},
    profiles=[],
    coordinates="rtz",
    data=["theta_PEST_z", "phi_z", "iota"],
)
def _alpha_z(params, transforms, profiles, data, **kwargs):
    data["alpha_z"] = data["theta_PEST_z"] - data["iota"] * data["phi_z"]
    return data


@register_compute_fun(
<<<<<<< HEAD
    name="alpha_rt",
    label="\\partial_{\\rho \\theta} \\alpha",
    units="~",
    units_long="None",
    description="Field line label, derivative wrt poloidal and radial coordinate",
    dim=1,
    params=[],
    transforms={},
    profiles=[],
    coordinates="rtz",
    data=["theta_PEST_rt", "phi_t", "phi_rt", "iota", "iota_r"],
)
def _alpha_rt(params, transforms, profiles, data, **kwargs):
    data["alpha_rt"] = (
        data["theta_PEST_rt"]
        - data["iota"] * data["phi_rt"]
        - data["iota_r"] * data["phi_t"]
    )
    return data


@register_compute_fun(
    name="alpha_tz",
    label="\\partial_{\\theta \\zeta} \\alpha",
    units="~",
    units_long="None",
    description="Field line label, derivative wrt poloidal and toroidal coordinate",
    dim=1,
    params=[],
    transforms={},
    profiles=[],
    coordinates="rtz",
    data=["theta_PEST_tz", "phi_tz", "iota"],
)
def _alpha_tz(params, transforms, profiles, data, **kwargs):
    data["alpha_tz"] = data["theta_PEST_tz"] - data["iota"] * data["phi_tz"]
    return data


@register_compute_fun(
    name="alpha_rz",
    label="\\partial_{\\rho \\zeta} \\alpha",
    units="~",
    units_long="None",
    description="Field line label, derivative wrt radial and toroidal coordinates",
    dim=1,
    params=[],
    transforms={},
    profiles=[],
    coordinates="rtz",
    data=["theta_PEST_rz", "phi_z", "phi_rz", "iota", "iota_r"],
)
def _alpha_rz(params, transforms, profiles, data, **kwargs):
    data["alpha_rz"] = (
        data["theta_PEST_rz"]
        - data["iota_r"] * data["phi_z"]
        - data["iota"] * data["phi_rz"]
    )
    return data


@register_compute_fun(
    name="alpha_tt",
    label="\\partial_{\\theta \\theta} \\alpha",
    units="~",
    units_long="None",
    description="Field line label, second-order derivative wrt poloidal coordinate",
    dim=1,
    params=[],
    transforms={},
    profiles=[],
    coordinates="rtz",
    data=["phi_tt", "iota", "lambda_tt"],
)
def _alpha_tt(params, transforms, profiles, data, **kwargs):
    data["alpha_tt"] = data["lambda_tt"] - data["iota"] * data["phi_tt"]
    return data


@register_compute_fun(
    name="alpha_rtt",
    label="\\partial_{\\rho \\theta \\theta} \\alpha",
    units="~",
    units_long="None",
    description="Field line label, mixed derivative",
    dim=1,
    params=[],
    transforms={},
    profiles=[],
    coordinates="rtz",
    data=["phi_tt", "phi_rtt", "iota", "iota_r", "lambda_rtt"],
)
def _alpha_rtt(params, transforms, profiles, data, **kwargs):
    data["alpha_rtt"] = (
        data["lambda_rtt"]
        - data["iota"] * data["phi_rtt"]
        - data["iota_r"] * data["phi_tt"]
    )
    return data


@register_compute_fun(
=======
>>>>>>> 44bac68a
    name="alpha_zz",
    label="\\partial_{\\zeta \\zeta} \\alpha",
    units="~",
    units_long="None",
<<<<<<< HEAD
    description="Field line label, second-order derivative wrt toroidal coordinate",
=======
    description="Field line label, second derivative wrt toroidal coordinate",
>>>>>>> 44bac68a
    dim=1,
    params=[],
    transforms={},
    profiles=[],
    coordinates="rtz",
<<<<<<< HEAD
    data=["theta_PEST_zz", "iota", "phi_zz"],
=======
    data=["theta_PEST_zz", "phi_zz", "iota"],
>>>>>>> 44bac68a
)
def _alpha_zz(params, transforms, profiles, data, **kwargs):
    data["alpha_zz"] = data["theta_PEST_zz"] - data["iota"] * data["phi_zz"]
    return data


@register_compute_fun(
<<<<<<< HEAD
    name="alpha_zzz",
    label="\\partial_{\\zeta \\zeta \\zeta} \\alpha",
    units="~",
    units_long="None",
    description="Field line label, third-order derivative wrt toroidal coordinate",
    dim=1,
    params=[],
    transforms={},
    profiles=[],
    coordinates="rtz",
    data=["theta_PEST_zzz", "iota", "phi_zzz"],
)
def _alpha_zzz(params, transforms, profiles, data, **kwargs):
    data["alpha_zzz"] = data["theta_PEST_zzz"] - data["iota"] * data["phi_zzz"]
    return data


@register_compute_fun(
    name="alpha_rzz",
    label="\\partial_{\\rho \\zeta \\zeta} \\alpha",
    units="~",
    units_long="None",
    description="Field line label, derivative wrt radial and toroidal coordinates",
    dim=1,
    params=[],
    transforms={},
    profiles=[],
    coordinates="rtz",
    data=["theta_PEST_rzz", "phi_zz", "phi_rzz", "iota", "iota_r"],
)
def _alpha_rzz(params, transforms, profiles, data, **kwargs):
    data["alpha_rzz"] = (
        data["theta_PEST_rzz"]
        - data["iota_r"] * data["phi_zz"]
        - data["iota"] * data["phi_rzz"]
    )
    return data


@register_compute_fun(
    name="alpha_tzz",
    label="\\partial_{\\theta \\zeta \\zeta} \\alpha",
    units="~",
    units_long="None",
    description="Field line label, mixed derivative",
    dim=1,
    params=[],
    transforms={},
    profiles=[],
    coordinates="rtz",
    data=["theta_PEST_tzz", "iota", "phi_tzz"],
)
def _alpha_tzz(params, transforms, profiles, data, **kwargs):
    data["alpha_tzz"] = data["theta_PEST_tzz"] - data["iota"] * data["phi_tzz"]
    return data


@register_compute_fun(
    name="alpha_rtz",
    label="\\partial_{\\rho \\theta \\zeta} \\alpha",
    units="~",
    units_long="None",
    description="Field line label, mixed derivative",
    dim=1,
    params=[],
    transforms={},
    profiles=[],
    coordinates="rtz",
    data=["theta_PEST_rtz", "phi_tz", "phi_rtz", "iota", "iota_r"],
)
def _alpha_rtz(params, transforms, profiles, data, **kwargs):
    data["alpha_rtz"] = (
        data["theta_PEST_rtz"]
        - data["iota_r"] * data["phi_tz"]
        - data["iota"] * data["phi_rtz"]
    )
    return data


@register_compute_fun(
    name="alpha_ttt",
    label="\\partial_{\\theta \\theta \\theta} \\alpha",
    units="~",
    units_long="None",
    description="Field line label, third derivative wrt poloidal coordinate",
    dim=1,
    params=[],
    transforms={},
    profiles=[],
    coordinates="rtz",
    data=["phi_ttt", "iota", "theta_PEST_ttt"],
)
def _alpha_ttt(params, transforms, profiles, data, **kwargs):
    data["alpha_ttt"] = data["theta_PEST_ttt"] - data["iota"] * data["phi_ttt"]
    return data


@register_compute_fun(
    name="alpha_ttz",
    label="\\partial_{\\theta \\theta \\zeta} \\alpha",
    units="~",
    units_long="None",
    description="Field line label, mixed derivative wrt poloidal+toroidal coordinate",
    dim=1,
    params=[],
    transforms={},
    profiles=[],
    coordinates="rtz",
    data=["phi_ttz", "iota", "lambda_ttz"],
)
def _alpha_ttz(params, transforms, profiles, data, **kwargs):
    data["alpha_ttz"] = data["lambda_ttz"] - data["iota"] * data["phi_ttz"]
    return data


@register_compute_fun(
=======
>>>>>>> 44bac68a
    name="lambda",
    label="\\lambda",
    units="rad",
    units_long="radians",
    description="Poloidal stream function",
    dim=1,
    params=["L_lmn"],
    transforms={"L": [[0, 0, 0]]},
    profiles=[],
    coordinates="rtz",
    data=[],
)
def _lambda(params, transforms, profiles, data, **kwargs):
    data["lambda"] = transforms["L"].transform(params["L_lmn"], 0, 0, 0)
    return data


@register_compute_fun(
    name="lambda_r",
    label="\\partial_{\\rho} \\lambda",
    units="rad",
    units_long="radians",
    description="Poloidal stream function, first radial derivative",
    dim=1,
    params=["L_lmn"],
    transforms={"L": [[1, 0, 0]]},
    profiles=[],
    coordinates="rtz",
    data=[],
)
def _lambda_r(params, transforms, profiles, data, **kwargs):
    data["lambda_r"] = transforms["L"].transform(params["L_lmn"], 1, 0, 0)
    return data


@register_compute_fun(
    name="lambda_rr",
    label="\\partial_{\\rho \\rho} \\lambda",
    units="rad",
    units_long="radians",
    description="Poloidal stream function, second radial derivative",
    dim=1,
    params=["L_lmn"],
    transforms={"L": [[2, 0, 0]]},
    profiles=[],
    coordinates="rtz",
    data=[],
)
def _lambda_rr(params, transforms, profiles, data, **kwargs):
    data["lambda_rr"] = transforms["L"].transform(params["L_lmn"], 2, 0, 0)
    return data


@register_compute_fun(
    name="lambda_rrr",
    label="\\partial_{\\rho \\rho \\rho} \\lambda",
    units="rad",
    units_long="radians",
    description="Poloidal stream function, third radial derivative",
    dim=1,
    params=["L_lmn"],
    transforms={"L": [[3, 0, 0]]},
    profiles=[],
    coordinates="rtz",
    data=[],
)
def _lambda_rrr(params, transforms, profiles, data, **kwargs):
    data["lambda_rrr"] = transforms["L"].transform(params["L_lmn"], 3, 0, 0)
    return data


@register_compute_fun(
    name="lambda_rrrt",
    label="\\partial_{\\rho \\rho \\rho \\theta} \\lambda",
    units="rad",
    units_long="radians",
    description="Poloidal stream function, third radial derivative and"
    " first poloidal derivative",
    dim=1,
    params=["L_lmn"],
    transforms={"L": [[3, 1, 0]]},
    profiles=[],
    coordinates="rtz",
    data=[],
)
def _lambda_rrrt(params, transforms, profiles, data, **kwargs):
    data["lambda_rrrt"] = transforms["L"].transform(params["L_lmn"], 3, 1, 0)
    return data


@register_compute_fun(
    name="lambda_rrrz",
    label="\\partial_{\\rho \\rho \\rho \\zeta} \\lambda",
    units="rad",
    units_long="radians",
    description="Poloidal stream function, third radial derivative and"
    " first toroidal derivative",
    dim=1,
    params=["L_lmn"],
    transforms={"L": [[3, 0, 1]]},
    profiles=[],
    coordinates="rtz",
    data=[],
)
def _lambda_rrrz(params, transforms, profiles, data, **kwargs):
    data["lambda_rrrz"] = transforms["L"].transform(params["L_lmn"], 3, 0, 1)
    return data


@register_compute_fun(
    name="lambda_rrt",
    label="\\partial_{\\rho \\rho \\theta} \\lambda",
    units="rad",
    units_long="radians",
    description="Poloidal stream function, third derivative, wrt radius twice "
    "and poloidal angle",
    dim=1,
    params=["L_lmn"],
    transforms={"L": [[2, 1, 0]]},
    profiles=[],
    coordinates="rtz",
    data=[],
)
def _lambda_rrt(params, transforms, profiles, data, **kwargs):
    data["lambda_rrt"] = transforms["L"].transform(params["L_lmn"], 2, 1, 0)
    return data


@register_compute_fun(
    name="lambda_rrz",
    label="\\partial_{\\rho \\rho \\zeta} \\lambda",
    units="rad",
    units_long="radians",
    description="Poloidal stream function, third derivative, wrt radius twice "
    "and toroidal angle",
    dim=1,
    params=["L_lmn"],
    transforms={"L": [[2, 0, 1]]},
    profiles=[],
    coordinates="rtz",
    data=[],
)
def _lambda_rrz(params, transforms, profiles, data, **kwargs):
    data["lambda_rrz"] = transforms["L"].transform(params["L_lmn"], 2, 0, 1)
    return data


@register_compute_fun(
    name="lambda_rt",
    label="\\partial_{\\rho \\theta} \\lambda",
    units="rad",
    units_long="radians",
    description="Poloidal stream function, second derivative wrt radius and "
    "poloidal angle",
    dim=1,
    params=["L_lmn"],
    transforms={"L": [[1, 1, 0]]},
    profiles=[],
    coordinates="rtz",
    data=[],
)
def _lambda_rt(params, transforms, profiles, data, **kwargs):
    data["lambda_rt"] = transforms["L"].transform(params["L_lmn"], 1, 1, 0)
    return data


@register_compute_fun(
    name="lambda_rtt",
    label="\\partial_{\\rho \\theta \\theta} \\lambda",
    units="rad",
    units_long="radians",
    description="Poloidal stream function, third derivative wrt radius and "
    "poloidal angle twice",
    dim=1,
    params=["L_lmn"],
    transforms={"L": [[1, 2, 0]]},
    profiles=[],
    coordinates="rtz",
    data=[],
)
def _lambda_rtt(params, transforms, profiles, data, **kwargs):
    data["lambda_rtt"] = transforms["L"].transform(params["L_lmn"], 1, 2, 0)
    return data


@register_compute_fun(
    name="lambda_rtz",
    label="\\partial_{\\rho \\theta \\zeta} \\lambda",
    units="rad",
    units_long="radians",
    description="Poloidal stream function, third derivative wrt radius, poloidal "
    " angle, and toroidal angle",
    dim=1,
    params=["L_lmn"],
    transforms={"L": [[1, 1, 1]]},
    profiles=[],
    coordinates="rtz",
    data=[],
)
def _lambda_rtz(params, transforms, profiles, data, **kwargs):
    data["lambda_rtz"] = transforms["L"].transform(params["L_lmn"], 1, 1, 1)
    return data


@register_compute_fun(
    name="lambda_rz",
    label="\\partial_{\\rho \\zeta} \\lambda",
    units="rad",
    units_long="radians",
    description="Poloidal stream function, second derivative wrt radius and "
    "toroidal angle",
    dim=1,
    params=["L_lmn"],
    transforms={"L": [[1, 0, 1]]},
    profiles=[],
    coordinates="rtz",
    data=[],
)
def _lambda_rz(params, transforms, profiles, data, **kwargs):
    data["lambda_rz"] = transforms["L"].transform(params["L_lmn"], 1, 0, 1)
    return data


@register_compute_fun(
    name="lambda_rzz",
    label="\\partial_{\\rho \\zeta \\zeta} \\lambda",
    units="rad",
    units_long="radians",
    description="Poloidal stream function, third derivative wrt radius and "
    "toroidal angle twice",
    dim=1,
    params=["L_lmn"],
    transforms={"L": [[1, 0, 2]]},
    profiles=[],
    coordinates="rtz",
    data=[],
)
def _lambda_rzz(params, transforms, profiles, data, **kwargs):
    data["lambda_rzz"] = transforms["L"].transform(params["L_lmn"], 1, 0, 2)
    return data


@register_compute_fun(
    name="lambda_t",
    label="\\partial_{\\theta} \\lambda",
    units="rad",
    units_long="radians",
    description="Poloidal stream function, first poloidal derivative",
    dim=1,
    params=["L_lmn"],
    transforms={"L": [[0, 1, 0]]},
    profiles=[],
    coordinates="rtz",
    data=[],
)
def _lambda_t(params, transforms, profiles, data, **kwargs):
    data["lambda_t"] = transforms["L"].transform(params["L_lmn"], 0, 1, 0)
    return data


@register_compute_fun(
    name="lambda_tt",
    label="\\partial_{\\theta \\theta} \\lambda",
    units="rad",
    units_long="radians",
    description="Poloidal stream function, second poloidal derivative",
    dim=1,
    params=["L_lmn"],
    transforms={"L": [[0, 2, 0]]},
    profiles=[],
    coordinates="rtz",
    data=[],
)
def _lambda_tt(params, transforms, profiles, data, **kwargs):
    data["lambda_tt"] = transforms["L"].transform(params["L_lmn"], 0, 2, 0)
    return data


@register_compute_fun(
    name="lambda_ttt",
    label="\\partial_{\\theta \\theta \\theta} \\lambda",
    units="rad",
    units_long="radians",
    description="Poloidal stream function, third poloidal derivative",
    dim=1,
    params=["L_lmn"],
    transforms={"L": [[0, 3, 0]]},
    profiles=[],
    coordinates="rtz",
    data=[],
)
def _lambda_ttt(params, transforms, profiles, data, **kwargs):
    data["lambda_ttt"] = transforms["L"].transform(params["L_lmn"], 0, 3, 0)
    return data


@register_compute_fun(
    name="lambda_ttz",
    label="\\partial_{\\theta \\theta \\zeta} \\lambda",
    units="rad",
    units_long="radians",
    description="Poloidal stream function, third derivative wrt poloidal angle "
    "twice and toroidal angle",
    dim=1,
    params=["L_lmn"],
    transforms={"L": [[0, 2, 1]]},
    profiles=[],
    coordinates="rtz",
    data=[],
)
def _lambda_ttz(params, transforms, profiles, data, **kwargs):
    data["lambda_ttz"] = transforms["L"].transform(params["L_lmn"], 0, 2, 1)
    return data


@register_compute_fun(
    name="lambda_tz",
    label="\\partial_{\\theta \\zeta} \\lambda",
    units="rad",
    units_long="radians",
    description="Poloidal stream function, second derivative wrt poloidal and "
    "toroidal angles",
    dim=1,
    params=["L_lmn"],
    transforms={"L": [[0, 1, 1]]},
    profiles=[],
    coordinates="rtz",
    data=[],
)
def _lambda_tz(params, transforms, profiles, data, **kwargs):
    data["lambda_tz"] = transforms["L"].transform(params["L_lmn"], 0, 1, 1)
    return data


@register_compute_fun(
    name="lambda_tzz",
    label="\\partial_{\\theta \\zeta \\zeta} \\lambda",
    units="rad",
    units_long="radians",
    description="Poloidal stream function, third derivative wrt poloidal angle "
    "and toroidal angle twice",
    dim=1,
    params=["L_lmn"],
    transforms={"L": [[0, 1, 2]]},
    profiles=[],
    coordinates="rtz",
    data=[],
)
def _lambda_tzz(params, transforms, profiles, data, **kwargs):
    data["lambda_tzz"] = transforms["L"].transform(params["L_lmn"], 0, 1, 2)
    return data


@register_compute_fun(
    name="lambda_z",
    label="\\partial_{\\zeta} \\lambda",
    units="rad",
    units_long="radians",
    description="Poloidal stream function, first toroidal derivative",
    dim=1,
    params=["L_lmn"],
    transforms={"L": [[0, 0, 1]]},
    profiles=[],
    coordinates="rtz",
    data=[],
)
def _lambda_z(params, transforms, profiles, data, **kwargs):
    data["lambda_z"] = transforms["L"].transform(params["L_lmn"], 0, 0, 1)
    return data


@register_compute_fun(
    name="lambda_zz",
    label="\\partial_{\\zeta \\zeta} \\lambda",
    units="rad",
    units_long="radians",
    description="Poloidal stream function, second toroidal derivative",
    dim=1,
    params=["L_lmn"],
    transforms={"L": [[0, 0, 2]]},
    profiles=[],
    coordinates="rtz",
    data=[],
)
def _lambda_zz(params, transforms, profiles, data, **kwargs):
    data["lambda_zz"] = transforms["L"].transform(params["L_lmn"], 0, 0, 2)
    return data


@register_compute_fun(
    name="lambda_zzz",
    label="\\partial_{\\zeta \\zeta \\zeta} \\lambda",
    units="rad",
    units_long="radians",
    description="Poloidal stream function, third toroidal derivative",
    dim=1,
    params=["L_lmn"],
    transforms={"L": [[0, 0, 3]]},
    profiles=[],
    coordinates="rtz",
    data=[],
)
def _lambda_zzz(params, transforms, profiles, data, **kwargs):
    data["lambda_zzz"] = transforms["L"].transform(params["L_lmn"], 0, 0, 3)
    return data


@register_compute_fun(
    name="omega",
    label="\\omega",
    units="rad",
    units_long="radians",
    description="Toroidal stream function",
    dim=1,
    params=[],  # ["W_lmn"],
    transforms={},
    profiles=[],
    coordinates="rtz",
    data=["0"],
    parameterization=[
        "desc.equilibrium.equilibrium.Equilibrium",
        "desc.geometry.core.Surface",
    ],
)
def _omega(params, transforms, profiles, data, **kwargs):
    data["omega"] = data["0"]
    return data


@register_compute_fun(
    name="omega_r",
    label="\\partial_{\\rho} \\omega",
    units="rad",
    units_long="radians",
    description="Toroidal stream function, first radial derivative",
    dim=1,
    params=[],  # ["W_lmn"]
    transforms={},
    profiles=[],
    coordinates="rtz",
    data=["0"],
    parameterization=[
        "desc.equilibrium.equilibrium.Equilibrium",
        "desc.geometry.core.Surface",
    ],
)
def _omega_r(params, transforms, profiles, data, **kwargs):
    data["omega_r"] = data["0"]
    return data


@register_compute_fun(
    name="omega_rr",
    label="\\partial_{\\rho \\rho} \\omega",
    units="rad",
    units_long="radians",
    description="Toroidal stream function, second radial derivative",
    dim=1,
    params=[],  # ["W_lmn"]
    transforms={},
    profiles=[],
    coordinates="rtz",
    data=["0"],
    parameterization=[
        "desc.equilibrium.equilibrium.Equilibrium",
        "desc.geometry.core.Surface",
    ],
)
def _omega_rr(params, transforms, profiles, data, **kwargs):
    data["omega_rr"] = data["0"]
    return data


@register_compute_fun(
    name="omega_rrr",
    label="\\partial_{\\rho \\rho \\rho} \\omega",
    units="rad",
    units_long="radians",
    description="Toroidal stream function, third radial derivative",
    dim=1,
    params=[],  # ["W_lmn"]
    transforms={},
    profiles=[],
    coordinates="rtz",
    data=["0"],
    parameterization=[
        "desc.equilibrium.equilibrium.Equilibrium",
        "desc.geometry.core.Surface",
    ],
)
def _omega_rrr(params, transforms, profiles, data, **kwargs):
    data["omega_rrr"] = data["0"]
    return data


@register_compute_fun(
    name="omega_rrrr",
    label="\\partial_{\\rho \\rho \\rho \\rho} \\omega",
    units="rad",
    units_long="radians",
    description="Toroidal stream function, fourth radial derivative",
    dim=1,
    params=[],  # ["W_lmn"]
    transforms={},
    profiles=[],
    coordinates="rtz",
    data=["0"],
    parameterization=[
        "desc.equilibrium.equilibrium.Equilibrium",
        "desc.geometry.core.Surface",
    ],
)
def _omega_rrrr(params, transforms, profiles, data, **kwargs):
    data["omega_rrrr"] = data["0"]
    return data


@register_compute_fun(
    name="omega_rrrt",
    label="\\partial_{\\rho \\rho \\rho \\theta} \\omega",
    units="rad",
    units_long="radians",
    description="Toroidal stream function, fourth derivative wrt radial coordinate"
    " thrice and poloidal once",
    dim=1,
    params=[],  # ["W_lmn"]
    transforms={},
    profiles=[],
    coordinates="rtz",
    data=["0"],
    parameterization=[
        "desc.equilibrium.equilibrium.Equilibrium",
        "desc.geometry.core.Surface",
    ],
)
def _omega_rrrt(params, transforms, profiles, data, **kwargs):
    data["omega_rrrt"] = data["0"]
    return data


@register_compute_fun(
    name="omega_rrrz",
    label="\\partial_{\\rho \\rho \\rho \\zeta} \\omega",
    units="rad",
    units_long="radians",
    description="Toroidal stream function, fourth derivative wrt radial coordinate"
    " thrice and toroidal once",
    dim=1,
    params=[],  # ["W_lmn"]
    transforms={},
    profiles=[],
    coordinates="rtz",
    data=["0"],
    parameterization=[
        "desc.equilibrium.equilibrium.Equilibrium",
        "desc.geometry.core.Surface",
    ],
)
def _omega_rrrz(params, transforms, profiles, data, **kwargs):
    data["omega_rrrz"] = data["0"]
    return data


@register_compute_fun(
    name="omega_rrt",
    label="\\partial_{\\rho \\rho \\theta} \\omega",
    units="rad",
    units_long="radians",
    description="Toroidal stream function, third derivative, wrt radius twice "
    "and poloidal angle",
    dim=1,
    params=[],  # ["W_lmn"]
    transforms={},
    profiles=[],
    coordinates="rtz",
    data=["0"],
    parameterization=[
        "desc.equilibrium.equilibrium.Equilibrium",
        "desc.geometry.core.Surface",
    ],
)
def _omega_rrt(params, transforms, profiles, data, **kwargs):
    data["omega_rrt"] = data["0"]
    return data


@register_compute_fun(
    name="omega_rrtt",
    label="\\partial_{\\rho \\rho \\theta \\theta} \\omega",
    units="rad",
    units_long="radians",
    description="Toroidal stream function, fourth derivative, wrt radius twice "
    "and poloidal angle twice",
    dim=1,
    params=[],  # ["W_lmn"]
    transforms={},
    profiles=[],
    coordinates="rtz",
    data=["0"],
    parameterization=[
        "desc.equilibrium.equilibrium.Equilibrium",
        "desc.geometry.core.Surface",
    ],
)
def _omega_rrtt(params, transforms, profiles, data, **kwargs):
    data["omega_rrtt"] = data["0"]
    return data


@register_compute_fun(
    name="omega_rrtz",
    label="\\partial_{\\rho \\theta \\zeta} \\omega",
    units="rad",
    units_long="radians",
    description="Toroidal stream function, fourth derivative wrt radius twice,"
    " poloidal angle, and toroidal angle",
    dim=1,
    params=[],  # ["W_lmn"]
    transforms={},
    profiles=[],
    coordinates="rtz",
    data=["0"],
    parameterization=[
        "desc.equilibrium.equilibrium.Equilibrium",
        "desc.geometry.core.Surface",
    ],
)
def _omega_rrtz(params, transforms, profiles, data, **kwargs):
    data["omega_rrtz"] = data["0"]
    return data


@register_compute_fun(
    name="omega_rrz",
    label="\\partial_{\\rho \\rho \\zeta} \\omega",
    units="rad",
    units_long="radians",
    description="Toroidal stream function, third derivative, wrt radius twice "
    "and toroidal angle",
    dim=1,
    params=[],  # ["W_lmn"]
    transforms={},
    profiles=[],
    coordinates="rtz",
    data=["0"],
    parameterization=[
        "desc.equilibrium.equilibrium.Equilibrium",
        "desc.geometry.core.Surface",
    ],
)
def _omega_rrz(params, transforms, profiles, data, **kwargs):
    data["omega_rrz"] = data["0"]
    return data


@register_compute_fun(
    name="omega_rrzz",
    label="\\partial_{\\rho \\rho \\zeta \\zeta} \\omega",
    units="rad",
    units_long="radians",
    description="Toroidal stream function, fourth derivative, wrt radius twice "
    "and toroidal angle twice",
    dim=1,
    params=[],  # ["W_lmn"]
    transforms={},
    profiles=[],
    coordinates="rtz",
    data=["0"],
    parameterization=[
        "desc.equilibrium.equilibrium.Equilibrium",
        "desc.geometry.core.Surface",
    ],
)
def _omega_rrzz(params, transforms, profiles, data, **kwargs):
    data["omega_rrzz"] = data["0"]
    return data


@register_compute_fun(
    name="omega_rt",
    label="\\partial_{\\rho \\theta} \\omega",
    units="rad",
    units_long="radians",
    description="Toroidal stream function, second derivative wrt radius and "
    "poloidal angle",
    dim=1,
    params=[],  # ["W_lmn"]
    transforms={},
    profiles=[],
    coordinates="rtz",
    data=["0"],
    parameterization=[
        "desc.equilibrium.equilibrium.Equilibrium",
        "desc.geometry.core.Surface",
    ],
)
def _omega_rt(params, transforms, profiles, data, **kwargs):
    data["omega_rt"] = data["0"]
    return data


@register_compute_fun(
    name="omega_rtt",
    label="\\partial_{\\rho \\theta \\theta} \\omega",
    units="rad",
    units_long="radians",
    description="Toroidal stream function, third derivative wrt radius and "
    "poloidal angle twice",
    dim=1,
    params=[],  # ["W_lmn"]
    transforms={},
    profiles=[],
    coordinates="rtz",
    data=["0"],
    parameterization=[
        "desc.equilibrium.equilibrium.Equilibrium",
        "desc.geometry.core.Surface",
    ],
)
def _omega_rtt(params, transforms, profiles, data, **kwargs):
    data["omega_rtt"] = data["0"]
    return data


@register_compute_fun(
    name="omega_rttt",
    label="\\partial_{\\rho \\theta \\theta \\theta} \\omega",
    units="rad",
    units_long="radians",
    description="Toroidal stream function, third derivative wrt radius and "
    "poloidal angle thrice",
    dim=1,
    params=[],  # ["W_lmn"]
    transforms={},
    profiles=[],
    coordinates="rtz",
    data=["0"],
    parameterization=[
        "desc.equilibrium.equilibrium.Equilibrium",
        "desc.geometry.core.Surface",
    ],
)
def _omega_rttt(params, transforms, profiles, data, **kwargs):
    data["omega_rttt"] = data["0"]
    return data


@register_compute_fun(
    name="omega_rttz",
    label="\\partial_{\\rho \\theta \\theta \\zeta} \\omega",
    units="rad",
    units_long="radians",
    description="Toroidal stream function, fourth derivative wrt radius once, "
    "poloidal angle twice, and toroidal angle once",
    dim=1,
    params=[],  # ["W_lmn"]
    transforms={},
    profiles=[],
    coordinates="rtz",
    data=["0"],
    parameterization=[
        "desc.equilibrium.equilibrium.Equilibrium",
        "desc.geometry.core.Surface",
    ],
)
def _omega_rttz(params, transforms, profiles, data, **kwargs):
    data["omega_rttz"] = data["0"]
    return data


@register_compute_fun(
    name="omega_rtz",
    label="\\partial_{\\rho \\theta \\zeta} \\omega",
    units="rad",
    units_long="radians",
    description="Toroidal stream function, third derivative wrt radius, poloidal"
    " angle, and toroidal angle",
    dim=1,
    params=[],  # ["W_lmn"]
    transforms={},
    profiles=[],
    coordinates="rtz",
    data=["0"],
    parameterization=[
        "desc.equilibrium.equilibrium.Equilibrium",
        "desc.geometry.core.Surface",
    ],
)
def _omega_rtz(params, transforms, profiles, data, **kwargs):
    data["omega_rtz"] = data["0"]
    return data


@register_compute_fun(
    name="omega_rtzz",
    label="\\partial_{\\rho \\theta \\zeta \\zeta} \\omega",
    units="rad",
    units_long="radians",
    description="Toroidal stream function, fourth derivative wrt radius, poloidal"
    " angle, and toroidal angle twice",
    dim=1,
    params=[],  # ["W_lmn"]
    transforms={},
    profiles=[],
    coordinates="rtz",
    data=["0"],
    parameterization=[
        "desc.equilibrium.equilibrium.Equilibrium",
        "desc.geometry.core.Surface",
    ],
)
def _omega_rtzz(params, transforms, profiles, data, **kwargs):
    data["omega_rtzz"] = data["0"]
    return data


@register_compute_fun(
    name="omega_rz",
    label="\\partial_{\\rho \\zeta} \\omega",
    units="rad",
    units_long="radians",
    description="Toroidal stream function, second derivative wrt radius and "
    "toroidal angle",
    dim=1,
    params=[],  # ["W_lmn"]
    transforms={},
    profiles=[],
    coordinates="rtz",
    data=["0"],
    parameterization=[
        "desc.equilibrium.equilibrium.Equilibrium",
        "desc.geometry.core.Surface",
    ],
)
def _omega_rz(params, transforms, profiles, data, **kwargs):
    data["omega_rz"] = data["0"]
    return data


@register_compute_fun(
    name="omega_rzz",
    label="\\partial_{\\rho \\zeta \\zeta} \\omega",
    units="rad",
    units_long="radians",
    description="Toroidal stream function, third derivative wrt radius and "
    "toroidal angle twice",
    dim=1,
    params=[],  # ["W_lmn"]
    transforms={},
    profiles=[],
    coordinates="rtz",
    data=["0"],
    parameterization=[
        "desc.equilibrium.equilibrium.Equilibrium",
        "desc.geometry.core.Surface",
    ],
)
def _omega_rzz(params, transforms, profiles, data, **kwargs):
    data["omega_rzz"] = data["0"]
    return data


@register_compute_fun(
    name="omega_rzzz",
    label="\\partial_{\\rho \\zeta \\zeta \\zeta} \\omega",
    units="rad",
    units_long="radians",
    description="Toroidal stream function, third derivative wrt radius and "
    "toroidal angle thrice",
    dim=1,
    params=[],  # ["W_lmn"]
    transforms={},
    profiles=[],
    coordinates="rtz",
    data=["0"],
    parameterization=[
        "desc.equilibrium.equilibrium.Equilibrium",
        "desc.geometry.core.Surface",
    ],
)
def _omega_rzzz(params, transforms, profiles, data, **kwargs):
    data["omega_rzzz"] = data["0"]
    return data


@register_compute_fun(
    name="omega_t",
    label="\\partial_{\\theta} \\omega",
    units="rad",
    units_long="radians",
    description="Toroidal stream function, first poloidal derivative",
    dim=1,
    params=[],  # ["W_lmn"]
    transforms={},
    profiles=[],
    coordinates="rtz",
    data=["0"],
    parameterization=[
        "desc.equilibrium.equilibrium.Equilibrium",
        "desc.geometry.core.Surface",
    ],
)
def _omega_t(params, transforms, profiles, data, **kwargs):
    data["omega_t"] = data["0"]
    return data


@register_compute_fun(
    name="omega_tt",
    label="\\partial_{\\theta \\theta} \\omega",
    units="rad",
    units_long="radians",
    description="Toroidal stream function, second poloidal derivative",
    dim=1,
    params=[],  # ["W_lmn"]
    transforms={},
    profiles=[],
    coordinates="rtz",
    data=["0"],
    parameterization=[
        "desc.equilibrium.equilibrium.Equilibrium",
        "desc.geometry.core.Surface",
    ],
)
def _omega_tt(params, transforms, profiles, data, **kwargs):
    data["omega_tt"] = data["0"]
    return data


@register_compute_fun(
    name="omega_ttt",
    label="\\partial_{\\theta \\theta \\theta} \\omega",
    units="rad",
    units_long="radians",
    description="Toroidal stream function, third poloidal derivative",
    dim=1,
    params=[],  # ["W_lmn"]
    transforms={},
    profiles=[],
    coordinates="rtz",
    data=["0"],
    parameterization=[
        "desc.equilibrium.equilibrium.Equilibrium",
        "desc.geometry.core.Surface",
    ],
)
def _omega_ttt(params, transforms, profiles, data, **kwargs):
    data["omega_ttt"] = data["0"]
    return data


@register_compute_fun(
    name="omega_ttz",
    label="\\partial_{\\theta \\theta \\zeta} \\omega",
    units="rad",
    units_long="radians",
    description="Toroidal stream function, third derivative wrt poloidal angle "
    "twice and toroidal angle",
    dim=1,
    params=[],  # ["W_lmn"]
    transforms={},
    profiles=[],
    coordinates="rtz",
    data=["0"],
    parameterization=[
        "desc.equilibrium.equilibrium.Equilibrium",
        "desc.geometry.core.Surface",
    ],
)
def _omega_ttz(params, transforms, profiles, data, **kwargs):
    data["omega_ttz"] = data["0"]
    return data


@register_compute_fun(
    name="omega_tz",
    label="\\partial_{\\theta \\zeta} \\omega",
    units="rad",
    units_long="radians",
    description="Toroidal stream function, second derivative wrt poloidal and "
    "toroidal angles",
    dim=1,
    params=[],  # ["W_lmn"]
    transforms={},
    profiles=[],
    coordinates="rtz",
    data=["0"],
    parameterization=[
        "desc.equilibrium.equilibrium.Equilibrium",
        "desc.geometry.core.Surface",
    ],
)
def _omega_tz(params, transforms, profiles, data, **kwargs):
    data["omega_tz"] = data["0"]
    return data


@register_compute_fun(
    name="omega_tzz",
    label="\\partial_{\\theta \\zeta \\zeta} \\omega",
    units="rad",
    units_long="radians",
    description="Toroidal stream function, third derivative wrt poloidal angle "
    "and toroidal angle twice",
    dim=1,
    params=[],  # ["W_lmn"]
    transforms={},
    profiles=[],
    coordinates="rtz",
    data=["0"],
    parameterization=[
        "desc.equilibrium.equilibrium.Equilibrium",
        "desc.geometry.core.Surface",
    ],
)
def _omega_tzz(params, transforms, profiles, data, **kwargs):
    data["omega_tzz"] = data["0"]
    return data


@register_compute_fun(
    name="omega_z",
    label="\\partial_{\\zeta} \\omega",
    units="rad",
    units_long="radians",
    description="Toroidal stream function, first toroidal derivative",
    dim=1,
    params=[],  # ["W_lmn"]
    transforms={},
    profiles=[],
    coordinates="rtz",
    data=["0"],
    parameterization=[
        "desc.equilibrium.equilibrium.Equilibrium",
        "desc.geometry.core.Surface",
    ],
)
def _omega_z(params, transforms, profiles, data, **kwargs):
    data["omega_z"] = data["0"]
    return data


@register_compute_fun(
    name="omega_zz",
    label="\\partial_{\\zeta \\zeta} \\omega",
    units="rad",
    units_long="radians",
    description="Toroidal stream function, second toroidal derivative",
    dim=1,
    params=[],  # ["W_lmn"]
    transforms={},
    profiles=[],
    coordinates="rtz",
    data=["0"],
    parameterization=[
        "desc.equilibrium.equilibrium.Equilibrium",
        "desc.geometry.core.Surface",
    ],
)
def _omega_zz(params, transforms, profiles, data, **kwargs):
    data["omega_zz"] = data["0"]
    return data


@register_compute_fun(
    name="omega_zzz",
    label="\\partial_{\\zeta \\zeta \\zeta} \\omega",
    units="rad",
    units_long="radians",
    description="Toroidal stream function, third toroidal derivative",
    dim=1,
    params=[],  # ["W_lmn"]
    transforms={},
    profiles=[],
    coordinates="rtz",
    data=["0"],
    parameterization=[
        "desc.equilibrium.equilibrium.Equilibrium",
        "desc.geometry.core.Surface",
    ],
)
def _omega_zzz(params, transforms, profiles, data, **kwargs):
    data["omega_zzz"] = data["0"]
    return data


@register_compute_fun(
    name="phi",
    label="\\phi",
    units="rad",
    units_long="radians",
    description="Toroidal angle in lab frame",
    dim=1,
    params=[],
    transforms={},
    profiles=[],
    coordinates="rtz",
    data=["zeta", "omega"],
)
def _phi(params, transforms, profiles, data, **kwargs):
    data["phi"] = data["zeta"] + data["omega"]
    return data


@register_compute_fun(
    name="phi_r",
    label="\\partial_{\\rho} \\phi",
    units="rad",
    units_long="radians",
    description="Toroidal angle in lab frame, derivative wrt radial coordinate",
    dim=1,
    params=[],
    transforms={},
    profiles=[],
    coordinates="rtz",
    data=["omega_r"],
)
def _phi_r(params, transforms, profiles, data, **kwargs):
    data["phi_r"] = data["omega_r"]
    return data


@register_compute_fun(
    name="phi_rr",
    label="\\partial_{\\rho \\rho} \\phi",
    units="rad",
    units_long="radians",
    description="Toroidal angle in lab frame, second derivative wrt radial coordinate",
    dim=1,
    params=[],
    transforms={},
    profiles=[],
    coordinates="rtz",
    data=["omega_rr"],
)
def _phi_rr(params, transforms, profiles, data, **kwargs):
    data["phi_rr"] = data["omega_rr"]
    return data


@register_compute_fun(
    name="phi_rt",
    label="\\partial_{\\rho \\theta} \\phi",
    units="rad",
    units_long="radians",
    description="Toroidal angle in lab frame, second derivative wrt radial and "
    "poloidal coordinate",
    dim=1,
    params=[],
    transforms={},
    profiles=[],
    coordinates="rtz",
    data=["omega_rt"],
)
def _phi_rt(params, transforms, profiles, data, **kwargs):
    data["phi_rt"] = data["omega_rt"]
    return data


@register_compute_fun(
    name="phi_rz",
    label="\\partial_{\\rho \\zeta} \\phi",
    units="rad",
    units_long="radians",
    description="Toroidal angle in lab frame, second derivative wrt radial and "
    "toroidal coordinate",
    dim=1,
    params=[],
    transforms={},
    profiles=[],
    coordinates="rtz",
    data=["omega_rz"],
)
def _phi_rz(params, transforms, profiles, data, **kwargs):
    data["phi_rz"] = data["omega_rz"]
    return data


@register_compute_fun(
    name="phi_t",
    label="\\partial_{\\theta} \\phi",
    units="rad",
    units_long="radians",
    description="Toroidal angle in lab frame, derivative wrt poloidal coordinate",
    dim=1,
    params=[],
    transforms={},
    profiles=[],
    coordinates="rtz",
    data=["omega_t"],
)
def _phi_t(params, transforms, profiles, data, **kwargs):
    data["phi_t"] = data["omega_t"]
    return data


@register_compute_fun(
    name="phi_rzz",
    label="\\partial_{\\rho \\zeta \\zeta} \\phi",
    units="rad",
    units_long="radians",
    description="Toroidal angle in lab frame, second derivative wrt radial and "
    "toroidal coordinate",
    dim=1,
    params=[],
    transforms={},
    profiles=[],
    coordinates="rtz",
    data=["omega_rzz"],
)
def _phi_rzz(params, transforms, profiles, data, **kwargs):
    data["phi_rzz"] = data["omega_rzz"]
    return data


@register_compute_fun(
    name="phi_rtt",
    label="\\partial_{\rho \\theta \\theta} \\phi",
    units="rad",
    units_long="radians",
    description="Toroidal angle in lab frame, mixed derivative",
    dim=1,
    params=[],
    transforms={},
    profiles=[],
    coordinates="rtz",
    data=["omega_rtt"],
)
def _phi_rtt(params, transforms, profiles, data, **kwargs):
    data["phi_rtt"] = data["omega_rtt"]
    return data


@register_compute_fun(
    name="phi_tt",
    label="\\partial_{\\theta \\theta} \\phi",
    units="rad",
    units_long="radians",
    description="Toroidal angle in lab frame, second derivative wrt poloidal "
    "coordinate",
    dim=1,
    params=[],
    transforms={},
    profiles=[],
    coordinates="rtz",
    data=["omega_tt"],
)
def _phi_tt(params, transforms, profiles, data, **kwargs):
    data["phi_tt"] = data["omega_tt"]
    return data


@register_compute_fun(
    name="phi_ttt",
    label="\\partial_{\\theta\\theta \\theta} \\phi",
    units="rad",
    units_long="radians",
    description="Toroidal angle in lab frame, third derivative wrt poloidal "
    "coordinate",
    dim=1,
    params=[],
    transforms={},
    profiles=[],
    coordinates="rtz",
    data=["omega_ttt"],
)
def _phi_ttt(params, transforms, profiles, data, **kwargs):
    data["phi_ttt"] = data["omega_ttt"]
    return data


@register_compute_fun(
    name="phi_tz",
    label="\\partial_{\\theta \\zeta} \\phi",
    units="rad",
    units_long="radians",
    description="Toroidal angle in lab frame, second derivative wrt poloidal and "
    "toroidal coordinate",
    dim=1,
    params=[],
    transforms={},
    profiles=[],
    coordinates="rtz",
    data=["omega_tz"],
)
def _phi_tz(params, transforms, profiles, data, **kwargs):
    data["phi_tz"] = data["omega_tz"]
    return data


@register_compute_fun(
    name="phi_ttz",
    label="\\partial_{\\theta \\theta \\zeta} \\phi",
    units="rad",
    units_long="radians",
    description="Toroidal angle in lab frame, mixed derivative",
    dim=1,
    params=[],
    transforms={},
    profiles=[],
    coordinates="rtz",
    data=["omega_ttz"],
)
def _phi_ttz(params, transforms, profiles, data, **kwargs):
    data["phi_ttz"] = data["omega_ttz"]
    return data


@register_compute_fun(
    name="phi_tzz",
    label="\\partial_{\\theta \\zeta \\zeta} \\phi",
    units="rad",
    units_long="radians",
    description="Toroidal angle in lab frame, mixed derivative",
    dim=1,
    params=[],
    transforms={},
    profiles=[],
    coordinates="rtz",
    data=["omega_tzz"],
)
def _phi_tzz(params, transforms, profiles, data, **kwargs):
    data["phi_tzz"] = data["omega_tzz"]
    return data


@register_compute_fun(
    name="phi_rtz",
    label="\\partial_{\\rho \\theta \\zeta} \\phi",
    units="rad",
    units_long="radians",
    description="Toroidal angle in lab frame, mixed derivative",
    dim=1,
    params=[],
    transforms={},
    profiles=[],
    coordinates="rtz",
    data=["omega_rtz"],
)
def _phi_rtz(params, transforms, profiles, data, **kwargs):
    data["phi_rtz"] = data["omega_rtz"]
    return data


@register_compute_fun(
    name="phi_z",
    label="\\partial_{\\zeta} \\phi",
    units="rad",
    units_long="radians",
    description="Toroidal angle in lab frame, derivative wrt toroidal coordinate",
    dim=1,
    params=[],
    transforms={},
    profiles=[],
    coordinates="rtz",
    data=["omega_z"],
)
def _phi_z(params, transforms, profiles, data, **kwargs):
    data["phi_z"] = 1 + data["omega_z"]
    return data


@register_compute_fun(
    name="phi_zz",
    label="\\partial_{\\zeta \\zeta} \\phi",
    units="rad",
    units_long="radians",
    description="Toroidal angle in lab frame, second derivative wrt toroidal "
    "coordinate",
    dim=1,
    params=[],
    transforms={},
    profiles=[],
    coordinates="rtz",
    data=["omega_zz"],
)
def _phi_zz(params, transforms, profiles, data, **kwargs):
    data["phi_zz"] = data["omega_zz"]
    return data


@register_compute_fun(
    name="phi_zzz",
    label="\\partial_{\\zeta \\zeta \\zeta} \\phi",
    units="rad",
    units_long="radians",
    description="Toroidal angle in lab frame, third derivative wrt toroidal "
    "coordinate",
    dim=1,
    params=[],
    transforms={},
    profiles=[],
    coordinates="rtz",
    data=["omega_zzz"],
)
def _phi_zzz(params, transforms, profiles, data, **kwargs):
    data["phi_zzz"] = data["omega_zzz"]
    return data


@register_compute_fun(
    name="rho",
    label="\\rho",
    units="~",
    units_long="None",
    description="Radial coordinate, proportional to the square root "
    + "of the toroidal flux",
    dim=1,
    params=[],
    transforms={"grid": []},
    profiles=[],
    coordinates="r",
    data=[],
    parameterization=[
        "desc.equilibrium.equilibrium.Equilibrium",
        "desc.geometry.core.Surface",
        "desc.magnetic_fields._core.OmnigenousField",
    ],
)
def _rho(params, transforms, profiles, data, **kwargs):
    data["rho"] = transforms["grid"].nodes[:, 0]
    return data


@register_compute_fun(
    name="rho_r",
    label="\\partial_{\\rho} \\rho",
    units="~",
    units_long="None",
    description="Radial coordinate, proportional to the square root "
    + "of the toroidal flux, derivative wrt radial coordinate",
    dim=1,
    params=[],
    transforms={},
    profiles=[],
    coordinates="r",
    data=["0"],
    parameterization=[
        "desc.equilibrium.equilibrium.Equilibrium",
        "desc.geometry.core.Surface",
    ],
)
def _rho_r(params, transforms, profiles, data, **kwargs):
    data["rho_r"] = jnp.ones_like(data["0"])
    return data


@register_compute_fun(
    name="rho_t",
    label="\\partial_{\\theta} \\rho",
    units="~",
    units_long="None",
    description="Radial coordinate, proportional to the square root "
    "of the toroidal flux, derivative wrt poloidal coordinate",
    dim=1,
    params=[],
    transforms={},
    profiles=[],
    coordinates="r",
    data=["0"],
    parameterization=[
        "desc.equilibrium.equilibrium.Equilibrium",
        "desc.geometry.core.Surface",
    ],
)
def _rho_t(params, transforms, profiles, data, **kwargs):
    data["rho_t"] = data["0"]
    return data


@register_compute_fun(
    name="rho_z",
    label="\\partial_{\\zeta} \\rho",
    units="~",
    units_long="None",
    description="Radial coordinate, proportional to the square root "
    "of the toroidal flux, derivative wrt toroidal coordinate",
    dim=1,
    params=[],
    transforms={},
    profiles=[],
    coordinates="r",
    data=["0"],
    parameterization=[
        "desc.equilibrium.equilibrium.Equilibrium",
        "desc.geometry.core.Surface",
    ],
)
def _rho_z(params, transforms, profiles, data, **kwargs):
    data["rho_z"] = data["0"]
    return data


@register_compute_fun(
    name="theta",
    label="\\theta",
    units="rad",
    units_long="radians",
    description="Poloidal angular coordinate (geometric, not magnetic)",
    dim=1,
    params=[],
    transforms={"grid": []},
    profiles=[],
    coordinates="t",
    data=[],
    parameterization=[
        "desc.equilibrium.equilibrium.Equilibrium",
        "desc.geometry.core.Surface",
    ],
)
def _theta(params, transforms, profiles, data, **kwargs):
    data["theta"] = transforms["grid"].nodes[:, 1]
    return data


@register_compute_fun(
    name="theta_PEST",
    label="\\vartheta",
    units="rad",
    units_long="radians",
    description="PEST straight field line poloidal angular coordinate",
    dim=1,
    params=[],
    transforms={},
    profiles=[],
    coordinates="rtz",
    data=["theta", "lambda"],
)
def _theta_PEST(params, transforms, profiles, data, **kwargs):
    data["theta_PEST"] = (data["theta"] + data["lambda"]) % (2 * jnp.pi)
    return data


@register_compute_fun(
    name="theta_PEST_r",
    label="\\partial_{\\rho} \\vartheta",
    units="rad",
    units_long="radians",
    description="PEST straight field line poloidal angular coordinate, derivative wrt "
    "radial coordinate",
    dim=1,
    params=[],
    transforms={},
    profiles=[],
    coordinates="rtz",
    data=["lambda_r"],
)
def _theta_PEST_r(params, transforms, profiles, data, **kwargs):
    data["theta_PEST_r"] = data["lambda_r"]
    return data


@register_compute_fun(
    name="theta_PEST_t",
    label="\\partial_{\\theta} \\vartheta",
    units="rad",
    units_long="radians",
    description="PEST straight field line poloidal angular coordinate, derivative wrt "
    "poloidal coordinate",
    dim=1,
    params=[],
    transforms={},
    profiles=[],
    coordinates="rtz",
    data=["lambda_t"],
)
def _theta_PEST_t(params, transforms, profiles, data, **kwargs):
    data["theta_PEST_t"] = 1 + data["lambda_t"]
    return data


@register_compute_fun(
    name="theta_PEST_tt",
    label="\\partial_{\\theta \\theta} \\vartheta",
    units="rad",
    units_long="radians",
<<<<<<< HEAD
    description="PEST straight field line poloidal angular coordinate,"
    "second derivative wrt poloidal coordinate",
=======
    description="PEST straight field line poloidal angular coordinate, second "
    "derivative wrt poloidal coordinate",
>>>>>>> 44bac68a
    dim=1,
    params=[],
    transforms={},
    profiles=[],
    coordinates="rtz",
    data=["lambda_tt"],
)
def _theta_PEST_tt(params, transforms, profiles, data, **kwargs):
    data["theta_PEST_tt"] = data["lambda_tt"]
    return data


@register_compute_fun(
<<<<<<< HEAD
    name="theta_PEST_ttt",
    label="\\partial_{\\theta \\theta \\theta} \\vartheta",
    units="rad",
    units_long="radians",
    description="PEST straight field line poloidal angular coordinate,"
    "third derivative wrt poloidal coordinate",
    dim=1,
    params=[],
    transforms={},
    profiles=[],
    coordinates="rtz",
    data=["lambda_ttt"],
)
def _theta_PEST_ttt(params, transforms, profiles, data, **kwargs):
    data["theta_PEST_ttt"] = data["lambda_ttt"]
    return data


@register_compute_fun(
    name="theta_PEST_rt",
    label="\\partial_{\\rho \\theta} \\vartheta",
    units="rad",
    units_long="radians",
    description="PEST straight field line poloidal angular coordinate,"
    "derivative wrt poloidal and radial coordinate",
    dim=1,
    params=[],
    transforms={},
    profiles=[],
    coordinates="rtz",
    data=["lambda_rt"],
)
def _theta_PEST_rt(params, transforms, profiles, data, **kwargs):
    data["theta_PEST_rt"] = data["lambda_rt"]
    return data


@register_compute_fun(
=======
>>>>>>> 44bac68a
    name="theta_PEST_tz",
    label="\\partial_{\\theta \\zeta} \\vartheta",
    units="rad",
    units_long="radians",
    description="PEST straight field line poloidal angular coordinate, derivative wrt "
    "poloidal and toroidal coordinates",
    dim=1,
    params=[],
    transforms={},
    profiles=[],
    coordinates="rtz",
    data=["lambda_tz"],
)
def _theta_PEST_tz(params, transforms, profiles, data, **kwargs):
    data["theta_PEST_tz"] = data["lambda_tz"]
    return data


@register_compute_fun(
<<<<<<< HEAD
    name="theta_PEST_rtz",
    label="\\partial_{\\rho \\theta \\zeta} \\vartheta",
    units="rad",
    units_long="radians",
    description=(
        "PEST straight field line poloidal angular coordinate"
        "mixed derivative wrt all coordinates"
    ),
    dim=1,
    params=[],
    transforms={},
    profiles=[],
    coordinates="rtz",
    data=["lambda_rtz"],
)
def _theta_PEST_rtz(params, transforms, profiles, data, **kwargs):
    data["theta_PEST_rtz"] = data["lambda_rtz"]
    return data


@register_compute_fun(
    name="theta_PEST_tzz",
    label="\\partial_{\\theta \\zeta \\zeta} \\vartheta",
    units="rad",
    units_long="radians",
    description="PEST straight field line poloidal angular coordinate, derivative wrt "
    "poloidal and toroidal coordinates",
    dim=1,
    params=[],
    transforms={},
    profiles=[],
    coordinates="rtz",
    data=["lambda_tzz"],
)
def _theta_PEST_tzz(params, transforms, profiles, data, **kwargs):
    data["theta_PEST_tzz"] = data["lambda_tzz"]
    return data


@register_compute_fun(
=======
>>>>>>> 44bac68a
    name="theta_PEST_z",
    label="\\partial_{\\zeta} \\vartheta",
    units="rad",
    units_long="radians",
    description="PEST straight field line poloidal angular coordinate,"
    " derivative wrt toroidal coordinate",
    dim=1,
    params=[],
    transforms={},
    profiles=[],
    coordinates="rtz",
    data=["lambda_z"],
)
def _theta_PEST_z(params, transforms, profiles, data, **kwargs):
    data["theta_PEST_z"] = data["lambda_z"]
    return data


@register_compute_fun(
    name="theta_PEST_zz",
    label="\\partial_{\\zeta \\zeta} \\vartheta",
    units="rad",
    units_long="radians",
<<<<<<< HEAD
    description="PEST straight field line poloidal angular coordinate,"
    "second derivative wrt toroidal coordinate",
=======
    description="PEST straight field line poloidal angular coordinate, second "
    "derivative wrt toroidal coordinate",
>>>>>>> 44bac68a
    dim=1,
    params=[],
    transforms={},
    profiles=[],
    coordinates="rtz",
    data=["lambda_zz"],
)
def _theta_PEST_zz(params, transforms, profiles, data, **kwargs):
    data["theta_PEST_zz"] = data["lambda_zz"]
    return data


@register_compute_fun(
<<<<<<< HEAD
    name="theta_PEST_zzz",
    label="\\partial_{\\zeta \\zeta \\zeta} \\vartheta",
    units="rad",
    units_long="radians",
    description="PEST straight field line poloidal angular coordinate,"
    "third derivative wrt toroidal coordinate",
    dim=1,
    params=[],
    transforms={},
    profiles=[],
    coordinates="rtz",
    data=["lambda_zzz"],
)
def _theta_PEST_zzz(params, transforms, profiles, data, **kwargs):
    data["theta_PEST_zzz"] = data["lambda_zzz"]
    return data


@register_compute_fun(
    name="theta_PEST_rz",
    label="\\partial_{\\rho \\zeta} \\vartheta",
    units="rad",
    units_long="radians",
    description="PEST straight field line poloidal angular coordinate, derivative wrt "
    "radial and toroidal coordinate",
    dim=1,
    params=[],
    transforms={},
    profiles=[],
    coordinates="rtz",
    data=["lambda_rz"],
)
def _theta_PEST_rz(params, transforms, profiles, data, **kwargs):
    data["theta_PEST_rz"] = data["lambda_rz"]
    return data


@register_compute_fun(
    name="theta_PEST_rzz",
    label="\\partial_{\\rho \\zeta \\zeta} \\vartheta",
    units="rad",
    units_long="radians",
    description="PEST straight field line poloidal angular coordinate, derivative wrt "
    "radial and toroidal coordinate",
    dim=1,
    params=[],
    transforms={},
    profiles=[],
    coordinates="rtz",
    data=["lambda_rzz"],
)
def _theta_PEST_rzz(params, transforms, profiles, data, **kwargs):
    data["theta_PEST_rzz"] = data["lambda_rzz"]
    return data


@register_compute_fun(
=======
>>>>>>> 44bac68a
    name="theta_r",
    label="\\partial_{\\rho} \\theta",
    units="rad",
    units_long="radians",
    description="Poloidal angular coordinate (geometric, not magnetic), "
    "derivative wrt radial coordinate",
    dim=1,
    params=[],
    transforms={},
    profiles=[],
    coordinates="t",
    data=["0"],
    parameterization=[
        "desc.equilibrium.equilibrium.Equilibrium",
        "desc.geometry.core.Surface",
    ],
)
def _theta_r(params, transforms, profiles, data, **kwargs):
    data["theta_r"] = data["0"]
    return data


@register_compute_fun(
    name="theta_t",
    label="\\partial_{\\theta} \\theta",
    units="rad",
    units_long="radians",
    description="Poloidal angular coordinate (geometric, not magnetic), "
    "derivative wrt poloidal coordinate",
    dim=1,
    params=[],
    transforms={},
    profiles=[],
    coordinates="t",
    data=["0"],
    parameterization=[
        "desc.equilibrium.equilibrium.Equilibrium",
        "desc.geometry.core.Surface",
    ],
)
def _theta_t(params, transforms, profiles, data, **kwargs):
    data["theta_t"] = jnp.ones_like(data["0"])
    return data


@register_compute_fun(
    name="theta_z",
    label="\\partial_{\\zeta} \\theta",
    units="rad",
    units_long="radians",
    description="Poloidal angular coordinate (geometric, not magnetic), "
    "derivative wrt toroidal coordinate",
    dim=1,
    params=[],
    transforms={},
    profiles=[],
    coordinates="t",
    data=["0"],
    parameterization=[
        "desc.equilibrium.equilibrium.Equilibrium",
        "desc.geometry.core.Surface",
    ],
)
def _theta_z(params, transforms, profiles, data, **kwargs):
    data["theta_z"] = data["0"]
    return data


@register_compute_fun(
    name="zeta",
    label="\\zeta",
    units="rad",
    units_long="radians",
    description="Toroidal angular coordinate",
    dim=1,
    params=[],
    transforms={"grid": []},
    profiles=[],
    coordinates="z",
    data=[],
    parameterization=[
        "desc.equilibrium.equilibrium.Equilibrium",
        "desc.geometry.core.Surface",
    ],
)
def _zeta(params, transforms, profiles, data, **kwargs):
    data["zeta"] = transforms["grid"].nodes[:, 2]
    return data


@register_compute_fun(
    name="zeta_r",
    label="\\partial_{\\rho} \\zeta",
    units="rad",
    units_long="radians",
    description="Toroidal angular coordinate derivative, wrt radial coordinate",
    dim=1,
    params=[],
    transforms={},
    profiles=[],
    coordinates="z",
    data=["0"],
    parameterization=[
        "desc.equilibrium.equilibrium.Equilibrium",
        "desc.geometry.core.Surface",
    ],
)
def _zeta_r(params, transforms, profiles, data, **kwargs):
    data["zeta_r"] = data["0"]
    return data


@register_compute_fun(
    name="zeta_t",
    label="\\partial_{\\theta} \\zeta",
    units="rad",
    units_long="radians",
    description="Toroidal angular coordinate, derivative wrt poloidal coordinate",
    dim=1,
    params=[],
    transforms={},
    profiles=[],
    coordinates="z",
    data=["0"],
    parameterization=[
        "desc.equilibrium.equilibrium.Equilibrium",
        "desc.geometry.core.Surface",
    ],
)
def _zeta_t(params, transforms, profiles, data, **kwargs):
    data["zeta_t"] = data["0"]
    return data


@register_compute_fun(
    name="zeta_z",
    label="\\partial_{\\zeta} \\zeta",
    units="rad",
    units_long="radians",
    description="Toroidal angular coordinate, derivative wrt toroidal coordinate",
    dim=1,
    params=[],
    transforms={},
    profiles=[],
    coordinates="z",
    data=["0"],
    parameterization=[
        "desc.equilibrium.equilibrium.Equilibrium",
        "desc.geometry.core.Surface",
    ],
)
def _zeta_z(params, transforms, profiles, data, **kwargs):
    data["zeta_z"] = jnp.ones_like(data["0"])
    return data<|MERGE_RESOLUTION|>--- conflicted
+++ resolved
@@ -1519,26 +1519,6 @@
 )
 def _alpha_t(params, transforms, profiles, data, **kwargs):
     data["alpha_t"] = data["theta_PEST_t"] - data["iota"] * data["phi_t"]
-<<<<<<< HEAD
-=======
-    return data
-
-
-@register_compute_fun(
-    name="alpha_tt",
-    label="\\partial_{\\theta \\theta} \\alpha",
-    units="~",
-    units_long="None",
-    description="Field line label, second derivative wrt poloidal coordinate",
-    dim=1,
-    params=[],
-    transforms={},
-    profiles=[],
-    coordinates="rtz",
-    data=["theta_PEST_tt", "phi_tt", "iota"],
-)
-def _alpha_tt(params, transforms, profiles, data, **kwargs):
-    data["alpha_tt"] = data["theta_PEST_tt"] - data["iota"] * data["phi_tt"]
     return data
 
 
@@ -1557,7 +1537,6 @@
 )
 def _alpha_tz(params, transforms, profiles, data, **kwargs):
     data["alpha_tz"] = data["theta_PEST_tz"] - data["iota"] * data["phi_tz"]
->>>>>>> 44bac68a
     return data
 
 
@@ -1580,7 +1559,6 @@
 
 
 @register_compute_fun(
-<<<<<<< HEAD
     name="alpha_rt",
     label="\\partial_{\\rho \\theta} \\alpha",
     units="~",
@@ -1603,24 +1581,6 @@
 
 
 @register_compute_fun(
-    name="alpha_tz",
-    label="\\partial_{\\theta \\zeta} \\alpha",
-    units="~",
-    units_long="None",
-    description="Field line label, derivative wrt poloidal and toroidal coordinate",
-    dim=1,
-    params=[],
-    transforms={},
-    profiles=[],
-    coordinates="rtz",
-    data=["theta_PEST_tz", "phi_tz", "iota"],
-)
-def _alpha_tz(params, transforms, profiles, data, **kwargs):
-    data["alpha_tz"] = data["theta_PEST_tz"] - data["iota"] * data["phi_tz"]
-    return data
-
-
-@register_compute_fun(
     name="alpha_rz",
     label="\\partial_{\\rho \\zeta} \\alpha",
     units="~",
@@ -1683,27 +1643,17 @@
 
 
 @register_compute_fun(
-=======
->>>>>>> 44bac68a
     name="alpha_zz",
     label="\\partial_{\\zeta \\zeta} \\alpha",
     units="~",
     units_long="None",
-<<<<<<< HEAD
     description="Field line label, second-order derivative wrt toroidal coordinate",
-=======
-    description="Field line label, second derivative wrt toroidal coordinate",
->>>>>>> 44bac68a
-    dim=1,
-    params=[],
-    transforms={},
-    profiles=[],
-    coordinates="rtz",
-<<<<<<< HEAD
-    data=["theta_PEST_zz", "iota", "phi_zz"],
-=======
+    dim=1,
+    params=[],
+    transforms={},
+    profiles=[],
+    coordinates="rtz",
     data=["theta_PEST_zz", "phi_zz", "iota"],
->>>>>>> 44bac68a
 )
 def _alpha_zz(params, transforms, profiles, data, **kwargs):
     data["alpha_zz"] = data["theta_PEST_zz"] - data["iota"] * data["phi_zz"]
@@ -1711,7 +1661,6 @@
 
 
 @register_compute_fun(
-<<<<<<< HEAD
     name="alpha_zzz",
     label="\\partial_{\\zeta \\zeta \\zeta} \\alpha",
     units="~",
@@ -1828,8 +1777,6 @@
 
 
 @register_compute_fun(
-=======
->>>>>>> 44bac68a
     name="lambda",
     label="\\lambda",
     units="rad",
@@ -3406,13 +3353,8 @@
     label="\\partial_{\\theta \\theta} \\vartheta",
     units="rad",
     units_long="radians",
-<<<<<<< HEAD
     description="PEST straight field line poloidal angular coordinate,"
     "second derivative wrt poloidal coordinate",
-=======
-    description="PEST straight field line poloidal angular coordinate, second "
-    "derivative wrt poloidal coordinate",
->>>>>>> 44bac68a
     dim=1,
     params=[],
     transforms={},
@@ -3426,7 +3368,6 @@
 
 
 @register_compute_fun(
-<<<<<<< HEAD
     name="theta_PEST_ttt",
     label="\\partial_{\\theta \\theta \\theta} \\vartheta",
     units="rad",
@@ -3465,8 +3406,6 @@
 
 
 @register_compute_fun(
-=======
->>>>>>> 44bac68a
     name="theta_PEST_tz",
     label="\\partial_{\\theta \\zeta} \\vartheta",
     units="rad",
@@ -3486,7 +3425,6 @@
 
 
 @register_compute_fun(
-<<<<<<< HEAD
     name="theta_PEST_rtz",
     label="\\partial_{\\rho \\theta \\zeta} \\vartheta",
     units="rad",
@@ -3527,8 +3465,6 @@
 
 
 @register_compute_fun(
-=======
->>>>>>> 44bac68a
     name="theta_PEST_z",
     label="\\partial_{\\zeta} \\vartheta",
     units="rad",
@@ -3552,13 +3488,8 @@
     label="\\partial_{\\zeta \\zeta} \\vartheta",
     units="rad",
     units_long="radians",
-<<<<<<< HEAD
-    description="PEST straight field line poloidal angular coordinate,"
-    "second derivative wrt toroidal coordinate",
-=======
     description="PEST straight field line poloidal angular coordinate, second "
     "derivative wrt toroidal coordinate",
->>>>>>> 44bac68a
     dim=1,
     params=[],
     transforms={},
@@ -3572,7 +3503,6 @@
 
 
 @register_compute_fun(
-<<<<<<< HEAD
     name="theta_PEST_zzz",
     label="\\partial_{\\zeta \\zeta \\zeta} \\vartheta",
     units="rad",
@@ -3630,8 +3560,6 @@
 
 
 @register_compute_fun(
-=======
->>>>>>> 44bac68a
     name="theta_r",
     label="\\partial_{\\rho} \\theta",
     units="rad",
