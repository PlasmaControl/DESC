"""Compute functions for neoclassical transport.

Notes
-----
Some quantities require additional work to compute at the magnetic axis.
A Python lambda function is used to lazily compute the magnetic axis limits
of these quantities. These lambda functions are evaluated only when the
computational grid has a node on the magnetic axis to avoid potentially
expensive computations.
"""

from functools import partial

from orthax.legendre import leggauss
from quadax import simpson

from desc.backend import jit, jnp, trapezoid

from ..integrals.bounce_integral import Bounce1D
from ..integrals.quad_utils import leggauss_lob
from ..utils import cross, dot, map2, safediv
from .data_index import register_compute_fun
<<<<<<< HEAD


def _poloidal_mean(grid, f):
    """Integrate f over poloidal angle and divide by 2π."""
    assert f.shape[0] == grid.num_poloidal
    if grid.num_poloidal == 1:
        return f.squeeze(axis=0)
    if not hasattr(grid, "spacing"):
        return f.mean(axis=0)
    assert grid.is_meshgrid
    dp = grid.compress(grid.spacing[:, 1], surface_label="poloidal")
    return f.T.dot(dp) / jnp.sum(dp)


def _get_pitch_inv(grid, data, num_pitch):
    # TODO: Try Gauss-Chebyshev quadrature after automorphism arcsin to
    #   make nodes more evenly spaced for effective ripple.
    return get_pitch_inv(
        grid.compress(data["min_tz |B|"]), grid.compress(data["max_tz |B|"]), num_pitch
    )[jnp.newaxis]
=======
from .utils import _get_pitch_inv, _poloidal_mean
>>>>>>> 3b5441f0


@register_compute_fun(
    name="<L|r,a>",
    label="\\int_{\\zeta_{\\mathrm{min}}}^{\\zeta_{\\mathrm{max}}}"
    " \\frac{d\\zeta}{|B^{\\zeta}|}",
    units="m / T",
    units_long="Meter / tesla",
    description="(Mean) proper length of field line(s)",
    dim=1,
    params=[],
    transforms={"grid": []},
    profiles=[],
    coordinates="r",
    data=["B^zeta"],
    resolution_requirement="z",
    source_grid_requirement={"coordinates": "raz", "is_meshgrid": True},
)
def _L_ra_fsa(data, transforms, profiles, **kwargs):
    grid = transforms["grid"].source_grid
    L_ra = simpson(
        y=grid.meshgrid_reshape(1 / data["B^zeta"], "arz"),
        x=grid.compress(grid.nodes[:, 2], surface_label="zeta"),
        axis=-1,
    )
    data["<L|r,a>"] = grid.expand(jnp.abs(_poloidal_mean(grid, L_ra)))
    return data


@register_compute_fun(
    name="<G|r,a>",
    label="\\int_{\\zeta_{\\mathrm{min}}}^{\\zeta_{\\mathrm{max}}}"
    " \\frac{d\\zeta}{|B^{\\zeta} \\sqrt g|}",
    units="1 / Wb",
    units_long="Inverse webers",
    description="(Mean) proper length over volume of field line(s)",
    dim=1,
    params=[],
    transforms={"grid": []},
    profiles=[],
    coordinates="r",
    data=["B^zeta", "sqrt(g)"],
    resolution_requirement="z",
    source_grid_requirement={"coordinates": "raz", "is_meshgrid": True},
)
def _G_ra_fsa(data, transforms, profiles, **kwargs):
    grid = transforms["grid"].source_grid
    G_ra = simpson(
        y=grid.meshgrid_reshape(1 / (data["B^zeta"] * data["sqrt(g)"]), "arz"),
        x=grid.compress(grid.nodes[:, 2], surface_label="zeta"),
        axis=-1,
    )
    data["<G|r,a>"] = grid.expand(jnp.abs(_poloidal_mean(grid, G_ra)))
    return data


@register_compute_fun(
    name="effective ripple",  # this is ε¹ᐧ⁵
    label=(
        # ε¹ᐧ⁵ = π/(8√2) (R₀/〈|∇ψ|〉)² ∫dλ λ⁻²B₀⁻¹ 〈 ∑ⱼ Hⱼ²/Iⱼ 〉
        "\\epsilon^{3/2} = \\frac{\\pi}{8 \\sqrt{2}} "
        "(R_0 / \\langle \\vert\\nabla \\psi\\vert \\rangle)^2 "
        "\\int d\\lambda \\lambda^{-2} B_0^{-1} "
        "\\langle \\sum_j H_j^2 / I_j \\rangle"
    ),
    units="~",
    units_long="None",
    description="Effective ripple modulation amplitude",
    dim=1,
    params=[],
    transforms={"grid": []},
    profiles=[],
    coordinates="r",
    data=[
        "min_tz |B|",
        "max_tz |B|",
        "|grad(rho)|",
        "kappa_g",
        "<L|r,a>",
        "R0",
        "<|grad(rho)|>",
    ]
    + Bounce1D.required_names,
    resolution_requirement="z",
    source_grid_requirement={"coordinates": "raz", "is_meshgrid": True},
    num_quad="int : Resolution for quadrature of bounce integrals. Default is 32.",
    num_pitch=(
        "int : Resolution for quadrature over velocity coordinate, preferably odd. "
        "Default is 125. Profile will look smoother at high values. "
        "(If computed on many flux surfaces and small oscillations is seen "
        "between neighboring surfaces, increasing this will smooth the profile)."
    ),
    num_well=(
        "int : Maximum number of wells to detect for each pitch and field line. "
        "Default is to detect all wells, but due to limitations in JAX this option "
        "may consume more memory. Specifying a number that tightly upper bounds "
        "the number of wells will increase performance. "
    ),
    batch="bool : Whether to vectorize part of the computation. Default is true.",
    # Some notes on choosing the resolution hyperparameters:
    # The default settings above were chosen such that the effective ripple profile on
    # the W7-X stellarator looks similar to the profile computed at higher resolution,
    # indicating convergence. The final resolution parameter to keep in mind is that
    # the supplied grid should sufficiently cover the flux surfaces. At/above the
    # num_quad and num_pitch parameters chosen above, the grid coverage should be the
    # parameter that has the strongest effect on the profile.
    # As a reference for W7-X, when computing the effective ripple by tracing a single
    # field line on each flux surface, a density of 100 knots per toroidal transit
    # accurately reconstructs the ripples along the field line. Truncating the field
    # line to [0, 20π] offers good convergence (after [0, 30π] the returns diminish).
    # Note that when further truncating the field line to [0, 10π], a dip/cusp appears
    # between the rho=0.7 and rho=0.8 surfaces, indicating that more coverage is
    # required to resolve the effective ripple in this region.
    # TODO: Improve performance... related to GitHub issue #1045.
    #  The difficulty is computing the magnetic field is expensive:
    #  the ripples along field lines are fine compared to the length of the field line
    #  required for sufficient coverage of the surface. This requires many knots to
    #  for the spline of the magnetic field to capture fine ripples in a large interval.
)
@partial(jit, static_argnames=["num_quad", "num_pitch", "num_well", "batch"])
def _effective_ripple(params, transforms, profiles, data, **kwargs):
    """https://doi.org/10.1063/1.873749.

    Evaluation of 1/ν neoclassical transport in stellarators.
    V. V. Nemov, S. V. Kasilov, W. Kernbichler, M. F. Heyn.
    Phys. Plasmas 1 December 1999; 6 (12): 4622–4632.
    """
    quad = leggauss_lob(kwargs.get("num_quad", 32))
    num_pitch = kwargs.get("num_pitch", 125)
    num_well = kwargs.get("num_well", None)
    batch = kwargs.get("batch", True)
    grid = transforms["grid"].source_grid

    def dH(grad_rho_norm_kappa_g, B, pitch):
        # Integrand of Nemov eq. 30 with |∂ψ/∂ρ| (λB₀)¹ᐧ⁵ removed.
        return (
            jnp.sqrt(jnp.abs(1 - pitch * B))
            * (4 / (pitch * B) - 1)
            * grad_rho_norm_kappa_g
            / B
        )

    def dI(B, pitch):
        # Integrand of Nemov eq. 31.
        return jnp.sqrt(jnp.abs(1 - pitch * B)) / B

    def compute(data):
        """(∂ψ/∂ρ)⁻² B₀⁻² ∫ dλ ∑ⱼ Hⱼ²/Iⱼ."""
        bounce = Bounce1D(grid, data, quad, is_reshaped=True)
        # Interpolate |∇ρ| κ_g since it is smoother than κ_g alone.
        H = bounce.integrate(
            dH,
            data["pitch_inv"],
            data["|grad(rho)|*kappa_g"],
            num_well=num_well,
            batch=batch,
        )
        I = bounce.integrate(dI, data["pitch_inv"], num_well=num_well, batch=batch)
        # Note B₀ has units of λ⁻¹.
        # Nemov's ∑ⱼ Hⱼ²/Iⱼ = (∂ψ/∂ρ)² (λB₀)³ ``(H**2 / I).sum(axis=-1)``.
        # (λB₀)³ db = λ³B₀² d(λ⁻¹) = λB₀² (-dλ).
        y = data["pitch_inv"] ** (-3) * safediv(H**2, I).sum(axis=-1)
        return simpson(y=y, x=data["pitch_inv"])
        # TODO: Try Gauss-Chebyshev quadrature after automorphism arcsin to
        #   make nodes more evenly spaced.

    _data = {  # noqa: unused dependency
        name: Bounce1D.reshape_data(grid, data[name])
        for name in Bounce1D.required_names
    }
    _data["|grad(rho)|*kappa_g"] = Bounce1D.reshape_data(
        grid, data["|grad(rho)|"] * data["kappa_g"]
    )
    _data["pitch_inv"] = _get_pitch_inv(grid, data, num_pitch)
    out = _poloidal_mean(grid, map2(compute, _data))
    data["effective ripple"] = (
        jnp.pi
        / (8 * 2**0.5)
        * (data["max_tz |B|"] * data["R0"] / data["<|grad(rho)|>"]) ** 2
        * grid.expand(out)
        / data["<L|r,a>"]
    )
    return data


@register_compute_fun(
    name="Gamma_c",
    label=(
        # Γ_c = π/(8√2) ∫dλ 〈 ∑ⱼ [v τ γ_c²]ⱼ 〉
        "\\Gamma_c = \\frac{\\pi}{8 \\sqrt{2}} "
        "\\int d\\lambda \\langle \\sum_j (v \\tau \\gamma_c^2)_j \\rangle"
    ),
    units="~",
    units_long="None",
    description="Energetic ion confinement proxy",
    dim=1,
    params=[],
    transforms={"grid": []},
    profiles=[],
    coordinates="r",
    data=[
        "min_tz |B|",
        "max_tz |B|",
        "cvdrift0",
        "gbdrift",
        "<L|r,a>",
    ]
    + Bounce1D.required_names,
    source_grid_requirement={"coordinates": "raz", "is_meshgrid": True},
    num_quad="int : Resolution for quadrature of bounce integrals. Default is 32.",
    num_pitch=(
        "int : Resolution for quadrature over velocity coordinate, preferably odd. "
        "Default is 125."
    ),
    num_well=(
        "int : Maximum number of wells to detect for each pitch and field line. "
        "Default is to detect all wells, but due to limitations in JAX this option "
        "may consume more memory. Specifying a number that tightly upper bounds "
        "the number of wells will increase performance. "
    ),
    batch="bool : Whether to vectorize part of the computation. Default is true.",
)
@partial(jit, static_argnames=["num_quad", "num_pitch", "num_well", "batch"])
def _Gamma_c(params, transforms, profiles, data, **kwargs):
    """Energetic ion confinement proxy as defined by Velasco et al.

    A model for the fast evaluation of prompt losses of energetic ions in stellarators.
    J.L. Velasco et al. 2021 Nucl. Fusion 61 116059.
    https://doi.org/10.1088/1741-4326/ac2994.
    Equation 16.

    Poloidal motion of trapped particle orbits in real-space coordinates.
    V. V. Nemov, S. V. Kasilov, W. Kernbichler, G. O. Leitold.
    Phys. Plasmas 1 May 2008; 15 (5): 052501.
    https://doi.org/10.1063/1.2912456.
    Equation 61, using Velasco's γ_c from equation 15 of the above paper.
    """
    quad = leggauss(kwargs.get("num_quad", 32))
    num_pitch = kwargs.get("num_pitch", 125)
    num_well = kwargs.get("num_well", None)
    batch = kwargs.get("batch", True)
    grid = transforms["grid"].source_grid

    def d_v_tau(B, pitch):
        return safediv(2, jnp.sqrt(jnp.abs(1 - pitch * B)))

    def d_gamma_c(f, B, pitch):
        return safediv(f * (1 - pitch * B / 2), jnp.sqrt(jnp.abs(1 - pitch * B)))

    def compute(data):
        """∫ dλ ∑ⱼ [v τ γ_c²]ⱼ."""
        # Note v τ = 4λ⁻²B₀⁻¹ ∂I/∂((λB₀)⁻¹) where v is the particle velocity,
        # τ is the bounce time, and I is defined in Nemov eq. 36.
        bounce = Bounce1D(grid, data, quad, is_reshaped=True)
        v_tau = bounce.integrate(
            d_v_tau, data["pitch_inv"], batch=batch, num_well=num_well
        )
        gamma_c = (
            2
            / jnp.pi
            * jnp.arctan(
                safediv(
                    bounce.integrate(
                        d_gamma_c,
                        data["pitch_inv"],
                        data["cvdrift0"],
                        batch=batch,
                        num_well=num_well,
                    ),
                    bounce.integrate(
                        d_gamma_c,
                        data["pitch_inv"],
                        data["gbdrift"],
                        batch=batch,
                        num_well=num_well,
                    ),
                )
            )
        )
        y = data["pitch_inv"] ** (-2) * (v_tau * gamma_c**2).sum(axis=-1)
        # The integrand is piecewise continuous and likely poorly approximated by a
        # polynomial. Composite quadrature should perform better than higher order
        # methods.
        return trapezoid(y=y, x=data["pitch_inv"])

    _data = {  # noqa: unused dependency
        name: Bounce1D.reshape_data(grid, data[name])
        for name in Bounce1D.required_names + ["cvdrift0", "gbdrift"]
    }
    _data["pitch_inv"] = _get_pitch_inv(grid, data, num_pitch)
    out = _poloidal_mean(grid, map2(compute, _data))
    data["Gamma_c"] = jnp.pi / (8 * 2**0.5) * grid.expand(out) / data["<L|r,a>"]
    return data


@register_compute_fun(
    name="Gamma_c Nemov",
    label=(
        # Γ_c = π/(8√2) ∫dλ 〈 ∑ⱼ [v τ γ_c²]ⱼ 〉
        "\\Gamma_c = \\frac{\\pi}{8 \\sqrt{2}} "
        "\\int d\\lambda \\langle \\sum_j (v \\tau \\gamma_c^2)_j \\rangle"
    ),
    units="~",
    units_long="None",
    description="Energetic ion confinement proxy, Nemov et al.",
    dim=1,
    params=[],
    transforms={"grid": []},
    profiles=[],
    coordinates="r",
    data=[
        "min_tz |B|",
        "max_tz |B|",
        "B^phi",
        "B^phi_r|v,p",
        "b",
        "|B|",
        "|B|_r|v,p",
        "<L|r,a>",
        "iota_r",
        "grad(phi)",
        "e^rho",
        "|grad(rho)|",
        "|e_alpha|r,p|",
        "kappa_g",
        "psi_r",
    ]
    + Bounce1D.required_names,
    source_grid_requirement={"coordinates": "raz", "is_meshgrid": True},
    num_quad="int : Resolution for quadrature of bounce integrals. Default is 32.",
    num_pitch=(
        "int : Resolution for quadrature over velocity coordinate, preferably odd. "
        "Default is 125."
    ),
    num_well=(
        "int : Maximum number of wells to detect for each pitch and field line. "
        "Default is to detect all wells, but due to limitations in JAX this option "
        "may consume more memory. Specifying a number that tightly upper bounds "
        "the number of wells will increase performance. "
    ),
    batch="bool : Whether to vectorize part of the computation. Default is true.",
)
@partial(jit, static_argnames=["num_quad", "num_pitch", "num_well", "batch"])
def _Gamma_c_Nemov(params, transforms, profiles, data, **kwargs):
    """Energetic ion confinement proxy as defined by Nemov et al.

    Poloidal motion of trapped particle orbits in real-space coordinates.
    V. V. Nemov, S. V. Kasilov, W. Kernbichler, G. O. Leitold.
    Phys. Plasmas 1 May 2008; 15 (5): 052501.
    https://doi.org/10.1063/1.2912456.
    Equation 61.

    The radial electric field has a negligible effect on alpha particle confinement,
    so it is assumed to be zero.
    """
    quad = leggauss(kwargs.get("num_quad", 32))
    num_pitch = kwargs.get("num_pitch", 125)
    num_well = kwargs.get("num_well", None)
    batch = kwargs.get("batch", True)
    grid = transforms["grid"].source_grid

    # The derivative (∂/∂ψ)|ϑ,ϕ belongs to flux coordinates which satisfy
    # α = ϑ − χ(ψ) ϕ where α is the poloidal label of ψ,α Clebsch coordinates.
    # Choosing χ = ι implies ϑ, ϕ are PEST angles.
    # ∂G/∂((λB₀)⁻¹) =     λ²B₀  ∫ dℓ (1 − λ|B|/2) / √(1 − λ|B|) ∂|B|/∂ψ / |B|
    # ∂V/∂((λB₀)⁻¹) = 3/2 λ²B₀  ∫ dℓ √(1 − λ|B|) K / |B|
    # ∂g/∂((λB₀)⁻¹) =     λ²B₀² ∫ dℓ (1 − λ|B|/2) / √(1 − λ|B|) |∇ψ| κ_g / |B|
    # tan(π/2 γ_c) =
    #              ∫ dℓ (1 − λ|B|/2) / √(1 − λ|B|) |∇ρ| κ_g / |B|
    #              ----------------------------------------------
    # (|∇ρ| ‖e_α|ρ,ϕ‖)ᵢ ∫ dℓ √(1 − λ|B|) [ (1 − λ|B|/2)/(1 − λ|B|) ∂|B|/∂ψ + K ] / |B|

    def d_v_tau(B, pitch):
        return safediv(2, jnp.sqrt(jnp.abs(1 - pitch * B)))

    def num(grad_rho_norm_kappa_g, B, pitch):
        return (
            safediv(1 - pitch * B / 2, jnp.sqrt(jnp.abs(1 - pitch * B)))
            * grad_rho_norm_kappa_g
            / B
        )

    def den(B_psi, K, B, pitch):
        return (
            jnp.sqrt(jnp.abs(1 - pitch * B))
            * (safediv(1 - pitch * B / 2, 1 - pitch * B) * B_psi + K)
            / B
        )

    def compute(data):
        """∫ dλ ∑ⱼ [v τ γ_c²]ⱼ."""
        # Note v τ = 4λ⁻²B₀⁻¹ ∂I/∂((λB₀)⁻¹) where v is the particle velocity,
        # τ is the bounce time, and I is defined in Nemov eq. 36.
        bounce = Bounce1D(grid, data, quad, is_reshaped=True)
        v_tau = bounce.integrate(
            d_v_tau, data["pitch_inv"], batch=batch, num_well=num_well
        )
        gamma_c = (
            2
            / jnp.pi
            * jnp.arctan(
                safediv(
                    bounce.integrate(
                        num,
                        data["pitch_inv"],
                        data["|grad(rho)|*kappa_g"],
                        batch=batch,
                        num_well=num_well,
                    ),
                    bounce.integrate(
                        den,
                        data["pitch_inv"],
                        [data["|B|_psi|v,p"], data["K"]],
                        batch=batch,
                        num_well=num_well,
                        weight=data["weight"],
                    ),
                )
            )
        )
        y = data["pitch_inv"] ** (-2) * (v_tau * gamma_c**2).sum(axis=-1)
        # The integrand is piecewise continuous and likely poorly approximated by a
        # polynomial. Composite quadrature should perform better than higher order
        # methods.
        return trapezoid(y=y, x=data["pitch_inv"])

    _data = {  # noqa: unused dependency
        name: Bounce1D.reshape_data(grid, data[name])
        for name in Bounce1D.required_names
    }
    _data["|grad(rho)|*kappa_g"] = Bounce1D.reshape_data(
        grid, data["|grad(rho)|"] * data["kappa_g"]
    )
    _data["|B|_psi|v,p"] = Bounce1D.reshape_data(
        grid, data["|B|_r|v,p"] / data["psi_r"]
    )
    _data["weight"] = Bounce1D.reshape_data(
        grid, data["|grad(rho)|"] * data["|e_alpha|r,p|"]
    )
    _data["K"] = Bounce1D.reshape_data(
        grid,
        # TODO: Confirm if K is smoother than individual components.
        #  If not, should spline separately.
        data["iota_r"] * dot(cross(data["e^rho"], data["b"]), data["grad(phi)"])
        # Behaves as log derivative if one ignores the issue of an argument with units.
        # Smoothness guaranteed by + lower bound of argument ∂log(|B|²/B^ϕ)/∂ψ |B|.
        # Note that Nemov assumes B^ϕ > 0; this is not true in DESC, but we account
        # for that in this computation.
        - (2 * data["|B|_r|v,p"] - data["|B|"] * data["B^phi_r|v,p"] / data["B^phi"])
        / data["psi_r"],
    )
    _data["pitch_inv"] = _get_pitch_inv(grid, data, num_pitch)
    out = _poloidal_mean(grid, map2(compute, _data))
    data["Gamma_c Nemov"] = jnp.pi / (8 * 2**0.5) * grid.expand(out) / data["<L|r,a>"]
    return data<|MERGE_RESOLUTION|>--- conflicted
+++ resolved
@@ -20,30 +20,7 @@
 from ..integrals.quad_utils import leggauss_lob
 from ..utils import cross, dot, map2, safediv
 from .data_index import register_compute_fun
-<<<<<<< HEAD
-
-
-def _poloidal_mean(grid, f):
-    """Integrate f over poloidal angle and divide by 2π."""
-    assert f.shape[0] == grid.num_poloidal
-    if grid.num_poloidal == 1:
-        return f.squeeze(axis=0)
-    if not hasattr(grid, "spacing"):
-        return f.mean(axis=0)
-    assert grid.is_meshgrid
-    dp = grid.compress(grid.spacing[:, 1], surface_label="poloidal")
-    return f.T.dot(dp) / jnp.sum(dp)
-
-
-def _get_pitch_inv(grid, data, num_pitch):
-    # TODO: Try Gauss-Chebyshev quadrature after automorphism arcsin to
-    #   make nodes more evenly spaced for effective ripple.
-    return get_pitch_inv(
-        grid.compress(data["min_tz |B|"]), grid.compress(data["max_tz |B|"]), num_pitch
-    )[jnp.newaxis]
-=======
 from .utils import _get_pitch_inv, _poloidal_mean
->>>>>>> 3b5441f0
 
 
 @register_compute_fun(
