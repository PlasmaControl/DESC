"""Functions for perturbing equilibria."""

import warnings

from termcolor import colored

from desc.backend import jnp, put, use_jax
from desc.compute import arg_order, profile_names
from desc.objectives import (
    BoundaryRSelfConsistency,
    BoundaryZSelfConsistency,
    get_fixed_boundary_constraints,
)
from desc.objectives.utils import (
    align_jacobian,
    factorize_linear_constraints,
    maybe_add_self_consistency,
)
from desc.optimize.tr_subproblems import trust_region_step_exact_svd
from desc.optimize.utils import compute_jac_scale, evaluate_quadratic_form_jac
from desc.utils import Timer, get_instance

__all__ = ["get_deltas", "perturb", "optimal_perturb"]


def get_deltas(things1, things2):
    """Compute differences between parameters for perturbations.

    Parameters
    ----------
    things1, things2 : dict
        should be dictionary with keys "surface", "iota", "pressure", etc.
        Values should be objects of the appropriate type (Surface, Profile).
        Finds deltas for a perturbation going from things1 to things2.
        Should have same keys in both dictionaries.

    Returns
    -------
    deltas : dict of ndarray
        deltas to pass in to perturb

    """
    deltas = {}
    assert things1.keys() == things2.keys(), "Must have same keys in both dictionaries"

    if "surface" in things1:
        s1 = things1.pop("surface")
        s2 = things2.pop("surface")
        if s1 is not None and s2 is not None:
            s1 = s1.copy()
            s2 = s2.copy()
            s1.change_resolution(s2.L, s2.M, s2.N)
            if not jnp.allclose(s2.R_lmn, s1.R_lmn):
                deltas["Rb_lmn"] = s2.R_lmn - s1.R_lmn
            if not jnp.allclose(s2.Z_lmn, s1.Z_lmn):
                deltas["Zb_lmn"] = s2.Z_lmn - s1.Z_lmn

    for key, val in profile_names.items():
        if key in things1:
            t1 = things1.pop(key)
            t2 = things2.pop(key)
            if t1 is not None and t2 is not None:
                t1 = t1.copy()
                t2 = t2.copy()
                if hasattr(t1, "change_resolution") and hasattr(t2, "basis"):
                    t1.change_resolution(t2.basis.L)
                if not jnp.allclose(t2.params, t1.params):
                    deltas[val] = t2.params - t1.params

    if "Psi" in things1:
        psi1 = things1.pop("Psi")
        psi2 = things2.pop("Psi")
        if psi1 is not None and not jnp.allclose(psi2, psi1):
            deltas["Psi"] = psi2 - psi1

    assert len(things1) == 0, "get_deltas got an unexpected key: {}".format(
        things1.keys()
    )
    return deltas


def perturb(  # noqa: C901 - FIXME: break this up into simpler pieces
    eq,
    objective,
    constraints,
    deltas,
    order=2,
    tr_ratio=0.1,
    weight="auto",
    include_f=True,
    verbose=1,
    copy=True,
):
    """Perturb an Equilibrium with respect to input parameters.

    Parameters
    ----------
    eq : Equilibrium
        Equilibrium to perturb.
    objective : ObjectiveFunction
        Objective function to satisfy.
    constraints : tuple of Objective, optional
        List of objectives to be used as constraints during perturbation.
    deltas : dict of ndarray
        Deltas for perturbations. Keys should names of Equilibrium attributes ("p_l",
        "Rb_lmn", "L_lmn" etc.) and values of arrays of desired change in the attribute.
    order : {0,1,2,3}
        Order of perturbation (0=none, 1=linear, 2=quadratic, etc.)
    tr_ratio : float or array of float
        Radius of the trust region, as a fraction of ||x||.
        Enforces ||dx1|| <= tr_ratio*||x|| and ||dx2|| <= tr_ratio*||dx1||.
        If a scalar, uses the same ratio for all steps. If an array, uses the first
        element for the first step and so on.
    weight : ndarray, "auto", or None, optional
        1d or 2d array for weighted least squares. 1d arrays are turned into diagonal
        matrices. Default is to weight by (mode number)**2. None applies no weighting.
    include_f : bool, optional
        Whether to include the 0th order objective residual in the perturbation
        equation. Including this term can improve force balance if the perturbation
        step is large, but can result in too large a step if the perturbation is small.
    verbose : int
        Level of output.
    copy : bool
        Whether to perturb the input equilibrium (False) or make a copy (True, Default).

    Returns
    -------
    eq_new : Equilibrium
        Perturbed equilibrium.

    """
    if not use_jax:
        warnings.warn(
            colored(
                "Computing perturbations with finite differences can be "
                + "highly inaccurate. Consider using JAX for exact derivatives.",
                "yellow",
            )
        )
    if jnp.isscalar(tr_ratio):
        tr_ratio = tr_ratio * jnp.ones(order)
    elif len(tr_ratio) < order:
        raise ValueError(
            "Got only {} tr_ratios for order {} perturbations.".format(
                len(tr_ratio), order
            )
        )
    # remove deltas that are zero
    deltas = {key: val for key, val in deltas.items() if jnp.any(val)}

    # make sure things are at least 1D for jnp.concatenate later
    # in case only a single delta is being passed
    for key in deltas.keys():
        deltas[key] = jnp.atleast_1d(deltas[key])

    if not objective.built:
        objective.build(eq, verbose=verbose)
    constraints = maybe_add_self_consistency(constraints)
    con_args = []
    for con in constraints:
        con_args += con.args
        if not con.built:
            con.build(eq, verbose=verbose)
    objective.set_args(*con_args)

    if objective.scalar:  # FIXME: change to num objectives >= num parameters
        raise AttributeError(
            "Cannot perturb with a scalar objective: {}.".format(objective)
        )

    if verbose > 0:
        print("Perturbing {}".format(", ".join(deltas.keys())))

    timer = Timer()
    timer.start("Total perturbation")

    if verbose > 0:
        print("Factorizing linear constraints")
    timer.start("linear constraint factorize")
<<<<<<< HEAD
    xp, A, Ainv, b, Z, unfixed_idx, project, recover = factorize_linear_constraints(
        constraints, objective.args, objective.dimensions
=======
    xp, _, _, Z, unfixed_idx, project, recover = factorize_linear_constraints(
        constraints, objective.args
>>>>>>> f67a7d94
    )
    timer.stop("linear constraint factorize")
    if verbose > 1:
        timer.disp("linear constraint factorize")

    # state vector
    x = objective.x(eq)
    x_reduced = project(x)
    x_norm = jnp.linalg.norm(x_reduced)

    # perturbation vectors
    dx1_reduced = jnp.zeros_like(x_reduced)
    dx2_reduced = jnp.zeros_like(x_reduced)
    dx3_reduced = jnp.zeros_like(x_reduced)

    # tangent vectors
    tangents = jnp.zeros((objective.dim_x,))
    if "Rb_lmn" in deltas.keys():
        con = get_instance(constraints, BoundaryRSelfConsistency)
        A = con.derivatives["jac"]["R_lmn"](
            *[jnp.zeros(con.dimensions[arg]) for arg in con.args]
        )
        A = (con.normalization * (A.T / con.weight)).T
        Ainv = jnp.linalg.pinv(A)
        dc = deltas["Rb_lmn"]
        tangents += jnp.eye(objective.dim_x)[:, objective.x_idx["R_lmn"]] @ Ainv @ dc
    if "Zb_lmn" in deltas.keys():
        con = get_instance(constraints, BoundaryZSelfConsistency)
        A = con.derivatives["jac"]["Z_lmn"](
            *[jnp.zeros(con.dimensions[arg]) for arg in con.args]
        )
        A = (con.normalization * (A.T / con.weight)).T
        Ainv = jnp.linalg.pinv(A)
        dc = deltas["Zb_lmn"]
        tangents += jnp.eye(objective.dim_x)[:, objective.x_idx["Z_lmn"]] @ Ainv @ dc
    # all other perturbations besides the boundary
    other_args = [arg for arg in arg_order if arg not in ["Rb_lmn", "Zb_lmn"]]
<<<<<<< HEAD
    if len(
        [arg for arg in other_args if arg in deltas.keys() and arg in objective.args]
    ):
        dc = np.concatenate(
=======
    if len([arg for arg in other_args if arg in deltas.keys()]):
        dc = jnp.concatenate(
>>>>>>> f67a7d94
            [
                deltas[arg]
                for arg in other_args
                if arg in deltas.keys() and arg in objective.args
            ]
        )
        x_idx = jnp.concatenate(
            [
                objective.x_idx[arg]
                for arg in other_args
                if arg in deltas.keys() and arg in objective.args
            ]
        )
        x_idx = jnp.sort(x_idx)
        tangents += jnp.eye(objective.dim_x)[:, x_idx] @ dc

    # 1st order
    if order > 0:

        if (weight is None) or (weight == "auto"):
            w = jnp.ones((objective.dim_x,))
            if weight == "auto" and (("p_l" in deltas) or ("i_l" in deltas)):
                w = put(
                    w,
                    objective.x_idx["R_lmn"],
                    (abs(eq.R_basis.modes[:, :2]).sum(axis=1) + 1),
                )
                w = put(
                    w,
                    objective.x_idx["Z_lmn"],
                    (abs(eq.Z_basis.modes[:, :2]).sum(axis=1) + 1),
                )
                w = put(
                    w,
                    objective.x_idx["L_lmn"],
                    (abs(eq.L_basis.modes[:, :2]).sum(axis=1) + 1),
                )
            weight = w
        weight = jnp.atleast_1d(weight)
        assert (
            len(weight) == objective.dim_x
        ), "Size of weight supplied to perturbation does not match objective.dim_x."
        if weight.ndim == 1:
            weight = weight[unfixed_idx]
            weight = jnp.diag(weight)
        else:
            weight = weight[unfixed_idx, unfixed_idx]
        W = Z.T @ weight @ Z
        scale_inv = W
        scale = jnp.linalg.inv(scale_inv)

        # 1st partial derivatives wrt both state vector (x) and input parameters (c)
        if verbose > 0:
            print("Computing df")
        timer.start("df computation")
        Jx = objective.jac(x)
        Jx_reduced = Jx[:, unfixed_idx] @ Z @ scale
        RHS1 = objective.jvp(tangents, x)
        if include_f:
            f = objective.compute(x)
            RHS1 += f
        timer.stop("df computation")
        if verbose > 1:
            timer.disp("df computation")

        if verbose > 0:
            print("Factoring df")
        timer.start("df/dx factorization")
        u, s, vt = jnp.linalg.svd(Jx_reduced, full_matrices=False)
        timer.stop("df/dx factorization")
        if verbose > 1:
            timer.disp("df/dx factorization")

        dx1_h, hit, alpha = trust_region_step_exact_svd(
            RHS1,
            u,
            s,
            vt.T,
            tr_ratio[0] * jnp.linalg.norm(scale_inv @ x_reduced),
            initial_alpha=None,
            rtol=0.01,
            max_iter=10,
        )
        dx1_reduced = scale @ dx1_h
        dx1 = recover(dx1_reduced) - xp

    # 2nd order
    if order > 1:

        # 2nd partial derivatives wrt both state vector (x) and input parameters (c)
        if verbose > 0:
            print("Computing d^2f")
        timer.start("d^2f computation")
        tangents += dx1
        RHS2 = 0.5 * objective.jvp((tangents, tangents), x)
        timer.stop("d^2f computation")
        if verbose > 1:
            timer.disp("d^2f computation")

        dx2_h, hit, alpha = trust_region_step_exact_svd(
            RHS2,
            u,
            s,
            vt.T,
            tr_ratio[1] * jnp.linalg.norm(dx1_h),
            initial_alpha=alpha / tr_ratio[1],
            rtol=0.01,
            max_iter=10,
        )
        dx2_reduced = scale @ dx2_h
        dx2 = recover(dx2_reduced) - xp

    # 3rd order
    if order > 2:

        # 3rd partial derivatives wrt both state vector (x) and input parameters (c)
        if verbose > 0:
            print("Computing d^3f")
        timer.start("d^3f computation")
        RHS3 = (1 / 6) * objective.jvp((tangents, tangents, tangents), x)
        RHS3 += objective.jvp((dx2, tangents), x)
        timer.stop("d^3f computation")
        if verbose > 1:
            timer.disp("d^3f computation")

        dx3_h, hit, alpha = trust_region_step_exact_svd(
            RHS3,
            u,
            s,
            vt.T,
            tr_ratio[2] * jnp.linalg.norm(dx2_h),
            initial_alpha=alpha / tr_ratio[2],
            rtol=0.01,
            max_iter=10,
        )
        dx3_reduced = scale @ dx3_h

    if order > 3:
        raise ValueError(
            "Higher-order perturbations not yet implemented: {}".format(order)
        )

    if copy:
        eq_new = eq.copy()
    else:
        eq_new = eq

    # update perturbation attributes
    for key, value in deltas.items():
        if key in arg_order:
            setattr(eq_new, key, getattr(eq_new, key) + value)
    for constraint in constraints:
        constraint.update_target(eq_new)
<<<<<<< HEAD
    xp, A, Ainv, b, Z, unfixed_idx, project, recover = factorize_linear_constraints(
        constraints, objective.args, objective.dimensions
=======
    xp, _, _, Z, unfixed_idx, project, recover = factorize_linear_constraints(
        constraints, objective.args
>>>>>>> f67a7d94
    )

    # update other attributes
    dx_reduced = dx1_reduced + dx2_reduced + dx3_reduced
    x_new = recover(x_reduced + dx_reduced)
    args = objective.unpack_state(x_new)
    for key, value in args.items():
        if key not in deltas:
            value = put(  # parameter values below threshold are set to 0
                value, jnp.where(jnp.abs(value) < 10 * jnp.finfo(value.dtype).eps)[0], 0
            )
            # don't set nonexistent profile (values are empty ndarrays)
            if value.size:
                setattr(eq_new, key, value)

    timer.stop("Total perturbation")
    if verbose > 0:
        print("||dx||/||x|| = {:10.3e}".format(jnp.linalg.norm(dx_reduced) / x_norm))
    if verbose > 1:
        timer.disp("Total perturbation")

    return eq_new


def optimal_perturb(  # noqa: C901 - FIXME: break this up into simpler pieces
    eq,
    objective_f,
    objective_g,
    dR=False,
    dZ=False,
    dL=False,
    dp=False,
    di=False,
    dPsi=False,
    dRb=False,
    dZb=False,
    subspace=None,
    order=2,
    tr_ratio=[0.1, 0.25],
    cutoff=None,
    verbose=1,
    copy=True,
):
    """Perturb an Equilibrium with respect to input parameters to optimize an objective.

    Parameters
    ----------
    eq : Equilibrium
        Equilibrium to perturb.
    objective_f : ObjectiveFunction
        Objective function to satisfy.
    objective_g : ObjectiveFunction
        Objective function to optimize.
    dR, dZ, dL, dp, di, dPsi, dRb, dZb : ndarray or bool, optional
        Array of indices of modes to include in the perturbations of R, Z, lambda,
        pressure, rotational transform, total magnetic flux, R_boundary, and Z_boundary.
        Setting to True (False) includes (excludes) all modes.
    subspace : ndarray, optional
        Transform matrix to give a subspace from the full parameter space.
        Can be used to enforce custom optimization constraints.
    order : {0,1,2,3}
        Order of perturbation (0=none, 1=linear, 2=quadratic, etc.)
    tr_ratio : float or array of float
        Radius of the trust region, as a fraction of ||x||.
        Enforces ||dx1|| <= tr_ratio*||x|| and ||dx2|| <= tr_ratio*||dx1||.
        If a scalar, uses the same ratio for all steps. If an array, uses the first
        element for the first step and so on. Note that ||X|| uses a scaled norm,
        weighted by the jacobian.
    cutoff : float
        Relative cutoff for small singular values in pseudo-inverse.
        Default is np.finfo(A.dtype).eps*max(A.shape) where A is the Jacobian matrix.
    verbose : int
        Level of output.
    copy : bool
        Whether to perturb the input equilibrium (False) or make a copy (True, Default).

    Returns
    -------
    eq_new : Equilibrium
        optimized equilibrium

    """
    if not use_jax:
        warnings.warn(
            colored(
                "Computing perturbations with finite differences can be "
                + "highly inaccurate. Consider using JAX for exact derivatives.",
                "yellow",
            )
        )
    if jnp.isscalar(tr_ratio):
        tr_ratio = tr_ratio * jnp.ones(order)
    elif len(tr_ratio) < order:
        raise ValueError(
            "Got only {} tr_ratios for order {} perturbations.".format(
                len(tr_ratio), order
            )
        )

    if not objective_f.built:
        objective_f.build(eq, verbose=verbose)
    if not objective_g.built:
        objective_g.build(eq, verbose=verbose)

    deltas = {}
    if type(dR) is bool or dR is None:
        if dR is True:
            deltas["R_lmn"] = jnp.ones((objective_f.dimensions["R_lmn"],), dtype=bool)
    elif jnp.any(dR):
        deltas["R_lmn"] = dR
    if type(dZ) is bool or dZ is None:
        if dZ is True:
            deltas["Z_lmn"] = jnp.ones((objective_f.dimensions["Z_lmn"],), dtype=bool)
    elif jnp.any(dZ):
        deltas["Z_lmn"] = dZ
    if type(dL) is bool or dL is None:
        if dL is True:
            deltas["L_lmn"] = jnp.ones((objective_f.dimensions["L_lmn"],), dtype=bool)
    elif jnp.any(dL):
        deltas["L_lmn"] = dL
    if type(dp) is bool or dp is None:
        if dp is True:
            deltas["p_l"] = jnp.ones((objective_f.dimensions["p_l"],), dtype=bool)
    elif jnp.any(dp):
        deltas["p_l"] = dp
    if type(di) is bool or di is None:
        if di is True:
            deltas["i_l"] = jnp.ones((objective_f.dimensions["i_l"],), dtype=bool)
    elif jnp.any(di):
        deltas["i_l"] = di
    if type(dPsi) is bool or dPsi is None:
        if dPsi is True:
            deltas["Psi"] = jnp.ones((objective_f.dimensions["Psi"],), dtype=bool)
    if type(dRb) is bool or dRb is None:
        if dRb is True:
            deltas["Rb_lmn"] = jnp.ones((objective_f.dimensions["Rb_lmn"],), dtype=bool)
    elif jnp.any(dRb):
        deltas["Rb_lmn"] = dRb
    if type(dZb) is bool or dZb is None:
        if dZb is True:
            deltas["Zb_lmn"] = jnp.ones((objective_f.dimensions["Zb_lmn"],), dtype=bool)
    elif jnp.any(dZb):
        deltas["Zb_lmn"] = dZb

    if not len(deltas):
        raise ValueError("At least one input must be a free variable for optimization.")

    if verbose > 0:
        print("Perturbing {}".format(", ".join(deltas.keys())))

    timer = Timer()
    timer.start("Total perturbation")

    # parameter vector
    c = jnp.array([])
    c_idx = jnp.array([], dtype=bool)
    for key, value in deltas.items():
        c_idx = jnp.append(c_idx, jnp.where(value)[0] + c.size)
        c = jnp.concatenate((c, getattr(eq, key)))

    # optimization subspace matrix
    if subspace is None:
        subspace = jnp.eye(c.size)[:, c_idx]
    dim_c, dim_opt = subspace.shape

    if dim_c != c.size:
        raise ValueError(
            "Invalid dimension: opt_subspace must have {} rows.".format(c.size)
        )
    if verbose > 0:
        print("Number of parameters: {}".format(dim_opt))
        print("Number of objectives: {}".format(objective_g.dim_f))

    # FIXME: generalize to other constraints
    constraints = get_fixed_boundary_constraints(
        iota=eq.iota is not None, kinetic=eq.electron_temperature is not None
    )
<<<<<<< HEAD
    for constraint in constraints:
        if not constraint.built:
            constraint.build(eq, verbose=verbose)
    xp, A, Ainv, b, Z, unfixed_idx, project, recover = factorize_linear_constraints(
        constraints, objective_f.args, objective_f.dimensions
    )
=======
    constraints = maybe_add_self_consistency(constraints)
    con_args = []
    for con in constraints:
        con_args += con.args
        if not con.built:
            con.build(eq, verbose=verbose)
    con_args += objective_f.args + objective_g.args
    objective_f.set_args(*con_args)
    objective_g.set_args(*con_args)

    (
        xp,
        _,
        _,
        Z,
        unfixed_idx,
        project,
        recover,
    ) = factorize_linear_constraints(constraints, objective_f.args)
>>>>>>> f67a7d94

    # state vector
    xf = objective_f.x(eq)
    xg = objective_g.x(eq)

    x_reduced = project(xf)

    # perturbation vectors
    dc1 = 0
    dc2 = 0
    dx1_reduced = 0
    dx2_reduced = 0

    # dx/dx_reduced
    dxdx_reduced = jnp.eye(objective_f.dim_x)[:, unfixed_idx] @ Z

    # dx/dc
    dxdc = jnp.zeros((objective_f.dim_x, 0))
    if len(
        [
            arg
            for arg in ("R_lmn", "Z_lmn", "L_lmn", "p_l", "i_l", "Psi")
            if arg in deltas.keys()
        ]
    ):
        x_idx = jnp.concatenate(
            [objective_f.x_idx[arg] for arg in arg_order if arg in deltas.keys()]
        )
        x_idx = jnp.sort(x_idx)
        dxdc = jnp.eye(objective_f.dim_x)[:, x_idx]
    if "Rb_lmn" in deltas.keys():
        con = get_instance(constraints, BoundaryRSelfConsistency)
        A = con.derivatives["jac"]["R_lmn"](
            *[jnp.zeros(con.dimensions[arg]) for arg in con.args]
        )
        A = (con.normalization * (A.T / con.weight)).T
        Ainv = jnp.linalg.pinv(A)
        dxdRb = jnp.eye(objective_f.dim_x)[:, objective_f.x_idx["R_lmn"]] @ Ainv
        dxdc = jnp.hstack((dxdc, dxdRb))
    if "Zb_lmn" in deltas.keys():
        con = get_instance(constraints, BoundaryZSelfConsistency)
        A = con.derivatives["jac"]["Z_lmn"](
            *[jnp.zeros(con.dimensions[arg]) for arg in con.args]
        )
        A = (con.normalization * (A.T / con.weight)).T
        Ainv = jnp.linalg.pinv(A)
        dxdZb = jnp.eye(objective_f.dim_x)[:, objective_f.x_idx["Z_lmn"]] @ Ainv
        dxdc = jnp.hstack((dxdc, dxdZb))

    # 1st order
    if order > 0:

        f = objective_f.compute(xf)
        g = objective_g.compute(xg)

        # 1st partial derivatives of f objective wrt x
        if verbose > 0:
            print("Computing df")
        timer.start("df computation")
        Fx = objective_f.jac(xf)
        Fx = align_jacobian(Fx, objective_f, objective_g)
        timer.stop("df computation")
        if verbose > 1:
            timer.disp("df computation")

        # 1st partial derivatives of g objective wrt x
        if verbose > 0:
            print("Computing dg")
        timer.start("dg computation")
        Gx = objective_g.jac(xg)
        Gx = align_jacobian(Gx, objective_g, objective_f)
        timer.stop("dg computation")
        if verbose > 1:
            timer.disp("dg computation")

        # projections onto optimization space
        Fx_reduced = Fx[:, unfixed_idx] @ Z
        Gx_reduced = Gx[:, unfixed_idx] @ Z
        Fc = Fx @ dxdc
        Gc = Gx @ dxdc

        # some scaling to improve conditioning and rescale trust region
        wf, _ = compute_jac_scale(Fx_reduced)
        wg, _ = compute_jac_scale(Gx_reduced)
        wx = wf + wg
        Fxh = Fx_reduced * wx
        Gxh = Gx_reduced * wx
        if cutoff is None:
            cutoff = jnp.finfo(Fx_reduced.dtype).eps * max(Fx_reduced.shape)
        uf, sf, vtf = jnp.linalg.svd(Fxh, full_matrices=False)
        sf += sf[-1]  # add a tiny bit of regularization
        sfi = jnp.where(sf < cutoff * sf[0], 0, 1 / sf)
        Fxh_inv = vtf.T @ (sfi[..., jnp.newaxis] * uf.T)

        GxFx = Gxh @ Fxh_inv
        LHS = GxFx @ Fc - Gc
        RHS_1g = g - GxFx @ f

        # scaling for c
        # approx dc/dx at const f
        dcdx_f = jnp.linalg.lstsq(Fc, Fx_reduced, rcond=None)[0]
        wc, _ = compute_jac_scale(dcdx_f.T)
        LHSh = LHS * wc
        # restrict to optimization subspace
        LHS_opt = LHSh @ subspace

        if verbose > 0:
            print("Factoring LHS")
        timer.start("LHS factorization")
        ug, sg, vtg = jnp.linalg.svd(LHS_opt, full_matrices=False)
        timer.stop("LHS factorization")
        if verbose > 1:
            timer.disp("LHS factorization")

        c_norm = jnp.linalg.norm(dcdx_f @ x_reduced)
        x_norm = jnp.linalg.norm(wx * x_reduced)

        dc1h_opt, bound_hit, _ = trust_region_step_exact_svd(
            -RHS_1g,
            ug,
            sg,
            vtg.T,
            tr_ratio[0] * c_norm,
            initial_alpha=None,
            rtol=0.01,
            max_iter=10,
        )

        dc1h = dc1h_opt @ subspace.T
        dc1 = dc1h * wc
        RHS_1f = -f - Fc @ dc1

        dx1h_reduced, _, _ = trust_region_step_exact_svd(
            -RHS_1f,
            uf,
            sf,
            vtf.T,
            tr_ratio[0] * x_norm,
            initial_alpha=None,
            rtol=0.01,
            max_iter=10,
        )
        dx1_reduced = dx1h_reduced * wx
    # 2nd order
    if order > 1:

        idx = jnp.array([], dtype=int)
        for arg in objective_f.args:
            if arg not in objective_g.args:
                idx = jnp.concatenate((idx, objective_f.x_idx[arg]))
        dxf_dxg = jnp.delete(jnp.eye(objective_f.dim_x), idx, 1)

        # 2nd partial derivatives of f objective wrt both x and c
        if verbose > 0:
            print("Computing d^2f")
        timer.start("d^2f computation")
        tangents_f = dxdx_reduced @ dx1_reduced + dxdc @ dc1
        RHS_2f = -0.5 * objective_f.jvp((tangents_f, tangents_f), xf)
        timer.stop("d^2f computation")
        if verbose > 1:
            timer.disp("d^2f computation")

        # 2nd partial derivatives of g objective wrt both x and c
        if verbose > 0:
            print("Computing d^2g")
        timer.start("d^2g computation")
        tangents_g = (dxdx_reduced @ dx1_reduced + dxdc @ dc1) @ dxf_dxg
        RHS_2g = 0.5 * objective_g.jvp((tangents_g, tangents_g), xg) + GxFx @ RHS_2f
        timer.stop("d^2g computation")
        if verbose > 1:
            timer.disp("d^2g computation")

        dc2h_opt, _, _ = trust_region_step_exact_svd(
            -RHS_2g,
            ug,
            sg,
            vtg.T,
            tr_ratio[1] * jnp.linalg.norm(dc1h_opt),
            initial_alpha=None,
            rtol=0.01,
            max_iter=10,
        )

        dc2h = dc2h_opt @ subspace.T
        dc2 = dc2h * wc
        RHS_2f += -Fc @ dc2

        dx2h_reduced, _, _ = trust_region_step_exact_svd(
            -RHS_2f,
            uf,
            sf,
            vtf.T,
            tr_ratio[1] * jnp.linalg.norm(dx1h_reduced),
            initial_alpha=None,
            rtol=0.01,
            max_iter=10,
        )
        dx2_reduced = dx2h_reduced * wx
    if order > 2:
        raise ValueError(
            "Higher-order perturbations not yet implemented: {}".format(order)
        )

    if copy:
        eq_new = eq.copy()
    else:
        eq_new = eq

    dc = dc1 + dc2
    dc_opt = dc @ subspace

    # update perturbation attributes
    idx0 = 0
    for key, value in deltas.items():
        setattr(eq_new, key, getattr(eq_new, key) + dc[idx0 : idx0 + len(value)])
        idx0 += len(value)
    for constraint in constraints:
        constraint.update_target(eq_new)
<<<<<<< HEAD
    xp, A, Ainv, b, Z, unfixed_idx, project, recover = factorize_linear_constraints(
        constraints, objective_f.args, objective_f.dimensions
=======
    xp, _, _, Z, unfixed_idx, project, recover = factorize_linear_constraints(
        constraints, objective_f.args
>>>>>>> f67a7d94
    )

    # update other attributes
    dx_reduced = dx1_reduced + dx2_reduced
    x_new = recover(x_reduced + dx_reduced)
    args = objective_f.unpack_state(x_new)
    for key, value in args.items():
        if key not in deltas:
            value = put(  # parameter values below threshold are set to 0
                value, jnp.where(jnp.abs(value) < 10 * jnp.finfo(value.dtype).eps)[0], 0
            )
            # don't set nonexistent profile (values are empty ndarrays)
            if value.size:
                setattr(eq_new, key, value)

    predicted_reduction = -evaluate_quadratic_form_jac(LHS, -RHS_1g.T @ LHS, dc)

    timer.stop("Total perturbation")
    if verbose > 0:
        print(
            "||dc||/||c|| = {:10.3e}".format(jnp.linalg.norm(dc) / jnp.linalg.norm(c))
        )
        print(
            "||dx||/||x|| = {:10.3e}".format(
                jnp.linalg.norm(dx_reduced) / jnp.linalg.norm(x_reduced)
            )
        )
    if verbose > 1:
        timer.disp("Total perturbation")

    return eq_new, predicted_reduction, dc_opt, dc, jnp.linalg.norm(c), bound_hit<|MERGE_RESOLUTION|>--- conflicted
+++ resolved
@@ -177,13 +177,8 @@
     if verbose > 0:
         print("Factorizing linear constraints")
     timer.start("linear constraint factorize")
-<<<<<<< HEAD
-    xp, A, Ainv, b, Z, unfixed_idx, project, recover = factorize_linear_constraints(
+    xp, _, _, Z, unfixed_idx, project, recover = factorize_linear_constraints(
         constraints, objective.args, objective.dimensions
-=======
-    xp, _, _, Z, unfixed_idx, project, recover = factorize_linear_constraints(
-        constraints, objective.args
->>>>>>> f67a7d94
     )
     timer.stop("linear constraint factorize")
     if verbose > 1:
@@ -221,15 +216,10 @@
         tangents += jnp.eye(objective.dim_x)[:, objective.x_idx["Z_lmn"]] @ Ainv @ dc
     # all other perturbations besides the boundary
     other_args = [arg for arg in arg_order if arg not in ["Rb_lmn", "Zb_lmn"]]
-<<<<<<< HEAD
     if len(
         [arg for arg in other_args if arg in deltas.keys() and arg in objective.args]
     ):
         dc = np.concatenate(
-=======
-    if len([arg for arg in other_args if arg in deltas.keys()]):
-        dc = jnp.concatenate(
->>>>>>> f67a7d94
             [
                 deltas[arg]
                 for arg in other_args
@@ -383,13 +373,8 @@
             setattr(eq_new, key, getattr(eq_new, key) + value)
     for constraint in constraints:
         constraint.update_target(eq_new)
-<<<<<<< HEAD
-    xp, A, Ainv, b, Z, unfixed_idx, project, recover = factorize_linear_constraints(
+    xp, _, _, Z, unfixed_idx, project, recover = factorize_linear_constraints(
         constraints, objective.args, objective.dimensions
-=======
-    xp, _, _, Z, unfixed_idx, project, recover = factorize_linear_constraints(
-        constraints, objective.args
->>>>>>> f67a7d94
     )
 
     # update other attributes
@@ -567,14 +552,6 @@
     constraints = get_fixed_boundary_constraints(
         iota=eq.iota is not None, kinetic=eq.electron_temperature is not None
     )
-<<<<<<< HEAD
-    for constraint in constraints:
-        if not constraint.built:
-            constraint.build(eq, verbose=verbose)
-    xp, A, Ainv, b, Z, unfixed_idx, project, recover = factorize_linear_constraints(
-        constraints, objective_f.args, objective_f.dimensions
-    )
-=======
     constraints = maybe_add_self_consistency(constraints)
     con_args = []
     for con in constraints:
@@ -585,16 +562,9 @@
     objective_f.set_args(*con_args)
     objective_g.set_args(*con_args)
 
-    (
-        xp,
-        _,
-        _,
-        Z,
-        unfixed_idx,
-        project,
-        recover,
-    ) = factorize_linear_constraints(constraints, objective_f.args)
->>>>>>> f67a7d94
+    xp, _, _, Z, unfixed_idx, project, recover = factorize_linear_constraints(
+        constraints, objective_f.args, objective_f.dimensions
+    )
 
     # state vector
     xf = objective_f.x(eq)
@@ -813,13 +783,8 @@
         idx0 += len(value)
     for constraint in constraints:
         constraint.update_target(eq_new)
-<<<<<<< HEAD
-    xp, A, Ainv, b, Z, unfixed_idx, project, recover = factorize_linear_constraints(
+    xp, _, _, Z, unfixed_idx, project, recover = factorize_linear_constraints(
         constraints, objective_f.args, objective_f.dimensions
-=======
-    xp, _, _, Z, unfixed_idx, project, recover = factorize_linear_constraints(
-        constraints, objective_f.args
->>>>>>> f67a7d94
     )
 
     # update other attributes
