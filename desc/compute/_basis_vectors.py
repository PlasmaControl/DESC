--- conflicted
+++ resolved
@@ -573,10 +573,6 @@
 
 
 @register_compute_fun(
-<<<<<<< HEAD
-    name="e_zeta x e_rho",
-    label="\\mathbf{e}_{\\zeta} \\times \\mathbf{e}_{\\rho}",
-=======
     name="e^vartheta",
     label="\\mathbf{e}^{\\vartheta}",
     units="m^{-1}",
@@ -706,9 +702,8 @@
 
 
 @register_compute_fun(
-    name="e^theta*sqrt(g)",
-    label="\\mathbf{e}^{\\theta} \\sqrt{g}",
->>>>>>> 65f8c354
+    name="e_zeta x e_rho",
+    label="\\mathbf{e}_{\\zeta} \\times \\mathbf{e}_{\\rho}",
     units="m^{2}",
     units_long="square meters",
     description="θ surface area vector",
@@ -4018,7 +4013,6 @@
     return data
 
 
-<<<<<<< HEAD
 @register_compute_fun(
     name="n_rho x grad(theta)",
     label="\\Vert \\mathbf{e}^{\\rho} \\Vert^{-1} \\mathbf{e}^{\\rho} "
@@ -4026,57 +4020,11 @@
     units="m^{-1}",
     units_long="inverse meters",
     description="Rotated surface gradient of poloidal angle.",
-=======
-##################################################################################
-##########---------------HIGHER-ORDER DERIVATIVES (PEST)---------------###########
-##################################################################################
-
-
-# TODO: Generalize for a general zeta before #568
-@register_compute_fun(
-    name="(e_theta_PEST_v)|PEST",
-    label="(\\partial_{\\vartheta}|_{\\rho, \\phi}"
-    "(\\mathbf{e}_{\\vartheta})|_{\\rho \\phi})",
-    units="m",
-    units_long="meters",
-    description="Derivative of the covariant poloidal basis vector in"
-    "straight field line PEST coordinates (ρ,ϑ,ϕ) w.r.t straight field"
-    "line PEST theta coordinate. ϕ increases counterclockwise when viewed above"
-    "(cylindrical R,ϕ plane with Z out of page).",
-    dim=3,
-    params=[],
-    transforms={},
-    profiles=[],
-    coordinates="rtz",
-    data=["e_theta_t", "e_theta_PEST", "theta_PEST_t", "theta_PEST_tt"],
-    aliases=["(e_vartheta_v)|PEST"],
-)
-def _e_sub_vartheta_rp_vartheta_rp(params, transforms, profiles, data, **kwargs):
-    # constant ρ and ϕ
-    data["(e_theta_PEST_v)|PEST"] = (
-        data["e_theta_t"] - data["e_theta_PEST"] * data["theta_PEST_tt"][:, jnp.newaxis]
-    ) / (data["theta_PEST_t"] ** 2)[:, jnp.newaxis]
-    return data
-
-
-# TODO: Generalize for a general zeta before #568
-@register_compute_fun(
-    name="(e_theta_PEST_p)|PEST",
-    label="(\\partial_{\\phi} |_{\\rho, \\vartheta}"
-    " (\\mathbf{e}_{\\vartheta}|_{\\rho, \\phi}))",
-    units="m",
-    units_long="meters",
-    description="Derivative of the covariant poloidal basis vector in"
-    "straight field line PEST coordinates (ρ,ϑ,ϕ) w.r.t the cylindrical"
-    "toroidal angle. ϕ increases counterclockwise when viewed from above"
-    "(cylindrical R,ϕ plane with Z out of page).",
->>>>>>> 65f8c354
-    dim=3,
-    params=[],
-    transforms={},
-    profiles=[],
-    coordinates="rtz",
-<<<<<<< HEAD
+    dim=3,
+    params=[],
+    transforms={},
+    profiles=[],
+    coordinates="rtz",
     data=["e_zeta", "|e_theta x e_zeta|"],
     parameterization=[
         "desc.equilibrium.equilibrium.Equilibrium",
@@ -4097,7 +4045,95 @@
     units="m^{-1}",
     units_long="inverse meters",
     description="Rotated surface gradient of toroidal angle.",
-=======
+    dim=3,
+    params=[],
+    transforms={},
+    profiles=[],
+    coordinates="rtz",
+    data=["e_theta", "|e_theta x e_zeta|"],
+    axis_limit_data=["e_theta_r", "|e_theta x e_zeta|_r"],
+    parameterization=["desc.equilibrium.equilibrium.Equilibrium"],
+)
+def _surface_gradient_zeta(params, transforms, profiles, data, **kwargs):
+    data["n_rho x grad(zeta)"] = transforms["grid"].replace_at_axis(
+        safediv(-data["e_theta"], data["|e_theta x e_zeta|"][:, jnp.newaxis]),
+        lambda: -data["e_theta_r"] / data["|e_theta x e_zeta|_r"][:, jnp.newaxis],
+    )
+    return data
+
+
+@register_compute_fun(
+    name="n_rho x grad(zeta)",
+    label="\\Vert \\mathbf{e}^{\\rho} \\Vert^{-1} \\mathbf{e}^{\\rho} "
+    "\times \\mathbf{e}^{\\zeta}",
+    units="m^{-1}",
+    units_long="inverse meters",
+    description="Rotated surface gradient of toroidal angle.",
+    dim=3,
+    params=[],
+    transforms={},
+    profiles=[],
+    coordinates="rtz",
+    data=["e_theta", "|e_theta x e_zeta|"],
+    parameterization=["desc.geometry.surface.FourierRZToroidalSurface"],
+)
+def _surface_gradient_zeta_FourierRZToroidalSurface(
+    params, transforms, profiles, data, **kwargs
+):
+    data["n_rho x grad(zeta)"] = safediv(
+        -data["e_theta"], data["|e_theta x e_zeta|"][:, jnp.newaxis]
+    )
+    return data
+
+
+##################################################################################
+##########---------------HIGHER-ORDER DERIVATIVES (PEST)---------------###########
+##################################################################################
+
+
+# TODO: Generalize for a general zeta before #568
+@register_compute_fun(
+    name="(e_theta_PEST_v)|PEST",
+    label="(\\partial_{\\vartheta}|_{\\rho, \\phi}"
+    "(\\mathbf{e}_{\\vartheta})|_{\\rho \\phi})",
+    units="m",
+    units_long="meters",
+    description="Derivative of the covariant poloidal basis vector in"
+    "straight field line PEST coordinates (ρ,ϑ,ϕ) w.r.t straight field"
+    "line PEST theta coordinate. ϕ increases counterclockwise when viewed above"
+    "(cylindrical R,ϕ plane with Z out of page).",
+    dim=3,
+    params=[],
+    transforms={},
+    profiles=[],
+    coordinates="rtz",
+    data=["e_theta_t", "e_theta_PEST", "theta_PEST_t", "theta_PEST_tt"],
+    aliases=["(e_vartheta_v)|PEST"],
+)
+def _e_sub_vartheta_rp_vartheta_rp(params, transforms, profiles, data, **kwargs):
+    # constant ρ and ϕ
+    data["(e_theta_PEST_v)|PEST"] = (
+        data["e_theta_t"] - data["e_theta_PEST"] * data["theta_PEST_tt"][:, jnp.newaxis]
+    ) / (data["theta_PEST_t"] ** 2)[:, jnp.newaxis]
+    return data
+
+
+# TODO: Generalize for a general zeta before #568
+@register_compute_fun(
+    name="(e_theta_PEST_p)|PEST",
+    label="(\\partial_{\\phi} |_{\\rho, \\vartheta}"
+    " (\\mathbf{e}_{\\vartheta}|_{\\rho, \\phi}))",
+    units="m",
+    units_long="meters",
+    description="Derivative of the covariant poloidal basis vector in"
+    "straight field line PEST coordinates (ρ,ϑ,ϕ) w.r.t the cylindrical"
+    "toroidal angle. ϕ increases counterclockwise when viewed from above"
+    "(cylindrical R,ϕ plane with Z out of page).",
+    dim=3,
+    params=[],
+    transforms={},
+    profiles=[],
+    coordinates="rtz",
     data=[
         "e_theta_z",
         "e_theta_PEST",
@@ -4181,11 +4217,6 @@
     units_long="meters",
     description="Derivative of the covariant poloidal PEST basis vector in"
     "straight field line PEST coordinates (ρ,ϑ,ϕ) w.r.t rho.",
-    dim=3,
-    params=[],
-    transforms={},
-    profiles=[],
-    coordinates="rtz",
     data=[
         "e_theta_r",  # in DESC coordinates
         "e_theta_PEST",
@@ -4217,22 +4248,11 @@
     "straight field line PEST coordinates (ρ,ϑ,ϕ) w.r.t rho."
     "ϕ increases counterclockwise when viewed from above"
     "(cylindrical R,ϕ plane with Z out of page).",
->>>>>>> 65f8c354
-    dim=3,
-    params=[],
-    transforms={},
-    profiles=[],
-    coordinates="rtz",
-<<<<<<< HEAD
-    data=["e_theta", "|e_theta x e_zeta|"],
-    axis_limit_data=["e_theta_r", "|e_theta x e_zeta|_r"],
-    parameterization=["desc.equilibrium.equilibrium.Equilibrium"],
-)
-def _surface_gradient_zeta(params, transforms, profiles, data, **kwargs):
-    data["n_rho x grad(zeta)"] = transforms["grid"].replace_at_axis(
-        safediv(-data["e_theta"], data["|e_theta x e_zeta|"][:, jnp.newaxis]),
-        lambda: -data["e_theta_r"] / data["|e_theta x e_zeta|_r"][:, jnp.newaxis],
-=======
+    dim=3,
+    params=[],
+    transforms={},
+    profiles=[],
+    coordinates="rtz",
     data=[
         "e_zeta_r",
         "e_theta",
@@ -4273,20 +4293,10 @@
         - data["e_theta_r"]
         * (data["theta_PEST_z"] / data["theta_PEST_t"])[:, jnp.newaxis]
         - data["(e_phi_v)|PEST"] * (data["theta_PEST_r"])[:, jnp.newaxis]
->>>>>>> 65f8c354
-    )
-    return data
-
-
-<<<<<<< HEAD
-@register_compute_fun(
-    name="n_rho x grad(zeta)",
-    label="\\Vert \\mathbf{e}^{\\rho} \\Vert^{-1} \\mathbf{e}^{\\rho} "
-    "\times \\mathbf{e}^{\\zeta}",
-    units="m^{-1}",
-    units_long="inverse meters",
-    description="Rotated surface gradient of toroidal angle.",
-=======
+    )
+    return data
+
+
 # TODO: Generalize for a general zeta before #568
 @register_compute_fun(
     name="(e_rho_r)|PEST",
@@ -4298,22 +4308,11 @@
     "straight field line PEST coordinates (ρ,ϑ,ϕ) w.r.t rho."
     "ϕ increases counterclockwise when viewed from above"
     "(cylindrical R,ϕ plane with Z out of page).",
->>>>>>> 65f8c354
-    dim=3,
-    params=[],
-    transforms={},
-    profiles=[],
-    coordinates="rtz",
-<<<<<<< HEAD
-    data=["e_theta", "|e_theta x e_zeta|"],
-    parameterization=["desc.geometry.surface.FourierRZToroidalSurface"],
-)
-def _surface_gradient_zeta_FourierRZToroidalSurface(
-    params, transforms, profiles, data, **kwargs
-):
-    data["n_rho x grad(zeta)"] = safediv(
-        -data["e_theta"], data["|e_theta x e_zeta|"][:, jnp.newaxis]
-=======
+    dim=3,
+    params=[],
+    transforms={},
+    profiles=[],
+    coordinates="rtz",
     data=[
         "e_rho_r",
         "e_rho_t",
@@ -4346,6 +4345,5 @@
         - data["(e_rho_v)|PEST"] * data["theta_PEST_r"][:, jnp.newaxis]
         - data["e_theta_PEST"]
         * (data["theta_PEST_rr"] - data["theta_PEST_rt"] * factor)[:, jnp.newaxis]
->>>>>>> 65f8c354
     )
     return data