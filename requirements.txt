colorama
diffrax
h5py >= 3.0.0
<<<<<<< HEAD
jax[cpu] >= 0.4.1, <= 0.4.13
=======
jax[cpu] >= 0.3.2, <= 0.4.14
>>>>>>> 3d658820
matplotlib >= 3.3.0, <= 3.6.0, != 3.4.3
ml_dtypes<0.2.0
mpmath >= 1.0.0
netcdf4 >= 1.5.4
numpy >= 1.20.0, < 1.25.0
nvgpu
psutil
scipy >= 1.5.0, < 1.11.0
termcolor<|MERGE_RESOLUTION|>--- conflicted
+++ resolved
@@ -1,11 +1,7 @@
 colorama
 diffrax
 h5py >= 3.0.0
-<<<<<<< HEAD
-jax[cpu] >= 0.4.1, <= 0.4.13
-=======
 jax[cpu] >= 0.3.2, <= 0.4.14
->>>>>>> 3d658820
 matplotlib >= 3.3.0, <= 3.6.0, != 3.4.3
 ml_dtypes<0.2.0
 mpmath >= 1.0.0
