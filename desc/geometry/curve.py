"""Classes for parameterized 3D space curves."""

import os
import warnings

import numpy as np

from desc.backend import jnp, put
from desc.basis import FourierSeries
from desc.compute import rpz2xyz, rpz2xyz_vec, xyz2rpz, xyz2rpz_vec
from desc.compute.geom_utils import rotation_matrix
from desc.grid import LinearGrid
from desc.io import InputReader
from desc.optimizable import optimizable_parameter
from desc.transform import Transform
from desc.utils import check_nonnegint, check_posint, copy_coeffs, errorif, warnif

from .core import Curve

__all__ = [
    "FourierPlanarCurve",
    "FourierRZCurve",
    "FourierXYCurve",
    "FourierXYZCurve",
    "SplineXYZCurve",
]


class FourierRZCurve(Curve):
    """Curve parameterized by Fourier series for R,Z in terms of toroidal angle phi.

    Parameters
    ----------
    R_n, Z_n: array-like
        Fourier coefficients for R, Z.
    modes_R : array-like, optional
        Mode numbers associated with R_n. If not given defaults to [-n:n].
    modes_Z : array-like, optional
        Mode numbers associated with Z_n, If not given defaults to [-n:n]].
    NFP : int
        Number of field periods.
    sym : bool
        Whether to enforce stellarator symmetry.
    name : str
        Name for this curve.

    """

    _io_attrs_ = Curve._io_attrs_ + [
        "_R_n",
        "_Z_n",
        "_R_basis",
        "_Z_basis",
        "_sym",
        "_NFP",
    ]

    _static_attrs = ["_R_basis", "_Z_basis"]

    def __init__(
        self,
        R_n=10,
        Z_n=0,
        modes_R=None,
        modes_Z=None,
        NFP=1,
        sym="auto",
        name="",
    ):
        super().__init__(name)
        R_n, Z_n = np.atleast_1d(R_n), np.atleast_1d(Z_n)
        if modes_R is None:
            modes_R = np.arange(-(R_n.size // 2), R_n.size // 2 + 1)
        if modes_Z is None:
            modes_Z = np.arange(-(Z_n.size // 2), Z_n.size // 2 + 1)

        if R_n.size == 0:
            raise ValueError("At least 1 coefficient for R must be supplied")
        if Z_n.size == 0:
            Z_n = np.array([0.0])
            modes_Z = np.array([0])

        modes_R, modes_Z = np.asarray(modes_R), np.asarray(modes_Z)

        assert R_n.size == modes_R.size, "R_n size and modes_R must be the same size"
        assert Z_n.size == modes_Z.size, "Z_n size and modes_Z must be the same size"

        assert issubclass(modes_R.dtype.type, np.integer)
        assert issubclass(modes_Z.dtype.type, np.integer)

        if sym == "auto":
            if np.all(R_n[modes_R < 0] == 0) and np.all(Z_n[modes_Z >= 0] == 0):
                sym = True
            else:
                sym = False
        self._sym = sym
        NR = np.max(abs(modes_R))
        NZ = np.max(abs(modes_Z))
        N = max(NR, NZ)
        self._NFP = check_posint(NFP, "NFP", False)
        self._R_basis = FourierSeries(N, int(NFP), sym="cos" if sym else False)
        self._Z_basis = FourierSeries(N, int(NFP), sym="sin" if sym else False)

        self._R_n = copy_coeffs(R_n, modes_R, self.R_basis.modes[:, 2])
        self._Z_n = copy_coeffs(Z_n, modes_Z, self.Z_basis.modes[:, 2])

    @property
    def sym(self):
        """bool: Whether or not the curve is stellarator symmetric."""
        return self._sym

    @property
    def R_basis(self):
        """Spectral basis for R_Fourier series."""
        return self._R_basis

    @property
    def Z_basis(self):
        """Spectral basis for Z_Fourier series."""
        return self._Z_basis

    @property
    def NFP(self):
        """Number of field periods."""
        return self._NFP

    @property
    def N(self):
        """Maximum mode number."""
        return max(self.R_basis.N, self.Z_basis.N)

    def change_resolution(self, N=None, NFP=None, sym=None):
        """Change the maximum toroidal resolution."""
        N = check_nonnegint(N, "N")
        NFP = check_posint(NFP, "NFP")
        if (
            ((N is not None) and (N != self.N))
            or ((NFP is not None) and (NFP != self.NFP))
            or ((sym is not None) and (sym != self.sym))
        ):
            self._NFP = int(NFP if NFP is not None else self.NFP)
            self._sym = bool(sym) if sym is not None else self.sym
            N = int(N if N is not None else self.N)
            R_modes_old = self.R_basis.modes
            Z_modes_old = self.Z_basis.modes
            self.R_basis.change_resolution(
                N=N, NFP=self.NFP, sym="cos" if self.sym else self.sym
            )
            self.Z_basis.change_resolution(
                N=N, NFP=self.NFP, sym="sin" if self.sym else self.sym
            )
            self.R_n = copy_coeffs(self.R_n, R_modes_old, self.R_basis.modes)
            self.Z_n = copy_coeffs(self.Z_n, Z_modes_old, self.Z_basis.modes)

    def get_coeffs(self, n):
        """Get Fourier coefficients for given mode number(s)."""
        n = np.atleast_1d(n).astype(int)
        R = np.zeros_like(n).astype(float)
        Z = np.zeros_like(n).astype(float)

        idxR = np.where(n[:, np.newaxis] == self.R_basis.modes[:, 2])
        idxZ = np.where(n[:, np.newaxis] == self.Z_basis.modes[:, 2])

        R[idxR[0]] = self.R_n[idxR[1]]
        Z[idxZ[0]] = self.Z_n[idxZ[1]]
        return R, Z

    def set_coeffs(self, n, R=None, Z=None):
        """Set specific Fourier coefficients."""
        n, R, Z = np.atleast_1d(n), np.atleast_1d(R), np.atleast_1d(Z)
        R = np.broadcast_to(R, n.shape)
        Z = np.broadcast_to(Z, n.shape)
        for nn, RR, ZZ in zip(n, R, Z):
            if RR is not None:
                idxR = self.R_basis.get_idx(0, 0, nn)
                self.R_n = put(self.R_n, idxR, RR)
            if ZZ is not None:
                idxZ = self.Z_basis.get_idx(0, 0, nn)
                self.Z_n = put(self.Z_n, idxZ, ZZ)

    @optimizable_parameter
    @property
    def R_n(self):
        """Spectral coefficients for R."""
        return self._R_n

    @R_n.setter
    def R_n(self, new):
        if len(new) == self.R_basis.num_modes:
            self._R_n = jnp.asarray(new)
        else:
            raise ValueError(
                f"R_n should have the same size as the basis, got {len(new)} for "
                + f"basis with {self.R_basis.num_modes} modes."
            )

    @optimizable_parameter
    @property
    def Z_n(self):
        """Spectral coefficients for Z."""
        return self._Z_n

    @Z_n.setter
    def Z_n(self, new):
        if len(new) == self.Z_basis.num_modes:
            self._Z_n = jnp.asarray(new)
        else:
            raise ValueError(
                f"Z_n should have the same size as the basis, got {len(new)} for "
                + f"basis with {self.Z_basis.num_modes} modes"
            )

    @classmethod
    def from_input_file(cls, path, **kwargs):
        """Create a axis curve from Fourier coefficients in a DESC or VMEC input file.

        Parameters
        ----------
        path : Path-like or str
            Path to DESC or VMEC input file.
        **kwargs : dict, optional
            keyword arguments to pass to the constructor of the
            FourierRZCurve being created.

        Returns
        -------
        curve : FourierRZToroidalCurve
            Axis with given Fourier coefficients.

        """
        path = os.path.expanduser(path)
        with warnings.catch_warnings():
            warnings.simplefilter("ignore")
            inputs = InputReader().parse_inputs(path)[-1]
        curve = FourierRZCurve(
            inputs["axis"][:, 1],
            inputs["axis"][:, 2],
            inputs["axis"][:, 0].astype(int),
            inputs["axis"][:, 0].astype(int),
            inputs["NFP"],
            inputs["sym"],
            **kwargs,
        )
        return curve

    @classmethod
    def from_values(cls, coords, N=10, NFP=1, sym=False, basis="rpz", name=""):
        """Fit coordinates to FourierRZCurve representation.

        Parameters
        ----------
        coords: ndarray, shape (num_coords,3)
            coordinates to fit a FourierRZCurve object with each column
            corresponding to xyz or rpz depending on the basis argument.
        N : int
            Fourier resolution of the new R,Z representation.
        NFP : int
            Number of field periods, the curve will have a discrete toroidal symmetry
            according to NFP.
        sym : bool
            Whether to enforce stellarator symmetry.
        basis : {"rpz", "xyz"}
            basis for input coordinates. Defaults to "rpz"
        name : str
            Name for this curve.

        Returns
        -------
        curve : FourierRZCurve
            New representation of the curve parameterized by Fourier series for R,Z.

        """
        if basis == "rpz":
            coords_rpz = coords
            coords_xyz = rpz2xyz(coords)
        else:
            coords_rpz = xyz2rpz(coords)
            coords_xyz = coords
        R = coords_rpz[:, 0]
        phi = coords_rpz[:, 1]

        X = coords_xyz[:, 0]
        Y = coords_xyz[:, 1]
        Z = coords_rpz[:, 2]

        # easiest to check closure in XYZ coordinates
        X, Y, Z, _, _, _, input_curve_was_closed = _unclose_curve(X, Y, Z)
        if input_curve_was_closed:
            R = R[0:-1]
            phi = phi[0:-1]
            Z = coords_rpz[0:-1, 2]
        # check if any phi are negative, and make them positive instead
        # so we can more easily check if it is monotonic
        inds_negative = np.where(phi < 0)
        phi = phi.at[inds_negative].set(phi[inds_negative] + 2 * np.pi)

        # assert the curve is not doubling back on itself in phi,
        # which can't be represented with a curve parameterized by phi
        errorif(
            not np.all(np.diff(phi) > 0), ValueError, "Supplied phi must be monotonic"
        )

        grid = LinearGrid(zeta=phi, NFP=1, sym=sym)
<<<<<<< HEAD
        R_basis = FourierSeries(N=N, NFP=NFP, sym="cos" if sym else False)
        Z_basis = FourierSeries(N=N, NFP=NFP, sym="sin" if sym else False)
        R_transform = Transform(grid, R_basis, build_pinv=True)
        Z_transform = Transform(grid, Z_basis, build_pinv=True)
        R_n = R_transform.fit(R)
        Z_n = Z_transform.fit(Z)
=======
        basis = FourierSeries(N=N, NFP=NFP, sym=sym)
        with warnings.catch_warnings():
            # grid and basis have uneven NFP because we want to allow the user to either
            # pass in an entire curve (in which case phi : 0-> 2pi) which has some
            # field-periodicity, or only a portion of the curve
            # (in which case phi: 0->2pi/NFP) and still have this fit work.
            warnings.filterwarnings("ignore", message="Unequal number of field periods")
            transform = Transform(grid, basis, build_pinv=True)
        R_n = transform.fit(R)
        Z_n = transform.fit(Z)
>>>>>>> dd6ce311
        return FourierRZCurve(
            R_n=R_n,
            Z_n=Z_n,
            modes_R=R_basis.modes[:, 2],
            modes_Z=Z_basis.modes[:, 2],
            NFP=NFP,
            sym=sym,
            name=name,
        )


def _unclose_curve(X, Y, Z):
    if (
        np.allclose([X[0], Y[0], Z[0]], [X[-1], Y[-1], Z[-1]], atol=1e-14)
        and X.size != 1
    ):
        closedX, closedY, closedZ = X.copy(), Y.copy(), Z.copy()
        X, Y, Z = X[:-1], Y[:-1], Z[:-1]
        flag = True
    else:
        closedX, closedY, closedZ = (
            np.append(X, X[0]),
            np.append(Y, Y[0]),
            np.append(Z, Z[0]),
        )
        flag = False
    return X, Y, Z, closedX, closedY, closedZ, flag


class FourierXYZCurve(Curve):
    """Curve parameterized by Fourier series for X,Y,Z in terms of arbitrary angle s.

    Parameters
    ----------
    X_n, Y_n, Z_n: array-like
        Fourier coefficients for X, Y, Z
    modes : array-like
        mode numbers associated with X_n etc.
    name : str
        name for this curve

    """

    _io_attrs_ = Curve._io_attrs_ + [
        "_X_n",
        "_Y_n",
        "_Z_n",
        "_X_basis",
        "_Y_basis",
        "_Z_basis",
    ]

    _static_attrs = ["_X_basis", "_Y_basis", "_Z_basis"]

    def __init__(
        self,
        X_n=[0, 10, 2],
        Y_n=[0, 0, 0],
        Z_n=[-2, 0, 0],
        modes=None,
        name="",
    ):
        super().__init__(name)
        X_n, Y_n, Z_n = np.atleast_1d(X_n), np.atleast_1d(Y_n), np.atleast_1d(Z_n)
        if modes is None:
            modes = np.arange(-(X_n.size // 2), X_n.size // 2 + 1)
        else:
            modes = np.asarray(modes)

        assert issubclass(modes.dtype.type, np.integer)

        assert X_n.size == modes.size, "X_n and modes must be the same size"
        assert Y_n.size == modes.size, "Y_n and modes must be the same size"
        assert Z_n.size == modes.size, "Z_n and modes must be the same size"

        N = np.max(abs(modes))
        self._X_basis = FourierSeries(N, NFP=1, sym=False)
        self._Y_basis = FourierSeries(N, NFP=1, sym=False)
        self._Z_basis = FourierSeries(N, NFP=1, sym=False)
        self._X_n = copy_coeffs(X_n, modes, self.X_basis.modes[:, 2])
        self._Y_n = copy_coeffs(Y_n, modes, self.Y_basis.modes[:, 2])
        self._Z_n = copy_coeffs(Z_n, modes, self.Z_basis.modes[:, 2])

    @property
    def X_basis(self):
        """Spectral basis for X Fourier series."""
        return self._X_basis

    @property
    def Y_basis(self):
        """Spectral basis for Y Fourier series."""
        return self._Y_basis

    @property
    def Z_basis(self):
        """Spectral basis for Z Fourier series."""
        return self._Z_basis

    @property
    def N(self):
        """Maximum mode number."""
        return max(self.X_basis.N, self.Y_basis.N, self.Z_basis.N)

    def change_resolution(self, N=None):
        """Change the maximum angular resolution."""
        N = check_nonnegint(N, "N")
        if (N is not None) and (N != self.N):
            N = int(N)
            Xmodes_old = self.X_basis.modes
            Ymodes_old = self.Y_basis.modes
            Zmodes_old = self.Z_basis.modes
            self.X_basis.change_resolution(N=N)
            self.Y_basis.change_resolution(N=N)
            self.Z_basis.change_resolution(N=N)
            self.X_n = copy_coeffs(self.X_n, Xmodes_old, self.X_basis.modes)
            self.Y_n = copy_coeffs(self.Y_n, Ymodes_old, self.Y_basis.modes)
            self.Z_n = copy_coeffs(self.Z_n, Zmodes_old, self.Z_basis.modes)

    def get_coeffs(self, n):
        """Get Fourier coefficients for given mode number(s)."""
        n = np.atleast_1d(n).astype(int)
        X = np.zeros_like(n).astype(float)
        Y = np.zeros_like(n).astype(float)
        Z = np.zeros_like(n).astype(float)

        Xidx = np.where(n[:, np.newaxis] == self.X_basis.modes[:, 2])
        Yidx = np.where(n[:, np.newaxis] == self.Y_basis.modes[:, 2])
        Zidx = np.where(n[:, np.newaxis] == self.Z_basis.modes[:, 2])

        X[Xidx[0]] = self.X_n[Xidx[1]]
        Y[Yidx[0]] = self.Y_n[Yidx[1]]
        Z[Zidx[0]] = self.Z_n[Zidx[1]]
        return X, Y, Z

    def set_coeffs(self, n, X=None, Y=None, Z=None):
        """Set specific Fourier coefficients."""
        n, X, Y, Z = (
            np.atleast_1d(n),
            np.atleast_1d(X),
            np.atleast_1d(Y),
            np.atleast_1d(Z),
        )
        X = np.broadcast_to(X, n.shape)
        Y = np.broadcast_to(Y, n.shape)
        Z = np.broadcast_to(Z, n.shape)
        for nn, XX in zip(n, X):
            idx = self.X_basis.get_idx(0, 0, nn)
            if XX is not None:
                self.X_n = put(self.X_n, idx, XX)

        for nn, YY in zip(n, Y):
            idx = self.Y_basis.get_idx(0, 0, nn)
            if YY is not None:
                self.Y_n = put(self.Y_n, idx, YY)

        for nn, ZZ in zip(n, Z):
            idx = self.Z_basis.get_idx(0, 0, nn)
            if ZZ is not None:
                self.Z_n = put(self.Z_n, idx, ZZ)

    @optimizable_parameter
    @property
    def X_n(self):
        """Spectral coefficients for X."""
        return self._X_n

    @X_n.setter
    def X_n(self, new):
        if len(new) == self.X_basis.num_modes:
            self._X_n = jnp.asarray(new)
        else:
            raise ValueError(
                f"X_n should have the same size as the basis, got {len(new)} for "
                + f"basis with {self.X_basis.num_modes} modes."
            )

    @optimizable_parameter
    @property
    def Y_n(self):
        """Spectral coefficients for Y."""
        return self._Y_n

    @Y_n.setter
    def Y_n(self, new):
        if len(new) == self.Y_basis.num_modes:
            self._Y_n = jnp.asarray(new)
        else:
            raise ValueError(
                f"Y_n should have the same size as the basis, got {len(new)} for "
                + f"basis with {self.Y_basis.num_modes} modes."
            )

    @optimizable_parameter
    @property
    def Z_n(self):
        """Spectral coefficients for Z."""
        return self._Z_n

    @Z_n.setter
    def Z_n(self, new):
        if len(new) == self.Z_basis.num_modes:
            self._Z_n = jnp.asarray(new)
        else:
            raise ValueError(
                f"Z_n should have the same size as the basis, got {len(new)} for "
                + f"basis with {self.Z_basis.num_modes} modes."
            )

    @classmethod
    def from_values(cls, coords, N=10, s=None, basis="xyz", name=""):
        """Fit coordinates to FourierXYZCurve representation.

        Parameters
        ----------
        coords: ndarray, shape (num_coords,3)
            Coordinates to fit a FourierXYZCurve object, with each column
            corresponding to xyz or rpz depending on the basis argument.
        N : int
            Fourier resolution of the new X,Y,Z representation.
        s : ndarray or "arclength"
            Arbitrary curve parameter to use for the fitting.
            Should be monotonic, 1D array of same length as
            coords. if None, defaults linearly spaced in [0,2pi)
            Alternative, can pass "arclength" to use normalized distance between points.
        basis : {"rpz", "xyz"}
            Basis for input coordinates. Defaults to "xyz".

        Returns
        -------
        curve : FourierXYZCurve
            New representation of the curve parameterized by Fourier series for X,Y,Z.

        """
        if basis == "xyz":
            coords_xyz = coords
        else:
            coords_xyz = rpz2xyz(coords)
        X = coords_xyz[:, 0]
        Y = coords_xyz[:, 1]
        Z = coords_xyz[:, 2]

        X, Y, Z, closedX, closedY, closedZ, input_curve_was_closed = _unclose_curve(
            X, Y, Z
        )

        if isinstance(s, str):
            assert s == "arclength", f"got unknown specification for s {s}"
            # find equal arclength angle-like variable, and use that as theta
            # L_along_curve / L = theta / 2pi
            lengths = np.sqrt(
                np.diff(closedX) ** 2 + np.diff(closedY) ** 2 + np.diff(closedZ) ** 2
            )
            thetas = 2 * np.pi * np.cumsum(lengths) / np.sum(lengths)
            thetas = np.insert(thetas, 0, 0)
            s = thetas[:-1]
        elif s is None:
            s = np.linspace(0, 2 * np.pi, X.size, endpoint=False)
        else:
            s = np.atleast_1d(s)
            s = s[:-1] if input_curve_was_closed else s
            errorif(
                not np.all(np.diff(s) > 0),
                ValueError,
                "supplied s must be monotonically increasing",
            )
            errorif(s[0] < 0, ValueError, "s must lie in [0, 2pi]")
            errorif(s[-1] > 2 * np.pi, ValueError, "s must lie in [0, 2pi]")

        grid = LinearGrid(zeta=s, NFP=1, sym=False)
        basis = FourierSeries(N=N, NFP=1, sym=False)
        transform = Transform(grid, basis, build_pinv=True)
        X_n = transform.fit(X)
        Y_n = transform.fit(Y)
        Z_n = transform.fit(Z)
        return FourierXYZCurve(
            X_n=X_n, Y_n=Y_n, Z_n=Z_n, modes=basis.modes[:, 2], name=name
        )


class FourierPlanarCurve(Curve):
    """Curve that lies in a plane.

    Parameterized by a point (the center of the curve), a vector (normal to the plane),
    and a Fourier series defining the radius from the center as a function of
    a polar angle theta.

    Parameters
    ----------
    center : array-like, shape(3,)
        Coordinates of center of curve, in system determined by basis.
    normal : array-like, shape(3,)
        Components of normal vector to planar surface, in system determined by basis.
    r_n : array-like
        Fourier coefficients for radius from center as function of polar angle
    modes : array-like
        mode numbers associated with r_n
    basis : {'xyz', 'rpz'}
        Coordinate system for center and normal vectors. Default = 'xyz'.
    name : str
        Name for this curve.

    """

    _io_attrs_ = Curve._io_attrs_ + ["_r_n", "_center", "_normal", "_r_basis", "_basis"]

    _static_attrs = ["_r_basis", "_basis"]

    # Reference frame is centered at the origin with normal in the +Z direction.
    # Curve is computed in reference frame, then displaced/rotated to the desired frame.
    def __init__(
        self,
        center=[10, 0, 0],
        normal=[0, 1, 0],
        r_n=2,
        modes=None,
        basis="xyz",
        name="",
    ):
        super().__init__(name)
        r_n = np.atleast_1d(r_n)
        if modes is None:
            modes = np.arange(-(r_n.size // 2), r_n.size // 2 + 1)
        else:
            modes = np.asarray(modes)
        assert issubclass(modes.dtype.type, np.integer)
        assert r_n.size == modes.size, "r_n size and modes must be the same size"
        assert basis.lower() in ["xyz", "rpz"]

        N = np.max(abs(modes))
        self._r_basis = FourierSeries(N, NFP=1, sym=False)
        self._r_n = copy_coeffs(r_n, modes, self.r_basis.modes[:, 2])

        self._basis = basis
        self.normal = normal
        self.center = center

    @property
    def r_basis(self):
        """Spectral basis for Fourier series."""
        return self._r_basis

    @property
    def N(self):
        """Maximum mode number."""
        return self.r_basis.N

    def change_resolution(self, N=None):
        """Change the maximum angular resolution."""
        N = check_nonnegint(N, "N")
        if (N is not None) and (N != self.N):
            N = int(N)
            modes_old = self.r_basis.modes
            self.r_basis.change_resolution(N=N)
            self.r_n = copy_coeffs(self.r_n, modes_old, self.r_basis.modes)

    @optimizable_parameter
    @property
    def center(self):
        """Center of planar curve polar coordinates."""
        return self._center

    @center.setter
    def center(self, new):
        if len(new) == 3:
            self._center = np.asarray(new)
        else:
            raise ValueError(
                "center should be a 3 element vector in "
                + self.basis
                + " coordinates, got {}".format(new)
            )

    @optimizable_parameter
    @property
    def normal(self):
        """Normal vector to plane."""
        return self._normal

    @normal.setter
    def normal(self, new):
        if len(np.asarray(new)) == 3:
            self._normal = np.asarray(new) / np.linalg.norm(new)
        else:
            raise ValueError(
                "normal should be a 3 element vector in "
                + self.basis
                + " coordinates, got {}".format(new)
            )

    @optimizable_parameter
    @property
    def r_n(self):
        """Spectral coefficients for r."""
        return self._r_n

    @r_n.setter
    def r_n(self, new):
        if len(np.asarray(new)) == self.r_basis.num_modes:
            self._r_n = jnp.asarray(new)
        else:
            raise ValueError(
                f"r_n should have the same size as the basis, got {len(new)} for "
                + f"basis with {self.r_basis.num_modes} modes."
            )

    @property
    def basis(self):
        """Coordinate system for center and normal vectors."""
        return self._basis

    @basis.setter
    def basis(self, new):
        assert new.lower() in ["xyz", "rpz"]
        if new != self.basis:
            if new == "xyz":
                self.normal = rpz2xyz_vec(self.normal, phi=self.center[1])
                self.center = rpz2xyz(self.center)
            else:
                self.center = xyz2rpz(self.center)
                self.normal = xyz2rpz_vec(self.normal, phi=self.center[1])
            self._basis = new

    def get_coeffs(self, n):
        """Get Fourier coefficients for given mode number(s)."""
        n = np.atleast_1d(n).astype(int)
        r = np.zeros_like(n).astype(float)

        idx = np.where(n[:, np.newaxis] == self.r_basis.modes[:, 2])

        r[idx[0]] = self.r_n[idx[1]]
        return r

    def set_coeffs(self, n, r=None):
        """Set specific Fourier coefficients."""
        n, r = np.atleast_1d(n), np.atleast_1d(r)
        r = np.broadcast_to(r, n.shape)
        for nn, rr in zip(n, r):
            idx = self.r_basis.get_idx(0, 0, nn)
            if rr is not None:
                self.r_n = put(self.r_n, idx, rr)

    def compute(
        self,
        names,
        grid=None,
        params=None,
        transforms=None,
        data=None,
        override_grid=True,
        **kwargs,
    ):
        """Compute the quantity given by name on grid.

        Parameters
        ----------
        names : str or array-like of str
            Name(s) of the quantity(s) to compute.
        grid : Grid or int, optional
            Grid of coordinates to evaluate at. Defaults to a Linear grid.
            If an integer, uses that many equally spaced points.
        params : dict of ndarray
            Parameters from the equilibrium. Defaults to attributes of self.
        transforms : dict of Transform
            Transforms for R, Z, lambda, etc. Default is to build from grid
        data : dict of ndarray
            Data computed so far, generally output from other compute functions.
            Any vector v = v¹ R̂ + v² ϕ̂ + v³ Ẑ should be given in components
            v = [v¹, v², v³] where R̂, ϕ̂, Ẑ are the normalized basis vectors
            of the cylindrical coordinates R, ϕ, Z.
        override_grid : bool
            If True, override the user supplied grid if necessary and use a full
            resolution grid to compute quantities and then downsample to user requested
            grid. If False, uses only the user specified grid, which may lead to
            inaccurate values for surface or volume averages.

        Returns
        -------
        data : dict of ndarray
            Computed quantity and intermediate variables.

        """
        return super().compute(
            names=names,
            grid=grid,
            params=params,
            transforms=transforms,
            data=data,
            override_grid=override_grid,
            basis_in=self.basis,
            **kwargs,
        )

    @classmethod
    def from_values(cls, coords, N=10, s=None, basis="xyz", name=""):
        """Fit coordinates to FourierPlanarCurve representation.

        Parameters
        ----------
        coords: ndarray, shape (num_coords,3)
            Coordinates to fit a FourierPlanarCurve object with each column
            corresponding to xyz or rpz depending on the basis argument.
        N : int
            Fourier resolution of the new r representation.
        s : ndarray or "arclength"
            Arbitrary curve parameter to use for the fitting.
            Should be monotonic, 1D array of same length as
            coords. if None, defaults linearly spaced in [0,2pi)
            Alternative, can pass "arclength" to use normalized distance between points.
        basis : {"rpz", "xyz"}
            Basis for input coordinates. Defaults to "xyz".
        name : str
            Name for this curve.

        Returns
        -------
        curve : FourierPlanarCurve
            New representation of the curve parameterized by a Fourier series for r.

        """
        # convert to xyz basis
        if basis == "rpz":
            coords = rpz2xyz(coords)
        coords = np.atleast_2d(coords)

        # center
        center = np.mean(coords, axis=0)
        coords = coords - center  # shift to origin

        # normal
        U, _, _ = np.linalg.svd(coords.T)
        normal = U[:, -1].T  # left singular vector of the least singular value

        # axis and angle of rotation
        Z_axis = np.array([0, 0, 1])
        axis = np.cross(Z_axis, normal)
        angle = np.arccos(np.dot(Z_axis, normal))
        rotmat = rotation_matrix(axis, angle)
        coords = coords @ rotmat  # rotate to X-Y plane

        X, Y, Z = coords[:, 0], coords[:, 1], coords[:, 2]
        X, Y, Z, closedX, closedY, closedZ, input_curve_was_closed = _unclose_curve(
            X, Y, Z
        )
        warnif(
            np.max(np.abs(Z)) > 1e-14,  # check that Z=0 for all points
            UserWarning,
            "Curve values are not planar! Using the projection onto a plane.",
        )

        if isinstance(s, str):
            assert s == "arclength", f"got unknown specification for s {s}"
            # find equal arclength angle-like variable, and use that as theta
            # L_along_curve / L = theta / 2pi
            lengths = np.sqrt(np.diff(closedX) ** 2 + np.diff(closedY) ** 2)
            thetas = 2 * np.pi * np.cumsum(lengths) / np.sum(lengths)
            thetas = np.insert(thetas, 0, 0)
            s = thetas[:-1]
        elif s is None:
            s = np.linspace(0, 2 * np.pi, X.size, endpoint=False)
        else:
            s = np.atleast_1d(s)
            s = s[:-1] if input_curve_was_closed else s
            errorif(
                not np.all(np.diff(s) > 0),
                ValueError,
                "supplied s must be monotonically increasing",
            )
            errorif(s[0] < 0, ValueError, "s must lie in [0, 2pi]")
            errorif(s[-1] > 2 * np.pi, ValueError, "s must lie in [0, 2pi]")

        r = np.sqrt(X**2 + Y**2)  # polar radius

        # Fourier transform
        grid = LinearGrid(zeta=s, NFP=1)
        basis = FourierSeries(N, NFP=1, sym=False)
        transform = Transform(grid, basis, build_pinv=True)
        r_n = transform.fit(r)

        return FourierPlanarCurve(
            center=center,
            normal=normal,
            r_n=r_n,
            modes=basis.modes[:, 2],
            basis="xyz",
            name=name,
        )


class FourierXYCurve(Curve):
    """Curve that lies in a plane.

    Parameterized by a point (the center of the curve), a vector (normal to the plane),
    and Fourier series defining the X and Y coordinates in the plane.

    Parameters
    ----------
    center : array-like, shape(3,)
        Coordinates of center of curve, in system determined by basis.
    normal : array-like, shape(3,)
        Components of normal vector to planar surface, in system determined by basis.
    X_n : array-like
        Fourier coefficients of the X coordinate in the plane.
    Y_n : array-like
        Fourier coefficients of the Y coordinate in the plane.
    modes : array-like
        Mode numbers associated with X_n and Y_n. The n=0 mode will be ignored.
    basis : {'xyz', 'rpz'}
        Coordinate system for center and normal vectors. Default = 'xyz'.
    name : str
        Name for this curve.

    """

    _io_attrs_ = Curve._io_attrs_ + [
        "_center",
        "_normal",
        "_X_n",
        "_Y_n",
        "_X_basis",
        "_Y_basis",
        "_basis",
    ]

    # Reference frame is centered at the origin with normal in the +Z direction.
    # Curve is computed in reference frame, then displaced/rotated to the desired frame.
    def __init__(
        self,
        center=[10, 0, 0],
        normal=[0, 1, 0],
        X_n=[0, 2],
        Y_n=[2, 0],
        modes=None,
        basis="xyz",
        name="",
    ):
        super().__init__(name)
        X_n, Y_n = np.atleast_1d(X_n), np.atleast_1d(Y_n)
        if modes is None:
            modes = np.arange(-(X_n.size // 2), X_n.size // 2 + 1)
            if len(X_n) % 2 == 0:
                modes = modes[modes != 0]
        else:
            modes = np.asarray(modes)

        assert issubclass(modes.dtype.type, np.integer)
        assert X_n.size == modes.size, "X_n and modes must be the same size"
        assert Y_n.size == modes.size, "Y_n and modes must be the same size"
        assert basis.lower() in ["xyz", "rpz"]

        idx0 = np.where(modes == 0)[0]
        if len(idx0):
            warnif(
                True,
                UserWarning,
                "Ignoring n=0 mode because it is redundant with center.",
            )
            modes = np.delete(modes, idx0)
            X_n = np.delete(X_n, idx0)
            Y_n = np.delete(Y_n, idx0)

        N = np.max(abs(modes))
        self._X_basis = FourierSeries(N, NFP=1, sym="no n=0")
        self._Y_basis = FourierSeries(N, NFP=1, sym="no n=0")
        self._X_n = copy_coeffs(X_n, modes, self.X_basis.modes[:, 2])
        self._Y_n = copy_coeffs(Y_n, modes, self.Y_basis.modes[:, 2])

        self._basis = basis
        self.normal = normal
        self.center = center

    @optimizable_parameter
    @property
    def center(self):
        """Center of planar curve polar coordinates."""
        return self._center

    @center.setter
    def center(self, new):
        if len(new) == 3:
            self._center = np.asarray(new)
        else:
            raise ValueError(
                "center should be a 3 element vector in "
                + self.basis
                + " coordinates, got {}".format(new)
            )

    @optimizable_parameter
    @property
    def normal(self):
        """Normal vector to plane."""
        return self._normal

    @normal.setter
    def normal(self, new):
        if len(np.asarray(new)) == 3:
            self._normal = np.asarray(new) / np.linalg.norm(new)
        else:
            raise ValueError(
                "normal should be a 3 element vector in "
                + self.basis
                + " coordinates, got {}".format(new)
            )

    @optimizable_parameter
    @property
    def X_n(self):
        """Spectral coefficients for X."""
        return self._X_n

    @X_n.setter
    def X_n(self, new):
        if len(new) == self.X_basis.num_modes:
            self._X_n = jnp.asarray(new)
        else:
            raise ValueError(
                f"X_n should have the same size as the basis, got {len(new)} for "
                + f"basis with {self.X_basis.num_modes} modes."
            )

    @optimizable_parameter
    @property
    def Y_n(self):
        """Spectral coefficients for Y."""
        return self._Y_n

    @Y_n.setter
    def Y_n(self, new):
        if len(new) == self.Y_basis.num_modes:
            self._Y_n = jnp.asarray(new)
        else:
            raise ValueError(
                f"Y_n should have the same size as the basis, got {len(new)} for "
                + f"basis with {self.Y_basis.num_modes} modes."
            )

    @property
    def X_basis(self):
        """Spectral basis for X Fourier series."""
        return self._X_basis

    @property
    def Y_basis(self):
        """Spectral basis for Y Fourier series."""
        return self._Y_basis

    @property
    def basis(self):
        """Coordinate system for center and normal vectors."""
        return self._basis

    @basis.setter
    def basis(self, new):
        assert new.lower() in ["xyz", "rpz"]
        if new != self.basis:
            if new == "xyz":
                self.normal = rpz2xyz_vec(self.normal, phi=self.center[1])
                self.center = rpz2xyz(self.center)
            else:
                self.center = xyz2rpz(self.center)
                self.normal = xyz2rpz_vec(self.normal, phi=self.center[1])
            self._basis = new

    @property
    def N(self):
        """Maximum mode number."""
        return max(self.X_basis.N, self.Y_basis.N)

    def change_resolution(self, N=None):
        """Change the maximum angular resolution."""
        N = check_posint(N, "N")
        if (N is not None) and (N != self.N):
            N = int(N)
            Xmodes_old = self.X_basis.modes
            Ymodes_old = self.Y_basis.modes
            self.X_basis.change_resolution(N=N)
            self.Y_basis.change_resolution(N=N)
            self.X_n = copy_coeffs(self.X_n, Xmodes_old, self.X_basis.modes)
            self.Y_n = copy_coeffs(self.Y_n, Ymodes_old, self.Y_basis.modes)

    def get_coeffs(self, n):
        """Get Fourier coefficients for given mode number(s)."""
        n = np.atleast_1d(n).astype(int)
        X = np.zeros_like(n).astype(float)
        Y = np.zeros_like(n).astype(float)

        Xidx = np.where(n[:, np.newaxis] == self.X_basis.modes[:, 2])
        Yidx = np.where(n[:, np.newaxis] == self.Y_basis.modes[:, 2])

        X[Xidx[0]] = self.X_n[Xidx[1]]
        Y[Yidx[0]] = self.Y_n[Yidx[1]]
        return X, Y

    def set_coeffs(self, n, X=None, Y=None):
        """Set specific Fourier coefficients."""
        n, X, Y = np.atleast_1d(n), np.atleast_1d(X), np.atleast_1d(Y)
        X = np.broadcast_to(X, n.shape)
        Y = np.broadcast_to(Y, n.shape)
        for nn, XX in zip(n, X):
            idx = self.X_basis.get_idx(0, 0, nn)
            if XX is not None:
                self.X_n = put(self.X_n, idx, XX)

        for nn, YY in zip(n, Y):
            idx = self.Y_basis.get_idx(0, 0, nn)
            if YY is not None:
                self.Y_n = put(self.Y_n, idx, YY)

    def compute(
        self,
        names,
        grid=None,
        params=None,
        transforms=None,
        data=None,
        override_grid=True,
        **kwargs,
    ):
        """Compute the quantity given by name on grid.

        Parameters
        ----------
        names : str or array-like of str
            Name(s) of the quantity(s) to compute.
        grid : Grid or int, optional
            Grid of coordinates to evaluate at. Defaults to a Linear grid.
            If an integer, uses that many equally spaced points.
        params : dict of ndarray
            Parameters from the equilibrium. Defaults to attributes of self.
        transforms : dict of Transform
            Transforms for R, Z, lambda, etc. Default is to build from grid
        data : dict of ndarray
            Data computed so far, generally output from other compute functions.
            Any vector v = v¹ R̂ + v² ϕ̂ + v³ Ẑ should be given in components
            v = [v¹, v², v³] where R̂, ϕ̂, Ẑ are the normalized basis vectors
            of the cylindrical coordinates R, ϕ, Z.
        override_grid : bool
            If True, override the user supplied grid if necessary and use a full
            resolution grid to compute quantities and then downsample to user requested
            grid. If False, uses only the user specified grid, which may lead to
            inaccurate values for surface or volume averages.

        Returns
        -------
        data : dict of ndarray
            Computed quantity and intermediate variables.

        """
        return super().compute(
            names=names,
            grid=grid,
            params=params,
            transforms=transforms,
            data=data,
            override_grid=override_grid,
            basis_in=self.basis,
            **kwargs,
        )

    @classmethod
    def from_values(cls, coords, N=10, s=None, basis="xyz", name=""):
        """Fit coordinates to FourierXYCurve representation.

        Parameters
        ----------
        coords: ndarray, shape (num_coords,3)
            Coordinates to fit a FourierXYCurve object with each column
            corresponding to xyz or rpz depending on the basis argument.
        N : int
            Fourier resolution of the new X & Y representation.
        s : ndarray or "arclength"
            Arbitrary curve parameter to use for the fitting.
            Should be monotonic, 1D array of same length as
            coords. if None, defaults linearly spaced in [0,2pi)
            Alternative, can pass "arclength" to use normalized distance between points.
        basis : {"rpz", "xyz"}
            Basis for input coordinates. Defaults to "xyz".
        name : str
            Name for this curve.

        Returns
        -------
        curve : FourierXYCurve
            New representation of the curve parameterized by Fourier series for X and Y.

        """
        # convert to xyz basis
        if basis == "rpz":
            coords = rpz2xyz(coords)
        coords = np.atleast_2d(coords)

        # center
        center = np.mean(coords, axis=0)
        coords = coords - center  # shift to origin

        # normal
        U, _, _ = np.linalg.svd(coords.T)
        normal = U[:, -1].T  # left singular vector of the least singular value

        # axis and angle of rotation
        Z_axis = np.array([0, 0, 1])
        axis = np.cross(Z_axis, normal)
        angle = np.arccos(np.dot(Z_axis, normal))
        rotmat = rotation_matrix(axis, angle)
        coords = coords @ rotmat  # rotate to X-Y plane

        X, Y, Z = coords[:, 0], coords[:, 1], coords[:, 2]
        X, Y, Z, closedX, closedY, closedZ, input_curve_was_closed = _unclose_curve(
            X, Y, Z
        )
        warnif(
            np.max(np.abs(Z)) > 1e-14,  # check that Z=0 for all points
            UserWarning,
            "Curve values are not planar! Using the projection onto a plane.",
        )

        if isinstance(s, str):
            assert s == "arclength", f"got unknown specification for s {s}"
            # find equal arclength angle-like variable, and use that as theta
            # L_along_curve / L = theta / 2pi
            lengths = np.sqrt(np.diff(closedX) ** 2 + np.diff(closedY) ** 2)
            thetas = 2 * np.pi * np.cumsum(lengths) / np.sum(lengths)
            thetas = np.insert(thetas, 0, 0)
            s = thetas[:-1]
        elif s is None:
            s = np.linspace(0, 2 * np.pi, X.size, endpoint=False)
        else:
            s = np.atleast_1d(s)
            s = s[:-1] if input_curve_was_closed else s
            errorif(
                not np.all(np.diff(s) > 0),
                ValueError,
                "supplied s must be monotonically increasing",
            )
            errorif(s[0] < 0, ValueError, "s must lie in [0, 2pi]")
            errorif(s[-1] > 2 * np.pi, ValueError, "s must lie in [0, 2pi]")

        # Fourier transform
        grid = LinearGrid(zeta=s, NFP=1)
        basis = FourierSeries(N, NFP=1, sym=False)
        transform = Transform(grid, basis, build_pinv=True)
        idx = np.where(basis.modes[:, 2] != 0)  # exclude n=0 mode
        X_n = transform.fit(X)
        Y_n = transform.fit(Y)
        center_from_n0 = np.array([X_n[N], Y_n[N], 0]) @ np.linalg.inv(rotmat)

        return FourierXYCurve(
            center=center + center_from_n0,  # add n=0 mode to center
            normal=normal,
            X_n=X_n[idx],
            Y_n=Y_n[idx],
            modes=basis.modes[:, 2][idx],
            basis="xyz",
            name=name,
        )


class SplineXYZCurve(Curve):
    """Curve parameterized by spline knots in X,Y,Z.

    Parameters
    ----------
    X, Y, Z: array-like
        Points for X, Y, Z describing the curve. If the endpoint is included
        (ie, X[0] == X[-1]), then the final point will be dropped.
    knots : ndarray or "arclength"
        arbitrary curve parameter values to use for spline knots,
        should be a monotonic, 1D ndarray of same length as the input X,Y,Z.
        If None, defaults to using an linearly spaced points in [0, 2pi) as the knots.
        If supplied, should lie in [0,2pi].
        Alternatively, the string "arclength" can be supplied to use the normalized
        distance between points.
    method : str
        method of interpolation

        - ``'nearest'``: nearest neighbor interpolation
        - ``'linear'``: linear interpolation
        - ``'cubic'``: C1 cubic splines (aka local splines)
        - ``'cubic2'``: C2 cubic splines (aka natural splines)
        - ``'catmull-rom'``: C1 cubic centripetal "tension" splines
        - ``'cardinal'``: C1 cubic general tension splines. If used, default tension of
          c = 0 will be used
        - ``'monotonic'``: C1 cubic splines that attempt to preserve monotonicity in the
          data, and will not introduce new extrema in the interpolated points
        - ``'monotonic-0'``: same as `'monotonic'` but with 0 first derivatives at both
          endpoints

    name : str
        name for this curve

    """

    _io_attrs_ = Curve._io_attrs_ + ["_X", "_Y", "_Z", "_knots", "_method"]

    def __init__(
        self,
        X,
        Y,
        Z,
        knots=None,
        method="cubic",
        name="",
    ):
        super().__init__(name)
        X, Y, Z = np.atleast_1d(X), np.atleast_1d(Y), np.atleast_1d(Z)
        X, Y, Z = np.broadcast_arrays(X, Y, Z)

        X, Y, Z, closedX, closedY, closedZ, closed_flag = _unclose_curve(X, Y, Z)

        self._X = X
        self._Y = Y
        self._Z = Z

        if isinstance(knots, str):
            assert knots == "arclength", f"got unknown arclength specification {knots}"
            # find equal arclength angle-like variable, and use that as theta
            # L_along_curve / L = theta / 2pi
            lengths = np.sqrt(
                np.diff(closedX) ** 2 + np.diff(closedY) ** 2 + np.diff(closedZ) ** 2
            )
            thetas = 2 * np.pi * np.cumsum(lengths) / np.sum(lengths)
            thetas = np.insert(thetas, 0, 0)
            knots = thetas[:-1]
        elif knots is None:
            knots = np.linspace(0, 2 * np.pi, len(self._X), endpoint=False)
        else:
            knots = np.atleast_1d(knots)
            errorif(
                not np.all(np.diff(knots) > 0),
                ValueError,
                "supplied knots must be monotonically increasing",
            )
            errorif(knots[0] < 0, ValueError, "knots must lie in [0, 2pi]")
            errorif(knots[-1] > 2 * np.pi, ValueError, "knots must lie in [0, 2pi]")
            knots = knots[:-1] if closed_flag else knots

        self._knots = knots
        self._method = method

    @optimizable_parameter
    @property
    def X(self):
        """Coordinates for X."""
        return self._X

    @X.setter
    def X(self, new):
        if len(new) == len(self.knots):
            self._X = jnp.asarray(new)
        else:
            raise ValueError(
                "X should have the same size as the knots, "
                + f"got {len(new)} X values for {len(self.knots)} knots"
            )

    @optimizable_parameter
    @property
    def Y(self):
        """Coordinates for Y."""
        return self._Y

    @Y.setter
    def Y(self, new):
        if len(new) == len(self.knots):
            self._Y = jnp.asarray(new)
        else:
            raise ValueError(
                "Y should have the same size as the knots, "
                + f"got {len(new)} Y values for {len(self.knots)} knots"
            )

    @optimizable_parameter
    @property
    def Z(self):
        """Coordinates for Z."""
        return self._Z

    @Z.setter
    def Z(self, new):
        if len(new) == len(self.knots):
            self._Z = jnp.asarray(new)
        else:
            raise ValueError(
                "Z should have the same size as the knots, "
                + f"got {len(new)} Z values for {len(self.knots)} knots"
            )

    @property
    def knots(self):
        """Knots for spline."""
        return self._knots

    @knots.setter
    def knots(self, new):
        if len(new) == len(self.knots):
            knots = jnp.atleast_1d(jnp.asarray(new))
            errorif(
                not np.all(np.diff(knots) > 0),
                ValueError,
                "supplied knots must be monotonically increasing",
            )
            errorif(knots[0] < 0, ValueError, "knots must lie in [0, 2pi]")
            errorif(knots[-1] > 2 * np.pi, ValueError, "knots must lie in [0, 2pi]")
            self._knots = jnp.asarray(knots)
        else:
            raise ValueError(
                "new knots should have the same size as the current knots, "
                + f"got {len(new)} new knots, but expected {len(self.knots)} knots"
            )

    @property
    def N(self):
        """Number of knots in the spline."""
        return self.knots.size

    @property
    def method(self):
        """Method of interpolation to use."""
        return self._method

    @method.setter
    def method(self, new):
        possible_methods = [
            "nearest",
            "linear",
            "cubic",
            "cubic2",
            "catmull-rom",
            "monotonic",
            "monotonic-0",
            "cardinal",
        ]
        if new in possible_methods:
            self._method = new
        else:
            raise ValueError(
                "Method must be one of {possible_methods}, "
                + f"instead got unknown method {new} "
            )

    def compute(
        self,
        names,
        grid=None,
        params=None,
        transforms=None,
        data=None,
        **kwargs,
    ):
        """Compute the quantity given by name on grid.

        Parameters
        ----------
        names : str or array-like of str
            Name(s) of the quantity(s) to compute.
        grid : Grid or int, optional
            Grid of coordinates to evaluate at. Defaults to a Linear grid.
            If an integer, uses that many equally spaced points.
        params : dict of ndarray
            Parameters from the equilibrium. Defaults to attributes of self.
        transforms : dict of Transform
            Transforms for R, Z, lambda, etc. Default is to build from grid
        data : dict of ndarray
            Data computed so far, generally output from other compute functions

        Returns
        -------
        data : dict of ndarray
            Computed quantity and intermediate variables.
        """
        return super().compute(
            names=names,
            grid=grid,
            params=params,
            transforms=transforms,
            data=data,
            method=self._method,
            **kwargs,
        )

    @classmethod
    def from_values(cls, coords, knots=None, method="cubic", basis="xyz", name=""):
        """Create SplineXYZCurve from coordinate values.

        Parameters
        ----------
        coords: ndarray, shape (num_coords,3)
            Points for X, Y, Z (or R, phi, Z) describing the curve with each column
            corresponding to xyz or rpz depending on the basis argument. If the
            endpoint is included (ie, X[0] == X[-1]), then the final point will be
            dropped.
        knots : ndarray
            Arbitrary curve parameter values to use for spline knots,
            should be an 1D ndarray of same length as the input.
            (input length in this case is determined by grid argument, since
            the input coordinates come from
            Curve.compute("x",grid=grid))
            If None, defaults to using an equal-arclength angle as the knots
            If supplied, will be rescaled to lie in [0,2pi]
        method : str
            method of interpolation

            - `'nearest'`: nearest neighbor interpolation
            - `'linear'`: linear interpolation
            - `'cubic'`: C1 cubic splines (aka local splines)
            - `'cubic2'`: C2 cubic splines (aka natural splines)
            - `'catmull-rom'`: C1 cubic centripetal "tension" splines

        basis : {"rpz", "xyz"}
            Basis for input coordinates. Defaults to "xyz".
        name : str
            Name for this curve.

        Returns
        -------
        curve: SplineXYZCurve
            New representation of the curve parameterized by splines in X,Y,Z.

        """
        if basis == "rpz":
            coords = rpz2xyz(coords)
        return SplineXYZCurve(
            X=coords[:, 0],
            Y=coords[:, 1],
            Z=coords[:, 2],
            knots=knots,
            method=method,
            name=name,
        )<|MERGE_RESOLUTION|>--- conflicted
+++ resolved
@@ -301,25 +301,18 @@
         )
 
         grid = LinearGrid(zeta=phi, NFP=1, sym=sym)
-<<<<<<< HEAD
         R_basis = FourierSeries(N=N, NFP=NFP, sym="cos" if sym else False)
         Z_basis = FourierSeries(N=N, NFP=NFP, sym="sin" if sym else False)
-        R_transform = Transform(grid, R_basis, build_pinv=True)
-        Z_transform = Transform(grid, Z_basis, build_pinv=True)
-        R_n = R_transform.fit(R)
-        Z_n = Z_transform.fit(Z)
-=======
-        basis = FourierSeries(N=N, NFP=NFP, sym=sym)
         with warnings.catch_warnings():
             # grid and basis have uneven NFP because we want to allow the user to either
             # pass in an entire curve (in which case phi : 0-> 2pi) which has some
             # field-periodicity, or only a portion of the curve
             # (in which case phi: 0->2pi/NFP) and still have this fit work.
             warnings.filterwarnings("ignore", message="Unequal number of field periods")
-            transform = Transform(grid, basis, build_pinv=True)
-        R_n = transform.fit(R)
-        Z_n = transform.fit(Z)
->>>>>>> dd6ce311
+            R_transform = Transform(grid, R_basis, build_pinv=True)
+            Z_transform = Transform(grid, Z_basis, build_pinv=True)
+        R_n = R_transform.fit(R)
+        Z_n = Z_transform.fit(Z)
         return FourierRZCurve(
             R_n=R_n,
             Z_n=Z_n,
