--- conflicted
+++ resolved
@@ -424,21 +424,6 @@
             corresponds to the value associated with the largest surface.
 
         """
-<<<<<<< HEAD
-        assert surface_label in {"rho", "theta", "zeta"}
-        errorif(
-            not hasattr(self, f"_unique_{surface_label}_idx"),
-            AttributeError,
-            "compress operation undefined for jit compatible grids",
-        )
-        assert len(x) == self.num_nodes
-        if surface_label == "rho":
-            return take(x, self.unique_rho_idx, axis=0, unique_indices=True)
-        if surface_label == "theta":
-            return take(x, self.unique_theta_idx, axis=0, unique_indices=True)
-        if surface_label == "zeta":
-            return take(x, self.unique_zeta_idx, axis=0, unique_indices=True)
-=======
         surface_label = self.get_label(surface_label)
         attr = f"_unique_{surface_label}_idx"
         errorif(
@@ -447,8 +432,7 @@
             "compress operation undefined for jit compatible grids",
         )
         errorif(len(x) != self.num_nodes)
-        return x[getattr(self, attr)]
->>>>>>> 45171638
+        return take(x, getattr(self, attr), axis=0, unique_indices=True)
 
     def expand(self, x, surface_label="rho"):
         """Expand ``x`` by duplicating elements to match the grid's pattern.
@@ -472,23 +456,6 @@
             ``x`` expanded to match the grid's pattern.
 
         """
-<<<<<<< HEAD
-        assert surface_label in {"rho", "theta", "zeta"}
-        errorif(
-            not hasattr(self, f"_inverse_{surface_label}_idx"),
-            AttributeError,
-            "expand operation undefined for jit compatible grids",
-        )
-        if surface_label == "rho":
-            assert len(x) == self.num_rho
-            return x[self.inverse_rho_idx]
-        if surface_label == "theta":
-            assert len(x) == self.num_theta
-            return x[self.inverse_theta_idx]
-        if surface_label == "zeta":
-            assert len(x) == self.num_zeta
-            return x[self.inverse_zeta_idx]
-=======
         surface_label = self.get_label(surface_label)
         attr = f"_inverse_{surface_label}_idx"
         errorif(
@@ -498,7 +465,6 @@
         )
         errorif(len(x) != getattr(self, f"num_{surface_label}"))
         return x[getattr(self, attr)]
->>>>>>> 45171638
 
     def copy_data_from_other(self, x, other_grid, surface_label="rho", tol=1e-14):
         """Copy data x from other_grid to this grid at matching surface label.
@@ -533,10 +499,6 @@
             xc = other_grid.compress(x, surface_label)
             y = self.expand(xc, surface_label)
         except AttributeError:
-<<<<<<< HEAD
-            axis = {"rho": 0, "theta": 1, "zeta": 2}[surface_label]
-=======
->>>>>>> 45171638
             self_nodes = jnp.asarray(self.nodes[:, axis])
             other_nodes = jnp.asarray(other_grid.nodes[:, axis])
             y = jnp.zeros((self.num_nodes, *x.shape[1:]))
@@ -609,14 +571,11 @@
         Whether to skip certain checks and conditionals that don't work under jit.
         Allows grid to be created on the fly with custom nodes, but weights, symmetry
         etc. may be wrong if grid contains duplicate nodes.
-<<<<<<< HEAD
-=======
     coordinates : str
         Coordinates that are specified by the nodes.
         raz : rho, alpha, zeta
         rpz : rho, theta_PEST, zeta
         rtz : rho, theta, zeta
->>>>>>> 45171638
     """
 
     @classmethod
@@ -830,13 +789,8 @@
         self._NFP = check_posint(NFP, "NFP", False)
         self._sym = sym
         self._endpoint = bool(endpoint)
-<<<<<<< HEAD
-        self._theta_endpoint = False
-        self._zeta_endpoint = False
-=======
         self._poloidal_endpoint = False
         self._toroidal_endpoint = False
->>>>>>> 45171638
         self._node_pattern = "linear"
         self._coordinates = coordinates
         self._nodes, self._spacing = self._create_nodes(
@@ -1073,33 +1027,20 @@
             else:
                 dz = np.array([ZETA_ENDPOINT])
 
-<<<<<<< HEAD
-        self._theta_endpoint = (
-=======
         self._poloidal_endpoint = (
->>>>>>> 45171638
             t.size > 0
             and np.isclose(t[0], 0, atol=1e-12)
             and np.isclose(t[-1], THETA_ENDPOINT, atol=1e-12)
         )
-<<<<<<< HEAD
-        self._zeta_endpoint = (
-=======
         self._toroidal_endpoint = (
->>>>>>> 45171638
             z.size > 0
             and np.isclose(z[0], 0, atol=1e-12)
             and np.isclose(z[-1], ZETA_ENDPOINT, atol=1e-12)
         )
         # if only one theta or one zeta point, can have endpoint=True
         # if the other one is a full array
-<<<<<<< HEAD
-        self._endpoint = (self._theta_endpoint or (t.size == 1 and z.size > 1)) and (
-            self._zeta_endpoint or (z.size == 1 and t.size > 1)
-=======
         self._endpoint = (self._poloidal_endpoint or (t.size == 1 and z.size > 1)) and (
             self._toroidal_endpoint or (z.size == 1 and t.size > 1)
->>>>>>> 45171638
         )
 
         r, t, z = map(np.ravel, np.meshgrid(r, t, z, indexing="ij"))
