--- conflicted
+++ resolved
@@ -472,15 +472,7 @@
         lc = LinearConstraintProjection(obj, con)
         lc.build()
 
-<<<<<<< HEAD
     benchmark.pedantic(run, args=(obj, con), rounds=10, iterations=1)
-=======
-    benchmark.pedantic(
-        run,
-        setup=setup,
-        rounds=10,
-        iterations=1,
-    )
 
 
 @pytest.mark.slow
@@ -536,5 +528,4 @@
     def run(x, prox):
         getattr(prox, method)(x, prox.constants).block_until_ready()
 
-    benchmark.pedantic(run, args=(x, prox), rounds=10, iterations=1)
->>>>>>> 8555166f
+    benchmark.pedantic(run, args=(x, prox), rounds=10, iterations=1)