"""Classes for reading and writing HDF5 files."""

import numbers
import pydoc
import warnings

import h5py
import numpy as np
from termcolor import colored

from .core_io import IO, Reader, Writer


def fullname(o):
    """Find where an object is defined."""
    klass = o.__class__
    module = klass.__module__
    if module == "builtins":
        return klass.__qualname__  # avoid outputs like 'builtins.str'
    return module + "." + klass.__qualname__


class hdf5IO(IO):
    """Class to wrap ABC IO for hdf5 file format."""

    def __init__(self):
        """Initialize hdf5IO instance."""
        self._file_types_ = (h5py._hl.group.Group, h5py._hl.files.File)
        self._file_format_ = "hdf5"
        super().__init__()

    def open_file(self, file_name, file_mode):
        """Open hdf5 file.

        Parameters
        ----------
        file_name : str
            path to file to open
        file_mode : str
            mode used when opening file

        Returns
        -------
        hdf5 file instance

        """
        return h5py.File(file_name, file_mode)

    def sub(self, name):
        """Create subgroup or return if already exists.

        Parameters
        ----------
        name : str
            name of subgroup

        Returns
        -------
        sub : subgroup instance

        """
        try:
            return self.base.create_group(name)
        except ValueError:
            return self.base[name]
        except KeyError:
            raise RuntimeError("Cannot create sub in reader.")

    def groups(self, where=None):
        """Find groups in location given by 'where'.

        Parameters
        ----------
        where : None or file instance

        Returns
        -------
        groups : list

        """
        loc = self.resolve_where(where)
        return list(loc.keys())


class hdf5Reader(hdf5IO, Reader):
    """Class specifying a Reader with hdf5IO."""

    def __init__(self, target):
        """Initialize hdf5Reader class.

        Parameters
        ----------
        target : str or file instance
            Path to file OR file instance to be read.

        """
        self.target = target
        self.file_mode = "r"
        super().__init__()

    def _decode_attr(self, loc, attr):

        if isinstance(loc[attr][()], bytes):
            s = loc[attr][()].decode("utf-8")
        else:
            s = loc[attr][()]

        # isinstance check to avoid comparing strings with numpy arrays
        if isinstance(s, str) and s == "None":
            return None
        return s

    def read_obj(self, obj, where=None):
        """Read object from file in group specified by where argument.

        Parameters
        ----------
        obj : python object instance
            object must have _io_attrs_ attribute to have attributes read and loaded
        where : None or file instance
            specifies where to read obj from

        """
        loc = self.resolve_where(where)
        for attr in obj._io_attrs_:
            if attr not in loc.keys():
                # --no-verify pdb.set_trace()
                # --no-verify print(loc.keys(), obj._io_attrs_)
                warnings.warn(
<<<<<<< HEAD
                    f"Save attribute '{attr}' was not loaded from the input file.\n"
                    "This is likely because the file from which you are loading the "
                    f"Python object '{obj}' was created prior to the time '{attr}' "
                    f"became an attribute of objects of the class '{type(obj)}'.\n"
                    "\n"
                    "Note to developers: Add 'def _set_up(self)' as a method to class "
                    f"{type(obj)}\n"
                    "(or the superclass where this new attribute is assigned) that "
                    f"assigns some default value to '{attr}' for old objects.\n"
                    "This method will be called automatically when a file is loaded.\n"
                    "\n"
                    "This warning will continue to be raised until the file is saved "
                    "with an updated object, even if the _set_up method assigns "
                    "the missing attribute correctly.\n"
                    "Our testing suite will fail on warnings, so developers may want "
                    "to comment out this warning until the input files are updated.\n",
=======
                    colored(
                        "\n"
                        f"The object attribute '{attr}' was not loaded from the file.\n"
                        "This is likely because the file containing "
                        f"'{obj.__class__.__name__}' was created before '{attr}' "
                        f"became an attribute of objects of class '{obj.__class__}'.\n"
                        "The user may verify that a default value has been set.\n"
                        "This warning will persist until the file is saved with the "
                        "new object.\n"
                        "\n"
                        "Note to developers: Add 'def _set_up(self)' as a method to "
                        f"class '{obj.__class__}'\n"
                        "(or the superclass where this new attribute is assigned) that "
                        f"assigns a value to '{attr}'.\n"
                        "This method is called automatically when a file is loaded.\n"
                        "Recall that the testing suite will fail on warnings.",
                        "yellow",
                    ),
>>>>>>> 0a6b9957
                    RuntimeWarning,
                )
                continue
            if isinstance(loc[attr], h5py.Dataset):
                s = self._decode_attr(loc, attr)
                if not isinstance(s, str) or s != "__class__":
                    setattr(obj, attr, s)
            elif isinstance(loc[attr], h5py.Group):
                if "__class__" not in loc[attr].keys():
                    warnings.warn(
                        "Could not load attribute '{}', no class name found.".format(
                            attr
                        ),
                        RuntimeWarning,
                    )
                    continue

                cls_name = loc[attr]["__class__"][()].decode("utf-8")
                if cls_name == "list":
                    setattr(obj, attr, self.read_list(where=loc[attr]))
                elif cls_name == "dict":
                    setattr(obj, attr, self.read_dict(where=loc[attr]))
                else:
                    # use importlib to import the correct class
                    cls = pydoc.locate(cls_name)
                    if cls is not None:
                        setattr(
                            obj,
                            attr,
                            cls.load(
                                load_from=loc[attr],
                                file_format=self._file_format_,
                            ),
                        )
                    else:
                        warnings.warn(
                            "Class '{}' could not be imported.".format(cls_name),
                            RuntimeWarning,
                        )
                        continue

    def read_dict(self, where=None):
        """Read dictionary from file in group specified by where argument.

        Parameters
        ----------
        where : None or file instance
            specifies where to read dict from

        """
        thedict = {}
        loc = self.resolve_where(where)
        for key in loc.keys():
            if isinstance(loc[key], h5py.Dataset) and key != "__class__":
                s = self._decode_attr(loc, key)
                thedict[key] = s

            elif isinstance(loc[key], h5py.Group):
                if "__class__" not in loc[key].keys():
                    warnings.warn(
                        "Could not load attribute '{}', no class name found.".format(
                            key
                        ),
                        RuntimeWarning,
                    )
                    continue
                cls_name = loc[key]["__class__"][()].decode("utf-8")
                if cls_name == "list":
                    thedict[key] = self.read_list(where=loc[key])
                elif cls_name == "dict":
                    thedict[key] = self.read_dict(where=loc[key])
                else:
                    # use importlib to import the correct class
                    cls = pydoc.locate(cls_name)
                    if cls is not None:
                        thedict[key] = cls.load(
                            load_from=loc[key],
                            file_format=self._file_format_,
                        )
                    else:
                        warnings.warn(
                            "Class '{}' could not be imported.".format(cls_name),
                            RuntimeWarning,
                        )
                        continue

        return thedict

    def read_list(self, where=None):
        """Read list from file in group specified by where argument.

        Parameters
        ----------
        where : None or file instance
            specifies where to read dict from

        """
        thelist = []
        loc = self.resolve_where(where)
        i = 0
        while str(i) in loc.keys():
            if isinstance(loc[str(i)], h5py.Dataset):
                s = self._decode_attr(loc, str(i))
                if not isinstance(s, str) or s != "__class__":
                    thelist.append(s)
            elif isinstance(loc[str(i)], h5py.Group):
                if "__class__" not in loc[str(i)].keys():
                    warnings.warn(
                        "Could not load attribute '{}', no class name found.".format(
                            str(i)
                        ),
                        RuntimeWarning,
                    )
                    continue
                cls_name = loc[str(i)]["__class__"][()].decode("utf-8")
                if cls_name == "list":
                    thelist.append(self.read_list(where=loc[str(i)]))
                elif cls_name == "dict":
                    thelist.append(self.read_dict(where=loc[str(i)]))
                else:
                    # use importlib to import the correct class
                    cls = pydoc.locate(cls_name)
                    if cls is not None:
                        thelist.append(
                            cls.load(
                                load_from=loc[str(i)],
                                file_format=self._file_format_,
                            ),
                        )
                    else:
                        warnings.warn(
                            "Class '{}' could not be imported.".format(cls_name),
                            RuntimeWarning,
                        )
                        continue
            i += 1

        return thelist


class hdf5Writer(hdf5IO, Writer):
    """Class specifying a writer with hdf5IO."""

    def __init__(self, target, file_mode="w"):
        """Initialize hdf5Writer class.

        Parameters
        ----------
        target : str or file instance
            path OR file instance to write to
        file_mode : str
            mode used when opening file.

        """
        self.target = target
        self.file_mode = file_mode
        super().__init__()

    def write_obj(self, obj, where=None):
        """Write object to file in group specified by where argument.

        Parameters
        ----------
        obj : python object instance
            object must have _io_attrs_ attribute to have attributes read and loaded
        where : None or file instance
            specifies where to write obj to

        """
        loc = self.resolve_where(where)

        def isarray(x):
            return hasattr(x, "shape") and hasattr(x, "dtype")

        # save name of object class
        loc.create_dataset("__class__", data=fullname(obj))
        from desc import __version__

        loc.create_dataset("__version__", data=__version__)
        for attr in obj._io_attrs_:
            try:
                data = getattr(obj, attr)
            except AttributeError:
                warnings.warn(
                    "Save attribute '{}' was not saved as it does "
                    "not exist.".format(attr),
                    RuntimeWarning,
                )
                continue
            if data is None:
                data = "None"
            if isarray(data):
                data = np.asarray(data)  # convert jax arrs to np

            if (
                isarray(data)
                or isinstance(data, numbers.Number)
                or isinstance(data, str)
            ):
                compression = "gzip" if isarray(data) and data.size > 1 else None
                loc.create_dataset(attr, data=data, compression=compression)
            elif isinstance(data, dict):
                group = loc.create_group(attr)
                self.write_dict(data, where=group)
            elif isinstance(data, (list, tuple)):
                group = loc.create_group(attr)
                self.write_list(data, where=group)
            else:
                from .optimizable_io import IOAble

                if isinstance(data, IOAble):
                    group = loc.create_group(attr)
                    data.save(group)
                else:
                    raise TypeError(
                        f"don't know how to save attribute {attr} of type {type(data)}"
                    )

    def write_dict(self, thedict, where=None):
        """Write dictionary to file in group specified by where argument.

        Parameters
        ----------
        thedict : dictionary
            dictionary to write to file
        where : None or file instance
            specifies where to write dict to

        """
        loc = self.resolve_where(where)
        loc.create_dataset("__class__", data="dict")
        for key in thedict.keys():
            if isinstance(thedict[key], list):
                group = loc.create_group(key)
                self.write_list(thedict[key], where=group)
            elif isinstance(thedict[key], dict):
                group = loc.create_group(key)
                self.write_dict(thedict[key], where=group)
            else:
                try:
                    data = thedict[key]
                    compression = (
                        "gzip"
                        if isinstance(data, np.ndarray) and np.asarray(data).size > 1
                        else None
                    )
                    loc.create_dataset(key, data=data, compression=compression)
                except TypeError:
                    group = loc.create_group(key)
                    self.write_obj(thedict[key], group)

    def write_list(self, thelist, where=None):
        """Write list to file in group specified by where argument.

        Parameters
        ----------
        thelist : list
            list to write to file
        where : None or file instance
            specifies where to write list to

        """
        loc = self.resolve_where(where)
        loc.create_dataset("__class__", data="list")
        for i in range(len(thelist)):
            if isinstance(thelist[i], list):
                subloc = loc.create_group(str(i))
                self.write_list(thelist[i], where=subloc)
            elif isinstance(thelist[i], dict):
                subloc = loc.create_group(str(i))
                self.write_dict(thelist[i], where=subloc)
            else:
                try:
                    data = thelist[i]
                    compression = (
                        "gzip"
                        if isinstance(data, np.ndarray) and np.asarray(data).size > 1
                        else None
                    )
                    loc.create_dataset(str(i), data=data, compression=compression)
                except TypeError:
                    subloc = loc.create_group(str(i))
                    self.write_obj(thelist[i], where=subloc)<|MERGE_RESOLUTION|>--- conflicted
+++ resolved
@@ -127,24 +127,6 @@
                 # --no-verify pdb.set_trace()
                 # --no-verify print(loc.keys(), obj._io_attrs_)
                 warnings.warn(
-<<<<<<< HEAD
-                    f"Save attribute '{attr}' was not loaded from the input file.\n"
-                    "This is likely because the file from which you are loading the "
-                    f"Python object '{obj}' was created prior to the time '{attr}' "
-                    f"became an attribute of objects of the class '{type(obj)}'.\n"
-                    "\n"
-                    "Note to developers: Add 'def _set_up(self)' as a method to class "
-                    f"{type(obj)}\n"
-                    "(or the superclass where this new attribute is assigned) that "
-                    f"assigns some default value to '{attr}' for old objects.\n"
-                    "This method will be called automatically when a file is loaded.\n"
-                    "\n"
-                    "This warning will continue to be raised until the file is saved "
-                    "with an updated object, even if the _set_up method assigns "
-                    "the missing attribute correctly.\n"
-                    "Our testing suite will fail on warnings, so developers may want "
-                    "to comment out this warning until the input files are updated.\n",
-=======
                     colored(
                         "\n"
                         f"The object attribute '{attr}' was not loaded from the file.\n"
@@ -163,7 +145,6 @@
                         "Recall that the testing suite will fail on warnings.",
                         "yellow",
                     ),
->>>>>>> 0a6b9957
                     RuntimeWarning,
                 )
                 continue
