"""Classes defining objectives for equilibrium and optimization."""

from ._bootstrap import BootstrapRedlConsistency
from ._coils import (
    CoilCurvature,
    CoilLength,
    CoilsetMinDistance,
    CoilTorsion,
<<<<<<< HEAD
=======
    PlasmaCoilsetMinDistance,
>>>>>>> 1d42fe4d
    QuadraticFlux,
    ToroidalFlux,
)
from ._equilibrium import (
    CurrentDensity,
    Energy,
    ForceBalance,
    ForceBalanceAnisotropic,
    HelicalForceBalance,
    RadialForceBalance,
)
from ._free_boundary import BoundaryError, VacuumBoundaryError
from ._generic import GenericObjective, LinearObjectiveFromUser, ObjectiveFromUser
from ._geometry import (
    AspectRatio,
    BScaleLength,
    Elongation,
    GoodCoordinates,
    MeanCurvature,
    PlasmaVesselDistance,
    PrincipalCurvature,
    Volume,
)
from ._omnigenity import (
    Isodynamicity,
    Omnigenity,
    QuasisymmetryBoozer,
    QuasisymmetryTripleProduct,
    QuasisymmetryTwoTerm,
)
from ._profiles import Pressure, RotationalTransform, Shear, ToroidalCurrent
from ._stability import MagneticWell, MercierStability
from .getters import (
    get_equilibrium_objective,
    get_fixed_axis_constraints,
    get_fixed_boundary_constraints,
    get_NAE_constraints,
    maybe_add_self_consistency,
)
from .linear_objectives import (
    AxisRSelfConsistency,
    AxisZSelfConsistency,
    BoundaryRSelfConsistency,
    BoundaryZSelfConsistency,
    FixAnisotropy,
    FixAtomicNumber,
    FixAxisR,
    FixAxisZ,
    FixBoundaryR,
    FixBoundaryZ,
    FixCurrent,
    FixCurveRotation,
    FixCurveShift,
    FixElectronDensity,
    FixElectronTemperature,
    FixIonTemperature,
    FixIota,
    FixLambdaGauge,
    FixModeLambda,
    FixModeR,
    FixModeZ,
    FixOmniBmax,
    FixOmniMap,
    FixOmniWell,
    FixParameters,
    FixPressure,
    FixPsi,
    FixSheetCurrent,
    FixSumModesLambda,
    FixSumModesR,
    FixSumModesZ,
    FixThetaSFL,
)
from .objective_funs import ObjectiveFunction<|MERGE_RESOLUTION|>--- conflicted
+++ resolved
@@ -6,10 +6,7 @@
     CoilLength,
     CoilsetMinDistance,
     CoilTorsion,
-<<<<<<< HEAD
-=======
     PlasmaCoilsetMinDistance,
->>>>>>> 1d42fe4d
     QuadraticFlux,
     ToroidalFlux,
 )
