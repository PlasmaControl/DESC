"""Compute functions for neoclassical transport."""

from functools import partial

from orthax.legendre import leggauss

from desc.backend import jit, jnp

from ..batching import batch_map
from ..integrals.bounce_integral import Bounce2D
from ..integrals.quad_utils import chebgauss2
from ..utils import safediv
from .data_index import register_compute_fun

_bounce_doc = {
    "theta": """jnp.ndarray :
        Shape (num rho, X, Y).
        DESC coordinates θ sourced from the Clebsch coordinates
        ``FourierChebyshevSeries.nodes(X,Y,rho,domain=(0,2*jnp.pi))``.
        Use the ``Bounce2D.compute_theta`` method to obtain this.
        ``X`` and ``Y`` are preferably rounded down to powers of two.
        """,
    "Y_B": """int :
        Desired resolution for algorithm to compute bounce points.
        A reference value is 100. Default is double ``Y``.
        """,
    "alpha": """jnp.ndarray :
        Shape (num alpha, ).
        Starting field line poloidal labels.
        Default is single field line. To compute a surface average
        on a rational surface, it is necessary to average over multiple
        field lines until the surface is covered sufficiently.
        """,
    "num_transit": """int :
        Number of toroidal transits to follow field line.
        In an axisymmetric device, field line integration over a single poloidal
        transit is sufficient to capture a surface average. For a 3D
        configuration, more transits will approximate surface averages on an
        irrational magnetic surface better, with diminishing returns.
        """,
    "num_well": """int :
        Maximum number of wells to detect for each pitch and field line.
        Giving ``None`` will detect all wells but due to current limitations in
        JAX this will have worse performance.
        Specifying a number that tightly upper bounds the number of wells will
        increase performance. In general, an upper bound on the number of wells
        per toroidal transit is ``Aι+B`` where ``A``, ``B`` are the poloidal and
        toroidal Fourier resolution of B, respectively, in straight-field line
        PEST coordinates, and ι is the rotational transform normalized by 2π.
        A tighter upper bound than ``num_well=(Aι+B)*num_transit`` is preferable.
        The ``check_points`` or ``plot`` methods in ``desc.integrals.Bounce2D``
        are useful to select a reasonable value.
        """,
    "num_quad": """int :
        Resolution for quadrature of bounce integrals.
        Default is 32. This parameter is ignored if given ``quad``.
        """,
    "num_pitch": "int : Resolution for quadrature over velocity coordinate.",
    "pitch_batch_size": """int :
        Number of pitch values with which to compute simultaneously.
        If given ``None``, then ``pitch_batch_size`` is ``num_pitch``.
        Default is ``num_pitch``.
        """,
    "surf_batch_size": """int :
        Number of flux surfaces with which to compute simultaneously.
        If given ``None``, then ``surf_batch_size`` is ``grid.num_rho``.
        Default is ``1``. Only consider increasing if ``pitch_batch_size`` is ``None``.
        """,
    "fieldline_quad": """tuple[jnp.ndarray] :
        Used to compute the proper length of the field line ∫ dℓ / B.
        Quadrature points xₖ and weights wₖ for the
        approximate evaluation of the integral ∫₋₁¹ f(x) dx ≈ ∑ₖ wₖ f(xₖ).
        Default is Gauss-Legendre quadrature at resolution ``Y_B//2``
        on each toroidal transit.
        """,
    "quad": """tuple[jnp.ndarray] :
        Used to compute bounce integrals.
        Quadrature points xₖ and weights wₖ for the
        approximate evaluation of the integral ∫₋₁¹ f(x) dx ≈ ∑ₖ wₖ f(xₖ).
        """,
    "spline": "bool : Whether to use cubic splines to compute bounce points.",
}


def _compute(
<<<<<<< HEAD
    fun, fun_data, data, theta, grid, num_pitch, surf_batch_size=1, simp=False, **kwargs
=======
    fun,
    fun_data,
    data,
    theta,
    grid,
    num_pitch,
    surf_batch_size=1,
    simp=False,
    expand_out=True,
>>>>>>> 5519f7b6
):
    """Compute Bounce2D integral quantity with ``fun``.

    Parameters
    ----------
    fun : callable
        Function to compute.
    fun_data : dict[str, jnp.ndarray]
        Data to provide to ``fun``. This dict will be modified.
    data : dict[str, jnp.ndarray]
        DESC data dict.
    theta : jnp.ndarray
        Shape (num rho, X, Y).
        DESC coordinates θ sourced from the Clebsch coordinates
        ``FourierChebyshevSeries.nodes(X,Y,rho,domain=(0,2*jnp.pi))``.
        Use the ``Bounce2D.compute_theta`` method to obtain this.
        ``X`` and ``Y`` are preferably rounded down to powers of two.
    grid : Grid
        Grid that can expand and compress.
    num_pitch : int
        Resolution for quadrature over velocity coordinate.
    surf_batch_size : int
        Number of flux surfaces with which to compute simultaneously.
        Default is ``1``.
    simp : bool
        Whether to use an open Simpson rule instead of uniform weights.
    expand_out : bool
        Whether to expand output to full grid so that the first dimension
        has size ``grid.num_nodes`` instead of ``grid.num_rho``.
        Default is True.

    """
    for name in Bounce2D.required_names:
        fun_data[name] = data[name]
    fun_data.pop("iota", None)
    for name in fun_data:
        fun_data[name] = Bounce2D.fourier(Bounce2D.reshape(grid, fun_data[name]))
    fun_data["iota"] = grid.compress(data["iota"])
    fun_data["theta"] = theta
    fun_data["pitch_inv"], fun_data["pitch_inv weight"] = Bounce2D.get_pitch_inv_quad(
        grid.compress(data["min_tz |B|"]),
        grid.compress(data["max_tz |B|"]),
        num_pitch,
        simp=simp,
    )
    out = batch_map(fun, fun_data, surf_batch_size)
<<<<<<< HEAD

    return grid.expand(out)
=======
    if expand_out:
        assert out.ndim == 1, "Are you sure you want to expand to full grid?"
        return grid.expand(out)
    return out
>>>>>>> 5519f7b6


def _dH_ripple(data, B, pitch):
    """Integrand of Nemov eq. 30 with |∂ψ/∂ρ| (λB₀)¹ᐧ⁵ removed."""
    return (
        jnp.sqrt(jnp.abs(1 - pitch * B))
        * (4 / (pitch * B) - 1)
        * data["|grad(rho)|*kappa_g"]
        / B
    )


def _dI_ripple(data, B, pitch):
    """Integrand of Nemov eq. 31."""
    return jnp.sqrt(jnp.abs(1 - pitch * B)) / B


@register_compute_fun(
    name="effective ripple 3/2",
    label=(
        # ε¹ᐧ⁵ = π/(8√2) R₀²〈|∇ψ|〉⁻² B₀⁻¹ ∫ dλ λ⁻² 〈 ∑ⱼ Hⱼ²/Iⱼ 〉
        "\\epsilon_{\\mathrm{eff}}^{3/2} = \\frac{\\pi}{8 \\sqrt{2}} "
        "R_0^2 \\langle \\vert\\nabla \\psi\\vert \\rangle^{-2} "
        "B_0^{-1} \\int d\\lambda \\lambda^{-2} "
        "\\langle \\sum_j H_j^2 / I_j \\rangle"
    ),
    units="~",
    units_long="None",
    description="Effective ripple modulation amplitude to 3/2 power",
    dim=1,
    params=[],
    transforms={"grid": []},
    profiles=[],
    coordinates="r",
    data=["min_tz |B|", "max_tz |B|", "kappa_g", "R0", "|grad(rho)|", "<|grad(rho)|>"]
    + Bounce2D.required_names,
    resolution_requirement="tz",
    grid_requirement={"can_fft2": True},
    **_bounce_doc,
)
@partial(
    jit,
    static_argnames=[
        "Y_B",
        "num_transit",
        "num_well",
        "num_quad",
        "num_pitch",
        "pitch_batch_size",
        "surf_batch_size",
        "spline",
    ],
)
def _epsilon_32(params, transforms, profiles, data, **kwargs):
    """Effective ripple modulation amplitude to 3/2 power.

    Evaluation of 1/ν neoclassical transport in stellarators.
    V. V. Nemov, S. V. Kasilov, W. Kernbichler, M. F. Heyn.
    https://doi.org/10.1063/1.873749.
    Phys. Plasmas 1 December 1999; 6 (12): 4622–4632.
    """
    # noqa: unused dependency
    theta = kwargs["theta"]
    Y_B = kwargs.get("Y_B", theta.shape[-1] * 2)
    alpha = kwargs.get("alpha", jnp.array([0.0]))
    num_transit = kwargs.get("num_transit", 20)
    num_pitch = kwargs.get("num_pitch", 51)
    num_well = kwargs.get("num_well", Y_B * num_transit)
    pitch_batch_size = kwargs.get("pitch_batch_size", None)
    surf_batch_size = kwargs.get("surf_batch_size", 1)
    assert (
        surf_batch_size == 1 or pitch_batch_size is None
    ), f"Expected pitch_batch_size to be None, got {pitch_batch_size}."
    spline = kwargs.get("spline", True)
    fl_quad = (
        kwargs["fieldline_quad"] if "fieldline_quad" in kwargs else leggauss(Y_B // 2)
    )
    quad = (
        kwargs["quad"] if "quad" in kwargs else chebgauss2(kwargs.get("num_quad", 32))
    )

    def eps_32(data):
        """(∂ψ/∂ρ)⁻² B₀⁻³ ∫ dλ λ⁻² 〈 ∑ⱼ Hⱼ²/Iⱼ 〉."""
        # B₀ has units of λ⁻¹.
        # Nemov's ∑ⱼ Hⱼ²/Iⱼ = (∂ψ/∂ρ)² (λB₀)³ (H**2 / I).sum(-1).
        # (λB₀)³ d(λB₀)⁻¹ = B₀² λ³ d(λ⁻¹) = -B₀² λ dλ.
        bounce = Bounce2D(
            grid,
            data,
            data["theta"],
            Y_B,
            alpha,
            num_transit,
            quad,
            is_fourier=True,
            spline=spline,
        )

        def fun(pitch_inv):
            H, I = bounce.integrate(
                [_dH_ripple, _dI_ripple],
                pitch_inv,
                data,
                "|grad(rho)|*kappa_g",
                bounce.points(pitch_inv, num_well),
                is_fourier=True,
            )
            return safediv(H**2, I).sum(-1).mean(-2)

        return jnp.sum(
            batch_map(fun, data["pitch_inv"], pitch_batch_size)
            * data["pitch_inv weight"]
            / data["pitch_inv"] ** 3,
            axis=-1,
        ) / bounce.compute_fieldline_length(fl_quad)

    grid = transforms["grid"]
    B0 = data["max_tz |B|"]
    data["effective ripple 3/2"] = (
        _compute(
            eps_32,
            {"|grad(rho)|*kappa_g": data["|grad(rho)|"] * data["kappa_g"]},
            data,
            theta,
            grid,
            num_pitch,
            surf_batch_size,
            simp=True,
        )
        * (B0 * data["R0"] / data["<|grad(rho)|>"]) ** 2
        * jnp.pi
        / (8 * 2**0.5)
    )
    return data


@register_compute_fun(
    name="effective ripple",
    label="\\epsilon_{\\mathrm{eff}}",
    units="~",
    units_long="None",
    description="Neoclassical transport in the banana regime",
    dim=1,
    params=[],
    transforms={},
    profiles=[],
    coordinates="r",
    data=["effective ripple 3/2"],
)
def _effective_ripple(params, transforms, profiles, data, **kwargs):
    """Proxy for neoclassical transport in the banana regime.

    A 3D stellarator magnetic field admits ripple wells that lead to enhanced
    radial drift of trapped particles. In the banana regime, neoclassical (thermal)
    transport from ripple wells can become the dominant transport channel.
    The effective ripple (ε) proxy estimates the neoclassical transport
    coefficients in the banana regime.
    """
    data["effective ripple"] = data["effective ripple 3/2"] ** (2 / 3)
    return data<|MERGE_RESOLUTION|>--- conflicted
+++ resolved
@@ -83,9 +83,6 @@
 
 
 def _compute(
-<<<<<<< HEAD
-    fun, fun_data, data, theta, grid, num_pitch, surf_batch_size=1, simp=False, **kwargs
-=======
     fun,
     fun_data,
     data,
@@ -95,7 +92,6 @@
     surf_batch_size=1,
     simp=False,
     expand_out=True,
->>>>>>> 5519f7b6
 ):
     """Compute Bounce2D integral quantity with ``fun``.
 
@@ -142,15 +138,10 @@
         simp=simp,
     )
     out = batch_map(fun, fun_data, surf_batch_size)
-<<<<<<< HEAD
-
-    return grid.expand(out)
-=======
     if expand_out:
         assert out.ndim == 1, "Are you sure you want to expand to full grid?"
         return grid.expand(out)
     return out
->>>>>>> 5519f7b6
 
 
 def _dH_ripple(data, B, pitch):
