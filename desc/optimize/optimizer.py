"""Class for wrapping a number of common optimization methods."""

import contextlib
import io
import warnings

import numpy as np
from termcolor import colored

from desc.io import IOAble
from desc.objectives import (
    FixCurrent,
    FixIota,
    ObjectiveFunction,
    maybe_add_self_consistency,
)
from desc.objectives.utils import combine_args
from desc.utils import (
    PRINT_WIDTH,
    Timer,
    errorif,
    flatten_list,
    get_instance,
    is_any_instance,
    unique_list,
    warnif,
)

from ._constraint_wrappers import (
    LinearConstraintProjection,
    ProximalProjection,
    ProximalProjectionFB2,
    ProximalProjectionFreeBoundary,
)


class Optimizer(IOAble):
    """A helper class to wrap several optimization routines.

    Offers all the ``scipy.optimize.least_squares`` routines  and several of the most
    useful ``scipy.optimize.minimize`` routines.
    Also offers several custom routines specifically designed for DESC, both scalar and
    least squares routines with and without Jacobian/Hessian information.

    Parameters
    ----------
    method : str
        name of the optimizer to use. Options can be found as desc.optimize.optimizers

    objective : ObjectiveFunction
        objective to be optimized

    """

    _io_attrs_ = ["_method"]
    _wrappers = [None, "prox", "proximal"]

    def __init__(self, method):
        self.method = method

    def __repr__(self):
        """Get the string form of the object."""
        return (
            type(self).__name__
            + " at "
            + str(hex(id(self)))
            + " (method={})".format(self.method)
        )

    @property
    def method(self):
        """str: Name of the optimization method."""
        return self._method

    @method.setter
    def method(self, method):
        _, submethod = _parse_method(method)
        if submethod not in optimizers:
            raise NotImplementedError(
                colored(
                    "method must be one of {}".format(".".join([*optimizers.keys()])),
                    "red",
                )
            )
        self._method = method

    def optimize(  # noqa: C901
        self,
        things,
        objective,
        constraints=(),
        ftol=None,
        xtol=None,
        gtol=None,
        ctol=None,
        x_scale="auto",
        verbose=1,
        maxiter=None,
        options=None,
        copy=False,
    ):
        """Optimize an objective function.

        Parameters
        ----------
        things : Optimizable or tuple/list of Optimizable
            Things to optimize, eg Equilibrium.
        objective : ObjectiveFunction
            Objective function to optimize.
        constraints : tuple of Objective, optional
            List of objectives to be used as constraints during optimization.
        ftol : float or None, optional
            Tolerance for termination by the change of the cost function.
            The optimization process is stopped when ``dF < ftol * F``,
            and there was an adequate agreement between a local quadratic model and the
            true model in the last step.
            If None, defaults to 1e-2 (or 1e-6 for stochastic).
        xtol : float or None, optional
            Tolerance for termination by the change of the independent variables.
            Optimization is stopped when ``norm(dx) < xtol * (xtol + norm(x))``.
            If None, defaults to 1e-6.
        gtol : float or None, optional
            Absolute tolerance for termination by the norm of the gradient.
            Optimizer terminates when ``norm(g) < gtol``, where
            If None, defaults to 1e-8.
        ctol : float or None, optional
            Stopping tolerance on infinity norm of the constraint violation.
            Optimization will stop when ctol and one of the other tolerances
            are satisfied. If None, defaults to 1e-4.
        x_scale : array_like or ``'auto'``, optional
            Characteristic scale of each variable. Setting ``x_scale`` is equivalent
            to reformulating the problem in scaled variables ``xs = x / x_scale``.
            An alternative view is that the size of a trust region along jth
            dimension is proportional to ``x_scale[j]``. Improved convergence may
            be achieved by setting ``x_scale`` such that a step of a given size
            along any of the scaled variables has a similar effect on the cost
            function. If set to ``'auto'``, the scale is iteratively updated using the
            inverse norms of the columns of the Jacobian or Hessian matrix.
        verbose : integer, optional
            * 0  : work silently.
            * 1 : display a termination report.
            * 2 : display progress during iterations
        maxiter : int, optional
            Maximum number of iterations. Defaults to 100.
        options : dict, optional
            Dictionary of optional keyword arguments to override default solver
            settings. Options that are universal to all optimizers are:

            - ``"linear_constraint_options"`` : Dictionary of keyword arguments to pass
              to ``LinearConstraintProjection``.
            - ``"perturb_options"`` : Dictionary of keyword arguments to pass to
              ``ProximalProjection`` as its ``perturb_options``.
            - ``"solve_options"`` : Dictionary of keyword arguments to pass to
              ``ProximalProjection`` as its ``solve_options``.

            See the documentation page [Optimizers
            Supported](https://desc-docs.readthedocs.io/en/stable/optimizers.html)
            for more details on the options available to each specific optimizer.

        copy : bool
            Whether to return the current things or a copy (leaving the original
            unchanged).

        Returns
        -------
        things : list,
            list of optimized things
        res : OptimizeResult
            The optimization result represented as a ``OptimizeResult`` object.
            Important attributes are: ``x`` the solution array, ``success`` a
            Boolean flag indicating if the optimizer exited successfully and
            ``message`` which describes the cause of the termination. See
            `OptimizeResult` for a description of other attributes.
            Additionally, stores the before and after values of the objectives
            and constraints in the ``Objective values`` key.

        """
        is_linear_proj = isinstance(objective, LinearConstraintProjection)
        if not isinstance(constraints, (tuple, list)) and not is_linear_proj:
            constraints = (constraints,)
        elif is_linear_proj:
            constraints = objective._constraint.objectives
        errorif(
            not isinstance(objective, ObjectiveFunction),
            TypeError,
            "objective should be of type ObjectiveFunction.",
        )

        # get unique things
        things, indices = unique_list(flatten_list(things, flatten_tuple=True))
        counts = np.unique(indices, return_counts=True)[1]
        duplicate_idx = np.where(counts > 1)[0]
        warnif(
            len(duplicate_idx),
            UserWarning,
            f"{[things[idx] for idx in duplicate_idx]} is duplicated in things.",
        )
        things0 = [t.copy() for t in things]

        # need local import to avoid circular dependencies
        from desc.equilibrium import Equilibrium
        from desc.objectives import QuadraticFlux

        # eq may be None
        eq = get_instance(things, Equilibrium)
        if eq is not None:
            if not is_linear_proj:
                # check if stage 2 objectives are here:
                all_objs = list(constraints) + list(objective.objectives)
                errorif(
                    is_any_instance(all_objs, QuadraticFlux),
                    ValueError,
                    "QuadraticFlux objective assumes Equilibrium is fixed but "
                    + "Equilibrium is in things to optimize.",
                )
            # save these for later
            eq_params_init = eq.params_dict.copy()

        options = {} if options is None else options
        timer = Timer()
        options = {} if options is None else options
        _, method = _parse_method(self.method)

        timer.start("Initializing the optimization")
        if not is_linear_proj:
            objective, nonlinear_constraint, x_scale = (
                get_combined_constraint_objectives(
                    eq,
                    constraints,
                    objective,
                    things,
                    x_scale,
                    self.method,
                    method,
                    verbose,
                    options,
                )
            )
        else:
            nonlinear_constraint = None
            if not objective.built:
                objective.build(verbose=verbose)
        # we have to use this cumbersome indexing in this method when passing things
        # to objective to guard against the passed-in things having an ordering
        # different from objective.things, to ensure the correct order is passed
        # to the objective
        x0 = objective.x(*[things[things.index(t)] for t in objective.things])

        stoptol = _get_default_tols(
            method,
            ftol,
            xtol,
            gtol,
            ctol,
            maxiter,
            options,
        )

        if verbose > 0:
            print("Number of parameters: {}".format(x0.size))
            print("Number of objectives: {}".format(objective.dim_f))
            if nonlinear_constraint is not None:
                num_equality = np.count_nonzero(
                    nonlinear_constraint.bounds_scaled[0]
                    == nonlinear_constraint.bounds_scaled[1]
                )
                print("Number of equality constraints: {}".format(num_equality))
                print(
                    "Number of inequality constraints: {}".format(
                        nonlinear_constraint.dim_f - num_equality
                    )
                )
        timer.stop("Initializing the optimization")
        if verbose > 1:
            timer.disp("Initializing the optimization")

        if verbose > 0:
            print("\nStarting optimization")
            print("Using method: " + str(self.method))

        timer.start("Solution time")

        result = optimizers[method]["fun"](
            objective,
            nonlinear_constraint,
            x0,
            method,
            x_scale,
            verbose,
            stoptol,
            options,
        )

        if isinstance(objective, LinearConstraintProjection):
            # remove wrapper to get at underlying objective
            result["allx"] = [objective.recover(x) for x in result["allx"]]
            objective = objective._objective

        if isinstance(objective, (ProximalProjection, ProximalProjectionFB2)):
            # reset eq params to initial
            if eq is not None:
                eq.params_dict = eq_params_init
            result["history"] = objective.history
            objective = objective._objective
        else:
            result["history"] = [
                objective.unpack_state(xi, False) for xi in result["allx"]
            ]

        timer.stop("Solution time")

        if verbose > 1:
            timer.disp("Solution time")
            timer.pretty_print(
                "Avg time per step",
                timer["Solution time"] / (result.get("nit", result.get("nfev")) + 1),
            )
        for key in ["hess", "hess_inv", "jac", "grad", "active_mask"]:
            _ = result.pop(key, None)

        # temporarily assign new stuff for printing, might get replaced later
        for thing, params in zip(objective.things, result["history"][-1]):
            # more indexing here to ensure the correct params are assigned to the
            # correct thing, as the order of things and objective.things might differ
            ind = things.index(thing)
            things[ind].params_dict = params

        # we always want to populate result dict with before/after values, but may
        # not always want to print, so we first capture the output and then decide
        # what to do about it.
        with io.StringIO() as buf, contextlib.redirect_stdout(buf):
            result = _print_output(things, things0, objective, constraints, result)
            text_out = buf.getvalue()
        if verbose > 0:
<<<<<<< HEAD
            state_0 = [things0[things.index(t)] for t in objective.things]
            state = [things[things.index(t)] for t in objective.things]

            # put a divider
            w_divider = 50
            print("{:=<{}}".format("", PRINT_WIDTH + w_divider))

            print(f"{'Start  -->   End':>{PRINT_WIDTH+21}}")
            objective.print_value(objective.x(*state), objective.x(*state_0))
            for con in constraints:
                arg_inds_for_this_con = [things.index(t) for t in con.things]
                args_for_this_con = [things[ind] for ind in arg_inds_for_this_con]
                args0_for_this_con = [things0[ind] for ind in arg_inds_for_this_con]
                con.print_value(con.xs(*args_for_this_con), con.xs(*args0_for_this_con))

            print("{:=<{}}".format("", PRINT_WIDTH + w_divider))
=======
            print(text_out)
>>>>>>> 222b5e0b

        if copy:
            # need to swap things and things0, since things should be unchanged
            for t, t0 in zip(things, things0):
                init_params = t0.params_dict.copy()
                final_params = t.params_dict.copy()
                t.params_dict = init_params
                t0.params_dict = final_params
            return things0, result

        return things, result


def _print_output(things, things0, objective, constraints, result):
    """Print summary stats after optimization."""
    state_0 = [things0[things.index(t)] for t in objective.things]
    state = [things[things.index(t)] for t in objective.things]

    # put a divider
    w_divider = 50
    print("{:=<{}}".format("", PRINT_WIDTH + w_divider))

    print(f"{'Start  -->   End':>{PRINT_WIDTH+21}}")
    values = objective.print_value(objective.x(*state), objective.x(*state_0))
    for con in constraints:
        arg_inds_for_this_con = [things.index(t) for t in things if t in con.things]
        args_for_this_con = [things[ind] for ind in arg_inds_for_this_con]
        args0_for_this_con = [things0[ind] for ind in arg_inds_for_this_con]
        _val = con.print_value(con.xs(*args_for_this_con), con.xs(*args0_for_this_con))
        if con._print_value_fmt in values:
            values[con._print_value_fmt].append(_val)
        else:
            values[con._print_value_fmt] = [_val]
    print("{:=<{}}".format("", PRINT_WIDTH + w_divider))
    result["Objective values"] = values
    return result


def _parse_method(method):
    """Split string into wrapper and method parts."""
    wrapper = None
    submethod = method
    for key in Optimizer._wrappers[1:]:
        if method.lower().startswith(key):
            wrapper = key
            submethod = method[len(key) + 1 :]
    return wrapper, submethod


def _combine_constraints(constraints):
    """Combine constraints into a single ObjectiveFunction.

    Parameters
    ----------
    constraints : tuple of Objective
        Constraints to combine.

    Returns
    -------
    objective : ObjectiveFunction or None
        If constraints are present, they are combined into a single ObjectiveFunction.
        Otherwise returns None.

    """
    if len(constraints):
        objective = ObjectiveFunction(constraints)
    else:
        objective = None
    return objective


def _parse_constraints(constraints):
    """Break constraints into linear and nonlinear.

    Parameters
    ----------
    constraints : tuple of Objective
        Constraints to parse.

    Returns
    -------
    linear_constraints : tuple of Objective
        Individual linear constraints.
    nonlinear_constraints : tuple of Objective
        Individual nonlinear constraints.

    """
    if not isinstance(constraints, (tuple, list)):
        constraints = (constraints,)
    # we treat linear bound constraints as nonlinear since they can't be easily
    # factorized like linear equality constraints
    linear_constraints = tuple(
        constraint
        for constraint in constraints
        if (constraint.linear and (constraint.bounds is None))
    )
    nonlinear_constraints = tuple(
        constraint for constraint in constraints if constraint not in linear_constraints
    )
    # check for incompatible constraints
    if any(isinstance(lc, FixCurrent) for lc in linear_constraints) and any(
        isinstance(lc, FixIota) for lc in linear_constraints
    ):
        raise ValueError(
            "Toroidal current and rotational transform cannot be "
            + "constrained simultaneously."
        )
    return linear_constraints, nonlinear_constraints


def _maybe_wrap_nonlinear_constraints(
    eq, objective, nonlinear_constraints, method, options
):
    """Use ProximalProjection to handle nonlinear constraints."""
    if eq is None:  # not deal with an equilibrium problem -> no ProximalProjection
        return objective, nonlinear_constraints
    wrapper, method = _parse_method(method)
    if not len(nonlinear_constraints):
        if wrapper is not None:
            warnings.warn(
                f"No nonlinear constraints detected, ignoring wrapper method {wrapper}."
            )
        return objective, nonlinear_constraints
    if wrapper is None and not optimizers[method]["equality_constraints"]:
        warnings.warn(
            FutureWarning(
                f"""
                Nonlinear constraints detected but method {method} does not support
                nonlinear constraints. Defaulting to method "proximal-{method}"
                In the future this will raise an error. To ignore this warning, specify
                a wrapper "proximal-" to convert the nonlinearly constrained problem
                into an unconstrained one.
                """
            )
        )
        wrapper = "proximal"
    if wrapper is not None and wrapper.lower() in ["prox", "proximal"]:
        perturb_options = options.pop("perturb_options", {})
        solve_options = options.pop("solve_options", {})
        free_boundary_options = options.pop("free_boundary_options", {})
        if np.any([hasattr(c, "_free_boundary") for c in nonlinear_constraints]):
            # then we are doing a free boundary ProximalProjection
            # make the prox projection for the free bdry suboproblem
            for i in range(len(nonlinear_constraints)):
                if hasattr(nonlinear_constraints[i], "_equilibrium"):
                    if nonlinear_constraints[i]._equilibrium:
                        eq_obj = nonlinear_constraints[i]

                if hasattr(nonlinear_constraints[i], "_free_boundary"):
                    if nonlinear_constraints[i]._free_boundary:
                        eq_free_bdry_obj = nonlinear_constraints[i]
            nonlinear_constraints = list(nonlinear_constraints)
            nonlinear_constraints.remove(eq_free_bdry_obj)
            nonlinear_constraints.remove(eq_obj)
            nonlinear_constraints = tuple(nonlinear_constraints)

            errorif(
                len(nonlinear_constraints),
                ValueError,
                "ProximalProjection can only handle Equilibrium and "
                f" Free Boundary objectives, got {nonlinear_constraints}",
            )

            objective = objective = ProximalProjectionFB2(
                objective,
                constraint=_combine_constraints((eq_obj,)),
                constraint_fb=_combine_constraints((eq_free_bdry_obj,)),
                perturb_options=perturb_options,
                solve_options=solve_options,
                fb_options=free_boundary_options,
                eq=eq,
            )
        else:  # usual proximal projection
            objective = ProximalProjection(
                objective,
                constraint=_combine_constraints(nonlinear_constraints),
                perturb_options=perturb_options,
                solve_options=solve_options,
                eq=eq,
            )
        nonlinear_constraints = ()
    return objective, nonlinear_constraints


def get_combined_constraint_objectives(
    eq,
    constraints,
    objective,
    things,
    x_scale,
    opt_method,
    method,
    verbose,
    options,
):
    """Combine constraints and objective.

    Checks, combines, wraps and builds constraints and objective functions into a single
    objective and nonlinear constraints that can be passed to the optimizer.
    """
    from desc.equilibrium import Equilibrium

    # parse and combine constraints into linear & nonlinear objective functions
    linear_constraints, nonlinear_constraints = _parse_constraints(constraints)
    objective, nonlinear_constraints = _maybe_wrap_nonlinear_constraints(
        eq, objective, nonlinear_constraints, opt_method, options
    )
    is_prox = isinstance(
        objective,
        (ProximalProjection, ProximalProjectionFreeBoundary, ProximalProjectionFB2),
    )
    for t in things:
        if isinstance(t, Equilibrium) and is_prox:
            # don't add Equilibrium self-consistency if proximal is used
            # see ProximalProjection._set_eq_state_vector
            continue
        linear_constraints = maybe_add_self_consistency(t, linear_constraints)
    linear_constraint = _combine_constraints(linear_constraints)
    nonlinear_constraint = _combine_constraints(nonlinear_constraints)

    # make sure everything is built
    if objective is not None and not objective.built:
        objective.build(verbose=verbose)
    if linear_constraint is not None and not linear_constraint.built:
        linear_constraint.build(verbose=verbose)
    if nonlinear_constraint is not None and not nonlinear_constraint.built:
        nonlinear_constraint.build(verbose=verbose)

    # combine arguments from all three objective functions
    if linear_constraint is not None and nonlinear_constraint is not None:
        objective, linear_constraint, nonlinear_constraint = combine_args(
            objective, linear_constraint, nonlinear_constraint
        )
        assert set(objective.things) == set(linear_constraint.things)
        assert set(objective.things) == set(nonlinear_constraint.things)
    elif linear_constraint is not None:
        objective, linear_constraint = combine_args(objective, linear_constraint)
        assert set(objective.things) == set(linear_constraint.things)
    elif nonlinear_constraint is not None:
        objective, nonlinear_constraint = combine_args(objective, nonlinear_constraint)
        assert set(objective.things) == set(nonlinear_constraint.things)
    assert set(objective.things) == set(things)

    # wrap to handle linear constraints
    if linear_constraint is not None:
        linear_constraint_options = options.pop("linear_constraint_options", {})
        objective = LinearConstraintProjection(
            objective, linear_constraint, **linear_constraint_options
        )
        objective.build(verbose=verbose)
        if nonlinear_constraint is not None:
            nonlinear_constraint = LinearConstraintProjection(
                nonlinear_constraint, linear_constraint
            )
            nonlinear_constraint.build(verbose=verbose)

    if linear_constraint is not None and not isinstance(x_scale, str):
        # need to project x_scale down to correct size
        Z = objective._Z
        x_scale = np.broadcast_to(x_scale, objective._objective.dim_x)
        x_scale = np.abs(np.diag(Z.T @ np.diag(x_scale[objective._unfixed_idx]) @ Z))
        x_scale = np.where(x_scale < np.finfo(x_scale.dtype).eps, 1, x_scale)

    if objective.scalar and (not optimizers[method]["scalar"]):
        warnings.warn(
            colored(
                "method {} is not intended for scalar objective".format(
                    ".".join([method]) + " function"
                ),
                "yellow",
            )
        )

    return objective, nonlinear_constraint, x_scale


def _get_default_tols(
    method,
    ftol=None,
    xtol=None,
    gtol=None,
    ctol=None,
    maxiter=None,
    options=None,
):
    """Parse and set defaults for stopping tolerances."""
    if options is None:
        options = {}
    stoptol = {}
    if xtol is not None:
        stoptol["xtol"] = xtol
    if ftol is not None:
        stoptol["ftol"] = ftol
    if gtol is not None:
        stoptol["gtol"] = gtol
    if ctol is not None:
        stoptol["ctol"] = ctol
    if maxiter is not None:
        stoptol["maxiter"] = maxiter
    stoptol.setdefault(
        "xtol",
        options.pop("xtol", 1e-6),
    )
    stoptol.setdefault(
        "ftol",
        options.pop(
            "ftol",
            1e-6 if optimizers[method]["stochastic"] or "auglag" in method else 1e-2,
        ),
    )
    stoptol.setdefault("gtol", options.pop("gtol", 1e-8))
    stoptol.setdefault("ctol", options.pop("ctol", 1e-4))
    stoptol.setdefault(
        "maxiter", options.pop("maxiter", 500 if "auglag" in method else 100)
    )

    # if we define an "iteration" as a successful step, it can take a few function
    # evaluations per iteration
    stoptol["max_nfev"] = options.pop("max_nfev", 5 * stoptol["maxiter"] + 1)

    return stoptol


optimizers = {}


def register_optimizer(
    name,
    description,
    scalar,
    equality_constraints,
    inequality_constraints,
    stochastic,
    hessian,
    GPU=False,
    **kwargs,
):
    """Decorator to wrap a function for optimization.

    Function being wrapped should have a signature of the form
    fun(objective, constraint, x0, method, x_scale, verbose, stoptol, options=None)
    and should return a scipy.optimize.OptimizeResult object

    Function should take the following arguments:

    objective : ObjectiveFunction
        Function to minimize.
    constraint : ObjectiveFunction
        Constraint to satisfy
    x0 : ndarray
        Starting point.
    method : str
        Name of the method to use.
    x_scale : array_like or ‘jac’, optional
        Characteristic scale of each variable.
    verbose : int
        * 0  : work silently.
        * 1 : display a termination report.
        * 2 : display progress during iterations
    stoptol : dict
        Dictionary of stopping tolerances, with keys {"xtol", "ftol", "gtol",
        "maxiter", "max_nfev"}
    options : dict, optional
        Dictionary of optional keyword arguments to override default solver
        settings.

    Parameters
    ----------
    name : str or array-like of str
        Name of the optimizer method. If one function supports multiple methods,
        provide a list of names.
    description : str or array-like of str
        Short description of the optimizer method, with references if possible.
    scalar : bool or array-like of bool
        Whether the method assumes a scalar residual, or a vector of residuals for
        least squares.
    equality_constraints : bool or array-like of bool
        Whether the method handles equality constraints.
    inequality_constraints : bool or array-like of bool
        Whether the method handles inequality constraints.
    stochastic : bool or array-like of bool
        Whether the method can handle noisy objectives.
    hessian : bool or array-like of bool
        Whether the method requires calculation of the full hessian matrix.
    GPU : bool or array-like of bool
        Whether the method supports running on GPU
    """
    (
        name,
        description,
        scalar,
        equality_constraints,
        inequality_constraints,
        stochastic,
        hessian,
        GPU,
    ) = map(
        np.atleast_1d,
        (
            name,
            description,
            scalar,
            equality_constraints,
            inequality_constraints,
            stochastic,
            hessian,
            GPU,
        ),
    )
    (
        name,
        description,
        scalar,
        equality_constraints,
        inequality_constraints,
        stochastic,
        hessian,
        GPU,
    ) = np.broadcast_arrays(
        name,
        description,
        scalar,
        equality_constraints,
        inequality_constraints,
        stochastic,
        hessian,
        GPU,
    )

    def _decorator(func):
        for i, nm in enumerate(name):
            d = {
                "description": description[i % len(name)],
                "scalar": scalar[i % len(name)],
                "equality_constraints": equality_constraints[i % len(name)],
                "inequality_constraints": inequality_constraints[i % len(name)],
                "stochastic": stochastic[i % len(name)],
                "hessian": hessian[i % len(name)],
                "GPU": GPU[i % len(name)],
                "fun": func,
            }
            optimizers[nm] = d
        return func

    return _decorator<|MERGE_RESOLUTION|>--- conflicted
+++ resolved
@@ -332,26 +332,7 @@
             result = _print_output(things, things0, objective, constraints, result)
             text_out = buf.getvalue()
         if verbose > 0:
-<<<<<<< HEAD
-            state_0 = [things0[things.index(t)] for t in objective.things]
-            state = [things[things.index(t)] for t in objective.things]
-
-            # put a divider
-            w_divider = 50
-            print("{:=<{}}".format("", PRINT_WIDTH + w_divider))
-
-            print(f"{'Start  -->   End':>{PRINT_WIDTH+21}}")
-            objective.print_value(objective.x(*state), objective.x(*state_0))
-            for con in constraints:
-                arg_inds_for_this_con = [things.index(t) for t in con.things]
-                args_for_this_con = [things[ind] for ind in arg_inds_for_this_con]
-                args0_for_this_con = [things0[ind] for ind in arg_inds_for_this_con]
-                con.print_value(con.xs(*args_for_this_con), con.xs(*args0_for_this_con))
-
-            print("{:=<{}}".format("", PRINT_WIDTH + w_divider))
-=======
             print(text_out)
->>>>>>> 222b5e0b
 
         if copy:
             # need to swap things and things0, since things should be unchanged
