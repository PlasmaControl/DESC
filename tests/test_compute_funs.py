import numpy as np
from scipy.signal import convolve2d
import pytest
from desc.grid import LinearGrid
from desc.equilibrium import Equilibrium, EquilibriaFamily

# TODO: add tests for compute_geometry

# convolve kernel is reverse of FD coeffs
FD_COEF_1_2 = np.array([-1 / 2, 0, 1 / 2])[::-1]
FD_COEF_1_4 = np.array([1 / 12, -2 / 3, 0, 2 / 3, -1 / 12])[::-1]
FD_COEF_2_2 = np.array([1, -2, 1])[::-1]
FD_COEF_2_4 = np.array([-1 / 12, 4 / 3, -5 / 2, 4 / 3, -1 / 12])[::-1]


@pytest.mark.slow
def test_magnetic_field_derivatives(DummyStellarator):
    """Test that the partial derivatives of B and |B| match with numerical derivatives
    for a dummy stellarator example."""

    eq = Equilibrium.load(
        load_from=str(DummyStellarator["output_path"]), file_format="hdf5"
    )
    # partial derivatives wrt rho
<<<<<<< HEAD
    num_rho = 50
    grid = LinearGrid(rho=num_rho)
=======
    L = 75
    grid = LinearGrid(L=L)
>>>>>>> ab177a31
    drho = grid.nodes[1, 0]
    data = eq.compute("J", grid)

    B_sup_theta_r = np.convolve(data["B^theta"], FD_COEF_1_4, "same") / drho
    B_sup_zeta_r = np.convolve(data["B^zeta"], FD_COEF_1_4, "same") / drho
    B_sub_rho_r = np.convolve(data["B_rho"], FD_COEF_1_4, "same") / drho
    B_sub_theta_r = np.convolve(data["B_theta"], FD_COEF_1_4, "same") / drho
    B_sub_zeta_r = np.convolve(data["B_zeta"], FD_COEF_1_4, "same") / drho

    np.testing.assert_allclose(
        data["B^theta_r"][3:-2],
        B_sup_theta_r[3:-2],
        rtol=1e-3,
        atol=1e-3 * np.nanmean(np.abs(data["B^theta_r"])),
    )
    np.testing.assert_allclose(
        data["B^zeta_r"][3:-2],
        B_sup_zeta_r[3:-2],
        rtol=1e-3,
        atol=1e-3 * np.nanmean(np.abs(data["B^zeta_r"])),
    )
    np.testing.assert_allclose(
        data["B_rho_r"][3:-2],
        B_sub_rho_r[3:-2],
        rtol=1e-3,
        atol=1e-3 * np.nanmean(np.abs(data["B_rho_r"])),
    )
    np.testing.assert_allclose(
        data["B_theta_r"][3:-2],
        B_sub_theta_r[3:-2],
        rtol=1e-3,
        atol=1e-3 * np.nanmean(np.abs(data["B_theta_r"])),
    )
    np.testing.assert_allclose(
        data["B_zeta_r"][3:-2],
        B_sub_zeta_r[3:-2],
        rtol=1e-3,
        atol=1e-3 * np.nanmean(np.abs(data["B_zeta_r"])),
    )

    # partial derivatives wrt theta
<<<<<<< HEAD
    num_theta = 90
    grid = LinearGrid(NFP=eq.NFP, theta=num_theta)
=======
    M = 120
    grid = LinearGrid(M=M, NFP=eq.NFP)
>>>>>>> ab177a31
    dtheta = grid.nodes[1, 1]
    data = eq.compute("J", grid)
    data = eq.compute("|B|_tt", grid, data=data)

    B_sup_theta_t = np.convolve(data["B^theta"], FD_COEF_1_4, "same") / dtheta
    B_sup_theta_tt = np.convolve(data["B^theta"], FD_COEF_2_4, "same") / dtheta ** 2
    B_sup_zeta_t = np.convolve(data["B^zeta"], FD_COEF_1_4, "same") / dtheta
    B_sup_zeta_tt = np.convolve(data["B^zeta"], FD_COEF_2_4, "same") / dtheta ** 2
    B_sub_rho_t = np.convolve(data["B_rho"], FD_COEF_1_4, "same") / dtheta
    B_sub_zeta_t = np.convolve(data["B_zeta"], FD_COEF_1_4, "same") / dtheta
    B_t = np.convolve(data["|B|"], FD_COEF_1_4, "same") / dtheta
    B_tt = np.convolve(data["|B|"], FD_COEF_2_4, "same") / dtheta ** 2

    np.testing.assert_allclose(
        data["B^theta_t"][2:-2],
        B_sup_theta_t[2:-2],
        rtol=2e-3,
        atol=3e-3 * np.mean(np.abs(data["B^theta_t"])),
    )
    np.testing.assert_allclose(
        data["B^theta_tt"][2:-2],
        B_sup_theta_tt[2:-2],
        rtol=2e-4,
        atol=2e-2 * np.mean(np.abs(data["B^theta_tt"])),
    )
    np.testing.assert_allclose(
        data["B^zeta_t"][2:-2],
        B_sup_zeta_t[2:-2],
        rtol=3e-3,
        atol=3e-3 * np.mean(np.abs(data["B^zeta_t"])),
    )
    np.testing.assert_allclose(
        data["B^zeta_tt"][2:-2],
        B_sup_zeta_tt[2:-2],
        rtol=6e-3,
        atol=6e-3 * np.mean(np.abs(data["B^zeta_tt"])),
    )
    np.testing.assert_allclose(
        data["B_rho_t"][2:-2],
        B_sub_rho_t[2:-2],
        rtol=1e-2,
        atol=1e-3 * np.mean(np.abs(data["B_rho_t"])),
    )
    np.testing.assert_allclose(
        data["B_zeta_t"][2:-2],
        B_sub_zeta_t[2:-2],
        rtol=2e-2,
        atol=2e-2 * np.mean(np.abs(data["B_zeta_t"])),
    )
    np.testing.assert_allclose(
        data["|B|_t"][2:-2],
        B_t[2:-2],
        rtol=1e-2,
        atol=1e-3 * np.mean(np.abs(data["|B|_t"])),
    )
    np.testing.assert_allclose(
        data["|B|_tt"][2:-2],
        B_tt[2:-2],
        rtol=2e-2,
        atol=2e-2 * np.mean(np.abs(data["|B|_tt"])),
    )

    # partial derivatives wrt zeta
<<<<<<< HEAD
    num_zeta = 90
    grid = LinearGrid(NFP=eq.NFP, zeta=num_zeta)
=======
    N = 120
    grid = LinearGrid(N=N, NFP=eq.NFP)
>>>>>>> ab177a31
    dzeta = grid.nodes[1, 2]
    data = eq.compute("J", grid)
    data = eq.compute("|B|_zz", grid, data=data)

    B_sup_theta_z = np.convolve(data["B^theta"], FD_COEF_1_4, "same") / dzeta
    B_sup_theta_zz = np.convolve(data["B^theta"], FD_COEF_2_4, "same") / dzeta ** 2
    B_sup_zeta_z = np.convolve(data["B^zeta"], FD_COEF_1_4, "same") / dzeta
    B_sup_zeta_zz = np.convolve(data["B^zeta"], FD_COEF_2_4, "same") / dzeta ** 2
    B_sub_rho_z = np.convolve(data["B_rho"], FD_COEF_1_4, "same") / dzeta
    B_sub_theta_z = np.convolve(data["B_theta"], FD_COEF_1_4, "same") / dzeta
    B_z = np.convolve(data["|B|"], FD_COEF_1_4, "same") / dzeta
    B_zz = np.convolve(data["|B|"], FD_COEF_2_4, "same") / dzeta ** 2

    np.testing.assert_allclose(
        data["B^theta_z"][2:-2],
        B_sup_theta_z[2:-2],
        rtol=1e-3,
        atol=1e-3 * np.mean(np.abs(data["B^theta_z"])),
    )
    np.testing.assert_allclose(
        data["B^theta_zz"][2:-2],
        B_sup_theta_zz[2:-2],
        rtol=1e-4,
        atol=1e-4 * np.mean(np.abs(data["B^theta_zz"])),
    )
    np.testing.assert_allclose(
        data["B^zeta_z"][2:-2],
        B_sup_zeta_z[2:-2],
        rtol=1e-3,
        atol=1e-3 * np.mean(np.abs(data["B^zeta_z"])),
    )
    np.testing.assert_allclose(
        data["B^zeta_zz"][2:-2],
        B_sup_zeta_zz[2:-2],
        rtol=1e-4,
        atol=1e-4 * np.mean(np.abs(data["B^zeta_zz"])),
    )
    np.testing.assert_allclose(
        data["B_rho_z"][2:-2],
        B_sub_rho_z[2:-2],
        rtol=1e-3,
        atol=1e-3 * np.mean(np.abs(data["B_rho_z"])),
    )
    np.testing.assert_allclose(
        data["B_theta_z"][2:-2],
        B_sub_theta_z[2:-2],
        rtol=1e-3,
        atol=1e-3 * np.mean(np.abs(data["B_theta_z"])),
    )
    np.testing.assert_allclose(
        data["|B|_z"][2:-2],
        B_z[2:-2],
        rtol=1e-3,
        atol=1e-3 * np.mean(np.abs(data["|B|_z"])),
    )
    np.testing.assert_allclose(
        data["|B|_zz"][2:-2],
        B_zz[2:-2],
        rtol=1e-3,
        atol=1e-3 * np.mean(np.abs(data["|B|_zz"])),
    )

    # mixed derivatives wrt theta & zeta
<<<<<<< HEAD
    num_theta = 125
    num_zeta = 125
    grid = LinearGrid(NFP=eq.NFP, theta=num_theta, zeta=num_zeta)
    dtheta = grid.nodes[:, 1].reshape((num_zeta, num_theta))[0, 1]
    dzeta = grid.nodes[:, 2].reshape((num_zeta, num_theta))[1, 0]
=======
    M = 180
    N = 180
    grid = LinearGrid(M=M, N=N, NFP=eq.NFP)
    dtheta = grid.nodes[:, 1].reshape((N, M))[0, 1]
    dzeta = grid.nodes[:, 2].reshape((N, M))[1, 0]
>>>>>>> ab177a31
    data = eq.compute("|B|_tz", grid)

    B_sup_theta = data["B^theta"].reshape((num_zeta, num_theta))
    B_sup_zeta = data["B^zeta"].reshape((num_zeta, num_theta))
    B = data["|B|"].reshape((num_zeta, num_theta))

    B_sup_theta_tz = (
        convolve2d(
            B_sup_theta,
            FD_COEF_1_4[:, np.newaxis] * FD_COEF_1_4[np.newaxis, :],
            mode="same",
            boundary="wrap",
        )
        / (dtheta * dzeta)
    )
    B_sup_zeta_tz = (
        convolve2d(
            B_sup_zeta,
            FD_COEF_1_4[:, np.newaxis] * FD_COEF_1_4[np.newaxis, :],
            mode="same",
            boundary="wrap",
        )
        / (dtheta * dzeta)
    )
    B_tz = (
        convolve2d(
            B,
            FD_COEF_1_4[:, np.newaxis] * FD_COEF_1_4[np.newaxis, :],
            mode="same",
            boundary="wrap",
        )
        / (dtheta * dzeta)
    )

    np.testing.assert_allclose(
        data["B^theta_tz"].reshape((num_zeta, num_theta))[2:-2, 2:-2],
        B_sup_theta_tz[2:-2, 2:-2],
        rtol=2e-2,
        atol=1e-2 * np.mean(np.abs(data["B^theta_tz"])),
    )
    np.testing.assert_allclose(
        data["B^zeta_tz"].reshape((num_zeta, num_theta))[2:-2, 2:-2],
        B_sup_zeta_tz[2:-2, 2:-2],
        rtol=2e-2,
        atol=1e-2 * np.mean(np.abs(data["B^zeta_tz"])),
    )
    np.testing.assert_allclose(
        data["|B|_tz"].reshape((num_zeta, num_theta))[2:-2, 2:-2],
        B_tz[2:-2, 2:-2],
        rtol=1e-2,
        atol=1e-2 * np.mean(np.abs(data["|B|_tz"])),
    )


@pytest.mark.slow
def test_magnetic_pressure_gradient(DummyStellarator):
    """Test that the components of grad(|B|^2)) match with numerical gradients
    for a dummy stellarator example."""

    eq = Equilibrium.load(
        load_from=str(DummyStellarator["output_path"]), file_format="hdf5"
    )

    # partial derivatives wrt rho
<<<<<<< HEAD
    num_rho = 50
    grid = LinearGrid(NFP=eq.NFP, rho=num_rho)
=======
    L = 110
    grid = LinearGrid(L=L, NFP=eq.NFP)
>>>>>>> ab177a31
    drho = grid.nodes[1, 0]
    data = eq.compute("|B|", grid)
    data = eq.compute("grad(|B|^2)_rho", grid, data=data)
    B2_r = np.convolve(data["|B|"] ** 2, FD_COEF_1_4, "same") / drho
    np.testing.assert_allclose(
        data["grad(|B|^2)_rho"][3:-2],
        B2_r[3:-2],
        rtol=1e-3,
        atol=1e-3 * np.nanmean(np.abs(data["grad(|B|^2)_rho"])),
    )

    # partial derivative wrt theta
    num_theta = 90
    grid = LinearGrid(NFP=eq.NFP, theta=num_theta)
    dtheta = grid.nodes[1, 1]
    data = eq.compute("|B|", grid)
    data = eq.compute("grad(|B|^2)_theta", grid, data=data)
    B2_t = np.convolve(data["|B|"] ** 2, FD_COEF_1_4, "same") / dtheta
    np.testing.assert_allclose(
        data["grad(|B|^2)_theta"][2:-2],
        B2_t[2:-2],
        rtol=1e-2,
        atol=1e-2 * np.nanmean(np.abs(data["grad(|B|^2)_theta"])),
    )

    # partial derivative wrt zeta
    num_zeta = 90
    grid = LinearGrid(NFP=eq.NFP, zeta=num_zeta)
    dzeta = grid.nodes[1, 2]
    data = eq.compute("|B|", grid)
    data = eq.compute("grad(|B|^2)_zeta", grid, data=data)
    B2_z = np.convolve(data["|B|"] ** 2, FD_COEF_1_4, "same") / dzeta
    np.testing.assert_allclose(
        data["grad(|B|^2)_zeta"][2:-2],
        B2_z[2:-2],
        rtol=1e-2,
        atol=1e-2 * np.mean(np.abs(data["grad(|B|^2)_zeta"])),
    )


def test_currents(DSHAPE):
    """Test that different methods for computing I and G agree."""

    eq = EquilibriaFamily.load(load_from=str(DSHAPE["desc_h5_path"]))[-1]

    grid_full = LinearGrid(M=eq.M_grid, N=eq.N_grid, NFP=eq.NFP)
    grid_symm = LinearGrid(M=eq.M_grid, N=eq.N_grid, NFP=eq.NFP)

    data_booz = eq.compute("|B|_mn", grid_full, M_booz=eq.M, N_booz=eq.N)
    data_full = eq.compute("I", grid_full)
    data_symm = eq.compute("I", grid_symm)

    np.testing.assert_allclose(data_full["I"], data_booz["I"], atol=1e-16)
    np.testing.assert_allclose(data_symm["I"], data_booz["I"], atol=1e-16)
    np.testing.assert_allclose(data_full["G"], data_booz["G"], atol=1e-16)
    np.testing.assert_allclose(data_symm["G"], data_booz["G"], atol=1e-16)


@pytest.mark.slow
def test_quasisymmetry(DummyStellarator):
    """Test that the components of grad(B*grad(|B|)) match with numerical gradients
    for a dummy stellarator example."""

    eq = Equilibrium.load(
        load_from=str(DummyStellarator["output_path"]), file_format="hdf5"
    )

    # partial derivative wrt theta
    num_theta = 120
    grid = LinearGrid(NFP=eq.NFP, theta=num_theta)
    dtheta = grid.nodes[1, 1]
    data = eq.compute("(B*grad(|B|))_t", grid)
    Btilde_t = np.convolve(data["B*grad(|B|)"], FD_COEF_1_4, "same") / dtheta
    np.testing.assert_allclose(
        data["(B*grad(|B|))_t"][2:-2],
        Btilde_t[2:-2],
        rtol=2e-2,
        atol=2e-2 * np.mean(np.abs(data["(B*grad(|B|))_t"])),
    )

    # partial derivative wrt zeta
    num_zeta = 120
    grid = LinearGrid(NFP=eq.NFP, zeta=num_zeta)
    dzeta = grid.nodes[1, 2]
    data = eq.compute("(B*grad(|B|))_z", grid)
    Btilde_z = np.convolve(data["B*grad(|B|)"], FD_COEF_1_4, "same") / dzeta
    np.testing.assert_allclose(
        data["(B*grad(|B|))_z"][2:-2],
        Btilde_z[2:-2],
        rtol=2e-2,
        atol=2e-2 * np.mean(np.abs(data["(B*grad(|B|))_z"])),
    )


# TODO: add test with stellarator example
def test_boozer_transform(DSHAPE):
    """Test that Boozer coordinate transform agrees with BOOZ_XFORM."""

    eq = EquilibriaFamily.load(load_from=str(DSHAPE["desc_h5_path"]))[-1]
    grid = LinearGrid(M=eq.M_grid, N=eq.N_grid, NFP=eq.NFP)
    data = eq.compute("|B|_mn", grid, M_booz=eq.M, N_booz=eq.N)
    booz_xform = np.array(
        [
            2.49792355e-01,
            5.16668333e-02,
            1.11374584e-02,
            7.31614588e-03,
            3.36187451e-03,
            2.08897051e-03,
            1.20694516e-03,
            7.84513291e-04,
            5.19293744e-04,
            3.61983430e-04,
            2.57745929e-04,
            1.86013067e-04,
            1.34610049e-04,
            9.68119345e-05,
        ]
    )
    np.testing.assert_allclose(
        np.flipud(np.sort(np.abs(data["|B|_mn"]))),
        booz_xform,
        rtol=1e-3,
        atol=1e-4,
    )


def test_surface_areas():
    eq = Equilibrium()

    grid_r = LinearGrid(rho=1, theta=10, zeta=10)
    grid_t = LinearGrid(rho=10, theta=1, zeta=10)
    grid_z = LinearGrid(rho=10, theta=10, zeta=1)

    data_r = eq.compute("|e_theta x e_zeta|", grid_r)
    data_t = eq.compute("|e_zeta x e_rho|", grid_t)
    data_z = eq.compute("|e_rho x e_theta|", grid_z)

    Ar = np.sum(
        data_r["|e_theta x e_zeta|"] * grid_r.spacing[:, 1] * grid_r.spacing[:, 2]
    )
    At = np.sum(
        data_t["|e_zeta x e_rho|"] * grid_t.spacing[:, 2] * grid_t.spacing[:, 0]
    )
    Az = np.sum(
        data_z["|e_rho x e_theta|"] * grid_z.spacing[:, 0] * grid_z.spacing[:, 1]
    )

    np.testing.assert_allclose(Ar, 4 * 10 * np.pi ** 2)
    np.testing.assert_allclose(At, np.pi * (11 ** 2 - 10 ** 2))
    np.testing.assert_allclose(Az, np.pi)


def test_compute_grad_p_volume_avg():
    eq = Equilibrium()  # default pressure profile is 0 pressure
    pres_grad_vol_avg = eq.compute("<|grad(p)|>_vol")["<|grad(p)|>_vol"]
    np.testing.assert_allclose(pres_grad_vol_avg, 0)<|MERGE_RESOLUTION|>--- conflicted
+++ resolved
@@ -21,14 +21,10 @@
     eq = Equilibrium.load(
         load_from=str(DummyStellarator["output_path"]), file_format="hdf5"
     )
+
     # partial derivatives wrt rho
-<<<<<<< HEAD
     num_rho = 50
     grid = LinearGrid(rho=num_rho)
-=======
-    L = 75
-    grid = LinearGrid(L=L)
->>>>>>> ab177a31
     drho = grid.nodes[1, 0]
     data = eq.compute("J", grid)
 
@@ -70,13 +66,8 @@
     )
 
     # partial derivatives wrt theta
-<<<<<<< HEAD
     num_theta = 90
     grid = LinearGrid(NFP=eq.NFP, theta=num_theta)
-=======
-    M = 120
-    grid = LinearGrid(M=M, NFP=eq.NFP)
->>>>>>> ab177a31
     dtheta = grid.nodes[1, 1]
     data = eq.compute("J", grid)
     data = eq.compute("|B|_tt", grid, data=data)
@@ -140,13 +131,8 @@
     )
 
     # partial derivatives wrt zeta
-<<<<<<< HEAD
     num_zeta = 90
     grid = LinearGrid(NFP=eq.NFP, zeta=num_zeta)
-=======
-    N = 120
-    grid = LinearGrid(N=N, NFP=eq.NFP)
->>>>>>> ab177a31
     dzeta = grid.nodes[1, 2]
     data = eq.compute("J", grid)
     data = eq.compute("|B|_zz", grid, data=data)
@@ -210,19 +196,11 @@
     )
 
     # mixed derivatives wrt theta & zeta
-<<<<<<< HEAD
     num_theta = 125
     num_zeta = 125
     grid = LinearGrid(NFP=eq.NFP, theta=num_theta, zeta=num_zeta)
     dtheta = grid.nodes[:, 1].reshape((num_zeta, num_theta))[0, 1]
     dzeta = grid.nodes[:, 2].reshape((num_zeta, num_theta))[1, 0]
-=======
-    M = 180
-    N = 180
-    grid = LinearGrid(M=M, N=N, NFP=eq.NFP)
-    dtheta = grid.nodes[:, 1].reshape((N, M))[0, 1]
-    dzeta = grid.nodes[:, 2].reshape((N, M))[1, 0]
->>>>>>> ab177a31
     data = eq.compute("|B|_tz", grid)
 
     B_sup_theta = data["B^theta"].reshape((num_zeta, num_theta))
@@ -287,13 +265,8 @@
     )
 
     # partial derivatives wrt rho
-<<<<<<< HEAD
     num_rho = 50
     grid = LinearGrid(NFP=eq.NFP, rho=num_rho)
-=======
-    L = 110
-    grid = LinearGrid(L=L, NFP=eq.NFP)
->>>>>>> ab177a31
     drho = grid.nodes[1, 0]
     data = eq.compute("|B|", grid)
     data = eq.compute("grad(|B|^2)_rho", grid, data=data)
