--- conflicted
+++ resolved
@@ -74,12 +74,8 @@
     "|grad(theta)|",
     "<J*B> Redl",  # may not exist for all configurations
     "current Redl",
-<<<<<<< HEAD
-    "grad(grad(rho))",
-=======
     "B_dot_grad(grad(rho))",
     "J^theta_PEST",
->>>>>>> 75bd7f31
 }
 not_implemented_limits = {
     # reliant limits will be added to this set automatically
