--- conflicted
+++ resolved
@@ -393,17 +393,6 @@
         x, y = map(np.ravel, list(np.meshgrid(x, y, indexing="ij")))
         f = func(x, y).reshape(m, n)
         fc = FourierChebyshevSeries(f)
-<<<<<<< HEAD
-        np.testing.assert_allclose(fc.evaluate(m, n), f, rtol=1e-6)
-
-
-@pytest.mark.unit
-def test_fft_interp2d():
-    """Test https://github.com/f0uriest/interpax/pull/117."""
-    from desc.integrals._fourier import _test_fft_interp2d
-
-    return _test_fft_interp2d()
-=======
         np.testing.assert_allclose(fc.evaluate(m, n), f)
 
 
@@ -502,4 +491,11 @@
         assert c.shape[:-1] == x.shape[x.ndim - (c.ndim - 1) :]
         assert np.unique((c.shape[-1],) + x.shape[c.ndim - 1 :]).size == x.ndim - 1
         test(x, c)
->>>>>>> 12ffa131
+
+
+@pytest.mark.unit
+def test_fft_interp2d():
+    """Test https://github.com/f0uriest/interpax/pull/117."""
+    from desc.integrals._fourier import _test_fft_interp2d
+
+    return _test_fft_interp2d()