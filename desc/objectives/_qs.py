"""Objectives for targeting quasisymmetry."""

import numpy as np

<<<<<<< HEAD
from desc.backend import put
=======
from desc.backend import jnp
>>>>>>> 6afc749d
from desc.basis import DoubleFourierSeries
from desc.compute import (
    compute_boozer_coordinates,
    compute_quasisymmetry_error,
    compute_quasiisodynamic_error,
    data_index,
)
from desc.grid import LinearGrid
from desc.transform import Transform
from desc.utils import Timer
<<<<<<< HEAD
=======

from .normalization import compute_scaling_factors
>>>>>>> 6afc749d
from .objective_funs import _Objective


class QuasisymmetryBoozer(_Objective):
    """Quasi-symmetry Boozer harmonics error.

    Parameters
    ----------
    eq : Equilibrium, optional
        Equilibrium that will be optimized to satisfy the Objective.
    target : float, ndarray, optional
        Target value(s) of the objective.
        len(target) must be equal to Objective.dim_f
    weight : float, ndarray, optional
        Weighting to apply to the Objective, relative to other Objectives.
        len(weight) must be equal to Objective.dim_f
    normalize : bool
        Whether to compute the error in physical units or non-dimensionalize.
    normalize_target : bool
        Whether target should be normalized before comparing to computed values.
        if `normalize` is `True` and the target is in physical units, this should also
        be set to True.
    grid : Grid, ndarray, optional
        Collocation grid containing the nodes to evaluate at.
    helicity : tuple, optional
        Type of quasi-symmetry (M, N). Default = quasi-axisymmetry (1, 0).
    M_booz : int, optional
        Poloidal resolution of Boozer transformation. Default = 2 * eq.M.
    N_booz : int, optional
        Toroidal resolution of Boozer transformation. Default = 2 * eq.N.
    name : str
        Name of the objective function.

    """

    _scalar = False
    _linear = False
    _units = "(T)"
    _print_value_fmt = "Quasi-symmetry Boozer error: {:10.3e} "

    def __init__(
        self,
        eq=None,
        target=0,
        weight=1,
        normalize=True,
        normalize_target=True,
        grid=None,
        helicity=(1, 0),
        M_booz=None,
        N_booz=None,
        name="QS Boozer",
    ):

        self.grid = grid
        self.helicity = helicity
        self.M_booz = M_booz
        self.N_booz = N_booz
        super().__init__(
            eq=eq,
            target=target,
            weight=weight,
            normalize=normalize,
            normalize_target=normalize_target,
            name=name,
        )

        self._print_value_fmt = (
            "Quasi-symmetry ({},{}) Boozer error: ".format(
                self.helicity[0], self.helicity[1]
            )
            + "{:10.3e} "
        )

    def build(self, eq, use_jit=True, verbose=1):
        """Build constant arrays.

        Parameters
        ----------
        eq : Equilibrium, optional
            Equilibrium that will be optimized to satisfy the Objective.
        use_jit : bool, optional
            Whether to just-in-time compile the objective and derivatives.
        verbose : int, optional
            Level of output.

        """
        if self.M_booz is None:
            self.M_booz = 2 * eq.M
        if self.N_booz is None:
            self.N_booz = 2 * eq.N
        if self.grid is None:
            self.grid = LinearGrid(
                M=2 * self.M_booz, N=2 * self.N_booz, NFP=eq.NFP, sym=False
            )

        timer = Timer()
        if verbose > 0:
            print("Precomputing transforms")
        timer.start("Precomputing transforms")

        if eq.iota is not None:
            self._iota = eq.iota.copy()
            self._iota.grid = self.grid
            self._current = None
        else:
            self._current = eq.current.copy()
            self._current.grid = self.grid
            self._iota = None

        self._R_transform = Transform(
            self.grid, eq.R_basis, derivs=data_index["|B|_mn"]["R_derivs"], build=True
        )
        self._Z_transform = Transform(
            self.grid, eq.Z_basis, derivs=data_index["|B|_mn"]["R_derivs"], build=True
        )
        self._L_transform = Transform(
            self.grid, eq.L_basis, derivs=data_index["|B|_mn"]["L_derivs"], build=True
        )
        self._B_transform = Transform(
            self.grid,
            DoubleFourierSeries(
                M=self.M_booz, N=self.N_booz, NFP=eq.NFP, sym=eq.R_basis.sym
            ),
            derivs=data_index["|B|_mn"]["R_derivs"],
            build=True,
            build_pinv=True,
        )
        self._w_transform = Transform(
            self.grid,
            DoubleFourierSeries(
                M=self.M_booz, N=self.N_booz, NFP=eq.NFP, sym=eq.Z_basis.sym
            ),
            derivs=data_index["|B|_mn"]["L_derivs"],
            build=True,
        )

        timer.stop("Precomputing transforms")
        if verbose > 1:
            timer.disp("Precomputing transforms")

        M = self.helicity[0]
        N = self.helicity[1] / eq.NFP
        self._idx_00 = np.where(
            (self._B_transform.basis.modes == [0, 0, 0]).all(axis=1)
        )[0]
        if N == 0:
            self._idx_MN = np.where(self._B_transform.basis.modes[:, 2] == 0)[0]
        else:
            self._idx_MN = np.where(
                self._B_transform.basis.modes[:, 1]
                / self._B_transform.basis.modes[:, 2]
                == M / N
            )[0]
        self._idx = np.ones((self._B_transform.basis.num_modes,), bool)
        self._idx[self._idx_00] = False
        self._idx[self._idx_MN] = False

        self._dim_f = np.sum(self._idx)

        if self._normalize:
            scales = compute_scaling_factors(eq)
            self._normalization = scales["B"]

        super().build(eq=eq, use_jit=use_jit, verbose=verbose)

    def compute(self, R_lmn, Z_lmn, L_lmn, i_l, c_l, Psi, **kwargs):
        """Compute quasi-symmetry Boozer harmonics error.

        Parameters
        ----------
        R_lmn : ndarray
            Spectral coefficients of R(rho,theta,zeta) -- flux surface R coordinate (m).
        Z_lmn : ndarray
            Spectral coefficients of Z(rho,theta,zeta) -- flux surface Z coordinate (m).
        L_lmn : ndarray
            Spectral coefficients of lambda(rho,theta,zeta) -- poloidal stream function.
        i_l : ndarray
            Spectral coefficients of iota(rho) -- rotational transform profile.
        c_l : ndarray
            Spectral coefficients of I(rho) -- toroidal current profile.
        Psi : float
            Total toroidal magnetic flux within the last closed flux surface (Wb).

        Returns
        -------
        f : ndarray
            Quasi-symmetry flux function error at each node (T^3).

        """
        data = compute_boozer_coordinates(
            R_lmn,
            Z_lmn,
            L_lmn,
            i_l,
            c_l,
            Psi,
            self._R_transform,
            self._Z_transform,
            self._L_transform,
            self._B_transform,
            self._w_transform,
            self._iota,
            self._current,
        )
        b_mn = data["|B|_mn"]
        b_mn = b_mn[self._idx]
        return self._shift_scale(b_mn)

    @property
    def helicity(self):
        """tuple: Type of quasi-symmetry (M, N)."""
        return self._helicity

    @helicity.setter
    def helicity(self, helicity):
        assert (
            (len(helicity) == 2)
            and (int(helicity[0]) == helicity[0])
            and (int(helicity[1]) == helicity[1])
        )
        self._helicity = helicity
        if hasattr(self, "_print_value_fmt"):
            units = "(T)"
            self._print_value_fmt = (
                "Quasi-symmetry ({},{}) Boozer error: ".format(
                    self.helicity[0], self.helicity[1]
                )
                + "{:10.3e} "
                + units
            )


class QuasisymmetryTwoTerm(_Objective):
    """Quasi-symmetry two-term error.

    Parameters
    ----------
    eq : Equilibrium, optional
        Equilibrium that will be optimized to satisfy the Objective.
    target : float, ndarray, optional
        Target value(s) of the objective.
        len(target) must be equal to Objective.dim_f
    weight : float, ndarray, optional
        Weighting to apply to the Objective, relative to other Objectives.
        len(weight) must be equal to Objective.dim_f
    normalize : bool
        Whether to compute the error in physical units or non-dimensionalize.
    normalize_target : bool
        Whether target should be normalized before comparing to computed values.
        if `normalize` is `True` and the target is in physical units, this should also
        be set to True.
    grid : Grid, ndarray, optional
        Collocation grid containing the nodes to evaluate at.
    helicity : tuple, optional
        Type of quasi-symmetry (M, N).
    name : str
        Name of the objective function.

    """

    _scalar = False
    _linear = False
    _units = "(T^3)"
    _print_value_fmt = "Quasi-symmetry two-term error: {:10.3e} "

    def __init__(
        self,
        eq=None,
        target=0,
        weight=1,
        normalize=True,
        normalize_target=True,
        grid=None,
        helicity=(1, 0),
        name="QS two-term",
    ):

        self.grid = grid
        self.helicity = helicity
        super().__init__(
            eq=eq,
            target=target,
            weight=weight,
            normalize=normalize,
            normalize_target=normalize_target,
            name=name,
        )

        self._print_value_fmt = (
            "Quasi-symmetry ({},{}) two-term error: ".format(
                self.helicity[0], self.helicity[1]
            )
            + "{:10.3e} "
        )

    def build(self, eq, use_jit=True, verbose=1):
        """Build constant arrays.

        Parameters
        ----------
        eq : Equilibrium, optional
            Equilibrium that will be optimized to satisfy the Objective.
        use_jit : bool, optional
            Whether to just-in-time compile the objective and derivatives.
        verbose : int, optional
            Level of output.

        """
        if self.grid is None:
            self.grid = LinearGrid(M=eq.M_grid, N=eq.N_grid, NFP=eq.NFP, sym=eq.sym)

        self._dim_f = self.grid.num_nodes

        timer = Timer()
        if verbose > 0:
            print("Precomputing transforms")
        timer.start("Precomputing transforms")

        if eq.iota is not None:
            self._iota = eq.iota.copy()
            self._iota.grid = self.grid
            self._current = None
        else:
            self._current = eq.current.copy()
            self._current.grid = self.grid
            self._iota = None

        self._R_transform = Transform(
            self.grid, eq.R_basis, derivs=data_index["f_C"]["R_derivs"], build=True
        )
        self._Z_transform = Transform(
            self.grid, eq.Z_basis, derivs=data_index["f_C"]["R_derivs"], build=True
        )
        self._L_transform = Transform(
            self.grid, eq.L_basis, derivs=data_index["f_C"]["L_derivs"], build=True
        )

        timer.stop("Precomputing transforms")
        if verbose > 1:
            timer.disp("Precomputing transforms")

        if self._normalize:
            scales = compute_scaling_factors(eq)
            self._normalization = scales["B"] ** 3 / jnp.sqrt(self._dim_f)

        super().build(eq=eq, use_jit=use_jit, verbose=verbose)

    def compute(self, R_lmn, Z_lmn, L_lmn, i_l, c_l, Psi, **kwargs):
        """Compute quasi-symmetry two-term errors.

        Parameters
        ----------
        R_lmn : ndarray
            Spectral coefficients of R(rho,theta,zeta) -- flux surface R coordinate (m).
        Z_lmn : ndarray
            Spectral coefficients of Z(rho,theta,zeta) -- flux surface Z coordinate (m).
        L_lmn : ndarray
            Spectral coefficients of lambda(rho,theta,zeta) -- poloidal stream function.
        i_l : ndarray
            Spectral coefficients of iota(rho) -- rotational transform profile.
        c_l : ndarray
            Spectral coefficients of I(rho) -- toroidal current profile.
        Psi : float
            Total toroidal magnetic flux within the last closed flux surface (Wb).

        Returns
        -------
        f : ndarray
            Quasi-symmetry flux function error at each node (T^3).

        """
        data = compute_quasisymmetry_error(
            R_lmn,
            Z_lmn,
            L_lmn,
            i_l,
            c_l,
            Psi,
            self._R_transform,
            self._Z_transform,
            self._L_transform,
            self._iota,
            self._current,
            self._helicity,
        )
        f = data["f_C"] * self.grid.weights
        return self._shift_scale(f)

    @property
    def helicity(self):
        """tuple: Type of quasi-symmetry (M, N)."""
        return self._helicity

    @helicity.setter
    def helicity(self, helicity):
        assert (
            (len(helicity) == 2)
            and (int(helicity[0]) == helicity[0])
            and (int(helicity[1]) == helicity[1])
        )
        self._helicity = helicity
        if hasattr(self, "_print_value_fmt"):
            units = "(T^3)"
            self._print_value_fmt = (
                "Quasi-symmetry ({},{}) error: ".format(
                    self.helicity[0], self.helicity[1]
                )
                + "{:10.3e} "
                + units
            )


class QuasisymmetryTripleProduct(_Objective):
    """Quasi-symmetry triple product error.

    Parameters
    ----------
    eq : Equilibrium, optional
        Equilibrium that will be optimized to satisfy the Objective.
    target : float, ndarray, optional
        Target value(s) of the objective.
        len(target) must be equal to Objective.dim_f
    weight : float, ndarray, optional
        Weighting to apply to the Objective, relative to other Objectives.
        len(weight) must be equal to Objective.dim_f
    normalize : bool
        Whether to compute the error in physical units or non-dimensionalize.
    normalize_target : bool
        Whether target should be normalized before comparing to computed values.
        if `normalize` is `True` and the target is in physical units, this should also
        be set to True.
    grid : Grid, ndarray, optional
        Collocation grid containing the nodes to evaluate at.
    name : str
        Name of the objective function.

    """

    _scalar = False
    _linear = False
    _units = "(T^4/m^2)"
    _print_value_fmt = "Quasi-symmetry error: {:10.3e} "

    def __init__(
        self,
        eq=None,
        target=0,
        weight=1,
        normalize=True,
        normalize_target=True,
        grid=None,
        name="QS triple product",
    ):

        self.grid = grid
        super().__init__(
            eq=eq,
            target=target,
            weight=weight,
            normalize=normalize,
            normalize_target=normalize_target,
            name=name,
        )

    def build(self, eq, use_jit=True, verbose=1):
        """Build constant arrays.

        Parameters
        ----------
        eq : Equilibrium, optional
            Equilibrium that will be optimized to satisfy the Objective.
        use_jit : bool, optional
            Whether to just-in-time compile the objective and derivatives.
        verbose : int, optional
            Level of output.

        """
        if self.grid is None:
            self.grid = LinearGrid(M=eq.M_grid, N=eq.N_grid, NFP=eq.NFP, sym=eq.sym)

        self._dim_f = self.grid.num_nodes

        timer = Timer()
        if verbose > 0:
            print("Precomputing transforms")
        timer.start("Precomputing transforms")

        if eq.iota is not None:
            self._iota = eq.iota.copy()
            self._iota.grid = self.grid
            self._current = None
        else:
            self._current = eq.current.copy()
            self._current.grid = self.grid
            self._iota = None

        self._R_transform = Transform(
            self.grid, eq.R_basis, derivs=data_index["f_T"]["R_derivs"], build=True
        )
        self._Z_transform = Transform(
            self.grid, eq.Z_basis, derivs=data_index["f_T"]["R_derivs"], build=True
        )
        self._L_transform = Transform(
            self.grid, eq.L_basis, derivs=data_index["f_T"]["L_derivs"], build=True
        )

        timer.stop("Precomputing transforms")
        if verbose > 1:
            timer.disp("Precomputing transforms")

        if self._normalize:
            scales = compute_scaling_factors(eq)
            self._normalization = (
                scales["B"] ** 4 / scales["a"] ** 2 / jnp.sqrt(self._dim_f)
            )

        super().build(eq=eq, use_jit=use_jit, verbose=verbose)

    def compute(self, R_lmn, Z_lmn, L_lmn, i_l, c_l, Psi, **kwargs):
        """Compute quasi-symmetry triple product errors.

        Parameters
        ----------
        R_lmn : ndarray
            Spectral coefficients of R(rho,theta,zeta) -- flux surface R coordinate (m).
        Z_lmn : ndarray
            Spectral coefficients of Z(rho,theta,zeta) -- flux surface Z coordinate (m).
        L_lmn : ndarray
            Spectral coefficients of lambda(rho,theta,zeta) -- poloidal stream function.
        i_l : ndarray
            Spectral coefficients of iota(rho) -- rotational transform profile.
        c_l : ndarray
            Spectral coefficients of I(rho) -- toroidal current profile.
        Psi : float
            Total toroidal magnetic flux within the last closed flux surface (Wb).

        Returns
        -------
        f : ndarray
            Quasi-symmetry flux function error at each node (T^4/m^2).

        """
        data = compute_quasisymmetry_error(
            R_lmn,
            Z_lmn,
            L_lmn,
            i_l,
            c_l,
            Psi,
            self._R_transform,
            self._Z_transform,
            self._L_transform,
            self._iota,
            self._current,
        )
        f = data["f_T"] * self.grid.weights
        return self._shift_scale(f)


class QuasiIsodynamic(_Objective):
    """Quasi-Isodynamic error.

    Parameters
    ----------
    eq : Equilibrium, optional
        Equilibrium that will be optimized to satisfy the Objective.
    target : float, ndarray, optional
        Target value(s) of the objective.
        len(target) must be equal to Objective.dim_f
    weight : float, ndarray, optional
        Weighting to apply to the Objective, relative to other Objectives.
        len(weight) must be equal to Objective.dim_f
    grid : Grid, ndarray, optional
        Collocation grid containing the nodes to evaluate at.
    M_booz : int, optional
        Poloidal resolution of Boozer transformation. Default = 2 * eq.M.
    N_booz : int, optional
        Toroidal resolution of Boozer transformation. Default = 2 * eq.N.
    name : str
        Name of the objective function.

    """

    _scalar = False
    _linear = False

    def __init__(
        self,
        eq=None,
        target=0,
        weight=1,
        grid=None,
        M_booz=None,
        N_booz=None,
        M_zeta=None,
        N_zeta=None,
        name="QI",
    ):

        self.grid = grid
        self.M_booz = M_booz
        self.N_booz = N_booz
        self.M_zeta = M_zeta
        self.N_zeta = N_zeta
        super().__init__(eq=eq, target=target, weight=weight, name=name)
        units = "(T)"
        self._print_value_fmt = "Quasi-isodynamic error: {:10.3e} " + units

    def build(self, eq, use_jit=True, verbose=1):
        """Build constant arrays.

        Parameters
        ----------
        eq : Equilibrium, optional
            Equilibrium that will be optimized to satisfy the Objective.
        use_jit : bool, optional
            Whether to just-in-time compile the objective and derivatives.
        verbose : int, optional
            Level of output.

        """
        if self.M_booz is None:
            self.M_booz = 2 * eq.M
        if self.N_booz is None:
            self.N_booz = 2 * eq.N
        if self.grid is None:
            self.grid = LinearGrid(
                M=2 * self.M_booz, N=2 * self.N_booz, NFP=eq.NFP, sym=False
            )

        self._dim_f = self.grid.num_nodes

        timer = Timer()
        if verbose > 0:
            print("Precomputing transforms")
        timer.start("Precomputing transforms")

        self._zeta_grid = self.grid.copy()
        self._zeta_grid.nodes[:, 2] = (
            self.grid.nodes[:, 2] * self.grid.NFP - np.pi
        ) / 2

        if eq.iota is not None:
            self._iota = eq.iota.copy()
            self._iota.grid = self.grid
            self._current = None
        else:
            self._current = eq.current.copy()
            self._current.grid = self.grid
            self._iota = None

        self._R_transform = Transform(
            self.grid, eq.R_basis, derivs=data_index["|B|_mn"]["R_derivs"], build=True
        )
        self._Z_transform = Transform(
            self.grid, eq.Z_basis, derivs=data_index["|B|_mn"]["R_derivs"], build=True
        )
        self._L_transform = Transform(
            self.grid, eq.L_basis, derivs=data_index["|B|_mn"]["L_derivs"], build=True
        )
        self._B_transform = Transform(
            self.grid,
            DoubleFourierSeries(
                M=self.M_booz, N=self.N_booz, NFP=eq.NFP, sym=eq.R_basis.sym
            ),
            derivs=data_index["|B|_mn"]["R_derivs"],
            build=True,
            build_pinv=True,
        )
        self._w_transform = Transform(
            self.grid,
            DoubleFourierSeries(
                M=self.M_booz, N=self.N_booz, NFP=eq.NFP, sym=eq.Z_basis.sym
            ),
            derivs=data_index["|B|_mn"]["L_derivs"],
            build=True,
        )
        self._zeta_transform = Transform(
            self._zeta_grid,
            DoubleFourierSeries(M=self.M_zeta, N=self.N_zeta, sym="cos(z)", NFP=eq.NFP),
            build=True,
        )

        timer.stop("Precomputing transforms")
        if verbose > 1:
            timer.disp("Precomputing transforms")

        super().build(eq=eq, use_jit=use_jit, verbose=verbose)

    def compute(
        self,
        R_lmn,
        Z_lmn,
        L_lmn,
        i_l,
        c_l,
        Psi,
        B_mag,
        shape_i,
        shift_mn,
        **kwargs,
    ):
        """Compute quasi-isodynamic error.

        Parameters
        ----------
        R_lmn : ndarray
            Spectral coefficients of R(rho,theta,zeta) -- flux surface R coordinate (m).
        Z_lmn : ndarray
            Spectral coefficients of Z(rho,theta,zeta) -- flux surface Z coordinate (m).
        L_lmn : ndarray
            Spectral coefficients of lambda(rho,theta,zeta) -- poloidal stream function.
        i_l : ndarray
            Spectral coefficients of iota(rho) -- rotational transform profile.
        c_l : ndarray
            Spectral coefficients of I(rho) -- toroidal current profile.
        Psi : float
            Total toroidal magnetic flux within the last closed flux surface (Wb).
        B_mag : ndarray
            Minimum & maximum values of magnetic field strength, |B| (T). [B_min, B_max]
        shape_i : ndarray
            Magnetic well shaping parameters.
            Roots of the derivative of the even polynomial B(zeta_bar), shifted by pi/2.
        shift_mn : ndarray
            Magnetic well shifting parameters.
            Fourier coefficients of zeta_Boozer(theta_Boozer,zeta_bar).

        Returns
        -------
        f : ndarray
            Quasi-isodynamic error at each node (T).

        """
        data = compute_quasiisodynamic_error(
            R_lmn,
            Z_lmn,
            L_lmn,
            i_l,
            c_l,
            Psi,
            B_mag,
            shape_i,
            shift_mn,
            self._R_transform,
            self._Z_transform,
            self._L_transform,
            self._B_transform,
            self._w_transform,
            self._zeta_transform,
            self._iota,
            self._current,
        )
        f = data["f_QI"] * self.grid.weights
        return self._shift_scale(f)<|MERGE_RESOLUTION|>--- conflicted
+++ resolved
@@ -2,11 +2,7 @@
 
 import numpy as np
 
-<<<<<<< HEAD
-from desc.backend import put
-=======
 from desc.backend import jnp
->>>>>>> 6afc749d
 from desc.basis import DoubleFourierSeries
 from desc.compute import (
     compute_boozer_coordinates,
@@ -17,11 +13,8 @@
 from desc.grid import LinearGrid
 from desc.transform import Transform
 from desc.utils import Timer
-<<<<<<< HEAD
-=======
 
 from .normalization import compute_scaling_factors
->>>>>>> 6afc749d
 from .objective_funs import _Objective
 
 
