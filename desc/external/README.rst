**Warning:**

These objectives/utilities depend on other codes external to DESC. They are not routinely tested
and may not be compatible with all versions of the codes. The DESC team is not
responsible for maintaining or documenting those external codes, and we do not guarantee
to regularly maintain these objectives/utilities. Use these at your own risk!

The external codes are not included with DESC, and you may need to obtain access to them
to use these objectives/utilities. Those codes may not be publicly available and may require a
license to install them.

<<<<<<< HEAD
* `_terpsichore.py` was last tested on September 8, 2025 with DESC v0.15.0 and a version of TERPSICHORE compiled on Perlmutter in January of 2025.
* `_neo.py` was last tested on October 23, 2025 with the version of NEO on Stellar.
=======
`_terpsichore.py` was last tested on September 8, 2025 with DESC v0.15.0 and a version
of TERPSICHORE compiled on Perlmutter in January of 2025.

`paraview.py` was last tested on November 24, 2025 with DESC v0.16.0, Paraview v5.13.3
and pyvista v0.46.4.
>>>>>>> a34746c5
<|MERGE_RESOLUTION|>--- conflicted
+++ resolved
@@ -9,13 +9,7 @@
 to use these objectives/utilities. Those codes may not be publicly available and may require a
 license to install them.
 
-<<<<<<< HEAD
-* `_terpsichore.py` was last tested on September 8, 2025 with DESC v0.15.0 and a version of TERPSICHORE compiled on Perlmutter in January of 2025.
-* `_neo.py` was last tested on October 23, 2025 with the version of NEO on Stellar.
-=======
-`_terpsichore.py` was last tested on September 8, 2025 with DESC v0.15.0 and a version
-of TERPSICHORE compiled on Perlmutter in January of 2025.
-
-`paraview.py` was last tested on November 24, 2025 with DESC v0.16.0, Paraview v5.13.3
-and pyvista v0.46.4.
->>>>>>> a34746c5
+* ``_terpsichore.py`` was last tested on September 8, 2025 with DESC v0.15.0 and a version of TERPSICHORE compiled on Perlmutter in January of 2025.
+* ``_neo.py``` was last tested on October 23, 2025 with the version of NEO on Stellar.
+* ``paraview.py`` was last tested on November 24, 2025 with DESC v0.16.0, Paraview v5.13.3
+and pyvista v0.46.4.