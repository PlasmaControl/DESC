--- conflicted
+++ resolved
@@ -103,18 +103,13 @@
 from desc.objectives.normalization import compute_scaling_factors
 from desc.objectives.objective_funs import _Objective, collect_docs
 from desc.objectives.utils import softmax, softmin
-<<<<<<< HEAD
-from desc.profiles import FourierZernikeProfile, PowerSeriesProfile
-from desc.utils import PRINT_WIDTH, dot, safenorm
-=======
 from desc.profiles import (
     FourierZernikeProfile,
     PowerProfile,
     PowerSeriesProfile,
     ScaledProfile,
 )
-from desc.utils import PRINT_WIDTH, safenorm
->>>>>>> 1d4806d2
+from desc.utils import PRINT_WIDTH, dot, safenorm
 from desc.vmec_utils import ptolemy_linear_transform
 
 
