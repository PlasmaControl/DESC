"""Objectives for solving equilibrium problems."""

import warnings

from termcolor import colored

from desc.backend import jnp
from desc.compute import compute as compute_fun
from desc.compute import get_params, get_profiles, get_transforms
from desc.grid import ConcentricGrid, QuadratureGrid
from desc.utils import Timer

from .normalization import compute_scaling_factors
from .objective_funs import _Objective


class ForceBalance(_Objective):
    r"""Radial and helical MHD force balance.

    Given force densities:

    Fᵨ = √g (B^ζ J^θ - B^θ J^ζ) - ∇ p

    Fₕₑₗᵢ √g J^ρ

    and helical basis vector:

    𝐞ʰᵉˡⁱ = −B^ζ ∇ θ + B^θ ∇ ζ

    Minimizes the magnitude of the forces:

    fᵨ = Fᵨ ||∇ ρ|| dV  (N)

    fₕₑₗᵢ = Fₕₑₗᵢ ||𝐞ʰᵉˡⁱ|| dV  (N)

    Parameters
    ----------
    eq : Equilibrium
        Equilibrium that will be optimized to satisfy the Objective.
    target : {float, ndarray}, optional
        Target value(s) of the objective. Only used if bounds is None.
        Must be broadcastable to Objective.dim_f.
    bounds : tuple of {float, ndarray}, optional
        Lower and upper bounds on the objective. Overrides target.
        Both bounds must be broadcastable to to Objective.dim_f
    weight : {float, ndarray}, optional
        Weighting to apply to the Objective, relative to other Objectives.
        Must be broadcastable to to Objective.dim_f
    normalize : bool, optional
        Whether to compute the error in physical units or non-dimensionalize.
    normalize_target : bool, optional
        Whether target and bounds should be normalized before comparing to computed
        values. If `normalize` is `True` and the target is in physical units,
        this should also be set to True.
    grid : Grid, optional
        Collocation grid containing the nodes to evaluate at.
    name : str, optional
        Name of the objective function.

    """

    _equilibrium = True
    _coordinates = "rtz"
    _units = "(N)"
    _print_value_fmt = "Force error: {:10.3e} "

    def __init__(
        self,
        eq=None,
        target=None,
        bounds=None,
        weight=1,
        normalize=True,
        normalize_target=True,
        grid=None,
        name="force",
    ):
        if target is None and bounds is None:
            target = 0
        self._grid = grid
        super().__init__(
            eq=eq,
            target=target,
            bounds=bounds,
            weight=weight,
            normalize=normalize,
            normalize_target=normalize_target,
            name=name,
        )

    def build(self, eq=None, use_jit=True, verbose=1):
        """Build constant arrays.

        Parameters
        ----------
        eq : Equilibrium, optional
            Equilibrium that will be optimized to satisfy the Objective.
        use_jit : bool, optional
            Whether to just-in-time compile the objective and derivatives.
        verbose : int, optional
            Level of output.

        """
        eq = eq or self._eq
        if self._grid is None:
            if eq.node_pattern is None or eq.node_pattern in [
                "jacobi",
                "cheb1",
                "cheb2",
                "ocs",
                "linear",
            ]:
                grid = ConcentricGrid(
                    L=eq.L_grid,
                    M=eq.M_grid,
                    N=eq.N_grid,
                    NFP=eq.NFP,
                    sym=eq.sym,
                    axis=False,
                    node_pattern=eq.node_pattern,
                )
            elif eq.node_pattern == "quad":
                grid = QuadratureGrid(
                    L=eq.L_grid,
                    M=eq.M_grid,
                    N=eq.N_grid,
                    NFP=eq.NFP,
                )
        else:
            grid = self._grid

        self._dim_f = 2 * grid.num_nodes
        self._data_keys = [
            "F_rho",
            "|grad(rho)|",
            "sqrt(g)",
            "F_helical",
            "|e^helical|",
        ]
        self._args = get_params(
            self._data_keys,
            obj="desc.equilibrium.equilibrium.Equilibrium",
            has_axis=grid.axis.size,
        )

        timer = Timer()
        if verbose > 0:
            print("Precomputing transforms")
        timer.start("Precomputing transforms")

        profiles = get_profiles(self._data_keys, obj=eq, grid=grid)
        transforms = get_transforms(self._data_keys, obj=eq, grid=grid)

        self._constants = {
            "transforms": transforms,
            "profiles": profiles,
        }

        timer.stop("Precomputing transforms")
        if verbose > 1:
            timer.disp("Precomputing transforms")

        if self._normalize:
            scales = compute_scaling_factors(eq)
            self._normalization = scales["f"]

        super().build(eq=eq, use_jit=use_jit, verbose=verbose)

    def compute(self, *args, **kwargs):
        """Compute MHD force balance errors.

        Parameters
        ----------
        R_lmn : ndarray
            Spectral coefficients of R(rho,theta,zeta) -- flux surface R coordinate (m).
        Z_lmn : ndarray
            Spectral coefficients of Z(rho,theta,zeta) -- flux surface Z coordinate (m).
        L_lmn : ndarray
            Spectral coefficients of lambda(rho,theta,zeta) -- poloidal stream function.
        p_l : ndarray
            Spectral coefficients of p(rho) -- pressure profile (Pa).
        i_l : ndarray
            Spectral coefficients of iota(rho) -- rotational transform profile.
        c_l : ndarray
            Spectral coefficients of I(rho) -- toroidal current profile (A).
        Psi : float
            Total toroidal magnetic flux within the last closed flux surface (Wb).
        Te_l : ndarray
            Spectral coefficients of Te(rho) -- electron temperature profile (eV).
        ne_l : ndarray
            Spectral coefficients of ne(rho) -- electron density profile (1/m^3).
        Ti_l : ndarray
            Spectral coefficients of Ti(rho) -- ion temperature profile (eV).
        Zeff_l : ndarray
            Spectral coefficients of Zeff(rho) -- effective atomic number profile.

        Returns
        -------
        f : ndarray
            MHD force balance error at each node (N).

        """
        params, constants = self._parse_args(*args, **kwargs)
        if constants is None:
            constants = self.constants
        data = compute_fun(
            "desc.equilibrium.equilibrium.Equilibrium",
            self._data_keys,
            params=params,
            transforms=constants["transforms"],
            profiles=constants["profiles"],
        )
<<<<<<< HEAD
        fr = data["F_rho"] * data["|grad(rho)|"]
        fr = fr * data["sqrt(g)"] * constants["transforms"]["grid"].weights

        fb = data["F_helical"] * data["|e^helical|"]
        fb = fb * data["sqrt(g)"] * constants["transforms"]["grid"].weights
=======
        fr = data["F_rho"] * data["|grad(rho)|"] * data["sqrt(g)"]
        fb = data["F_helical"] * data["|e^helical|"] * data["sqrt(g)"]
>>>>>>> 9f31227d

        return jnp.concatenate([fr, fb])


class RadialForceBalance(_Objective):
    r"""Radial MHD force balance.

    Fᵨ = √g (B^ζ J^θ - B^θ J^ζ) - ∇ p

    fᵨ = Fᵨ ||∇ ρ|| dV  (N)

    Parameters
    ----------
    eq : Equilibrium
        Equilibrium that will be optimized to satisfy the Objective.
    target : {float, ndarray}, optional
        Target value(s) of the objective. Only used if bounds is None.
        Must be broadcastable to Objective.dim_f.
    bounds : tuple of {float, ndarray}, optional
        Lower and upper bounds on the objective. Overrides target.
        Both bounds must be broadcastable to to Objective.dim_f
    weight : {float, ndarray}, optional
        Weighting to apply to the Objective, relative to other Objectives.
        Must be broadcastable to to Objective.dim_f
    normalize : bool, optional
        Whether to compute the error in physical units or non-dimensionalize.
    normalize_target : bool, optional
        Whether target and bounds should be normalized before comparing to computed
        values. If `normalize` is `True` and the target is in physical units,
        this should also be set to True.
    grid : Grid, optional
        Collocation grid containing the nodes to evaluate at.
    name : str, optional
        Name of the objective function.

    """

    _equilibrium = True
    _coordinates = "rtz"
    _units = "(N)"
    _print_value_fmt = "Radial force error: {:10.3e} "

    def __init__(
        self,
        eq=None,
        target=None,
        bounds=None,
        weight=1,
        normalize=True,
        normalize_target=True,
        grid=None,
        name="radial force",
    ):
        if target is None and bounds is None:
            target = 0
        self._grid = grid
        super().__init__(
            eq=eq,
            target=target,
            bounds=bounds,
            weight=weight,
            normalize=normalize,
            normalize_target=normalize_target,
            name=name,
        )

    def build(self, eq=None, use_jit=True, verbose=1):
        """Build constant arrays.

        Parameters
        ----------
        eq : Equilibrium, optional
            Equilibrium that will be optimized to satisfy the Objective.
        use_jit : bool, optional
            Whether to just-in-time compile the objective and derivatives.
        verbose : int, optional
            Level of output.

        """
        eq = eq or self._eq
        if self._grid is None:
            if eq.node_pattern is None or eq.node_pattern in [
                "jacobi",
                "cheb1",
                "cheb2",
                "ocs",
                "linear",
            ]:
                grid = ConcentricGrid(
                    L=eq.L_grid,
                    M=eq.M_grid,
                    N=eq.N_grid,
                    NFP=eq.NFP,
                    sym=eq.sym,
                    axis=False,
                    node_pattern=eq.node_pattern,
                )
            elif eq.node_pattern == "quad":
                grid = QuadratureGrid(
                    L=eq.L_grid,
                    M=eq.M_grid,
                    N=eq.N_grid,
                    NFP=eq.NFP,
                )
        else:
            grid = self._grid

        self._dim_f = grid.num_nodes
        self._data_keys = ["F_rho", "|grad(rho)|", "sqrt(g)"]
        self._args = get_params(
            self._data_keys,
            obj="desc.equilibrium.equilibrium.Equilibrium",
            has_axis=grid.axis.size,
        )

        timer = Timer()
        if verbose > 0:
            print("Precomputing transforms")
        timer.start("Precomputing transforms")

        profiles = get_profiles(self._data_keys, obj=eq, grid=grid)
        transforms = get_transforms(self._data_keys, obj=eq, grid=grid)

        self._constants = {
            "transforms": transforms,
            "profiles": profiles,
        }

        timer.stop("Precomputing transforms")
        if verbose > 1:
            timer.disp("Precomputing transforms")

        if self._normalize:
            scales = compute_scaling_factors(eq)
            self._normalization = scales["f"]

        super().build(eq=eq, use_jit=use_jit, verbose=verbose)

    def compute(self, *args, **kwargs):
        """Compute radial MHD force balance errors.

        Parameters
        ----------
        R_lmn : ndarray
            Spectral coefficients of R(rho,theta,zeta) -- flux surface R coordinate (m).
        Z_lmn : ndarray
            Spectral coefficients of Z(rho,theta,zeta) -- flux surface Z coordinate (m).
        L_lmn : ndarray
            Spectral coefficients of lambda(rho,theta,zeta) -- poloidal stream function.
        p_l : ndarray
            Spectral coefficients of p(rho) -- pressure profile (Pa).
        i_l : ndarray
            Spectral coefficients of iota(rho) -- rotational transform profile.
        c_l : ndarray
            Spectral coefficients of I(rho) -- toroidal current profile (A).
        Psi : float
            Total toroidal magnetic flux within the last closed flux surface (Wb).
        Te_l : ndarray
            Spectral coefficients of Te(rho) -- electron temperature profile (eV).
        ne_l : ndarray
            Spectral coefficients of ne(rho) -- electron density profile (1/m^3).
        Ti_l : ndarray
            Spectral coefficients of Ti(rho) -- ion temperature profile (eV).
        Zeff_l : ndarray
            Spectral coefficients of Zeff(rho) -- effective atomic number profile.

        Returns
        -------
        f_rho : ndarray
            Radial MHD force balance error at each node (N).

        """
        params, constants = self._parse_args(*args, **kwargs)
        if constants is None:
            constants = self.constants
        data = compute_fun(
            "desc.equilibrium.equilibrium.Equilibrium",
            self._data_keys,
            params=params,
            transforms=constants["transforms"],
            profiles=constants["profiles"],
        )
        return data["F_rho"] * data["|grad(rho)|"] * data["sqrt(g)"]


class HelicalForceBalance(_Objective):
    r"""Helical MHD force balance.

    Fₕₑₗᵢ √g J^ρ

    𝐞ʰᵉˡⁱ = −B^ζ ∇ θ + B^θ ∇ ζ

    fₕₑₗᵢ = Fₕₑₗᵢ ||𝐞ʰᵉˡⁱ|| dV  (N)

    Parameters
    ----------
    eq : Equilibrium
        Equilibrium that will be optimized to satisfy the Objective.
    target : {float, ndarray}, optional
        Target value(s) of the objective. Only used if bounds is None.
        Must be broadcastable to Objective.dim_f.
    bounds : tuple of {float, ndarray}, optional
        Lower and upper bounds on the objective. Overrides target.
        Both bounds must be broadcastable to to Objective.dim_f
    weight : {float, ndarray}, optional
        Weighting to apply to the Objective, relative to other Objectives.
        Must be broadcastable to to Objective.dim_f
    normalize : bool, optional
        Whether to compute the error in physical units or non-dimensionalize.
    normalize_target : bool, optional
        Whether target and bounds should be normalized before comparing to computed
        values. If `normalize` is `True` and the target is in physical units,
        this should also be set to True.
    grid : Grid, optional
        Collocation grid containing the nodes to evaluate at.
    name : str, optional
        Name of the objective function.

    """

    _equilibrium = True
    _coordinates = "rtz"
    _units = "(N)"
    _print_value_fmt = "Helical force error: {:10.3e}, "

    def __init__(
        self,
        eq=None,
        target=None,
        bounds=None,
        weight=1,
        normalize=True,
        normalize_target=True,
        grid=None,
        name="helical force",
    ):
        if target is None and bounds is None:
            target = 0
        self._grid = grid
        super().__init__(
            eq=eq,
            target=target,
            bounds=bounds,
            weight=weight,
            normalize=normalize,
            normalize_target=normalize_target,
            name=name,
        )

    def build(self, eq=None, use_jit=True, verbose=1):
        """Build constant arrays.

        Parameters
        ----------
        eq : Equilibrium, optional
            Equilibrium that will be optimized to satisfy the Objective.
        use_jit : bool, optional
            Whether to just-in-time compile the objective and derivatives.
        verbose : int, optional
            Level of output.

        """
        eq = eq or self._eq
        if self._grid is None:
            if eq.node_pattern is None or eq.node_pattern in [
                "jacobi",
                "cheb1",
                "cheb2",
                "ocs",
                "linear",
            ]:
                grid = ConcentricGrid(
                    L=eq.L_grid,
                    M=eq.M_grid,
                    N=eq.N_grid,
                    NFP=eq.NFP,
                    sym=eq.sym,
                    axis=False,
                    node_pattern=eq.node_pattern,
                )
            elif eq.node_pattern == "quad":
                grid = QuadratureGrid(
                    L=eq.L_grid,
                    M=eq.M_grid,
                    N=eq.N_grid,
                    NFP=eq.NFP,
                )
        else:
            grid = self._grid

        self._dim_f = grid.num_nodes
        self._data_keys = ["F_helical", "|e^helical|", "sqrt(g)"]
        self._args = get_params(
            self._data_keys,
            obj="desc.equilibrium.equilibrium.Equilibrium",
            has_axis=grid.axis.size,
        )

        timer = Timer()
        if verbose > 0:
            print("Precomputing transforms")
        timer.start("Precomputing transforms")

        profiles = get_profiles(self._data_keys, obj=eq, grid=grid)
        transforms = get_transforms(self._data_keys, obj=eq, grid=grid)

        self._constants = {
            "transforms": transforms,
            "profiles": profiles,
        }

        timer.stop("Precomputing transforms")
        if verbose > 1:
            timer.disp("Precomputing transforms")

        if self._normalize:
            scales = compute_scaling_factors(eq)
            self._normalization = scales["f"]

        super().build(eq=eq, use_jit=use_jit, verbose=verbose)

    def compute(self, *args, **kwargs):
        """Compute helical MHD force balance errors.

        Parameters
        ----------
        R_lmn : ndarray
            Spectral coefficients of R(rho,theta,zeta) -- flux surface R coordinate (m).
        Z_lmn : ndarray
            Spectral coefficients of Z(rho,theta,zeta) -- flux surface Z coordinate (m).
        L_lmn : ndarray
            Spectral coefficients of lambda(rho,theta,zeta) -- poloidal stream function.
        p_l : ndarray
            Spectral coefficients of p(rho) -- pressure profile (Pa).
        i_l : ndarray
            Spectral coefficients of iota(rho) -- rotational transform profile.
        c_l : ndarray
            Spectral coefficients of I(rho) -- toroidal current profile (A).
        Psi : float
            Total toroidal magnetic flux within the last closed flux surface (Wb).
        Te_l : ndarray
            Spectral coefficients of Te(rho) -- electron temperature profile (eV).
        ne_l : ndarray
            Spectral coefficients of ne(rho) -- electron density profile (1/m^3).
        Ti_l : ndarray
            Spectral coefficients of Ti(rho) -- ion temperature profile (eV).
        Zeff_l : ndarray
            Spectral coefficients of Zeff(rho) -- effective atomic number profile.

        Returns
        -------
        f : ndarray
            Helical MHD force balance error at each node (N).

        """
        params, constants = self._parse_args(*args, **kwargs)
        if constants is None:
            constants = self.constants
        data = compute_fun(
            "desc.equilibrium.equilibrium.Equilibrium",
            self._data_keys,
            params=params,
            transforms=constants["transforms"],
            profiles=constants["profiles"],
        )
        return data["F_helical"] * data["|e^helical|"] * data["sqrt(g)"]


class Energy(_Objective):
    """MHD energy.

    W = integral( ||B||^2 / (2*mu0) + p / (gamma - 1) ) dV  (J)

    Parameters
    ----------
    eq : Equilibrium
        Equilibrium that will be optimized to satisfy the Objective.
    target : {float, ndarray}, optional
        Target value(s) of the objective. Only used if bounds is None.
        Must be broadcastable to Objective.dim_f.
    bounds : tuple of {float, ndarray}, optional
        Lower and upper bounds on the objective. Overrides target.
        Both bounds must be broadcastable to to Objective.dim_f
    weight : {float, ndarray}, optional
        Weighting to apply to the Objective, relative to other Objectives.
        Must be broadcastable to to Objective.dim_f
    normalize : bool, optional
        Whether to compute the error in physical units or non-dimensionalize.
    normalize_target : bool, optional
        Whether target and bounds should be normalized before comparing to computed
        values. If `normalize` is `True` and the target is in physical units,
        this should also be set to True.
    grid : Grid, optional
        Collocation grid containing the nodes to evaluate at.
    gamma : float, optional
        Adiabatic (compressional) index. Default = 0.
    name : str, optional
        Name of the objective function.

    """

    _scalar = True
    _coordinates = ""
    _equilibrium = True
    _units = "(J)"
    _print_value_fmt = "Total MHD energy: {:10.3e} "
    _io_attrs_ = _Objective._io_attrs_ + ["gamma"]

    def __init__(
        self,
        eq=None,
        target=None,
        bounds=None,
        weight=1,
        normalize=True,
        normalize_target=True,
        grid=None,
        gamma=0,
        name="energy",
    ):
        if target is None and bounds is None:
            target = 0
        self._grid = grid
        self.gamma = gamma
        super().__init__(
            eq=eq,
            target=target,
            bounds=bounds,
            weight=weight,
            normalize=normalize,
            normalize_target=normalize_target,
            name=name,
        )

    def build(self, eq=None, use_jit=True, verbose=1):
        """Build constant arrays.

        Parameters
        ----------
        eq : Equilibrium, optional
            Equilibrium that will be optimized to satisfy the Objective.
        use_jit : bool, optional
            Whether to just-in-time compile the objective and derivatives.
        verbose : int, optional
            Level of output.

        """
        eq = eq or self._eq
        if self._grid is None:
            if eq.node_pattern in [
                "jacobi",
                "cheb1",
                "cheb2",
                "ocs",
                "linear",
            ]:
                warnings.warn(
                    colored(
                        "Energy objective built using grid "
                        + "that is not the quadrature grid! "
                        + "This is not recommended and may result in poor convergence. "
                        "yellow",
                    )
                )
                grid = ConcentricGrid(
                    L=eq.L_grid,
                    M=eq.M_grid,
                    N=eq.N_grid,
                    NFP=eq.NFP,
                    sym=eq.sym,
                    axis=False,
                    node_pattern=eq.node_pattern,
                )

            else:
                grid = QuadratureGrid(
                    L=eq.L_grid,
                    M=eq.M_grid,
                    N=eq.N_grid,
                    NFP=eq.NFP,
                )
        else:
            grid = self._grid

        self._dim_f = 1
        self._data_keys = ["W"]
        self._args = get_params(
            self._data_keys,
            obj="desc.equilibrium.equilibrium.Equilibrium",
            has_axis=grid.axis.size,
        )

        timer = Timer()
        if verbose > 0:
            print("Precomputing transforms")
        timer.start("Precomputing transforms")

        profiles = get_profiles(self._data_keys, obj=eq, grid=grid)
        transforms = get_transforms(self._data_keys, obj=eq, grid=grid)

        self._constants = {
            "transforms": transforms,
            "profiles": profiles,
            "gamma": self._gamma,
        }

        timer.stop("Precomputing transforms")
        if verbose > 1:
            timer.disp("Precomputing transforms")

        if self._normalize:
            scales = compute_scaling_factors(eq)
            self._normalization = scales["W"]

        super().build(eq=eq, use_jit=use_jit, verbose=verbose)

    def compute(self, *args, **kwargs):
        """Compute MHD energy.

        Parameters
        ----------
        R_lmn : ndarray
            Spectral coefficients of R(rho,theta,zeta) -- flux surface R coordinate (m).
        Z_lmn : ndarray
            Spectral coefficients of Z(rho,theta,zeta) -- flux surface Z coordinate (m).
        L_lmn : ndarray
            Spectral coefficients of lambda(rho,theta,zeta) -- poloidal stream function.
        p_l : ndarray
            Spectral coefficients of p(rho) -- pressure profile (Pa).
        i_l : ndarray
            Spectral coefficients of iota(rho) -- rotational transform profile.
        c_l : ndarray
            Spectral coefficients of I(rho) -- toroidal current profile (A).
        Psi : float
            Total toroidal magnetic flux within the last closed flux surface (Wb).
        Te_l : ndarray
            Spectral coefficients of Te(rho) -- electron temperature profile (eV).
        ne_l : ndarray
            Spectral coefficients of ne(rho) -- electron density profile (1/m^3).
        Ti_l : ndarray
            Spectral coefficients of Ti(rho) -- ion temperature profile (eV).
        Zeff_l : ndarray
            Spectral coefficients of Zeff(rho) -- effective atomic number profile.

        Returns
        -------
        W : float
            Total MHD energy in the plasma volume (J).

        """
        params, constants = self._parse_args(*args, **kwargs)
        if constants is None:
            constants = self.constants
        data = compute_fun(
            "desc.equilibrium.equilibrium.Equilibrium",
            self._data_keys,
            params=params,
            transforms=constants["transforms"],
            profiles=constants["profiles"],
            gamma=constants["gamma"],
        )
        return data["W"]

    @property
    def gamma(self):
        """float: Adiabatic (compressional) index."""
        return self._gamma

    @gamma.setter
    def gamma(self, gamma):
        self._gamma = gamma


class CurrentDensity(_Objective):
    """Radial, poloidal, and toroidal current density.

    Useful for solving vacuum equilibria.

    Parameters
    ----------
    eq : Equilibrium
        Equilibrium that will be optimized to satisfy the Objective.
    target : {float, ndarray}, optional
        Target value(s) of the objective. Only used if bounds is None.
        Must be broadcastable to Objective.dim_f.
    bounds : tuple of {float, ndarray}, optional
        Lower and upper bounds on the objective. Overrides target.
        Both bounds must be broadcastable to to Objective.dim_f
    weight : {float, ndarray}, optional
        Weighting to apply to the Objective, relative to other Objectives.
        Must be broadcastable to to Objective.dim_f
    normalize : bool, optional
        Whether to compute the error in physical units or non-dimensionalize.
    normalize_target : bool, optional
        Whether target and bounds should be normalized before comparing to computed
        values. If `normalize` is `True` and the target is in physical units,
        this should also be set to True.
    grid : Grid, optional
        Collocation grid containing the nodes to evaluate at.
    name : str, optional
        Name of the objective function.

    """

    _equilibrium = True
    _coordinates = "rtz"
    _units = "(A*m)"
    _print_value_fmt = "Current density: {:10.3e} "

    def __init__(
        self,
        eq=None,
        target=None,
        bounds=None,
        weight=1,
        normalize=True,
        normalize_target=True,
        grid=None,
        name="current density",
    ):
        if target is None and bounds is None:
            target = 0
        self._grid = grid
        super().__init__(
            eq=eq,
            target=target,
            bounds=bounds,
            weight=weight,
            normalize=normalize,
            normalize_target=normalize_target,
            name=name,
        )

    def build(self, eq=None, use_jit=True, verbose=1):
        """Build constant arrays.

        Parameters
        ----------
        eq : Equilibrium, optional
            Equilibrium that will be optimized to satisfy the Objective.
        use_jit : bool, optional
            Whether to just-in-time compile the objective and derivatives.
        verbose : int, optional
            Level of output.

        """
        eq = eq or self._eq
        if self._grid is None:
            if eq.node_pattern is None or eq.node_pattern in [
                "jacobi",
                "cheb1",
                "cheb2",
                "ocs",
                "linear",
            ]:
                grid = ConcentricGrid(
                    L=eq.L_grid,
                    M=eq.M_grid,
                    N=eq.N_grid,
                    NFP=eq.NFP,
                    sym=eq.sym,
                    axis=False,
                    node_pattern=eq.node_pattern,
                )
            elif eq.node_pattern == "quad":
                grid = QuadratureGrid(
                    L=eq.L_grid,
                    M=eq.M_grid,
                    N=eq.N_grid,
                    NFP=eq.NFP,
                )
        else:
            grid = self._grid

        self._dim_f = 3 * grid.num_nodes
        self._data_keys = ["J^rho", "J^theta", "J^zeta", "sqrt(g)"]
        self._args = get_params(
            self._data_keys,
            obj="desc.equilibrium.equilibrium.Equilibrium",
            has_axis=grid.axis.size,
        )

        timer = Timer()
        if verbose > 0:
            print("Precomputing transforms")
        timer.start("Precomputing transforms")

        profiles = get_profiles(self._data_keys, obj=eq, grid=grid)
        transforms = get_transforms(self._data_keys, obj=eq, grid=grid)

        self._constants = {
            "transforms": transforms,
            "profiles": profiles,
        }

        timer.stop("Precomputing transforms")
        if verbose > 1:
            timer.disp("Precomputing transforms")

        if self._normalize:
            scales = compute_scaling_factors(eq)
            self._normalization = scales["J"] * scales["V"]

        super().build(eq=eq, use_jit=use_jit, verbose=verbose)

    def compute(self, *args, **kwargs):
        """Compute toroidal current density.

        Parameters
        ----------
        R_lmn : ndarray
            Spectral coefficients of R(rho,theta,zeta) -- flux surface R coordinate (m).
        Z_lmn : ndarray
            Spectral coefficients of Z(rho,theta,zeta) -- flux surface Z coordinate (m).
        L_lmn : ndarray
            Spectral coefficients of lambda(rho,theta,zeta) -- poloidal stream function.
        i_l : ndarray
            Spectral coefficients of iota(rho) -- rotational transform profile.
        c_l : ndarray
            Spectral coefficients of I(rho) -- toroidal current profile.
        Psi : float
            Total toroidal magnetic flux within the last closed flux surface (Wb).

        Returns
        -------
        f : ndarray
            Toroidal current at each node (A*m).

        """
        params, constants = self._parse_args(*args, **kwargs)
        if constants is None:
            constants = self.constants
        data = compute_fun(
            "desc.equilibrium.equilibrium.Equilibrium",
            self._data_keys,
            params=params,
            transforms=constants["transforms"],
            profiles=constants["profiles"],
        )
        jr = data["J^rho"] * data["sqrt(g)"]
        jt = data["J^theta"] * data["sqrt(g)"]
        jz = data["J^zeta"] * data["sqrt(g)"]

        return jnp.concatenate([jr, jt, jz])<|MERGE_RESOLUTION|>--- conflicted
+++ resolved
@@ -210,16 +210,19 @@
             transforms=constants["transforms"],
             profiles=constants["profiles"],
         )
-<<<<<<< HEAD
-        fr = data["F_rho"] * data["|grad(rho)|"]
-        fr = fr * data["sqrt(g)"] * constants["transforms"]["grid"].weights
-
-        fb = data["F_helical"] * data["|e^helical|"]
-        fb = fb * data["sqrt(g)"] * constants["transforms"]["grid"].weights
-=======
-        fr = data["F_rho"] * data["|grad(rho)|"] * data["sqrt(g)"]
-        fb = data["F_helical"] * data["|e^helical|"] * data["sqrt(g)"]
->>>>>>> 9f31227d
+        fr = (
+            data["F_rho"]
+            * data["|grad(rho)|"]
+            * data["sqrt(g)"]
+            * constants["transforms"]["grid"].weights
+        )
+
+        fb = (
+            data["F_helical"]
+            * data["|e^helical|"]
+            * data["sqrt(g)"]
+            * constants["transforms"]["grid"].weights
+        )
 
         return jnp.concatenate([fr, fb])
 
@@ -402,7 +405,8 @@
             transforms=constants["transforms"],
             profiles=constants["profiles"],
         )
-        return data["F_rho"] * data["|grad(rho)|"] * data["sqrt(g)"]
+        f = data["F_rho"] * data["|grad(rho)|"]
+        return f * data["sqrt(g)"] * constants["transforms"]["grid"].weights
 
 
 class HelicalForceBalance(_Objective):
@@ -959,8 +963,8 @@
             transforms=constants["transforms"],
             profiles=constants["profiles"],
         )
-        jr = data["J^rho"] * data["sqrt(g)"]
-        jt = data["J^theta"] * data["sqrt(g)"]
-        jz = data["J^zeta"] * data["sqrt(g)"]
+        jr = data["J^rho"] * data["sqrt(g)"] * constants["transforms"]["grid"].weights
+        jt = data["J^theta"] * data["sqrt(g)"] * constants["transforms"]["grid"].weights
+        jz = data["J^zeta"] * data["sqrt(g)"] * constants["transforms"]["grid"].weights
 
         return jnp.concatenate([jr, jt, jz])