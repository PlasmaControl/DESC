import numbers

import numpy as np

<<<<<<< HEAD
from desc.backend import jnp, tree_flatten, tree_leaves, tree_map, tree_unflatten
from desc.compute import get_profiles, get_transforms
from desc.compute.utils import _compute as compute_fun
=======
from desc.backend import (
    fori_loop,
    jnp,
    tree_flatten,
    tree_leaves,
    tree_map,
    tree_unflatten,
)
from desc.compute import get_profiles, get_transforms, rpz2xyz
from desc.compute.utils import _compute as compute_fun
from desc.compute.utils import safenorm
>>>>>>> 5a28854d
from desc.grid import LinearGrid, _Grid
from desc.singularities import compute_B_plasma
from desc.utils import Timer, errorif, warnif

from .normalization import compute_scaling_factors
from .objective_funs import _Objective


class _CoilObjective(_Objective):
    """Base class for calculating coil objectives.

    Parameters
    ----------
    coil : CoilSet or Coil
        Coil for which the data keys will be optimized.
    data_keys : list of str
        data keys that will be optimized when this class is inherited.
    target : float, ndarray, optional
        Target value(s) of the objective. Only used if bounds is None.
        Must be broadcastable to Objective.dim_f.
    bounds : tuple of float, ndarray, optional
        Lower and upper bounds on the objective. Overrides target.
        Both bounds must be broadcastable to to Objective.dim_f
    weight : float, ndarray, optional
        Weighting to apply to the Objective, relative to other Objectives.
        Must be broadcastable to to Objective.dim_f
    normalize : bool, optional
        Whether to compute the error in physical units or non-dimensionalize.
    normalize_target : bool, optional
        Whether target and bounds should be normalized before comparing to computed
        values. If `normalize` is `True` and the target is in physical units,
        this should also be set to True.
        be set to True.
    loss_function : {None, 'mean', 'min', 'max'}, optional
        Loss function to apply to the objective values once computed. This loss function
        is called on the raw compute value, before any shifting, scaling, or
        normalization. Operates over all coils, not each individual coil.
    deriv_mode : {"auto", "fwd", "rev"}
        Specify how to compute jacobian matrix, either forward mode or reverse mode AD.
        "auto" selects forward or reverse mode based on the size of the input and output
        of the objective. Has no effect on self.grad or self.hess which always use
        reverse mode and forward over reverse mode respectively.
    grid : Grid, list, optional
        Collocation grid containing the nodes to evaluate at.
        If a list, must have the same structure as coil.
    name : str, optional
        Name of the objective function.

    """

    def __init__(
        self,
        coil,
        data_keys,
        target=None,
        bounds=None,
        weight=1,
        normalize=True,
        normalize_target=True,
        loss_function=None,
        deriv_mode="auto",
        grid=None,
        name=None,
    ):
        self._grid = grid
        self._data_keys = data_keys
        self._normalize = normalize
        super().__init__(
            things=[coil],
            target=target,
            bounds=bounds,
            weight=weight,
            normalize=normalize,
            normalize_target=normalize_target,
            loss_function=loss_function,
            deriv_mode=deriv_mode,
            name=name,
        )

    def build(self, use_jit=True, verbose=1):  # noqa:C901
        """Build constant arrays.

        Parameters
        ----------
        use_jit : bool, optional
            Whether to just-in-time compile the objective and derivatives.
        verbose : int, optional
            Level of output.

        """
        # local import to avoid circular import
        from desc.coils import CoilSet, MixedCoilSet, _Coil

        def _is_single_coil(c):
            return isinstance(c, _Coil) and not isinstance(c, CoilSet)

        def _prune_coilset_tree(coilset):
            """Remove extra members from CoilSets (but not MixedCoilSets)."""
            if isinstance(coilset, list) or isinstance(coilset, MixedCoilSet):
                return [_prune_coilset_tree(c) for c in coilset]
            elif isinstance(coilset, CoilSet):
                # CoilSet only uses a single grid/transform for all coils
                return _prune_coilset_tree(coilset.coils[0])
            else:
                return coilset  # single coil

        coil = self.things[0]
        grid = self._grid

        # get individual coils from coilset
        coils, structure = tree_flatten(coil, is_leaf=_is_single_coil)
        self._num_coils = len(coils)

        # map grid to list of length coils
        if grid is None:
            grid = [LinearGrid(N=2 * c.N + 5, endpoint=False) for c in coils]
        if isinstance(grid, numbers.Integral):
            grid = LinearGrid(N=self._grid, endpoint=False)
        if isinstance(grid, _Grid):
            grid = [grid] * self._num_coils
        if isinstance(grid, list):
            grid = tree_leaves(grid, is_leaf=lambda g: isinstance(g, _Grid))

        errorif(
            len(grid) != len(coils),
            ValueError,
            "grid input must be broadcastable to the coil structure.",
        )
        errorif(
            np.any([g.num_rho > 1 or g.num_theta > 1 for g in grid]),
            ValueError,
            "Only use toroidal resolution for coil grids.",
        )

        self._dim_f = np.sum([g.num_nodes for g in grid])
        quad_weights = np.concatenate([g.spacing[:, 2] for g in grid])

        # map grid to the same structure as coil and then remove unnecessary members
        grid = tree_unflatten(structure, grid)
        grid = _prune_coilset_tree(grid)
        coil = _prune_coilset_tree(coil)

        timer = Timer()
        if verbose > 0:
            print("Precomputing transforms")
        timer.start("Precomputing transforms")

        transforms = tree_map(
            lambda c, g: get_transforms(self._data_keys, obj=c, grid=g),
            coil,
            grid,
            is_leaf=lambda x: _is_single_coil(x) or isinstance(x, _Grid),
        )

        self._grid = grid
        self._constants = {"transforms": transforms, "quad_weights": quad_weights}

        timer.stop("Precomputing transforms")
        if verbose > 1:
            timer.disp("Precomputing transforms")

        if self._normalize:
            self._scales = [compute_scaling_factors(coil) for coil in coils]

        super().build(use_jit=use_jit, verbose=verbose)

    def compute(self, params, constants=None):
        """Compute data of coil for given data key.

        Parameters
        ----------
        params : dict
            Dictionary of the coil's degrees of freedom.
        constants : dict
            Dictionary of constant data, eg transforms, profiles etc. Defaults to
            self._constants.

        Returns
        -------
        f : float or array of floats
            Coil length.

        """
        if constants is None:
            constants = self._constants

        coils = self.things[0]
        data = coils.compute(
            self._data_keys,
            params=params,
            transforms=constants["transforms"],
            grid=self._grid,
        )

        return data


class CoilLength(_CoilObjective):
    """Coil length.

    Parameters
    ----------
    coil : CoilSet or Coil
        Coil(s) that are to be optimized
    target : float, ndarray, optional
        Target value(s) of the objective. Only used if bounds is None.
        Must be broadcastable to Objective.dim_f. If array, it has to
        be flattened according to the number of inputs. Defaults to ``target=2*np.pi``.
    bounds : tuple of float, ndarray, optional
        Lower and upper bounds on the objective. Overrides target.
        Both bounds must be broadcastable to to Objective.dim_f.
        Defaults to ``target=2*np.pi``.
    weight : float, ndarray, optional
        Weighting to apply to the Objective, relative to other Objectives.
        Must be broadcastable to to Objective.dim_f
    normalize : bool, optional
        Whether to compute the error in physical units or non-dimensionalize.
    normalize_target : bool, optional
        Whether target and bounds should be normalized before comparing to computed
        values. If `normalize` is `True` and the target is in physical units,
        this should also be set to True.
        be set to True.
    loss_function : {None, 'mean', 'min', 'max'}, optional
        Loss function to apply to the objective values once computed. This loss function
        is called on the raw compute value, before any shifting, scaling, or
        normalization. Operates over all coils, not each individual coil.
    deriv_mode : {"auto", "fwd", "rev"}
        Specify how to compute jacobian matrix, either forward mode or reverse mode AD.
        "auto" selects forward or reverse mode based on the size of the input and output
        of the objective. Has no effect on self.grad or self.hess which always use
        reverse mode and forward over reverse mode respectively.
    grid : Grid, optional
        Collocation grid containing the nodes to evaluate at.
        Defaults to ``LinearGrid(N=2 * coil.N + 5)``
    name : str, optional
        Name of the objective function.

    """

    _scalar = False  # Not always a scalar, if a coilset is passed in
    _units = "(m)"
    _print_value_fmt = "Coil length: {:10.3e} "

    def __init__(
        self,
        coils,
        target=None,
        bounds=None,
        weight=1,
        normalize=True,
        normalize_target=True,
        loss_function=None,
        deriv_mode="auto",
        grid=None,
        name="coil length",
    ):
        self._coils = coils
        if target is None and bounds is None:
            target = 2 * np.pi

        super().__init__(
            coils,
            ["length"],
            target=target,
            bounds=bounds,
            weight=weight,
            normalize=normalize,
            normalize_target=normalize_target,
            loss_function=loss_function,
            deriv_mode=deriv_mode,
            grid=grid,
            name=name,
        )

    def build(self, use_jit=True, verbose=1):
        """Build constant arrays.

        Parameters
        ----------
        use_jit : bool, optional
            Whether to just-in-time compile the objective and derivatives.
        verbose : int, optional
            Level of output.

        """
        super().build(use_jit=use_jit, verbose=verbose)

        self._dim_f = self._num_coils
        self._constants["quad_weights"] = 1

        if self._normalize:
            self._normalization = np.mean([scale["a"] for scale in self._scales])

    def compute(self, params, constants=None):
        """Compute coil length.

        Parameters
        ----------
        params : dict
            Dictionary of the coil's degrees of freedom.
        constants : dict
            Dictionary of constant data, eg transforms, profiles etc. Defaults to
            self._constants.

        Returns
        -------
        f : array of floats
            Coil length.

        """
        data = super().compute(params, constants=constants)
        data = tree_leaves(data, is_leaf=lambda x: isinstance(x, dict))
        out = jnp.array([dat["length"] for dat in data])
        return out


class CoilCurvature(_CoilObjective):
    """Coil curvature.

    Targets the local curvature value per grid node for each coil. A smaller curvature
    value indicates straighter coils. All curvature values are positive.

    Parameters
    ----------
    coil : CoilSet or Coil
        Coil(s) that are to be optimized
    target : float, ndarray, optional
        Target value(s) of the objective. Only used if bounds is None.
        Must be broadcastable to Objective.dim_f. If array, it has to
        be flattened according to the number of inputs. Defaults to ``bounds=(0,1)``.
    bounds : tuple of float, ndarray, optional
        Lower and upper bounds on the objective. Overrides target.
        Both bounds must be broadcastable to to Objective.dim_f.
        Defaults to ``bounds=(0,1)``.
    weight : float, ndarray, optional
        Weighting to apply to the Objective, relative to other Objectives.
        Must be broadcastable to to Objective.dim_f
    normalize : bool, optional
        Whether to compute the error in physical units or non-dimensionalize.
    normalize_target : bool, optional
        Whether target and bounds should be normalized before comparing to computed
        values. If `normalize` is `True` and the target is in physical units,
        this should also be set to True.
        be set to True.
    loss_function : {None, 'mean', 'min', 'max'}, optional
        Loss function to apply to the objective values once computed. This loss function
        is called on the raw compute value, before any shifting, scaling, or
        normalization. Operates over all coils, not each individual coil.
    deriv_mode : {"auto", "fwd", "rev"}
        Specify how to compute jacobian matrix, either forward mode or reverse mode AD.
        "auto" selects forward or reverse mode based on the size of the input and output
        of the objective. Has no effect on self.grad or self.hess which always use
        reverse mode and forward over reverse mode respectively.
    grid : Grid, optional
        Collocation grid containing the nodes to evaluate at.
        Defaults to ``LinearGrid(N=2 * coil.N + 5)``
    name : str, optional
        Name of the objective function.

    """

    _scalar = False
    _units = "(m^-1)"
    _print_value_fmt = "Coil curvature: {:10.3e} "

    def __init__(
        self,
        coil,
        target=None,
        bounds=None,
        weight=1,
        normalize=True,
        normalize_target=True,
        loss_function=None,
        deriv_mode="auto",
        grid=None,
        name="coil curvature",
    ):
        if target is None and bounds is None:
            bounds = (0, 1)

        super().__init__(
            coil,
            ["curvature"],
            target=target,
            bounds=bounds,
            weight=weight,
            normalize=normalize,
            normalize_target=normalize_target,
            loss_function=loss_function,
            deriv_mode=deriv_mode,
            grid=grid,
            name=name,
        )

    def build(self, use_jit=True, verbose=1):
        """Build constant arrays.

        Parameters
        ----------
        use_jit : bool, optional
            Whether to just-in-time compile the objective and derivatives.
        verbose : int, optional
            Level of output.

        """
        super().build(use_jit=use_jit, verbose=verbose)

        if self._normalize:
            self._normalization = 1 / np.mean([scale["a"] for scale in self._scales])

    def compute(self, params, constants=None):
        """Compute coil curvature.

        Parameters
        ----------
        params : dict
            Dictionary of the coil's degrees of freedom.
        constants : dict
            Dictionary of constant data, eg transforms, profiles etc. Defaults to
            self._constants.

        Returns
        -------
        f : array of floats
            1D array of coil curvature values.

        """
        data = super().compute(params, constants=constants)
        data = tree_leaves(data, is_leaf=lambda x: isinstance(x, dict))
        out = jnp.concatenate([dat["curvature"] for dat in data])
        return out


class CoilTorsion(_CoilObjective):
    """Coil torsion.

    Targets the local torsion value per grid node for each coil. Indicative
    of how much the coil goes out of the poloidal plane. e.g. a torsion
    value of 0 means the coil is completely planar.

    Parameters
    ----------
    coil : CoilSet or Coil
        Coil(s) that are to be optimized
    target : float, ndarray, optional
        Target value(s) of the objective. Only used if bounds is None.
        Must be broadcastable to Objective.dim_f. If array, it has to
        be flattened according to the number of inputs. Defaults to ``target=0``.
    bounds : tuple of float, ndarray, optional
        Lower and upper bounds on the objective. Overrides target.
        Both bounds must be broadcastable to to Objective.dim_f.
        Defaults to ``target=0``.
    weight : float, ndarray, optional
        Weighting to apply to the Objective, relative to other Objectives.
        Must be broadcastable to to Objective.dim_f
    normalize : bool, optional
        Whether to compute the error in physical units or non-dimensionalize.
    normalize_target : bool, optional
        Whether target and bounds should be normalized before comparing to computed
        values. If `normalize` is `True` and the target is in physical units,
        this should also be set to True.
        be set to True.
    loss_function : {None, 'mean', 'min', 'max'}, optional
        Loss function to apply to the objective values once computed. This loss function
        is called on the raw compute value, before any shifting, scaling, or
        normalization. Operates over all coils, not each individual coil.
    deriv_mode : {"auto", "fwd", "rev"}
        Specify how to compute jacobian matrix, either forward mode or reverse mode AD.
        "auto" selects forward or reverse mode based on the size of the input and output
        of the objective. Has no effect on self.grad or self.hess which always use
        reverse mode and forward over reverse mode respectively.
    grid : Grid, optional
        Collocation grid containing the nodes to evaluate at.
        Defaults to ``LinearGrid(N=2 * coil.N + 5)``
    name : str, optional
        Name of the objective function.

    """

    _scalar = False
    _units = "(m^-1)"
    _print_value_fmt = "Coil torsion: {:10.3e} "

    def __init__(
        self,
        coil,
        target=None,
        bounds=None,
        weight=1,
        normalize=True,
        normalize_target=True,
        loss_function=None,
        deriv_mode="auto",
        grid=None,
        name="coil torsion",
    ):
        if target is None and bounds is None:
            target = 0

        super().__init__(
            coil,
            ["torsion"],
            target=target,
            bounds=bounds,
            weight=weight,
            normalize=normalize,
            normalize_target=normalize_target,
            loss_function=loss_function,
            deriv_mode=deriv_mode,
            grid=grid,
            name=name,
        )

    def build(self, use_jit=True, verbose=1):
        """Build constant arrays.

        Parameters
        ----------
        use_jit : bool, optional
            Whether to just-in-time compile the objective and derivatives.
        verbose : int, optional
            Level of output.

        """
        super().build(use_jit=use_jit, verbose=verbose)

        if self._normalize:
            self._normalization = 1 / np.mean([scale["a"] for scale in self._scales])

    def compute(self, params, constants=None):
        """Compute coil torsion.

        Parameters
        ----------
        params : dict
            Dictionary of the coil's degrees of freedom.
        constants : dict
            Dictionary of constant data, eg transforms, profiles etc. Defaults to
            self._constants.

        Returns
        -------
        f : array of floats
            Coil torsion.

        """
        data = super().compute(params, constants=constants)
        data = tree_leaves(data, is_leaf=lambda x: isinstance(x, dict))
        out = jnp.concatenate([dat["torsion"] for dat in data])
        return out


class CoilCurrentLength(CoilLength):
    """Coil current length.

    Targets the coil current length, i.e. current * length for each coil.
    Useful for approximating HTS cost.

    Parameters
    ----------
    coil : CoilSet or Coil
        Coil(s) that are to be optimized
    target : float, ndarray, optional
        Target value(s) of the objective. Only used if bounds is None.
        Must be broadcastable to Objective.dim_f. If array, it has to
        be flattened according to the number of inputs. Defaults to ``target=0``.
    bounds : tuple of float, ndarray, optional
        Lower and upper bounds on the objective. Overrides target.
        Both bounds must be broadcastable to to Objective.dim_f.
        Defaults to ``target=0``.
    weight : float, ndarray, optional
        Weighting to apply to the Objective, relative to other Objectives.
        Must be broadcastable to to Objective.dim_f
    normalize : bool, optional
        Whether to compute the error in physical units or non-dimensionalize.
    normalize_target : bool, optional
        Whether target and bounds should be normalized before comparing to computed
        values. If `normalize` is `True` and the target is in physical units,
        this should also be set to True.
        be set to True.
    loss_function : {None, 'mean', 'min', 'max'}, optional
        Loss function to apply to the objective values once computed. This loss function
        is called on the raw compute value, before any shifting, scaling, or
        normalization. Operates over all coils, not each individual coil.
    deriv_mode : {"auto", "fwd", "rev"}
        Specify how to compute jacobian matrix, either forward mode or reverse mode AD.
        "auto" selects forward or reverse mode based on the size of the input and output
        of the objective. Has no effect on self.grad or self.hess which always use
        reverse mode and forward over reverse mode respectively.
    grid : Grid, optional
        Collocation grid containing the nodes to evaluate at.
        Defaults to ``LinearGrid(N=2 * coil.N + 5)``
    name : str, optional
        Name of the objective function.

    """

    _scalar = False
    _units = "(A*m)"
    _print_value_fmt = "Coil current length: {:10.3e} "

    def __init__(
        self,
        coil,
        target=None,
        bounds=None,
        weight=1,
        normalize=True,
        normalize_target=True,
        loss_function=None,
        deriv_mode="auto",
        grid=None,
        name="coil current length",
    ):
        if target is None and bounds is None:
            target = 0

        super().__init__(
            coil,
            target=target,
            bounds=bounds,
            weight=weight,
            normalize=normalize,
            normalize_target=normalize_target,
            loss_function=loss_function,
            deriv_mode=deriv_mode,
            grid=grid,
            name=name,
        )

    def build(self, use_jit=True, verbose=1):
        """Build constant arrays.

        Parameters
        ----------
        use_jit : bool, optional
            Whether to just-in-time compile the objective and derivatives.
        verbose : int, optional
            Level of output.

        """
        super().build(use_jit=use_jit, verbose=verbose)

        self._dim_f = self._num_coils
        self._constants["quad_weights"] = 1

        if self._normalize:
            mean_length = np.mean([scale["a"] for scale in self._scales])
            params = tree_leaves(
                self.things[0].params_dict, is_leaf=lambda x: isinstance(x, dict)
            )
            mean_current = np.mean([np.abs(param["current"]) for param in params])
            mean_current = np.max((mean_current, 1))
            self._normalization = mean_current * mean_length

    def compute(self, params, constants=None):
        """Compute coil current length (current * length).

        Parameters
        ----------
        params : dict
            Dictionary of the coil's degrees of freedom.
        constants : dict
            Dictionary of constant data, eg transforms, profiles etc. Defaults to
            self._constants.

        Returns
        -------
        f : array of floats

        """
        lengths = super().compute(params, constants=constants)
        params = tree_leaves(params, is_leaf=lambda x: isinstance(x, dict))
        currents = [param["current"] for param in params]
        out = jnp.asarray(lengths) * jnp.asarray(currents)
        return out


class CoilsetMinDistance(_Objective):
    """Target the minimum distance between coils in a coilset.

    Will yield one value per coil in the coilset, which is the minimumm distance to
    another coil in that coilset.

    Parameters
    ----------
    coils : CoilSet
        Coils that are to be optimized.
    target : float, ndarray, optional
        Target value(s) of the objective. Only used if bounds is None.
        Must be broadcastable to Objective.dim_f. If array, it has to
        be flattened according to the number of inputs.
    bounds : tuple of float, ndarray, optional
        Lower and upper bounds on the objective. Overrides target.
        Both bounds must be broadcastable to to Objective.dim_f
    weight : float, ndarray, optional
        Weighting to apply to the Objective, relative to other Objectives.
        Must be broadcastable to to Objective.dim_f
    normalize : bool, optional
        Whether to compute the error in physical units or non-dimensionalize.
    normalize_target : bool, optional
        Whether target and bounds should be normalized before comparing to computed
        values. If `normalize` is `True` and the target is in physical units,
        this should also be set to True.
        be set to True.
    loss_function : {None, 'mean', 'min', 'max'}, optional
        Loss function to apply to the objective values once computed. This loss function
        is called on the raw compute value, before any shifting, scaling, or
        normalization. Operates over all coils, not each individial coil.
    deriv_mode : {"auto", "fwd", "rev"}
        Specify how to compute jacobian matrix, either forward mode or reverse mode AD.
        "auto" selects forward or reverse mode based on the size of the input and output
        of the objective. Has no effect on self.grad or self.hess which always use
        reverse mode and forward over reverse mode respectively.
    grid : Grid, optional
        Collocation grid used to discritize each coil. Default = LinearGrid(N=16)
    name : str, optional
        Name of the objective function.

    """

    _scalar = False
    _units = "(m)"
    _print_value_fmt = "Minimum coil-coil distance: {:10.3e} "

    def __init__(
        self,
        coils,
        target=None,
        bounds=None,
        weight=1,
        normalize=True,
        normalize_target=True,
        loss_function=None,
        deriv_mode="auto",
        grid=None,
        name="coil-coil minimum distance",
    ):
        if target is None and bounds is None:
            bounds = (1, np.inf)
        self._grid = grid
        super().__init__(
            things=coils,
            target=target,
            bounds=bounds,
            weight=weight,
            normalize=normalize,
            normalize_target=normalize_target,
            loss_function=loss_function,
            deriv_mode=deriv_mode,
            name=name,
        )

    def build(self, use_jit=True, verbose=1):
        """Build constant arrays.

        Parameters
        ----------
        use_jit : bool, optional
            Whether to just-in-time compile the objective and derivatives.
        verbose : int, optional
            Level of output.

        """
        coilset = self.things[0]
        grid = self._grid or LinearGrid(N=16)

        self._dim_f = coilset.num_coils
        self._constants = {"coilset": coilset, "grid": grid, "quad_weights": 1.0}

        if self._normalize:
            coils = tree_leaves(coilset, is_leaf=lambda x: not hasattr(x, "__len__"))
            scales = [compute_scaling_factors(coil)["a"] for coil in coils]
            self._normalization = np.mean(scales)  # mean length of coils

        super().build(use_jit=use_jit, verbose=verbose)

    def compute(self, params, constants=None):
        """Compute minimum distances between coils.

        Parameters
        ----------
        params : dict
            Dictionary of coilset degrees of freedom, eg CoilSet.params_dict
        constants : dict
            Dictionary of constant data, eg transforms, profiles etc.
            Defaults to self._constants.

        Returns
        -------
        f : array of floats
            Minimum distance to another coil for each coil in the coilset.

        """
        if constants is None:
            constants = self.constants
        pts = constants["coilset"]._compute_position(
            params=params, grid=constants["grid"]
        )

        def body(k):
            # dist btwn all pts; shape(ncoils,num_nodes,num_nodes)
            dist = safenorm(pts[k][None, :, None] - pts[:, None, :], axis=-1)
            # exclude distances between points on the same coil
            mask = jnp.ones(self.dim_f).at[k].set(0)[:, None, None]
            return jnp.min(dist, where=mask, initial=jnp.inf)

        min_dist_per_coil = fori_loop(
            0,
            self.dim_f,
            lambda k, min_dist: min_dist.at[k].set(body(k)),
            jnp.zeros(self.dim_f),
        )
        return min_dist_per_coil


class PlasmaCoilsetMinDistance(_Objective):
    """Target the minimum distance between the plasma and coilset.

    Will yield one value per coil in the coilset, which is the minimumm distance from
    that coil to the plasma boundary surface.

    NOTE: By default, assumes the plasma boundary is not fixed and its coordinates are
    computed at every iteration, for example if the equilibrium is changing in a
    single-stage optimization.
    If the plasma boundary is fixed, set eq_fixed=True to precompute the last closed
    flux surface coordinates and improve the efficiency of the calculation.

    Parameters
    ----------
    eq : Equilibrium or FourierRZToroidalSurface
        Equilibrium (or FourierRZToroidalSurface) that will be optimized
        to satisfy the Objective.
    coils : CoilSet
        Coils that are to be optimized.
    target : float, ndarray, optional
        Target value(s) of the objective. Only used if bounds is None.
        Must be broadcastable to Objective.dim_f. If array, it has to
        be flattened according to the number of inputs.
    bounds : tuple of float, ndarray, optional
        Lower and upper bounds on the objective. Overrides target.
        Both bounds must be broadcastable to to Objective.dim_f
    weight : float, ndarray, optional
        Weighting to apply to the Objective, relative to other Objectives.
        Must be broadcastable to to Objective.dim_f
    normalize : bool, optional
        Whether to compute the error in physical units or non-dimensionalize.
    normalize_target : bool, optional
        Whether target and bounds should be normalized before comparing to computed
        values. If `normalize` is `True` and the target is in physical units,
        this should also be set to True.
        be set to True.
    loss_function : {None, 'mean', 'min', 'max'}, optional
        Loss function to apply to the objective values once computed. This loss function
        is called on the raw compute value, before any shifting, scaling, or
        normalization. Operates over all coils, not each individial coil.
    deriv_mode : {"auto", "fwd", "rev"}
        Specify how to compute jacobian matrix, either forward mode or reverse mode AD.
        "auto" selects forward or reverse mode based on the size of the input and output
        of the objective. Has no effect on self.grad or self.hess which always use
        reverse mode and forward over reverse mode respectively.
    plasma_grid : Grid, optional
        Collocation grid containing the nodes to evaluate plasma geometry at.
        Defaults to ``LinearGrid(M=eq.M_grid, N=eq.N_grid)``.
    coil_grid : Grid, optional
        Collocation grid containing the nodes to evaluate coilset geometry at.
        Defaults to ``LinearGrid(N=16)``.
    eq_fixed: bool, optional
        Whether the equilibrium is fixed or not. If True, the last closed flux surface
        is fixed and its coordinates are precomputed, which saves on computation time
        during optimization, and self.things = [coils] only.
        If False, the surface coordinates are computed at every iteration.
        False by default, so that self.things = [coils, eq].
    coils_fixed: bool, optional
        Whether the coils are fixed or not. If True, the coils
        are fixed and their coordinates are precomputed, which saves on computation time
        during optimization, and self.things = [eq] only.
        If False, the coil coordinates are computed at every iteration.
        False by default, so that self.things = [coils, eq].
    name : str, optional
        Name of the objective function.

    """

    _scalar = False
    _units = "(m)"
    _print_value_fmt = "Minimum plasma-coil distance: {:10.3e} "

    def __init__(
        self,
        eq,
        coils,
        target=None,
        bounds=None,
        weight=1,
        normalize=True,
        normalize_target=True,
        loss_function=None,
        deriv_mode="auto",
        plasma_grid=None,
        coil_grid=None,
        eq_fixed=False,
        coils_fixed=False,
        name="plasma-coil minimum distance",
    ):
        if target is None and bounds is None:
            bounds = (1, np.inf)
        self._eq = eq
        self._coils = coils
        self._plasma_grid = plasma_grid
        self._coil_grid = coil_grid
        self._eq_fixed = eq_fixed
        self._coils_fixed = coils_fixed
        errorif(eq_fixed and coils_fixed, ValueError, "Cannot fix both eq and coils")
        things = []
        if not eq_fixed:
            things.append(eq)
        if not coils_fixed:
            things.append(coils)
        super().__init__(
            things=things,
            target=target,
            bounds=bounds,
            weight=weight,
            normalize=normalize,
            normalize_target=normalize_target,
            loss_function=loss_function,
            deriv_mode=deriv_mode,
            name=name,
        )

    def build(self, use_jit=True, verbose=1):
        """Build constant arrays.

        Parameters
        ----------
        use_jit : bool, optional
            Whether to just-in-time compile the objective and derivatives.
        verbose : int, optional
            Level of output.

        """
        if self._eq_fixed:
            eq = self._eq
            coils = self.things[0]
        elif self._coils_fixed:
            eq = self.things[0]
            coils = self._coils
        else:
            eq = self.things[0]
            coils = self.things[1]
        plasma_grid = self._plasma_grid or LinearGrid(M=eq.M_grid, N=eq.N_grid)
        coil_grid = self._coil_grid or LinearGrid(N=16)
        warnif(
            not np.allclose(plasma_grid.nodes[:, 0], 1),
            UserWarning,
            "Plasma/Surface grid includes interior points, should be rho=1.",
        )

        self._dim_f = coils.num_coils
        self._eq_data_keys = ["R", "phi", "Z"]

        eq_profiles = get_profiles(self._eq_data_keys, obj=eq, grid=plasma_grid)
        eq_transforms = get_transforms(self._eq_data_keys, obj=eq, grid=plasma_grid)

        self._constants = {
            "eq": eq,
            "coils": coils,
            "coil_grid": coil_grid,
            "eq_profiles": eq_profiles,
            "eq_transforms": eq_transforms,
            "quad_weights": 1.0,
        }

        if self._eq_fixed:
            # precompute the equilibrium surface coordinates
            data = compute_fun(
                eq,
                self._eq_data_keys,
                params=eq.params_dict,
                transforms=eq_transforms,
                profiles=eq_profiles,
            )
            plasma_pts = rpz2xyz(jnp.array([data["R"], data["phi"], data["Z"]]).T)
            self._constants["plasma_coords"] = plasma_pts
        if self._coils_fixed:
            coils_pts = coils._compute_position(
                params=coils.params_dict, grid=coil_grid
            )
            self._constants["coil_coords"] = coils_pts

        if self._normalize:
            scales = compute_scaling_factors(eq)
            self._normalization = scales["a"]

        super().build(use_jit=use_jit, verbose=verbose)

    def compute(self, params_1, params_2=None, constants=None):
        """Compute minimum distance between coils and the plasma/surface.

        Parameters
        ----------
        params_1 : dict
            Dictionary of coilset degrees of freedom, eg ``CoilSet.params_dict`` if
            self._coils_fixed is False, else is the equilibrium or surface degrees of
            freedom
        params_2 : dict
            Dictionary of equilibrium or surface degrees of freedom,
            eg ``Equilibrium.params_dict``
            Only required if ``self._eq_fixed = False``.
        constants : dict
            Dictionary of constant data, eg transforms, profiles etc.
            Defaults to self._constants.

        Returns
        -------
        f : array of floats
            Minimum distance from coil to surface for each coil in the coilset.

        """
        if constants is None:
            constants = self.constants
        if self._eq_fixed:
            coils_params = params_1
        elif self._coils_fixed:
            eq_params = params_1
        else:
            eq_params = params_1
            coils_params = params_2

        # coil pts; shape(ncoils,coils_grid.num_nodes,3)
        if self._coils_fixed:
            coils_pts = constants["coil_coords"]
        else:
            coils_pts = constants["coils"]._compute_position(
                params=coils_params, grid=constants["coil_grid"]
            )

        # plasma pts; shape(plasma_grid.num_nodes,3)
        if self._eq_fixed:
            plasma_pts = constants["plasma_coords"]
        else:
            data = compute_fun(
                constants["eq"],
                self._eq_data_keys,
                params=eq_params,
                transforms=constants["eq_transforms"],
                profiles=constants["eq_profiles"],
            )
            plasma_pts = rpz2xyz(jnp.array([data["R"], data["phi"], data["Z"]]).T)

        def body(k):
            # dist btwn all pts; shape(ncoils,plasma_grid.num_nodes,coil_grid.num_nodes)
            dist = safenorm(coils_pts[k][None, :, :] - plasma_pts[:, None, :], axis=-1)
            return jnp.min(dist, initial=jnp.inf)

        min_dist_per_coil = fori_loop(
            0,
            self.dim_f,
            lambda k, min_dist: min_dist.at[k].set(body(k)),
            jnp.zeros(self.dim_f),
        )
        return min_dist_per_coil


class QuadraticFlux(_Objective):
    """Target B*n = 0 on LCFS.

    Uses virtual casing to find plasma component of B and penalizes
    (B_coil + B_plasma)*n. The equilibrium is kept fixed while the
    field is unfixed.

    Parameters
    ----------
    eq : Equilibrium
        Equilibrium upon whose surface the normal field error will be minimized.
        The equilibrium is kept fixed during the optimization with this objective.
    field : MagneticField
        External field produced by coils or other source, which will be optimized to
        minimize the normal field error on the provided equilibrium's surface.
    target : float, ndarray, optional
        Target value(s) of the objective. Only used if bounds is None.
        len(target) must be equal to Objective.dim_f.
        Default target is zero.
    bounds : tuple, optional
        Lower and upper bounds on the objective. Overrides target.
        len(bounds[0]) and len(bounds[1]) must be equal to Objective.dim_f
    weight : float, ndarray, optional
        Weighting to apply to the Objective, relative to other Objectives.
        len(weight) must be equal to Objective.dim_f
    normalize : bool
        Whether to compute the error in physical units or non-dimensionalize.
    normalize_target : bool
        Whether target and bounds should be normalized before comparing to computed
        values. If `normalize` is `True` and the target is in physical units,
        this should also be set to True.
    source_grid : Grid, optional
        Collocation grid containing the nodes for plasma source terms.
        Default grid is detailed in the docs for ``compute_B_plasma``
    eval_grid : Grid, optional
        Collocation grid containing the nodes on the plasma surface at which the
        magnetic field is being calculated and where to evaluate Bn errors.
        Default grid is: LinearGrid(rho=np.array([1.0]), M=eq.M_grid, N=eq.N_grid,
            NFP=int(eq.NFP), sym=False)
    field_grid : Grid, optional
        Grid used to discretize field (e.g. grid for the magnetic field source from
        coils). Default grid is determined by the specific MagneticField object, see
        the docs of that object's ``compute_magnetic_field`` method for more detail.
    vacuum : bool
        If true, B_plasma (the contribution to the normal field on the boundary from the
        plasma currents) is set to zero.
    name : str
        Name of the objective function.

    """

    _scalar = False
    _linear = False
    _print_value_fmt = "Boundary normal field error: {:10.3e} "
    _units = "(T m^2)"
    _coordinates = "rtz"

    def __init__(
        self,
        eq,
        field,
        target=None,
        bounds=None,
        weight=1,
        normalize=True,
        normalize_target=True,
        source_grid=None,
        eval_grid=None,
        field_grid=None,
        vacuum=False,
        name="Quadratic flux",
    ):
        if target is None and bounds is None:
            target = 0
        self._source_grid = source_grid
        self._eval_grid = eval_grid
        self._eq = eq
        self._field = field
        self._field_grid = field_grid
        self._vacuum = vacuum
        things = [field]
        super().__init__(
            things=things,
            target=target,
            bounds=bounds,
            weight=weight,
            normalize=normalize,
            normalize_target=normalize_target,
            name=name,
        )

    def build(self, use_jit=True, verbose=1):
        """Build constant arrays.

        Parameters
        ----------
        use_jit : bool, optional
            Whether to just-in-time compile the objective and derivatives.
        verbose : int, optional
            Level of output.

        """
        eq = self._eq

        if self._eval_grid is None:
            eval_grid = LinearGrid(
                rho=np.array([1.0]),
                M=eq.M_grid,
                N=eq.N_grid,
                NFP=int(eq.NFP),
                sym=False,
            )
            self._eval_grid = eval_grid
        else:
            eval_grid = self._eval_grid

        self._data_keys = ["R", "Z", "n_rho", "phi", "|e_theta x e_zeta|"]

        timer = Timer()
        if verbose > 0:
            print("Precomputing transforms")
        timer.start("Precomputing transforms")

        self._dim_f = eval_grid.num_nodes

        w = eval_grid.weights
        w *= jnp.sqrt(eval_grid.num_nodes)

        eval_profiles = get_profiles(self._data_keys, obj=eq, grid=eval_grid)
        eval_transforms = get_transforms(self._data_keys, obj=eq, grid=eval_grid)
        eval_data = compute_fun(
            "desc.equilibrium.equilibrium.Equilibrium",
            self._data_keys,
            params=eq.params_dict,
            transforms=eval_transforms,
            profiles=eval_profiles,
        )

        # pre-compute B_plasma because we are assuming eq is fixed
        if self._vacuum:
            Bplasma = jnp.zeros(eval_grid.num_nodes)

        else:
            Bplasma = compute_B_plasma(
                eq, eval_grid, self._source_grid, normal_only=True
            )
        field = self._field
        # FIXME: need to add case for CurrentPotentialField as well
        # FIXME: This will fail if we have a SumMagneticField where
        # one of the constituents is a (Fourier)CurrentPotentialField
        if hasattr(field, "Phi_mn"):
            # make the transform for the CurrentPotentialField
            if self._field_grid is None:
                self._field_grid = LinearGrid(
                    M=30 + 2 * max(field.M, field.M_Phi),
                    N=30 + 2 * max(field.N, field.N_Phi),
                    NFP=field.NFP,
                )
            field_transforms = get_transforms(
                ["K", "x"], obj=field, grid=self._field_grid
            )
        else:
            field_transforms = None

        self._constants = {
            "field": self._field,
            "field_grid": self._field_grid,
            "quad_weights": w,
            "eval_data": eval_data,
            "B_plasma": Bplasma,
            "field_transforms": field_transforms,
        }

        timer.stop("Precomputing transforms")
        if verbose > 1:
            timer.disp("Precomputing transforms")

        if self._normalize:
            scales = compute_scaling_factors(eq)
            self._normalization = scales["B"] * scales["R0"] * scales["a"]

        super().build(use_jit=use_jit, verbose=verbose)

    def compute(self, field_params, constants=None):
        """Compute boundary force error.

        Parameters
        ----------
        field_params : dict
            Dictionary of the external field's degrees of freedom.
        constants : dict
            Dictionary of constant data, eg transforms, profiles etc. Defaults to
            self.constants

        Returns
        -------
        f : ndarray
            Bnorm from B_ext and B_plasma

        """
        if constants is None:
            constants = self.constants

        # B_plasma from equilibrium precomputed
        eval_data = constants["eval_data"]
        B_plasma = constants["B_plasma"]

        x = jnp.array([eval_data["R"], eval_data["phi"], eval_data["Z"]]).T

        # B_ext is not pre-computed because field is not fixed
        B_ext = constants["field"].compute_magnetic_field(
            x,
            source_grid=constants["field_grid"],
            basis="rpz",
            params=field_params,
            transforms=constants["field_transforms"],
        )
        B_ext = jnp.sum(B_ext * eval_data["n_rho"], axis=-1)
        f = (B_ext + B_plasma) * eval_data["|e_theta x e_zeta|"]
        return f


class ToroidalFlux(_Objective):
    """Target the toroidal flux in an equilibrium from a magnetic field.

    This objective is needed when performing stage-two coil optimization on
    a vacuum equilibrium, to avoid the trivial solution of minimizing Bn
    by making the coil currents zero. Instead, this objective ensures
    the coils create the necessary toroidal flux for the equilibrium field.

    Parameters
    ----------
    eq : Equilibrium
        Equilibrium for which the toroidal flux will be calculated.
        The Equilibrium is assumed to be held fixed when using this
        objective.
    field : MagneticField
        MagneticField object, the parameters of this will be optimized
        to minimize the objective.
    target : {float, ndarray}, optional
        Target value(s) of the objective. Only used if bounds is None.
        Defaults to eq.Psi. Must be broadcastable to Objective.dim_f.
    bounds : tuple of {float, ndarray}, optional
        Lower and upper bounds on the objective. Overrides target.
        Both bounds must be broadcastable to to Objective.dim_f
    weight : {float, ndarray}, optional
        Weighting to apply to the Objective, relative to other Objectives.
        Must be broadcastable to to Objective.dim_f
    normalize : bool, optional
        Whether to compute the error in physical units or non-dimensionalize.
    normalize_target : bool
        Whether target should be normalized before comparing to computed values.
        if `normalize` is `True` and the target is in physical units, this should also
        be set to True.
    loss_function : {None, 'mean', 'min', 'max'}, optional
        Loss function to apply to the objective values once computed. This function
        is called on the raw compute value, before any shifting, scaling, or
        normalization. Note: has no effect for this objective
    deriv_mode : {"auto", "fwd", "rev"}
        Specify how to compute jacobian matrix, either forward mode or reverse mode AD.
        "auto" selects forward or reverse mode based on the size of the input and output
        of the objective. Has no effect on self.grad or self.hess which always use
        reverse mode and forward over reverse mode respectively.
    field_grid : Grid, optional
        Grid containing the nodes to evaluate field source at on
        the winding surface. (used if e.g. field is a CoilSet or
        FourierCurrentPotentialField). Defaults to the default for the
        given field, see the docstring of the field object for the specific default.
    eval_grid : Grid, optional
        Collocation grid containing the nodes to evaluate the normal magnetic field at
        plasma geometry at. Defaults to a LinearGrid(L=eq.L_grid, M=eq.M_grid,
        zeta=jnp.array(0.0), NFP=eq.NFP).
    name : str, optional
        Name of the objective function.

    """

    _coordinates = "rtz"
    _units = "(Wb)"
    _print_value_fmt = "Toroidal Flux: {:10.3e} "

    def __init__(
        self,
        eq,
        field,
        target=None,
        bounds=None,
        weight=1,
        normalize=True,
        normalize_target=True,
        loss_function=None,
        deriv_mode="auto",
        field_grid=None,
        eval_grid=None,
        name="toroidal-flux",
    ):
        if target is None and bounds is None:
            target = eq.Psi
        self._field = field
        self._field_grid = field_grid
        self._eval_grid = eval_grid
        self._eq = eq

        super().__init__(
            things=[field],
            target=target,
            bounds=bounds,
            weight=weight,
            normalize=normalize,
            normalize_target=normalize_target,
            loss_function=loss_function,
            deriv_mode=deriv_mode,
            name=name,
        )

    def build(self, use_jit=True, verbose=1):
        """Build constant arrays.

        Parameters
        ----------
        use_jit : bool, optional
            Whether to just-in-time compile the objective and derivatives.
        verbose : int, optional
            Level of output.

        """
        eq = self._eq
        if self._eval_grid is None:
            eval_grid = LinearGrid(
                L=eq.L_grid, M=eq.M_grid, zeta=jnp.array(0.0), NFP=eq.NFP
            )
            self._eval_grid = eval_grid
        eval_grid = self._eval_grid

        errorif(
            not np.allclose(eval_grid.nodes[:, 2], eval_grid.nodes[0, 2]),
            ValueError,
            "Evaluation grid should be at constant zeta",
        )
        if self._normalize:
            self._normalization = eq.Psi

        # ensure vacuum eq, as is unneeded for finite beta
        pres = np.max(np.abs(eq.compute("p")["p"]))
        curr = np.max(np.abs(eq.compute("current")["current"]))
        warnif(
            pres > 1e-8,
            UserWarning,
            f"Pressure appears to be non-zero (max {pres} Pa), "
            + "this objective is unneeded at finite beta.",
        )
        warnif(
            curr > 1e-8,
            UserWarning,
            f"Current appears to be non-zero (max {curr} A), "
            + "this objective is unneeded at finite beta.",
        )

        # eval_grid.num_nodes for quad flux cost,
        self._dim_f = 1
        timer = Timer()
        if verbose > 0:
            print("Precomputing transforms")
        timer.start("Precomputing transforms")

        data = eq.compute(
            ["R", "phi", "Z", "|e_rho x e_theta|", "n_zeta"], grid=eval_grid
        )

        plasma_coords = jnp.array([data["R"], data["phi"], data["Z"]]).T

        field = self._field
        # FIXME: need to add case for CurrentPotentialField as well
        if hasattr(field, "Phi_mn"):
            # make the transform for the CurrentPotentialField
            if self._field_grid is None:
                self._field_grid = LinearGrid(
                    M=30 + 2 * max(field.M, field.M_Phi),
                    N=30 + 2 * max(field.N, field.N_Phi),
                    NFP=field.NFP,
                )
            field_transforms = get_transforms(
                ["K", "x"], obj=field, grid=self._field_grid
            )
        else:
            field_transforms = None

        self._constants = {
            "plasma_coords": plasma_coords,
            "equil_data": data,
            "quad_weights": 1.0,
            "field": self._field,
            "field_grid": self._field_grid,
            "eval_grid": eval_grid,
            "field_transforms": field_transforms,
        }

        timer.stop("Precomputing transforms")
        if verbose > 1:
            timer.disp("Precomputing transforms")

        super().build(use_jit=use_jit, verbose=verbose)

    def compute(self, field_params=None, constants=None):
        """Compute toroidal flux.

        Parameters
        ----------
        field_params : dict
            Dictionary of field degrees of freedom,
            eg FourierCurrentPotential.params_dict or CoilSet.params_dict
        constants : dict
            Dictionary of constant data, eg transforms, profiles etc. Defaults to
            self.constants

        Returns
        -------
        f : float
            Toroidal flux from coils and external field

        """
        if constants is None:
            constants = self.constants

        data = constants["equil_data"]
        plasma_coords = constants["plasma_coords"]

        B = constants["field"].compute_magnetic_field(
            plasma_coords,
            basis="rpz",
            source_grid=constants["field_grid"],
            params=field_params,
            transforms=constants["field_transforms"],
        )
        grid = constants["eval_grid"]

        B_dot_n_zeta = jnp.sum(B * data["n_zeta"], axis=1)

        Psi = jnp.sum(
            grid.spacing[:, 0]
            * grid.spacing[:, 1]
            * data["|e_rho x e_theta|"]
            * B_dot_n_zeta
        )

        return Psi<|MERGE_RESOLUTION|>--- conflicted
+++ resolved
@@ -2,11 +2,6 @@
 
 import numpy as np
 
-<<<<<<< HEAD
-from desc.backend import jnp, tree_flatten, tree_leaves, tree_map, tree_unflatten
-from desc.compute import get_profiles, get_transforms
-from desc.compute.utils import _compute as compute_fun
-=======
 from desc.backend import (
     fori_loop,
     jnp,
@@ -18,7 +13,6 @@
 from desc.compute import get_profiles, get_transforms, rpz2xyz
 from desc.compute.utils import _compute as compute_fun
 from desc.compute.utils import safenorm
->>>>>>> 5a28854d
 from desc.grid import LinearGrid, _Grid
 from desc.singularities import compute_B_plasma
 from desc.utils import Timer, errorif, warnif
