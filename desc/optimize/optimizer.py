import scipy.optimize
import warnings
from termcolor import colored

from desc.backend import jnp
from desc.utils import Timer
from desc.io import IOAble
from desc.objectives import (
    ObjectiveFunction,
    ForceBalance,
    RadialForceBalance,
    HelicalForceBalance,
    CurrentDensity,
    WrappedEquilibriumObjective,
)
from desc.objectives.utils import factorize_linear_constraints
from desc.optimize import fmintr, lsqtr
from .utils import check_termination, print_header_nonlinear, print_iteration_nonlinear


class Optimizer(IOAble):
    """A helper class to wrap several different optimization routines

    Offers all of the ``scipy.optimize.least_squares`` routines  and several of the most
    useful ``scipy.optimize.minimize`` routines.
    Also offers several custom routines specifically designed for DESC, both scalar and
    least squares routines with and without jacobian/hessian information.

    Parameters
    ----------
    method : str
        name of the optimizer to use. Options are:

        * scipy scalar routines: ``'scipy-bfgs'``, ``'scipy-trust-exact'``,
          ``'scipy-trust-ncg'``, ``'scipy-trust-krylov'``
        * scipy least squares routines: ``'scipy-trf'``, ``'scipy-lm'``, ``'scipy-dogbox'``
        * desc scalar routines: ``'dogleg'``, ``'subspace'``, ``'dogleg-bfgs'``,
          ``'subspace-bfgs'``
        * desc least squares routines: ``'lsq-exact'``

    objective : ObjectiveFunction
        objective to be optimized

    """

    _io_attrs_ = ["_method"]

    # TODO: better way to organize these:
    _scipy_least_squares_methods = ["scipy-trf", "scipy-lm", "scipy-dogbox"]
    _scipy_scalar_methods = [
        "scipy-bfgs",
        "scipy-trust-exact",
        "scipy-trust-ncg",
        "scipy-trust-krylov",
    ]
    _desc_scalar_methods = ["dogleg", "subspace", "dogleg-bfgs", "subspace-bfgs"]
    _desc_least_squares_methods = ["lsq-exact"]
    _hessian_free_methods = ["scipy-bfgs", "dogleg-bfgs", "subspace-bfgs"]
    _scipy_constrained_scalar_methods = ["scipy-trust-constr"]
    _scipy_constrained_least_squares_methods = []
    _desc_constrained_scalar_methods = []
    _desc_constrained_least_squares_methods = []
    _scalar_methods = (
        _desc_scalar_methods
        + _scipy_scalar_methods
        + _scipy_constrained_scalar_methods
        + _desc_constrained_scalar_methods
    )
    _least_squares_methods = (
        _scipy_least_squares_methods
        + _desc_least_squares_methods
        + _scipy_constrained_least_squares_methods
        + _desc_constrained_least_squares_methods
    )
    _scipy_methods = (
        _scipy_least_squares_methods
        + _scipy_scalar_methods
        + _scipy_constrained_scalar_methods
        + _scipy_constrained_least_squares_methods
    )
    _desc_methods = (
        _desc_least_squares_methods
        + _desc_scalar_methods
        + _desc_constrained_scalar_methods
        + _desc_constrained_least_squares_methods
    )
    _constrained_methods = (
        _desc_constrained_scalar_methods
        + _desc_constrained_least_squares_methods
        + _scipy_constrained_scalar_methods
        + _scipy_constrained_least_squares_methods
    )
    _all_methods = (
        _scipy_least_squares_methods
        + _scipy_scalar_methods
        + _desc_scalar_methods
        + _desc_least_squares_methods
    )

    def __init__(self, method):

        self.method = method

    def __repr__(self):
        """string form of the object"""
        return (
            type(self).__name__
            + " at "
            + str(hex(id(self)))
            + " (method={})".format(self.method)
        )

    @property
    def method(self):
        """str : name of the optimization method"""
        return self._method

    @method.setter
    def method(self, method):
        if method not in Optimizer._all_methods:
            raise NotImplementedError(
                colored(
                    "method must be one of {}".format(
                        ".".join([Optimizer._all_methods])
                    ),
                    "red",
                )
            )
        self._method = method

    # TODO: add copy argument and return the equilibrium?
    def optimize(
        self,
        eq,
        objective,
        constraints=(),
        ftol=1e-6,
        xtol=1e-6,
        gtol=1e-6,
        x_scale="auto",
        verbose=1,
        maxiter=None,
        options={},
    ):
        """Optimize an objective function.

        Parameters
        ----------
        eq : Equilibrium
            Initial equilibrium.
        objective : ObjectiveFunction
            Objective function to optimize.
        constraints : tuple of Objective, optional
            List of objectives to be used as constraints during optimization.
        ftol : float or None, optional
            Tolerance for termination by the change of the cost function.
            Default is 1e-8. The optimization process is stopped when ``dF < ftol * F``,
            and there was an adequate agreement between a local quadratic model and the
            true model in the last step.
            If None, the termination by this condition is disabled.
        xtol : float or None, optional
            Tolerance for termination by the change of the independent variables.
            Default is 1e-8.
            Optimization is stopped when ``norm(dx) < xtol * (xtol + norm(x))``.
            If None, the termination by this condition is disabled.
        gtol : float or None, optional
            Absolute tolerance for termination by the norm of the gradient.
            Default is 1e-8. Optimizer teriminates when ``norm(g) < gtol``, where
            # FIXME: missing documentation!
            If None, the termination by this condition is disabled.
        x_scale : array_like or ``'auto'``, optional
            Characteristic scale of each variable. Setting ``x_scale`` is equivalent
            to reformulating the problem in scaled variables ``xs = x / x_scale``.
            An alternative view is that the size of a trust region along jth
            dimension is proportional to ``x_scale[j]``. Improved convergence may
            be achieved by setting ``x_scale`` such that a step of a given size
            along any of the scaled variables has a similar effect on the cost
            function. If set to ``'auto'``, the scale is iteratively updated using the
            inverse norms of the columns of the jacobian or hessian matrix.
        verbose : integer, optional
            * 0  : work silently.
            * 1-2 : display a termination report.
            * 3 : display progress during iterations
        maxiter : int, optional
            Maximum number of iterations. Defaults to size(x)*100.
        options : dict, optional
            Dictionary of optional keyword arguments to override default solver settings.
            See the code for more details.

        Returns
        -------
        res : OptimizeResult
            The optimization result represented as a ``OptimizeResult`` object.
            Important attributes are: ``x`` the solution array, ``success`` a
            Boolean flag indicating if the optimizer exited successfully and
            ``message`` which describes the cause of the termination. See
            `OptimizeResult` for a description of other attributes.

        """
        # TODO: document options
        # scipy optimizers expect disp={0,1,2} while we use verbose={0,1,2,3}
        disp = verbose - 1 if verbose > 1 else verbose

        timer = Timer()

        if self.method in Optimizer._desc_methods:
            if not isinstance(x_scale, str) and jnp.allclose(x_scale, 1):
                options.setdefault("initial_trust_radius", 0.5)
                options.setdefault("max_trust_radius", 1.0)

        if not isinstance(constraints, tuple):
            constraints = (constraints,)
        linear_constraints = tuple(
            constraint for constraint in constraints if constraint.linear
        )
        nonlinear_constraints = tuple(
            constraint for constraint in constraints if not constraint.linear
        )

        # wrap nonlinear constraints if necessary
        wrapped = False
        if len(nonlinear_constraints) > 0 and (
            self.method not in Optimizer._constrained_methods
        ):
            wrapped = True
            for constraint in nonlinear_constraints:
                if not isinstance(
                    constraint,
                    (
                        ForceBalance,
                        RadialForceBalance,
                        HelicalForceBalance,
                        CurrentDensity,
                    ),
                ):
                    raise ValueError(
                        "optimizer method {} ".format(self.method)
                        + "cannot handle general nonlinear constraint {}.".format(
                            constraint
                        )
                    )
            perturb_options = options.pop("perturb_options", {})
            perturb_options.setdefault("verbose", 0)
            solve_options = options.pop("solve_options", {})
            solve_options.setdefault("verbose", 0)
            objective = WrappedEquilibriumObjective(
                objective,
                eq_objective=ObjectiveFunction(nonlinear_constraints),
                perturb_options=perturb_options,
                solve_options=solve_options,
            )

        if not objective.built:
            objective.build(eq, verbose=verbose)
        if not objective.compiled:
            mode = "scalar" if self.method in Optimizer._scalar_methods else "lsq"
            objective.compile(mode, verbose)
        for constraint in linear_constraints:
            if not constraint.built:
                constraint.build(eq, verbose=verbose)

        if objective.scalar and (self.method in Optimizer._least_squares_methods):
            warnings.warn(
                colored(
                    "method {} is not intended for scalar objective function".format(
                        ".".join([self.method])
                    ),
                    "yellow",
                )
            )

        if verbose > 0:
            print("Factorizing linear constraints")
        timer.start("linear constraint factorize")
        _, _, _, _, Z, unfixed_idx, project, recover = factorize_linear_constraints(
<<<<<<< HEAD
            linear_constraints, extra_args=objective.args
=======
            linear_constraints, objective.args
>>>>>>> c0e26c1e
        )
        timer.stop("linear constraint factorize")
        if verbose > 1:
            timer.disp("linear constraint factorize")

        x0_reduced = project(objective.x(eq))

        if verbose > 0:
            print("Number of parameters: {}".format(x0_reduced.size))
            print("Number of objectives: {}".format(objective.dim_f))

        if verbose > 0:
            print("Starting optimization")
        timer.start("Solution time")

        def compute_wrapped(x_reduced):
            x = recover(x_reduced)
            f = objective.compute(x)
            if self.method in Optimizer._scalar_methods:
                return f.squeeze()
            else:
                return jnp.atleast_1d(f)

        def compute_scalar_wrapped(x_reduced):
            x = recover(x_reduced)
            return objective.compute_scalar(x)

        def grad_wrapped(x_reduced):
            x = recover(x_reduced)
            df = objective.grad(x)
            return df[unfixed_idx] @ Z

        def hess_wrapped(x_reduced):
            x = recover(x_reduced)
            df = objective.hess(x)
            return Z.T @ df[unfixed_idx, :][:, unfixed_idx] @ Z

        def jac_wrapped(x_reduced):
            x = recover(x_reduced)
            df = objective.jac(x)
            return df[:, unfixed_idx] @ Z

        if self.method in Optimizer._scipy_scalar_methods:

            allx = []
            allf = []
            msg = [""]

            def callback(x_reduced):
                x = recover(x_reduced)
                if len(allx) > 0:
                    dx = allx[-1] - x_reduced
                    dx_norm = jnp.linalg.norm(dx)
                    if dx_norm > 0:
                        fx = objective.compute_scalar(x)
                        df = allf[-1] - fx
                        allx.append(x_reduced)
                        allf.append(fx)
                        x_norm = jnp.linalg.norm(x_reduced)
                        if verbose > 2:
                            print_iteration_nonlinear(
                                len(allx), None, fx, df, dx_norm, None
                            )
                        success, message = check_termination(
                            df,
                            fx,
                            dx_norm,
                            x_norm,
                            jnp.inf,
                            1,
                            ftol,
                            xtol,
                            0,
                            len(allx),
                            maxiter,
                            0,
                            jnp.inf,
                            0,
                            jnp.inf,
                            0,
                            jnp.inf,
                        )
                        if success:
                            msg[0] = message
                            raise StopIteration
                else:
                    dx = None
                    df = None
                    fx = objective.compute_scalar(x)
                    allx.append(x_reduced)
                    allf.append(fx)
                    dx_norm = None
                    x_norm = jnp.linalg.norm(x_reduced)
                    if verbose > 2:
                        print_iteration_nonlinear(
                            len(allx), None, fx, df, dx_norm, None
                        )

            print_header_nonlinear()
            try:
                result = scipy.optimize.minimize(
                    compute_scalar_wrapped,
                    x0=x0_reduced,
                    args=(),
                    method=self.method[len("scipy-") :],
                    jac=grad_wrapped,
                    hess=hess_wrapped,
                    tol=gtol,
                    callback=callback,
                    options={"maxiter": maxiter, "disp": disp, **options},
                )
                result["allx"] = allx
            except StopIteration:
                result = {
                    "x": allx[-1],
                    "allx": allx,
                    "fun": allf[-1],
                    "message": msg[0],
                    "nit": len(allx),
                    "success": True,
                }
                if verbose > 1:
                    print(msg[0])
                    print(
                        "         Current function value: {:.3e}".format(result["fun"])
                    )
                    print("         Iterations: {:d}".format(result["nit"]))

        elif self.method in Optimizer._scipy_least_squares_methods:

            allx = []
            x_scale = "jac" if x_scale == "auto" else x_scale

            def jac(x_reduced):
                allx.append(x_reduced)
                return jac_wrapped(x_reduced)

            result = scipy.optimize.least_squares(
                compute_wrapped,
                x0=x0_reduced,
                args=(),
                jac=jac,
                method=self.method[len("scipy-") :],
                x_scale=x_scale,
                ftol=ftol,
                xtol=xtol,
                gtol=gtol,
                max_nfev=maxiter,
                verbose=disp,
            )
            result["allx"] = allx

        elif self.method in Optimizer._desc_scalar_methods:

            hess = hess_wrapped if "bfgs" not in self.method else "bfgs"
            method = (
                self.method if "bfgs" not in self.method else self.method.split("-")[0]
            )
            x_scale = "hess" if x_scale == "auto" else x_scale

            result = fmintr(
                compute_scalar_wrapped,
                x0=x0_reduced,
                grad=grad_wrapped,
                hess=hess,
                args=(),
                method=method,
                x_scale=x_scale,
                ftol=ftol,
                xtol=xtol,
                gtol=gtol,
                verbose=disp,
                maxiter=maxiter,
                callback=None,
                options=options,
            )

        elif self.method in Optimizer._desc_least_squares_methods:

            result = lsqtr(
                compute_wrapped,
                x0=x0_reduced,
                jac=jac_wrapped,
                args=(),
                x_scale=x_scale,
                ftol=ftol,
                xtol=xtol,
                gtol=gtol,
                verbose=disp,
                maxiter=maxiter,
                callback=None,
                options=options,
            )

        if wrapped:
            result["history"] = objective.history
        else:
            result["history"] = {}
            for arg in objective.args:
                result["history"][arg] = []
            for x_reduced in result["allx"]:
                x = recover(x_reduced)
                kwargs = objective.unpack_state(x)
                for arg in kwargs:
                    result["history"][arg].append(kwargs[arg])

        timer.stop("Solution time")

        if verbose > 1:
            timer.disp("Solution time")
            timer.pretty_print(
                "Avg time per step",
                timer["Solution time"] / result.get("nit", result.get("nfev")),
            )
        for key in ["hess", "hess_inv", "jac", "grad", "active_mask"]:
            _ = result.pop(key, None)

        return result<|MERGE_RESOLUTION|>--- conflicted
+++ resolved
@@ -273,11 +273,7 @@
             print("Factorizing linear constraints")
         timer.start("linear constraint factorize")
         _, _, _, _, Z, unfixed_idx, project, recover = factorize_linear_constraints(
-<<<<<<< HEAD
-            linear_constraints, extra_args=objective.args
-=======
             linear_constraints, objective.args
->>>>>>> c0e26c1e
         )
         timer.stop("linear constraint factorize")
         if verbose > 1:
