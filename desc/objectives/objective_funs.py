"""Base classes for objectives."""

import functools
from abc import ABC, abstractmethod

import numpy as np

from desc.backend import (
    desc_config,
    execute_on_cpu,
    jax,
    jit,
    jit_with_device,
    jnp,
    pconcat,
    tree_flatten,
    tree_map,
    tree_unflatten,
    use_jax,
)
from desc.batching import batched_vectorize
from desc.derivatives import Derivative
from desc.io import IOAble
from desc.optimizable import Optimizable
from desc.utils import (
    PRINT_WIDTH,
    Timer,
    ensure_tuple,
    errorif,
    flatten_list,
    is_broadcastable,
    isposint,
    setdefault,
    unique_list,
    warnif,
)

doc_target = """
    target : {float, ndarray}, optional
        Target value(s) of the objective. Only used if ``bounds`` is ``None``.
        Must be broadcastable to ``Objective.dim_f``.
"""
doc_bounds = """
    bounds : tuple of {float, ndarray}, optional
        Lower and upper bounds on the objective. Overrides ``target``.
        Both bounds must be broadcastable to ``Objective.dim_f``.
"""
doc_weight = """
    weight : {float, ndarray}, optional
        Weighting to apply to the Objective, relative to other Objectives.
        Must be broadcastable to ``Objective.dim_f``.
"""
doc_normalize = """
    normalize : bool, optional
        Whether to compute the error in physical units or non-dimensionalize.
"""
doc_normalize_target = """
    normalize_target : bool, optional
        Whether target and bounds should be normalized before comparing to computed
        values. If ``normalize`` is ``True`` and the target is in physical units,
        this should also be set to ``True``.
"""
doc_loss_function = """
    loss_function : {None, 'mean', 'min', 'max'}, optional
        Loss function to apply to the objective values once computed. This loss function
        is called on the raw compute value, before any shifting, scaling, or
        normalization.
"""
doc_deriv_mode = """
    deriv_mode : {"auto", "fwd", "rev"}
        Specify how to compute Jacobian matrix, either forward mode or reverse mode AD.
        ``auto`` selects forward or reverse mode based on the size of the input and
        output of the objective. Has no effect on ``self.grad`` or ``self.hess`` which
        always use reverse mode and forward over reverse mode respectively.
"""
doc_name = """
    name : str, optional
        Name of the objective.
"""
doc_jac_chunk_size = """
    jac_chunk_size : int or ``auto``, optional
        Will calculate the Jacobian
        ``jac_chunk_size`` columns at a time, instead of all at once.
        The memory usage of the Jacobian calculation is roughly
        ``memory usage = m0+m1*jac_chunk_size``: the smaller the chunk size,
        the less memory the Jacobian calculation will require (with some baseline
        memory usage). The time it takes to compute the Jacobian is roughly
        ``t = t0+t1/jac_chunk_size`` so the larger the ``jac_chunk_size``, the faster
        the calculation takes, at the cost of requiring more memory.
        If ``None``, it will use the largest size i.e ``obj.dim_x``.
        Can also help with Hessian computation memory, as Hessian is essentially
        ``jacfwd(jacrev(f))``, and each of these operations may be chunked.
        Defaults to ``chunk_size=None``.
        Note: When running on a CPU (not a GPU) on a HPC cluster, DESC is unable to
        accurately estimate the available device memory, so the ``auto`` chunk_size
        option will yield a larger chunk size than may be needed. It is recommended
        to manually choose a chunk_size if an OOM error is experienced in this case.
"""
doc_device_id = """
    device_id : int, optional
        Device ID to run the objective on. Defaults to 0. If different objectives
        are on different devices, the ObjectiveFunction will run each sub-objective
        on the device specified in the sub-objective.
"""
docs = {
    "target": doc_target,
    "bounds": doc_bounds,
    "weight": doc_weight,
    "normalize": doc_normalize,
    "normalize_target": doc_normalize_target,
    "loss_function": doc_loss_function,
    "deriv_mode": doc_deriv_mode,
    "name": doc_name,
    "jac_chunk_size": doc_jac_chunk_size,
    "device_id": doc_device_id,
}


# Note: If we ever switch to Python 3.13 for building the docs, there will probably
# be some errors since 3.13 changed how tabs are handled in docstrings. This can be
# resolved by deleting the tabs in the collected docstring above and the ones
# that are defined in objectives. Check `test_objective_docstring`.
def collect_docs(
    overwrite=None,
    target_default="",
    bounds_default="",
    normalize_detail=None,
    normalize_target_detail=None,
    loss_detail=None,
    coil=False,
):
    """Collect default parameters for the docstring of Objective.

    Parameters
    ----------
    overwrite : dict, optional
        Dict of strings to overwrite from the ``_Objective``'s docstring. If None,
        all default parameters are included as they are. Use this argument if
        you want to specify a special docstring for a specific parameter in
        your objective definition.
    target_default : str, optional
        Default value for the ``target`` parameter.
    bounds_default : str, optional
        Default value for the ``bounds`` parameter.
    normalize_detail : str, optional
        Additional information about the ``normalize`` parameter.
    normalize_target_detail : str, optional
        Additional information about the ``normalize_target`` parameter.
    loss_detail : str, optional
        Additional information about the ``loss`` function.
    coil : bool, optional
        Whether the objective is a coil objective. If ``True``, adds extra docs
        to ``target`` and ``loss_function``.

    Returns
    -------
    doc_params : str
        String of default parameters for the docstring.

    """
    doc_params = ""
    for key in docs.keys():
        if overwrite is not None and key in overwrite.keys():
            doc_params += overwrite[key].rstrip()
        else:
            if key == "target":
                target = ""
                if coil:
                    target += (
                        "If array, it has to be flattened according to the "
                        + "number of inputs."
                    )
                if target_default != "":
                    target = target + " Defaults to " + target_default
                doc_params += docs[key].rstrip() + target
            elif key == "bounds" and bounds_default != "":
                doc_params = (
                    doc_params + docs[key].rstrip() + " Defaults to " + bounds_default
                )
            elif key == "loss_function":
                loss = ""
                if coil:
                    loss = " Operates over all coils, not each individual coil."
                if loss_detail is not None:
                    loss += loss_detail
                doc_params += docs[key].rstrip() + loss
            elif key == "normalize":
                norm = ""
                if normalize_detail is not None:
                    norm += normalize_detail
                doc_params += docs[key].rstrip() + norm
            elif key == "normalize_target":
                norm_target = ""
                if normalize_target_detail is not None:
                    norm_target = normalize_target_detail
                doc_params += docs[key].rstrip() + norm_target
            else:
                doc_params += docs[key].rstrip()

    return doc_params


class ObjectiveFunction(IOAble):
    """Objective function comprised of one or more Objectives.

    Parameters
    ----------
    objectives : tuple of Objective
        List of objectives to be minimized.
    use_jit : bool, optional
        Whether to just-in-time compile the objectives and derivatives.
    deriv_mode : {"auto", "batched", "blocked"}
        Method for computing Jacobian matrices. ``batched`` uses forward mode, applied
        to the entire objective at once, and is generally the fastest for vector
        valued objectives. Its memory intensity vs. speed may be traded off through
        the ``jac_chunk_size`` keyword argument. "blocked" builds the Jacobian for
        each objective separately, using each objective's preferred AD mode (and
        each objective's `jac_chunk_size`). Generally the most efficient option when
        mixing scalar and vector valued objectives.
        ``auto`` defaults to ``batched`` if all sub-objectives are set to ``fwd``,
        otherwise ``blocked``.
    name : str
        Name of the objective function.
    jac_chunk_size : int or ``auto``, optional
         If ``batched`` deriv_mode is used, will calculate the Jacobian
        ``jac_chunk_size`` columns at a time, instead of all at once.
        The memory usage of the Jacobian calculation is roughly
        ``memory usage = m0+m1*jac_chunk_size``: the smaller the chunk size,
        the less memory the Jacobian calculation will require (with some baseline
        memory usage). The time it takes to compute the Jacobian is roughly
        ``t = t0+t1/jac_chunk_size`` so the larger the ``jac_chunk_size``, the faster
        the calculation takes, at the cost of requiring more memory.
        If ``None``, it will use the largest size i.e ``obj.dim_x``.
        Can also help with Hessian computation memory, as Hessian is essentially
        ``jacfwd(jacrev(f))``, and each of these operations may be chunked.
        Defaults to ``chunk_size="auto"``.
        Note: When running on a CPU (not a GPU) on a HPC cluster, DESC is unable to
        accurately estimate the available device memory, so the "auto" chunk_size
        option will yield a larger chunk size than may be needed. It is recommended
        to manually choose a chunk_size if an OOM error is experienced in this case.
    mpi : MPI object, optional
        MPI communicator. Required when using multiple devices.

    """

    _io_attrs_ = ["_objectives"]

    def __init__(
        self,
        objectives,
        use_jit=True,
        deriv_mode="auto",
        name="ObjectiveFunction",
        jac_chunk_size="auto",
        mpi=None,
    ):
        if not isinstance(objectives, (tuple, list)):
            objectives = (objectives,)
        assert all(
            isinstance(obj, _Objective) for obj in objectives
        ), "members of ObjectiveFunction should be instances of _Objective"
        assert use_jit in {True, False}
        if deriv_mode == "looped":
            # overwrite the user inputs if deprecated "looped" was given
            warnif(
                True,
                DeprecationWarning,
                '``deriv_mode="looped"`` is deprecated in favor of'
                ' ``deriv_mode="batched"`` with ``jac_chunk_size=1``.',
            )
            deriv_mode = "batched"
            jac_chunk_size = 1
        assert deriv_mode in {"auto", "batched", "blocked"}
        assert jac_chunk_size in ["auto", None] or isposint(jac_chunk_size)

        self._jac_chunk_size = jac_chunk_size
        self._objectives = objectives
        self._use_jit = use_jit
        self._deriv_mode = deriv_mode
        self._built = False
        self._compiled = False
        self._name = name
        device_ids = [obj._device_id for obj in objectives]
        self._is_multi_device = len(set(device_ids)) > 1
        if mpi is not None:
            # for multiple node cases, each process sees 1 CPU, for those cases,
            # we cannot put objectives to different devices. Instead, we will
            # run each objective on a different rank. That is also why we will
            # run 1 objective per process.
            # TODO: add an argument for node of the objective. FOr example, let's say
            # we have 3 nodes and 4 GPUs per node. First of all there should be 12
            # objectives in total. We should create 4 processes per node and each
            # process should run 1 objective. This way we can utilize all the GPUs.
            # Alternatively, we can specify the rank for the objective. This way, we
            # can have multiple objectives on the same rank.
            self._is_multi_device = True
            self.mpi = mpi
            self.comm = self.mpi.COMM_WORLD
            self.rank = self.comm.Get_rank()
            self.size = self.comm.Get_size()
            self.running = True
            if self.size != len(self._objectives):
                raise NotImplementedError(
                    "Number of objectives should be equal to the number of ranks. "
                    "Running multiple objectives per rank is not supported yet."
                )

        if self._is_multi_device and mpi is None:
            raise ValueError(
                "When using multiple devices, MPI communicator must be passed."
            )

    def __enter__(self):
        errorif(
            not self._built,
            RuntimeError,
            "In parallel mode, ObjectiveFunction must be built before entering "
            "context manager.",
        )
        errorif(
            not self._is_multi_device,
            RuntimeError,
            "ObjectiveFunction must be parallel to be used as a context manager.",
        )
        # when entering the context manager, we start the worker loop
        # this will allow the root rank to send messages to the workers
        # to compute and to stop
        self._worker_loop()
        return self

    def __exit__(self, exc_type, exc_val, exc_tb):
        # this will be called when the context manager exits
        # we send a stop message to the workers
        if self.rank == 0:
            # only the root rank can send the stop message
            # in general, the message contains 3 parts, but for the stop message
            # we only need the first part
            message = ("STOP", None, None)
            self.comm.bcast(message, root=0)
        self.running = False

    def _worker_loop(self):
        """Worker loop for MPI parallelization.

        This function is called when the ObjectiveFunction is used as a context manager.

            with ObjectiveFunction(...) as obj:
                if rank == 0:
                    eq.optimize(objective=obj)

        Worker processes will be in a loop waiting for messages from the root rank
        during the context manager. The root rank will send messages to the workers
        to compute the objective function and its derivatives, and to stop. The workers
        will then broadcast the results back to the root rank. Once the context manager
        exits, the loop will be terminated by the root rank.

        This way, we can still use MPI parallelization with the ObjectiveFunction, but
        prevent execution of redundant calculations multiple times on different ranks.
        This is very similar to the strategy used in Simsopt.

        """
        if self.rank == 0:
            # Root rank won't enter worker loop
            return
        while self.running:
            # The message contains 3 parts,
            # message[0] is the operation to be performed
            # message[1] is the state vector (for compute and jvp's)
            # message[2] is the output (for only jvp's)
            message = (None, None, None)
            message = self.comm.bcast(message, root=0)
            if message[0] == "STOP":
                print(f"Rank {self.rank} STOPPING")
                break
            elif "jvp" in message[0] and "proximal" not in message[0]:
                print(f"Rank {self.rank} : {message[0]}")
                # inputs to jitted functions must live on the same device. Need to
                # put xi and vi on the same device as the objective
                obj = self.objectives[self.rank]
                const = self.constants[self.rank]
                thing_idx = self._things_per_objective_idx[self.rank]
                xi = [message[1][i] for i in thing_idx]
                vi = [message[2][i] for i in thing_idx]
                xi = jax.device_put(xi, obj._device)
                vi = jax.device_put(vi, obj._device)
                J_rank = getattr(obj, message[0])(vi, xi, constants=const)
                J_rank = np.asarray(J_rank)
                self.comm.gather(J_rank, root=0)
            elif "compute" in message[0]:
                print(f"Rank {self.rank} : {message[0]}")
                obj = self.objectives[self.rank]
                const = self.constants[self.rank]
                par = message[1][self.rank]
                par = jax.device_put(par, obj._device)
                f_rank = getattr(obj, message[0])(*par, constants=const)
                f_rank = np.asarray(f_rank)
                self.comm.gather(f_rank, root=0)
            elif "proximal_jvp" in message[0]:
                print(f"Rank {self.rank} : {message[0]}")
                obj = self.objectives[self.rank]
                const = self.constants[self.rank]
                op = message[0].replace("proximal_jvp_", "")

                thing_idx = self._things_per_objective_idx[self.rank]
                xi = [message[1][i] for i in thing_idx]
                vi = [message[2][i] for i in thing_idx]
                assert len(xi) > 0
                assert len(vi) > 0
                assert len(xi) == len(vi)
                if obj._deriv_mode == "rev":
                    # obj might not allow fwd mode, so compute full rev mode jacobian
                    # and do matmul manually. This is slightly inefficient, but usually
                    # when rev mode is used, dim_f <<< dim_x, so its not too bad.
                    Ji = getattr(obj, "jac_" + op)(*xi, constants=const)
                    J_rank = jnp.array([Jii @ vii.T for Jii, vii in zip(Ji, vi)]).sum(
                        axis=0
                    )
                else:
                    J_rank = getattr(obj, "jvp_" + op)(
                        [_vi for _vi in vi], xi, constants=const
                    ).T
                J_rank = np.asarray(J_rank)
                self.comm.gather(J_rank, root=0)

    def _unjit(self):
        """Remove jit compiled methods."""
        methods = [
            "compute_scaled",
            "compute_scaled_error",
            "compute_unscaled",
            "compute_scalar",
            "jac_scaled",
            "jac_scaled_error",
            "jac_unscaled",
            "hess",
            "grad",
            "jvp_scaled",
            "jvp_scaled_error",
            "jvp_unscaled",
            "vjp_scaled",
            "vjp_scaled_error",
            "vjp_unscaled",
        ]
        for method in methods:
            try:
                setattr(
                    self, method, functools.partial(getattr(self, method)._fun, self)
                )
            except AttributeError:
                pass

    @execute_on_cpu
    def build(self, use_jit=None, verbose=1):  # noqa:  C901
        """Build the objective.

        Parameters
        ----------
        use_jit : bool, optional
            Whether to just-in-time compile the objective and derivatives. If using
            multiple GPUs, instead of jitting the ObjectiveFunction, the sub-objectives
            will be jitted individually, independent of the value of `use_jit`.
        verbose : int, optional
            Level of output.

        """
        use_jit_wrapper = True
        if use_jit is not None:
            self._use_jit = use_jit
            # use_jit_wrapper is used to determine if we jit the ObjectiveFunction
            # methods. If we are using multiple GPUs, we don't want to jit them.
            use_jit_wrapper = use_jit

        if self._is_multi_device:
            use_jit_wrapper = False

        timer = Timer()
        timer.start("Objective build")

        # build objectives
        self._dim_f = 0
        for objective in self.objectives:
            obj_things = objective._things
            if not objective.built:
                if verbose > 0:
                    print("Building objective: " + objective.name)
                objective.build(use_jit=self.use_jit, verbose=verbose)
            self._dim_f += objective.dim_f
            if objective._device_id != 0:
                if verbose > 0 and self.rank == 0:
                    print(
                        f"Putting objective {objective.name} on device "
                        f"{objective._device_id}"
                    )
                objective = jax.device_put(objective, objective._device)
                objective._things = obj_things
        if self._dim_f == 1:
            self._scalar = True
        else:
            self._scalar = False

        self._set_things()

        # setting derivative mode and chunking.
<<<<<<< HEAD
        errorif(
            isposint(self._jac_chunk_size) and self._deriv_mode in ["auto", "blocked"],
            ValueError,
            "\n'jac_chunk_size' was passed into ObjectiveFunction, but the \n"
            "ObjectiveFunction is not using 'batched' deriv_mode",
        )
=======
>>>>>>> bdb4f3d8
        sub_obj_jac_chunk_sizes_are_ints = [
            isposint(obj._jac_chunk_size) for obj in self.objectives
        ]
        sub_obj_chunk_sizes_names = [
            (obj.__class__.__name__, obj._jac_chunk_size) for obj in self.objectives
        ]
        errorif(
            any(sub_obj_jac_chunk_sizes_are_ints) and self._deriv_mode == "batched",
            ValueError,
            "'jac_chunk_size' was passed into one or more sub-objectives, but the\n"
            "ObjectiveFunction is using 'batched' deriv_mode, so sub-objective \n"
            "'jac_chunk_size' will be ignored in favor of the ObjectiveFunction's \n"
            f"'jac_chunk_size' of {self._jac_chunk_size}.\n"
            "Specify 'blocked' deriv_mode and don't pass `jac_chunk_size` for \n"
            "ObjectiveFunction if each sub-objective is desired to have a \n"
            "different 'jac_chunk_size' for its Jacobian computation. \n"
            "`jac_chunk_size` of sub-objective(s): \n"
            f"{sub_obj_chunk_sizes_names}\n"
            f"Note: If you didn't specify 'jac_chunk_size' for the sub-objectives, \n"
            "it might be that sub-objective has an internal logic to determine the \n"
            "chunk size based on the available memory.",
        )

        if self._deriv_mode == "auto":
            if all((obj._deriv_mode == "fwd") for obj in self.objectives) and not any(
                sub_obj_jac_chunk_sizes_are_ints
            ):
                self._deriv_mode = "batched"
            else:
                self._deriv_mode = "blocked"

<<<<<<< HEAD
        warnif(
            self._is_multi_device and self._deriv_mode != "blocked",
            UserWarning,
            "\nWhen using multiple devices, the ObjectiveFunction will run each \n"
            "sub-objective on the device specified in the sub-objective. \n"
            "Setting the deriv_mode to 'blocked' to ensure that each sub-objective\n"
            "runs on the correct device.",
        )
        if self._is_multi_device:
            self._deriv_mode = "blocked"
=======
        errorif(
            isposint(self._jac_chunk_size) and self._deriv_mode in ["blocked"],
            ValueError,
            "'jac_chunk_size' was passed into ObjectiveFunction, but the "
            "ObjectiveFunction is not using 'batched' deriv_mode",
        )
>>>>>>> bdb4f3d8

        if self._jac_chunk_size == "auto":
            # Heuristic estimates of fwd mode Jacobian memory usage,
            # slightly conservative, based on using ForceBalance as the objective
            estimated_memory_usage = 2.4e-7 * self.dim_f * self.dim_x + 1  # in GB
            mem_avail = desc_config["avail_mems"][0]  # in GB
            max_chunk_size = round(
                (mem_avail / estimated_memory_usage - 0.22) / 0.85 * self.dim_x
            )
            self._jac_chunk_size = max([1, max_chunk_size])
<<<<<<< HEAD
            if self._deriv_mode == "blocked":
                for obj in self.objectives:
                    if obj._jac_chunk_size is None:
                        estimated_memory_usage = (
                            2.4e-7 * obj.dim_f * obj.things[0].dim_x + 1
                        )  # in GB
                        mem_avail = desc_config["avail_mems"][obj._device_id]  # in GB
                        max_chunk_size = round(
                            (mem_avail / estimated_memory_usage - 0.22)
                            / 0.85
                            * obj.things[0].dim_x
                        )
                        obj._jac_chunk_size = max([1, max_chunk_size])

        if not use_jit_wrapper:
=======
        if self._deriv_mode == "blocked" and len(self.objectives) > 1:
            # blocked mode should never use this chunk size if there
            # are multiple sub-objectives
            self._jac_chunk_size = None
        elif self._deriv_mode == "blocked" and len(self.objectives) == 1:
            # if there is only one objective i.e. wrapped ForceBalance in
            # ProximalProjection, we can use the chunk size of
            # that objective as if this is batched mode
            self._jac_chunk_size = self.objectives[0]._jac_chunk_size

        if not self.use_jit:
>>>>>>> bdb4f3d8
            self._unjit()

        self._built = True

        timer.stop("Objective build")
        if verbose > 1:
            timer.disp("Objective build")

    def _set_things(self, things=None):
        """Tell the ObjectiveFunction what things it is optimizing.

        Parameters
        ----------
        things : list, tuple, or nested list, tuple of Optimizable
            Collection of things used by this objective. Defaults to all things from
            all sub-objectives.

        Notes
        -----
        Sets ``self._flatten`` as a function to return unique flattened list of things
        and ``self._unflatten`` to recreate full nested list of things
        from unique flattened version.

        """
        # This is a unique list of the things the ObjectiveFunction knows about.
        # By default it is only the things that each sub-Objective needs,
        # but it can be set to include extra things from other objectives.
        self._things = setdefault(
            things,
            unique_list(flatten_list([obj.things for obj in self.objectives]))[0],
        )
        things_per_objective = [self._things for _ in self.objectives]

        flat_, treedef_ = tree_flatten(
            things_per_objective, is_leaf=lambda x: isinstance(x, Optimizable)
        )
        unique_, inds_ = unique_list(flat_)

        # this is needed to know which "thing" goes with which sub-objective,
        # ie objectives[i].things == [things[k] for k in things_per_objective_idx[i]]
        self._things_per_objective_idx = []
        for obj in self.objectives:
            self._things_per_objective_idx.append(
                [unique_.index(t) for t in obj.things]
            )

        self._unflatten = _ThingUnflattener(len(unique_), inds_, treedef_)
        self._flatten = _ThingFlattener(len(flat_), treedef_)

    @jit
    def compute_unscaled(self, x, constants=None):
        """Compute the raw value of the objective function.

        Parameters
        ----------
        x : ndarray
            State vector.
        constants : list
            Constant parameters passed to sub-objectives.

        Returns
        -------
        f : ndarray
            Objective function value(s).

        """
        params = self.unpack_state(x)
        if constants is None:
            constants = self.constants
        assert len(params) == len(constants) == len(self.objectives)
        if not self._is_multi_device:
            f = jnp.concatenate(
                [
                    obj.compute_unscaled(*par, constants=const)
                    for par, obj, const in zip(params, self.objectives, constants)
                ]
            )
        else:  # pragma: no cover
            if self.rank == 0:
                message = ("compute_unscaled", params, None)
                self.comm.bcast(message, root=0)

                par = params[0]
                obj = self.objectives[0]
                const = self.constants[0]
                f_rank = obj.compute_unscaled(*par, constants=const)
                f_rank = np.asarray(f_rank)
                print(f"Rank {self.rank} waiting to gather")
                fs = self.comm.gather(f_rank, root=0)
                f = pconcat(fs)
        return f

    @jit
    def compute_scaled(self, x, constants=None):
        """Compute the objective function and apply weighting and normalization.

        Parameters
        ----------
        x : ndarray
            State vector.
        constants : list
            Constant parameters passed to sub-objectives.

        Returns
        -------
        f : ndarray
            Objective function value(s).

        """
        params = self.unpack_state(x)
        if constants is None:
            constants = self.constants
        assert len(params) == len(constants) == len(self.objectives)
        if not self._is_multi_device:
            f = jnp.concatenate(
                [
                    obj.compute_scaled(*par, constants=const)
                    for par, obj, const in zip(params, self.objectives, constants)
                ]
            )
        else:  # pragma: no cover
            if self.rank == 0:
                message = ("compute_scaled", params, None)
                self.comm.bcast(message, root=0)

                par = params[0]
                obj = self.objectives[0]
                const = self.constants[0]
                f_rank = obj.compute_scaled(*par, constants=const)
                f_rank = np.asarray(f_rank)
                print(f"Rank {self.rank} waiting to gather")
                fs = self.comm.gather(f_rank, root=0)
                f = pconcat(fs)
        return f

    @jit
    def compute_scaled_error(self, x, constants=None):
        """Compute and apply the target/bounds, weighting, and normalization.

        Parameters
        ----------
        x : ndarray
            State vector.
        constants : list
            Constant parameters passed to sub-objectives.

        Returns
        -------
        f : ndarray
            Objective function value(s).

        """
        params = self.unpack_state(x)
        if constants is None:
            constants = self.constants
        assert len(params) == len(constants) == len(self.objectives)
        if not self._is_multi_device:
            f = jnp.concatenate(
                [
                    obj.compute_scaled_error(*par, constants=const)
                    for par, obj, const in zip(params, self.objectives, constants)
                ]
            )
        else:  # pragma: no cover
            if self.rank == 0:
                message = ("compute_scaled_error", params, None)
                self.comm.bcast(message, root=0)

                par = params[0]
                obj = self.objectives[0]
                const = self.constants[0]
                f_rank = obj.compute_scaled_error(*par, constants=const)
                f_rank = np.asarray(f_rank)
                print(f"Rank {self.rank} waiting to gather")
                fs = self.comm.gather(f_rank, root=0)
                f = pconcat(fs)
        return f

    @jit
    def compute_scalar(self, x, constants=None):
        """Compute the sum of squares error.

        Parameters
        ----------
        x : ndarray
            State vector.
        constants : list
            Constant parameters passed to sub-objectives.

        Returns
        -------
        f : float
            Objective function scalar value.

        """
        f = jnp.sum(self.compute_scaled_error(x, constants=constants) ** 2) / 2
        return f

    def print_value(self, x, x0=None, constants=None):
        """Print the value(s) of the objective.

        Parameters
        ----------
        x : ndarray
            State vector.
        x0 : ndarray, optional
            Initial state vector before optimization.
        constants : list
            Constant parameters passed to sub-objectives.

        Returns
        -------
        values: dict
            Dictionary mapping objective titles/names to residual values.
        """
        out = {}
        if constants is None:
            constants = self.constants
        if self.compiled and self._compile_mode in {"scalar", "all"}:
            f = self.compute_scalar(x, constants=constants)
            if x0 is not None:
                f0 = self.compute_scalar(x0, constants=constants)
        else:
            f = jnp.sum(self.compute_scaled_error(x, constants=constants) ** 2) / 2
            if x0 is not None:
                f0 = (
                    jnp.sum(self.compute_scaled_error(x0, constants=constants) ** 2) / 2
                )
        if x0 is not None:
            print(
                f"{'Total (sum of squares): ':<{PRINT_WIDTH}}"
                + "{:10.3e}  -->  {:10.3e}, ".format(f0, f)
            )
            temp_out = {"f": f, "f0": f0}
        else:
            print(
                f"{'Total (sum of squares): ':<{PRINT_WIDTH}}" + "{:10.3e}, ".format(f)
            )
            temp_out = {"f": f}
        out["Total (sum of squares)"] = temp_out
        params = self.unpack_state(x)
        assert len(params) == len(constants) == len(self.objectives)
        if x0 is not None:
            params0 = self.unpack_state(x0)
            assert len(params0) == len(constants) == len(self.objectives)
            for par, par0, obj, const in zip(
                params, params0, self.objectives, constants
            ):
                if self._is_multi_device:  # pragma: no cover
                    par = jax.device_put(par, obj._device)
                    par0 = jax.device_put(par0, obj._device)
                outi = obj.print_value(par, par0, constants=const)
                if obj._print_value_fmt in out:
                    out[obj._print_value_fmt].append(outi)
                else:
                    out[obj._print_value_fmt] = [outi]
        else:  # pragma: no cover
            for par, obj, const in zip(params, self.objectives, constants):
                if self._is_multi_device:
                    par = jax.device_put(par, obj._device)
                outi = obj.print_value(par, constants=const)
                if obj._print_value_fmt in out:
                    out[obj._print_value_fmt].append(outi)
                else:
                    out[obj._print_value_fmt] = [outi]
        return out

    def unpack_state(self, x, per_objective=True):
        """Unpack the state vector into its components.

        Parameters
        ----------
        x : ndarray
            State vector.
        per_objective : bool
            Whether to return param dicts for each objective (default) or for each
            unique optimizable thing.

        Returns
        -------
        params : pytree of dict
            if per_objective is True, this is a nested list of parameters for each
            sub-Objective, such that self.objectives[i] has parameters params[i].
            Otherwise, it is a list of parameters tied to each optimizable thing
            such that params[i] = self.things[i].params_dict
        """
        if not self.built:
            raise RuntimeError("ObjectiveFunction must be built first.")

        x = jnp.atleast_1d(jnp.asarray(x))
        if x.size != self.dim_x:
            raise ValueError(
                "Input vector dimension is invalid, expected "
                + f"{self.dim_x} got {x.size}."
            )

        xs_splits = np.cumsum([t.dim_x for t in self.things])
        xs = jnp.split(x, xs_splits)
        xs = xs[: len(self.things)]  # jnp.split returns an empty array at the end
        assert len(xs) == len(self.things)
        params = [t.unpack_params(xi) for t, xi in zip(self.things, xs)]
        if per_objective:
            # params is a list of lists of dicts, for each thing and for each objective
            params = self._unflatten(params)
            # this filters out the params of things that are unused by each objective
            assert len(params) == len(self._things_per_objective_idx)
            params = [
                [param[i] for i in idx]
                for param, idx in zip(params, self._things_per_objective_idx)
            ]
        return params

    def x(self, *things):
        """Return the full state vector from the Optimizable objects things."""
        # TODO (#1392): also check resolution of the things etc?
        things = things or self.things
        errorif(
            len(things) != len(self.things),
            ValueError,
            "Got the wrong number of things, "
            f"expected {len(self.things)} got {len(things)}",
        )
        for t1, t2 in zip(things, self.things):
            errorif(
                not isinstance(t1, type(t2)),
                TypeError,
                f"got incompatible types between things {type(t1)} "
                f"and self.things {type(t2)}",
            )
        xs = [t.pack_params(t.params_dict) for t in things]
        return jnp.concatenate(xs)

    @jit
    def grad(self, x, constants=None):
        """Compute gradient vector of self.compute_scalar wrt x."""
        if constants is None:
            constants = self.constants
        return jnp.atleast_1d(
            Derivative(self.compute_scalar, mode="grad")(x, constants).squeeze()
        )

    @jit
    def hess(self, x, constants=None):
        """Compute Hessian matrix of self.compute_scalar wrt x."""
        if constants is None:
            constants = self.constants
        return jnp.atleast_2d(
            Derivative(self.compute_scalar, mode="hess")(x, constants).squeeze()
        )

    @jit
    def jac_scaled(self, x, constants=None):
        """Compute Jacobian matrix of self.compute_scaled wrt x."""
        v = jnp.eye(x.shape[0])
        return self.jvp_scaled(v, x, constants).T

    @jit
    def jac_scaled_error(self, x, constants=None):
        """Compute Jacobian matrix of self.compute_scaled_error wrt x."""
        v = jnp.eye(x.shape[0])
        return self.jvp_scaled_error(v, x, constants).T

    @jit
    def jac_unscaled(self, x, constants=None):
        """Compute Jacobian matrix of self.compute_unscaled wrt x."""
        v = jnp.eye(x.shape[0])
        return self.jvp_unscaled(v, x, constants).T

    def _jvp_blocked(self, v, x, constants=None, op="scaled"):
        if not self._is_multi_device:
            v = ensure_tuple(v)
            if len(v) > 1:
                # using blocked for higher order derivatives is a pain, and only really
                # is needed for perturbations. Just pass that to jvp_batched for now
                return self._jvp_batched(v, x, constants, op)

            if constants is None:
                constants = self.constants
            xs_splits = np.cumsum([t.dim_x for t in self.things])
            xs = jnp.split(x, xs_splits)
            vs = jnp.split(v[0], xs_splits, axis=-1)
            J = []
            assert len(self.objectives) == len(self.constants)
            # basic idea is we compute the jacobian of each objective wrt each thing
            # one by one, and assemble into big block matrix
            # if objective doesn't depend on a given thing, that part is set to 0.
            for k, (obj, const) in enumerate(zip(self.objectives, constants)):
                # get the xs that go to that objective
                thing_idx = self._things_per_objective_idx[k]
                xi = [xs[i] for i in thing_idx]
                vi = [vs[i] for i in thing_idx]
                Ji_ = getattr(obj, "jvp_" + op)(vi, xi, constants=const)
                J += [Ji_]
        else:
            if self.rank == 0:
                v = ensure_tuple(v)
                if len(v) > 1:
                    # using blocked for higher order derivatives is a pain, and only
                    # really is needed for perturbations. Just pass that to
                    # jvp_batched for now
                    return self._jvp_batched(v, x, constants, op)

                if constants is None:
                    constants = self.constants
                xs_splits = np.cumsum([t.dim_x for t in self.things])
                xs = jnp.split(x, xs_splits)
                vs = jnp.split(v[0], xs_splits, axis=-1)
                message = ("jvp_" + op, xs, vs)
                self.comm.bcast(message, root=0)

                obj = self.objectives[0]
                const = self.constants[0]
                thing_idx = self._things_per_objective_idx[0]
                xi = [xs[i] for i in thing_idx]
                vi = [vs[i] for i in thing_idx]
                J_rank = getattr(obj, "jvp_" + op)(vi, xi, constants=const)
                J_rank = np.asarray(J_rank)
                print(f"Rank {self.rank} waiting to gather")
                J = self.comm.gather(J_rank, root=0)

        # this is the transpose of the jvp when v is a matrix, for consistency with
        # jvp_batched
        if not self._is_multi_device:
            J = jnp.hstack(J)
        else:
            # this will handle the device placement of the J matrix
            J = pconcat(J, mode="hstack")

        return J

    def _jvp_batched(self, v, x, constants=None, op="scaled"):
        v = ensure_tuple(v)

        fun = lambda x: getattr(self, "compute_" + op)(x, constants)
        if len(v) == 1:
            jvpfun = lambda dx: Derivative.compute_jvp(fun, 0, dx, x)
            return batched_vectorize(
                jvpfun, signature="(n)->(k)", chunk_size=self._jac_chunk_size
            )(v[0])
        elif len(v) == 2:
            jvpfun = lambda dx1, dx2: Derivative.compute_jvp2(fun, 0, 0, dx1, dx2, x)
            return batched_vectorize(
                jvpfun, signature="(n),(n)->(k)", chunk_size=self._jac_chunk_size
            )(v[0], v[1])
        elif len(v) == 3:
            jvpfun = lambda dx1, dx2, dx3: Derivative.compute_jvp3(
                fun, 0, 0, 0, dx1, dx2, dx3, x
            )
            return batched_vectorize(
                jvpfun,
                signature="(n),(n),(n)->(k)",
                chunk_size=self._jac_chunk_size,
            )(v[0], v[1], v[2])
        else:
            raise NotImplementedError("Cannot compute JVP higher than 3rd order.")

    @jit
    def jvp_scaled(self, v, x, constants=None):
        """Compute Jacobian-vector product of self.compute_scaled.

        Parameters
        ----------
        v : tuple of ndarray
            Vectors to right-multiply the Jacobian by.
            The number of vectors given determines the order of derivative taken.
        x : ndarray
            Optimization variables.
        constants : list
            Constant parameters passed to sub-objectives.

        """
        if self._deriv_mode == "batched":
            J = self._jvp_batched(v, x, constants, "scaled")
        if self._deriv_mode == "blocked":
            J = self._jvp_blocked(v, x, constants, "scaled")
        return J

    @jit
    def jvp_scaled_error(self, v, x, constants=None):
        """Compute Jacobian-vector product of self.compute_scaled_error.

        Parameters
        ----------
        v : tuple of ndarray
            Vectors to right-multiply the Jacobian by.
            The number of vectors given determines the order of derivative taken.
        x : ndarray
            Optimization variables.
        constants : list
            Constant parameters passed to sub-objectives.

        """
        if self._deriv_mode == "batched":
            J = self._jvp_batched(v, x, constants, "scaled_error")
        if self._deriv_mode == "blocked":
            J = self._jvp_blocked(v, x, constants, "scaled_error")
        return J

    @jit
    def jvp_unscaled(self, v, x, constants=None):
        """Compute Jacobian-vector product of self.compute_unscaled.

        Parameters
        ----------
        v : tuple of ndarray
            Vectors to right-multiply the Jacobian by.
            The number of vectors given determines the order of derivative taken.
        x : ndarray
            Optimization variables.
        constants : list
            Constant parameters passed to sub-objectives.

        """
        if self._deriv_mode == "batched":
            J = self._jvp_batched(v, x, constants, "unscaled")
        if self._deriv_mode == "blocked":
            J = self._jvp_blocked(v, x, constants, "unscaled")
        return J

    def _vjp(self, v, x, constants=None, op="scaled"):
        fun = lambda x: getattr(self, "compute_" + op)(x, constants)
        return Derivative.compute_vjp(fun, 0, v, x)

    @jit
    def vjp_scaled(self, v, x, constants=None):
        """Compute vector-Jacobian product of self.compute_scaled.

        Parameters
        ----------
        v : ndarray
            Vector to left-multiply the Jacobian by.
        x : ndarray
            Optimization variables.
        constants : list
            Constant parameters passed to sub-objectives.

        """
        return self._vjp(v, x, constants, "scaled")

    @jit
    def vjp_scaled_error(self, v, x, constants=None):
        """Compute vector-Jacobian product of self.compute_scaled_error.

        Parameters
        ----------
        v : ndarray
            Vector to left-multiply the Jacobian by.
        x : ndarray
            Optimization variables.
        constants : list
            Constant parameters passed to sub-objectives.

        """
        return self._vjp(v, x, constants, "scaled_error")

    @jit
    def vjp_unscaled(self, v, x, constants=None):
        """Compute vector-Jacobian product of self.compute_unscaled.

        Parameters
        ----------
        v : ndarray
            Vector to left-multiply the Jacobian by.
        x : ndarray
            Optimization variables.
        constants : list
            Constant parameters passed to sub-objectives.

        """
        return self._vjp(v, x, constants, "unscaled")

    def compile(self, mode="auto", verbose=1):
        """Call the necessary functions to ensure the function is compiled.

        Parameters
        ----------
        mode : {"auto", "lsq", "scalar", "bfgs", "all"}
            Whether to compile for least squares optimization or scalar optimization.
            "auto" compiles based on the type of objective, either scalar or lsq
            "bfgs" compiles only scalar objective and gradient,
            "all" compiles all derivatives.
        verbose : int, optional
            Level of output.

        """
        if not self.built:
            raise RuntimeError("ObjectiveFunction must be built first.")
        if not use_jax:
            self._compiled = True
            return

        timer = Timer()
        if mode == "auto" and self.scalar:
            mode = "scalar"
        elif mode == "auto":
            mode = "lsq"
        self._compile_mode = mode
        x = self.x()

        if verbose > 0:
            msg = "Compiling objective function and derivatives: "
            print(msg + f"{[obj.name for obj in self.objectives]}")
        timer.start("Total compilation time")

        if mode in ["scalar", "bfgs", "all"]:
            timer.start("Objective compilation time")
            _ = self.compute_scalar(x, self.constants).block_until_ready()
            timer.stop("Objective compilation time")
            if verbose > 1:
                timer.disp("Objective compilation time")

            timer.start("Gradient compilation time")
            _ = self.grad(x, self.constants).block_until_ready()
            timer.stop("Gradient compilation time")
            if verbose > 1:
                timer.disp("Gradient compilation time")
        if mode in ["scalar", "all"]:
            timer.start("Hessian compilation time")
            _ = self.hess(x, self.constants).block_until_ready()
            timer.stop("Hessian compilation time")
            if verbose > 1:
                timer.disp("Hessian compilation time")
        if mode in ["lsq", "all"]:
            timer.start("Objective compilation time")
            _ = self.compute_scaled_error(x, self.constants).block_until_ready()
            timer.stop("Objective compilation time")
            if verbose > 1:
                timer.disp("Objective compilation time")

            timer.start("Jacobian compilation time")
            _ = self.jac_scaled_error(x, self.constants).block_until_ready()
            timer.stop("Jacobian compilation time")
            if verbose > 1:
                timer.disp("Jacobian compilation time")

        timer.stop("Total compilation time")
        if verbose > 1:
            timer.disp("Total compilation time")
        self._compiled = True

    @property
    def constants(self):
        """list: constant parameters for each sub-objective."""
        return [obj.constants for obj in self.objectives]

    @property
    def objectives(self):
        """list: List of objectives."""
        return self._objectives

    @property
    def use_jit(self):
        """bool: Whether to just-in-time compile the objective and derivatives."""
        return self._use_jit

    @property
    def scalar(self):
        """bool: Whether default "compute" method is a scalar or vector."""
        if not self._built:
            raise RuntimeError("ObjectiveFunction must be built first.")
        return self._scalar

    @property
    def built(self):
        """bool: Whether the objectives have been built or not."""
        return self._built

    @property
    def compiled(self):
        """bool: Whether the functions have been compiled or not."""
        return self._compiled

    @property
    def dim_x(self):
        """int: Dimensional of the state vector."""
        return sum(t.dim_x for t in self.things)

    @property
    def dim_f(self):
        """int: Number of objective equations."""
        if not hasattr(self, "_dim_f"):
            raise RuntimeError("ObjectiveFunction must be built first.")
        return self._dim_f

    @property
    def name(self):
        """Name of objective function (str)."""
        return self.__dict__.setdefault("_name", "")

    @property
    def target_scaled(self):
        """ndarray: target vector."""
        target = []
        for obj in self.objectives:
            if obj.target is not None:
                target_i = jnp.ones(obj.dim_f) * obj.target
            else:
                # need to return something, so use midpoint of bounds as approx target
                target_i = jnp.ones(obj.dim_f) * (obj.bounds[0] + obj.bounds[1]) / 2
            target_i = obj._scale(target_i)
            if not obj._normalize_target:
                target_i *= obj.normalization
            target += [target_i]
        return jnp.concatenate(target)

    @property
    def bounds_scaled(self):
        """tuple: lower and upper bounds for residual vector."""
        lb, ub = [], []
        for obj in self.objectives:
            if obj.bounds is not None:
                lb_i = jnp.ones(obj.dim_f) * obj.bounds[0]
                ub_i = jnp.ones(obj.dim_f) * obj.bounds[1]
            else:
                lb_i = jnp.ones(obj.dim_f) * obj.target
                ub_i = jnp.ones(obj.dim_f) * obj.target
            lb_i = obj._scale(lb_i)
            ub_i = obj._scale(ub_i)
            if not obj._normalize_target:
                lb_i *= obj.normalization
                ub_i *= obj.normalization
            lb += [lb_i]
            ub += [ub_i]
        return (jnp.concatenate(lb), jnp.concatenate(ub))

    @property
    def weights(self):
        """ndarray: weight vector."""
        return jnp.concatenate(
            [jnp.ones(obj.dim_f) * obj.weight for obj in self.objectives]
        )

    @property
    def things(self):
        """list: Unique list of optimizable things that this objective is tied to."""
        return self._things


class _Objective(IOAble, ABC):
    """Objective (or constraint) used in the optimization of an Equilibrium.

    Parameters
    ----------
    things : Optimizable or tuple/list of Optimizable
        Objects that will be optimized to satisfy the Objective."""  # noqa: D208, D209

    _scalar = False
    _linear = False
    _coordinates = ""
    _units = "(Unknown)"
    _equilibrium = False
    _io_attrs_ = [
        "_target",
        "_bounds",
        "_weight",
        "_name",
        "_normalize",
        "_normalize_target",
        "_normalization",
        "_deriv_mode",
    ]
    # _device is of type 'jaxlib.xla_extension.Device' which cannot be an argument
    # to a jitted function.
    _static_attrs = ["_device"]

    def __init__(
        self,
        things=None,
        target=0,
        bounds=None,
        weight=1,
        normalize=True,
        normalize_target=True,
        loss_function=None,
        deriv_mode="auto",
        name=None,
        jac_chunk_size=None,
        device_id=0,
    ):
        if self._scalar:
            assert self._coordinates == ""
        assert np.all(np.asarray(weight) > 0)
        assert normalize in {True, False}
        assert normalize_target in {True, False}
        assert (bounds is None) or (isinstance(bounds, tuple) and len(bounds) == 2)
        assert (bounds is None) or (target is None), "Cannot use both bounds and target"
        assert loss_function in [None, "mean", "min", "max"]
        assert deriv_mode in {"auto", "fwd", "rev"}
        assert jac_chunk_size is None or isposint(jac_chunk_size)

        self._jac_chunk_size = jac_chunk_size
        self._device_id = device_id
        # if device_id is not 0, this typically means we are using multiple devices and
        # we won't jit the ObjectiveFunction methods. For single device, if we set
        # _device to a jaxlib.xla_extension.Device type, jit will throw error expecting
        # it to be static. So we set _device to None in that case which is simpler then
        # making it static.
        if device_id != 0:
            self._device = jax.devices(desc_config["kind"])[device_id]
        else:
            self._device = None

        self._target = target
        self._bounds = bounds
        self._weight = weight
        self._normalize = normalize
        self._normalize_target = normalize_target
        self._normalization = 1
        self._deriv_mode = deriv_mode
        self._name = name
        self._use_jit = True
        self._built = False
        self._loss_function = {
            "mean": jnp.mean,
            "max": jnp.max,
            "min": jnp.min,
            None: None,
        }[loss_function]

        self._things = flatten_list([things], True)

    def _set_derivatives(self):
        """Choose derivative mode based on size of inputs/outputs."""
        if self._deriv_mode == "auto":
            # choose based on shape of jacobian. dim_x is usually an overestimate of
            # the true number of DOFs because linear constraints remove some. Also
            # fwd mode is more memory efficient so we prefer that unless the jacobian
            # is really wide
            self._deriv_mode = (
                "fwd"
                if self.dim_f >= 0.2 * sum(t.dim_x for t in self.things)
                else "rev"
            )

    def _unjit(self):
        """Remove jit compiled methods."""
        methods = [
            "compute_scaled",
            "compute_scaled_error",
            "compute_unscaled",
            "compute_scalar",
            "jac_scaled",
            "jac_scaled_error",
            "jac_unscaled",
            "jvp_scaled",
            "jvp_scaled_error",
            "jvp_unscaled",
            "hess",
            "grad",
        ]
        for method in methods:
            try:
                setattr(
                    self, method, functools.partial(getattr(self, method)._fun, self)
                )
            except AttributeError:
                pass

    def _check_dimensions(self):
        """Check that len(target) = len(bounds) = len(weight) = dim_f."""
        if self.bounds is not None:  # must be a tuple of length 2
            self._bounds = tuple([np.asarray(bound) for bound in self._bounds])
            for bound in self.bounds:
                if not is_broadcastable((self.dim_f,), bound.shape) or (
                    self.dim_f == 1 and bound.size != 1
                ):
                    raise ValueError("len(bounds) != dim_f")
            if np.any(self.bounds[1] < self.bounds[0]):
                raise ValueError("bounds must be: (lower bound, upper bound)")
        else:  # target only gets used if bounds is None
            self._target = np.asarray(self._target)
            if not is_broadcastable((self.dim_f,), self.target.shape) or (
                self.dim_f == 1 and self.target.size != 1
            ):
                raise ValueError("len(target) != dim_f")

        self._weight = np.asarray(self._weight)
        if not is_broadcastable((self.dim_f,), self.weight.shape) or (
            self.dim_f == 1 and self.weight.size != 1
        ):
            raise ValueError("len(weight) != dim_f")

    @abstractmethod
    def build(self, use_jit=True, verbose=1):
        """Build constant arrays."""
        self._check_dimensions()
        self._set_derivatives()

        # set quadrature weights if they haven't been
        if hasattr(self, "_constants") and ("quad_weights" not in self._constants):
            grid = self._constants["transforms"]["grid"]
            if self._coordinates == "rtz":
                w = grid.weights
                w *= jnp.sqrt(grid.num_nodes)
            elif self._coordinates == "r":
                w = grid.compress(grid.spacing[:, 0], surface_label="rho")
                w = jnp.sqrt(w)
            else:
                w = jnp.ones((self.dim_f,))
            if w.size:
                w = jnp.tile(w, self.dim_f // w.size)
            self._constants["quad_weights"] = w

        if self._loss_function is not None:
            self._dim_f = 1
            if hasattr(self, "_constants"):
                self._constants["quad_weights"] = 1.0

        if use_jit is not None:
            self._use_jit = use_jit
        if not self._use_jit:
            self._unjit()

        self._built = True

    @abstractmethod
    def compute(self, *args, **kwargs):
        """Compute the objective function."""

    def _maybe_array_to_params(self, *args):
        argsout = tuple()
        assert len(args) == len(self.things)
        for arg, thing in zip(args, self.things):
            if isinstance(arg, (np.ndarray, jnp.ndarray)):
                argsout += (thing.unpack_params(arg),)
            else:
                argsout += (arg,)
        return argsout

    @jit_with_device
    def compute_unscaled(self, *args, **kwargs):
        """Compute the raw value of the objective."""
        args = self._maybe_array_to_params(*args)
        f = self.compute(*args, **kwargs)
        if self._loss_function is not None:
            f = self._loss_function(f)
        return jnp.atleast_1d(f)

    @jit_with_device
    def compute_scaled(self, *args, **kwargs):
        """Compute and apply weighting and normalization."""
        args = self._maybe_array_to_params(*args)
        f = self.compute(*args, **kwargs)
        if self._loss_function is not None:
            f = self._loss_function(f)
        return jnp.atleast_1d(self._scale(f, **kwargs))

    @jit_with_device
    def compute_scaled_error(self, *args, **kwargs):
        """Compute and apply the target/bounds, weighting, and normalization."""
        args = self._maybe_array_to_params(*args)
        f = self.compute(*args, **kwargs)
        if self._loss_function is not None:
            f = self._loss_function(f)
        return jnp.atleast_1d(self._scale(self._shift(f), **kwargs))

    def _shift(self, f):
        """Subtract target or clamp to bounds."""
        if self.bounds is not None:  # using lower/upper bounds instead of target
            if self._normalize_target:
                bounds = self.bounds
            else:
                bounds = tuple([bound * self.normalization for bound in self.bounds])
            f_target = jnp.where(  # where f is within target bounds, return 0 error
                jnp.logical_and(f >= bounds[0], f <= bounds[1]),
                jnp.zeros_like(f),
                jnp.where(  # otherwise return error = f - bound
                    jnp.abs(f - bounds[0]) < jnp.abs(f - bounds[1]),
                    f - bounds[0],  # errors below lower bound are negative
                    f - bounds[1],  # errors above upper bound are positive
                ),
            )
        else:  # using target instead of lower/upper bounds
            if self._normalize_target:
                target = self.target
            else:
                target = self.target * self.normalization
            f_target = f - target
        return f_target

    def _scale(self, f, *args, **kwargs):
        """Apply weighting, normalization etc."""
        constants = kwargs.get("constants", self.constants)
        if constants is None:
            w = jnp.ones_like(f)
        else:
            w = constants["quad_weights"]
        f_norm = jnp.atleast_1d(f) / self.normalization  # normalization
        return f_norm * w * self.weight

    @jit_with_device
    def compute_scalar(self, *args, **kwargs):
        """Compute the scalar form of the objective."""
        if self.scalar:
            f = self.compute_scaled_error(*args, **kwargs)
        else:
            f = jnp.sum(self.compute_scaled_error(*args, **kwargs) ** 2) / 2
        return f.squeeze()

    @jit_with_device
    def grad(self, *args, **kwargs):
        """Compute gradient vector of self.compute_scalar wrt x."""
        argnums = tuple(range(len(self.things)))
        return Derivative(self.compute_scalar, argnums, mode="grad")(*args, **kwargs)

    @jit_with_device
    def hess(self, *args, **kwargs):
        """Compute Hessian matrix of self.compute_scalar wrt x."""
        argnums = tuple(range(len(self.things)))
        return Derivative(self.compute_scalar, argnums, mode="hess")(*args, **kwargs)

    @jit_with_device
    def jac_scaled(self, *args, **kwargs):
        """Compute Jacobian matrix of self.compute_scaled wrt x."""
        argnums = tuple(range(len(self.things)))
        return Derivative(
            self.compute_scaled,
            argnums,
            mode=self._deriv_mode,
            chunk_size=self._jac_chunk_size,
        )(*args, **kwargs)

    @jit_with_device
    def jac_scaled_error(self, *args, **kwargs):
        """Compute Jacobian matrix of self.compute_scaled_error wrt x."""
        argnums = tuple(range(len(self.things)))
        return Derivative(
            self.compute_scaled_error,
            argnums,
            mode=self._deriv_mode,
            chunk_size=self._jac_chunk_size,
        )(*args, **kwargs)

    @jit_with_device
    def jac_unscaled(self, *args, **kwargs):
        """Compute Jacobian matrix of self.compute_unscaled wrt x."""
        argnums = tuple(range(len(self.things)))
        return Derivative(
            self.compute_unscaled,
            argnums,
            mode=self._deriv_mode,
            chunk_size=self._jac_chunk_size,
        )(*args, **kwargs)

    def _jvp(self, v, x, constants=None, op="scaled"):
        v = ensure_tuple(v)
        x = ensure_tuple(x)
        assert len(x) == len(v)

        if self._deriv_mode == "fwd":
            fun = lambda *x: getattr(self, "compute_" + op)(*x, constants=constants)
            jvpfun = lambda *dx: Derivative.compute_jvp(
                fun, tuple(range(len(x))), dx, *x
            )
            sig = ",".join(f"(n{i})" for i in range(len(x))) + "->(k)"
            return batched_vectorize(
                jvpfun, signature=sig, chunk_size=self._jac_chunk_size
            )(*v)
        else:  # rev mode. We compute full jacobian and manually do mv. In this case
            # the jacobian should be wide so this isn't very expensive.
            jac = getattr(self, "jac_" + op)(*x, constants=constants)
            # jac is a tuple, 1 array for each thing. Transposes here and below make it
            # equivalent to fwd mode above, which batches over the first axis
            Jv = tree_map(lambda a, b: jnp.dot(a, b.T), jac, v)
            # sum over different things.
            return jnp.sum(jnp.asarray(Jv), axis=0).T

    @jit_with_device
    def jvp_scaled(self, v, x, constants=None):
        """Compute Jacobian-vector product of self.compute_scaled.

        Parameters
        ----------
        v : tuple of ndarray
            Vectors to right-multiply the Jacobian by.
        x : tuple of ndarray
            Optimization variables.
        constants : list
            Constant parameters passed to sub-objectives.

        """
        return self._jvp(v, x, constants, "scaled")

    @jit_with_device
    def jvp_scaled_error(self, v, x, constants=None):
        """Compute Jacobian-vector product of self.compute_scaled_error.

        Parameters
        ----------
        v : tuple of ndarray
            Vectors to right-multiply the Jacobian by.
        x : tuple of ndarray
            Optimization variables.
        constants : list
            Constant parameters passed to sub-objectives.

        """
        return self._jvp(v, x, constants, "scaled_error")

    @jit_with_device
    def jvp_unscaled(self, v, x, constants=None):
        """Compute Jacobian-vector product of self.compute_unscaled.

        Parameters
        ----------
        v : tuple of ndarray
            Vectors to right-multiply the Jacobian by.
        x : tuple of ndarray
            Optimization variables.
        constants : list
            Constant parameters passed to sub-objectives.

        """
        return self._jvp(v, x, constants, "unscaled")

    def print_value(self, args, args0=None, **kwargs):  # noqa: C901
        """Print the value of the objective and return a dict of values."""
        # compute_unscaled is jitted so better to use than than bare compute
        out = {}
        if args0 is not None:
            f = self.compute_unscaled(*args, **kwargs)
            f0 = self.compute_unscaled(*args0, **kwargs)
            print_value_fmt = (
                f"{self._print_value_fmt:<{PRINT_WIDTH}}" + "{:10.3e}  -->  {:10.3e} "
            )
        else:
            f = self.compute_unscaled(*args, **kwargs)
            f0 = f
            # In this case, print_value_fmt only has 1 value,
            # but the format string is still used with 2 arguments given.
            # This is a bit of a hack, but it works. the format() only replaces
            # the first value in the {} string, so the second one is unused.
            # That is why we set f0 to f.
            print_value_fmt = f"{self._print_value_fmt:<{PRINT_WIDTH}}" + "{:10.3e} "

        if self.linear:
            # probably a Fixed* thing, just need to know norm
            f = jnp.linalg.norm(self._shift(f))
            f0 = jnp.linalg.norm(self._shift(f0))
            print(print_value_fmt.format(f0, f) + self._units)
            out["f"] = f
            if args0 is not None:
                out["f0"] = f0

        elif self.scalar:
            # dont need min/max/mean of a scalar
            fs = f.squeeze()
            f0s = f0.squeeze()
            print(print_value_fmt.format(f0s, fs) + self._units)
            out["f"] = fs
            if args0 is not None:
                out["f0"] = f0s
            if self._normalize and self._units != "(dimensionless)":
                fs_norm = self._scale(self._shift(f)).squeeze()
                f0s_norm = self._scale(self._shift(f0)).squeeze()
                print(print_value_fmt.format(f0s_norm, fs_norm) + "(normalized error)")
                out["f_norm"] = fs_norm
                if args0 is not None:
                    out["f0_norm"] = f0s_norm

        else:
            # try to do weighted mean if possible
            constants = kwargs.get("constants", self.constants)
            if constants is None:
                w = jnp.ones_like(f)
            else:
                w = constants["quad_weights"]

            # target == 0 probably indicates f is some sort of error metric,
            # mean abs makes more sense than mean
            abserr = jnp.all(self.target == 0)
            f = jnp.abs(f) if abserr else f
            fmax = jnp.max(f)
            fmin = jnp.min(f)
            fmean = jnp.mean(f * w) / jnp.mean(w)

            f0 = jnp.abs(f0) if abserr else f0
            f0max = jnp.max(f0)
            f0min = jnp.min(f0)
            f0mean = jnp.mean(f0 * w) / jnp.mean(w)

            pre_width = len("Maximum absolute ") if abserr else len("Maximum ")
            if args0 is not None:
                print_value_fmt = (
                    f"{self._print_value_fmt:<{PRINT_WIDTH-pre_width}}"
                    + "{:10.3e}  -->  {:10.3e} "
                )
            else:
                print_value_fmt = (
                    f"{self._print_value_fmt:<{PRINT_WIDTH-pre_width}}" + "{:10.3e} "
                )
            print(
                "Maximum "
                + ("absolute " if abserr else "")
                + print_value_fmt.format(f0max, fmax)
                + self._units
            )
            out["f_max"] = fmax
            if args0 is not None:
                out["f0_max"] = f0max
            print(
                "Minimum "
                + ("absolute " if abserr else "")
                + print_value_fmt.format(f0min, fmin)
                + self._units
            )
            out["f_min"] = fmin
            if args0 is not None:
                out["f0_min"] = f0min
            print(
                "Average "
                + ("absolute " if abserr else "")
                + print_value_fmt.format(f0mean, fmean)
                + self._units
            )
            out["f_mean"] = fmean
            if args0 is not None:
                out["f0_mean"] = f0mean

            if self._normalize and self._units != "(dimensionless)":
                fmax_norm = fmax / jnp.mean(self.normalization)
                fmin_norm = fmin / jnp.mean(self.normalization)
                fmean_norm = fmean / jnp.mean(self.normalization)

                f0max_norm = f0max / jnp.mean(self.normalization)
                f0min_norm = f0min / jnp.mean(self.normalization)
                f0mean_norm = f0mean / jnp.mean(self.normalization)

                print(
                    "Maximum "
                    + ("absolute " if abserr else "")
                    + print_value_fmt.format(f0max_norm, fmax_norm)
                    + "(normalized)"
                )
                out["f_max_norm"] = fmax_norm
                if args0 is not None:
                    out["f0_max_norm"] = f0max_norm
                print(
                    "Minimum "
                    + ("absolute " if abserr else "")
                    + print_value_fmt.format(f0min_norm, fmin_norm)
                    + "(normalized)"
                )
                out["f_min_norm"] = fmin_norm
                if args0 is not None:
                    out["f0_min_norm"] = f0min_norm
                print(
                    "Average "
                    + ("absolute " if abserr else "")
                    + print_value_fmt.format(f0mean_norm, fmean_norm)
                    + "(normalized)"
                )
                out["f_mean_norm"] = fmean_norm
                if args0 is not None:
                    out["f0_mean_norm"] = f0mean_norm
        return out

    def xs(self, *things):
        """Return a tuple of args required by this objective from optimizable things."""
        things = things or self.things
        errorif(
            len(things) != len(self.things),
            ValueError,
            "Got the wrong number of things, "
            f"expected {len(self.things)} got {len(things)}",
        )
        for t1, t2 in zip(things, self.things):
            errorif(
                not isinstance(t1, type(t2)),
                TypeError,
                f"got incompatible types between things {type(t1)} "
                f"and self.things {type(t2)}",
            )
        return tuple([t.params_dict for t in things])

    @property
    def constants(self):
        """dict: Constant parameters such as transforms and profiles."""
        if hasattr(self, "_constants"):
            return self._constants
        return None

    @property
    def target(self):
        """float: Target value(s) of the objective."""
        return self._target

    @target.setter
    def target(self, target):
        self._target = np.atleast_1d(target) if target is not None else target
        self._check_dimensions()

    @property
    def bounds(self):
        """tuple: Lower and upper bounds of the objective."""
        return self._bounds

    @bounds.setter
    def bounds(self, bounds):
        assert (bounds is None) or (isinstance(bounds, tuple) and len(bounds) == 2)
        self._bounds = bounds
        self._check_dimensions()

    @property
    def weight(self):
        """float: Weighting to apply to the Objective, relative to other Objectives."""
        return self._weight

    @weight.setter
    def weight(self, weight):
        assert np.all(np.asarray(weight) > 0)
        self._weight = np.atleast_1d(weight)
        self._check_dimensions()

    @property
    def normalization(self):
        """float: normalizing scale factor."""
        if self._normalize and not self.built:
            raise ValueError("Objective must be built first")
        return self._normalization

    @property
    def built(self):
        """bool: Whether the transforms have been precomputed (or not)."""
        return self._built

    @property
    def dim_f(self):
        """int: Number of objective equations."""
        return self._dim_f

    @property
    def scalar(self):
        """bool: Whether default "compute" method is a scalar or vector."""
        return self._scalar

    @property
    def linear(self):
        """bool: Whether the objective is a linear function (or nonlinear)."""
        return self._linear

    @property
    def fixed(self):
        """bool: Whether the objective fixes individual parameters (or linear combo)."""
        if self.linear:
            return self._fixed
        else:
            return False

    @property
    def name(self):
        """Name of objective (str)."""
        return self.__dict__.setdefault("_name", "")

    @property
    def things(self):
        """list: Optimizable things that this objective is tied to."""
        if not hasattr(self, "_things"):
            self._things = []
        return list(self._things)

    @things.setter
    def things(self, new):
        if not isinstance(new, (tuple, list)):
            new = [new]
        assert all(isinstance(x, Optimizable) for x in new)
        assert len(new) == len(self.things)
        assert all(type(a) is type(b) for a, b in zip(new, self.things))
        self._things = list(new)
        # can maybe improve this later to not rebuild if resolution is the same
        self._built = False


_Objective.__doc__ += "".join(value.rstrip("\n") for value in docs.values())

# local functions assigned as attributes aren't hashable so they cause stuff to
# recompile, so instead we define a hashable class to do the same thing.


class _ThingUnflattener(IOAble):

    _static_attrs = ["length", "inds", "treedef"]

    def __init__(self, length, inds, treedef):
        self.length = length
        self.inds = inds
        self.treedef = treedef

    def __call__(self, unique):
        assert len(unique) == self.length
        flat = [unique[i] for i in self.inds]
        return tree_unflatten(self.treedef, flat)


class _ThingFlattener(IOAble):

    _static_attrs = ["length", "treedef"]

    def __init__(self, length, treedef):
        self.length = length
        self.treedef = treedef

    def __call__(self, things):
        flat, treedef = tree_flatten(
            things, is_leaf=lambda x: isinstance(x, Optimizable)
        )
        assert treedef == self.treedef
        assert len(flat) == self.length
        unique, _ = unique_list(flat)
        return unique<|MERGE_RESOLUTION|>--- conflicted
+++ resolved
@@ -501,15 +501,6 @@
         self._set_things()
 
         # setting derivative mode and chunking.
-<<<<<<< HEAD
-        errorif(
-            isposint(self._jac_chunk_size) and self._deriv_mode in ["auto", "blocked"],
-            ValueError,
-            "\n'jac_chunk_size' was passed into ObjectiveFunction, but the \n"
-            "ObjectiveFunction is not using 'batched' deriv_mode",
-        )
-=======
->>>>>>> bdb4f3d8
         sub_obj_jac_chunk_sizes_are_ints = [
             isposint(obj._jac_chunk_size) for obj in self.objectives
         ]
@@ -541,7 +532,6 @@
             else:
                 self._deriv_mode = "blocked"
 
-<<<<<<< HEAD
         warnif(
             self._is_multi_device and self._deriv_mode != "blocked",
             UserWarning,
@@ -552,14 +542,12 @@
         )
         if self._is_multi_device:
             self._deriv_mode = "blocked"
-=======
         errorif(
             isposint(self._jac_chunk_size) and self._deriv_mode in ["blocked"],
             ValueError,
             "'jac_chunk_size' was passed into ObjectiveFunction, but the "
             "ObjectiveFunction is not using 'batched' deriv_mode",
         )
->>>>>>> bdb4f3d8
 
         if self._jac_chunk_size == "auto":
             # Heuristic estimates of fwd mode Jacobian memory usage,
@@ -570,23 +558,7 @@
                 (mem_avail / estimated_memory_usage - 0.22) / 0.85 * self.dim_x
             )
             self._jac_chunk_size = max([1, max_chunk_size])
-<<<<<<< HEAD
-            if self._deriv_mode == "blocked":
-                for obj in self.objectives:
-                    if obj._jac_chunk_size is None:
-                        estimated_memory_usage = (
-                            2.4e-7 * obj.dim_f * obj.things[0].dim_x + 1
-                        )  # in GB
-                        mem_avail = desc_config["avail_mems"][obj._device_id]  # in GB
-                        max_chunk_size = round(
-                            (mem_avail / estimated_memory_usage - 0.22)
-                            / 0.85
-                            * obj.things[0].dim_x
-                        )
-                        obj._jac_chunk_size = max([1, max_chunk_size])
-
-        if not use_jit_wrapper:
-=======
+
         if self._deriv_mode == "blocked" and len(self.objectives) > 1:
             # blocked mode should never use this chunk size if there
             # are multiple sub-objectives
@@ -597,8 +569,7 @@
             # that objective as if this is batched mode
             self._jac_chunk_size = self.objectives[0]._jac_chunk_size
 
-        if not self.use_jit:
->>>>>>> bdb4f3d8
+        if not use_jit_wrapper:
             self._unjit()
 
         self._built = True
