--- conflicted
+++ resolved
@@ -245,6 +245,24 @@
 )
 def _b(params, transforms, profiles, data, **kwargs):
     data["b"] = (data["B"].T / jnp.linalg.norm(data["B"], axis=-1)).T
+    return data
+
+
+@register_compute_fun(
+    name="n_rho",
+    label="\\hat{\\mathbf{n}}_{\\rho}",
+    units="~",
+    units_long="None",
+    description="Unit vector normal to constant rho surface (direction of e^rho)",
+    dim=3,
+    params=[],
+    transforms={},
+    profiles=[],
+    coordinates="rtz",
+    data=["e^rho"],
+)
+def _n_rho(params, transforms, profiles, data, **kwargs):
+    data["n_rho"] = (data["e^rho"].T / jnp.linalg.norm(data["e^rho"], axis=-1)).T
     return data
 
 
@@ -3304,19 +3322,11 @@
 
 
 @register_compute_fun(
-<<<<<<< HEAD
     name="e^zeta_r",
     label="\\partial{\\rho} \\mathbf{e}^{\\zeta}",
     units="m^{-1}",
     units_long="inverse meters",
     description="Contravariant toroidal basis vector, derivative wrt radial coordinate",
-=======
-    name="n_rho",
-    label="\\hat{\\mathbf{n}}_{\\rho}",
-    units="~",
-    units_long="None",
-    description="Unit vector normal to constant rho surface (direction of e^rho)",
->>>>>>> 6fad1a81
     dim=3,
     params=[],
     transforms={},
@@ -3325,7 +3335,6 @@
     data=["e_rho", "e_rho_r", "e_theta", "e_theta_r", "sqrt(g)", "sqrt(g)_r"],
     axis_limit_data=["e_theta_rr", "sqrt(g)_rr"],
 )
-<<<<<<< HEAD
 def _e_sup_zeta_r(params, transforms, profiles, data, **kwargs):
     b = cross(data["e_rho"], data["e_theta_r"])
     data["e^zeta_r"] = transforms["grid"].replace_at_axis(
@@ -3344,10 +3353,6 @@
             - b.T * data["sqrt(g)_rr"] / (2 * data["sqrt(g)_r"] ** 2)
         ).T,
     )
-=======
-def _n_rho(params, transforms, profiles, data, **kwargs):
-    data["n_rho"] = (data["e^rho"].T / jnp.linalg.norm(data["e^rho"], axis=-1)).T
->>>>>>> 6fad1a81
     return data
 
 
