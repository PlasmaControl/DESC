"""Objectives for targeting geometrical quantities."""

from desc.backend import jnp
from desc.compute import compute as compute_fun
from desc.compute import get_params, get_profiles, get_transforms
<<<<<<< HEAD
from desc.compute.utils import surface_integrals
from desc.grid import QuadratureGrid
=======
from desc.grid import LinearGrid, QuadratureGrid
>>>>>>> f45da75e
from desc.utils import Timer

from .normalization import compute_scaling_factors
from .objective_funs import _Objective


class AspectRatio(_Objective):
    """Aspect ratio = major radius / minor radius.

    Parameters
    ----------
    eq : Equilibrium, optional
        Equilibrium that will be optimized to satisfy the Objective.
    target : float, ndarray, optional
        Target value(s) of the objective.
        len(target) must be equal to Objective.dim_f
    weight : float, ndarray, optional
        Weighting to apply to the Objective, relative to other Objectives.
        len(weight) must be equal to Objective.dim_f
    normalize : bool
        Whether to compute the error in physical units or non-dimensionalize.
        Note: has no effect for this objective.
    normalize_target : bool
        Whether target should be normalized before comparing to computed values.
        if `normalize` is `True` and the target is in physical units, this should also
        be set to True.
        Note: has no effect for this objective.
    grid : Grid, ndarray, optional
        Collocation grid containing the nodes to evaluate at.
    name : str
        Name of the objective function.

    """

    _scalar = True
    _linear = False
    _units = "(dimensionless)"
    _print_value_fmt = "Aspect ratio: {:10.3e} "

    def __init__(
        self,
        eq=None,
        target=2,
        weight=1,
        normalize=True,
        normalize_target=True,
        grid=None,
        name="aspect ratio",
    ):

        self.grid = grid
        super().__init__(
            eq=eq,
            target=target,
            weight=weight,
            normalize=normalize,
            normalize_target=normalize_target,
            name=name,
        )

    def build(self, eq, use_jit=True, verbose=1):
        """Build constant arrays.

        Parameters
        ----------
        eq : Equilibrium, optional
            Equilibrium that will be optimized to satisfy the Objective.
        use_jit : bool, optional
            Whether to just-in-time compile the objective and derivatives.
        verbose : int, optional
            Level of output.

        """
        if self.grid is None:
            self.grid = QuadratureGrid(
                L=eq.L_grid, M=eq.M_grid, N=eq.N_grid, NFP=eq.NFP
            )

        self._dim_f = 1
        self._data_keys = ["R0/a"]
        self._args = get_params(self._data_keys)

        timer = Timer()
        if verbose > 0:
            print("Precomputing transforms")
        timer.start("Precomputing transforms")

        self._profiles = get_profiles(self._data_keys, eq=eq, grid=self.grid)
        self._transforms = get_transforms(self._data_keys, eq=eq, grid=self.grid)

        timer.stop("Precomputing transforms")
        if verbose > 1:
            timer.disp("Precomputing transforms")

        super().build(eq=eq, use_jit=use_jit, verbose=verbose)

    def compute(self, *args, **kwargs):
        """Compute aspect ratio.

        Parameters
        ----------
        R_lmn : ndarray
            Spectral coefficients of R(rho,theta,zeta) -- flux surface R coordinate (m).
        Z_lmn : ndarray
            Spectral coefficients of Z(rho,theta,zeta) -- flux surface Z coordinate (m).

        Returns
        -------
        AR : float
            Aspect ratio, dimensionless.

        """
        params = self._parse_args(*args, **kwargs)
        data = compute_fun(
            self._data_keys,
            params=params,
            transforms=self._transforms,
            profiles=self._profiles,
        )
        return self._shift_scale(data["R0/a"])


class Elongation(_Objective):
    """Elongation = semi-major radius / semi-minor radius. Max of all toroidal angles.

    Parameters
    ----------
    eq : Equilibrium, optional
        Equilibrium that will be optimized to satisfy the Objective.
    target : float, ndarray, optional
        Target value(s) of the objective.
        len(target) must be equal to Objective.dim_f
    weight : float, ndarray, optional
        Weighting to apply to the Objective, relative to other Objectives.
        len(weight) must be equal to Objective.dim_f
    normalize : bool
        Whether to compute the error in physical units or non-dimensionalize.
        Note: has no effect for this objective.
    normalize_target : bool
        Whether target should be normalized before comparing to computed values.
        if `normalize` is `True` and the target is in physical units, this should also
        be set to True.
        Note: has no effect for this objective.
    grid : Grid, ndarray, optional
        Collocation grid containing the nodes to evaluate at.
    name : str
        Name of the objective function.

    """

    _scalar = True
    _linear = False
    _units = "(dimensionless)"
    _print_value_fmt = "Elongation: {:10.3e} "

    def __init__(
        self,
        eq=None,
        target=1,
        weight=1,
        normalize=True,
        normalize_target=True,
        grid=None,
        name="elongation",
    ):

        self.grid = grid
        super().__init__(
            eq=eq,
            target=target,
            weight=weight,
            normalize=normalize,
            normalize_target=normalize_target,
            name=name,
        )

    def build(self, eq, use_jit=True, verbose=1):
        """Build constant arrays.

        Parameters
        ----------
        eq : Equilibrium, optional
            Equilibrium that will be optimized to satisfy the Objective.
        use_jit : bool, optional
            Whether to just-in-time compile the objective and derivatives.
        verbose : int, optional
            Level of output.

        """
        if self.grid is None:
            self.grid = QuadratureGrid(
                L=eq.L_grid, M=eq.M_grid, N=eq.N_grid, NFP=eq.NFP
            )

        self._dim_f = 1
        self._data_keys = ["a_major/a_minor"]
        self._args = get_params(self._data_keys)

        timer = Timer()
        if verbose > 0:
            print("Precomputing transforms")
        timer.start("Precomputing transforms")

        self._profiles = get_profiles(self._data_keys, eq=eq, grid=self.grid)
        self._transforms = get_transforms(self._data_keys, eq=eq, grid=self.grid)

        timer.stop("Precomputing transforms")
        if verbose > 1:
            timer.disp("Precomputing transforms")

        super().build(eq=eq, use_jit=use_jit, verbose=verbose)

    def compute(self, *args, **kwargs):
        """Compute elongation.

        Parameters
        ----------
        R_lmn : ndarray
            Spectral coefficients of R(rho,theta,zeta) -- flux surface R coordinate (m).
        Z_lmn : ndarray
            Spectral coefficients of Z(rho,theta,zeta) -- flux surface Z coordinate (m).

        Returns
        -------
        elongation : float
            Elongation, dimensionless.

        """
        params = self._parse_args(*args, **kwargs)
        data = compute_fun(
            self._data_keys,
            params=params,
            transforms=self._transforms,
            profiles=self._profiles,
        )
        return self._shift_scale(data["a_major/a_minor"])


class SpectralCondensation(_Objective):
    """Spectral width as described in Hirshman & Breslau (1988).

    Parameters
    ----------
    eq : Equilibrium, optional
        Equilibrium that will be optimized to satisfy the Objective.
    target : float, ndarray, optional
        Target value(s) of the objective.
        len(target) must be equal to Objective.dim_f
    weight : float, ndarray, optional
        Weighting to apply to the Objective, relative to other Objectives.
        len(weight) must be equal to Objective.dim_f
    normalize : bool
        Whether to compute the error in physical units or non-dimensionalize.
    normalize_target : bool
        Whether target should be normalized before comparing to computed values.
        if `normalize` is `True` and the target is in physical units, this should also
        be set to True.
    grid : Grid, ndarray, optional
        Collocation grid containing the nodes to evaluate at.
    name : str
        Name of the objective function.

    """

    _scalar = False
    _linear = False
    _units = "(m^2)"
    _print_value_fmt = "Spectral width: {:10.3e} "

    def __init__(
        self,
        eq=None,
        target=0,
        weight=1,
        normalize=False,
        normalize_target=False,
        grid=None,
        name="spectral",
    ):

        self.grid = grid
        super().__init__(
            eq=eq,
            target=target,
            weight=weight,
            normalize=normalize,
            normalize_target=normalize_target,
            name=name,
        )

    def build(self, eq, use_jit=True, verbose=1):
        """Build constant arrays.

        Parameters
        ----------
        eq : Equilibrium, optional
            Equilibrium that will be optimized to satisfy the Objective.
        use_jit : bool, optional
            Whether to just-in-time compile the objective and derivatives.
        verbose : int, optional
            Level of output.

        """
        if self.grid is None:
            self.grid = QuadratureGrid(
                L=eq.L_grid, M=eq.M_grid, N=eq.N_grid, NFP=eq.NFP
            )
        self._dim_f = eq.L_basis.num_modes
        self._data_keys = ["F"]

        timer = Timer()
        if verbose > 0:
            print("Precomputing transforms")
        timer.start("Precomputing transforms")

        self._profiles = get_profiles(self._data_keys, eq=eq, grid=self.grid)
        self._transforms = get_transforms(self._data_keys, eq=eq, grid=self.grid)

        timer.stop("Precomputing transforms")
        if verbose > 1:
            timer.disp("Precomputing transforms")

        if self._normalize:
            scales = compute_scaling_factors(eq)
            self._normalization = scales["A"]
        super().build(eq=eq, use_jit=use_jit, verbose=verbose)

    def compute(self, R_lmn, Z_lmn, L_lmn, **kwargs):
        """Compute spectral width.

        Parameters
        ----------
        R_lmn : ndarray
            Spectral coefficients of R(rho,theta,zeta) -- flux surface R coordinate (m).
        Z_lmn : ndarray
            Spectral coefficients of Z(rho,theta,zeta) -- flux surface Z coordinate (m).

        Returns
        -------
        I : float
            spectral width, dimensionless.

        """
        # noqa R_weights = jnp.square(self._transforms["R"]._basis.modes[:, 1])
        # noqa Z_weights = jnp.square(self._transforms["Z"]._basis.modes[:, 1])

        W = -(
            self._transforms["R"].transform(R_lmn, dt=1)
            * self._transforms["R"].transform(R_lmn, dt=2)
            + self._transforms["Z"].transform(Z_lmn, dt=1)
            * self._transforms["Z"].transform(Z_lmn, dt=2)
        )
        W_int = surface_integrals(self.grid, q=W)
        W_proj = self._transforms["L"].project(W_int)
        # noqa R_width = R_weights * R_lmn
        # noqa Z_width = Z_weights * Z_lmn
        return self._shift_scale(jnp.atleast_1d(W_proj))


class Volume(_Objective):
    """Plasma volume.

    Parameters
    ----------
    eq : Equilibrium, optional
        Equilibrium that will be optimized to satisfy the Objective.
    target : float, ndarray, optional
        Target value(s) of the objective.
        len(target) must be equal to Objective.dim_f
    weight : float, ndarray, optional
        Weighting to apply to the Objective, relative to other Objectives.
        len(weight) must be equal to Objective.dim_f
    normalize : bool
        Whether to compute the error in physical units or non-dimensionalize.
    normalize_target : bool
        Whether target should be normalized before comparing to computed values.
        if `normalize` is `True` and the target is in physical units, this should also
        be set to True.
    grid : Grid, ndarray, optional
        Collocation grid containing the nodes to evaluate at.
    name : str
        Name of the objective function.
    """

    _scalar = True
    _linear = False
    _units = "(m^3)"
    _print_value_fmt = "Plasma volume: {:10.3e} "

    def __init__(
        self,
        eq=None,
        target=1,
        weight=1,
        normalize=True,
        normalize_target=True,
        grid=None,
        name="volume",
    ):

        self.grid = grid
        super().__init__(
            eq=eq,
            target=target,
            weight=weight,
            normalize=normalize,
            normalize_target=normalize_target,
            name=name,
        )

    def build(self, eq, use_jit=True, verbose=1):
        """Build constant arrays.

        Parameters
        ----------
        eq : Equilibrium, optional
            Equilibrium that will be optimized to satisfy the Objective.
        use_jit : bool, optional
            Whether to just-in-time compile the objective and derivatives.
        verbose : int, optional
            Level of output.
        """
        if self.grid is None:
            self.grid = QuadratureGrid(
                L=eq.L_grid, M=eq.M_grid, N=eq.N_grid, NFP=eq.NFP
            )

        self._dim_f = 1
        self._data_keys = ["V"]
        self._args = get_params(self._data_keys)

        timer = Timer()
        if verbose > 0:
            print("Precomputing transforms")
        timer.start("Precomputing transforms")

        self._profiles = get_profiles(self._data_keys, eq=eq, grid=self.grid)
        self._transforms = get_transforms(self._data_keys, eq=eq, grid=self.grid)

        timer.stop("Precomputing transforms")
        if verbose > 1:
            timer.disp("Precomputing transforms")

        if self._normalize:
            scales = compute_scaling_factors(eq)
            self._normalization = scales["V"]

        super().build(eq=eq, use_jit=use_jit, verbose=verbose)

    def compute(self, *args, **kwargs):
        """Compute plasma volume.

        Parameters
        ----------
        R_lmn : ndarray
            Spectral coefficients of R(rho,theta,zeta) -- flux surface R coordinate (m).
        Z_lmn : ndarray
            Spectral coefficients of Z(rho,theta,zeta) -- flux surface Z coordinate (m).
        Returns
        -------
        V : float
            Plasma volume (m^3).

        """
        params = self._parse_args(*args, **kwargs)
        data = compute_fun(
            self._data_keys,
            params=params,
            transforms=self._transforms,
            profiles=self._profiles,
        )
        return self._shift_scale(data["V"])


class MeanCurvature(_Objective):
    """Target a particular value for the mean curvature.

    The mean curvature H of a surface is an extrinsic measure of curvature that locally
    describes the curvature of an embedded surface in Euclidean space.

    Positive mean curvature generally corresponds to "concave" regions of the plasma
    boundary which may be difficult to create with coils or magnets.

    Parameters
    ----------
    eq : Equilibrium, optional
        Equilibrium that will be optimized to satisfy the Objective.
    target : float, ndarray, optional
        Target value(s) of the objective.
        len(target) must be equal to Objective.dim_f
    weight : float, ndarray, optional
        Weighting to apply to the Objective, relative to other Objectives.
        len(weight) must be equal to Objective.dim_f
    normalize : bool
        Whether to compute the error in physical units or non-dimensionalize.
    normalize_target : bool
        Whether target should be normalized before comparing to computed values.
        if `normalize` is `True` and the target is in physical units, this should also
        be set to True.
    grid : Grid, ndarray, optional
        Collocation grid containing the nodes to evaluate at.
    name : str
        Name of the objective function.

    """

    _scalar = True
    _linear = False
    _units = "(m^-1)"
    _print_value_fmt = "Mean curvature: {:10.3e} "

    def __init__(
        self,
        eq=None,
        target=0,
        weight=1,
        normalize=True,
        normalize_target=True,
        grid=None,
        name="mean-curvature",
    ):

        self.grid = grid
        super().__init__(
            eq=eq,
            target=target,
            weight=weight,
            normalize=normalize,
            normalize_target=normalize_target,
            name=name,
        )

    def build(self, eq, use_jit=True, verbose=1):
        """Build constant arrays.

        Parameters
        ----------
        eq : Equilibrium, optional
            Equilibrium that will be optimized to satisfy the Objective.
        use_jit : bool, optional
            Whether to just-in-time compile the objective and derivatives.
        verbose : int, optional
            Level of output.

        """
        if self.grid is None:
            self.grid = LinearGrid(M=eq.M_grid, N=eq.N_grid, NFP=eq.NFP)

        self._dim_f = self.grid.num_nodes
        self._data_keys = ["curvature_H"]
        self._args = get_params(self._data_keys)

        timer = Timer()
        if verbose > 0:
            print("Precomputing transforms")
        timer.start("Precomputing transforms")

        self._profiles = get_profiles(self._data_keys, eq=eq, grid=self.grid)
        self._transforms = get_transforms(self._data_keys, eq=eq, grid=self.grid)

        timer.stop("Precomputing transforms")
        if verbose > 1:
            timer.disp("Precomputing transforms")

        if self._normalize:
            scales = compute_scaling_factors(eq)
            self._normalization = 1 / scales["a"]

        super().build(eq=eq, use_jit=use_jit, verbose=verbose)

    def compute(self, *args, **kwargs):
        """Compute mean curvature.

        Parameters
        ----------
        R_lmn : ndarray
            Spectral coefficients of R(rho,theta,zeta) -- flux surface R coordinate (m).
        Z_lmn : ndarray
            Spectral coefficients of Z(rho,theta,zeta) -- flux surface Z coordinate (m).

        Returns
        -------
        H : ndarray, shape(self.grid.num_nodes,)
            Mean curvature at each point (m^-1).

        """
        params = self._parse_args(*args, **kwargs)
        data = compute_fun(
            self._data_keys,
            params=params,
            transforms=self._transforms,
            profiles=self._profiles,
        )
        return self._shift_scale(data["curvature_H"])


class PrincipalCurvature(_Objective):
    """Target a particular value for the (unsigned) principal curvature.

    The two principal curvatures at a given point of a surface are the maximum and
    minimum values of the curvature as expressed by the eigenvalues of the shape
    operator at that point. They measure how the surface bends by different amounts in
    different directions at that point.

    This objective targets the maximum absolute value of the two principal curvatures.
    Principal curvature with large absolute value indicates a tight radius of curvature
    which may be difficult to obtain with coils or magnets.

    Parameters
    ----------
    eq : Equilibrium, optional
        Equilibrium that will be optimized to satisfy the Objective.
    target : float, ndarray, optional
        Target value(s) of the objective.
        len(target) must be equal to Objective.dim_f
    weight : float, ndarray, optional
        Weighting to apply to the Objective, relative to other Objectives.
        len(weight) must be equal to Objective.dim_f
    normalize : bool
        Whether to compute the error in physical units or non-dimensionalize.
    normalize_target : bool
        Whether target should be normalized before comparing to computed values.
        if `normalize` is `True` and the target is in physical units, this should also
        be set to True.
    grid : Grid, ndarray, optional
        Collocation grid containing the nodes to evaluate at.
    name : str
        Name of the objective function.

    """

    _scalar = True
    _linear = False
    _units = "(m^-1)"
    _print_value_fmt = "Principal curvature: {:10.3e} "

    def __init__(
        self,
        eq=None,
        target=0,
        weight=1,
        normalize=True,
        normalize_target=True,
        grid=None,
        name="principal-curvature",
    ):

        self.grid = grid
        super().__init__(
            eq=eq,
            target=target,
            weight=weight,
            normalize=normalize,
            normalize_target=normalize_target,
            name=name,
        )

    def build(self, eq, use_jit=True, verbose=1):
        """Build constant arrays.

        Parameters
        ----------
        eq : Equilibrium, optional
            Equilibrium that will be optimized to satisfy the Objective.
        use_jit : bool, optional
            Whether to just-in-time compile the objective and derivatives.
        verbose : int, optional
            Level of output.

        """
        if self.grid is None:
            self.grid = LinearGrid(M=eq.M_grid, N=eq.N_grid, NFP=eq.NFP)

        self._dim_f = self.grid.num_nodes
        self._data_keys = ["curvature_k1", "curvature_k2"]
        self._args = get_params(self._data_keys)

        timer = Timer()
        if verbose > 0:
            print("Precomputing transforms")
        timer.start("Precomputing transforms")

        self._profiles = get_profiles(self._data_keys, eq=eq, grid=self.grid)
        self._transforms = get_transforms(self._data_keys, eq=eq, grid=self.grid)

        timer.stop("Precomputing transforms")
        if verbose > 1:
            timer.disp("Precomputing transforms")

        if self._normalize:
            scales = compute_scaling_factors(eq)
            self._normalization = 1 / scales["a"]

        super().build(eq=eq, use_jit=use_jit, verbose=verbose)

    def compute(self, *args, **kwargs):
        """Compute max absolute principal curvature.

        Parameters
        ----------
        R_lmn : ndarray
            Spectral coefficients of R(rho,theta,zeta) -- flux surface R coordinate (m).
        Z_lmn : ndarray
            Spectral coefficients of Z(rho,theta,zeta) -- flux surface Z coordinate (m).

        Returns
        -------
        k : ndarray, shape(self.grid.num_nodes,)
            Max absolute principal curvature at each point (m^-1).

        """
        params = self._parse_args(*args, **kwargs)
        data = compute_fun(
            self._data_keys,
            params=params,
            transforms=self._transforms,
            profiles=self._profiles,
        )
        k = jnp.maximum(jnp.abs(data["curvature_k1"]), jnp.abs(data["curvature_k2"]))
        return self._shift_scale(k)<|MERGE_RESOLUTION|>--- conflicted
+++ resolved
@@ -3,12 +3,8 @@
 from desc.backend import jnp
 from desc.compute import compute as compute_fun
 from desc.compute import get_params, get_profiles, get_transforms
-<<<<<<< HEAD
 from desc.compute.utils import surface_integrals
-from desc.grid import QuadratureGrid
-=======
 from desc.grid import LinearGrid, QuadratureGrid
->>>>>>> f45da75e
 from desc.utils import Timer
 
 from .normalization import compute_scaling_factors
@@ -467,6 +463,7 @@
             Spectral coefficients of R(rho,theta,zeta) -- flux surface R coordinate (m).
         Z_lmn : ndarray
             Spectral coefficients of Z(rho,theta,zeta) -- flux surface Z coordinate (m).
+
         Returns
         -------
         V : float
