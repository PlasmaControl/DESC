"""Tests for linear constraints and objectives."""

import numpy as np
import pytest
import scipy.linalg
from qsc import Qsc

import desc.examples
from desc.equilibrium import Equilibrium
from desc.geometry import FourierRZToroidalSurface
from desc.grid import LinearGrid
from desc.io import load
from desc.magnetic_fields import OmnigenousField
from desc.objectives import (
    AspectRatio,
    AxisRSelfConsistency,
    AxisZSelfConsistency,
    BoundaryRSelfConsistency,
    BoundaryZSelfConsistency,
    FixAtomicNumber,
    FixAxisR,
    FixAxisZ,
    FixBoundaryR,
    FixBoundaryZ,
    FixCurrent,
    FixElectronDensity,
    FixElectronTemperature,
    FixIonTemperature,
    FixIota,
    FixLambdaGauge,
    FixModeLambda,
    FixModeR,
    FixModeZ,
<<<<<<< HEAD
    FixOmniShift,
    FixOmniWell,
=======
    FixParameter,
>>>>>>> f97dcea8
    FixPressure,
    FixPsi,
    FixSumModesLambda,
    FixSumModesR,
    FixSumModesZ,
    FixThetaSFL,
    ObjectiveFunction,
    QuasisymmetryTwoTerm,
    get_equilibrium_objective,
    get_fixed_axis_constraints,
    get_fixed_boundary_constraints,
    get_NAE_constraints,
)
from desc.objectives.utils import factorize_linear_constraints
from desc.profiles import PowerSeriesProfile

# TODO: check for all bdryR things if work when False is passed in
# bc empty array indexed will lead to an error


@pytest.mark.unit
def test_LambdaGauge_sym(DummyStellarator):
    """Test that lambda is fixed correctly for symmetric equilibrium."""
    # symmetric cases automatically satisfy gauge freedom, no constraint needed.
    eq = load(load_from=str(DummyStellarator["output_path"]), file_format="hdf5")
    eq.change_resolution(L=2, M=1, N=1)
    correct_constraint_matrix = np.zeros((0, 5))
    lam_con = FixLambdaGauge(eq)
    lam_con.build()
    np.testing.assert_array_equal(lam_con._A, correct_constraint_matrix)


@pytest.mark.unit
def test_LambdaGauge_asym():
    """Test that lambda gauge is fixed correctly for asymmetric equilibrium."""
    # just testing the gauge condition
    inputs = {
        "sym": False,
        "NFP": 3,
        "Psi": 1.0,
        "L": 2,
        "M": 2,
        "N": 1,
        "pressure": np.array([[0, 1e4], [2, -2e4], [4, 1e4]]),
        "iota": np.array([[0, 0.5], [2, 0.5]]),
        "surface": np.array(
            [
                [0, 0, 0, 3, 0],
                [0, 1, 0, 1, 0],
                [0, -1, 0, 0, -1],
                [0, 1, 1, 0.3, 0],
                [0, -1, -1, 0.3, 0],
                [0, 1, -1, 0, -0.3],
                [0, -1, 1, 0, 0.3],
            ],
        ),
        "axis": np.array([[-1, 0, -0.2], [0, 3.4, 0], [1, 0.2, 0]]),
    }
    eq = Equilibrium(**inputs)
    lam_con = FixLambdaGauge(eq)
    lam_con.build()

    # make sure that any lambda in the null space gives lambda==0 at theta=zeta=0
    Z = scipy.linalg.null_space(lam_con._A)
    grid = LinearGrid(L=10, theta=[0], zeta=[0])
    for z in Z.T:
        eq.L_lmn = z
        lam = eq.compute("lambda", grid=grid)["lambda"]
        np.testing.assert_allclose(lam, 0, atol=1e-15)


@pytest.mark.unit
def test_bc_on_interior_surfaces():
    """Test applying boundary conditions on internal surface."""
    surf = FourierRZToroidalSurface(rho=0.5)
    iota = PowerSeriesProfile([1, 0, 0.5])
    eq = Equilibrium(L=4, M=4, N=0, surface=surf, iota=iota)
    eq.solve(verbose=0)
    surf5 = eq.get_surface_at(0.5)

    np.testing.assert_allclose(surf.R_lmn, surf5.R_lmn, atol=1e-12)
    np.testing.assert_allclose(surf.Z_lmn, surf5.Z_lmn, atol=1e-12)


@pytest.mark.unit
def test_constrain_bdry_with_only_one_mode():
    """Test Fixing boundary with a surface with only one mode in its basis."""
    eq = Equilibrium()
    FixZ = BoundaryZSelfConsistency(eq=eq)
    try:
        FixZ.build()
    except Exception:
        pytest.fail(
            "Error encountered when attempting to constrain surface with"
            + " only one mode in its basis"
        )


@pytest.mark.unit
def test_constrain_asserts():
    """Test error checking for incompatible constraints."""
    eqi = Equilibrium(iota=PowerSeriesProfile(0, 0), pressure=PowerSeriesProfile(0, 0))
    eqc = Equilibrium(current=PowerSeriesProfile(0))
    # nonexistent toroidal current can't be constrained
    with pytest.raises(RuntimeError):
        eqi.solve(constraints=FixCurrent(eq=eqi))
    # nonexistent rotational transform can't be constrained
    with pytest.raises(RuntimeError):
        eqc.solve(constraints=FixIota(eq=eqc))
    # toroidal current and rotational transform can't be constrained simultaneously
    with pytest.raises(ValueError):
        eqi.solve(constraints=(FixCurrent(eq=eqi), FixIota(eq=eqi)))
    with pytest.raises(AssertionError):
        eqi.solve(
            constraints=(FixPressure(eq=eqi, target=2), FixPressure(eq=eqi, target=1))
        )
    # cannot use two incompatible constraints
    with pytest.raises(AssertionError):
        con1 = FixCurrent(target=eqc.c_l, eq=eqc)
        con2 = FixCurrent(target=eqc.c_l + 1, eq=eqc)
        eqc.solve(constraints=(con1, con2))


@pytest.mark.regression
@pytest.mark.solve
@pytest.mark.slow
def test_fixed_mode_solve():
    """Test solving an equilibrium with a fixed mode constraint."""
    # Reset DSHAPE to initial guess, fix a mode, and then resolve
    # and check that the mode stayed fix
    L = 1
    M = 1
    eq = desc.examples.get("DSHAPE")
    eq.set_initial_guess()
    fixR = FixModeR(
        eq=eq, modes=np.array([L, M, 0])
    )  # no target supplied, so defaults to the eq's current R_LMN coeff
    fixZ = FixModeZ(
        eq=eq, modes=np.array([L, -M, 0])
    )  # no target supplied, so defaults to the eq's current Z_LMN coeff
    orig_R_val = eq.R_lmn[eq.R_basis.get_idx(L=L, M=M, N=0)]
    orig_Z_val = eq.Z_lmn[eq.Z_basis.get_idx(L=L, M=-M, N=0)]

    constraints = (
        FixLambdaGauge(eq=eq),
        FixPressure(eq=eq),
        FixIota(eq=eq),
        FixPsi(eq=eq),
        FixBoundaryR(eq=eq),
        FixBoundaryZ(eq=eq),
        fixR,
        fixZ,
    )

    eq.solve(
        verbose=3,
        ftol=1e-2,
        objective="force",
        maxiter=10,
        xtol=1e-6,
        constraints=constraints,
    )
    np.testing.assert_almost_equal(
        orig_R_val, eq.R_lmn[eq.R_basis.get_idx(L=L, M=M, N=0)]
    )
    np.testing.assert_almost_equal(
        orig_Z_val, eq.Z_lmn[eq.Z_basis.get_idx(L=L, M=-M, N=0)]
    )


@pytest.mark.regression
@pytest.mark.solve
@pytest.mark.slow
def test_fixed_modes_solve():
    """Test solving an equilibrium with fixed sum modes constraint."""
    # Reset DSHAPE to initial guess, fix sum modes, and then resolve
    # and check that the mode sum stayed fix
    modes_R = np.array([[1, 1, 0], [2, 2, 0]])
    modes_Z = np.array([[1, -1, 0], [2, -2, 0]])

    eq = desc.examples.get("DSHAPE")
    eq.set_initial_guess()
    fixR = FixSumModesR(
        eq=eq, modes=modes_R, sum_weights=np.array([1, 2])
    )  # no target supplied, so defaults to the eq's current sum
    fixZ = FixSumModesZ(
        eq=eq, modes=modes_Z, sum_weights=np.array([1, 2])
    )  # no target supplied, so defaults to the eq's current sum
    fixLambda = FixSumModesLambda(
        eq=eq, modes=modes_Z, sum_weights=np.array([1, 2])
    )  # no target supplied, so defaults to the eq's current sum

    orig_R_val = (
        eq.R_lmn[eq.R_basis.get_idx(L=modes_R[0, 0], M=modes_R[0, 1], N=0)]
        + 2 * eq.R_lmn[eq.R_basis.get_idx(L=modes_R[1, 0], M=modes_R[1, 1], N=0)]
    )
    orig_Z_val = (
        eq.Z_lmn[eq.Z_basis.get_idx(L=modes_Z[0, 0], M=modes_Z[0, 1], N=0)]
        + 2 * eq.Z_lmn[eq.Z_basis.get_idx(L=modes_Z[1, 0], M=modes_Z[1, 1], N=0)]
    )
    orig_Lambda_val = (
        eq.L_lmn[eq.L_basis.get_idx(L=modes_Z[0, 0], M=modes_Z[0, 1], N=0)]
        + 2 * eq.L_lmn[eq.L_basis.get_idx(L=modes_Z[1, 0], M=modes_Z[1, 1], N=0)]
    )
    constraints = (
        FixLambdaGauge(eq=eq),
        FixPressure(eq=eq),
        FixIota(eq=eq),
        FixPsi(eq=eq),
        FixBoundaryR(eq=eq),
        FixBoundaryZ(eq=eq),
        fixR,
        fixZ,
        fixLambda,
    )

    eq.solve(
        verbose=3,
        ftol=1e-2,
        objective="force",
        maxiter=10,
        xtol=1e-6,
        constraints=constraints,
    )

    new_R_val = (
        eq.R_lmn[eq.R_basis.get_idx(L=modes_R[0, 0], M=modes_R[0, 1], N=0)]
        + 2 * eq.R_lmn[eq.R_basis.get_idx(L=modes_R[1, 0], M=modes_R[1, 1], N=0)]
    )
    new_Z_val = (
        eq.Z_lmn[eq.Z_basis.get_idx(L=modes_Z[0, 0], M=modes_Z[0, 1], N=0)]
        + 2 * eq.Z_lmn[eq.Z_basis.get_idx(L=modes_Z[1, 0], M=modes_Z[1, 1], N=0)]
    )
    new_Lambda_val = (
        eq.L_lmn[eq.L_basis.get_idx(L=modes_Z[0, 0], M=modes_Z[0, 1], N=0)]
        + 2 * eq.L_lmn[eq.L_basis.get_idx(L=modes_Z[1, 0], M=modes_Z[1, 1], N=0)]
    )

    np.testing.assert_almost_equal(orig_R_val, new_R_val)
    np.testing.assert_almost_equal(orig_Z_val, new_Z_val)
    np.testing.assert_almost_equal(orig_Lambda_val, new_Lambda_val)


@pytest.mark.regression
@pytest.mark.solve
@pytest.mark.slow
def test_fixed_axis_and_theta_SFL_solve():
    """Test solving an equilibrium with a fixed axis and theta SFL constraint."""
    # also tests zero lambda solve
    eq = Equilibrium()

    orig_R_val = eq.axis.R_n
    orig_Z_val = eq.axis.Z_n

    constraints = (
        FixThetaSFL(eq=eq),
        FixPressure(eq=eq),
        FixCurrent(eq=eq),
        FixPsi(eq=eq),
        FixAxisR(eq=eq),
        FixAxisZ(eq=eq),
    )

    eq.solve(
        verbose=3,
        ftol=1e-2,
        objective="force",
        maxiter=10,
        xtol=1e-6,
        constraints=constraints,
    )

    np.testing.assert_allclose(orig_R_val, eq.axis.R_n, atol=1e-14)
    np.testing.assert_allclose(orig_Z_val, eq.axis.Z_n, atol=1e-14)
    np.testing.assert_allclose(np.zeros_like(eq.L_lmn), eq.L_lmn, atol=1e-14)


@pytest.mark.unit
def test_factorize_linear_constraints_asserts():
    """Test error checking for factorize_linear_constraints."""
    eq = Equilibrium()
    surf = eq.get_surface_at(rho=1)
    objective = get_equilibrium_objective(eq, "force")
    objective.build()

    # nonlinear constraint
    constraint = ObjectiveFunction(AspectRatio(eq=eq))
    constraint.build(verbose=0)
    with pytest.raises(ValueError):
        _ = factorize_linear_constraints(objective, constraint)

    # bounds instead of target
    constraint = ObjectiveFunction(get_fixed_boundary_constraints(eq=eq))
    constraint.build(verbose=0)
    constraint.objectives[3].bounds = (0, 1)
    with pytest.raises(ValueError):
        _ = factorize_linear_constraints(objective, constraint)

    # constraining a foreign thing
    constraint = ObjectiveFunction(FixParameter(surf))
    constraint.build(verbose=0)
    with pytest.raises(UserWarning):
        _ = factorize_linear_constraints(objective, constraint)


@pytest.mark.unit
def test_build_init():
    """Ensure that passing an equilibrium to init builds the objective correctly.

    Test for GH issue #378.
    """
    eq = Equilibrium(M=3, N=1)

    # initialize the constraints without building
    fbR1 = FixBoundaryR(eq=eq)
    fbZ1 = FixBoundaryZ(eq=eq)
    for obj in (fbR1, fbZ1):
        obj.build()

    xz = {key: np.zeros_like(val) for key, val in eq.params_dict.items()}
    arg = "Rb_lmn"
    A = fbR1.jac_scaled(xz)[0][arg]
    assert np.max(np.abs(A)) == 1
    assert A.shape == (eq.surface.R_basis.num_modes, eq.surface.R_basis.num_modes)

    arg = "Zb_lmn"
    A = fbZ1.jac_scaled(xz)[0][arg]
    assert np.max(np.abs(A)) == 1
    assert A.shape == (eq.surface.Z_basis.num_modes, eq.surface.Z_basis.num_modes)


@pytest.mark.unit
def test_kinetic_constraints():
    """Make sure errors are raised when trying to constrain nonexistent profiles."""
    eqp = Equilibrium(L=3, M=3, N=3, pressure=np.array([1, 0, -1]))
    eqk = Equilibrium(
        L=3,
        M=3,
        N=3,
        electron_temperature=np.array([1, 0, -1]),
        electron_density=np.array([2, 0, -2]),
    )
    pcon = (FixPressure(eq=eqk),)
    kcon = (
        FixAtomicNumber(eq=eqp),
        FixElectronDensity(eq=eqp),
        FixElectronTemperature(eq=eqp),
        FixIonTemperature(eq=eqp),
    )
    for con in pcon:
        with pytest.raises(RuntimeError):
            con.build()
    for con in kcon:
        with pytest.raises(RuntimeError):
            con.build()


@pytest.mark.unit
def test_correct_indexing_passed_modes():
    """Test Indexing when passing in specified modes, related to gh issue #380."""
    n = 1
    eq = desc.examples.get("W7-X")
    grid = LinearGrid(
        M=eq.M, N=eq.N, NFP=eq.NFP, rho=np.array([0.6, 0.8, 1.0]), sym=True
    )

    objective = ObjectiveFunction(
        (
            QuasisymmetryTwoTerm(eq=eq, weight=1e-2, helicity=(1, -eq.NFP), grid=grid),
            AspectRatio(eq=eq, target=8, weight=1e2),
        ),
    )
    objective.build()

    R_modes = np.vstack(
        (
            [0, 0, 0],
            eq.surface.R_basis.modes[
                np.max(np.abs(eq.surface.R_basis.modes), 1) > n + 1, :
            ],
        )
    )
    Z_modes = eq.surface.Z_basis.modes[
        np.max(np.abs(eq.surface.Z_basis.modes), 1) > n + 1, :
    ]
    constraints = (
        FixBoundaryR(eq=eq, modes=R_modes, normalize=False),
        FixBoundaryZ(eq=eq, modes=Z_modes, normalize=False),
        BoundaryRSelfConsistency(eq=eq),
        BoundaryZSelfConsistency(eq=eq),
        FixPressure(eq=eq),
    )
    constraint = ObjectiveFunction(constraints)
    constraint.build()

    xp, A, b, Z, unfixed_idx, project, recover = factorize_linear_constraints(
        objective, constraint
    )

    x1 = objective.x(eq)
    x2 = recover(project(x1))

    atol = 2e-15
    np.testing.assert_allclose(x1, x2, atol=atol)
    np.testing.assert_allclose(A @ xp[unfixed_idx], b, atol=atol)
    np.testing.assert_allclose(A @ x1[unfixed_idx], b, atol=atol)
    np.testing.assert_allclose(A @ x2[unfixed_idx], b, atol=atol)
    np.testing.assert_allclose(A @ Z, 0, atol=atol)


@pytest.mark.unit
def test_correct_indexing_passed_modes_and_passed_target():
    """Test Indexing when passing in specified modes, related to gh issue #380."""
    n = 1
    eq = desc.examples.get("W7-X")
    grid = LinearGrid(
        M=eq.M, N=eq.N, NFP=eq.NFP, rho=np.array([0.6, 0.8, 1.0]), sym=True
    )

    objective = ObjectiveFunction(
        (
            QuasisymmetryTwoTerm(eq=eq, weight=1e-2, helicity=(1, -eq.NFP), grid=grid),
            AspectRatio(eq=eq, target=8, weight=1e2),
        ),
    )
    objective.build()

    R_modes = np.vstack(
        (
            [0, 0, 0],
            eq.surface.R_basis.modes[
                np.max(np.abs(eq.surface.R_basis.modes), 1) > n + 1, :
            ],
        )
    )
    idxs = []
    for mode in R_modes:
        idxs.append(eq.surface.R_basis.get_idx(*mode))
    target_R = eq.surface.R_lmn[idxs]

    Z_modes = eq.surface.Z_basis.modes[
        np.max(np.abs(eq.surface.Z_basis.modes), 1) > n + 1, :
    ]
    idxs = []
    for mode in Z_modes:
        idxs.append(eq.surface.Z_basis.get_idx(*mode))
    target_Z = eq.surface.Z_lmn[idxs]

    constraints = (
        FixBoundaryR(eq=eq, modes=R_modes, normalize=False, target=target_R),
        FixBoundaryZ(eq=eq, modes=Z_modes, normalize=False, target=target_Z),
        BoundaryRSelfConsistency(eq=eq),
        BoundaryZSelfConsistency(eq=eq),
        FixPressure(eq=eq),
    )
    constraint = ObjectiveFunction(constraints)
    constraint.build()

    xp, A, b, Z, unfixed_idx, project, recover = factorize_linear_constraints(
        objective, constraint
    )

    x1 = objective.x(eq)
    x2 = recover(project(x1))

    atol = 2e-15
    np.testing.assert_allclose(x1, x2, atol=atol)
    np.testing.assert_allclose(A @ xp[unfixed_idx], b, atol=atol)
    np.testing.assert_allclose(A @ x1[unfixed_idx], b, atol=atol)
    np.testing.assert_allclose(A @ x2[unfixed_idx], b, atol=atol)
    np.testing.assert_allclose(A @ Z, 0, atol=atol)


@pytest.mark.unit
def test_correct_indexing_passed_modes_axis():
    """Test Indexing when passing in specified axis modes, related to gh issue #380."""
    n = 1
    eq = desc.examples.get("W7-X")
    grid = LinearGrid(
        M=eq.M, N=eq.N, NFP=eq.NFP, rho=np.array([0.6, 0.8, 1.0]), sym=True
    )

    objective = ObjectiveFunction(
        (
            QuasisymmetryTwoTerm(eq=eq, weight=1e-2, helicity=(1, -eq.NFP), grid=grid),
            AspectRatio(eq=eq, target=8, weight=1e2),
        ),
    )
    objective.build()

    R_modes = np.vstack(
        (
            eq.axis.R_basis.modes[np.max(np.abs(eq.axis.R_basis.modes), 1) > n + 1, :],
            [0, 0, 0],
        )
    )
    R_modes = np.flip(R_modes, 0)
    Z_modes = eq.axis.Z_basis.modes[np.max(np.abs(eq.axis.Z_basis.modes), 1) > n + 1, :]
    Z_modes = np.flip(Z_modes, 0)
    constraints = (
        FixAxisR(eq=eq, modes=R_modes, normalize=False),
        FixAxisZ(eq=eq, modes=Z_modes, normalize=False),
        AxisRSelfConsistency(eq=eq),
        AxisZSelfConsistency(eq=eq),
        FixModeR(eq=eq, modes=np.array([[1, 1, 1], [2, 2, 2]]), normalize=False),
        FixModeZ(eq=eq, modes=np.array([[1, 1, -1], [2, 2, -2]]), normalize=False),
        FixModeLambda(eq=eq, modes=np.array([[1, 1, -1], [2, 2, -2]]), normalize=False),
        FixSumModesR(
            eq=eq,
            modes=np.array([[3, 3, 3], [4, 4, 4]]),
            normalize=False,
            sum_weights=np.ones(2),
        ),
        FixSumModesZ(eq=eq, modes=np.array([[3, 3, -3], [4, 4, -4]]), normalize=False),
        FixPressure(eq=eq),
    )
    constraint = ObjectiveFunction(constraints)
    constraint.build()

    xp, A, b, Z, unfixed_idx, project, recover = factorize_linear_constraints(
        objective, constraint
    )

    x1 = objective.x(eq)
    x2 = recover(project(x1))

    atol = 2e-15
    np.testing.assert_allclose(x1, x2, atol=atol)
    np.testing.assert_allclose(A @ xp[unfixed_idx], b, atol=atol)
    np.testing.assert_allclose(A @ x1[unfixed_idx], b, atol=atol)
    np.testing.assert_allclose(A @ x2[unfixed_idx], b, atol=atol)
    np.testing.assert_allclose(A @ Z, 0, atol=atol)


@pytest.mark.unit
def test_correct_indexing_passed_modes_and_passed_target_axis():
    """Test Indexing when passing in specified axis modes, related to gh issue #380."""
    n = 1

    eq = desc.examples.get("W7-X")

    grid = LinearGrid(
        M=eq.M, N=eq.N, NFP=eq.NFP, rho=np.array([0.6, 0.8, 1.0]), sym=True
    )

    objective = ObjectiveFunction(
        (
            QuasisymmetryTwoTerm(eq=eq, weight=1e-2, helicity=(1, -eq.NFP), grid=grid),
            AspectRatio(eq=eq, target=8, weight=1e2),
        ),
    )
    objective.build()

    R_modes = np.vstack(
        (
            eq.axis.R_basis.modes[np.max(np.abs(eq.axis.R_basis.modes), 1) > n + 1, :],
            [0, 0, 0],
        )
    )
    R_modes = np.flip(R_modes, 0)
    idxs = []
    for mode in R_modes:
        idxs.append(eq.axis.R_basis.get_idx(*mode))
    target_R = eq.axis.R_n[idxs]

    Z_modes = eq.axis.Z_basis.modes[np.max(np.abs(eq.axis.Z_basis.modes), 1) > n + 1, :]
    Z_modes = np.flip(Z_modes, 0)
    idxs = []
    for mode in Z_modes:
        idxs.append(eq.axis.Z_basis.get_idx(*mode))
    target_Z = eq.axis.Z_n[idxs]

    constraints = (
        AxisRSelfConsistency(eq=eq),
        AxisZSelfConsistency(eq=eq),
        FixAxisR(eq=eq, modes=R_modes, normalize=False, target=target_R),
        FixAxisZ(eq=eq, modes=Z_modes, normalize=False, target=target_Z),
        FixModeR(
            eq=eq,
            modes=np.array([[1, 1, 1], [2, 2, 2]]),
            target=np.array(
                [
                    eq.R_lmn[eq.R_basis.get_idx(*(1, 1, 1))],
                    eq.R_lmn[eq.R_basis.get_idx(*(2, 2, 2))],
                ]
            ),
            normalize=False,
        ),
        FixModeZ(
            eq=eq,
            modes=np.array([[1, 1, -1], [2, 2, -2]]),
            target=np.array(
                [
                    eq.Z_lmn[eq.Z_basis.get_idx(*(1, 1, -1))],
                    eq.Z_lmn[eq.Z_basis.get_idx(*(2, 2, -2))],
                ]
            ),
            normalize=False,
        ),
        FixModeLambda(
            eq=eq,
            modes=np.array([[1, 1, -1], [2, 2, -2]]),
            target=np.array(
                [
                    eq.L_lmn[eq.L_basis.get_idx(*(1, 1, -1))],
                    eq.L_lmn[eq.L_basis.get_idx(*(2, 2, -2))],
                ]
            ),
            normalize=False,
        ),
        FixSumModesR(
            eq=eq,
            modes=np.array([[3, 3, 3], [4, 4, 4]]),
            target=np.array(
                [
                    eq.R_lmn[eq.R_basis.get_idx(*(3, 3, 3))]
                    + eq.R_lmn[eq.R_basis.get_idx(*(4, 4, 4))]
                ]
            ),
            normalize=False,
        ),
        FixSumModesZ(
            eq=eq,
            modes=np.array([[3, 3, -3], [4, 4, -4]]),
            target=np.array(
                [
                    eq.Z_lmn[eq.Z_basis.get_idx(*(3, 3, -3))]
                    + eq.Z_lmn[eq.Z_basis.get_idx(*(4, 4, -4))]
                ]
            ),
            normalize=False,
        ),
        FixPressure(eq=eq),
        FixSumModesLambda(
            eq=eq,
            modes=np.array([[3, 3, -3], [4, 4, -4]]),
            target=np.array(
                [
                    eq.L_lmn[eq.L_basis.get_idx(*(3, 3, -3))]
                    + eq.L_lmn[eq.L_basis.get_idx(*(4, 4, -4))]
                ]
            ),
            normalize=False,
        ),
    )
    constraint = ObjectiveFunction(constraints)
    constraint.build()

    xp, A, b, Z, unfixed_idx, project, recover = factorize_linear_constraints(
        objective, constraint
    )

    x1 = objective.x(eq)
    x2 = recover(project(x1))

    atol = 2e-15
    np.testing.assert_allclose(x1, x2, atol=atol)
    np.testing.assert_allclose(A @ xp[unfixed_idx], b, atol=atol)
    np.testing.assert_allclose(A @ x1[unfixed_idx], b, atol=atol)
    np.testing.assert_allclose(A @ x2[unfixed_idx], b, atol=atol)
    np.testing.assert_allclose(A @ Z, 0, atol=atol)


@pytest.mark.unit
def test_FixBoundary_with_single_weight():
    """Test Fixing boundary with only a single, passed weight."""
    eq = Equilibrium()
    w = 1.1
    FixZ = FixBoundaryZ(eq=eq, modes=np.array([[0, -1, 0]]), weight=w)
    FixZ.build()
    np.testing.assert_array_equal(FixZ.weight.size, 1)
    np.testing.assert_array_equal(FixZ.weight, w)
    FixR = FixBoundaryR(eq=eq, modes=np.array([[0, 1, 0]]), weight=w)
    FixR.build()
    np.testing.assert_array_equal(FixR.weight.size, 1)
    np.testing.assert_array_equal(FixR.weight, w)


@pytest.mark.unit
def test_FixBoundary_passed_target_no_passed_modes_error():
    """Test Fixing boundary with no passed-in modes."""
    eq = Equilibrium()
    FixZ = FixBoundaryZ(eq=eq, modes=True, target=np.array([0, 0]))
    with pytest.raises(ValueError):
        FixZ.build()
    FixZ = FixBoundaryZ(eq=eq, modes=False, target=np.array([0, 0]))
    with pytest.raises(ValueError):
        FixZ.build()
    FixR = FixBoundaryR(eq=eq, modes=True, target=np.array([0, 0]))
    with pytest.raises(ValueError):
        FixR.build()
    FixR = FixBoundaryR(eq=eq, modes=False, target=np.array([0, 0]))
    with pytest.raises(ValueError):
        FixR.build()


@pytest.mark.unit
def test_FixAxis_passed_target_no_passed_modes_error():
    """Test Fixing Axis with no passed-in modes."""
    eq = Equilibrium()
    FixZ = FixAxisZ(eq=eq, modes=True, target=np.array([0, 0]))
    with pytest.raises(ValueError):
        FixZ.build()
    FixZ = FixAxisZ(eq=eq, modes=False, target=np.array([0, 0]))
    with pytest.raises(ValueError):
        FixZ.build()
    FixR = FixAxisR(eq=eq, modes=True, target=np.array([0, 0]))
    with pytest.raises(ValueError):
        FixR.build()
    FixR = FixAxisR(eq=eq, modes=False, target=np.array([0, 0]))
    with pytest.raises(ValueError):
        FixR.build()


@pytest.mark.unit
def test_FixMode_passed_target_no_passed_modes_error():
    """Test Fixing Modes with no passed-in modes."""
    eq = Equilibrium()
    FixZ = FixModeZ(eq=eq, modes=True, target=np.array([0, 0]))
    with pytest.raises(ValueError):
        FixZ.build()
    FixR = FixModeR(eq=eq, modes=True, target=np.array([0, 0]))
    with pytest.raises(ValueError):
        FixR.build(eq)
    FixL = FixModeLambda(eq=eq, modes=True, target=np.array([0, 0]))
    with pytest.raises(ValueError):
        FixL.build(eq)


@pytest.mark.unit
def test_FixSumModes_passed_target_too_long():
    """Test Fixing Modes with more than a size-1 target."""
    # TODO: remove this test if FixSumModes is generalized
    # to accept multiple targets and sets of modes at a time
    eq = Equilibrium(L=3, M=4)
    with pytest.raises(ValueError):
        FixSumModesZ(
            eq, modes=np.array([[0, 0, 0], [1, 1, 1]]), target=np.array([[0, 1]])
        )
    with pytest.raises(ValueError):
        FixSumModesR(
            eq, modes=np.array([[0, 0, 0], [1, 1, 1]]), target=np.array([[0, 1]])
        )
    with pytest.raises(ValueError):
        FixSumModesLambda(
            eq, modes=np.array([[0, 0, 0], [1, 1, 1]]), target=np.array([[0, 1]])
        )


@pytest.mark.unit
def test_FixMode_False_or_None_modes():
    """Test Fixing Modes without specifying modes or All modes."""
    eq = Equilibrium(L=3, M=4)
    with pytest.raises(ValueError):
        FixModeR(eq, modes=False, target=np.array([[0, 1]]))
    with pytest.raises(ValueError):
        FixModeR(eq, modes=None, target=np.array([[0, 1]]))
    with pytest.raises(ValueError):
        FixModeZ(eq, modes=False, target=np.array([[0, 1]]))
    with pytest.raises(ValueError):
        FixModeZ(eq, modes=None, target=np.array([[0, 1]]))
    with pytest.raises(ValueError):
        FixModeLambda(eq, modes=False, target=np.array([[0, 1]]))
    with pytest.raises(ValueError):
        FixModeLambda(eq, modes=None, target=np.array([[0, 1]]))


@pytest.mark.unit
def test_FixSumModes_False_or_None_modes():
    """Test Fixing Sum Modes without specifying modes or All modes."""
    eq = Equilibrium(L=3, M=4)
    with pytest.raises(ValueError):
        FixSumModesZ(eq, modes=False, target=np.array([[0, 1]]))
    with pytest.raises(ValueError):
        FixSumModesZ(eq, modes=None, target=np.array([[0, 1]]))
    with pytest.raises(ValueError):
        FixSumModesR(eq, modes=False, target=np.array([[0, 1]]))
    with pytest.raises(ValueError):
        FixSumModesR(eq, modes=None, target=np.array([[0, 1]]))
    with pytest.raises(ValueError):
        FixSumModesLambda(eq, modes=False, target=np.array([[0, 1]]))
    with pytest.raises(ValueError):
        FixSumModesLambda(eq, modes=None, target=np.array([[0, 1]]))


def _is_any_instance(things, cls):
    return any([isinstance(t, cls) for t in things])


@pytest.mark.unit
def test_FixAxis_util_correct_objectives():
    """Test util for fix axis constraints."""
    eq = Equilibrium()
    cs = get_fixed_axis_constraints(eq)
    assert _is_any_instance(cs, FixAxisR)
    assert _is_any_instance(cs, FixAxisZ)
    assert _is_any_instance(cs, FixPsi)
    assert _is_any_instance(cs, FixPressure)
    assert _is_any_instance(cs, FixCurrent)

    eq = Equilibrium(electron_temperature=1, electron_density=1, iota=1)
    cs = get_fixed_axis_constraints(eq)
    assert _is_any_instance(cs, FixAxisR)
    assert _is_any_instance(cs, FixAxisZ)
    assert _is_any_instance(cs, FixPsi)
    assert _is_any_instance(cs, FixElectronDensity)
    assert _is_any_instance(cs, FixElectronTemperature)
    assert _is_any_instance(cs, FixIonTemperature)
    assert _is_any_instance(cs, FixAtomicNumber)
    assert _is_any_instance(cs, FixIota)


@pytest.mark.unit
def test_FixNAE_util_correct_objectives():
    """Test util for fix NAE constraints."""
    eq = Equilibrium()
    qsc = Qsc.from_paper("precise QA")
    cs = get_NAE_constraints(eq, qsc)
    assert _is_any_instance(cs, FixAxisR)
    assert _is_any_instance(cs, FixAxisZ)
    assert _is_any_instance(cs, FixPsi)
    assert _is_any_instance(cs, FixSumModesR)
    assert _is_any_instance(cs, FixSumModesZ)
    assert _is_any_instance(cs, FixPressure)
    assert _is_any_instance(cs, FixCurrent)

    eq = Equilibrium(electron_temperature=1, electron_density=1, iota=1)
    cs = get_NAE_constraints(eq, qsc)
    assert _is_any_instance(cs, FixAxisR)
    assert _is_any_instance(cs, FixAxisZ)
    assert _is_any_instance(cs, FixPsi)
    assert _is_any_instance(cs, FixSumModesR)
    assert _is_any_instance(cs, FixSumModesZ)
    assert _is_any_instance(cs, FixElectronDensity)
    assert _is_any_instance(cs, FixElectronTemperature)
    assert _is_any_instance(cs, FixIonTemperature)
    assert _is_any_instance(cs, FixAtomicNumber)
    assert _is_any_instance(cs, FixIota)


@pytest.mark.unit
def test_fix_omni_indices():
    """Test that omnigenity parameters are constrained properly.

    Test for GH issue #768.
    """
    NFP = 3
    field = OmnigenousField(
        L_B=1, M_B=5, L_x=2, M_x=3, N_x=4, NFP=NFP, helicity=(1, NFP)
    )

    # no indices
    constraint = FixOmniWell(field=field, indices=False)
    constraint.build()
    assert constraint._idx.size == 0
    constraint = FixOmniShift(field=field, indices=False)
    constraint.build()
    assert constraint._idx.size == 0

    # all indices
    constraint = FixOmniWell(field=field, indices=True)
    constraint.build()
    assert constraint._idx.size == field.B_lm.size
    constraint = FixOmniShift(field=field, indices=True)
    constraint.build()
    assert constraint._idx.size == field.x_lmn.size

    # specified indices
    indices = np.arange(3, 8)
    constraint = FixOmniWell(field=field, indices=indices)
    constraint.build()
    assert constraint._idx.size == indices.size
    constraint = FixOmniShift(field=field, indices=indices)
    constraint.build()
    assert constraint._idx.size == indices.size<|MERGE_RESOLUTION|>--- conflicted
+++ resolved
@@ -31,12 +31,9 @@
     FixModeLambda,
     FixModeR,
     FixModeZ,
-<<<<<<< HEAD
     FixOmniShift,
     FixOmniWell,
-=======
     FixParameter,
->>>>>>> f97dcea8
     FixPressure,
     FixPsi,
     FixSumModesLambda,
