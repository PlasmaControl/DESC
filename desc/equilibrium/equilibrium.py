--- conflicted
+++ resolved
@@ -991,7 +991,6 @@
                 calc1dr = calc1dz = False
 
         if calc0d and override_grid:
-<<<<<<< HEAD
             grid0d = QuadratureGrid(
                 self.L_grid,
                 self.M_grid,
@@ -999,14 +998,11 @@
                 self.NFP,
                 NFP_umbilic_factor=self.NFP_umbilic_factor,
             )
-=======
-            grid0d = QuadratureGrid(self.L_grid, self.M_grid, self.N_grid, self.NFP)
             data0d_seed = {
                 key: data[key]
                 for key in data
                 if data_index[p][key]["coordinates"] == ""
             }
->>>>>>> 71b0850e
             data0d = compute_fun(
                 self,
                 dep0d,
