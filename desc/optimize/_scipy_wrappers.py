--- conflicted
+++ resolved
@@ -41,13 +41,6 @@
         x_scale[j]. Improved convergence may be achieved by setting x_scale such that
         a step of a given size along any of the scaled variables has a similar effect
         on the cost function.
-<<<<<<< HEAD
-    verbose : int
-        * 0 : work silently.
-        * 1 : display a termination report.
-        * 2 : display progress during iterations
-=======
->>>>>>> 058855cc
     stoptol : dict
         Dictionary of stopping tolerances, with keys {"xtol", "ftol", "gtol",
         "maxiter", "max_nfev", "max_njev", "max_ngev", "max_nhev"}
@@ -204,11 +197,7 @@
         logging.info("Warning: " + result["message"])
         logging.info("         Current function value: {:.3e}".format(result["fun"]))
         logging.info("         Total delta_x: {:.3e}".format(np.linalg.norm(x0 - result["x"])))
-<<<<<<< HEAD
-        prilogging.infont("         Iterations: {:d}".format(result["nit"]))
-=======
         logging.info("         Iterations: {:d}".format(result["nit"]))
->>>>>>> 058855cc
         logging.info("         Function evaluations: {:d}".format(result["nfev"]))
         logging.info("         Gradient evaluations: {:d}".format(result["ngev"]))
         logging.info("         Hessian evaluations: {:d}".format(result["nhev"]))
@@ -239,13 +228,6 @@
         a step of a given size along any of the scaled variables has a similar effect
         on the cost function. If set to ‘jac’, the scale is iteratively updated using
         the inverse norms of the columns of the Jacobian matrix.
-<<<<<<< HEAD
-    verbose : int
-        * 0 : work silently.
-        * 1 : display a termination report.
-        * 2 : display progress during iterations
-=======
->>>>>>> 058855cc
     stoptol : dict
         Dictionary of stopping tolerances, with keys {"xtol", "ftol", "gtol",
         "maxiter", "max_nfev", "max_njev", "max_ngev", "max_nhev"}
