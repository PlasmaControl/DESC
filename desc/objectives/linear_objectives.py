"""Classes for linear optimization constraints.

Linear objective functions must be of the form `A*x-b`, where:
    - `A` is a constant matrix that can be pre-computed
    - `x` is an array of a single parameter
    - `b` is the desired vector set by `objective.target`
"""

import warnings
from abc import ABC

import numpy as np
from termcolor import colored

from desc.backend import jnp
from desc.basis import zernike_radial, zernike_radial_coeffs
from desc.utils import errorif, setdefault

from .normalization import compute_scaling_factors
from .objective_funs import _Objective


class _FixedObjective(_Objective):
    _fixed = True
    _linear = True
    _scalar = False

    def update_target(self, eq):
        """Update target values using an Equilibrium.

        Parameters
        ----------
        eq : Equilibrium
            Equilibrium that will be optimized to satisfy the Objective.

        """
        self.target = np.atleast_1d(getattr(eq, self._target_arg, self.target))
        self._target_from_user = self.target  # in case the Objective is re-built
        if self._use_jit:
            self.jit()

    def _parse_target_from_user(
        self, target_from_user, default_target, default_bounds, idx
    ):
        if target_from_user is None:
            target = default_target
            bounds = default_bounds
        elif isinstance(target_from_user, tuple) and (
            len(target_from_user) == 2
        ):  # treat as bounds
            target = None
            bounds = (
                np.broadcast_to(target_from_user[0], self._dim_f).copy()[idx],
                np.broadcast_to(target_from_user[1], self._dim_f).copy()[idx],
            )
        else:
            target = np.broadcast_to(target_from_user, self._dim_f).copy()[idx]
            bounds = None
        return target, bounds


# TODO: make this work with above, but for multiple target args?
class FixParameter(_FixedObjective):
    """Fix specific degrees of freedom associated with a given Optimizable object.

    Parameters
    ----------
    thing : Optimizable
        Object whose degrees of freedom are being fixed.
    params : str or list of str
        Names of parameters to fix. Defaults to all parameters.
    index : array-like or list of array-like
        Indices to fix for each parameter in params. Use True to fix all indices.
    target : dict of {float, ndarray}, optional
        Target value(s) of the objective. Only used if bounds is None.
        Should have the same tree structure as thing.params. Defaults to things.params.
    bounds : tuple of dict {float, ndarray}, optional
        Lower and upper bounds on the objective. Overrides target.
        Should have the same tree structure as thing.params.
    weight : dict of {float, ndarray}, optional
        Weighting to apply to the Objective, relative to other Objectives.
        Should be a scalar or have the same tree structure as thing.params.
    normalize : bool, optional
        Whether to compute the error in physical units or non-dimensionalize.
        Has no effect for this objective.
    normalize_target : bool, optional
        Whether target and bounds should be normalized before comparing to computed
        values. If `normalize` is `True` and the target is in physical units,
        this should also be set to True. Has no effect for this objective.
    name : str, optional
        Name of the objective function.

    """

    _scalar = False
    _linear = True
    _fixed = True
    _units = "(~)"
    _print_value_fmt = "Fixed parameter error: {:10.3e} "

    def __init__(
        self,
        thing,
        params=None,
        indices=True,
        target=None,
        bounds=None,
        weight=1,
        normalize=False,
        normalize_target=False,
        name="Fixed parameter",
    ):
        self._target_from_user = target
        self._params = params
        self._indices = indices
        super().__init__(
            things=thing,
            target=target,
            bounds=bounds,
            weight=weight,
            normalize=normalize,
            normalize_target=normalize_target,
            name=name,
        )

    def build(self, use_jit=False, verbose=1):
        """Build constant arrays.

        Parameters
        ----------
        use_jit : bool, optional
            Whether to just-in-time compile the objective and derivatives.
        verbose : int, optional
            Level of output.

        """
        thing = self.things[0]
        params = setdefault(self._params, thing.optimizable_params)

        if not isinstance(params, (list, tuple)):
            params = [params]
        for par in params:
            errorif(
                par not in thing.optimizable_params,
                ValueError,
                f"parameter {par} not found in optimizable_parameters: "
                + f"{thing.optimizable_params}",
            )
        self._params = params

        # replace indices=True with actual indices
        if isinstance(self._indices, bool) and self._indices:
            self._indices = [np.arange(thing.dimensions[par]) for par in self._params]
        # make sure its iterable if only a scalar was passed in
        if not isinstance(self._indices, (list, tuple)):
            self._indices = [self._indices]
        # replace idx=True with array of all indices, throwing an error if the length
        # of indices is different from number of params
        indices = {}
        errorif(
            len(self._params) != len(self._indices),
            ValueError,
            f"not enough indices ({len(self._indices)}) "
            + f"for params ({len(self._params)})",
        )
        for idx, par in zip(self._indices, self._params):
            if isinstance(idx, bool) and idx:
                idx = np.arange(thing.dimensions[par])
            indices[par] = np.atleast_1d(idx)
        self._indices = indices
        self._dim_f = sum(t.size for t in self._indices.values())

        default_target = {
            par: thing.params_dict[par][self._indices[par]] for par in params
        }
        default_bounds = None
        target, bounds = self._parse_target_from_user(
            self._target_from_user, default_target, default_bounds, indices
        )
        if target:
            self.target = jnp.concatenate([target[par] for par in params])
            self.bounds = None
        else:
            self.target = None
            self.bounds = (
                jnp.concatenate([bounds[0][par] for par in params]),
                jnp.concatenate([bounds[1][par] for par in params]),
            )
        super().build(use_jit=use_jit, verbose=verbose)

    def compute(self, params, constants=None):
        """Compute fixed degree of freedom errors.

        Parameters
        ----------
        params : dict
            Dictionary of equilibrium degrees of freedom, eg Equilibrium.params_dict
        constants : dict
            Dictionary of constant data, eg transforms, profiles etc. Defaults to
            self.constants

        Returns
        -------
        f : ndarray
            Fixed degree of freedom errors.

        """
        return jnp.concatenate(
            [params[par][self._indices[par]] for par in self._params]
        )


class BoundaryRSelfConsistency(_Objective):
    """Ensure that the boundary and interior surfaces are self-consistent.

    Note: this constraint is automatically applied when needed, and does not need to be
    included by the user.

    Parameters
    ----------
    eq : Equilibrium
        Equilibrium that will be optimized to satisfy the Objective.
    surface_label : float, optional
        Surface to enforce boundary conditions on. Defaults to Equilibrium.surface.rho
    name : str, optional
        Name of the objective function.

    """

    _scalar = False
    _linear = True
    _fixed = False
    _units = "(m)"
    _print_value_fmt = "R boundary self consistency error: {:10.3e} "

    def __init__(
        self,
        eq,
        surface_label=None,
        name="self_consistency R",
    ):
        self._surface_label = surface_label
        super().__init__(
            things=eq,
            target=0,
            bounds=None,
            weight=1,
            normalize=False,
            normalize_target=False,
            name=name,
        )

    def build(self, use_jit=False, verbose=1):
        """Build constant arrays.

        Parameters
        ----------
        use_jit : bool, optional
            Whether to just-in-time compile the objective and derivatives.
        verbose : int, optional
            Level of output.

        """
        eq = self.things[0]
        modes = eq.surface.R_basis.modes
        self._dim_f = eq.surface.R_basis.num_modes
        self._A = np.zeros((self._dim_f, eq.R_basis.num_modes))
<<<<<<< HEAD

        for i, (l, m, n) in enumerate(eq.R_basis.modes):
            j = np.argwhere((modes[:, 1:] == [m, n]).all(axis=1))
            surf = (
                eq.surface.rho if self._surface_label is None else self._surface_label
            )
            self._A[j, i] = zernike_radial(surf, l, m)

=======
        Js = []
        surf = eq.surface.rho if self._surface_label is None else self._surface_label
        for i, (l, m, n) in enumerate(eq.R_basis.modes):
            if eq.bdry_mode == "lcfs":
                j = np.argwhere((modes[:, 1:] == [m, n]).all(axis=1))
                Js.append(j.flatten())
            else:
                raise NotImplementedError(
                    "bdry_mode is not lcfs, yell at Dario to finish poincare stuff"
                )
        Js = np.array(Js)
        # Broadcasting at once is faster. We need to use np.arange to avoid
        # setting the value to the whole row.
        self._A[Js[:, 0], np.arange(eq.R_basis.num_modes)] = zernike_radial(
            surf, eq.R_basis.modes[:, 0], eq.R_basis.modes[:, 1]
        )
>>>>>>> baafa601
        super().build(use_jit=use_jit, verbose=verbose)

    def compute(self, params, constants=None):
        """Compute boundary R self-consistency errors.

        IE, the mismatch between the Fourier-Zernike basis evaluated at rho=1 and the
        double Fourier series defining the equilibrium LCFS

        Parameters
        ----------
        params : dict
            Dictionary of equilibrium degrees of freedom, eg Equilibrium.params_dict
        constants : dict
            Dictionary of constant data, eg transforms, profiles etc. Defaults to
            self.constants

        Returns
        -------
        f : ndarray
            boundary R self-consistency errors.

        """
        return jnp.dot(self._A, params["R_lmn"]) - params["Rb_lmn"]


class BoundaryZSelfConsistency(_Objective):
    """Ensure that the boundary and interior surfaces are self consistent.

    Note: this constraint is automatically applied when needed, and does not need to be
    included by the user.

    Parameters
    ----------
    eq : Equilibrium
        Equilibrium that will be optimized to satisfy the Objective.
    surface_label : float, optional
        Surface to enforce boundary conditions on. Defaults to Equilibrium.surface.rho
    name : str, optional
        Name of the objective function.

    """

    _scalar = False
    _linear = True
    _fixed = False
    _units = "(m)"
    _print_value_fmt = "Z boundary self consistency error: {:10.3e} "

    def __init__(
        self,
        eq,
        surface_label=None,
        name="self_consistency Z",
    ):
        self._surface_label = surface_label
        super().__init__(
            things=eq,
            target=0,
            bounds=None,
            weight=1,
            normalize=False,
            normalize_target=False,
            name=name,
        )

    def build(self, use_jit=False, verbose=1):
        """Build constant arrays.

        Parameters
        ----------
        eq : Equilibrium, optional
            Equilibrium that will be optimized to satisfy the Objective.
        use_jit : bool, optional
            Whether to just-in-time compile the objective and derivatives.
        verbose : int, optional
            Level of output.

        """
        eq = self.things[0]
        modes = eq.surface.Z_basis.modes
        self._dim_f = eq.surface.Z_basis.num_modes
        self._A = np.zeros((self._dim_f, eq.Z_basis.num_modes))
<<<<<<< HEAD

        for i, (l, m, n) in enumerate(eq.Z_basis.modes):
            j = np.argwhere((modes[:, 1:] == [m, n]).all(axis=1))
            surf = (
                eq.surface.rho if self._surface_label is None else self._surface_label
            )
            self._A[j, i] = zernike_radial(surf, l, m)

=======
        Js = []
        surf = eq.surface.rho if self._surface_label is None else self._surface_label
        for i, (l, m, n) in enumerate(eq.Z_basis.modes):
            if eq.bdry_mode == "lcfs":
                j = np.argwhere((modes[:, 1:] == [m, n]).all(axis=1))
                Js.append(j.flatten())
            else:
                raise NotImplementedError(
                    "bdry_mode is not lcfs, yell at Dario to finish poincare stuff"
                )
        Js = np.array(Js)
        # Broadcasting at once is faster. We need to use np.arange to avoid
        # setting the value to the whole row.
        self._A[Js[:, 0], np.arange(eq.Z_basis.num_modes)] = zernike_radial(
            surf, eq.Z_basis.modes[:, 0], eq.Z_basis.modes[:, 1]
        )
>>>>>>> baafa601
        super().build(use_jit=use_jit, verbose=verbose)

    def compute(self, params, constants=None):
        """Compute boundary Z self-consistency errors.

        IE, the mismatch between the Fourier-Zernike basis evaluated at rho=1 and the
        double Fourier series defining the equilibrium LCFS

        Parameters
        ----------
        params : dict
            Dictionary of equilibrium degrees of freedom, eg Equilibrium.params_dict
        constants : dict
            Dictionary of constant data, eg transforms, profiles etc. Defaults to
            self.constants

        Returns
        -------
        f : ndarray
            boundary Z self-consistency errors.

        """
        return jnp.dot(self._A, params["Z_lmn"]) - params["Zb_lmn"]


class SectionRSelfConsistency(_Objective):
    """Ensure that the boundary and interior surfaces are self-consistent.

    Note: this constraint is automatically applied when needed, and does not need to be
    included by the user.

    Parameters
    ----------
    eq : Equilibrium
        Equilibrium that will be optimized to satisfy the Objective.
    surface_label : float, optional
        Surface to enforce boundary conditions on. Defaults to Equilibrium.surface.rho
    name : str, optional
        Name of the objective function.

    """

    _scalar = False
    _linear = True
    _fixed = False
    _units = "(m)"
    _print_value_fmt = "R cross-section self consistency error: {:10.3e} "

    def __init__(
        self,
        eq,
        name="self_consistency section R",
    ):
        super().__init__(
            things=eq,
            target=0,
            bounds=None,
            weight=1,
            normalize=False,
            normalize_target=False,
            name=name,
        )

    def build(self, use_jit=False, verbose=1):
        """Build constant arrays.

        Parameters
        ----------
        use_jit : bool, optional
            Whether to just-in-time compile the objective and derivatives.
        verbose : int, optional
            Level of output.

        """
        eq = self.things[0]
        modes = eq.xsection.R_basis.modes
        self._dim_f = eq.xsection.R_basis.num_modes
        self._A = np.zeros((self._dim_f, eq.R_basis.num_modes))

        if eq.xsection.zeta == 0:
            for i, (l, m, n) in enumerate(modes):
                j = np.argwhere(
                    np.logical_and(
                        (eq.R_basis.modes[:, :-1] == [l, m]).all(axis=1),
                        eq.R_basis.modes[:, 2] >= 0,
                    )
                )
                self._A[i, j] = 1
        elif eq.xsection.zeta == np.pi:
            for i, (l, m, n) in enumerate(modes):
                j1 = np.argwhere(
                    np.logical_and(
                        np.logical_and(
                            (eq.R_basis.modes[:, :-1] == [l, m]).all(axis=1),
                            eq.R_basis.modes[:, 2] % 2 == 1,
                        ),
                        eq.R_basis.modes[:, 2] >= 0,
                    )
                )
                j2 = np.argwhere(
                    np.logical_and(
                        np.logical_and(
                            (eq.R_basis.modes[:, :-1] == [l, m]).all(axis=1),
                            eq.R_basis.modes[:, 2] % 2 == 0,
                        ),
                        eq.R_basis.modes[:, 2] >= 0,
                    )
                )
                self._A[i, j1] = -1
                self._A[i, j2] = 1
        else:
            raise ValueError(
                f"Zeta value must be 0 or pi. The given value is {eq.xsection.zeta}"
            )

        super().build(use_jit=use_jit, verbose=verbose)

    def compute(self, params, constants=None):
        """Compute boundary R self-consistency errors.

        IE, the mismatch between the Fourier-Zernike basis evaluated at rho=1 and the
        double Fourier series defining the equilibrium LCFS

        Parameters
        ----------
        params : dict
            Dictionary of equilibrium degrees of freedom, eg Equilibrium.params_dict
        constants : dict
            Dictionary of constant data, eg transforms, profiles etc. Defaults to
            self.constants

        Returns
        -------
        f : ndarray
            boundary R self-consistency errors.

        """
        return jnp.dot(self._A, params["R_lmn"]) - params["Rp_lmn"]


class SectionZSelfConsistency(_Objective):
    """Keeps the coefficients same as the given cross-section values at cross-section.

    Note: this constraint is automatically applied when needed, and does not need to be
    included by the user.

    Parameters
    ----------
    eq : Equilibrium
        Equilibrium that will be optimized to satisfy the Objective.
    surface_label : float, optional
        Surface to enforce boundary conditions on. Defaults to Equilibrium.surface.rho
    name : str, optional
        Name of the objective function.

    """

    _scalar = False
    _linear = True
    _fixed = False
    _units = "(m)"
    _print_value_fmt = "Z cross-section self consistency error: {:10.3e} "

    def __init__(
        self,
        eq,
        name="self_consistency section Z",
    ):
        super().__init__(
            things=eq,
            target=0,
            bounds=None,
            weight=1,
            normalize=False,
            normalize_target=False,
            name=name,
        )

    def build(self, use_jit=False, verbose=1):
        """Build constant arrays.

        Parameters
        ----------
        eq : Equilibrium, optional
            Equilibrium that will be optimized to satisfy the Objective.
        use_jit : bool, optional
            Whether to just-in-time compile the objective and derivatives.
        verbose : int, optional
            Level of output.

        """
        eq = self.things[0]
        modes = eq.xsection.Z_basis.modes
        self._dim_f = eq.xsection.Z_basis.num_modes
        self._A = np.zeros((self._dim_f, eq.Z_basis.num_modes))

        if eq.xsection.zeta == 0:
            for i, (l, m, n) in enumerate(modes):
                j = np.argwhere(
                    np.logical_and(
                        (eq.Z_basis.modes[:, :-1] == [l, m]).all(axis=1),
                        eq.Z_basis.modes[:, 2] >= 0,
                    )
                )
                self._A[i, j] = 1
        elif eq.xsection.zeta == np.pi:
            for i, (l, m, n) in enumerate(modes):
                j1 = np.argwhere(
                    np.logical_and(
                        np.logical_and(
                            (eq.Z_basis.modes[:, :-1] == [l, m]).all(axis=1),
                            eq.Z_basis.modes[:, 2] % 2 == 1,
                        ),
                        eq.Z_basis.modes[:, 2] >= 0,
                    )
                )
                j2 = np.argwhere(
                    np.logical_and(
                        np.logical_and(
                            (eq.Z_basis.modes[:, :-1] == [l, m]).all(axis=1),
                            eq.Z_basis.modes[:, 2] % 2 == 0,
                        ),
                        eq.Z_basis.modes[:, 2] >= 0,
                    )
                )
                self._A[i, j1] = -1
                self._A[i, j2] = 1
        else:
            raise ValueError(
                f"Zeta value must be 0 or pi. The given value is {eq.xsection.zeta}"
            )

        super().build(use_jit=use_jit, verbose=verbose)

    def compute(self, params, constants=None):
        """Compute deviation from desired boundary."""
        return jnp.dot(self._A, params["Z_lmn"]) - params["Zp_lmn"]


class SectionLambdaSelfConsistency(_Objective):
    """Enforces lambda values at cross-section.

    Parameters
    ----------
    eq : Equilibrium, optional
        Equilibrium that will be optimized to satisfy the Objective.
    target : float, ndarray, optional
        Value to fix lambda to at rho=0 and (theta=0,zeta=0)
    bounds : tuple of {float, ndarray}, optional
        Lower and upper bounds on the objective. Overrides target.
        Both bounds must be broadcastable to to Objective.dim_f
    weight : float, ndarray, optional
        Weighting to apply to the Objective, relative to other Objectives.
        len(weight) must be equal to Objective.dim_f
    name : str
        Name of the objective function.
    """

    _scalar = False
    _linear = True
    _fixed = False
    _units = "(dimensionless)"
    _print_value_fmt = "Lambda section self consistency error: {:10.3e}"

    def __init__(
        self,
        eq,
        surface_label=None,
        name="self_consistency section Lambda",
    ):
        self._surface_label = surface_label
        super().__init__(
            things=eq,
            target=0,
            bounds=None,
            weight=1,
            normalize=False,
            normalize_target=False,
            name=name,
        )

    def build(self, eq=None, use_jit=False, verbose=1):
        """Build constant arrays.

        Parameters
        ----------
        eq : Equilibrium, optional
            Equilibrium that will be optimized to satisfy the Objective.
        use_jit : bool, optional
            Whether to just-in-time compile the objective and derivatives.
        verbose : int, optional
            Level of output.
        """
        eq = eq or self.things[0]
        L_modes = eq.L_basis.modes
        dim_L = eq.L_basis.num_modes

        Lp_modes = eq.Lp_basis.modes
        self._dim_f = eq.Lp_basis.num_modes
        self._A = np.zeros((self._dim_f, dim_L))

        if eq.xsection.zeta == 0:
            for i, (l, m, n) in enumerate(Lp_modes):
                j = np.argwhere(
                    np.logical_and(
                        (L_modes[:, :-1] == [l, m]).all(axis=1),
                        L_modes[:, 2] >= 0,
                    )
                )
                self._A[i, j] = 1
        elif eq.xsection.zeta == np.pi:
            for i, (l, m, n) in enumerate(Lp_modes):
                j1 = np.argwhere(
                    np.logical_and(
                        np.logical_and(
                            (L_modes[:, :-1] == [l, m]).all(axis=1),
                            L_modes[:, 2] % 2 == 1,
                        ),
                        L_modes[:, 2] >= 0,
                    )
                )
                j2 = np.argwhere(
                    np.logical_and(
                        np.logical_and(
                            (L_modes[:, :-1] == [l, m]).all(axis=1),
                            L_modes[:, 2] % 2 == 0,
                        ),
                        L_modes[:, 2] >= 0,
                    )
                )
                self._A[i, j1] = -1
                self._A[i, j2] = 1
        else:
            raise ValueError(
                "Unvalid zeta value! Only 0 or pi is supported! zeta ="
                + f"{eq.xsection.zeta} is given!"
            )

        if self.target is not None:
            self._dim_f = self._A.shape[0]

        super().build(use_jit=use_jit, verbose=verbose)

    def compute(self, params, constants=None):
        """Compute deviation from desired boundary."""
        return jnp.dot(self._A, params["L_lmn"]) - params["Lp_lmn"]


class AxisRSelfConsistency(_Objective):
    """Ensure consistency between Zernike and Fourier coefficients on axis.

    Note: this constraint is automatically applied when needed, and does not need to be
    included by the user.

    Parameters
    ----------
    eq : Equilibrium
        Equilibrium that will be optimized to satisfy the Objective.
    name : str, optional
        Name of the objective function.

    """

    _scalar = False
    _linear = True
    _fixed = False
    _print_value_fmt = "R axis self consistency error: {:10.3e} (m)"

    def __init__(
        self,
        eq,
        name="axis R self consistency",
    ):
        super().__init__(
            things=eq,
            target=0,
            weight=1,
            name=name,
            normalize=False,
            normalize_target=False,
        )

    def build(self, use_jit=False, verbose=1):
        """Build constant arrays.

        Parameters
        ----------
        use_jit : bool, optional
            Whether to just-in-time compile the objective and derivatives.
        verbose : int, optional
            Level of output.

        """
        eq = self.things[0]
        ns = eq.axis.R_basis.modes[:, 2]
        self._dim_f = ns.size
        self._A = np.zeros((self._dim_f, eq.R_basis.num_modes))

        for i, (l, m, n) in enumerate(eq.R_basis.modes):
            if m != 0:
                continue
            if (l // 2) % 2 == 0:
                j = np.argwhere(n == ns)
                self._A[j, i] = 1
            else:
                j = np.argwhere(n == ns)
                self._A[j, i] = -1

        super().build(use_jit=use_jit, verbose=verbose)

    def compute(self, params, constants=None):
        """Compute axis R self-consistency errors.

        IE, the mismatch between the Fourier-Zernike basis evaluated at rho=0 and the
        Fourier series defining the equilibrium axis position

        Parameters
        ----------
        params : dict
            Dictionary of equilibrium degrees of freedom, eg Equilibrium.params_dict
        constants : dict
            Dictionary of constant data, eg transforms, profiles etc. Defaults to
            self.constants

        Returns
        -------
        f : ndarray
            axis R self-consistency errors.

        """
        f = jnp.dot(self._A, params["R_lmn"]) - params["Ra_n"]
        return f


class AxisZSelfConsistency(_Objective):
    """Ensure consistency between Zernike and Fourier coefficients on axis.

    Note: this constraint is automatically applied when needed, and does not need to be
    included by the user.

    Parameters
    ----------
    eq : Equilibrium
        Equilibrium that will be optimized to satisfy the Objective.
    name : str, optional
        Name of the objective function.

    """

    _scalar = False
    _linear = True
    _fixed = False
    _print_value_fmt = "Z axis self consistency error: {:10.3e} (m)"

    def __init__(
        self,
        eq,
        name="axis Z self consistency",
    ):
        super().__init__(
            things=eq,
            target=0,
            weight=1,
            name=name,
            normalize=False,
            normalize_target=False,
        )

    def build(self, use_jit=False, verbose=1):
        """Build constant arrays.

        Parameters
        ----------
        use_jit : bool, optional
            Whether to just-in-time compile the objective and derivatives.
        verbose : int, optional
            Level of output.

        """
        eq = self.things[0]
        ns = eq.axis.Z_basis.modes[:, 2]
        self._dim_f = ns.size
        self._A = np.zeros((self._dim_f, eq.Z_basis.num_modes))

        for i, (l, m, n) in enumerate(eq.Z_basis.modes):
            if m != 0:
                continue
            if (l // 2) % 2 == 0:
                j = np.argwhere(n == ns)
                self._A[j, i] = 1
            else:
                j = np.argwhere(n == ns)
                self._A[j, i] = -1

        super().build(use_jit=use_jit, verbose=verbose)

    def compute(self, params, constants=None):
        """Compute axis Z self-consistency errors.

        IE, the mismatch between the Fourier-Zernike basis evaluated at rho=0 and the
        Fourier series defining the equilibrium axis position

        Parameters
        ----------
        params : dict
            Dictionary of equilibrium degrees of freedom, eg Equilibrium.params_dict
        constants : dict
            Dictionary of constant data, eg transforms, profiles etc. Defaults to
            self.constants

        Returns
        -------
        f : ndarray
            axis Z self-consistency errors.

        """
        f = jnp.dot(self._A, params["Z_lmn"]) - params["Za_n"]
        return f


class FixBoundaryR(_FixedObjective):
    """Boundary condition on the R boundary parameters.

    Parameters
    ----------
    eq : Equilibrium
        Equilibrium that will be optimized to satisfy the Objective.
    target : {float, ndarray}, optional
        Target value(s) of the objective. Only used if bounds is None.
        Must be broadcastable to Objective.dim_f.
    bounds : tuple of {float, ndarray}, optional
        Lower and upper bounds on the objective. Overrides target.
        Both bounds must be broadcastable to to Objective.dim_f
    weight : {float, ndarray}, optional
        Weighting to apply to the Objective, relative to other Objectives.
        Must be broadcastable to to Objective.dim_f
    normalize : bool, optional
        Whether to compute the error in physical units or non-dimensionalize.
    normalize_target : bool, optional
        Whether target and bounds should be normalized before comparing to computed
        values. If `normalize` is `True` and the target is in physical units,
        this should also be set to True.
    modes : ndarray, optional
        Basis modes numbers [l,m,n] of boundary modes to fix.
        len(target) = len(weight) = len(modes).
        If True/False uses all/none of the profile modes.
    surface_label : float, optional
        Surface to enforce boundary conditions on. Defaults to Equilibrium.surface.rho
    name : str, optional
        Name of the objective function.


    Notes
    -----
    If specifying particular modes to fix, the rows of the resulting constraint `A`
    matrix and `target` vector will be re-sorted according to the ordering of
    `basis.modes` which may be different from the order that was passed in.
    """

    _target_arg = "Rb_lmn"
    _units = "(m)"
    _print_value_fmt = "R boundary error: {:10.3e} "

    def __init__(
        self,
        eq,
        target=None,
        bounds=None,
        weight=1,
        normalize=True,
        normalize_target=True,
        modes=True,
        surface_label=None,
        name="lcfs R",
    ):
        self._modes = modes
        self._target_from_user = setdefault(bounds, target)
        self._surface_label = surface_label
        super().__init__(
            things=eq,
            target=target,
            bounds=bounds,
            weight=weight,
            normalize=normalize,
            normalize_target=normalize_target,
            name=name,
        )

    def build(self, use_jit=False, verbose=1):
        """Build constant arrays.

        Parameters
        ----------
        use_jit : bool, optional
            Whether to just-in-time compile the objective and derivatives.
        verbose : int, optional
            Level of output.

        """
        eq = self.things[0]
        if self._modes is False or self._modes is None:  # no modes
            modes = np.array([[]], dtype=int)
            idx = np.array([], dtype=int)
            modes_idx = idx
        elif self._modes is True:  # all modes
            modes = eq.surface.R_basis.modes
            idx = np.arange(eq.surface.R_basis.num_modes)
            modes_idx = idx
        else:  # specified modes
            modes = np.atleast_2d(self._modes)
            dtype = {
                "names": ["f{}".format(i) for i in range(3)],
                "formats": 3 * [modes.dtype],
            }
            _, idx, modes_idx = np.intersect1d(
                eq.surface.R_basis.modes.astype(modes.dtype).view(dtype),
                modes.view(dtype),
                return_indices=True,
            )
            # rearrange modes to match order of eq.surface.R_basis.modes
            # and eq.surface.R_lmn,
            # necessary so that the A matrix rows match up with the target b
            modes = np.atleast_2d(eq.surface.R_basis.modes[idx, :])

            if idx.size < modes.shape[0]:
                warnings.warn(
                    colored(
                        "Some of the given modes are not in the surface, "
                        + "these modes will not be fixed.",
                        "yellow",
                    )
                )

        self._dim_f = idx.size
        # Rb_lmn -> Rb optimization space
        self._A = np.eye(eq.surface.R_basis.num_modes)[idx, :]

        self.target, self.bounds = self._parse_target_from_user(
            self._target_from_user, eq.surface.R_lmn[idx], None, modes_idx
        )

        if self._normalize:
            scales = compute_scaling_factors(eq)
            self._normalization = scales["a"]

        super().build(use_jit=use_jit, verbose=verbose)

    def compute(self, params, constants=None):
        """Compute boundary R errors.

        Parameters
        ----------
        params : dict
            Dictionary of equilibrium degrees of freedom, eg Equilibrium.params_dict
        constants : dict
            Dictionary of constant data, eg transforms, profiles etc. Defaults to
            self.constants

        Returns
        -------
        f : ndarray
            boundary R errors.

        """
        return jnp.dot(self._A, params["Rb_lmn"])


class FixBoundaryZ(_FixedObjective):
    """Boundary condition on the Z boundary parameters.

    Parameters
    ----------
    eq : Equilibrium
        Equilibrium that will be optimized to satisfy the Objective.
    target : {float, ndarray}, optional
        Target value(s) of the objective. Only used if bounds is None.
        Must be broadcastable to Objective.dim_f.
    bounds : tuple of {float, ndarray}, optional
        Lower and upper bounds on the objective. Overrides target.
        Both bounds must be broadcastable to to Objective.dim_f
    weight : {float, ndarray}, optional
        Weighting to apply to the Objective, relative to other Objectives.
        Must be broadcastable to to Objective.dim_f
    normalize : bool, optional
        Whether to compute the error in physical units or non-dimensionalize.
    normalize_target : bool, optional
        Whether target and bounds should be normalized before comparing to computed
        values. If `normalize` is `True` and the target is in physical units,
        this should also be set to True.
    modes : ndarray, optional
        Basis modes numbers [l,m,n] of boundary modes to fix.
        len(target) = len(weight) = len(modes).
        If True/False uses all/none of the surface modes.
    surface_label : float, optional
        Surface to enforce boundary conditions on. Defaults to Equilibrium.surface.rho
    name : str, optional
        Name of the objective function.


    Notes
    -----
    If specifying particular modes to fix, the rows of the resulting constraint `A`
    matrix and `target` vector will be re-sorted according to the ordering of
    `basis.modes` which may be different from the order that was passed in.
    """

    _target_arg = "Zb_lmn"
    _units = "(m)"
    _print_value_fmt = "Z boundary error: {:10.3e} "

    def __init__(
        self,
        eq,
        target=None,
        bounds=None,
        weight=1,
        normalize=True,
        normalize_target=True,
        modes=True,
        surface_label=None,
        name="lcfs Z",
    ):
        self._modes = modes
        self._target_from_user = setdefault(bounds, target)
        self._surface_label = surface_label
        super().__init__(
            things=eq,
            target=target,
            bounds=bounds,
            weight=weight,
            normalize=normalize,
            normalize_target=normalize_target,
            name=name,
        )

    def build(self, use_jit=False, verbose=1):
        """Build constant arrays.

        Parameters
        ----------
        use_jit : bool, optional
            Whether to just-in-time compile the objective and derivatives.
        verbose : int, optional
            Level of output.

        """
        eq = self.things[0]
        if self._modes is False or self._modes is None:  # no modes
            modes = np.array([[]], dtype=int)
            idx = np.array([], dtype=int)
            modes_idx = idx
        elif self._modes is True:  # all modes
            modes = eq.surface.Z_basis.modes
            idx = np.arange(eq.surface.Z_basis.num_modes)
            modes_idx = idx
        else:  # specified modes
            modes = np.atleast_2d(self._modes)
            dtype = {
                "names": ["f{}".format(i) for i in range(3)],
                "formats": 3 * [modes.dtype],
            }
            _, idx, modes_idx = np.intersect1d(
                eq.surface.Z_basis.modes.astype(modes.dtype).view(dtype),
                modes.view(dtype),
                return_indices=True,
            )
            # rearrange modes to match order of eq.surface.Z_basis.modes
            # and eq.surface.Z_lmn,
            # necessary so that the A matrix rows match up with the target b
            modes = np.atleast_2d(eq.surface.Z_basis.modes[idx, :])

            if idx.size < modes.shape[0]:
                warnings.warn(
                    colored(
                        "Some of the given modes are not in the surface, "
                        + "these modes will not be fixed.",
                        "yellow",
                    )
                )

        self._dim_f = idx.size
        # Zb_lmn -> Zb optimization space
        self._A = np.eye(eq.surface.Z_basis.num_modes)[idx, :]

        self.target, self.bounds = self._parse_target_from_user(
            self._target_from_user, eq.surface.Z_lmn[idx], None, modes_idx
        )

        if self._normalize:
            scales = compute_scaling_factors(eq)
            self._normalization = scales["a"]

        super().build(use_jit=use_jit, verbose=verbose)

    def compute(self, params, constants=None):
        """Compute boundary Z errors.

        Parameters
        ----------
        params : dict
            Dictionary of equilibrium degrees of freedom, eg Equilibrium.params_dict
        constants : dict
            Dictionary of constant data, eg transforms, profiles etc. Defaults to
            self.constants

        Returns
        -------
        f : ndarray
            boundary Z errors.

        """
        return jnp.dot(self._A, params["Zb_lmn"])


class FixSectionR(_FixedObjective):
    """Boundary condition on the R boundary parameters at cross-section.

    Notice this objective is not for consistency. Rather it is used to fix parameter
    Rp_lmn (which optiizable bydefault) to a given value.

    Parameters
    ----------
    eq : Equilibrium
        Equilibrium that will be optimized to satisfy the Objective.
    target : {float, ndarray}, optional
        Target value(s) of the objective. Only used if bounds is None.
        Must be broadcastable to Objective.dim_f.
    bounds : tuple of {float, ndarray}, optional
        Lower and upper bounds on the objective. Overrides target.
        Both bounds must be broadcastable to to Objective.dim_f
    weight : {float, ndarray}, optional
        Weighting to apply to the Objective, relative to other Objectives.
        Must be broadcastable to to Objective.dim_f
    normalize : bool, optional
        Whether to compute the error in physical units or non-dimensionalize.
    normalize_target : bool, optional
        Whether target and bounds should be normalized before comparing to computed
        values. If `normalize` is `True` and the target is in physical units,
        this should also be set to True.
    modes : ndarray, optional
        Basis modes numbers [l,m,n] of boundary modes to fix.
        len(target) = len(weight) = len(modes).
        If True/False uses all/none of the profile modes.
    surface_label : float, optional
        Surface to enforce boundary conditions on. Defaults to Equilibrium.surface.rho
    name : str, optional
        Name of the objective function.


    Notes
    -----
    If specifying particular modes to fix, the rows of the resulting constraint `A`
    matrix and `target` vector will be re-sorted according to the ordering of
    `basis.modes` which may be different from the order that was passed in.
    """

    _target_arg = "Rp_lmn"
    _units = "(m)"
    _print_value_fmt = "R cross-section error: {:10.3e} "

    def __init__(
        self,
        eq,
        target=None,
        bounds=None,
        weight=1,
        normalize=True,
        normalize_target=True,
        modes=True,
        surface_label=None,
        name="poincare R",
    ):
        self._modes = modes
        self._target_from_user = setdefault(bounds, target)
        self._surface_label = surface_label
        super().__init__(
            things=eq,
            target=target,
            bounds=bounds,
            weight=weight,
            normalize=normalize,
            normalize_target=normalize_target,
            name=name,
        )

    def build(self, use_jit=False, verbose=1):
        """Build constant arrays.

        Parameters
        ----------
        use_jit : bool, optional
            Whether to just-in-time compile the objective and derivatives.
        verbose : int, optional
            Level of output.

        """
        eq = self.things[0]
        if self._modes is False or self._modes is None:  # no modes
            modes = np.array([[]], dtype=int)
            idx = np.array([], dtype=int)
            modes_idx = idx
        elif self._modes is True:  # all modes
            modes = eq.xsection.R_basis.modes
            idx = np.arange(eq.xsection.R_basis.num_modes)
            modes_idx = idx
        else:  # specified modes
            modes = np.atleast_2d(self._modes)
            dtype = {
                "names": ["f{}".format(i) for i in range(3)],
                "formats": 3 * [modes.dtype],
            }
            _, idx, modes_idx = np.intersect1d(
                eq.xsection.R_basis.modes.astype(modes.dtype).view(dtype),
                modes.view(dtype),
                return_indices=True,
            )
            # rearrange modes to match order of eq.xsection.R_basis.modes
            # and eq.xsection.R_lmn,
            # necessary so that the A matrix rows match up with the target b
            modes = np.atleast_2d(eq.xsection.R_basis.modes[idx, :])

            if idx.size < modes.shape[0]:
                warnings.warn(
                    colored(
                        "Some of the given modes are not in the surface, "
                        + "these modes will not be fixed.",
                        "yellow",
                    )
                )

        self._dim_f = idx.size
        # Rp_lmn -> Rp optimization space
        self._A = np.eye(eq.xsection.R_basis.num_modes)[idx, :]

        self.target, self.bounds = self._parse_target_from_user(
            self._target_from_user, eq.xsection.R_lmn[idx], None, modes_idx
        )

        if self._normalize:
            scales = compute_scaling_factors(eq)
            self._normalization = scales["a"]

        super().build(use_jit=use_jit, verbose=verbose)

    def compute(self, params, constants=None):
        """Compute boundary R errors.

        Parameters
        ----------
        params : dict
            Dictionary of equilibrium degrees of freedom, eg Equilibrium.params_dict
        constants : dict
            Dictionary of constant data, eg transforms, profiles etc. Defaults to
            self.constants

        Returns
        -------
        f : ndarray
            boundary R errors.

        """
        return jnp.dot(self._A, params["Rp_lmn"])


class FixSectionZ(_FixedObjective):
    """Boundary condition on the Z boundary parameters at cross-section.

    Parameters
    ----------
    eq : Equilibrium
        Equilibrium that will be optimized to satisfy the Objective.
    target : {float, ndarray}, optional
        Target value(s) of the objective. Only used if bounds is None.
        Must be broadcastable to Objective.dim_f.
    bounds : tuple of {float, ndarray}, optional
        Lower and upper bounds on the objective. Overrides target.
        Both bounds must be broadcastable to to Objective.dim_f
    weight : {float, ndarray}, optional
        Weighting to apply to the Objective, relative to other Objectives.
        Must be broadcastable to to Objective.dim_f
    normalize : bool, optional
        Whether to compute the error in physical units or non-dimensionalize.
    normalize_target : bool, optional
        Whether target and bounds should be normalized before comparing to computed
        values. If `normalize` is `True` and the target is in physical units,
        this should also be set to True.
    modes : ndarray, optional
        Basis modes numbers [l,m,n] of boundary modes to fix.
        len(target) = len(weight) = len(modes).
        If True/False uses all/none of the surface modes.
    surface_label : float, optional
        Surface to enforce boundary conditions on. Defaults to Equilibrium.surface.rho
    name : str, optional
        Name of the objective function.


    Notes
    -----
    If specifying particular modes to fix, the rows of the resulting constraint `A`
    matrix and `target` vector will be re-sorted according to the ordering of
    `basis.modes` which may be different from the order that was passed in.
    """

    _target_arg = "Zp_lmn"
    _units = "(m)"
    _print_value_fmt = "Z cross-section error: {:10.3e} "

    def __init__(
        self,
        eq,
        target=None,
        bounds=None,
        weight=1,
        normalize=True,
        normalize_target=True,
        modes=True,
        surface_label=None,
        name="poincare Z",
    ):
        self._modes = modes
        self._target_from_user = setdefault(bounds, target)
        self._surface_label = surface_label
        super().__init__(
            things=eq,
            target=target,
            bounds=bounds,
            weight=weight,
            normalize=normalize,
            normalize_target=normalize_target,
            name=name,
        )

    def build(self, use_jit=False, verbose=1):
        """Build constant arrays.

        Parameters
        ----------
        use_jit : bool, optional
            Whether to just-in-time compile the objective and derivatives.
        verbose : int, optional
            Level of output.

        """
        eq = self.things[0]
        if self._modes is False or self._modes is None:  # no modes
            modes = np.array([[]], dtype=int)
            idx = np.array([], dtype=int)
            modes_idx = idx
        elif self._modes is True:  # all modes
            modes = eq.xsection.Z_basis.modes
            idx = np.arange(eq.xsection.Z_basis.num_modes)
            modes_idx = idx
        else:  # specified modes
            modes = np.atleast_2d(self._modes)
            dtype = {
                "names": ["f{}".format(i) for i in range(3)],
                "formats": 3 * [modes.dtype],
            }
            _, idx, modes_idx = np.intersect1d(
                eq.xsection.Z_basis.modes.astype(modes.dtype).view(dtype),
                modes.view(dtype),
                return_indices=True,
            )
            # rearrange modes to match order of eq.xsection.Z_basis.modes
            # and eq.xsection.Z_lmn,
            # necessary so that the A matrix rows match up with the target b
            modes = np.atleast_2d(eq.xsection.Z_basis.modes[idx, :])

            if idx.size < modes.shape[0]:
                warnings.warn(
                    colored(
                        "Some of the given modes are not in the surface, "
                        + "these modes will not be fixed.",
                        "yellow",
                    )
                )

        self._dim_f = idx.size
        # Zp_lmn -> Zp optimization space
        self._A = np.eye(eq.xsection.Z_basis.num_modes)[idx, :]

        self.target, self.bounds = self._parse_target_from_user(
            self._target_from_user, eq.xsection.Z_lmn[idx], None, modes_idx
        )

        if self._normalize:
            scales = compute_scaling_factors(eq)
            self._normalization = scales["a"]

        super().build(use_jit=use_jit, verbose=verbose)

    def compute(self, params, constants=None):
        """Compute boundary Z errors.

        Parameters
        ----------
        params : dict
            Dictionary of equilibrium degrees of freedom, eg Equilibrium.params_dict
        constants : dict
            Dictionary of constant data, eg transforms, profiles etc. Defaults to
            self.constants

        Returns
        -------
        f : ndarray
            boundary Z errors.

        """
        return jnp.dot(self._A, params["Zp_lmn"])


class FixSectionLambda(_FixedObjective):
    """Boundary condition on the Lambda boundary parameters at cross-section.

    Parameters
    ----------
    eq : Equilibrium
        Equilibrium that will be optimized to satisfy the Objective.
    target : {float, ndarray}, optional
        Target value(s) of the objective. Only used if bounds is None.
        Must be broadcastable to Objective.dim_f.
    bounds : tuple of {float, ndarray}, optional
        Lower and upper bounds on the objective. Overrides target.
        Both bounds must be broadcastable to to Objective.dim_f
    weight : {float, ndarray}, optional
        Weighting to apply to the Objective, relative to other Objectives.
        Must be broadcastable to to Objective.dim_f
    normalize : bool, optional
        Whether to compute the error in physical units or non-dimensionalize.
    normalize_target : bool, optional
        Whether target and bounds should be normalized before comparing to computed
        values. If `normalize` is `True` and the target is in physical units,
        this should also be set to True.
    modes : ndarray, optional
        Basis modes numbers [l,m,n] of boundary modes to fix.
        len(target) = len(weight) = len(modes).
        If True/False uses all/none of the profile modes.
    surface_label : float, optional
        Surface to enforce boundary conditions on. Defaults to Equilibrium.surface.rho
    name : str, optional
        Name of the objective function.


    Notes
    -----
    If specifying particular modes to fix, the rows of the resulting constraint `A`
    matrix and `target` vector will be re-sorted according to the ordering of
    `basis.modes` which may be different from the order that was passed in.
    """

    _target_arg = "Lp_lmn"
    _units = " "
    _print_value_fmt = "Lambda cross-section error: {:10.3e} "

    def __init__(
        self,
        eq,
        target=None,
        bounds=None,
        weight=1,
        normalize=True,
        normalize_target=True,
        modes=True,
        surface_label=None,
        name="poincare Lambda",
    ):
        self._modes = modes
        self._target_from_user = setdefault(bounds, target)
        self._surface_label = surface_label
        super().__init__(
            things=eq,
            target=target,
            bounds=bounds,
            weight=weight,
            normalize=normalize,
            normalize_target=normalize_target,
            name=name,
        )

    def build(self, use_jit=False, verbose=1):
        """Build constant arrays.

        Parameters
        ----------
        use_jit : bool, optional
            Whether to just-in-time compile the objective and derivatives.
        verbose : int, optional
            Level of output.

        """
        eq = self.things[0]
        if self._modes is False or self._modes is None:  # no modes
            modes = np.array([[]], dtype=int)
            idx = np.array([], dtype=int)
            modes_idx = idx
        elif self._modes is True:  # all modes
            modes = eq.xsection.L_basis.modes
            idx = np.arange(eq.xsection.L_basis.num_modes)
            modes_idx = idx
        else:  # specified modes
            modes = np.atleast_2d(self._modes)
            dtype = {
                "names": ["f{}".format(i) for i in range(3)],
                "formats": 3 * [modes.dtype],
            }
            _, idx, modes_idx = np.intersect1d(
                eq.xsection.L_basis.modes.astype(modes.dtype).view(dtype),
                modes.view(dtype),
                return_indices=True,
            )
            # rearrange modes to match order of eq.xsection.L_basis.modes
            # and eq.xsection.L_lmn,
            # necessary so that the A matrix rows match up with the target b
            modes = np.atleast_2d(eq.xsection.L_basis.modes[idx, :])

            if idx.size < modes.shape[0]:
                warnings.warn(
                    colored(
                        "Some of the given modes are not in the surface, "
                        + "these modes will not be fixed.",
                        "yellow",
                    )
                )

        self._dim_f = idx.size
        # Lp_lmn -> Lp optimization space
        self._A = np.eye(eq.xsection.L_basis.num_modes)[idx, :]

        self.target, self.bounds = self._parse_target_from_user(
            self._target_from_user, eq.xsection.L_lmn[idx], None, modes_idx
        )

        if self._normalize:
            scales = compute_scaling_factors(eq)
            self._normalization = scales["a"]

        super().build(use_jit=use_jit, verbose=verbose)

    def compute(self, params, constants=None):
        """Compute boundary Lambda errors.

        Parameters
        ----------
        params : dict
            Dictionary of equilibrium degrees of freedom, eg Equilibrium.params_dict
        constants : dict
            Dictionary of constant data, eg transforms, profiles etc. Defaults to
            self.constants

        Returns
        -------
        f : ndarray
            boundary Lambda errors.

        """
        return jnp.dot(self._A, params["Lp_lmn"])


class FixLambdaGauge(_Objective):
    """Fixes gauge freedom for lambda: lambda(theta=0,zeta=0)=0.

    Note: this constraint is automatically applied when needed, and does not need to be
    included by the user.

    Parameters
    ----------
    eq : Equilibrium
        Equilibrium that will be optimized to satisfy the Objective.
    name : str, optional
        Name of the objective function.

    """

    _scalar = False
    _linear = True
    _fixed = False
    _units = "(rad)"
    _print_value_fmt = "lambda gauge error: {:10.3e} "

    def __init__(
        self,
        eq,
        name="lambda gauge",
    ):
        super().__init__(
            things=eq,
            target=0,
            bounds=None,
            weight=1,
            normalize=False,
            normalize_target=False,
            name=name,
        )

    def build(self, use_jit=False, verbose=1):
        """Build constant arrays.

        Parameters
        ----------
        use_jit : bool, optional
            Whether to just-in-time compile the objective and derivatives.
        verbose : int, optional
            Level of output.

        """
        eq = self.things[0]
        L_basis = eq.L_basis

        if L_basis.sym:
            self._A = np.zeros((0, L_basis.num_modes))
        else:
            # l(rho,0,0) = 0
            # at theta=zeta=0, basis for lambda reduces to just a polynomial in rho
            # what this constraint does is make all the coefficients of each power
            # of rho equal to zero
            # i.e. if lambda = (L_200 + 2*L_310) rho**2 + (L_100 + 2*L_210)*rho
            # this constraint will make
            # L_200 + 2*L_310 = 0
            # L_100 + 2*L_210 = 0
            L_modes = L_basis.modes
            mnpos = np.where((L_modes[:, 1:] >= [0, 0]).all(axis=1))[0]
            l_lmn = L_modes[mnpos, :]
            if len(l_lmn) > 0:
                c = zernike_radial_coeffs(l_lmn[:, 0], l_lmn[:, 1])
            else:
                c = np.zeros((0, 0))

            A = np.zeros((c.shape[1], L_basis.num_modes))
            A[:, mnpos] = c.T
            self._A = A

        self._dim_f = self._A.shape[0]

        super().build(use_jit=use_jit, verbose=verbose)

    def compute(self, params, constants=None):
        """Compute lambda gauge freedom errors.

        Parameters
        ----------
        params : dict
            Dictionary of equilibrium degrees of freedom, eg Equilibrium.params_dict
        constants : dict
            Dictionary of constant data, eg transforms, profiles etc. Defaults to
            self.constants

        Returns
        -------
        f : ndarray
            gauge freedom errors.

        """
        return jnp.dot(self._A, params["L_lmn"])


class FixThetaSFL(_Objective):
    """Fixes lambda=0 so that poloidal angle is the SFL poloidal angle.

    Parameters
    ----------
    eq : Equilibrium
        Equilibrium that will be optimized to satisfy the Objective.
    name : str, optional
        Name of the objective function.

    """

    _scalar = False
    _linear = True
    _fixed = True
    _units = "(rad)"
    _print_value_fmt = "Theta - Theta SFL error: {:10.3e} "

    def __init__(self, eq, name="Theta SFL"):
        super().__init__(things=eq, target=0, weight=1, name=name)

    def build(self, use_jit=False, verbose=1):
        """Build constant arrays.

        Parameters
        ----------
        use_jit : bool, optional
            Whether to just-in-time compile the objective and derivatives.
        verbose : int, optional
            Level of output.

        """
        eq = self.things[0]
        idx = np.arange(eq.L_basis.num_modes)
        modes_idx = idx
        self._idx = idx

        self._dim_f = modes_idx.size

        self.target = np.zeros_like(modes_idx)

        super().build(use_jit=use_jit, verbose=verbose)

    def compute(self, params, constants=None):
        """Compute Theta SFL errors.

        Parameters
        ----------
        params : dict
            Dictionary of equilibrium degrees of freedom, eg Equilibrium.params_dict
        constants : dict
            Dictionary of constant data, eg transforms, profiles etc. Defaults to
            self.constants

        Returns
        -------
        f : ndarray
            Theta - Theta SFL errors.

        """
        fixed_params = params["L_lmn"][self._idx]
        return fixed_params


class FixAxisR(_FixedObjective):
    """Fixes magnetic axis R coefficients.

    Parameters
    ----------
    eq : Equilibrium
        Equilibrium that will be optimized to satisfy the Objective.
    target : {float, ndarray}, optional
        Target value(s) of the objective. Only used if bounds is None.
        Must be broadcastable to Objective.dim_f.
    bounds : tuple of {float, ndarray}, optional
        Lower and upper bounds on the objective. Overrides target.
        Both bounds must be broadcastable to to Objective.dim_f
    weight : {float, ndarray}, optional
        Weighting to apply to the Objective, relative to other Objectives.
        Must be broadcastable to to Objective.dim_f
    normalize : bool, optional
        Whether to compute the error in physical units or non-dimensionalize.
    normalize_target : bool, optional
        Whether target and bounds should be normalized before comparing to computed
        values. If `normalize` is `True` and the target is in physical units,
        this should also be set to True.
    modes : ndarray, optional
        Basis modes numbers [l,m,n] of axis modes to fix.
        len(target) = len(weight) = len(modes).
        If True/False uses all/none of the axis modes.
    name : str, optional
        Name of the objective function.

    """

    _target_arg = "Ra_n"
    _units = "(m)"
    _print_value_fmt = "R axis error: {:10.3e} "

    def __init__(
        self,
        eq,
        target=None,
        bounds=None,
        weight=1,
        normalize=True,
        normalize_target=True,
        modes=True,
        name="axis R",
    ):
        self._modes = modes
        self._target_from_user = setdefault(bounds, target)
        super().__init__(
            things=eq,
            target=target,
            bounds=bounds,
            weight=weight,
            name=name,
            normalize=normalize,
            normalize_target=normalize_target,
        )

    def build(self, use_jit=False, verbose=1):
        """Build constant arrays.

        Parameters
        ----------
        use_jit : bool, optional
            Whether to just-in-time compile the objective and derivatives.
        verbose : int, optional
            Level of output.

        """
        eq = self.things[0]

        if self._modes is False or self._modes is None:  # no modes
            modes = np.array([[]], dtype=int)
            idx = np.array([], dtype=int)
            modes_idx = idx
        elif self._modes is True:  # all modes
            modes = eq.axis.R_basis.modes
            idx = np.arange(eq.axis.R_basis.num_modes)
            modes_idx = idx
        else:  # specified modes
            modes = np.atleast_1d(self._modes)
            dtype = {
                "names": ["f{}".format(i) for i in range(3)],
                "formats": 3 * [modes.dtype],
            }
            _, idx, modes_idx = np.intersect1d(
                eq.axis.R_basis.modes.astype(modes.dtype).view(dtype),
                modes.view(dtype),
                return_indices=True,
            )
            # rearrange modes to match order of eq.axis.R_basis.modes
            # and eq.axis.R_n,
            # necessary so that the A matrix rows match up with the target b
            modes = np.atleast_2d(eq.axis.R_basis.modes[idx, :])

            if idx.size < modes.shape[0]:
                warnings.warn(
                    colored(
                        "Some of the given modes are not in the axis, "
                        + "these modes will not be fixed.",
                        "yellow",
                    )
                )

        self._dim_f = idx.size
        # Ra_lmn -> Ra optimization space
        self._A = np.eye(eq.axis.R_basis.num_modes)[idx, :]

        self.target, self.bounds = self._parse_target_from_user(
            self._target_from_user, eq.axis.R_n[idx], None, modes_idx
        )

        if self._normalize:
            scales = compute_scaling_factors(eq)
            self._normalization = scales["a"]

        super().build(use_jit=use_jit, verbose=verbose)

    def compute(self, params, constants=None):
        """Compute axis R errors.

        Parameters
        ----------
        params : dict
            Dictionary of equilibrium degrees of freedom, eg Equilibrium.params_dict
        constants : dict
            Dictionary of constant data, eg transforms, profiles etc. Defaults to
            self.constants

        Returns
        -------
        f : ndarray
            Axis R errors.

        """
        f = jnp.dot(self._A, params["Ra_n"])
        return f


class FixAxisZ(_FixedObjective):
    """Fixes magnetic axis Z coefficients.

    Parameters
    ----------
    eq : Equilibrium
        Equilibrium that will be optimized to satisfy the Objective.
    target : {float, ndarray}, optional
        Target value(s) of the objective. Only used if bounds is None.
        Must be broadcastable to Objective.dim_f.
    bounds : tuple of {float, ndarray}, optional
        Lower and upper bounds on the objective. Overrides target.
        Both bounds must be broadcastable to to Objective.dim_f
    weight : {float, ndarray}, optional
        Weighting to apply to the Objective, relative to other Objectives.
        Must be broadcastable to to Objective.dim_f
    normalize : bool, optional
        Whether to compute the error in physical units or non-dimensionalize.
    normalize_target : bool, optional
        Whether target and bounds should be normalized before comparing to computed
        values. If `normalize` is `True` and the target is in physical units,
        this should also be set to True.
    modes : ndarray, optional
        Basis modes numbers [l,m,n] of axis modes to fix.
        len(target) = len(weight) = len(modes).
        If True/False uses all/none of the axis modes.
    name : str, optional
        Name of the objective function.

    """

    _target_arg = "Za_n"
    _units = "(m)"
    _print_value_fmt = "Z axis error: {:10.3e} "

    def __init__(
        self,
        eq,
        target=None,
        bounds=None,
        weight=1,
        normalize=True,
        normalize_target=True,
        modes=True,
        name="axis Z",
    ):
        self._modes = modes
        self._target_from_user = setdefault(bounds, target)
        super().__init__(
            things=eq,
            target=target,
            bounds=bounds,
            weight=weight,
            name=name,
            normalize=normalize,
            normalize_target=normalize_target,
        )

    def build(self, use_jit=False, verbose=1):
        """Build constant arrays.

        Parameters
        ----------
        use_jit : bool, optional
            Whether to just-in-time compile the objective and derivatives.
        verbose : int, optional
            Level of output.

        """
        eq = self.things[0]

        if self._modes is False or self._modes is None:  # no modes
            modes = np.array([[]], dtype=int)
            idx = np.array([], dtype=int)
            modes_idx = idx
        elif self._modes is True:  # all modes
            modes = eq.axis.Z_basis.modes
            idx = np.arange(eq.axis.Z_basis.num_modes)
            modes_idx = idx
        else:  # specified modes
            modes = np.atleast_1d(self._modes)
            dtype = {
                "names": ["f{}".format(i) for i in range(3)],
                "formats": 3 * [modes.dtype],
            }
            _, idx, modes_idx = np.intersect1d(
                eq.axis.Z_basis.modes.astype(modes.dtype).view(dtype),
                modes.view(dtype),
                return_indices=True,
            )
            # rearrange modes to match order of eq.axis.Z_basis.modes
            # and eq.axis.Z_n,
            # necessary so that the A matrix rows match up with the target b
            modes = np.atleast_2d(eq.axis.Z_basis.modes[idx, :])

            if idx.size < modes.shape[0]:
                warnings.warn(
                    colored(
                        "Some of the given modes are not in the axis, "
                        + "these modes will not be fixed.",
                        "yellow",
                    )
                )

        self._dim_f = idx.size
        # Za_lmn -> Za optimization space
        self._A = np.eye(eq.axis.Z_basis.num_modes)[idx, :]

        self.target, self.bounds = self._parse_target_from_user(
            self._target_from_user, eq.axis.Z_n[idx], None, modes_idx
        )

        if self._normalize:
            scales = compute_scaling_factors(eq)
            self._normalization = scales["a"]

        super().build(use_jit=use_jit, verbose=verbose)

    def compute(self, params, constants=None):
        """Compute axis Z errors.

        Parameters
        ----------
        params : dict
            Dictionary of equilibrium degrees of freedom, eg Equilibrium.params_dict
        constants : dict
            Dictionary of constant data, eg transforms, profiles etc. Defaults to
            self.constants

        Returns
        -------
        f : ndarray
            Axis Z errors.

        """
        f = jnp.dot(self._A, params["Za_n"])
        return f


class FixModeR(_FixedObjective):
    """Fixes Fourier-Zernike R coefficients.

    Parameters
    ----------
    eq : Equilibrium
        Equilibrium that will be optimized to satisfy the Objective.
    target : {float, ndarray}, optional
        Target value(s) of the objective. Only used if bounds is None.
        Must be broadcastable to Objective.dim_f.
    bounds : tuple of {float, ndarray}, optional
        Lower and upper bounds on the objective. Overrides target.
        Both bounds must be broadcastable to to Objective.dim_f
    weight : {float, ndarray}, optional
        Weighting to apply to the Objective, relative to other Objectives.
        Must be broadcastable to to Objective.dim_f
    normalize : bool, optional
        Whether to compute the error in physical units or non-dimensionalize.
    normalize_target : bool, optional
        Whether target and bounds should be normalized before comparing to computed
        values. If `normalize` is `True` and the target is in physical units,
        this should also be set to True.
    modes : ndarray, optional
        Basis modes numbers [l,m,n] of Fourier-Zernike modes to fix.
        len(target) = len(weight) = len(modes).
        If True uses all of the Equilibrium's modes.
        Must be either True or specified as an array
    name : str, optional
        Name of the objective function.

    """

    _target_arg = "R_lmn"
    _units = "(m)"
    _print_value_fmt = "Fixed-R modes error: {:10.3e} "

    def __init__(
        self,
        eq,
        target=None,
        bounds=None,
        weight=1,
        normalize=True,
        normalize_target=True,
        modes=True,
        name="Fix Mode R",
    ):
        self._modes = modes
        if modes is None or modes is False:
            raise ValueError(
                f"modes kwarg must be specified or True with FixModeR got {modes}"
            )
        self._target_from_user = setdefault(bounds, target)
        super().__init__(
            things=eq,
            target=target,
            bounds=bounds,
            weight=weight,
            name=name,
            normalize=normalize,
            normalize_target=normalize_target,
        )

    def build(self, use_jit=False, verbose=1):
        """Build constant arrays.

        Parameters
        ----------
        use_jit : bool, optional
            Whether to just-in-time compile the objective and derivatives.
        verbose : int, optional
            Level of output.

        """
        eq = self.things[0]
        if self._modes is True:  # all modes
            modes = eq.R_basis.modes
            idx = np.arange(eq.R_basis.num_modes)
            modes_idx = idx
        else:  # specified modes
            modes = np.atleast_2d(self._modes)
            dtype = {
                "names": ["f{}".format(i) for i in range(3)],
                "formats": 3 * [modes.dtype],
            }
            _, idx, modes_idx = np.intersect1d(
                eq.R_basis.modes.astype(modes.dtype).view(dtype),
                modes.view(dtype),
                return_indices=True,
            )
            self._idx = idx
            if idx.size < modes.shape[0]:
                warnings.warn(
                    colored(
                        "Some of the given modes are not in the basis, "
                        + "these modes will not be fixed.",
                        "yellow",
                    )
                )

        self._dim_f = modes_idx.size

        self.target, self.bounds = self._parse_target_from_user(
            self._target_from_user, eq.R_lmn[idx], None, modes_idx
        )

        super().build(use_jit=use_jit, verbose=verbose)

    def compute(self, params, constants=None):
        """Compute Fixed mode R errors.

        Parameters
        ----------
        params : dict
            Dictionary of equilibrium degrees of freedom, eg Equilibrium.params_dict
        constants : dict
            Dictionary of constant data, eg transforms, profiles etc. Defaults to
            self.constants

        Returns
        -------
        f : ndarray
            Fixed mode R errors.

        """
        fixed_params = params["R_lmn"][self._idx]
        return fixed_params


class FixModeZ(_FixedObjective):
    """Fixes Fourier-Zernike Z coefficients.

    Parameters
    ----------
    eq : Equilibrium
        Equilibrium that will be optimized to satisfy the Objective.
    target : {float, ndarray}, optional
        Target value(s) of the objective. Only used if bounds is None.
        Must be broadcastable to Objective.dim_f.
    bounds : tuple of {float, ndarray}, optional
        Lower and upper bounds on the objective. Overrides target.
        Both bounds must be broadcastable to to Objective.dim_f
    weight : {float, ndarray}, optional
        Weighting to apply to the Objective, relative to other Objectives.
        Must be broadcastable to to Objective.dim_f
    normalize : bool, optional
        Whether to compute the error in physical units or non-dimensionalize.
    normalize_target : bool, optional
        Whether target and bounds should be normalized before comparing to computed
        values. If `normalize` is `True` and the target is in physical units,
        this should also be set to True.
    modes : ndarray, optional
        Basis modes numbers [l,m,n] of Fourier-Zernike modes to fix.
        len(target) = len(weight) = len(modes).
        If True uses all of the Equilibrium's modes.
        Must be either True or specified as an array
    name : str, optional
        Name of the objective function.

    """

    _target_arg = "Z_lmn"
    _units = "(m)"
    _print_value_fmt = "Fixed-Z modes error: {:10.3e} "

    def __init__(
        self,
        eq,
        target=None,
        bounds=None,
        weight=1,
        normalize=True,
        normalize_target=True,
        modes=True,
        name="Fix Mode Z",
    ):
        self._modes = modes
        if modes is None or modes is False:
            raise ValueError(
                f"modes kwarg must be specified or True with FixModeZ got {modes}"
            )
        self._target_from_user = setdefault(bounds, target)
        super().__init__(
            things=eq,
            target=target,
            bounds=bounds,
            weight=weight,
            name=name,
            normalize=normalize,
            normalize_target=normalize_target,
        )

    def build(self, use_jit=False, verbose=1):
        """Build constant arrays.

        Parameters
        ----------
        use_jit : bool, optional
            Whether to just-in-time compile the objective and derivatives.
        verbose : int, optional
            Level of output.

        """
        eq = self.things[0]
        if self._modes is True:  # all modes
            modes = eq.Z_basis.modes
            idx = np.arange(eq.Z_basis.num_modes)
            modes_idx = idx
        else:  # specified modes
            modes = np.atleast_2d(self._modes)
            dtype = {
                "names": ["f{}".format(i) for i in range(3)],
                "formats": 3 * [modes.dtype],
            }
            _, idx, modes_idx = np.intersect1d(
                eq.Z_basis.modes.astype(modes.dtype).view(dtype),
                modes.view(dtype),
                return_indices=True,
            )
            self._idx = idx
            if idx.size < modes.shape[0]:
                warnings.warn(
                    colored(
                        "Some of the given modes are not in the basis, "
                        + "these modes will not be fixed.",
                        "yellow",
                    )
                )

        self._dim_f = modes_idx.size

        self.target, self.bounds = self._parse_target_from_user(
            self._target_from_user, eq.Z_lmn[idx], None, modes_idx
        )

        super().build(use_jit=use_jit, verbose=verbose)

    def compute(self, params, constants=None):
        """Compute Fixed mode Z errors.

        Parameters
        ----------
        params : dict
            Dictionary of equilibrium degrees of freedom, eg Equilibrium.params_dict
        constants : dict
            Dictionary of constant data, eg transforms, profiles etc. Defaults to
            self.constants

        Returns
        -------
        f : ndarray
            Fixed mode Z errors.

        """
        fixed_params = params["Z_lmn"][self._idx]
        return fixed_params


class FixModeLambda(_FixedObjective):
    """Fixes Fourier-Zernike lambda coefficients.

    Parameters
    ----------
    eq : Equilibrium
        Equilibrium that will be optimized to satisfy the Objective.
    target : float, ndarray, optional
        Fourier-Zernike lambda coefficient target values. If None,
         uses Equilibrium's lambda coefficients.
    bounds : tuple, optional
        Lower and upper bounds on the objective. Overrides target.
        len(bounds[0]) and len(bounds[1]) must be equal to Objective.dim_f
    weight : float, ndarray, optional
        Weighting to apply to the Objective, relative to other Objectives.
        len(weight) must be equal to Objective.dim_f
    normalize : bool
        Whether to compute the error in physical units or non-dimensionalize.
    normalize_target : bool
        Whether target should be normalized before comparing to computed values.
        if `normalize` is `True` and the target is in physical units, this should also
        be set to True.
    modes : ndarray, optional
        Basis modes numbers [l,m,n] of Fourier-Zernike modes to fix.
        len(target) = len(weight) = len(modes).
        If True uses all of the Equilibrium's modes.
        Must be either True or specified as an array
    name : str
        Name of the objective function.

    """

    _target_arg = "L_lmn"
    _units = "(rad)"
    _print_value_fmt = "Fixed-lambda modes error: {:10.3e} "

    def __init__(
        self,
        eq,
        target=None,
        bounds=None,
        weight=1,
        normalize=True,
        normalize_target=True,
        modes=True,
        name="Fix Mode lambda",
    ):
        self._modes = modes
        if modes is None or modes is False:
            raise ValueError(
                "modes kwarg must be specified"
                + f" or True with FixModeLambda got {modes}"
            )
        self._target_from_user = target
        super().__init__(
            things=eq,
            target=target,
            bounds=bounds,
            weight=weight,
            name=name,
            normalize=normalize,
            normalize_target=normalize_target,
        )

    def build(self, use_jit=False, verbose=1):
        """Build constant arrays.

        Parameters
        ----------
        use_jit : bool, optional
            Whether to just-in-time compile the objective and derivatives.
        verbose : int, optional
            Level of output.

        """
        eq = self.things[0]
        if self._modes is True:  # all modes
            modes = eq.L_basis.modes
            idx = np.arange(eq.L_basis.num_modes)
            modes_idx = idx
        else:  # specified modes
            modes = np.atleast_2d(self._modes)
            dtype = {
                "names": ["f{}".format(i) for i in range(3)],
                "formats": 3 * [modes.dtype],
            }
            _, idx, modes_idx = np.intersect1d(
                eq.L_basis.modes.astype(modes.dtype).view(dtype),
                modes.view(dtype),
                return_indices=True,
            )
            self._idx = idx
            if idx.size < modes.shape[0]:
                warnings.warn(
                    colored(
                        "Some of the given modes are not in the basis, "
                        + "these modes will not be fixed.",
                        "yellow",
                    )
                )

        self._dim_f = modes_idx.size

        self.target, self.bounds = self._parse_target_from_user(
            self._target_from_user, eq.L_lmn[idx], None, modes_idx
        )

        super().build(use_jit=use_jit, verbose=verbose)

    def compute(self, params, constants=None):
        """Compute Fixed mode lambda errors.

        Parameters
        ----------
        params : dict
            Dictionary of equilibrium degrees of freedom, eg Equilibrium.params_dict
        constants : dict
            Dictionary of constant data, eg transforms, profiles etc. Defaults to
            self.constants

        Returns
        -------
        f : ndarray
            Fixed mode lambda errors.

        """
        fixed_params = params["L_lmn"][self._idx]
        return fixed_params


class FixSumModesR(_FixedObjective):
    """Fixes a linear sum of Fourier-Zernike R coefficients.

    Parameters
    ----------
    eq : Equilibrium
        Equilibrium that will be optimized to satisfy the Objective.
    target : {float, ndarray}, optional
        Target value(s) of the objective. Only used if bounds is None.
        Must be broadcastable to Objective.dim_f.
    bounds : tuple of {float, ndarray}, optional
        Lower and upper bounds on the objective. Overrides target.
        Both bounds must be broadcastable to to Objective.dim_f
    weight : {float, ndarray}, optional
        Weighting to apply to the Objective, relative to other Objectives.
        Must be broadcastable to to Objective.dim_f
    normalize : bool, optional
        Whether to compute the error in physical units or non-dimensionalize.
    normalize_target : bool, optional
        Whether target and bounds should be normalized before comparing to computed
        values. If `normalize` is `True` and the target is in physical units,
        this should also be set to True.
    sum_weights : float, ndarray, optional
        Weights on the coefficients in the sum, should be same length as modes.
        Defaults to 1 i.e. target = 1*R_111 + 1*R_222...
    modes : ndarray, optional
        Basis modes numbers [l,m,n] of Fourier-Zernike modes to fix sum of.
        len(weight) = len(modes).
        If True uses all of the Equilibrium's modes.
        Must be either True or specified as an array
    name : str, optional
        Name of the objective function.

    """

    _target_arg = "R_lmn"
    _fixed = False  # not "diagonal", since its fixing a sum
    _units = "(m)"
    _print_value_fmt = "Fixed-R sum modes error: {:10.3e} "

    def __init__(
        self,
        eq,
        target=None,
        bounds=None,
        weight=1,
        normalize=True,
        normalize_target=True,
        sum_weights=None,
        modes=True,
        name="Fix Sum Modes R",
    ):
        errorif(
            modes is None or modes is False,
            ValueError,
            f"modes kwarg must be specified or True with FixSumModesR got {modes}",
        )
        errorif(
            target is not None and np.asarray(target).size > 1,
            ValueError,
            "FixSumModesR only accepts 1 target value, please use multiple"
            + " FixSumModesR objectives if you wish to have multiple"
            + " sets of constrained mode sums",
        )
        errorif(
            bounds is not None and np.asarray(bounds)[0].size > 1,
            ValueError,
            "FixSumModesR only accepts 1 target value, please use multiple"
            + " FixSumModesR objectives if you wish to have multiple"
            + " sets of constrained mode sums",
        )
        self._modes = modes
        self._sum_weights = sum_weights
        self._target_from_user = setdefault(bounds, target)
        super().__init__(
            things=eq,
            target=target,
            bounds=bounds,
            weight=weight,
            name=name,
            normalize=normalize,
            normalize_target=normalize_target,
        )

    def build(self, use_jit=False, verbose=1):
        """Build constant arrays.

        Parameters
        ----------
        use_jit : bool, optional
            Whether to just-in-time compile the objective and derivatives.
        verbose : int, optional
            Level of output.

        """
        eq = self.things[0]
        if self._modes is True:  # all modes
            modes = eq.R_basis.modes
            idx = np.arange(eq.R_basis.num_modes)
        else:  # specified modes
            modes = np.atleast_2d(self._modes)
            dtype = {
                "names": ["f{}".format(i) for i in range(3)],
                "formats": 3 * [modes.dtype],
            }
            _, idx, modes_idx = np.intersect1d(
                eq.R_basis.modes.astype(modes.dtype).view(dtype),
                modes.view(dtype),
                return_indices=True,
            )
            self._idx = idx
            # rearrange modes and weights to match order of eq.R_basis.modes
            # and eq.R_lmn,
            # necessary so that the A matrix rows match up with the target b
            modes = np.atleast_2d(eq.R_basis.modes[idx, :])
            if self._sum_weights is not None:
                self._sum_weights = np.atleast_1d(self._sum_weights)
                self._sum_weights = self._sum_weights[modes_idx]
            if idx.size < modes.shape[0]:
                warnings.warn(
                    colored(
                        "Some of the given modes are not in the basis, "
                        + "these modes will not be fixed.",
                        "yellow",
                    )
                )
        if self._sum_weights is None:
            sum_weights = np.ones(modes.shape[0])
        else:
            sum_weights = np.atleast_1d(self._sum_weights)
        self._dim_f = 1

        self._A = np.zeros((1, eq.R_basis.num_modes))
        for i, (l, m, n) in enumerate(modes):
            j = eq.R_basis.get_idx(L=l, M=m, N=n)
            self._A[0, j] = sum_weights[i]

        self.target, self.bounds = self._parse_target_from_user(
            self._target_from_user,
            np.dot(sum_weights.T, eq.R_lmn[self._idx]),
            None,
            np.array([0]),
        )

        super().build(use_jit=use_jit, verbose=verbose)

    def compute(self, params, constants=None):
        """Compute Sum mode R errors.

        Parameters
        ----------
        params : dict
            Dictionary of equilibrium degrees of freedom, eg Equilibrium.params_dict
        constants : dict
            Dictionary of constant data, eg transforms, profiles etc. Defaults to
            self.constants

        Returns
        -------
        f : ndarray
            Fixed sum mode R errors.

        """
        f = jnp.dot(self._A, params["R_lmn"])
        return f


class FixSumModesZ(_FixedObjective):
    """Fixes a linear sum of Fourier-Zernike Z coefficients.

    Parameters
    ----------
    eq : Equilibrium
        Equilibrium that will be optimized to satisfy the Objective.
    target : {float, ndarray}, optional
        Target value(s) of the objective. Only used if bounds is None.
        Must be broadcastable to Objective.dim_f.
    bounds : tuple of {float, ndarray}, optional
        Lower and upper bounds on the objective. Overrides target.
        Both bounds must be broadcastable to to Objective.dim_f
    weight : {float, ndarray}, optional
        Weighting to apply to the Objective, relative to other Objectives.
        Must be broadcastable to to Objective.dim_f
    normalize : bool, optional
        Whether to compute the error in physical units or non-dimensionalize.
    normalize_target : bool, optional
        Whether target and bounds should be normalized before comparing to computed
        values. If `normalize` is `True` and the target is in physical units,
        this should also be set to True.
    sum_weights : float, ndarray, optional
        Weights on the coefficients in the sum, should be same length as modes.
        Defaults to 1 i.e. target = 1*Z_111 + 1*Z_222...
    modes : ndarray, optional
        Basis modes numbers [l,m,n] of Fourier-Zernike modes to fix sum of.
        len(weight) = len(modes).
        If True uses all of the Equilibrium's modes.
        Must be either True or specified as an array
    name : str, optional
        Name of the objective function.

    """

    _target_arg = "Z_lmn"
    _fixed = False  # not "diagonal", since its fixing a sum
    _units = "(m)"
    _print_value_fmt = "Fixed-Z sum modes error: {:10.3e} "

    def __init__(
        self,
        eq,
        target=None,
        bounds=None,
        weight=1,
        normalize=True,
        normalize_target=True,
        sum_weights=None,
        modes=True,
        name="Fix Sum Modes Z",
    ):
        errorif(
            modes is None or modes is False,
            ValueError,
            f"modes kwarg must be specified or True with FixSumModesZ got {modes}",
        )
        errorif(
            target is not None and np.asarray(target).size > 1,
            ValueError,
            "FixSumModesZ only accepts 1 target value, please use multiple"
            + " FixSumModesZ objectives if you wish to have multiple"
            + " sets of constrained mode sums",
        )
        errorif(
            bounds is not None and np.asarray(bounds)[0].size > 1,
            ValueError,
            "FixSumModesZ only accepts 1 target value, please use multiple"
            + " FixSumModesZ objectives if you wish to have multiple"
            + " sets of constrained mode sums",
        )
        self._modes = modes
        self._sum_weights = sum_weights
        self._target_from_user = setdefault(bounds, target)
        super().__init__(
            things=eq,
            target=target,
            bounds=bounds,
            weight=weight,
            name=name,
            normalize=normalize,
            normalize_target=normalize_target,
        )

    def build(self, use_jit=False, verbose=1):
        """Build constant arrays.

        Parameters
        ----------
        use_jit : bool, optional
            Whether to just-in-time compile the objective and derivatives.
        verbose : int, optional
            Level of output.

        """
        eq = self.things[0]
        if self._modes is True:  # all modes
            modes = eq.Z_basis.modes
            idx = np.arange(eq.Z_basis.num_modes)
        else:  # specified modes
            modes = np.atleast_2d(self._modes)
            dtype = {
                "names": ["f{}".format(i) for i in range(3)],
                "formats": 3 * [modes.dtype],
            }
            _, idx, modes_idx = np.intersect1d(
                eq.Z_basis.modes.astype(modes.dtype).view(dtype),
                modes.view(dtype),
                return_indices=True,
            )
            self._idx = idx
            # rearrange modes and weights to match order of eq.Z_basis.modes
            # and eq.Z_lmn,
            # necessary so that the A matrix rows match up with the target b
            modes = np.atleast_2d(eq.Z_basis.modes[idx, :])
            if self._sum_weights is not None:
                self._sum_weights = np.atleast_1d(self._sum_weights)
                self._sum_weights = self._sum_weights[modes_idx]

            if idx.size < modes.shape[0]:
                warnings.warn(
                    colored(
                        "Some of the given modes are not in the basis, "
                        + "these modes will not be fixed.",
                        "yellow",
                    )
                )
        if self._sum_weights is None:
            sum_weights = np.ones(modes.shape[0])
        else:
            sum_weights = np.atleast_1d(self._sum_weights)
        self._dim_f = 1

        self._A = np.zeros((1, eq.Z_basis.num_modes))
        for i, (l, m, n) in enumerate(modes):
            j = eq.Z_basis.get_idx(L=l, M=m, N=n)
            self._A[0, j] = sum_weights[i]

        self.target, self.bounds = self._parse_target_from_user(
            self._target_from_user,
            np.dot(sum_weights.T, eq.Z_lmn[self._idx]),
            None,
            np.array([0]),
        )
        super().build(use_jit=use_jit, verbose=verbose)

    def compute(self, params, constants=None):
        """Compute Sum mode Z errors.

        Parameters
        ----------
        params : dict
            Dictionary of equilibrium degrees of freedom, eg Equilibrium.params_dict
        constants : dict
            Dictionary of constant data, eg transforms, profiles etc. Defaults to
            self.constants

        Returns
        -------
        f : ndarray
            Fixed sum mode Z errors.

        """
        f = jnp.dot(self._A, params["Z_lmn"])
        return f


class FixSumModesLambda(_FixedObjective):
    """Fixes a linear sum of Fourier-Zernike lambda coefficients.

    Parameters
    ----------
    eq : Equilibrium
        Equilibrium that will be optimized to satisfy the Objective.
    target : float, ndarray, optional
        Fourier-Zernike Lambda coefficient target sum. If None,
        uses current sum of Equilibrium's lambda coefficients.
        len(target)=1
    bounds : tuple, optional
        Lower and upper bounds on the objective. Overrides target.
        len(bounds[0]) and len(bounds[1]) must be equal to Objective.dim_f
    weight : float, ndarray, optional
        Weighting to apply to the Objective, relative to other Objectives.
        len(weight) must be equal to Objective.dim_f
    normalize : bool
        Whether to compute the error in physical units or non-dimensionalize.
    normalize_target : bool
        Whether target should be normalized before comparing to computed values.
        if `normalize` is `True` and the target is in physical units, this should also
        be set to True.
    sum_weight : float, ndarray, optional
        Weights on the coefficients in the sum, should be same length as modes.
        Defaults to 1 i.e. target = 1*L_111 + 1*L_222...
    modes : ndarray, optional
        Basis modes numbers [l,m,n] of Fourier-Zernike modes to fix sum of.
        len(weight) = len(modes).
        If True uses all of the Equilibrium's modes.
        Must be either True or specified as an array
    surface_label : float
        Surface to enforce boundary conditions on. Defaults to Equilibrium.surface.rho
    name : str
        Name of the objective function.

    """

    _fixed = False  # not "diagonal", since its fixing a sum
    _target_arg = "L_lmn"
    _units = "(rad)"
    _print_value_fmt = "Fixed-lambda sum modes error: {:10.3e} "

    def __init__(
        self,
        eq,
        target=None,
        bounds=None,
        weight=1,
        normalize=True,
        normalize_target=True,
        sum_weights=None,
        modes=True,
        name="Fix Sum Modes lambda",
    ):
        errorif(
            modes is None or modes is False,
            ValueError,
            f"modes kwarg must be specified or True with FixSumModesLambda got {modes}",
        )
        errorif(
            target is not None and np.asarray(target).size > 1,
            ValueError,
            "FixSumModesLambda only accepts 1 target value, please use multiple"
            + " FixSumModesLambda objectives if you wish to have multiple"
            + " sets of constrained mode sums",
        )
        errorif(
            bounds is not None and np.asarray(bounds)[0].size > 1,
            ValueError,
            "FixSumModesLambda only accepts 1 target value, please use multiple"
            + " FixSumModesLambda objectives if you wish to have multiple"
            + " sets of constrained mode sums",
        )
        self._modes = modes
        self._sum_weights = sum_weights
        self._target_from_user = setdefault(bounds, target)
        super().__init__(
            things=eq,
            target=target,
            bounds=bounds,
            weight=weight,
            name=name,
            normalize=normalize,
            normalize_target=normalize_target,
        )

    def build(self, use_jit=False, verbose=1):
        """Build constant arrays.

        Parameters
        ----------
        use_jit : bool, optional
            Whether to just-in-time compile the objective and derivatives.
        verbose : int, optional
            Level of output.

        """
        eq = self.things[0]
        if self._modes is True:  # all modes
            modes = eq.L_basis.modes
            idx = np.arange(eq.L_basis.num_modes)
        else:  # specified modes
            modes = np.atleast_2d(self._modes)
            dtype = {
                "names": ["f{}".format(i) for i in range(3)],
                "formats": 3 * [modes.dtype],
            }
            _, idx, modes_idx = np.intersect1d(
                eq.L_basis.modes.astype(modes.dtype).view(dtype),
                modes.view(dtype),
                return_indices=True,
            )
            self._idx = idx
            # rearrange modes and weights to match order of eq.L_basis.modes
            # and eq.L_lmn,
            # necessary so that the A matrix rows match up with the target b
            modes = np.atleast_2d(eq.L_basis.modes[idx, :])
            if self._sum_weights is not None:
                self._sum_weights = np.atleast_1d(self._sum_weights)
                self._sum_weights = self._sum_weights[modes_idx]

            if idx.size < modes.shape[0]:
                warnings.warn(
                    colored(
                        "Some of the given modes are not in the basis, "
                        + "these modes will not be fixed.",
                        "yellow",
                    )
                )
        if self._sum_weights is None:
            sum_weights = np.ones(modes.shape[0])
        else:
            sum_weights = np.atleast_1d(self._sum_weights)
        self._dim_f = 1

        self._A = np.zeros((1, eq.L_basis.num_modes))
        for i, (l, m, n) in enumerate(modes):
            j = eq.L_basis.get_idx(L=l, M=m, N=n)
            self._A[0, j] = sum_weights[i]

        self.target, self.bounds = self._parse_target_from_user(
            self._target_from_user,
            np.dot(sum_weights.T, eq.L_lmn[self._idx]),
            None,
            np.array([0]),
        )

        super().build(use_jit=use_jit, verbose=verbose)

    def compute(self, params, constants=None):
        """Compute Sum mode lambda errors.

        Parameters
        ----------
        params : dict
            Dictionary of equilibrium degrees of freedom, eg Equilibrium.params_dict
        constants : dict
            Dictionary of constant data, eg transforms, profiles etc. Defaults to
            self.constants

        Returns
        -------
        f : ndarray
            Fixed sum mode lambda errors.

        """
        f = jnp.dot(self._A, params["L_lmn"])
        return f


class _FixProfile(_FixedObjective, ABC):
    """Fixes profile coefficients (or values, for SplineProfile).

    Parameters
    ----------
    eq : Equilibrium
        Equilibrium that will be optimized to satisfy the Objective.
    target : {float, ndarray}, optional
        Target value(s) of the objective. Only used if bounds is None.
        Must be broadcastable to Objective.dim_f.
    bounds : tuple of {float, ndarray}, optional
        Lower and upper bounds on the objective. Overrides target.
        Both bounds must be broadcastable to to Objective.dim_f
    weight : {float, ndarray}, optional
        Weighting to apply to the Objective, relative to other Objectives.
        Must be broadcastable to to Objective.dim_f
    normalize : bool, optional
        Whether to compute the error in physical units or non-dimensionalize.
    normalize_target : bool, optional
        Whether target and bounds should be normalized before comparing to computed
        values. If `normalize` is `True` and the target is in physical units,
        this should also be set to True.
    profile : Profile, optional
        Profile containing the radial modes to evaluate at.
    indices : ndarray or Bool, optional
        indices of the Profile.params array to fix.
        (e.g. indices corresponding to modes for a PowerSeriesProfile or indices
        corresponding to knots for a SplineProfile).
        Must have len(target) = len(weight) = len(modes).
        If True/False uses all/none of the Profile.params indices.
    name : str, optional
        Name of the objective function.

    """

    _print_value_fmt = "Fix-profile error: {:10.3e} "

    def __init__(
        self,
        eq,
        target=None,
        bounds=None,
        weight=1,
        normalize=True,
        normalize_target=True,
        profile=None,
        indices=True,
        name="",
    ):
        self._profile = profile
        self._indices = indices
        self._target_from_user = setdefault(bounds, target)
        super().__init__(
            things=eq,
            target=target,
            bounds=bounds,
            weight=weight,
            normalize=normalize,
            normalize_target=normalize_target,
            name=name,
        )

    def build(self, eq, profile, use_jit=False, verbose=1):
        """Build constant arrays.

        Parameters
        ----------
        eq : Equilibrium
            Equilibrium that will be optimized to satisfy the Objective.
        profile : Profile, optional
            profile to fix
        use_jit : bool, optional
            Whether to just-in-time compile the objective and derivatives.
        verbose : int, optional
            Level of output.

        """
        eq = self.things[0]
        if self._profile is None or self._profile.params.size != eq.L + 1:
            self._profile = profile

        # find indices to fix
        if self._indices is False or self._indices is None:  # no indices to fix
            self._idx = np.array([], dtype=int)
        elif self._indices is True:  # all indices of Profile.params
            self._idx = np.arange(np.size(self._profile.params))
        else:  # specified indices
            self._idx = np.atleast_1d(self._indices)

        self._dim_f = self._idx.size

        self.target, self.bounds = self._parse_target_from_user(
            self._target_from_user, self._profile.params[self._idx], None, self._idx
        )

        super().build(use_jit=use_jit, verbose=verbose)


class FixPressure(_FixProfile):
    """Fixes pressure coefficients.

    Parameters
    ----------
    eq : Equilibrium
        Equilibrium that will be optimized to satisfy the Objective.
    target : {float, ndarray}, optional
        Target value(s) of the objective. Only used if bounds is None.
        Must be broadcastable to Objective.dim_f.
    bounds : tuple of {float, ndarray}, optional
        Lower and upper bounds on the objective. Overrides target.
        Both bounds must be broadcastable to to Objective.dim_f
    weight : {float, ndarray}, optional
        Weighting to apply to the Objective, relative to other Objectives.
        Must be broadcastable to to Objective.dim_f
    normalize : bool, optional
        Whether to compute the error in physical units or non-dimensionalize.
    normalize_target : bool, optional
        Whether target and bounds should be normalized before comparing to computed
        values. If `normalize` is `True` and the target is in physical units,
        this should also be set to True.
    profile : Profile, optional
        Profile containing the radial modes to evaluate at.
    indices : ndarray or bool, optional
        indices of the Profile.params array to fix.
        (e.g. indices corresponding to modes for a PowerSeriesProfile or indices
        corresponding to knots for a SplineProfile).
        Must have len(target) = len(weight) = len(modes).
        If True/False uses all/none of the Profile.params indices.
    name : str, optional
        Name of the objective function.

    """

    _target_arg = "p_l"
    _units = "(Pa)"
    _print_value_fmt = "Fixed-pressure profile error: {:10.3e} "

    def __init__(
        self,
        eq,
        target=None,
        bounds=None,
        weight=1,
        normalize=True,
        normalize_target=True,
        profile=None,
        indices=True,
        name="fixed-pressure",
    ):
        super().__init__(
            eq=eq,
            target=target,
            bounds=bounds,
            weight=weight,
            normalize=normalize,
            normalize_target=normalize_target,
            profile=profile,
            indices=indices,
            name=name,
        )

    def build(self, use_jit=False, verbose=1):
        """Build constant arrays.

        Parameters
        ----------
        use_jit : bool, optional
            Whether to just-in-time compile the objective and derivatives.
        verbose : int, optional
            Level of output.

        """
        eq = self.things[0]
        if eq.pressure is None:
            raise RuntimeError(
                "Attempting to fix pressure on an equilibrium with no "
                + "pressure profile assigned"
            )
        profile = eq.pressure
        if self._normalize:
            scales = compute_scaling_factors(eq)
            self._normalization = scales["p"]
        super().build(eq, profile, use_jit, verbose)

    def compute(self, params, constants=None):
        """Compute fixed pressure profile errors.

        Parameters
        ----------
        params : dict
            Dictionary of equilibrium degrees of freedom, eg Equilibrium.params_dict
        constants : dict
            Dictionary of constant data, eg transforms, profiles etc. Defaults to
            self.constants

        Returns
        -------
        f : ndarray
            Fixed profile errors.

        """
        return params["p_l"][self._idx]


class FixAnisotropy(_FixProfile):
    """Fixes anisotropic pressure coefficients.

    Parameters
    ----------
    eq : Equilibrium, optional
        Equilibrium that will be optimized to satisfy the Objective.
    target : tuple, float, ndarray, optional
        Target value(s) of the objective.
        len(target) = len(weight) = len(modes). If None, uses profile coefficients.
    bounds : tuple, optional
        Lower and upper bounds on the objective. Overrides target.
        len(bounds[0]) and len(bounds[1]) must be equal to Objective.dim_f
    weight : float, ndarray, optional
        Weighting to apply to the Objective, relative to other Objectives.
        len(target) = len(weight) = len(modes)
    normalize : bool
        Whether to compute the error in physical units or non-dimensionalize.
    normalize_target : bool
        Whether target and bounds should be normalized before comparing to computed
        values. If `normalize` is `True` and the target is in physical units,
        this should also be set to True.
    profile : Profile, optional
        Profile containing the radial modes to evaluate at.
    indices : ndarray or bool, optional
        indices of the Profile.params array to fix.
        (e.g. indices corresponding to modes for a PowerSeriesProfile or indices
        corresponding to knots for a SplineProfile).
        Must have len(target) = len(weight) = len(modes).
        If True/False uses all/none of the Profile.params indices.
    name : str
        Name of the objective function.

    """

    _target_arg = "a_lmn"
    _units = "(dimensionless)"
    _print_value_fmt = "Fixed-anisotropy profile error: {:10.3e} "

    def __init__(
        self,
        eq,
        target=None,
        bounds=None,
        weight=1,
        normalize=True,
        normalize_target=True,
        profile=None,
        indices=True,
        name="fixed-anisotropy",
    ):
        super().__init__(
            eq=eq,
            target=target,
            bounds=bounds,
            weight=weight,
            normalize=normalize,
            normalize_target=normalize_target,
            profile=profile,
            indices=indices,
            name=name,
        )

    def build(self, use_jit=True, verbose=1):
        """Build constant arrays.

        Parameters
        ----------
        use_jit : bool, optional
            Whether to just-in-time compile the objective and derivatives.
        verbose : int, optional
            Level of output.

        """
        eq = self.things[0]
        if eq.anisotropy is None:
            raise RuntimeError(
                "Attempting to fix anisotropy on an equilibrium with no "
                + "anisotropy profile assigned"
            )
        profile = eq.anisotropy
        super().build(eq, profile, use_jit, verbose)

    def compute(self, params, constants=None):
        """Compute fixed pressure profile errors.

        Parameters
        ----------
        params : dict
            Dictionary of equilibrium degrees of freedom, eg Equilibrium.params_dict
        constants : dict
            Dictionary of constant data, eg transforms, profiles etc. Defaults to
            self.constants

        Returns
        -------
        f : ndarray
            Fixed profile errors.

        """
        return params["a_lmn"][self._idx]


class FixIota(_FixProfile):
    """Fixes rotational transform coefficients.

    Parameters
    ----------
    eq : Equilibrium
        Equilibrium that will be optimized to satisfy the Objective.
    target : {float, ndarray}, optional
        Target value(s) of the objective. Only used if bounds is None.
        Must be broadcastable to Objective.dim_f.
    bounds : tuple of {float, ndarray}, optional
        Lower and upper bounds on the objective. Overrides target.
        Both bounds must be broadcastable to to Objective.dim_f
    weight : {float, ndarray}, optional
        Weighting to apply to the Objective, relative to other Objectives.
        Must be broadcastable to to Objective.dim_f
    normalize : bool, optional
        Whether to compute the error in physical units or non-dimensionalize.
        Has no effect for this objective.
    normalize_target : bool, optional
        Whether target and bounds should be normalized before comparing to computed
        values. If `normalize` is `True` and the target is in physical units,
        this should also be set to True. Has no effect for this objective.
    profile : Profile, optional
        Profile containing the radial modes to evaluate at.
    indices : ndarray or bool, optional
        indices of the Profile.params array to fix.
        (e.g. indices corresponding to modes for a PowerSeriesProfile or indices.
        corresponding to knots for a SplineProfile).
        Must len(target) = len(weight) = len(modes).
        If True/False uses all/none of the Profile.params indices.
    name : str, optional
        Name of the objective function.

    """

    _target_arg = "i_l"
    _units = "(dimensionless)"
    _print_value_fmt = "Fixed-iota profile error: {:10.3e} "

    def __init__(
        self,
        eq,
        target=None,
        bounds=None,
        weight=1,
        normalize=False,
        normalize_target=False,
        profile=None,
        indices=True,
        name="fixed-iota",
    ):
        super().__init__(
            eq=eq,
            target=target,
            bounds=bounds,
            weight=weight,
            normalize=normalize,
            normalize_target=normalize_target,
            profile=profile,
            indices=indices,
            name=name,
        )

    def build(self, use_jit=False, verbose=1):
        """Build constant arrays.

        Parameters
        ----------
        use_jit : bool, optional
            Whether to just-in-time compile the objective and derivatives.
        verbose : int, optional
            Level of output.

        """
        eq = self.things[0]
        if eq.iota is None:
            raise RuntimeError(
                "Attempt to fix rotational transform on an equilibrium with no "
                + "rotational transform profile assigned"
            )
        profile = eq.iota
        super().build(eq, profile, use_jit, verbose)

    def compute(self, params, constants=None):
        """Compute fixed iota errors.

        Parameters
        ----------
        params : dict
            Dictionary of equilibrium degrees of freedom, eg Equilibrium.params_dict
        constants : dict
            Dictionary of constant data, eg transforms, profiles etc. Defaults to
            self.constants

        Returns
        -------
        f : ndarray
            Fixed profile errors.

        """
        return params["i_l"][self._idx]


class FixCurrent(_FixProfile):
    """Fixes toroidal current profile coefficients.

    Parameters
    ----------
    eq : Equilibrium
        Equilibrium that will be optimized to satisfy the Objective.
    target : {float, ndarray}, optional
        Target value(s) of the objective. Only used if bounds is None.
        Must be broadcastable to Objective.dim_f.
    bounds : tuple of {float, ndarray}, optional
        Lower and upper bounds on the objective. Overrides target.
        Both bounds must be broadcastable to to Objective.dim_f
    weight : {float, ndarray}, optional
        Weighting to apply to the Objective, relative to other Objectives.
        Must be broadcastable to to Objective.dim_f
    normalize : bool, optional
        Whether to compute the error in physical units or non-dimensionalize.
    normalize_target : bool, optional
        Whether target and bounds should be normalized before comparing to computed
        values. If `normalize` is `True` and the target is in physical units,
        this should also be set to True.
    profile : Profile, optional
        Profile containing the radial modes to evaluate at.
    indices : ndarray or bool, optional
        indices of the Profile.params array to fix.
        (e.g. indices corresponding to modes for a PowerSeriesProfile or indices
        corresponding to knots for a SplineProfile).
        Must have len(target) = len(weight) = len(modes).
        If True/False uses all/none of the Profile.params indices.
    name : str, optional
        Name of the objective function.

    """

    _target_arg = "c_l"
    _units = "(A)"
    _print_value_fmt = "Fixed-current profile error: {:10.3e} "

    def __init__(
        self,
        eq,
        target=None,
        bounds=None,
        weight=1,
        normalize=True,
        normalize_target=True,
        profile=None,
        indices=True,
        name="fixed-current",
    ):
        super().__init__(
            eq=eq,
            target=target,
            bounds=bounds,
            weight=weight,
            normalize=normalize,
            normalize_target=normalize_target,
            profile=profile,
            indices=indices,
            name=name,
        )

    def build(self, use_jit=False, verbose=1):
        """Build constant arrays.

        Parameters
        ----------
        use_jit : bool, optional
            Whether to just-in-time compile the objective and derivatives.
        verbose : int, optional
            Level of output.

        """
        eq = self.things[0]
        if eq.current is None:
            raise RuntimeError(
                "Attempting to fix toroidal current on an equilibrium with no "
                + "current profile assigned"
            )
        profile = eq.current
        if self._normalize:
            scales = compute_scaling_factors(eq)
            self._normalization = scales["I"]
        super().build(eq, profile, use_jit, verbose)

    def compute(self, params, constants=None):
        """Compute fixed current errors.

        Parameters
        ----------
        params : dict
            Dictionary of equilibrium degrees of freedom, eg Equilibrium.params_dict
        constants : dict
            Dictionary of constant data, eg transforms, profiles etc. Defaults to
            self.constants

        Returns
        -------
        f : ndarray
            Fixed profile errors.

        """
        return params["c_l"][self._idx]


class FixElectronTemperature(_FixProfile):
    """Fixes electron temperature profile coefficients.

    Parameters
    ----------
    eq : Equilibrium
        Equilibrium that will be optimized to satisfy the Objective.
    target : {float, ndarray}, optional
        Target value(s) of the objective. Only used if bounds is None.
        Must be broadcastable to Objective.dim_f.
    bounds : tuple of {float, ndarray}, optional
        Lower and upper bounds on the objective. Overrides target.
        Both bounds must be broadcastable to to Objective.dim_f
    weight : {float, ndarray}, optional
        Weighting to apply to the Objective, relative to other Objectives.
        Must be broadcastable to to Objective.dim_f
    normalize : bool, optional
        Whether to compute the error in physical units or non-dimensionalize.
    normalize_target : bool, optional
        Whether target and bounds should be normalized before comparing to computed
        values. If `normalize` is `True` and the target is in physical units,
        this should also be set to True.
    profile : Profile, optional
        Profile containing the radial modes to evaluate at.
    indices : ndarray or bool, optional
        indices of the Profile.params array to fix.
        (e.g. indices corresponding to modes for a PowerSeriesProfile or indices
        corresponding to knots for a SplineProfile).
        Must have len(target) = len(weight) = len(modes).
        If True/False uses all/none of the Profile.params indices.
    name : str, optional
        Name of the objective function.

    """

    _target_arg = "Te_l"
    _units = "(eV)"
    _print_value_fmt = "Fixed-electron-temperature profile error: {:10.3e} "

    def __init__(
        self,
        eq,
        target=None,
        bounds=None,
        weight=1,
        normalize=True,
        normalize_target=True,
        profile=None,
        indices=True,
        name="fixed-electron-temperature",
    ):
        super().__init__(
            eq=eq,
            target=target,
            bounds=bounds,
            weight=weight,
            normalize=normalize,
            normalize_target=normalize_target,
            profile=profile,
            indices=indices,
            name=name,
        )

    def build(self, use_jit=True, verbose=1):
        """Build constant arrays.

        Parameters
        ----------
        use_jit : bool, optional
            Whether to just-in-time compile the objective and derivatives.
        verbose : int, optional
            Level of output.

        """
        eq = self.things[0]
        if eq.electron_temperature is None:
            raise RuntimeError(
                "Attempting to fix electron temperature on an equilibrium with no "
                + "electron temperature profile assigned"
            )
        profile = eq.electron_temperature
        if self._normalize:
            scales = compute_scaling_factors(eq)
            self._normalization = scales["T"]
        super().build(eq, profile, use_jit, verbose)

    def compute(self, params, constants=None):
        """Compute fixed electron temperature errors.

        Parameters
        ----------
        params : dict
            Dictionary of equilibrium degrees of freedom, eg Equilibrium.params_dict
        constants : dict
            Dictionary of constant data, eg transforms, profiles etc. Defaults to
            self.constants

        Returns
        -------
        f : ndarray
            Fixed profile errors.

        """
        return params["Te_l"][self._idx]


class FixElectronDensity(_FixProfile):
    """Fixes electron density profile coefficients.

    Parameters
    ----------
    eq : Equilibrium
        Equilibrium that will be optimized to satisfy the Objective.
    target : {float, ndarray}, optional
        Target value(s) of the objective. Only used if bounds is None.
        Must be broadcastable to Objective.dim_f.
    bounds : tuple of {float, ndarray}, optional
        Lower and upper bounds on the objective. Overrides target.
        Both bounds must be broadcastable to to Objective.dim_f
    weight : {float, ndarray}, optional
        Weighting to apply to the Objective, relative to other Objectives.
        Must be broadcastable to to Objective.dim_f
    normalize : bool, optional
        Whether to compute the error in physical units or non-dimensionalize.
    normalize_target : bool, optional
        Whether target and bounds should be normalized before comparing to computed
        values. If `normalize` is `True` and the target is in physical units,
        this should also be set to True.
    profile : Profile, optional
        Profile containing the radial modes to evaluate at.
    indices : ndarray or bool, optional
        indices of the Profile.params array to fix.
        (e.g. indices corresponding to modes for a PowerSeriesProfile or indices
        corresponding to knots for a SplineProfile).
        Must have len(target) = len(weight) = len(modes).
        If True/False uses all/none of the Profile.params indices.
    name : str, optional
        Name of the objective function.

    """

    _target_arg = "ne_l"
    _units = "(m^-3)"
    _print_value_fmt = "Fixed-electron-density profile error: {:10.3e} "

    def __init__(
        self,
        eq,
        target=None,
        bounds=None,
        weight=1,
        normalize=True,
        normalize_target=True,
        profile=None,
        indices=True,
        name="fixed-electron-density",
    ):
        super().__init__(
            eq=eq,
            target=target,
            bounds=bounds,
            weight=weight,
            normalize=normalize,
            normalize_target=normalize_target,
            profile=profile,
            indices=indices,
            name=name,
        )

    def build(self, use_jit=True, verbose=1):
        """Build constant arrays.

        Parameters
        ----------
        use_jit : bool, optional
            Whether to just-in-time compile the objective and derivatives.
        verbose : int, optional
            Level of output.

        """
        eq = self.things[0]
        if eq.electron_density is None:
            raise RuntimeError(
                "Attempting to fix electron density on an equilibrium with no "
                + "electron density profile assigned"
            )
        profile = eq.electron_density
        if self._normalize:
            scales = compute_scaling_factors(eq)
            self._normalization = scales["n"]
        super().build(eq, profile, use_jit, verbose)

    def compute(self, params, constants=None):
        """Compute fixed electron density errors.

        Parameters
        ----------
        params : dict
            Dictionary of equilibrium degrees of freedom, eg Equilibrium.params_dict
        constants : dict
            Dictionary of constant data, eg transforms, profiles etc. Defaults to
            self.constants

        Returns
        -------
        f : ndarray
            Fixed profile errors.

        """
        return params["ne_l"][self._idx]


class FixIonTemperature(_FixProfile):
    """Fixes ion temperature profile coefficients.

    Parameters
    ----------
    eq : Equilibrium
        Equilibrium that will be optimized to satisfy the Objective.
    target : {float, ndarray}, optional
        Target value(s) of the objective. Only used if bounds is None.
        Must be broadcastable to Objective.dim_f.
    bounds : tuple of {float, ndarray}, optional
        Lower and upper bounds on the objective. Overrides target.
        Both bounds must be broadcastable to to Objective.dim_f
    weight : {float, ndarray}, optional
        Weighting to apply to the Objective, relative to other Objectives.
        Must be broadcastable to to Objective.dim_f
    normalize : bool, optional
        Whether to compute the error in physical units or non-dimensionalize.
    normalize_target : bool, optional
        Whether target and bounds should be normalized before comparing to computed
        values. If `normalize` is `True` and the target is in physical units,
        this should also be set to True.
    profile : Profile, optional
        Profile containing the radial modes to evaluate at.
    indices : ndarray or bool, optional
        indices of the Profile.params array to fix.
        (e.g. indices corresponding to modes for a PowerSeriesProfile or indices
        corresponding to knots for a SplineProfile).
        Must have len(target) = len(weight) = len(modes).
        If True/False uses all/none of the Profile.params indices.
    name : str, optional
        Name of the objective function.

    """

    _target_arg = "Ti_l"
    _units = "(eV)"
    _print_value_fmt = "Fixed-ion-temperature profile error: {:10.3e} "

    def __init__(
        self,
        eq,
        target=None,
        bounds=None,
        weight=1,
        normalize=True,
        normalize_target=True,
        profile=None,
        indices=True,
        name="fixed-ion-temperature",
    ):
        super().__init__(
            eq=eq,
            target=target,
            bounds=bounds,
            weight=weight,
            normalize=normalize,
            normalize_target=normalize_target,
            profile=profile,
            indices=indices,
            name=name,
        )

    def build(self, use_jit=True, verbose=1):
        """Build constant arrays.

        Parameters
        ----------
        use_jit : bool, optional
            Whether to just-in-time compile the objective and derivatives.
        verbose : int, optional
            Level of output.

        """
        eq = self.things[0]
        if eq.ion_temperature is None:
            raise RuntimeError(
                "Attempting to fix ion temperature on an equilibrium with no "
                + "ion temperature profile assigned"
            )
        profile = eq.ion_temperature
        if self._normalize:
            scales = compute_scaling_factors(eq)
            self._normalization = scales["T"]
        super().build(eq, profile, use_jit, verbose)

    def compute(self, params, constants=None):
        """Compute fixed ion temperature errors.

        Parameters
        ----------
        params : dict
            Dictionary of equilibrium degrees of freedom, eg Equilibrium.params_dict
        constants : dict
            Dictionary of constant data, eg transforms, profiles etc. Defaults to
            self.constants

        Returns
        -------
        f : ndarray
            Fixed profile errors.

        """
        return params["Ti_l"][self._idx]


class FixAtomicNumber(_FixProfile):
    """Fixes effective atomic number profile coefficients.

    Parameters
    ----------
    eq : Equilibrium
        Equilibrium that will be optimized to satisfy the Objective.
    target : {float, ndarray}, optional
        Target value(s) of the objective. Only used if bounds is None.
        Must be broadcastable to Objective.dim_f.
    bounds : tuple of {float, ndarray}, optional
        Lower and upper bounds on the objective. Overrides target.
        Both bounds must be broadcastable to to Objective.dim_f
    weight : {float, ndarray}, optional
        Weighting to apply to the Objective, relative to other Objectives.
        Must be broadcastable to to Objective.dim_f
    normalize : bool, optional
        Whether to compute the error in physical units or non-dimensionalize.
        Has no effect for this objective.
    normalize_target : bool, optional
        Whether target and bounds should be normalized before comparing to computed
        values. If `normalize` is `True` and the target is in physical units,
        this should also be set to True. Has no effect for this objective.
    profile : Profile, optional
        Profile containing the radial modes to evaluate at.
    indices : ndarray or bool, optional
        indices of the Profile.params array to fix.
        (e.g. indices corresponding to modes for a PowerSeriesProfile or indices
        corresponding to knots for a SplineProfile).
        Must have len(target) = len(weight) = len(modes).
        If True/False uses all/none of the Profile.params indices.
    name : str, optional
        Name of the objective function.

    """

    _target_arg = "Zeff_l"
    _units = "(dimensionless)"
    _print_value_fmt = "Fixed-atomic-number profile error: {:10.3e} "

    def __init__(
        self,
        eq,
        target=None,
        bounds=None,
        weight=1,
        normalize=False,
        normalize_target=False,
        profile=None,
        indices=True,
        name="fixed-atomic-number",
    ):
        super().__init__(
            eq=eq,
            target=target,
            bounds=bounds,
            weight=weight,
            normalize=normalize,
            normalize_target=normalize_target,
            profile=profile,
            indices=indices,
            name=name,
        )

    def build(self, use_jit=True, verbose=1):
        """Build constant arrays.

        Parameters
        ----------
        use_jit : bool, optional
            Whether to just-in-time compile the objective and derivatives.
        verbose : int, optional
            Level of output.

        """
        eq = self.things[0]
        if eq.atomic_number is None:
            raise RuntimeError(
                "Attempting to fix atomic number on an equilibrium with no "
                + "atomic number profile assigned"
            )
        profile = eq.atomic_number
        super().build(eq, profile, use_jit, verbose)

    def compute(self, params, constants=None):
        """Compute fixed atomic number errors.

        Parameters
        ----------
        params : dict
            Dictionary of equilibrium degrees of freedom, eg Equilibrium.params_dict
        constants : dict
            Dictionary of constant data, eg transforms, profiles etc. Defaults to
            self.constants

        Returns
        -------
        f : ndarray
            Fixed profile errors.

        """
        return params["Zeff_l"][self._idx]


class FixPsi(_FixedObjective):
    """Fixes total toroidal magnetic flux within the last closed flux surface.

    Parameters
    ----------
    eq : Equilibrium
        Equilibrium that will be optimized to satisfy the Objective.
    target : {float, ndarray}, optional
        Target value(s) of the objective. Only used if bounds is None.
        Must be broadcastable to Objective.dim_f.
    bounds : tuple of {float, ndarray}, optional
        Lower and upper bounds on the objective. Overrides target.
        Both bounds must be broadcastable to to Objective.dim_f
    weight : {float, ndarray}, optional
        Weighting to apply to the Objective, relative to other Objectives.
        Must be broadcastable to to Objective.dim_f
    normalize : bool, optional
        Whether to compute the error in physical units or non-dimensionalize.
    normalize_target : bool, optional
        Whether target and bounds should be normalized before comparing to computed
        values. If `normalize` is `True` and the target is in physical units,
        this should also be set to True.
    name : str, optional
        Name of the objective function.

    """

    _target_arg = "Psi"
    _units = "(Wb)"
    _print_value_fmt = "Fixed-Psi error: {:10.3e} "

    def __init__(
        self,
        eq,
        target=None,
        bounds=None,
        weight=1,
        normalize=True,
        normalize_target=True,
        name="fixed-Psi",
    ):
        self._target_from_user = setdefault(bounds, target)
        super().__init__(
            things=eq,
            target=target,
            bounds=bounds,
            weight=weight,
            normalize=normalize,
            normalize_target=normalize_target,
            name=name,
        )

    def build(self, use_jit=False, verbose=1):
        """Build constant arrays.

        Parameters
        ----------
        use_jit : bool, optional
            Whether to just-in-time compile the objective and derivatives.
        verbose : int, optional
            Level of output.

        """
        eq = self.things[0]
        self._dim_f = 1

        self.target, self.bounds = self._parse_target_from_user(
            self._target_from_user, eq.Psi, None, np.array([0])
        )

        if self._normalize:
            scales = compute_scaling_factors(eq)
            self._normalization = scales["Psi"]

        super().build(use_jit=use_jit, verbose=verbose)

    def compute(self, params, constants=None):
        """Compute fixed-Psi error.

        Parameters
        ----------
        params : dict
            Dictionary of equilibrium degrees of freedom, eg Equilibrium.params_dict
        constants : dict
            Dictionary of constant data, eg transforms, profiles etc. Defaults to
            self.constants

        Returns
        -------
        f : ndarray
            Total toroidal magnetic flux error (Wb).

        """
        return params["Psi"]


class FixCurveShift(_FixedObjective):
    """Fixes Curve.shift attribute, which is redundant with other Curve params.

    Parameters
    ----------
    curve : Curve
        Curve that will be optimized to satisfy the Objective.
    target : {float, ndarray}, optional
        Target value(s) of the objective. Only used if bounds is None.
        Must be broadcastable to Objective.dim_f.
    bounds : tuple of {float, ndarray}, optional
        Lower and upper bounds on the objective. Overrides target.
        Both bounds must be broadcastable to to Objective.dim_f
    weight : {float, ndarray}, optional
        Weighting to apply to the Objective, relative to other Objectives.
        Must be broadcastable to to Objective.dim_f
    normalize : bool, optional
        Whether to compute the error in physical units or non-dimensionalize.
    normalize_target : bool, optional
        Whether target and bounds should be normalized before comparing to computed
        values. If `normalize` is `True` and the target is in physical units,
        this should also be set to True.
    name : str, optional
        Name of the objective function.

    """

    _target_arg = "shift"
    _units = "(m)"
    _print_value_fmt = "Fixed-shift error: {:10.3e} "

    def __init__(
        self,
        curve,
        target=None,
        bounds=None,
        weight=1,
        normalize=True,
        normalize_target=True,
        name="fixed-shift",
    ):
        self._target_from_user = setdefault(bounds, target)
        super().__init__(
            things=curve,
            target=target,
            bounds=bounds,
            weight=weight,
            normalize=normalize,
            normalize_target=normalize_target,
            name=name,
        )

    def build(self, use_jit=False, verbose=1):
        """Build constant arrays.

        Parameters
        ----------
        use_jit : bool, optional
            Whether to just-in-time compile the objective and derivatives.
        verbose : int, optional
            Level of output.

        """
        curve = self.things[0]
        self._dim_f = curve.shift.size

        self.target, self.bounds = self._parse_target_from_user(
            self._target_from_user, curve.shift, None, np.arange(self._dim_f)
        )

        if self._normalize:
            self._normalization = 1

        super().build(use_jit=use_jit, verbose=verbose)

    def compute(self, params, constants=None):
        """Compute fixed-shift error.

        Parameters
        ----------
        params : dict
            Dictionary of curve degrees of freedom, eg Curve.params_dict
        constants : dict
            Dictionary of constant data, eg transforms, profiles etc. Defaults to
            self.constants

        Returns
        -------
        f : ndarray
            Curve shift (m).

        """
        return params["shift"]


class FixCurveRotation(_FixedObjective):
    """Fixes Curve.rotmat attribute, which is redundant with other Curve params.

    Parameters
    ----------
    curve : Curve
        Curve that will be optimized to satisfy the Objective.
    target : {float, ndarray}, optional
        Target value(s) of the objective. Only used if bounds is None.
        Must be broadcastable to Objective.dim_f.
    bounds : tuple of {float, ndarray}, optional
        Lower and upper bounds on the objective. Overrides target.
        Both bounds must be broadcastable to to Objective.dim_f
    weight : {float, ndarray}, optional
        Weighting to apply to the Objective, relative to other Objectives.
        Must be broadcastable to to Objective.dim_f
    normalize : bool, optional
        Whether to compute the error in physical units or non-dimensionalize.
    normalize_target : bool, optional
        Whether target and bounds should be normalized before comparing to computed
        values. If `normalize` is `True` and the target is in physical units,
        this should also be set to True.
    name : str, optional
        Name of the objective function.

    """

    _target_arg = "rotmat"
    _units = "(rad)"
    _print_value_fmt = "Fixed-rotation error: {:10.3e} "

    def __init__(
        self,
        curve,
        target=None,
        bounds=None,
        weight=1,
        normalize=True,
        normalize_target=True,
        name="fixed-rotation",
    ):
        self._target_from_user = setdefault(bounds, target)
        super().__init__(
            things=curve,
            target=target,
            bounds=bounds,
            weight=weight,
            normalize=normalize,
            normalize_target=normalize_target,
            name=name,
        )

    def build(self, use_jit=False, verbose=1):
        """Build constant arrays.

        Parameters
        ----------
        use_jit : bool, optional
            Whether to just-in-time compile the objective and derivatives.
        verbose : int, optional
            Level of output.

        """
        curve = self.things[0]
        self._dim_f = curve.rotmat.size

        self.target, self.bounds = self._parse_target_from_user(
            self._target_from_user, curve.rotmat, None, np.arange(self._dim_f)
        )

        if self._normalize:
            self._normalization = 1

        super().build(use_jit=use_jit, verbose=verbose)

    def compute(self, params, constants=None):
        """Compute fixed-rotation error.

        Parameters
        ----------
        params : dict
            Dictionary of curve degrees of freedom, eg Curve.params_dict
        constants : dict
            Dictionary of constant data, eg transforms, profiles etc. Defaults to
            self.constants

        Returns
        -------
        f : ndarray
            Curve rotation matrix (rad).

        """
        return params["rotmat"]<|MERGE_RESOLUTION|>--- conflicted
+++ resolved
@@ -265,33 +265,19 @@
         modes = eq.surface.R_basis.modes
         self._dim_f = eq.surface.R_basis.num_modes
         self._A = np.zeros((self._dim_f, eq.R_basis.num_modes))
-<<<<<<< HEAD
-
-        for i, (l, m, n) in enumerate(eq.R_basis.modes):
-            j = np.argwhere((modes[:, 1:] == [m, n]).all(axis=1))
-            surf = (
-                eq.surface.rho if self._surface_label is None else self._surface_label
-            )
-            self._A[j, i] = zernike_radial(surf, l, m)
-
-=======
+
         Js = []
         surf = eq.surface.rho if self._surface_label is None else self._surface_label
         for i, (l, m, n) in enumerate(eq.R_basis.modes):
-            if eq.bdry_mode == "lcfs":
-                j = np.argwhere((modes[:, 1:] == [m, n]).all(axis=1))
-                Js.append(j.flatten())
-            else:
-                raise NotImplementedError(
-                    "bdry_mode is not lcfs, yell at Dario to finish poincare stuff"
-                )
+            j = np.argwhere((modes[:, 1:] == [m, n]).all(axis=1))
+            Js.append(j.flatten())
         Js = np.array(Js)
         # Broadcasting at once is faster. We need to use np.arange to avoid
         # setting the value to the whole row.
         self._A[Js[:, 0], np.arange(eq.R_basis.num_modes)] = zernike_radial(
             surf, eq.R_basis.modes[:, 0], eq.R_basis.modes[:, 1]
         )
->>>>>>> baafa601
+
         super().build(use_jit=use_jit, verbose=verbose)
 
     def compute(self, params, constants=None):
@@ -374,33 +360,18 @@
         modes = eq.surface.Z_basis.modes
         self._dim_f = eq.surface.Z_basis.num_modes
         self._A = np.zeros((self._dim_f, eq.Z_basis.num_modes))
-<<<<<<< HEAD
-
-        for i, (l, m, n) in enumerate(eq.Z_basis.modes):
-            j = np.argwhere((modes[:, 1:] == [m, n]).all(axis=1))
-            surf = (
-                eq.surface.rho if self._surface_label is None else self._surface_label
-            )
-            self._A[j, i] = zernike_radial(surf, l, m)
-
-=======
         Js = []
         surf = eq.surface.rho if self._surface_label is None else self._surface_label
         for i, (l, m, n) in enumerate(eq.Z_basis.modes):
-            if eq.bdry_mode == "lcfs":
-                j = np.argwhere((modes[:, 1:] == [m, n]).all(axis=1))
-                Js.append(j.flatten())
-            else:
-                raise NotImplementedError(
-                    "bdry_mode is not lcfs, yell at Dario to finish poincare stuff"
-                )
+            j = np.argwhere((modes[:, 1:] == [m, n]).all(axis=1))
+            Js.append(j.flatten())
         Js = np.array(Js)
         # Broadcasting at once is faster. We need to use np.arange to avoid
         # setting the value to the whole row.
         self._A[Js[:, 0], np.arange(eq.Z_basis.num_modes)] = zernike_radial(
             surf, eq.Z_basis.modes[:, 0], eq.Z_basis.modes[:, 1]
         )
->>>>>>> baafa601
+        
         super().build(use_jit=use_jit, verbose=verbose)
 
     def compute(self, params, constants=None):
