--- conflicted
+++ resolved
@@ -21,11 +21,7 @@
 from desc.io import IOAble
 from desc.optimizable import Optimizable, OptimizableCollection, optimizable_parameter
 from desc.transform import Transform
-<<<<<<< HEAD
-from desc.utils import Timer, copy_coeffs, errorif, flatten_list, warnif
-=======
-from desc.utils import copy_coeffs, errorif, flatten_list, setdefault, warnif
->>>>>>> 98ec6e1a
+from desc.utils import Timer, copy_coeffs, errorif, flatten_list, setdefault, warnif
 from desc.vmec_utils import ptolemy_identity_fwd, ptolemy_identity_rev
 
 
