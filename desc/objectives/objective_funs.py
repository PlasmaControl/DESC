"""Base classes for objectives."""

from abc import ABC, abstractmethod
from inspect import getfullargspec

import logging
import numpy as np

from desc import set_console_logging
from desc.backend import block_diag, jit, jnp, use_jax
from desc.compute import arg_order
from desc.derivatives import Derivative
from desc.io import IOAble
from desc.utils import Timer, is_broadcastable

# XXX: could use `indices` instead of `arg_order` in ObjectiveFunction loops


class ObjectiveFunction(IOAble):
    """Objective function comprised of one or more Objectives.

    Parameters
    ----------
    objectives : tuple of Objective
        List of objectives to be minimized.
    eq : Equilibrium, optional
        Equilibrium that will be optimized to satisfy the objectives.
    use_jit : bool, optional
        Whether to just-in-time compile the objectives and derivatives.
    deriv_mode : {"batched", "blocked"}
        method for computing derivatives. "batched" is generally faster, "blocked" may
        use less memory. Note that the "blocked" Hessian will only be block diagonal.
    verbose : integer, optional
            * 0  : work silently.
            * 1  : display a termination report
            * 2  : display progress and timing info during iterations

    """

    _io_attrs_ = ["_objectives"]

    def __init__(self, objectives, eq=None, use_jit=True, deriv_mode="batched", verbose=1):

        if not isinstance(objectives, tuple):
            objectives = (objectives,)

        assert use_jit in {True, False}
        assert deriv_mode in {"batched", "blocked"}

        self._objectives = objectives
        self._use_jit = use_jit
        self._deriv_mode = deriv_mode
        self._built = False
        self._compiled = False

        if eq is not None:
            self.build(eq, use_jit=self._use_jit, verbose=verbose)

    def _set_state_vector(self):
        """Set state vector components, dimensions, and indices."""
        self._args = np.concatenate([obj.args for obj in self.objectives])
        self._args = [arg for arg in arg_order if arg in self._args]

        self._dimensions = self.objectives[0].dimensions

        self._dim_x = 0
        self._x_idx = {}
        for arg in self.args:
            self.x_idx[arg] = np.arange(self._dim_x, self._dim_x + self.dimensions[arg])
            self._dim_x += self.dimensions[arg]

    def _set_derivatives(self):
        """Set up derivatives of the objective functions."""
        self._derivatives = {"jac": {}, "grad": {}, "hess": {}}
        for arg in self.args:
            self._derivatives["jac"][arg] = lambda x, arg=arg: jnp.vstack(
                [
                    obj.derivatives["jac"][arg](
                        *self._kwargs_to_args(self.unpack_state(x), obj.args)
                    )
                    for obj in self.objectives
                ]
            )
            self._derivatives["grad"][arg] = lambda x, arg=arg: jnp.sum(
                jnp.array(
                    [
                        obj.derivatives["grad"][arg](
                            *self._kwargs_to_args(self.unpack_state(x), obj.args)
                        )
                        for obj in self.objectives
                    ]
                ),
                axis=0,
            )
            self._derivatives["hess"][arg] = lambda x, arg=arg: jnp.sum(
                jnp.array(
                    [
                        obj.derivatives["hess"][arg](
                            *self._kwargs_to_args(self.unpack_state(x), obj.args)
                        )
                        for obj in self.objectives
                    ]
                ),
                axis=0,
            )

        if self._deriv_mode == "blocked":
            self._grad = lambda x: jnp.concatenate(
                [jnp.atleast_1d(self._derivatives["grad"][arg](x)) for arg in self.args]
            )
            self._jac = lambda x: jnp.hstack(
                [self._derivatives["jac"][arg](x) for arg in self.args]
            )
            self._hess = lambda x: block_diag(
                *[self._derivatives["hess"][arg](x) for arg in self.args]
            )
        if self._deriv_mode == "batched":
            self._grad = Derivative(self.compute_scalar, mode="grad")
            self._hess = Derivative(self.compute_scalar, mode="hess")
            self._jac = Derivative(self.compute, mode="fwd")

    def jit(self):
        """Apply JIT to compute methods, or re-apply after updating self."""
        # can't loop here because del doesn't work on getattr
        # main idea is that when jitting a method, jax replaces that method
        # with a CompiledFunction object, with self compiled in. To re-jit
        # (ie, after updating attributes of self), we just need to delete the jax
        # CompiledFunction object, which will then leave the raw method in its place,
        # and then jit the raw method with the new self

        # doing str name type checking to avoid importing weird jax private stuff
        # for proper isinstance check
        if "CompiledFunction" in str(type(self.compute)):
            del self.compute
        self.compute = jit(self.compute)
        if "CompiledFunction" in str(type(self.compute_scalar)):
            del self.compute_scalar
        self.compute_scalar = jit(self.compute_scalar)
        if "CompiledFunction" in str(type(self.jac)):
            del self.jac
        self.jac = jit(self.jac)
        if "CompiledFunction" in str(type(self.hess)):
            del self.hess
        self.hess = jit(self.hess)
        if "CompiledFunction" in str(type(self.grad)):
            del self.grad
        self.grad = jit(self.grad)
        if "CompiledFunction" in str(type(self.jvp)):
            del self.jvp
        self.jvp = jit(self.jvp)

    def build(self, eq, use_jit=None, verbose=1):
        """Build the objective.

        Parameters
        ----------
        eq : Equilibrium, optional
            Equilibrium that will be optimized to satisfy the Objective.
        use_jit : bool, optional
            Whether to just-in-time compile the objective and derivatives.
        verbose : integer, optional
            * 0  : work silently.
            * 1  : display a termination report
            * 2  : display progress and timing info during iterations

        """
        if use_jit is not None:
            self._use_jit = use_jit
        timer = Timer()
        timer.start("Objective build")

        if verbose == 0:
            set_console_logging(console_log_level="CRITICAL")
        if verbose == 1:
            set_console_logging(console_log_level="INFO")
        if verbose == 2:
            set_console_logging(console_log_level="DEBUG")

        # build objectives
        self._dim_f = 0
        for objective in self.objectives:
            logging.info("Building objective: ", objective.name)
            objective.build(eq, use_jit=self.use_jit, verbose=verbose)
            self._dim_f += objective.dim_f
        if self._dim_f == 1:
            self._scalar = True
        else:
            self._scalar = False

        self._set_state_vector()
        self._set_derivatives()
        if self.use_jit:
            self.jit()

        self._built = True
        timer.stop("Objective build")
        timer.disp("Objective build")

    def compute(self, x):
        """Compute the objective function.

        Parameters
        ----------
        x : ndarray
            State vector.

        Returns
        -------
        f : ndarray
            Objective function value(s).

        """
        kwargs = self.unpack_state(x)
        f = jnp.concatenate(
            [
                obj.compute_scaled(*self._kwargs_to_args(kwargs, obj.args))
                for obj in self.objectives
            ]
        )
        return f

    def compute_scalar(self, x):
        """Compute the scalar form of the objective function.

        Parameters
        ----------
        x : ndarray
            State vector.

        Returns
        -------
        f : float
            Objective function scalar value.

        """
        f = jnp.sum(self.compute(x) ** 2) / 2
        return f

    def print_value(self, x):
        """Print the value(s) of the objective.

        Parameters
        ----------
        x : ndarray
            State vector.

        """
        if self.compiled and self._compile_mode in {"scalar", "all"}:
            f = self.compute_scalar(x)
        else:
            f = jnp.sum(self.compute(x) ** 2) / 2
        logging.info("Total (sum of squares): {:10.3e}, ".format(f))
        kwargs = self.unpack_state(x)
        for obj in self.objectives:
            obj.print_value(**kwargs)
        return None

    def unpack_state(self, x):
        """Unpack the state vector into its components.

        Parameters
        ----------
        x : ndarray
            State vector.

        Returns
        -------
        kwargs : dict
            Dictionary of the state components with argument names as keys.

        """
        if not self.built:
            raise RuntimeError("ObjectiveFunction must be built first.")

        x = jnp.atleast_1d(x)
        if x.size != self.dim_x:
            raise ValueError("Input vector dimension is invalid.")

        kwargs = {}
        for arg in self.args:
            kwargs[arg] = jnp.atleast_1d(x[self.x_idx[arg]])
        return kwargs

    def _kwargs_to_args(self, kwargs, args):
        tuple_args = (kwargs[arg] for arg in args)
        return tuple_args

    def x(self, eq):
        """Return the full state vector from the Equilibrium eq."""
        x = np.zeros((self.dim_x,))
        for arg in self.args:
            x[self.x_idx[arg]] = getattr(eq, arg)
        return x

    def grad(self, x):
        """Compute gradient vector of scalar form of the objective wrt x."""
        return jnp.atleast_1d(self._grad(x).squeeze())

    def hess(self, x):
        """Compute Hessian matrix of scalar form of the objective wrt x."""
        return jnp.atleast_2d(self._hess(x).squeeze())

    def jac(self, x):
        """Compute Jacobian matrx of vector form of the objective wrt x."""
        return jnp.atleast_2d(self._jac(x).squeeze())

    def jvp(self, v, x):
        """Compute Jacobian-vector product of the objective function.

        Parameters
        ----------
        v : tuple of ndarray
            Vectors to right-multiply the Jacobian by.
            The number of vectors given determines the order of derivative taken.
        x : ndarray
            Optimization variables.

        """
        if not isinstance(v, tuple):
            v = (v,)
        if len(v) == 1:
            return Derivative.compute_jvp(self.compute, 0, v[0], x)
        elif len(v) == 2:
            return Derivative.compute_jvp2(self.compute, 0, 0, v[0], v[1], x)
        elif len(v) == 3:
            return Derivative.compute_jvp3(self.compute, 0, 0, 0, v[0], v[1], v[2], x)
        else:
            raise NotImplementedError("Cannot compute JVP higher than 3rd order.")

    def compile(self, mode="auto"):
        """Call the necessary functions to ensure the function is compiled.

        Parameters
        ----------
        mode : {"auto", "lsq", "scalar", "all"}
            Whether to compile for least squares optimization or scalar optimization.
            "auto" compiles based on the type of objective,
            "all" compiles all derivatives.

        """
        if not self.built:
            raise RuntimeError("ObjectiveFunction must be built first.")
        if not use_jax:
            self._compiled = True
            return

        timer = Timer()
        if mode == "auto" and self.scalar:
            mode = "scalar"
        elif mode == "auto":
            mode = "lsq"
        self._compile_mode = mode
        # variable values are irrelevant for compilation
        x = np.zeros((self.dim_x,))

        logging.info("Compiling objective function and derivatives")
        timer.start("Total compilation time")

        if mode in ["scalar", "all"]:
            timer.start("Objective compilation time")
            _ = self.compute_scalar(x).block_until_ready()
            timer.stop("Objective compilation time")
            timer.disp("Objective compilation time")
            timer.start("Gradient compilation time")
            _ = self.grad(x).block_until_ready()
            timer.stop("Gradient compilation time")
            timer.disp("Gradient compilation time")
            timer.start("Hessian compilation time")
            _ = self.hess(x).block_until_ready()
            timer.stop("Hessian compilation time")
            timer.disp("Hessian compilation time")
        if mode in ["lsq", "all"]:
            timer.start("Objective compilation time")
            _ = self.compute(x).block_until_ready()
            timer.stop("Objective compilation time")
            timer.disp("Objective compilation time")
            timer.start("Jacobian compilation time")
            _ = self.jac(x).block_until_ready()
            timer.stop("Jacobian compilation time")
            timer.disp("Jacobian compilation time")

        timer.stop("Total compilation time")
        timer.disp("Total compilation time")
        self._compiled = True

    @property
    def objectives(self):
        """list: List of objectives."""
        return self._objectives

    @property
    def use_jit(self):
        """bool: Whether to just-in-time compile the objective and derivatives."""
        return self._use_jit

    @property
    def scalar(self):
        """bool: Whether default "compute" method is a scalar or vector."""
        if not self._built:
            raise RuntimeError("ObjectiveFunction must be built first.")
        return self._scalar

    @property
    def built(self):
        """bool: Whether the objectives have been built or not."""
        return self._built

    @property
    def compiled(self):
        """bool: Whether the functions have been compiled or not."""
        return self._compiled

    @property
    def args(self):
        """list: Names (str) of arguments to the compute functions."""
        return self._args

    @property
    def dimensions(self):
        """dict: Dimensions of the argument given by the dict keys."""
        return self._dimensions

    @property
    def x_idx(self):
        """dict: Indices of the components of the state vector."""
        return self._x_idx

    @property
    def dim_x(self):
        """int: Dimensional of the state vector."""
        if not self.built:
            raise RuntimeError("ObjectiveFunction must be built first.")
        return self._dim_x

    @property
    def dim_f(self):
        """int: Number of objective equations."""
        if not self.built:
            raise RuntimeError("ObjectiveFunction must be built first.")
        return self._dim_f


class _Objective(IOAble, ABC):
    """Objective (or constraint) used in the optimization of an Equilibrium.

    Parameters
    ----------
    eq : Equilibrium, optional
        Equilibrium that will be optimized to satisfy the Objective.
    target : float, ndarray, optional
        Target value(s) of the objective. Only used if bounds is None.
        len(target) must be equal to Objective.dim_f
    bounds : tuple, optional
        Lower and upper bounds on the objective. Overrides target.
        len(bounds[0]) and len(bounds[1]) must be equal to Objective.dim_f
    weight : float, ndarray, optional
        Weighting to apply to the Objective, relative to other Objectives.
        len(weight) must be equal to Objective.dim_f
    normalize : bool
        Whether to compute the error in physical units or non-dimensionalize.
    normalize_target : bool
        Whether target and bounds should be normalized before comparing to computed
        values. If `normalize` is `True` and the target is in physical units,
        this should also be set to True.
    name : str
        Name of the objective function.

    """

    _io_attrs_ = [
        "_target",
        "_weight",
        "_name",
        "_args",
        "_normalize",
        "_normalize_target",
        "_normalization",
    ]

    def __init__(
        self,
        eq=None,
        target=0,
        bounds=None,
        weight=1,
        normalize=True,
        normalize_target=True,
        name=None,
    ):

        assert np.all(np.asarray(weight) > 0)
        assert normalize in {True, False}
        assert normalize_target in {True, False}
        assert (bounds is None) or (isinstance(bounds, tuple) and len(bounds) == 2)
        self._target = target
        self._bounds = bounds
        self._weight = weight
        self._normalize = normalize
        self._normalize_target = normalize_target
        self._normalization = 1
        self._name = name
        self._use_jit = None
        self._built = False
        # if args is already set don't overwrite it
        self._args = getattr(
            self,
            "_args",
            [arg for arg in getfullargspec(self.compute)[0] if arg != "self"],
        )
        if eq is not None:
            self.build(eq)

    def _set_dimensions(self, eq):
        """Set state vector component dimensions."""
        self._dimensions = {}
        for arg in arg_order:
            self._dimensions[arg] = np.atleast_1d(getattr(eq, arg)).size

    def _set_derivatives(self):
        """Set up derivatives of the objective wrt each argument."""
        self._derivatives = {"jac": {}, "grad": {}, "hess": {}}

        for arg in arg_order:
            if arg in self.args:  # derivative wrt arg
                self._derivatives["jac"][arg] = Derivative(
                    self.compute_scaled,
                    argnum=self.args.index(arg),
                    mode="fwd",
                )
                self._derivatives["grad"][arg] = Derivative(
                    self.compute_scalar,
                    argnum=self.args.index(arg),
                    mode="grad",
                )
                self._derivatives["hess"][arg] = Derivative(
                    self.compute_scalar,
                    argnum=self.args.index(arg),
                    mode="hess",
                )
            else:  # these derivatives are always zero
                self._derivatives["jac"][arg] = lambda *args, **kwargs: jnp.zeros(
                    (self.dim_f, self.dimensions[arg])
                )
                self._derivatives["grad"][arg] = lambda *args, **kwargs: jnp.zeros(
                    (1, self.dimensions[arg])
                )
                self._derivatives["hess"][arg] = lambda *args, **kwargs: jnp.zeros(
                    (self.dimensions[arg], self.dimensions[arg])
                )

    def jit(self):
        """Apply JIT to compute methods, or re-apply after updating self."""
        # doing str name type checking to avoid importing weird jax private stuff
        # for proper isinstance check
        if "CompiledFunction" in str(type(self.compute_scaled)):
            del self.compute_scaled
        self.compute_scaled = jit(self.compute_scaled)
        if "CompiledFunction" in str(type(self.compute_scalar)):
            del self.compute_scalar
        self.compute_scalar = jit(self.compute_scalar)
        del self._derivatives
        self._set_derivatives()
        for mode, val in self._derivatives.items():
            for arg, deriv in val.items():
                self._derivatives[mode][arg] = jit(self._derivatives[mode][arg])

    def _check_dimensions(self):
        """Check that len(target) = len(bounds) = len(weight) = dim_f."""
        if self.bounds is not None:  # must be a tuple of length 2
            self._bounds = tuple([np.asarray(bound) for bound in self._bounds])
            for bound in self.bounds:
                if not is_broadcastable((self.dim_f,), bound.shape):
                    raise ValueError("len(bounds) != dim_f")
            if np.any(self.bounds[1] - self.bounds[0] < 0):
                raise ValueError("bounds must be: (lower bound, upper bound)")
        else:  # target only gets used if bounds is None
            self._target = np.asarray(self._target)
            if not is_broadcastable((self.dim_f,), self.target.shape):
                raise ValueError("len(target) != dim_f")

        self._weight = np.asarray(self._weight)
        if not is_broadcastable((self.dim_f,), self.weight.shape):
            raise ValueError("len(weight) != dim_f")

    def update_target(self, eq):
        """Update target values using an Equilibrium.

        Parameters
        ----------
        eq : Equilibrium
            Equilibrium that will be optimized to satisfy the Objective.

        """
        self.target = np.atleast_1d(getattr(eq, self.target_arg, self.target))
        if self._use_jit:
            self.jit()

    @abstractmethod
    def build(self, eq, use_jit=True, verbose=1):
        """Build constant arrays."""
        self._check_dimensions()
        self._set_dimensions(eq)
        self._set_derivatives()
        if use_jit is not None:
            self._use_jit = use_jit
        if self._use_jit:
            self.jit()
        self._built = True

    @abstractmethod
    def compute(self, *args, **kwargs):
        """Compute the objective function."""

    def compute_scaled(self, *args, **kwargs):
        """Compute and apply the target/bounds, weighting, and normalization."""
        f = self.compute(*args, **kwargs)
        f_norm = jnp.atleast_1d(f) / self.normalization  # normalization

        if self.bounds is not None:  # using lower/upper bounds instead of target
            if self._normalize_target:
                bounds = tuple([bound / self.normalization for bound in self.bounds])
            else:
                bounds = self.bounds
            f_target = jnp.where(  # where f is within target bounds, return 0 error
                jnp.logical_and(f_norm >= bounds[0], f_norm <= bounds[1]),
                jnp.zeros_like(f_norm),
                jnp.where(  # otherwise return error = f - bound
                    jnp.abs(f_norm - bounds[0]) < jnp.abs(f_norm - bounds[1]),
                    f_norm - bounds[0],  # errors below lower bound are negative
                    f_norm - bounds[1],  # errors above upper bound are positive
                ),
            )
        else:  # using target instead of lower/upper bounds
            if self._normalize_target:
                target = self.target / self.normalization
            else:
                target = self.target
            f_target = f_norm - target

        return f_target * self.weight  # weighting

    def compute_scalar(self, *args, **kwargs):
        """Compute the scalar form of the objective."""
        if self.scalar:
            f = self.compute_scaled(*args, **kwargs)
        else:
            f = jnp.sum(self.compute_scaled(*args, **kwargs) ** 2) / 2
        return f.squeeze()

    def print_value(self, *args, **kwargs):
        """Print the value of the objective."""
<<<<<<< HEAD
        x = self._unshift_unscale(self.compute(*args, **kwargs))
        logging.info(self._print_value_fmt.format(jnp.linalg.norm(x)) + self._units)
        if self._normalize:
            logging.info(
                self._print_value_fmt.format(jnp.linalg.norm(x / self.normalization)),
                "(normalized)",
=======
        f = self.compute(*args, **kwargs)
        print(self._print_value_fmt.format(jnp.linalg.norm(f)) + self._units)
        if self._normalize:
            print(
                self._print_value_fmt.format(jnp.linalg.norm(f / self.normalization))
                + "(normalized)"
>>>>>>> 796de3cd
            )

    def xs(self, eq):
        """Return a tuple of args required by this objective from the Equilibrium eq."""
        return tuple(getattr(eq, arg) for arg in self.args)

    def _parse_args(self, *args, **kwargs):
        assert (len(args) == 0) or (len(kwargs) == 0), (
            "compute should be called with either positional or keyword arguments,"
            + " not both"
        )
        if len(args):
            assert len(args) == len(
                self.args
            ), f"compute expected {len(self.args)} arguments, got {len(args)}"
            params = {key: val for key, val in zip(self.args, args)}
        else:
            assert all([arg in kwargs for arg in self.args]), (
                "compute missing required keyword arguments "
                + f"{set(self.args).difference(kwargs.keys())}"
            )
            params = kwargs
        return params

    @property
    def target(self):
        """float: Target value(s) of the objective."""
        return self._target

    @target.setter
    def target(self, target):
        self._target = np.atleast_1d(target)
        self._check_dimensions()

    @property
    def bounds(self):
        """tuple: Lower and upper bounds of the objective."""
        return self._bounds

    @bounds.setter
    def bounds(self, bounds):
        assert (bounds is None) or (isinstance(bounds, tuple) and len(bounds) == 2)
        self._bounds = bounds
        self._check_dimensions()

    @property
    def weight(self):
        """float: Weighting to apply to the Objective, relative to other Objectives."""
        return self._weight

    @weight.setter
    def weight(self, weight):
        assert np.all(np.asarray(weight) > 0)
        self._weight = np.atleast_1d(weight)
        self._check_dimensions()

    @property
    def normalization(self):
        """float: normalizing scale factor."""
        if self._normalize and not self.built:
            raise ValueError("Objective must be built first")
        return self._normalization

    @property
    def built(self):
        """bool: Whether the transforms have been precomputed (or not)."""
        return self._built

    @property
    def args(self):
        """list: Names (str) of arguments to the compute functions."""
        return self._args

    @property
    def target_arg(self):
        """str: Name of argument corresponding to the target."""
        return ""

    @property
    def dimensions(self):
        """dict: Dimensions of the argument given by the dict keys."""
        return self._dimensions

    @property
    def derivatives(self):
        """dict: Derivatives of the function wrt the argument given by the dict keys."""
        return self._derivatives

    @property
    def dim_f(self):
        """int: Number of objective equations."""
        return self._dim_f

    @property
    def scalar(self):
        """bool: Whether default "compute" method is a scalar or vector."""
        return self._scalar

    @property
    def linear(self):
        """bool: Whether the objective is a linear function (or nonlinear)."""
        return self._linear

    @property
    def fixed(self):
        """bool: Whether the objective fixes individual parameters (or linear combo)."""
        if self.linear:
            return self._fixed
        else:
            return False

    @property
    def name(self):
        """Name of objective function (str)."""
        return self._name<|MERGE_RESOLUTION|>--- conflicted
+++ resolved
@@ -649,21 +649,12 @@
 
     def print_value(self, *args, **kwargs):
         """Print the value of the objective."""
-<<<<<<< HEAD
-        x = self._unshift_unscale(self.compute(*args, **kwargs))
-        logging.info(self._print_value_fmt.format(jnp.linalg.norm(x)) + self._units)
-        if self._normalize:
-            logging.info(
-                self._print_value_fmt.format(jnp.linalg.norm(x / self.normalization)),
-                "(normalized)",
-=======
         f = self.compute(*args, **kwargs)
-        print(self._print_value_fmt.format(jnp.linalg.norm(f)) + self._units)
+        logging.info(self._print_value_fmt.format(jnp.linalg.norm(f)) + self._units)
         if self._normalize:
             print(
                 self._print_value_fmt.format(jnp.linalg.norm(f / self.normalization))
                 + "(normalized)"
->>>>>>> 796de3cd
             )
 
     def xs(self, eq):
