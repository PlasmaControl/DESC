--- conflicted
+++ resolved
@@ -1031,11 +1031,7 @@
                 profiles=eq_profiles,
             )
             rpz = jnp.array([data["R"], data["phi"], data["Z"]]).T
-<<<<<<< HEAD
-            rpz = _copy_rpz_periods(rpz, plasma_grid.NFP)
-=======
             rpz = copy_rpz_periods(rpz, plasma_grid.NFP)
->>>>>>> 9a8848ea
             plasma_pts = rpz2xyz(rpz)
             self._constants["plasma_coords"] = plasma_pts
         if self._coils_fixed:
@@ -1101,11 +1097,7 @@
                 profiles=constants["eq_profiles"],
             )
             rpz = jnp.array([data["R"], data["phi"], data["Z"]]).T
-<<<<<<< HEAD
-            rpz = _copy_rpz_periods(rpz, constants["eq_transforms"]["grid"].NFP)
-=======
             rpz = copy_rpz_periods(rpz, constants["eq_transforms"]["grid"].NFP)
->>>>>>> 9a8848ea
             plasma_pts = rpz2xyz(rpz)
 
         def body(k):
