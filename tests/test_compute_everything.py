--- conflicted
+++ resolved
@@ -222,16 +222,6 @@
         # size cap at 100 mb, so can't hit suggested resolution for some things.
         warnings.filterwarnings("ignore", category=ResolutionWarning)
         for p in things:
-<<<<<<< HEAD
-            print(things[p])
-            names = {
-                name
-                for name in data_index[p]
-                # Skip these quantities as they should be covered in other tests.
-                if not data_index[p][name]["source_grid_requirement"]
-            }
-=======
-
             names = set(data_index[p].keys())
 
             def need_src(name):
@@ -239,7 +229,6 @@
 
             names -= _grow_seeds(p, set(filter(need_src, names)), names)
 
->>>>>>> a2a3d710
             this_branch_data_rpz[p] = things[p].compute(
                 list(names), **grid.get(p, {}), basis="rpz"
             )
