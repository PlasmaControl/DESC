--- conflicted
+++ resolved
@@ -1,10 +1,6 @@
 from interpax import interp1d
 
-<<<<<<< HEAD
 from desc.backend import cond, jnp
-=======
-from desc.backend import jnp
->>>>>>> 9fed838b
 from desc.grid import Grid
 
 from .data_index import register_compute_fun
@@ -516,6 +512,7 @@
     params, transforms, profiles, data, **kwargs
 ):
     data["theta_sss"] = transforms["theta"].transform(params["theta_n"], dz=3)
+    return data
 
 
 @register_compute_fun(
@@ -644,236 +641,6 @@
         jnp.matmul(coords, params["rotmat"].reshape((3, 3)).T)
         + params["shift"][jnp.newaxis, :]
     )
-    if kwargs.get("basis", "rpz").lower() == "rpz":
-        coords = xyz2rpz(coords)
-    data["x"] = coords
-    return data
-
-
-@register_compute_fun(
-    name="theta",
-    label="\\theta",
-    units="~",
-    units_long="None",
-    description="Poloidal angle along the curve.",
-    dim=1,
-    params=["theta_n", "secular_theta"],
-    transforms={
-        "theta": [[0, 0, 0]],
-        "grid": [],
-    },
-    profiles=[],
-    coordinates="s",
-    data=[],
-    parameterization="desc.geometry.curve.FourierRZWindingSurfaceCurve",
-)
-def _theta_FourierRZWindingSurfaceCurve(params, transforms, profiles, data, **kwargs):
-    data["theta"] = params["secular_theta"] * transforms["grid"].nodes[
-        :, 2
-    ] + transforms["theta"].transform(params["theta_n"], dz=0)
-
-    return data
-
-
-@register_compute_fun(
-    name="theta_s",
-    label="\\partial_s \\theta",
-    units="~",
-    units_long="None",
-    description="Poloidal angle along the curve, derivative wrt curve parameter s.",
-    dim=1,
-    params=["theta_n", "secular_theta"],
-    transforms={
-        "theta": [[0, 0, 1]],
-        "grid": [],
-    },
-    profiles=[],
-    coordinates="s",
-    data=[],
-    parameterization="desc.geometry.curve.FourierRZWindingSurfaceCurve",
-)
-def _theta_s_FourierRZWindingSurfaceCurve(params, transforms, profiles, data, **kwargs):
-    data["theta_s"] = params["secular_theta"] * jnp.ones_like(
-        transforms["grid"].nodes[:, 2]
-    ) + transforms["theta"].transform(params["theta_n"], dz=1)
-
-    return data
-
-
-@register_compute_fun(
-    name="theta_ss",
-    label="\\partial_{ss} \\theta",
-    units="~",
-    units_long="None",
-    description="Poloidal angle along the curve, second derivative "
-    "wrt curve parameter s.",
-    dim=1,
-    params=["theta_n"],
-    transforms={
-        "theta": [[0, 0, 2]],
-    },
-    profiles=[],
-    coordinates="s",
-    data=[],
-    parameterization="desc.geometry.curve.FourierRZWindingSurfaceCurve",
-)
-def _theta_ss_FourierRZWindingSurfaceCurve(
-    params, transforms, profiles, data, **kwargs
-):
-    data["theta_ss"] = transforms["theta"].transform(params["theta_n"], dz=2)
-
-    return data
-
-
-@register_compute_fun(
-    name="theta_sss",
-    label="\\partial_{sss} \\theta",
-    units="~",
-    units_long="None",
-    description="Poloidal angle along the curve, third derivative wrt"
-    " curve parameter s.",
-    dim=1,
-    params=[
-        "theta_n",
-    ],
-    transforms={
-        "theta": [[0, 0, 3]],
-    },
-    profiles=[],
-    coordinates="s",
-    data=[],
-    parameterization="desc.geometry.curve.FourierRZWindingSurfaceCurve",
-)
-def _theta_sss_FourierRZWindingSurfaceCurve(
-    params, transforms, profiles, data, **kwargs
-):
-    data["theta_sss"] = transforms["theta"].transform(params["theta_n"], dz=3)
-    return data
-
-
-@register_compute_fun(
-    name="zeta",
-    label="\\theta",
-    units="~",
-    units_long="None",
-    description="Toroidal angle along the curve.",
-    dim=1,
-    params=["zeta_n", "secular_zeta"],
-    transforms={
-        "zeta": [[0, 0, 0]],
-        "grid": [],
-    },
-    profiles=[],
-    coordinates="s",
-    data=[],
-    parameterization="desc.geometry.curve.FourierRZWindingSurfaceCurve",
-)
-def _zeta_FourierRZWindingSurfaceCurve(params, transforms, profiles, data, **kwargs):
-    data["zeta"] = params["secular_zeta"] * transforms["grid"].nodes[:, 2] + transforms[
-        "zeta"
-    ].transform(params["zeta_n"], dz=0)
-
-    return data
-
-
-@register_compute_fun(
-    name="zeta_s",
-    label="\\partial_s \\zeta",
-    units="~",
-    units_long="None",
-    description="Toroidal angle along the curve, derivative wrt curve parameter s.",
-    dim=1,
-    params=["zeta_n", "secular_zeta"],
-    transforms={
-        "zeta": [[0, 0, 1]],
-        "grid": [],
-    },
-    profiles=[],
-    coordinates="s",
-    data=[],
-    parameterization="desc.geometry.curve.FourierRZWindingSurfaceCurve",
-)
-def _zeta_s_FourierRZWindingSurfaceCurve(params, transforms, profiles, data, **kwargs):
-    data["zeta_s"] = params["secular_zeta"] * jnp.ones_like(
-        transforms["grid"].nodes[:, 2]
-    ) + transforms["zeta"].transform(params["zeta_n"], dz=1)
-
-    return data
-
-
-@register_compute_fun(
-    name="zeta_ss",
-    label="\\partial_{ss} \\zeta",
-    units="~",
-    units_long="None",
-    description="Toroidal angle along the curve, second derivative"
-    " wrt curve parameter s.",
-    dim=1,
-    params=["zeta_n"],
-    transforms={
-        "zeta": [[0, 0, 2]],
-    },
-    profiles=[],
-    coordinates="s",
-    data=[],
-    parameterization="desc.geometry.curve.FourierRZWindingSurfaceCurve",
-)
-def _zeta_ss_FourierRZWindingSurfaceCurve(params, transforms, profiles, data, **kwargs):
-    data["zeta_ss"] = transforms["zeta"].transform(params["zeta_n"], dz=2)
-
-    return data
-
-
-@register_compute_fun(
-    name="zeta_sss",
-    label="\\partial_{sss} \\zeta",
-    units="~",
-    units_long="None",
-    description="Toroidal angle along the curve, third derivative"
-    " wrt curve parameter s.",
-    dim=1,
-    params=["zeta_n"],
-    transforms={
-        "zeta": [[0, 0, 3]],
-    },
-    profiles=[],
-    coordinates="s",
-    data=[],
-    parameterization="desc.geometry.curve.FourierRZWindingSurfaceCurve",
-)
-def _zeta_sss_FourierRZWindingSurfaceCurve(
-    params, transforms, profiles, data, **kwargs
-):
-    data["zeta_sss"] = transforms["zeta"].transform(params["zeta_n"], dz=3)
-
-    return data
-
-
-@register_compute_fun(
-    name="x",
-    label="\\mathbf{x}",
-    units="m",
-    units_long="meters",
-    description="Position vector along curve",
-    dim=3,
-    params=["surface", "rotmat", "shift"],
-    transforms={},
-    profiles=[],
-    coordinates="s",
-    data=["theta", "zeta"],
-    parameterization="desc.geometry.curve.FourierRZWindingSurfaceCurve",
-    basis="basis",
-)
-def _x_FourierRZWindingSurfaceCurve(params, transforms, profiles, data, **kwargs):
-    nodes = jnp.vstack([jnp.ones_like(data["theta"]), data["theta"], data["zeta"]]).T
-    grid = Grid(nodes, sort=False, jitable=True)
-    data_surf = params["surface"].compute(
-        ["R", "phi", "Z"], grid=grid, method="jitable"
-    )
-    coords = jnp.stack([data_surf["R"], data_surf["phi"], data_surf["Z"]], axis=1)
-    # convert to xyz for displacement and rotation
-    coords = rpz2xyz(coords)
-    coords = coords @ params["rotmat"].T + params["shift"][jnp.newaxis, :]
     if kwargs.get("basis", "rpz").lower() == "rpz":
         coords = xyz2rpz(coords)
     data["x"] = coords
@@ -950,18 +717,9 @@
     )
     # convert to xyz for displacement and rotation
     coords = rpz2xyz_vec(coords, phi=data_surf["phi"])
-<<<<<<< HEAD
-    coords = (
-        jnp.matmul(coords, params["rotmat"].reshape((3, 3)).T)
-        + params["shift"][jnp.newaxis, :]
-    )
-    if kwargs.get("basis", "rpz").lower() == "rpz":
-        coords = xyz2rpz(coords)
-=======
-    coords = coords @ params["rotmat"].T
+    coords = jnp.matmul(coords, params["rotmat"].reshape((3, 3)).T)
     if kwargs.get("basis", "rpz").lower() == "rpz":
         coords = xyz2rpz_vec(coords, phi=data_surf["phi"])
->>>>>>> 9fed838b
     data["x_s"] = coords
     return data
 
@@ -1024,28 +782,6 @@
     grid = Grid(nodes, sort=False, jitable=True)
     data_surf = transforms["surface"].compute(
         [
-<<<<<<< HEAD
-            "R_tt",
-            "R_t",
-            "R_z",
-            "R_zz",
-            "R_tz",
-            "phi",
-            "phi_z",
-            "phi_zz",
-            "phi_t",
-            "phi_tt",
-            "phi_tz",
-            "Z_tt",
-            "Z_t",
-            "Z_z",
-            "Z_zz",
-            "Z_tz",
-        ],
-        grid=grid,
-        method="jitable",
-    )
-=======
             "e_theta",
             "e_theta_t",
             "e_theta_z",
@@ -1076,7 +812,6 @@
     data_surf["phi_zz"] = data_surf["e_zeta_z"][:, 1]
     data_surf["Z_zz"] = data_surf["e_zeta_z"][:, 2]
 
->>>>>>> 9fed838b
     d2R = (
         data_surf["R_tt"] * data["theta_s"] ** 2
         + data_surf["R_zz"] * data["zeta_s"] ** 2
@@ -1105,18 +840,9 @@
     )
     # convert to xyz for displacement and rotation
     coords = rpz2xyz_vec(coords, phi=data_surf["phi"])
-<<<<<<< HEAD
-    coords = (
-        jnp.matmul(coords, params["rotmat"].reshape((3, 3)).T)
-        + params["shift"][jnp.newaxis, :]
-    )
-    if kwargs.get("basis", "rpz").lower() == "rpz":
-        coords = xyz2rpz(coords)
-=======
-    coords = coords @ params["rotmat"].T
+    coords = jnp.matmul(coords, params["rotmat"].reshape((3, 3)).T)
     if kwargs.get("basis", "rpz").lower() == "rpz":
         coords = xyz2rpz_vec(coords, phi=data_surf["phi"])
->>>>>>> 9fed838b
     data["x_ss"] = coords
     return data
 
@@ -1186,42 +912,6 @@
 def _x_sss_FourierRZWindingSurfaceCurve(params, transforms, profiles, data, **kwargs):
     nodes = jnp.vstack([jnp.ones_like(data["theta"]), data["theta"], data["zeta"]]).T
     grid = Grid(nodes, sort=False, jitable=True)
-<<<<<<< HEAD
-    data_surf = transforms["surface"].compute(
-        [
-            "R_ttt",
-            "R_tt",
-            "R_t",
-            "R_z",
-            "R_zz",
-            "R_zzz",
-            "R_tz",
-            "R_ttz",
-            "R_tzz",
-            "phi_ttt",
-            "phi_tt",
-            "phi_t",
-            "phi_z",
-            "phi_zz",
-            "phi_zzz",
-            "phi_tz",
-            "phi_ttz",
-            "phi_tzz",
-            "Z_ttt",
-            "Z_tt",
-            "Z_t",
-            "Z_z",
-            "Z_zz",
-            "Z_zzz",
-            "Z_tz",
-            "Z_ttz",
-            "Z_tzz",
-        ],
-        grid=grid,
-        method="jitable",
-    )
-=======
-
     data_surf = transforms["surface"].compute(
         [
             "e_theta",
@@ -1271,7 +961,6 @@
     data_surf["phi_zzz"] = data_surf["e_zeta_zz"][:, 1]
     data_surf["Z_zzz"] = data_surf["e_zeta_zz"][:, 2]
 
->>>>>>> 9fed838b
     d3R = (
         data["zeta_sss"] * data_surf["R_t"]
         + (data["zeta_s"] ** 3) * data_surf["R_zzz"]
@@ -1290,11 +979,7 @@
             + data["theta_ss"] * data_surf["R_tz"]
             + data["theta_s"] ** 2 * data_surf["R_ttz"]
         )
-<<<<<<< HEAD
-        + (data["theta_s"] ** 3) * data["R_ttt"]
-=======
         + (data["theta_s"] ** 3) * data_surf["R_ttt"]
->>>>>>> 9fed838b
     )
     d3phi = (
         data["zeta_sss"] * data_surf["phi_t"]
@@ -1314,11 +999,7 @@
             + data["theta_ss"] * data_surf["phi_tz"]
             + data["theta_s"] ** 2 * data_surf["phi_ttz"]
         )
-<<<<<<< HEAD
-        + (data["theta_s"] ** 3) * data["phi_ttt"]
-=======
         + (data["theta_s"] ** 3) * data_surf["phi_ttt"]
->>>>>>> 9fed838b
     )
     d3Z = (
         data["zeta_sss"] * data_surf["Z_t"]
@@ -1338,11 +1019,7 @@
             + data["theta_ss"] * data_surf["Z_tz"]
             + data["theta_s"] ** 2 * data_surf["Z_ttz"]
         )
-<<<<<<< HEAD
-        + (data["theta_s"] ** 3) * data["Z_ttt"]
-=======
         + (data["theta_s"] ** 3) * data_surf["Z_ttt"]
->>>>>>> 9fed838b
     )
     coords = jnp.stack(
         [d3R, d3phi, d3Z],
@@ -1350,18 +1027,9 @@
     )
     # convert to xyz for displacement and rotation
     coords = rpz2xyz_vec(coords, phi=data_surf["phi"])
-<<<<<<< HEAD
-    coords = (
-        jnp.matmul(coords, params["rotmat"].reshape((3, 3)).T)
-        + params["shift"][jnp.newaxis, :]
-    )
-    if kwargs.get("basis", "rpz").lower() == "rpz":
-        coords = xyz2rpz(coords)
-=======
-    coords = coords @ params["rotmat"].T
+    coords = jnp.matmul(coords, params["rotmat"].reshape((3, 3)).T)
     if kwargs.get("basis", "rpz").lower() == "rpz":
         coords = xyz2rpz_vec(coords, phi=data_surf["phi"])
->>>>>>> 9fed838b
     data["x_sss"] = coords
     return data
 
