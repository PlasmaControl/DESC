--- conflicted
+++ resolved
@@ -14,11 +14,7 @@
 from orthax.legendre import leggauss
 from quadax import simpson
 
-<<<<<<< HEAD
-from desc.backend import jax, jit, jnp
-=======
-from desc.backend import imap, jit, jnp
->>>>>>> 3f465d6b
+from desc.backend import imap, jax, jit, jnp
 
 from ..integrals.bounce_integral import Bounce1D
 from ..integrals.bounce_utils import get_pitch_inv_quad, interp_to_argmin
@@ -56,15 +52,15 @@
     return _data
 
 
-<<<<<<< HEAD
 def _relu_along_axis(x, axis):
+    """Applies ReLU (Rectified Linear Unit) operation along an axis."""
     return jnp.apply_along_axis(jax.nn.relu, axis, x)
-=======
+
+
 def map2(fun, xs, *, batch_size=None):
     """Map over leading two axes iteratively."""
     # Can't pass in batch_size to imap yet because only new version jax allow that.
     return imap(lambda x: imap(fun, x), xs)
->>>>>>> 3f465d6b
 
 
 @register_compute_fun(
