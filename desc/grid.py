"""Classes for representing flux coordinates."""

from abc import ABC, abstractmethod

import numpy as np
from scipy import optimize, special

from desc.backend import jnp, put
from desc.io import IOAble
from desc.utils import Index

__all__ = [
    "Grid",
    "LinearGrid",
    "QuadratureGrid",
    "ConcentricGrid",
    "find_least_rational_surfaces",
    "find_most_rational_surfaces",
]


class _Grid(IOAble, ABC):
    """Base class for collocation grids."""

    # TODO: calculate weights automatically using voronoi / delaunay triangulation
    _io_attrs_ = [
        "_L",
        "_M",
        "_N",
        "_NFP",
        "_NFP_umbilic_factor",
        "_sym",
        "_nodes",
        "_spacing",
        "_weights",
        "_axis",
        "_node_pattern",
        "_unique_rho_idx",
        "_unique_theta_idx",
        "_unique_zeta_idx",
        "_inverse_rho_idx",
        "_inverse_theta_idx",
        "_inverse_zeta_idx",
    ]

    @abstractmethod
    def _create_nodes(self, *args, **kwargs):
        """Allow for custom node creation."""
        pass

    def _enforce_symmetry(self):
        """Enforce stellarator symmetry.

        1. Remove nodes with theta > pi.
        2. Rescale theta spacing to preserve dtheta weight.
            Need to rescale on each theta coordinate curve by a different factor.
            dtheta should = 2pi / number of nodes remaining on that theta curve.
            Nodes on the symmetry line should not be rescaled.

        """
        if not self.sym:
            return
        # indices where theta coordinate is off the symmetry line of theta=0 or pi
        off_sym_line_idx = self.nodes[:, 1] % np.pi != 0
        __, inverse, off_sym_line_per_rho_surf_count = np.unique(
            self.nodes[off_sym_line_idx, 0], return_inverse=True, return_counts=True
        )
        # indices of nodes to be deleted
        to_delete_idx = self.nodes[:, 1] > np.pi
        __, to_delete_per_rho_surf_count = np.unique(
            self.nodes[to_delete_idx, 0], return_counts=True
        )
        assert (
            2 * np.pi not in self.nodes[:, 1]
            and off_sym_line_per_rho_surf_count.size
            >= to_delete_per_rho_surf_count.size
        )
        if off_sym_line_per_rho_surf_count.size > to_delete_per_rho_surf_count.size:
            # edge case where surfaces closest to axis lack theta > pi nodes
            # The number of nodes to delete on those surfaces is zero.
            pad_count = (
                off_sym_line_per_rho_surf_count.size - to_delete_per_rho_surf_count.size
            )
            to_delete_per_rho_surf_count = np.pad(
                to_delete_per_rho_surf_count, (pad_count, 0)
            )
        # The computation of this scale factor assumes
        # 1. number of nodes to delete is constant over zeta
        # 2. number of nodes off symmetry line is constant over zeta
        # 3. uniform theta spacing between nodes
        # The first two assumptions let _per_theta_curve = _per_rho_surf.
        # The third assumption lets the scale factor be constant over a
        # particular theta curve, so that each node in the open interval
        # (0, pi) has its spacing scaled up by the same factor.
        # Nodes at endpoints 0, pi should not be scaled.
        scale = off_sym_line_per_rho_surf_count / (
            off_sym_line_per_rho_surf_count - to_delete_per_rho_surf_count
        )
        # Arrange scale factors to match spacing's arbitrary ordering.
        scale = scale[inverse]

        # Scale up all nodes so that their spacing accounts for the node
        # that is their reflection across the symmetry line.
        self._spacing[off_sym_line_idx, 1] *= scale
        self._nodes = self.nodes[~to_delete_idx]
        self._spacing = self.spacing[~to_delete_idx]

    def _sort_nodes(self):
        """Sort nodes for use with FFT."""
        sort_idx = np.lexsort((self.nodes[:, 1], self.nodes[:, 0], self.nodes[:, 2]))
        self._nodes = self.nodes[sort_idx]
        self._spacing = self.spacing[sort_idx]

    def _find_axis(self):
        """Find indices of axis nodes."""
        return np.nonzero(self.nodes[:, 0] == 0)[0]

    def _find_unique_inverse_nodes(self):
        """Find unique values of coordinates and their indices."""
        __, unique_rho_idx, inverse_rho_idx = np.unique(
            self.nodes[:, 0], return_index=True, return_inverse=True
        )
        __, unique_theta_idx, inverse_theta_idx = np.unique(
            self.nodes[:, 1], return_index=True, return_inverse=True
        )
        __, unique_zeta_idx, inverse_zeta_idx = np.unique(
            self.nodes[:, 2], return_index=True, return_inverse=True
        )
        return (
            unique_rho_idx,
            inverse_rho_idx,
            unique_theta_idx,
            inverse_theta_idx,
            unique_zeta_idx,
            inverse_zeta_idx,
        )

    def _scale_weights(self):
        """Scale weights sum to full volume and reduce duplicate node weights."""
        nodes = self.nodes.copy().astype(float)
        nodes = put(nodes, Index[:, 1], nodes[:, 1] % (2 * np.pi))
<<<<<<< HEAD
        nodes = put(
            nodes,
            Index[:, 2],
            nodes[:, 2] % (2 * np.pi / (self.NFP / self.NFP_umbilic_factor)),
        )
=======
        nodes = put(nodes, Index[:, 2], nodes[:, 2] % (2 * np.pi / (self.NFP *  self.NFP_umbilic_factor)))
>>>>>>> dfb43297
        # reduce weights for duplicated nodes
        _, inverse, counts = np.unique(
            nodes, axis=0, return_inverse=True, return_counts=True
        )
        duplicates = counts[inverse]
        temp_spacing = self.spacing.copy()
        temp_spacing = (temp_spacing.T / duplicates ** (1 / 3)).T
        # scale weights sum to full volume
        if temp_spacing.prod(axis=1).sum():
            temp_spacing *= (4 * np.pi**2 / temp_spacing.prod(axis=1).sum()) ** (
                1 / 3
            )
        weights = temp_spacing.prod(axis=1)

        # Spacing is the differential element used for integration over surfaces.
        # For this, 2 columns of the matrix are used.
        # Spacing is rescaled below to get the correct double product for each pair
        # of columns in grid.spacing.
        # The reduction of weight on duplicate nodes should be accounted for
        # by the 2 columns of spacing which span the surface.
        self._spacing = (self.spacing.T / duplicates ** (1 / 2)).T
        # Note we rescale 3 columns by the factor that 'should' rescale 2 columns,
        # so grid.spacing is valid for integrals over all surface labels.
        # Because a surface integral always ignores 1 column, with this approach,
        # duplicates nodes are scaled down properly regardless of which two columns
        # span the surface.

        # scale areas sum to full area
        # The following operation is not a general solution to return the weight
        # removed from the duplicate nodes back to the unique nodes.
        # (For the 3 predefined grid types this line of code has no effect).
        # For this reason, duplicates should typically be deleted rather than rescaled.
        # Note we multiply each column by duplicates^(1/6) to account for the extra
        # division by duplicates^(1/2) in one of the columns above.
        if (self.spacing.T * duplicates ** (1 / 6)).prod(axis=0).sum():
            self._spacing *= (
                4
                * np.pi**2
                / (self.spacing.T * duplicates ** (1 / 6)).prod(axis=0).sum()
            ) ** (1 / 3)
        return weights

    @property
    def L(self):
        """int: Radial grid resolution."""
        return self.__dict__.setdefault("_L", 0)

    @property
    def M(self):
        """int: Poloidal grid resolution."""
        return self.__dict__.setdefault("_M", 0)

    @property
    def N(self):
        """int: Toroidal grid resolution."""
        return self.__dict__.setdefault("_N", 0)

    @property
    def NFP(self):
        """int: Number of (toroidal) field periods."""
        return self.__dict__.setdefault("_NFP", 1)

    @property
    def NFP_umbilic_factor(self):
        """float: Umbilic factor for (toroidal) field periods."""
        return self.__dict__.setdefault("_NFP_umbilic_factor", 1)

<<<<<<< HEAD
=======

>>>>>>> dfb43297
    @property
    def sym(self):
        """bool: True for stellarator symmetry, False otherwise."""
        return self.__dict__.setdefault("_sym", False)

    @property
    def num_nodes(self):
        """int: Total number of nodes."""
        return self.nodes.shape[0]

    @property
    def num_rho(self):
        """int: Number of unique rho coordinates."""
        return self.unique_rho_idx.size

    @property
    def num_theta(self):
        """int: Number of unique theta coordinates."""
        return self.unique_theta_idx.size

    @property
    def num_zeta(self):
        """int: Number of unique zeta coordinates."""
        return self.unique_zeta_idx.size

    @property
    def unique_rho_idx(self):
        """ndarray: Indices of unique rho coordinates."""
        return self.__dict__.setdefault("_unique_rho_idx", np.array([]))

    @property
    def unique_theta_idx(self):
        """ndarray: Indices of unique theta coordinates."""
        return self.__dict__.setdefault("_unique_theta_idx", np.array([]))

    @property
    def unique_zeta_idx(self):
        """ndarray: Indices of unique zeta coordinates."""
        return self.__dict__.setdefault("_unique_zeta_idx", np.array([]))

    @property
    def inverse_rho_idx(self):
        """ndarray: Indices of unique_rho_idx that recover the rho coordinates."""
        return self.__dict__.setdefault("_inverse_rho_idx", np.array([]))

    @property
    def inverse_theta_idx(self):
        """ndarray: Indices of unique_theta_idx that recover the theta coordinates."""
        return self.__dict__.setdefault("_inverse_theta_idx", np.array([]))

    @property
    def inverse_zeta_idx(self):
        """ndarray: Indices of unique_zeta_idx that recover the zeta coordinates."""
        return self.__dict__.setdefault("_inverse_zeta_idx", np.array([]))

    @property
    def axis(self):
        """ndarray: Indices of nodes at magnetic axis."""
        return self.__dict__.setdefault("_axis", np.array([]))

    @property
    def node_pattern(self):
        """str: Pattern for placement of nodes in (rho,theta,zeta)."""
        return self.__dict__.setdefault("_node_pattern", "custom")

    @property
    def nodes(self):
        """ndarray: Node coordinates, in (rho,theta,zeta)."""
        return self.__dict__.setdefault("_nodes", np.array([]).reshape((0, 3)))

    @property
    def spacing(self):
        """ndarray: Node spacing, in (rho,theta,zeta)."""
        return self.__dict__.setdefault("_spacing", np.array([]).reshape((0, 3)))

    @property
    def weights(self):
        """ndarray: Weight for each node, either exact quadrature or volume based."""
        return self.__dict__.setdefault("_weights", np.array([]).reshape((0, 3)))

    def __repr__(self):
        """str: string form of the object."""
        return (
            type(self).__name__
            + " at "
            + str(hex(id(self)))
<<<<<<< HEAD
            + " (L={}, M={}, N={}, NFP={}, NFP_umbilic_factor = {},\
               sym={}, node_pattern={})".format(
                self.L,
                self.M,
                self.N,
                self.NFP,
                self.NFP_umbilic_factor,
                self.sym,
                self.node_pattern,
=======
            + " (L={}, M={}, N={}, NFP={}, NFP_umbilic_factor = {}, sym={}, node_pattern={})".format(
                self.L, self.M, self.N, self.NFP, self.NFP_umbilic_factor, self.sym, self.node_pattern
>>>>>>> dfb43297
            )
        )

    def compress(self, x, surface_label="rho"):
        """Return elements of ``x`` at indices of unique surface label values.

        Parameters
        ----------
        x : ndarray
            The array to compress.
            Should usually represent a surface function (constant over a surface)
            in an array that matches the grid's pattern.
        surface_label : str
            The surface label of rho, theta, or zeta.

        Returns
        -------
        compress_x : ndarray
            This array will be sorted such that the first element corresponds to
            the value associated with the smallest surface, and the last element
            corresponds to the value associated with the largest surface.

        """
        assert surface_label in {"rho", "theta", "zeta"}
        assert len(x) == self.num_nodes
        if surface_label == "rho":
            return x[self.unique_rho_idx]
        if surface_label == "theta":
            return x[self.unique_theta_idx]
        if surface_label == "zeta":
            return x[self.unique_zeta_idx]

    def expand(self, x, surface_label="rho"):
        """Expand ``x`` by duplicating elements to match the grid's pattern.

        Parameters
        ----------
        x : ndarray
            Stores the values of a surface function (constant over a surface)
            for all unique surfaces of the specified label on the grid.
            The length of ``x`` should match the number of unique surfaces of
            the corresponding label in this grid. ``x`` should be sorted such
            that the first element corresponds to the value associated with the
            smallest surface, and the last element corresponds to the value
            associated with the largest surface.
        surface_label : str
            The surface label of rho, theta, or zeta.

        Returns
        -------
        expand_x : ndarray
            ``x`` expanded to match the grid's pattern.

        """
        assert surface_label in {"rho", "theta", "zeta"}
        if surface_label == "rho":
            assert len(x) == self.num_rho
            return x[self.inverse_rho_idx]
        if surface_label == "theta":
            assert len(x) == self.num_theta
            return x[self.inverse_theta_idx]
        if surface_label == "zeta":
            assert len(x) == self.num_zeta
            return x[self.inverse_zeta_idx]

    def replace_at_axis(self, x, y, copy=False, **kwargs):
        """Replace elements of ``x`` with elements of ``y`` at the axis of grid.

        Parameters
        ----------
        x : array-like
            Values to selectively replace. Should have length ``grid.num_nodes``.
        y : array-like
            Replacement values. Should broadcast with arrays of size
            ``grid.num_nodes``. Can also be a function that returns such an
            array. Additional keyword arguments are then input to ``y``.
        copy : bool
            If some value of ``x`` is to be replaced by some value in ``y``,
            then setting ``copy`` to true ensures that ``x`` will not be
            modified in-place.

        Returns
        -------
        out : ndarray
            An array of size ``grid.num_nodes`` where elements at the indices
            corresponding to the axis of this grid match those of ``y`` and all
            others match ``x``.

        """
        if self.axis.size:
            if callable(y):
                y = y(**kwargs)
            return put(
                x.copy() if copy else x, self.axis, y[self.axis] if jnp.ndim(y) else y
            )
        return x


class Grid(_Grid):
    """Collocation grid with custom node placement.

    Unlike subclasses LinearGrid and ConcentricGrid, the base Grid allows the user
    to pass in a custom set of collocation nodes.

    Parameters
    ----------
    nodes : ndarray of float, size(num_nodes,3)
        Node coordinates, in (rho,theta,zeta)
    sort : bool
        Whether to sort the nodes for use with FFT method.
    jitable : bool
        Whether to skip certain checks and conditionals that don't work under jit.
        Allows grid to be created on the fly with custom nodes, but weights, symmetry
        etc may be wrong if grid contains duplicate nodes.
    """

    def __init__(self, nodes, sort=False, jitable=False):
        # Python 3.3 (PEP 412) introduced key-sharing dictionaries.
        # This change measurably reduces memory usage of objects that
        # define all attributes in their __init__ method.
        self._NFP = 1
<<<<<<< HEAD
        self._NFP_umbilic_factor = 1
=======
        self._NFP_umbilic_factor = 1.
>>>>>>> dfb43297
        self._sym = False
        self._node_pattern = "custom"
        self._nodes, self._spacing = self._create_nodes(nodes)
        if sort:
            self._sort_nodes()
        if jitable:
            # dont do anything with symmetry since that changes # of nodes
            # avoid point at the axis, for now. FIXME: make axis boolean mask?
            r, t, z = self._nodes.T
            r = jnp.where(r == 0, 1e-12, r)
            self._nodes = jnp.array([r, t, z]).T
            self._axis = np.array([], dtype=int)
            self._unique_rho_idx = np.arange(self._nodes.shape[0])
            self._unique_theta_idx = np.arange(self._nodes.shape[0])
            self._unique_zeta_idx = np.arange(self._nodes.shape[0])
            self._inverse_rho_idx = np.arange(self._nodes.shape[0])
            self._inverse_theta_idx = np.arange(self._nodes.shape[0])
            self._inverse_zeta_idx = np.arange(self._nodes.shape[0])
            # don't do anything fancy with weights
            self._weights = self._spacing.prod(axis=1)
        else:
            self._enforce_symmetry()
            self._axis = self._find_axis()
            (
                self._unique_rho_idx,
                self._inverse_rho_idx,
                self._unique_theta_idx,
                self._inverse_theta_idx,
                self._unique_zeta_idx,
                self._inverse_zeta_idx,
            ) = self._find_unique_inverse_nodes()
            self._weights = self._scale_weights()

        self._L = self.num_rho
        self._M = self.num_theta
        self._N = self.num_zeta

    def _create_nodes(self, nodes):
        """Allow for custom node creation.

        Parameters
        ----------
        nodes : ndarray of float, size(num_nodes,3)
            Node coordinates, in (rho,theta,zeta).

        Returns
        -------
        nodes : ndarray of float, size(num_nodes,3)
            Node coordinates, in (rho,theta,zeta).
        spacing : ndarray of float, size(num_nodes,3)
            Node spacing, in (rho,theta,zeta).

        """
        nodes = jnp.atleast_2d(nodes).reshape((-1, 3)).astype(float)
        # Do not alter nodes given by the user for custom grids.
<<<<<<< HEAD
        # In particular, do not modulo nodes by 2pi or 2pi/(NFP/NFP_umbilic_factor).
=======
        # In particular, do not modulo nodes by 2pi or 2pi/(NFP*NFP_umbilic_factor).
>>>>>>> dfb43297
        # This may cause the surface_integrals() function to fail recognizing
        # surfaces outside the interval [0, 2pi] as duplicates. However, most
        # surface integral computations are done with LinearGrid anyway.
        spacing = (  # make weights sum to 4pi^2
            jnp.ones_like(nodes) * jnp.array([1, 2 * np.pi, 2 * np.pi]) / nodes.shape[0]
        )
        return nodes, spacing


class LinearGrid(_Grid):
    """Grid in which the nodes are linearly spaced in each coordinate.

    Useful for plotting and other analysis, though not very efficient for using as the
    solution grid.

    Parameters
    ----------
    L : int, optional
        Radial grid resolution.
    M : int, optional
        Poloidal grid resolution.
    N : int, optional
        Toroidal grid resolution.
    NFP : int
        Number of field periods (Default = 1).
    NFP_umbilic_factor : float
        Rational number of the form 1/integer with integer>=1.
<<<<<<< HEAD
        This is needed for the umbilic torus design.
=======
	This is needed for the umbilic torus design.
>>>>>>> dfb43297
    sym : bool
        True for stellarator symmetry, False otherwise (Default = False).
    axis : bool
        True to include a point at rho=0 (default), False for rho[0] = rho[1]/2.
    endpoint : bool
        If True, theta=0 and zeta=0 are duplicated after a full period.
        Should be False for use with FFT. (Default = False).
        This boolean is ignored if an array is given for theta or zeta.
    rho : int or ndarray of float, optional
        Radial coordinates (Default = 1.0).
        Alternatively, the number of radial coordinates (if an integer).
        Note that if supplied the values may be reordered in the resulting grid.
    theta : int or ndarray of float, optional
        Poloidal coordinates (Default = 0.0).
        Alternatively, the number of poloidal coordinates (if an integer).
        Note that if supplied the values may be reordered in the resulting grid.
    zeta : int or ndarray of float, optional
        Toroidal coordinates (Default = 0.0).
        Alternatively, the number of toroidal coordinates (if an integer).
        Note that if supplied the values may be reordered in the resulting grid.
    """

    def __init__(
        self,
        L=None,
        M=None,
        N=None,
        NFP=1,
<<<<<<< HEAD
        NFP_umbilic_factor=1.0,
=======
        NFP_umbilic_factor=1.,
>>>>>>> dfb43297
        sym=False,
        axis=True,
        endpoint=False,
        rho=np.array(1.0),
        theta=np.array(0.0),
        zeta=np.array(0.0),
    ):
        self._L = L
        self._M = M
        self._N = N
        self._NFP = NFP
        self._NFP_umbilic_factor = NFP_umbilic_factor
        self._sym = sym
        self._endpoint = bool(endpoint)
        self._node_pattern = "linear"
        self._nodes, self._spacing = self._create_nodes(
            L=L,
            M=M,
            N=N,
            NFP=NFP,
            NFP_umbilic_factor=NFP_umbilic_factor,
            axis=axis,
            endpoint=endpoint,
            rho=rho,
            theta=theta,
            zeta=zeta,
        )
        # symmetry handled in create_nodes()
        self._sort_nodes()
        self._axis = self._find_axis()
        (
            self._unique_rho_idx,
            self._inverse_rho_idx,
            self._unique_theta_idx,
            self._inverse_theta_idx,
            self._unique_zeta_idx,
            self._inverse_zeta_idx,
        ) = self._find_unique_inverse_nodes()
        self._weights = self._scale_weights()

    def _create_nodes(  # noqa: C901
        self,
        L=None,
        M=None,
        N=None,
        NFP=1,
        NFP_umbilic_factor=1,
        axis=True,
        endpoint=False,
        rho=1.0,
        theta=0.0,
        zeta=0.0,
    ):
        """Create grid nodes and weights.

        Parameters
        ----------
        L : int, optional
            Radial grid resolution.
        M : int, optional
            Poloidal grid resolution.
        N : int, optional
            Toroidal grid resolution.
        NFP : int
            Number of field periods (Default = 1).
        NFP_umbilic_factor : float
            Rational number of the form 1/integer with integer>=1.
<<<<<<< HEAD
            This is needed for the umbilic torus design.
=======
	    This is needed for the umbilic torus design.
>>>>>>> dfb43297
        axis : bool
            True to include a point at rho=0 (default), False for rho[0] = rho[1]/2.
        endpoint : bool
            If True, theta=0 and zeta=0 are duplicated after a full period.
            Should be False for use with FFT. (Default = False).
            This boolean is ignored if an array is given for theta or zeta.
        rho : int or ndarray of float, optional
            Radial coordinates (Default = 1.0).
            Alternatively, the number of radial coordinates (if an integer).
        theta : int or ndarray of float, optional
            Poloidal coordinates (Default = 0.0).
            Alternatively, the number of poloidal coordinates (if an integer).
        zeta : int or ndarray of float, optional
            Toroidal coordinates (Default = 0.0).
            Alternatively, the number of toroidal coordinates (if an integer).

        Returns
        -------
        nodes : ndarray of float, size(num_nodes,3)
            node coordinates, in (rho,theta,zeta)
        spacing : ndarray of float, size(num_nodes,3)
            node spacing, based on local volume around the node

        """
        self._NFP = NFP
        self._NFP_umbilic_factor = NFP_umbilic_factor
        axis = bool(axis)
        endpoint = bool(endpoint)
        THETA_ENDPOINT = 2 * np.pi
<<<<<<< HEAD
        ZETA_ENDPOINT = 2 * np.pi / (NFP / NFP_umbilic_factor)
=======
        ZETA_ENDPOINT = 2 * np.pi / (NFP * NFP_umbilic_factor)
>>>>>>> dfb43297

        # rho
        if L is not None:
            self._L = L
            rho = L + 1
        else:
            self._L = len(np.atleast_1d(rho))
        if np.isscalar(rho) and (int(rho) == rho) and rho > 0:
            r = np.flipud(np.linspace(1, 0, int(rho), endpoint=axis))
            # choose dr such that each node has the same weight
            dr = np.ones_like(r) / r.size
        else:
            # need to sort to compute correct spacing
            r = np.sort(np.atleast_1d(rho))
            dr = np.zeros_like(r)
            if r.size > 1:
                # choose dr such that cumulative sums of dr[] are node midpoints
                # and the total sum is 1
                dr[0] = (r[0] + r[1]) / 2
                dr[1:-1] = (r[2:] - r[:-2]) / 2
                dr[-1] = 1 - (r[-2] + r[-1]) / 2
            else:
                dr = np.array([1.0])

        # theta
        if M is not None:
            self._M = M
            theta = 2 * (M + 1) if self.sym else 2 * M + 1
        else:
            self._M = len(np.atleast_1d(theta))
        if np.isscalar(theta) and (int(theta) == theta) and theta > 0:
            theta = int(theta)
            if self.sym and theta > 1:
                # Enforce that no node lies on theta=0 or theta=2pi, so that
                # each node has a symmetric counterpart, and that, for all i,
                # t[i]-t[i-1] = 2 t[0] = 2 (pi - t[last node before pi]).
                # Both conditions necessary to evenly space nodes with constant dt.
                # This can be done by making (theta + endpoint) an even integer.
                if (theta + endpoint) % 2 != 0:
                    theta += 1
                t = np.linspace(0, THETA_ENDPOINT, theta, endpoint=endpoint)
                t += t[1] / 2
                # delete theta > pi nodes
                t = t[: np.searchsorted(t, np.pi, side="right")]
            else:
                t = np.linspace(0, THETA_ENDPOINT, theta, endpoint=endpoint)
            dt = THETA_ENDPOINT / t.size * np.ones_like(t)
            if (endpoint and not self.sym) and t.size > 1:
                # increase node weight to account for duplicate node
                dt *= t.size / (t.size - 1)
                # scale_weights() will reduce endpoint (dt[0] and dt[-1])
                # duplicate node weight
        else:
            t = np.atleast_1d(theta).astype(float)
            # enforce periodicity
            t[t != THETA_ENDPOINT] %= THETA_ENDPOINT
            # need to sort to compute correct spacing
            t = np.sort(t)
            if self.sym:
                # cut domain to relevant subdomain: delete theta > pi nodes
                t = t[: np.searchsorted(t, np.pi, side="right")]
            dt = np.zeros_like(t)
            if t.size > 1:
                # choose dt to be the cyclic distance of the surrounding two nodes
                dt[1:-1] = t[2:] - t[:-2]
                if not self.sym:
                    dt[0] = t[1] + (THETA_ENDPOINT - t[-1]) % THETA_ENDPOINT
                    dt[-1] = t[0] + (THETA_ENDPOINT - t[-2]) % THETA_ENDPOINT
                    dt /= 2  # choose dt to be half the cyclic distance
                    if t.size == 2:
                        assert dt[0] == np.pi and dt[-1] == 0
                        dt[-1] = dt[0]
                    if t[0] == 0 and t[-1] == THETA_ENDPOINT:
                        # The cyclic distance algorithm above correctly weights
                        # the duplicate endpoint node spacing at theta = 0 and 2pi
                        # to be half the weight of the other nodes.
                        # However, scale_weights() is not aware of this, so we
                        # counteract the reduction that will be done there.
                        dt[0] += dt[-1]
                        dt[-1] = dt[0]
                else:
                    first_positive_idx = np.searchsorted(t, 0, side="right")
                    if first_positive_idx == 0:
                        # then there are no nodes at theta=0
                        dt[0] = t[0] + t[1]
                    else:
                        # total spacing of nodes at theta=0 should be half the
                        # distance between first positive node and its
                        # reflection across the theta=0 line.
                        dt[0] = t[first_positive_idx]
                        assert (first_positive_idx == 1) or (
                            dt[0] == dt[first_positive_idx - 1]
                        )
                        # If the first condition is false and the latter true,
                        # then both of those dt should be halved.
                        # The scale_weights() function will handle this.
                    first_pi_idx = np.searchsorted(t, np.pi, side="left")
                    if first_pi_idx == t.size:
                        # then there are no nodes at theta=pi
                        dt[-1] = (THETA_ENDPOINT - t[-1]) - t[-2]
                    else:
                        # total spacing of nodes at theta=pi should be half the
                        # distance between first node < pi and its
                        # reflection across the theta=pi line.
                        dt[-1] = (THETA_ENDPOINT - t[-1]) - t[first_pi_idx - 1]
                        assert (first_pi_idx == t.size - 1) or (
                            dt[first_pi_idx] == dt[-1]
                        )
                        # If the first condition is false and the latter true,
                        # then both of those dt should be halved.
                        # The scale_weights() function will handle this.
            else:
                dt = np.array([THETA_ENDPOINT])

        # zeta
        # note: dz spacing should not depend on NFP
        # spacing corresponds to a node's weight in an integral --
        # such as integral = sum(dt * dz * data["B"]) -- not the node's coordinates
        if N is not None:
            self._N = N
            zeta = 2 * N + 1
        else:
            self._N = len(np.atleast_1d(zeta))
        if np.isscalar(zeta) and (int(zeta) == zeta) and zeta > 0:
            z = np.linspace(0, ZETA_ENDPOINT, int(zeta), endpoint=endpoint)
            dz = 2 * np.pi / z.size * np.ones_like(z)
            if endpoint and z.size > 1:
                # increase node weight to account for duplicate node
                dz *= z.size / (z.size - 1)
                # scale_weights() will reduce endpoint (dz[0] and dz[-1])
                # duplicate node weight
        else:
            z = np.atleast_1d(zeta).astype(float)
            # enforce periodicity
            z[z != ZETA_ENDPOINT] %= ZETA_ENDPOINT
            # need to sort to compute correct spacing
            z = np.sort(z)
            dz = np.zeros_like(z)
            if z.size > 1:
                # choose dz to be half the cyclic distance of the surrounding two nodes
                dz[0] = z[1] + (ZETA_ENDPOINT - z[-1]) % ZETA_ENDPOINT
                dz[1:-1] = z[2:] - z[:-2]
                dz[-1] = z[0] + (ZETA_ENDPOINT - z[-2]) % ZETA_ENDPOINT
                dz /= 2
<<<<<<< HEAD
                dz *= NFP / NFP_umbilic_factor
=======
                dz *= NFP * NFP_umbilic_factor
>>>>>>> dfb43297
                if z.size == 2:
                    dz[-1] = dz[0]
                if z[0] == 0 and z[-1] == ZETA_ENDPOINT:
                    # The cyclic distance algorithm above correctly weights
<<<<<<< HEAD
                    # the duplicate node spacing at zeta = 0 and
                    # 2pi / (NFP / NFP_umbilic_factor) .
=======
                    # the duplicate node spacing at zeta = 0 and 
                    # 2pi / (NFP * NFP_umbilic_factor) .
>>>>>>> dfb43297
                    # However, scale_weights() is not aware of this, so we
                    # counteract the reduction that will be done there.
                    dz[0] += dz[-1]
                    dz[-1] = dz[0]
            else:
                dz = np.array([ZETA_ENDPOINT])

        self._endpoint = (
            t.size > 0
            and z.size > 0
            and (
                (
                    np.isclose(t[0], 0, atol=1e-12)
                    and np.isclose(t[-1], THETA_ENDPOINT, atol=1e-12)
                )
                or (t.size == 1 and z.size > 1)
            )
            and (
                (
                    np.isclose(z[0], 0, atol=1e-12)
                    and np.isclose(z[-1], ZETA_ENDPOINT, atol=1e-12)
                )
                or (z.size == 1 and t.size > 1)
            )
        )  # if only one theta or one zeta point, can have endpoint=True
        # if the other one is a full array

        r, t, z = np.meshgrid(r, t, z, indexing="ij")
        r = r.flatten()
        t = t.flatten()
        z = z.flatten()

        dr, dt, dz = np.meshgrid(dr, dt, dz, indexing="ij")
        dr = dr.flatten()
        dt = dt.flatten()
        dz = dz.flatten()

        nodes = np.stack([r, t, z]).T
        spacing = np.stack([dr, dt, dz]).T

        return nodes, spacing

    def change_resolution(self, L, M, N, NFP=None, NFP_umbilic_factor=None):
        """Change the resolution of the grid.

        Parameters
        ----------
        L : int
            new radial grid resolution (L radial nodes)
        M : int
            new poloidal grid resolution (M poloidal nodes)
        N : int
            new toroidal grid resolution (N toroidal nodes)
        NFP : int
            Number of field periods.
        NFP_umbilic_factor : float
<<<<<<< HEAD
            Rational number of the form 1/integer.
            This is needed for the umbilic torus design.
=======
            Rational number of the form 1/integer with integer>=1.
	    This is needed for the umbilic torus design.
>>>>>>> dfb43297

        """
        if NFP is None:
            NFP = self.NFP
        if NFP_umbilic_factor is None:
            NFP_umbilic_factor = self.NFP_umbilic_factor
<<<<<<< HEAD
        if (
            L != self.L
            or M != self.M
            or N != self.N
            or NFP != self.NFP
            or NFP_umbilic_factor != self.NFP_umbilic_factor
        ):
            self._nodes, self._spacing = self._create_nodes(
                L=L,
                M=M,
                N=N,
                NFP=NFP,
                NFP_umbilic_factor=NFP_umbilic_factor,
                axis=self.axis.size > 0,
                endpoint=self.endpoint,
=======
        if L != self.L or M != self.M or N != self.N or NFP != self.NFP or NFP_umbilic_factor != self.NFP_umbilic_factor:
            self._nodes, self._spacing = self._create_nodes(
                L=L, M=M, N=N, NFP=NFP, NFP_umbilic_factor=NFP_umbilic_factor, axis=self.axis.size > 0, endpoint=self.endpoint
>>>>>>> dfb43297
            )
            # symmetry handled in create_nodes()
            self._sort_nodes()
            self._axis = self._find_axis()
            (
                self._unique_rho_idx,
                self._inverse_rho_idx,
                self._unique_theta_idx,
                self._inverse_theta_idx,
                self._unique_zeta_idx,
                self._inverse_zeta_idx,
            ) = self._find_unique_inverse_nodes()
            self._weights = self._scale_weights()

    @property
    def endpoint(self):
        """bool: Whether the grid is made of open or closed intervals."""
        return self.__dict__.setdefault("_endpoint", False)


class QuadratureGrid(_Grid):
    """Grid used for numerical quadrature.

    Exactly integrates a Fourier-Zernike basis of resolution (L,M,N)
    This grid is never symmetric.

    Parameters
    ----------
    L : int
        radial grid resolution (exactly integrates radial modes up to order L)
    M : int
        poloidal grid resolution (exactly integrates poloidal modes up to order M)
    N : int
        toroidal grid resolution (exactly integrates toroidal modes up to order N)
    NFP : int
        number of field periods (Default = 1)
    NFP_umbilic_factor : float
        Rational number of the form 1/integer with integer>=1.
<<<<<<< HEAD
        This is needed for the umbilic torus design.

    """

    def __init__(self, L, M, N, NFP=1, NFP_umbilic_factor=1.0):
=======
	This is needed for the umbilic torus design.

    """

    def __init__(self, L, M, N, NFP=1, NFP_umbilic_factor=1.):
>>>>>>> dfb43297
        self._L = L
        self._M = M
        self._N = N
        self._NFP = NFP
        self._NFP_umbilic_factor = NFP_umbilic_factor
        self._sym = False
        self._node_pattern = "quad"
<<<<<<< HEAD
        self._nodes, self._spacing = self._create_nodes(
            L=L, M=M, N=N, NFP=NFP, NFP_umbilic_factor=NFP_umbilic_factor
        )
=======
        self._nodes, self._spacing = self._create_nodes(L=L, M=M, N=N, NFP=NFP, NFP_umbilic_factor=NFP_umbilic_factor)
>>>>>>> dfb43297
        # symmetry is never enforced for Quadrature Grid
        self._sort_nodes()
        self._axis = self._find_axis()
        (
            self._unique_rho_idx,
            self._inverse_rho_idx,
            self._unique_theta_idx,
            self._inverse_theta_idx,
            self._unique_zeta_idx,
            self._inverse_zeta_idx,
        ) = self._find_unique_inverse_nodes()
        # quadrature weights do not need scaling
        self._weights = self.spacing.prod(axis=1)

<<<<<<< HEAD
    def _create_nodes(self, L=1, M=1, N=1, NFP=1, NFP_umbilic_factor=1.0):
=======
    def _create_nodes(self, L=1, M=1, N=1, NFP=1, NFP_umbilic_factor=1.):
>>>>>>> dfb43297
        """Create grid nodes and weights.

        Parameters
        ----------
        L : int
            radial grid resolution (L radial nodes, Default = 1)
        M : int
            poloidal grid resolution (M poloidal nodes, Default = 1)
        N : int
            toroidal grid resolution (N toroidal nodes, Default = 1)
        NFP : int
            number of field periods (Default = 1)
        NFP_umbilic_factor : float
            Rational number of the form 1/integer with integer>=1.
<<<<<<< HEAD
            This is needed for the umbilic torus design.

=======
	    This is needed for the umbilic torus design.
>>>>>>> dfb43297
        Returns
        -------
        nodes : ndarray of float, size(num_nodes,3)
            node coordinates, in (rho,theta,zeta)
        spacing : ndarray of float, size(num_nodes,3)
            node spacing, based on local volume around the node

        """
        self._L = L
        self._M = M
        self._N = N
        self._NFP = NFP
        self._NFP_umbilic_factor = NFP_umbilic_factor
        L = L + 1
        M = 2 * M + 1
        N = 2 * N + 1

        # rho
        r, dr = special.js_roots(L, 2, 2)
        dr /= r  # remove r weight function associated with the shifted Jacobi weights

        # theta/vartheta
        t = np.linspace(0, 2 * np.pi, M, endpoint=False)
        dt = 2 * np.pi / M * np.ones_like(t)

        # zeta/phi
<<<<<<< HEAD
        z = np.linspace(0, 2 * np.pi / (NFP / NFP_umbilic_factor), N, endpoint=False)
=======
        z = np.linspace(0, 2 * np.pi / (NFP*NFP_umbilic_factor), N, endpoint=False)
>>>>>>> dfb43297
        dz = 2 * np.pi / N * np.ones_like(z)

        r, t, z = np.meshgrid(r, t, z, indexing="ij")
        r = r.flatten()
        t = t.flatten()
        z = z.flatten()

        dr, dt, dz = np.meshgrid(dr, dt, dz, indexing="ij")
        dr = dr.flatten()
        dt = dt.flatten()
        dz = dz.flatten()

        nodes = np.stack([r, t, z]).T
        spacing = np.stack([dr, dt, dz]).T

        return nodes, spacing

    def change_resolution(self, L, M, N, NFP=None, NFP_umbilic_factor=None):
        """Change the resolution of the grid.

        Parameters
        ----------
        L : int
            new radial grid resolution (L radial nodes)
        M : int
            new poloidal grid resolution (M poloidal nodes)
        N : int
            new toroidal grid resolution (N toroidal nodes)
        NFP : int
            Number of field periods.
        NFP_umbilic_factor : float
            Rational number of the form 1/integer with integer>=1.
            This is needed for umbilic torus design.
<<<<<<< HEAD

=======
>>>>>>> dfb43297
        """
        if NFP is None:
            NFP = self.NFP
        if NFP_umbilic_factor is None:
            NFP_umbilic_factor = self.NFP_umbilic_factor
<<<<<<< HEAD
        if (
            L != self.L
            or M != self.M
            or N != self.N
            or NFP != self.NFP
            or NFP_umbilic_factor != self.NFP_umbilic_factor
        ):
            self._nodes, self._spacing = self._create_nodes(
                L=L, M=M, N=N, NFP=NFP, NFP_umbilic_factor=NFP_umbilic_factor
            )
=======
        if L != self.L or M != self.M or N != self.N or NFP != self.NFP or NFP_umbilic_factor != self.NFP_umbilic_factor:
            self._nodes, self._spacing = self._create_nodes(L=L, M=M, N=N, NFP=NFP, NFP_umbilic_factor=NFP_umbilic_factor)
>>>>>>> dfb43297
            self._sort_nodes()
            self._axis = self._find_axis()
            (
                self._unique_rho_idx,
                self._inverse_rho_idx,
                self._unique_theta_idx,
                self._inverse_theta_idx,
                self._unique_zeta_idx,
                self._inverse_zeta_idx,
            ) = self._find_unique_inverse_nodes()
            self._weights = self.spacing.prod(axis=1)  # instead of _scale_weights


class ConcentricGrid(_Grid):
    """Grid in which the nodes are arranged in concentric circles.

    Nodes are arranged concentrically within each toroidal cross-section, with more
    nodes per flux surface at larger radius. Typically used as the solution grid,
    cannot be easily used for plotting due to non-uniform spacing.

    Parameters
    ----------
    L : int
        radial grid resolution
    M : int
        poloidal grid resolution
    N : int
        toroidal grid resolution
    NFP : int
        number of field periods (Default = 1)
    NFP_umbilic_factor : float
        Rational number of the form 1/integer with integer>=1.
        This is needed for the umbilic torus design.
    sym : bool
        True for stellarator symmetry, False otherwise (Default = False)
    axis : bool
        True to include the magnetic axis, False otherwise (Default = False)
    node_pattern : {``'cheb1'``, ``'cheb2'``, ``'jacobi'``, ``linear``}
        pattern for radial coordinates

            * ``'cheb1'``: Chebyshev-Gauss-Lobatto nodes scaled to r=[0,1]
            * ``'cheb2'``: Chebyshev-Gauss-Lobatto nodes scaled to r=[-1,1]
            * ``'jacobi'``: Radial nodes are roots of Shifted Jacobi polynomial of
              degree M+1 r=(0,1), and angular nodes are equispaced 2(M+1) per surface
            * ``'ocs'``: optimal concentric sampling to minimize the condition number
              of the resulting transform matrix, for doing inverse transform.
            * ``linear`` : linear spacing in r=[0,1]

    """

<<<<<<< HEAD
    def __init__(
        self,
        L,
        M,
        N,
        NFP=1,
        NFP_umbilic_factor=1.0,
        sym=False,
        axis=False,
        node_pattern="jacobi",
    ):
=======
    def __init__(self, L, M, N, NFP=1, NFP_umbilic_factor=1., sym=False, axis=False, node_pattern="jacobi"):
>>>>>>> dfb43297
        self._L = L
        self._M = M
        self._N = N
        self._NFP = NFP
        self._NFP_umbilic_factor = NFP_umbilic_factor
        self._sym = sym
        self._node_pattern = node_pattern
        self._nodes, self._spacing = self._create_nodes(
<<<<<<< HEAD
            L=L,
            M=M,
            N=N,
            NFP=NFP,
            NFP_umbilic_factor=NFP_umbilic_factor,
            axis=axis,
            node_pattern=node_pattern,
=======
            L=L, M=M, N=N, NFP=NFP, NFP_umbilic_factor=NFP_umbilic_factor, axis=axis, node_pattern=node_pattern
>>>>>>> dfb43297
        )
        self._enforce_symmetry()
        self._sort_nodes()
        self._axis = self._find_axis()
        (
            self._unique_rho_idx,
            self._inverse_rho_idx,
            self._unique_theta_idx,
            self._inverse_theta_idx,
            self._unique_zeta_idx,
            self._inverse_zeta_idx,
        ) = self._find_unique_inverse_nodes()
        self._weights = self._scale_weights()

<<<<<<< HEAD
    def _create_nodes(
        self, L, M, N, NFP=1, NFP_umbilic_factor=1.0, axis=False, node_pattern="jacobi"
    ):
=======
    def _create_nodes(self, L, M, N, NFP=1, NFP_umbilic_factor=1., axis=False, node_pattern="jacobi"):
>>>>>>> dfb43297
        """Create grid nodes and weights.

        Parameters
        ----------
        L : int
            radial grid resolution
        M : int
            poloidal grid resolution
        N : int
            toroidal grid resolution
        NFP : int
            number of field periods (Default = 1)
        NFPUfac : float
            Rational number of the form 1/integer with integer>=1.
            This is needed for the umbilic torus design.
        axis : bool
            True to include the magnetic axis, False otherwise (Default = False)
        node_pattern : {``'linear'``, ``'cheb1'``, ``'cheb2'``, ``'jacobi'``, ``None``}
            pattern for radial coordinates
                * ``linear`` : linear spacing in r=[0,1]
                * ``'cheb1'``: Chebyshev-Gauss-Lobatto nodes scaled to r=[0,1]
                * ``'cheb2'``: Chebyshev-Gauss-Lobatto nodes scaled to r=[-1,1]
                * ``'jacobi'``: Radial nodes are roots of Shifted Jacobi polynomial of
                  degree M+1 r=(0,1), and angular nodes are equispaced 2(M+1) per
                  surface.
                * ``'ocs'``: optimal concentric sampling to minimize the condition
                  number of the resulting transform matrix, for doing inverse transform.

        Returns
        -------
        nodes : ndarray of float, size(num_nodes, 3)
            node coordinates, in (rho,theta,zeta)
        spacing : ndarray of float, size(num_nodes,3)
            node spacing, based on local volume around the node

        """
        self._L = L
        self._M = M
        self._N = N
        self._NFP = NFP
        self._NFP_umbilic_factor = NFP_umbilic_factor

        def ocs(L):
            # Ramos-Lopez, et al. “Optimal Sampling Patterns for Zernike Polynomials.”
            # Applied Mathematics and Computation 274 (February 2016): 247–57.
            # https://doi.org/10.1016/j.amc.2015.11.006.
            j = np.arange(1, L // 2 + 2)
            z = np.cos((2 * j - 1) * np.pi / (2 * L + 2))
            rj = 1.1565 * z - 0.76535 * z**2 + 0.60517 * z**3
            return np.sort(rj)

        pattern = {
            "linear": np.linspace(0, 1, num=L // 2 + 1),
            "cheb1": (np.cos(np.arange(L // 2, -1, -1) * np.pi / (L // 2)) + 1) / 2,
            "cheb2": -np.cos(np.arange(L // 2, L + 1, 1) * np.pi / L),
            "jacobi": special.js_roots(L // 2 + 1, 2, 2)[0],
            "ocs": ocs(L),
        }
        rho = pattern.get(node_pattern)
        if rho is None:
            raise ValueError("node_pattern '{}' is not supported".format(node_pattern))
        rho = np.sort(rho, axis=None)
        if axis:
            rho[0] = 0
        elif rho[0] == 0:
            rho[0] = rho[1] / 10

        drho = np.zeros_like(rho)
        if rho.size > 1:
            drho[0] = (rho[0] + rho[1]) / 2
            drho[1:-1] = (rho[2:] - rho[:-2]) / 2
            drho[-1] = 1 - (rho[-2] + rho[-1]) / 2
        else:
            drho = np.array([1.0])
        r = []
        t = []
        dr = []
        dt = []

        for iring in range(L // 2 + 1, 0, -1):
            ntheta = 2 * M + np.ceil((M / L) * (5 - 4 * iring)).astype(int)
            if ntheta % 2 == 0:
                # ensure an odd number of nodes on each surface
                ntheta += 1
            if self.sym:
                # for symmetry, we want M+1 nodes on outer surface, so (2M+1+1)
                # for now, cut in half in _enforce_symmetry
                ntheta += 1
            dtheta = 2 * np.pi / ntheta
            theta = np.linspace(0, 2 * np.pi, ntheta, endpoint=False)
            if self.sym:
                theta = (theta + dtheta / 2) % (2 * np.pi)
            for tk in theta:
                r.append(rho[-iring])
                t.append(tk)
                dt.append(dtheta)
                dr.append(drho[-iring])

        r = np.asarray(r)
        t = np.asarray(t)
        dr = np.asarray(dr)
        dt = np.asarray(dt)
        dimzern = r.size

<<<<<<< HEAD
        z = np.linspace(
            0, 2 * np.pi / (NFP / NFP_umbilic_factor), 2 * N + 1, endpoint=False
        )
=======
        z = np.linspace(0, 2 * np.pi / (NFP * NFP_umbilic_factor), 2 * N + 1, endpoint=False)
>>>>>>> dfb43297
        dz = 2 * np.pi / z.size

        r = np.tile(r, 2 * N + 1)
        t = np.tile(t, 2 * N + 1)
        z = np.tile(z[np.newaxis], (dimzern, 1)).flatten(order="F")
        dr = np.tile(dr, 2 * N + 1)
        dt = np.tile(dt, 2 * N + 1)
        dz = np.ones_like(z) * dz
        nodes = np.stack([r, t, z]).T
        spacing = np.stack([dr, dt, dz]).T

        return nodes, spacing

    def change_resolution(self, L, M, N, NFP=None, NFP_umbilic_factor=None):
        """Change the resolution of the grid.

        Parameters
        ----------
        L : int
            new radial grid resolution
        M : int
            new poloidal grid resolution
        N : int
            new toroidal grid resolution
        NFP : int
            Number of field periods.
        NFP_umbilic_factor : float
            Rational number of the form 1/integer with integer>=1.
            This is needed for the umbilic torus design.
        """
        if NFP is None:
            NFP = self.NFP
        if NFP_umbilic_factor is None:
            NFP_umbilic_factor = self.NFP_umbilic_factor
<<<<<<< HEAD
        if (
            L != self.L
            or M != self.M
            or N != self.N
            or NFP != self.NFP
            or self.NFP_umbilic_factor != NFP_umbilic_factor
        ):
=======
        if L != self.L or M != self.M or N != self.N or NFP != self.NFP or self.NFP_umbilic_factor != NFP_umbilic_factor:
>>>>>>> dfb43297
            self._nodes, self._spacing = self._create_nodes(
                L=L,
                M=M,
                N=N,
                NFP=NFP,
                NFP_umbilic_factor=NFP_umbilic_factor,
                axis=self.axis.size > 0,
                node_pattern=self.node_pattern,
            )
            self._enforce_symmetry()
            self._sort_nodes()
            self._axis = self._find_axis()
            (
                self._unique_rho_idx,
                self._inverse_rho_idx,
                self._unique_theta_idx,
                self._inverse_theta_idx,
                self._unique_zeta_idx,
                self._inverse_zeta_idx,
            ) = self._find_unique_inverse_nodes()
            self._weights = self._scale_weights()


def _round(x, tol):
    # we do this to avoid some floating point issues with things
    # that are basically low order rationals to near machine precision
    if abs(x % 1) < tol or abs((x % 1) - 1) < tol:
        return round(x)
    return x


def dec_to_cf(x, dmax=20, itol=1e-14):
    """Compute continued fraction form of a number.

    Parameters
    ----------
    x : float
        floating point form of number
    dmax : int
        maximum iterations (ie, number of coefficients of continued fraction).
        (Default value = 20)
    itol : float, optional
        tolerance for rounding float to nearest int

    Returns
    -------
    cf : ndarray of int
        coefficients of continued fraction form of x.

    """
    x = float(_round(x, itol))
    cf = []
    q = np.floor(x).astype(int)
    cf.append(q)
    x = _round(x - q, itol)
    i = 0
    while x != 0 and i < dmax:
        q = np.floor(1 / x).astype(int)
        cf.append(q)
        x = _round(1 / x - q, itol)
        i = i + 1
    return np.array(cf).astype(int)


def cf_to_dec(cf):
    """Compute decimal form of a continued fraction.

    Parameters
    ----------
    cf : array-like
        coefficients of continued fraction.

    Returns
    -------
    x : float
        floating point representation of cf

    """
    if len(cf) == 1:
        return cf[0]
    else:
        return cf[0] + 1 / cf_to_dec(cf[1:])


def most_rational(a, b, itol=1e-14):
    """Compute the most rational number in the range [a,b].

    Parameters
    ----------
    a,b : float
        lower and upper bounds
    itol : float, optional
        tolerance for rounding float to nearest int

    Returns
    -------
    x : float
        most rational number between [a,b]

    """
    a = float(_round(a, itol))
    b = float(_round(b, itol))
    # handle empty range
    if a == b:
        return a
    # ensure a < b
    elif a > b:
        c = a
        a = b
        b = c
    # return 0 if in range
    if np.sign(a * b) <= 0:
        return 0
    # handle negative ranges
    elif np.sign(a) < 0:
        s = -1
        a *= -1
        b *= -1
    else:
        s = 1

    a_cf = dec_to_cf(a)
    b_cf = dec_to_cf(b)
    idx = 0  # first index of dissimilar digits
    for i in range(min(a_cf.size, b_cf.size)):
        if a_cf[i] != b_cf[i]:
            idx = i
            break
    f = 1
    while True:
        dec = cf_to_dec(np.append(a_cf[0:idx], f))
        if a <= dec <= b:
            return dec * s
        f += 1


def n_most_rational(a, b, n, eps=1e-12, itol=1e-14):
    """Find the n most rational numbers in a given interval.

    Parameters
    ----------
    a, b : float
        start and end points of the interval
    n : integer
        number of rationals to find
    eps : float, optional
        amount to displace points to avoid duplicates
    itol : float, optional
        tolerance for rounding float to nearest int

    Returns
    -------
    c : ndarray
        most rational points in (a,b), in approximate
        order of "rationality"
    """
    assert eps > itol
    a = float(_round(a, itol))
    b = float(_round(b, itol))
    # start with the full interval, find first most rational
    # then subdivide at that point and look for next most
    # rational in the largest sub-interval
    out = []
    intervals = np.array(sorted([a, b]))
    for i in range(n):
        i = np.argmax(np.diff(intervals))
        ai, bi = intervals[i : i + 2]
        if ai in out:
            ai += eps
        if bi in out:
            bi -= eps
        c = most_rational(ai, bi)
        out.append(c)
        j = np.searchsorted(intervals, c)
        intervals = np.insert(intervals, j, c)
    return np.array(out)


def _find_rho(iota, iota_vals, tol=1e-14):
    """Find rho values for iota_vals in iota profile."""
    r = np.linspace(0, 1, 1000)
    io = iota(r)
    rho = []
    for ior in iota_vals:
        f = lambda r: iota(np.atleast_1d(r))[0] - ior
        df = lambda r: iota(np.atleast_1d(r), dr=1)[0]
        # nearest neighbor search for initial guess
        x0 = r[np.argmin(np.abs(io - ior))]
        rho_i = optimize.root_scalar(f, x0=x0, fprime=df, xtol=tol).root
        rho.append(rho_i)
    return np.array(rho)


def find_most_rational_surfaces(iota, n, atol=1e-14, itol=1e-14, eps=1e-12, **kwargs):
    """Find "most rational" surfaces for a give iota profile.

    By most rational, we generally mean lowest order ie smallest continued fraction.

    Note: May not work as expected for non-monotonic profiles with duplicate rational
    surfaces. (generally only 1 of each rational is found)

    Parameters
    ----------
    iota : Profile
        iota profile to search
    n : integer
        number of rational surfaces to find
    atol : float, optional
        stopping tolerance for root finding
    itol : float, optional
        tolerance for rounding float to nearest int
    eps : float, optional
        amount to displace points to avoid duplicates

    Returns
    -------
    rho : ndarray
        sorted radial locations of rational surfaces
    rationals: ndarray
        values of iota at rational surfaces
    """
    # find approx min/max
    r = np.linspace(0, 1, kwargs.get("nsamples", 1000))
    io = iota(r)
    iomin, iomax = np.min(io), np.max(io)
    # find rational values of iota and corresponding rho
    io_rational = n_most_rational(iomin, iomax, n, itol=itol, eps=eps)
    rho = _find_rho(iota, io_rational, tol=atol)
    idx = np.argsort(rho)
    return rho[idx], io_rational[idx]


def find_most_distant(pts, n, a=None, b=None, atol=1e-14, **kwargs):
    """Find n points in interval that are maximally distant from pts and each other.

    Parameters
    ----------
    pts : ndarray
        Points to avoid
    n : int
        Number of points to find.
    a, b : float, optional
        Start and end points for interval. Default is min/max of pts
    atol : float, optional
        Stopping tolerance for minimization
    """

    def foo(x, xs):
        xs = np.atleast_1d(xs)
        d = x - xs[:, None]
        return -np.prod(np.abs(d), axis=0).squeeze()

    if a is None:
        a = np.min(pts)
    if b is None:
        b = np.max(pts)

    pts = list(pts)
    nsamples = kwargs.get("nsamples", 1000)
    x = np.linspace(a, b, nsamples)
    out = []
    for i in range(n):
        y = foo(x, pts)
        x0 = x[np.argmin(y)]
        bracket = (max(a, x0 - 5 / nsamples), min(x0 + 5 / nsamples, b))
        c = optimize.minimize_scalar(
            foo, bracket=bracket, bounds=(a, b), args=(pts,), options={"xatol": atol}
        ).x
        pts.append(c)
        out.append(c)
    return np.array(out)


def find_least_rational_surfaces(
    iota, n, nrational=100, atol=1e-14, itol=1e-14, eps=1e-12, **kwargs
):
    """Find "least rational" surfaces for given iota profile.

    By least rational we mean points farthest in iota from the nrational lowest
    order rational surfaces and each other.

    Note: May not work as expected for non-monotonic profiles with duplicate rational
    surfaces. (generally only 1 of each rational is found)

    Parameters
    ----------
    iota : Profile
        iota profile to search
    n : integer
        number of approximately irrational surfaces to find
    nrational : int, optional
        number of lowest order rational surfaces to avoid.
    atol : float, optional
        Stopping tolerance for minimization
    itol : float, optional
        tolerance for rounding float to nearest int
    eps : float, optional
        amount to displace points to avoid duplicates

    Returns
    -------
    rho : ndarray
        locations of least rational surfaces
    io : ndarray
        values of iota at least rational surfaces
    rho_rat : ndarray
        rho values of lowest order rational surfaces
    io_rat : ndarray
        iota values at lowest order rational surfaces
    """
    rho_rat, io_rat = find_most_rational_surfaces(
        iota, nrational, atol, itol, eps, **kwargs
    )
    a, b = iota([0.0, 1.0])
    io = find_most_distant(io_rat, n, a, b, tol=atol, **kwargs)
    rho = _find_rho(iota, io, tol=atol)
    return rho, io<|MERGE_RESOLUTION|>--- conflicted
+++ resolved
@@ -139,15 +139,11 @@
         """Scale weights sum to full volume and reduce duplicate node weights."""
         nodes = self.nodes.copy().astype(float)
         nodes = put(nodes, Index[:, 1], nodes[:, 1] % (2 * np.pi))
-<<<<<<< HEAD
         nodes = put(
             nodes,
             Index[:, 2],
             nodes[:, 2] % (2 * np.pi / (self.NFP / self.NFP_umbilic_factor)),
         )
-=======
-        nodes = put(nodes, Index[:, 2], nodes[:, 2] % (2 * np.pi / (self.NFP *  self.NFP_umbilic_factor)))
->>>>>>> dfb43297
         # reduce weights for duplicated nodes
         _, inverse, counts = np.unique(
             nodes, axis=0, return_inverse=True, return_counts=True
@@ -215,10 +211,6 @@
         """float: Umbilic factor for (toroidal) field periods."""
         return self.__dict__.setdefault("_NFP_umbilic_factor", 1)
 
-<<<<<<< HEAD
-=======
-
->>>>>>> dfb43297
     @property
     def sym(self):
         """bool: True for stellarator symmetry, False otherwise."""
@@ -305,7 +297,6 @@
             type(self).__name__
             + " at "
             + str(hex(id(self)))
-<<<<<<< HEAD
             + " (L={}, M={}, N={}, NFP={}, NFP_umbilic_factor = {},\
                sym={}, node_pattern={})".format(
                 self.L,
@@ -315,10 +306,6 @@
                 self.NFP_umbilic_factor,
                 self.sym,
                 self.node_pattern,
-=======
-            + " (L={}, M={}, N={}, NFP={}, NFP_umbilic_factor = {}, sym={}, node_pattern={})".format(
-                self.L, self.M, self.N, self.NFP, self.NFP_umbilic_factor, self.sym, self.node_pattern
->>>>>>> dfb43297
             )
         )
 
@@ -440,11 +427,7 @@
         # This change measurably reduces memory usage of objects that
         # define all attributes in their __init__ method.
         self._NFP = 1
-<<<<<<< HEAD
         self._NFP_umbilic_factor = 1
-=======
-        self._NFP_umbilic_factor = 1.
->>>>>>> dfb43297
         self._sym = False
         self._node_pattern = "custom"
         self._nodes, self._spacing = self._create_nodes(nodes)
@@ -500,11 +483,7 @@
         """
         nodes = jnp.atleast_2d(nodes).reshape((-1, 3)).astype(float)
         # Do not alter nodes given by the user for custom grids.
-<<<<<<< HEAD
         # In particular, do not modulo nodes by 2pi or 2pi/(NFP/NFP_umbilic_factor).
-=======
-        # In particular, do not modulo nodes by 2pi or 2pi/(NFP*NFP_umbilic_factor).
->>>>>>> dfb43297
         # This may cause the surface_integrals() function to fail recognizing
         # surfaces outside the interval [0, 2pi] as duplicates. However, most
         # surface integral computations are done with LinearGrid anyway.
@@ -532,11 +511,7 @@
         Number of field periods (Default = 1).
     NFP_umbilic_factor : float
         Rational number of the form 1/integer with integer>=1.
-<<<<<<< HEAD
         This is needed for the umbilic torus design.
-=======
-	This is needed for the umbilic torus design.
->>>>>>> dfb43297
     sym : bool
         True for stellarator symmetry, False otherwise (Default = False).
     axis : bool
@@ -565,11 +540,7 @@
         M=None,
         N=None,
         NFP=1,
-<<<<<<< HEAD
-        NFP_umbilic_factor=1.0,
-=======
-        NFP_umbilic_factor=1.,
->>>>>>> dfb43297
+        NFP_umbilic_factor=1,
         sym=False,
         axis=True,
         endpoint=False,
@@ -637,11 +608,7 @@
             Number of field periods (Default = 1).
         NFP_umbilic_factor : float
             Rational number of the form 1/integer with integer>=1.
-<<<<<<< HEAD
             This is needed for the umbilic torus design.
-=======
-	    This is needed for the umbilic torus design.
->>>>>>> dfb43297
         axis : bool
             True to include a point at rho=0 (default), False for rho[0] = rho[1]/2.
         endpoint : bool
@@ -671,11 +638,7 @@
         axis = bool(axis)
         endpoint = bool(endpoint)
         THETA_ENDPOINT = 2 * np.pi
-<<<<<<< HEAD
         ZETA_ENDPOINT = 2 * np.pi / (NFP / NFP_umbilic_factor)
-=======
-        ZETA_ENDPOINT = 2 * np.pi / (NFP * NFP_umbilic_factor)
->>>>>>> dfb43297
 
         # rho
         if L is not None:
@@ -820,22 +783,13 @@
                 dz[1:-1] = z[2:] - z[:-2]
                 dz[-1] = z[0] + (ZETA_ENDPOINT - z[-2]) % ZETA_ENDPOINT
                 dz /= 2
-<<<<<<< HEAD
                 dz *= NFP / NFP_umbilic_factor
-=======
-                dz *= NFP * NFP_umbilic_factor
->>>>>>> dfb43297
                 if z.size == 2:
                     dz[-1] = dz[0]
                 if z[0] == 0 and z[-1] == ZETA_ENDPOINT:
                     # The cyclic distance algorithm above correctly weights
-<<<<<<< HEAD
                     # the duplicate node spacing at zeta = 0 and
                     # 2pi / (NFP / NFP_umbilic_factor) .
-=======
-                    # the duplicate node spacing at zeta = 0 and 
-                    # 2pi / (NFP * NFP_umbilic_factor) .
->>>>>>> dfb43297
                     # However, scale_weights() is not aware of this, so we
                     # counteract the reduction that will be done there.
                     dz[0] += dz[-1]
@@ -892,20 +846,14 @@
         NFP : int
             Number of field periods.
         NFP_umbilic_factor : float
-<<<<<<< HEAD
             Rational number of the form 1/integer.
             This is needed for the umbilic torus design.
-=======
-            Rational number of the form 1/integer with integer>=1.
-	    This is needed for the umbilic torus design.
->>>>>>> dfb43297
 
         """
         if NFP is None:
             NFP = self.NFP
         if NFP_umbilic_factor is None:
             NFP_umbilic_factor = self.NFP_umbilic_factor
-<<<<<<< HEAD
         if (
             L != self.L
             or M != self.M
@@ -921,11 +869,6 @@
                 NFP_umbilic_factor=NFP_umbilic_factor,
                 axis=self.axis.size > 0,
                 endpoint=self.endpoint,
-=======
-        if L != self.L or M != self.M or N != self.N or NFP != self.NFP or NFP_umbilic_factor != self.NFP_umbilic_factor:
-            self._nodes, self._spacing = self._create_nodes(
-                L=L, M=M, N=N, NFP=NFP, NFP_umbilic_factor=NFP_umbilic_factor, axis=self.axis.size > 0, endpoint=self.endpoint
->>>>>>> dfb43297
             )
             # symmetry handled in create_nodes()
             self._sort_nodes()
@@ -964,19 +907,11 @@
         number of field periods (Default = 1)
     NFP_umbilic_factor : float
         Rational number of the form 1/integer with integer>=1.
-<<<<<<< HEAD
         This is needed for the umbilic torus design.
 
     """
 
-    def __init__(self, L, M, N, NFP=1, NFP_umbilic_factor=1.0):
-=======
-	This is needed for the umbilic torus design.
-
-    """
-
-    def __init__(self, L, M, N, NFP=1, NFP_umbilic_factor=1.):
->>>>>>> dfb43297
+    def __init__(self, L, M, N, NFP=1, NFP_umbilic_factor=1):
         self._L = L
         self._M = M
         self._N = N
@@ -984,13 +919,9 @@
         self._NFP_umbilic_factor = NFP_umbilic_factor
         self._sym = False
         self._node_pattern = "quad"
-<<<<<<< HEAD
         self._nodes, self._spacing = self._create_nodes(
             L=L, M=M, N=N, NFP=NFP, NFP_umbilic_factor=NFP_umbilic_factor
         )
-=======
-        self._nodes, self._spacing = self._create_nodes(L=L, M=M, N=N, NFP=NFP, NFP_umbilic_factor=NFP_umbilic_factor)
->>>>>>> dfb43297
         # symmetry is never enforced for Quadrature Grid
         self._sort_nodes()
         self._axis = self._find_axis()
@@ -1005,11 +936,7 @@
         # quadrature weights do not need scaling
         self._weights = self.spacing.prod(axis=1)
 
-<<<<<<< HEAD
-    def _create_nodes(self, L=1, M=1, N=1, NFP=1, NFP_umbilic_factor=1.0):
-=======
-    def _create_nodes(self, L=1, M=1, N=1, NFP=1, NFP_umbilic_factor=1.):
->>>>>>> dfb43297
+    def _create_nodes(self, L=1, M=1, N=1, NFP=1, NFP_umbilic_factor=1):
         """Create grid nodes and weights.
 
         Parameters
@@ -1024,12 +951,8 @@
             number of field periods (Default = 1)
         NFP_umbilic_factor : float
             Rational number of the form 1/integer with integer>=1.
-<<<<<<< HEAD
             This is needed for the umbilic torus design.
 
-=======
-	    This is needed for the umbilic torus design.
->>>>>>> dfb43297
         Returns
         -------
         nodes : ndarray of float, size(num_nodes,3)
@@ -1056,11 +979,7 @@
         dt = 2 * np.pi / M * np.ones_like(t)
 
         # zeta/phi
-<<<<<<< HEAD
         z = np.linspace(0, 2 * np.pi / (NFP / NFP_umbilic_factor), N, endpoint=False)
-=======
-        z = np.linspace(0, 2 * np.pi / (NFP*NFP_umbilic_factor), N, endpoint=False)
->>>>>>> dfb43297
         dz = 2 * np.pi / N * np.ones_like(z)
 
         r, t, z = np.meshgrid(r, t, z, indexing="ij")
@@ -1094,16 +1013,12 @@
         NFP_umbilic_factor : float
             Rational number of the form 1/integer with integer>=1.
             This is needed for umbilic torus design.
-<<<<<<< HEAD
-
-=======
->>>>>>> dfb43297
+
         """
         if NFP is None:
             NFP = self.NFP
         if NFP_umbilic_factor is None:
             NFP_umbilic_factor = self.NFP_umbilic_factor
-<<<<<<< HEAD
         if (
             L != self.L
             or M != self.M
@@ -1114,10 +1029,6 @@
             self._nodes, self._spacing = self._create_nodes(
                 L=L, M=M, N=N, NFP=NFP, NFP_umbilic_factor=NFP_umbilic_factor
             )
-=======
-        if L != self.L or M != self.M or N != self.N or NFP != self.NFP or NFP_umbilic_factor != self.NFP_umbilic_factor:
-            self._nodes, self._spacing = self._create_nodes(L=L, M=M, N=N, NFP=NFP, NFP_umbilic_factor=NFP_umbilic_factor)
->>>>>>> dfb43297
             self._sort_nodes()
             self._axis = self._find_axis()
             (
@@ -1168,21 +1079,17 @@
 
     """
 
-<<<<<<< HEAD
     def __init__(
         self,
         L,
         M,
         N,
         NFP=1,
-        NFP_umbilic_factor=1.0,
+        NFP_umbilic_factor=1,
         sym=False,
         axis=False,
         node_pattern="jacobi",
     ):
-=======
-    def __init__(self, L, M, N, NFP=1, NFP_umbilic_factor=1., sym=False, axis=False, node_pattern="jacobi"):
->>>>>>> dfb43297
         self._L = L
         self._M = M
         self._N = N
@@ -1191,7 +1098,6 @@
         self._sym = sym
         self._node_pattern = node_pattern
         self._nodes, self._spacing = self._create_nodes(
-<<<<<<< HEAD
             L=L,
             M=M,
             N=N,
@@ -1199,9 +1105,6 @@
             NFP_umbilic_factor=NFP_umbilic_factor,
             axis=axis,
             node_pattern=node_pattern,
-=======
-            L=L, M=M, N=N, NFP=NFP, NFP_umbilic_factor=NFP_umbilic_factor, axis=axis, node_pattern=node_pattern
->>>>>>> dfb43297
         )
         self._enforce_symmetry()
         self._sort_nodes()
@@ -1216,13 +1119,9 @@
         ) = self._find_unique_inverse_nodes()
         self._weights = self._scale_weights()
 
-<<<<<<< HEAD
     def _create_nodes(
-        self, L, M, N, NFP=1, NFP_umbilic_factor=1.0, axis=False, node_pattern="jacobi"
+        self, L, M, N, NFP=1, NFP_umbilic_factor=1, axis=False, node_pattern="jacobi"
     ):
-=======
-    def _create_nodes(self, L, M, N, NFP=1, NFP_umbilic_factor=1., axis=False, node_pattern="jacobi"):
->>>>>>> dfb43297
         """Create grid nodes and weights.
 
         Parameters
@@ -1327,13 +1226,9 @@
         dt = np.asarray(dt)
         dimzern = r.size
 
-<<<<<<< HEAD
         z = np.linspace(
             0, 2 * np.pi / (NFP / NFP_umbilic_factor), 2 * N + 1, endpoint=False
         )
-=======
-        z = np.linspace(0, 2 * np.pi / (NFP * NFP_umbilic_factor), 2 * N + 1, endpoint=False)
->>>>>>> dfb43297
         dz = 2 * np.pi / z.size
 
         r = np.tile(r, 2 * N + 1)
@@ -1368,7 +1263,6 @@
             NFP = self.NFP
         if NFP_umbilic_factor is None:
             NFP_umbilic_factor = self.NFP_umbilic_factor
-<<<<<<< HEAD
         if (
             L != self.L
             or M != self.M
@@ -1376,9 +1270,6 @@
             or NFP != self.NFP
             or self.NFP_umbilic_factor != NFP_umbilic_factor
         ):
-=======
-        if L != self.L or M != self.M or N != self.N or NFP != self.NFP or self.NFP_umbilic_factor != NFP_umbilic_factor:
->>>>>>> dfb43297
             self._nodes, self._spacing = self._create_nodes(
                 L=L,
                 M=M,
