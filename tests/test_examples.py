"""Regression tests to verify that DESC agrees with VMEC and itself.

Computes several benchmark equilibria and compares the solutions by measuring the
difference in areas between constant theta and rho contours.
"""

import numpy as np
import pytest
from qic import Qic
from qsc import Qsc

from desc.backend import jnp
<<<<<<< HEAD
from desc.coils import CoilSet, FourierPlanarCoil, FourierRZCoil
=======
from desc.coils import FourierPlanarCoil, FourierRZCoil, MixedCoilSet
>>>>>>> e9a55d54
from desc.continuation import solve_continuation_automatic
from desc.equilibrium import EquilibriaFamily, Equilibrium
from desc.examples import get
from desc.geometry import FourierRZToroidalSurface
from desc.grid import LinearGrid
from desc.io import load
from desc.magnetic_fields import (
    OmnigenousField,
    SplineMagneticField,
    ToroidalMagneticField,
    VerticalMagneticField,
)
from desc.objectives import (
    AspectRatio,
    BoundaryError,
    CoilCurvature,
    CoilLength,
    CoilsetMinDistance,
    CoilTorsion,
    CurrentDensity,
    FixBoundaryR,
    FixBoundaryZ,
    FixCurrent,
    FixIota,
    FixOmniBmax,
    FixOmniMap,
    FixParameters,
    FixPressure,
    FixPsi,
    FixSumModesLambda,
    ForceBalance,
    ForceBalanceAnisotropic,
    GenericObjective,
    LinearObjectiveFromUser,
    MeanCurvature,
    ObjectiveFunction,
    Omnigenity,
    PlasmaCoilsetMinDistance,
    PlasmaVesselDistance,
    PrincipalCurvature,
    QuadraticFlux,
    QuasisymmetryBoozer,
    QuasisymmetryTwoTerm,
    ToroidalFlux,
    VacuumBoundaryError,
    Volume,
    get_fixed_boundary_constraints,
    get_NAE_constraints,
)
from desc.optimize import Optimizer
from desc.profiles import FourierZernikeProfile, PowerSeriesProfile
from desc.vmec_utils import vmec_boundary_subspace

from .utils import area_difference_desc, area_difference_vmec


@pytest.mark.regression
@pytest.mark.solve
def test_SOLOVEV_results(SOLOVEV):
    """Tests that the SOLOVEV example gives the same result as VMEC."""
    eq = EquilibriaFamily.load(load_from=str(SOLOVEV["desc_h5_path"]))[-1]
    rho_err, theta_err = area_difference_vmec(eq, SOLOVEV["vmec_nc_path"])

    np.testing.assert_allclose(rho_err, 0, atol=1e-3)
    np.testing.assert_allclose(theta_err, 0, atol=1e-4)


@pytest.mark.regression
@pytest.mark.solve
def test_SOLOVEV_anisotropic_results(SOLOVEV):
    """Tests that SOLOVEV with zero anisotropic pressure gives the same result."""
    eq = EquilibriaFamily.load(load_from=str(SOLOVEV["desc_h5_path"]))[-1]
    # reset to start
    eq.set_initial_guess()
    # give it a zero anisotropy profile
    anisotropy = FourierZernikeProfile()
    anisotropy.change_resolution(eq.L, eq.M, eq.N)
    eq.anisotropy = anisotropy

    obj = ObjectiveFunction(ForceBalanceAnisotropic(eq=eq))
    constraints = get_fixed_boundary_constraints(eq=eq)
    eq.solve(obj, constraints, verbose=3)
    rho_err, theta_err = area_difference_vmec(eq, SOLOVEV["vmec_nc_path"])

    np.testing.assert_allclose(rho_err, 0, atol=1e-3)
    np.testing.assert_allclose(theta_err, 0, atol=1e-4)


@pytest.mark.unit
@pytest.mark.solve
def test_DSHAPE_results(DSHAPE):
    """Tests that the DSHAPE examples gives the same results as VMEC."""
    eq = EquilibriaFamily.load(load_from=str(DSHAPE["desc_h5_path"]))[-1]
    rho_err, theta_err = area_difference_vmec(eq, DSHAPE["vmec_nc_path"])
    np.testing.assert_allclose(rho_err, 0, atol=2e-3)
    np.testing.assert_allclose(theta_err, 0, atol=1e-4)


@pytest.mark.unit
@pytest.mark.solve
def test_DSHAPE_current_results(DSHAPE_current):
    """Tests that the DSHAPE with fixed current gives the same results as VMEC."""
    eq = EquilibriaFamily.load(load_from=str(DSHAPE_current["desc_h5_path"]))[-1]
    rho_err, theta_err = area_difference_vmec(eq, DSHAPE_current["vmec_nc_path"])
    np.testing.assert_allclose(rho_err, 0, atol=3e-3)
    np.testing.assert_allclose(theta_err, 0, atol=1e-4)


@pytest.mark.regression
@pytest.mark.solve
def test_HELIOTRON_results(HELIOTRON):
    """Tests that the HELIOTRON examples gives the same results as VMEC."""
    eq = EquilibriaFamily.load(load_from=str(HELIOTRON["desc_h5_path"]))[-1]
    rho_err, theta_err = area_difference_vmec(eq, HELIOTRON["vmec_nc_path"])
    np.testing.assert_allclose(rho_err.mean(), 0, atol=2e-2)
    np.testing.assert_allclose(theta_err.mean(), 0, atol=2e-2)


@pytest.mark.unit
@pytest.mark.solve
def test_HELIOTRON_vac_results(HELIOTRON_vac):
    """Tests that the HELIOTRON examples gives the same results as VMEC."""
    eq = EquilibriaFamily.load(load_from=str(HELIOTRON_vac["desc_h5_path"]))[-1]
    rho_err, theta_err = area_difference_vmec(eq, HELIOTRON_vac["vmec_nc_path"])
    np.testing.assert_allclose(rho_err.mean(), 0, atol=1e-2)
    np.testing.assert_allclose(theta_err.mean(), 0, atol=2e-2)
    curr = eq.get_profile("current")
    np.testing.assert_allclose(curr(np.linspace(0, 1, 20)), 0, atol=1e-8)


@pytest.mark.regression
@pytest.mark.solve
def test_solve_bounds():
    """Tests optimizing with bounds=(lower bound, upper bound)."""
    # decrease resolution and double pressure so no longer in force balance
    eq = get("DSHAPE")
    eq.change_resolution(L=eq.M, L_grid=eq.M_grid)
    eq.p_l *= 2

    # target force balance residuals with |F| <= 1e3 N
    obj = ObjectiveFunction(
        ForceBalance(normalize=False, normalize_target=False, bounds=(-1e3, 1e3), eq=eq)
    )
    eq.solve(objective=obj, ftol=1e-16, xtol=1e-16, maxiter=200, verbose=3)

    # check that all errors are nearly 0, since residual values are within target bounds
    f = obj.compute_scaled_error(obj.x(eq))
    np.testing.assert_allclose(f, 0, atol=1e-4)


@pytest.mark.regression
@pytest.mark.optimize
def test_1d_optimization():
    """Tests 1D optimization for target aspect ratio."""
    eq = get("SOLOVEV")
    objective = ObjectiveFunction(AspectRatio(eq=eq, target=2.5))
    constraints = (
        ForceBalance(eq=eq),
        FixBoundaryR(eq=eq),
        FixBoundaryZ(eq=eq, modes=eq.surface.Z_basis.modes[0:-1, :]),
        FixPressure(eq=eq),
        FixIota(eq=eq),
        FixPsi(eq=eq),
    )
    options = {"perturb_options": {"order": 1}}
    with pytest.warns((FutureWarning, UserWarning)):
        eq.optimize(objective, constraints, optimizer="lsq-exact", options=options)

    np.testing.assert_allclose(eq.compute("R0/a")["R0/a"], 2.5, rtol=2e-4)


@pytest.mark.regression
@pytest.mark.optimize
def test_1d_optimization_old():
    """Tests 1D optimization for target aspect ratio."""
    eq = get("SOLOVEV")
    objective = ObjectiveFunction(AspectRatio(eq=eq, target=2.5))
    eq._optimize(
        objective,
        copy=False,
        solve_options={"verbose": 0},
        perturb_options={
            "dZb": True,
            "subspace": vmec_boundary_subspace(eq, ZBS=[0, 1]),
        },
    )

    np.testing.assert_allclose(eq.compute("R0/a")["R0/a"], 2.5, rtol=1e-3)


def run_qh_step(n, eq):
    """Run 1 step of the precise QH optimization example from Landreman & Paul."""
    print(f"==========QH step {n+1}==========")
    grid = LinearGrid(
        M=eq.M_grid, N=eq.N_grid, NFP=eq.NFP, rho=np.array([0.6, 0.8, 1.0]), sym=True
    )

    objective = ObjectiveFunction(
        (
            QuasisymmetryTwoTerm(eq=eq, helicity=(1, eq.NFP), grid=grid),
            AspectRatio(eq=eq, target=8, weight=1e2),
        ),
    )
    R_modes = np.vstack(
        (
            [0, 0, 0],
            eq.surface.R_basis.modes[
                np.max(np.abs(eq.surface.R_basis.modes), 1) > n + 1, :
            ],
        )
    )
    Z_modes = eq.surface.Z_basis.modes[
        np.max(np.abs(eq.surface.Z_basis.modes), 1) > n + 1, :
    ]
    constraints = (
        ForceBalance(eq=eq),
        FixBoundaryR(eq=eq, modes=R_modes),
        FixBoundaryZ(eq=eq, modes=Z_modes),
        FixPressure(eq=eq),
        FixCurrent(eq=eq),
        FixPsi(eq=eq),
    )
    optimizer = Optimizer("proximal-lsq-exact")
    eq1, history = eq.optimize(
        objective=objective,
        constraints=constraints,
        optimizer=optimizer,
        maxiter=50,
        verbose=3,
        copy=True,
        options={},
    )

    return eq1


@pytest.mark.regression
@pytest.mark.slow
@pytest.mark.optimize
def test_qh_optimization():
    """Tests first 3 steps of precise QH optimization."""
    # create initial equilibrium
    surf = FourierRZToroidalSurface(
        R_lmn=[1, 0.125, 0.1],
        Z_lmn=[-0.125, -0.1],
        modes_R=[[0, 0], [1, 0], [0, 1]],
        modes_Z=[[-1, 0], [0, -1]],
        NFP=4,
    )
    eq = Equilibrium(M=5, N=5, Psi=0.04, surface=surf)
    eq = solve_continuation_automatic(eq, objective="force", bdry_step=0.5, verbose=3)[
        -1
    ]

    eq1 = run_qh_step(0, eq)

    obj = QuasisymmetryBoozer(helicity=(1, eq1.NFP), eq=eq1)
    obj.build()
    B_asym = obj.compute(*obj.xs(eq1))

    np.testing.assert_array_less(np.abs(B_asym).max(), 1e-1)
    np.testing.assert_array_less(eq1.compute("a_major/a_minor")["a_major/a_minor"], 5)

    eq2 = run_qh_step(1, eq1)

    obj = QuasisymmetryBoozer(helicity=(1, eq2.NFP), eq=eq2)
    obj.build()
    B_asym = obj.compute(*obj.xs(eq2))
    np.testing.assert_array_less(np.abs(B_asym).max(), 1e-2)
    np.testing.assert_array_less(eq2.compute("a_major/a_minor")["a_major/a_minor"], 5)

    eq3 = run_qh_step(2, eq2)

    obj = QuasisymmetryBoozer(helicity=(1, eq3.NFP), eq=eq3)
    obj.build()
    B_asym = obj.compute(*obj.xs(eq3))
    np.testing.assert_array_less(np.abs(B_asym).max(), 2e-3)
    np.testing.assert_array_less(eq3.compute("a_major/a_minor")["a_major/a_minor"], 5)


@pytest.mark.regression
@pytest.mark.solve
def test_ATF_results(tmpdir_factory):
    """Test automatic continuation method with ATF."""
    output_dir = tmpdir_factory.mktemp("result")
    eq0 = get("ATF")
    eq = Equilibrium(
        Psi=eq0.Psi,
        NFP=eq0.NFP,
        L=eq0.L,
        M=eq0.M,
        N=eq0.N,
        L_grid=eq0.L_grid,
        M_grid=eq0.M_grid,
        N_grid=eq0.N_grid,
        pressure=eq0.pressure,
        iota=eq0.iota,
        surface=eq0.get_surface_at(rho=1),
        sym=eq0.sym,
        spectral_indexing=eq0.spectral_indexing,
    )
    eqf = EquilibriaFamily.solve_continuation_automatic(
        eq,
        verbose=2,
        checkpoint_path=output_dir.join("ATF.h5"),
    )
    eqf = load(output_dir.join("ATF.h5"))
    rho_err, theta_err = area_difference_desc(eq0, eqf[-1])
    np.testing.assert_allclose(rho_err[:, 4:], 0, atol=4e-2)
    np.testing.assert_allclose(theta_err, 0, atol=5e-4)


@pytest.mark.regression
@pytest.mark.optimize
def test_simsopt_QH_comparison():
    """Test case that previously stalled before getting to the solution.

    From Matt's comparison with SIMSOPT.
    """
    nfp = 4
    aspect_target = 8.0
    # Initial (m=0, n=nfp) mode of the axis:
    torsion = 0.4
    LMN_resolution = 6
    # Set shape of the initial condition.
    # R_lmn and Z_lmn are the amplitudes. modes_R and modes_Z are the (m,n) pairs.
    surface = FourierRZToroidalSurface(
        R_lmn=[1.0, 1.0 / aspect_target, torsion],
        modes_R=[[0, 0], [1, 0], [0, 1]],
        Z_lmn=[0, -1.0 / aspect_target, torsion],
        modes_Z=[[0, 0], [-1, 0], [0, -1]],
        NFP=nfp,
    )
    # Set up a vacuum field:
    pressure = PowerSeriesProfile(params=[0], modes=[0])
    ndofs_current = 3
    current = PowerSeriesProfile(
        params=np.zeros(ndofs_current),
        modes=2 * np.arange(ndofs_current),
    )
    eq = Equilibrium(
        surface=surface,
        pressure=pressure,
        current=current,
        Psi=np.pi / (aspect_target**2),  # So |B| is ~ 1 T.
        NFP=nfp,
        L=LMN_resolution,
        M=LMN_resolution,
        N=LMN_resolution,
        L_grid=2 * LMN_resolution,
        M_grid=2 * LMN_resolution,
        N_grid=2 * LMN_resolution,
        sym=True,
    )
    # Fix the major radius, and all modes with |m| or |n| > 1:
    R_modes_to_fix = []
    for j in range(eq.surface.R_basis.modes.shape[0]):
        m = eq.surface.R_basis.modes[j, 1]
        n = eq.surface.R_basis.modes[j, 2]
        if (m * n < 0) or (m == 0 and n == 0) or (abs(m) > 1) or (abs(n) > 1):
            R_modes_to_fix.append([0, m, n])
        else:
            print(f"Freeing R mode: m={m}, n={n}")
    R_modes_to_fix = np.array(R_modes_to_fix)
    Z_modes_to_fix = []
    for j in range(eq.surface.Z_basis.modes.shape[0]):
        m = eq.surface.Z_basis.modes[j, 1]
        n = eq.surface.Z_basis.modes[j, 2]
        if (m * n > 0) or (m == 0 and n == 0) or (abs(m) > 1) or (abs(n) > 1):
            Z_modes_to_fix.append([0, m, n])
        else:
            print(f"Freeing Z mode: m={m}, n={n}")
    Z_modes_to_fix = np.array(Z_modes_to_fix)
    eq.solve(
        verbose=3,
        ftol=1e-8,
        constraints=get_fixed_boundary_constraints(eq=eq, profiles=False),
        objective=ObjectiveFunction(objectives=CurrentDensity(eq=eq)),
    )
    ##################################
    # Done creating initial condition.
    # Now define optimization problem.
    ##################################
    constraints = (
        CurrentDensity(eq=eq),
        FixBoundaryR(eq=eq, modes=R_modes_to_fix),
        FixBoundaryZ(eq=eq, modes=Z_modes_to_fix),
        FixPressure(eq=eq),
        FixCurrent(eq=eq),
        FixPsi(eq=eq),
    )
    # Objective function, for both desc and simsopt:
    # f = (aspect - 8)^2 + (2pi)^{-2} \int dtheta \int d\zeta [f_C(rho=1)]^2
    # grid for quasisymmetry objective:
    grid = LinearGrid(
        M=eq.M,
        N=eq.N,
        rho=[1.0],
        NFP=nfp,
    )
    # Cancel factor of 1/2 in desc objective which is not present in simsopt:
    aspect_weight = np.sqrt(2)
    # Also scale QS weight to match simsopt/VMEC
    qs_weight = np.sqrt(1 / (8 * (np.pi**4)))
    objective = ObjectiveFunction(
        (
            AspectRatio(
                eq=eq, target=aspect_target, weight=aspect_weight, normalize=False
            ),
            QuasisymmetryTwoTerm(
                eq=eq, helicity=(-1, nfp), grid=grid, weight=qs_weight, normalize=False
            ),
        )
    )
    eq2, _ = eq.optimize(
        verbose=3,
        objective=objective,
        constraints=constraints,
        optimizer=Optimizer("proximal-lsq-exact"),
        ftol=1e-3,
    )
    aspect = eq2.compute("R0/a")["R0/a"]
    np.testing.assert_allclose(aspect, aspect_target, atol=1e-2, rtol=1e-2)
    np.testing.assert_array_less(objective.compute_scalar(objective.x(eq)), 0.075)
    np.testing.assert_array_less(eq2.compute("a_major/a_minor")["a_major/a_minor"], 5)


@pytest.mark.regression
@pytest.mark.solve
@pytest.mark.slow
def test_NAE_QSC_solve():
    """Test O(rho) NAE QSC constraints solve."""
    qsc = Qsc.from_paper("precise QA")
    ntheta = 75
    r = 0.01
    N = 9
    eq = Equilibrium.from_near_axis(qsc, r=r, L=6, M=6, N=N, ntheta=ntheta)

    orig_Rax_val = eq.axis.R_n
    orig_Zax_val = eq.axis.Z_n

    eq_fit = eq.copy()
    eq_lambda_fixed_0th_order = eq.copy()
    eq_lambda_fixed_1st_order = eq.copy()

    # this has all the constraints we need,
    cs = get_NAE_constraints(eq, qsc, order=1, fix_lambda=False, N=eq.N)
    cs_lambda_fixed_0th_order = get_NAE_constraints(
        eq_lambda_fixed_0th_order, qsc, order=1, fix_lambda=0, N=eq.N
    )
    cs_lambda_fixed_1st_order = get_NAE_constraints(
        eq_lambda_fixed_1st_order, qsc, order=1, fix_lambda=True, N=eq.N
    )

    for c in cs:
        # should be no FixSumModeslambda in the fix_lambda=False constraint
        assert not isinstance(c, FixSumModesLambda)

    for eqq, constraints in zip(
        [eq, eq_lambda_fixed_0th_order, eq_lambda_fixed_1st_order],
        [cs, cs_lambda_fixed_0th_order, cs_lambda_fixed_1st_order],
    ):
        objectives = ForceBalance(eq=eqq)
        obj = ObjectiveFunction(objectives)
        print(constraints)

        eqq.solve(
            verbose=3,
            ftol=1e-2,
            objective=obj,
            maxiter=175,
            xtol=1e-6,
            constraints=constraints,
        )
    grid = LinearGrid(L=10, M=20, N=20, NFP=eq.NFP, sym=True, axis=False)
    grid_axis = LinearGrid(rho=0.0, theta=0.0, N=eq.N_grid, NFP=eq.NFP)
    # Make sure axis is same
    for eqq, string in zip(
        [eq, eq_lambda_fixed_0th_order, eq_lambda_fixed_1st_order],
        ["no lambda constraint", "lambda_fixed_0th_order", "lambda_fixed_1st_order"],
    ):
        np.testing.assert_array_almost_equal(orig_Rax_val, eqq.axis.R_n, err_msg=string)
        np.testing.assert_array_almost_equal(orig_Zax_val, eqq.axis.Z_n, err_msg=string)

        # Make sure surfaces of solved equilibrium are similar near axis as QSC
        rho_err, theta_err = area_difference_desc(eqq, eq_fit)

        np.testing.assert_allclose(rho_err[:, 0:-4], 0, atol=1e-2, err_msg=string)
        np.testing.assert_allclose(theta_err[:, 0:-6], 0, atol=1e-3, err_msg=string)

        # Make sure iota of solved equilibrium is same near axis as QSC

        iota = grid.compress(eqq.compute("iota", grid=grid)["iota"])

        np.testing.assert_allclose(iota[0], qsc.iota, atol=1e-5, err_msg=string)
        np.testing.assert_allclose(iota[1:10], qsc.iota, atol=1e-3, err_msg=string)

        # check lambda to match near axis
        # Evaluate lambda near the axis
        data_nae = eqq.compute(["lambda", "|B|"], grid=grid_axis)
        lam_nae = data_nae["lambda"]
        # Reshape to form grids on theta and phi

        phi = np.squeeze(grid_axis.nodes[:, 2])
        np.testing.assert_allclose(
            lam_nae, -qsc.iota * qsc.nu_spline(phi), atol=2e-5, err_msg=string
        )

        # check |B| on axis
        np.testing.assert_allclose(
            data_nae["|B|"], np.ones(np.size(phi)) * qsc.B0, atol=1e-4, err_msg=string
        )


@pytest.mark.regression
@pytest.mark.solve
@pytest.mark.slow
def test_NAE_QIC_solve():
    """Test O(rho) NAE QIC constraints solve."""
    # get Qic example
    qic = Qic.from_paper("QI NFP2 r2", nphi=301, order="r1")
    qic.lasym = False  # don't need to consider stellarator asym for order 1 constraints
    ntheta = 75
    r = 0.01
    N = 11
    eq = Equilibrium.from_near_axis(qic, r=r, L=7, M=7, N=N, ntheta=ntheta)

    orig_Rax_val = eq.axis.R_n
    orig_Zax_val = eq.axis.Z_n

    eq_fit = eq.copy()

    # this has all the constraints we need,
    cs = get_NAE_constraints(eq, qic, order=1)

    objectives = ForceBalance(eq=eq)
    obj = ObjectiveFunction(objectives)

    eq.solve(
        verbose=3, ftol=1e-2, objective=obj, maxiter=100, xtol=1e-6, constraints=cs
    )

    # Make sure axis is same
    np.testing.assert_array_almost_equal(orig_Rax_val, eq.axis.R_n)
    np.testing.assert_array_almost_equal(orig_Zax_val, eq.axis.Z_n)

    # Make sure surfaces of solved equilibrium are similar near axis as QIC
    rho_err, theta_err = area_difference_desc(eq, eq_fit)

    np.testing.assert_allclose(rho_err[:, 0:3], 0, atol=5e-2)
    # theta error isn't really an indicator of near axis behavior
    # since it's computed over the full radius, but just indicates that
    # eq is similar to eq_fit
    np.testing.assert_allclose(theta_err, 0, atol=5e-2)

    # Make sure iota of solved equilibrium is same near axis as QIC
    grid = LinearGrid(L=10, M=20, N=20, NFP=eq.NFP, sym=True, axis=False)
    iota = grid.compress(eq.compute("iota", grid=grid)["iota"])

    np.testing.assert_allclose(iota[1], qic.iota, atol=2e-5)
    np.testing.assert_allclose(iota[1:10], qic.iota, atol=5e-4)

    # check lambda to match near axis
    grid_2d_05 = LinearGrid(rho=np.array(1e-6), M=50, N=50, NFP=eq.NFP, endpoint=True)

    # Evaluate lambda near the axis
    data_nae = eq.compute("lambda", grid=grid_2d_05)
    lam_nae = data_nae["lambda"]

    # Reshape to form grids on theta and phi
    zeta = (
        grid_2d_05.nodes[:, 2]
        .reshape(
            (grid_2d_05.num_theta, grid_2d_05.num_rho, grid_2d_05.num_zeta), order="F"
        )
        .squeeze()
    )

    lam_nae = lam_nae.reshape(
        (grid_2d_05.num_theta, grid_2d_05.num_rho, grid_2d_05.num_zeta), order="F"
    )

    phi = np.squeeze(zeta[0, :])
    lam_nae = np.squeeze(lam_nae[:, 0, :])

    lam_av_nae = np.mean(lam_nae, axis=0)
    np.testing.assert_allclose(
        lam_av_nae, -qic.iota * qic.nu_spline(phi), atol=1e-4, rtol=1e-2
    )

    # check |B| on axis

    grid = LinearGrid(M=eq.M_grid, N=eq.N_grid, NFP=eq.NFP, rho=np.array(1e-6))
    # Evaluate B modes near the axis
    data_nae = eq.compute(["|B|_mn", "B modes"], grid=grid)
    modes = data_nae["B modes"]
    B_mn_nae = data_nae["|B|_mn"]
    # Evaluate B on an angular grid
    theta = np.linspace(0, 2 * np.pi, 150)
    phi = np.linspace(0, 2 * np.pi, qic.nphi)
    th, ph = np.meshgrid(theta, phi)
    B_nae = np.zeros((qic.nphi, 150))

    for i, (l, m, n) in enumerate(modes):
        if m >= 0 and n >= 0:
            B_nae += B_mn_nae[i] * np.cos(m * th) * np.cos(n * ph)
        elif m >= 0 > n:
            B_nae += -B_mn_nae[i] * np.cos(m * th) * np.sin(n * ph)
        elif m < 0 <= n:
            B_nae += -B_mn_nae[i] * np.sin(m * th) * np.cos(n * ph)
        elif m < 0 and n < 0:
            B_nae += B_mn_nae[i] * np.sin(m * th) * np.sin(n * ph)
    # Eliminate the poloidal angle to focus on the toroidal behavior
    B_av_nae = np.mean(B_nae, axis=1)
    np.testing.assert_allclose(B_av_nae, np.ones(np.size(phi)) * qic.B0, atol=2e-2)


@pytest.mark.unit
@pytest.mark.optimize
def test_multiobject_optimization_al():
    """Test for optimizing multiple objects at once."""
    eq = Equilibrium(L=4, M=4, N=0, iota=2)
    surf = FourierRZToroidalSurface(
        R_lmn=[10, 2.1],
        Z_lmn=[-2],
        modes_R=np.array([[0, 0], [1, 0]]),
        modes_Z=np.array([[-1, 0]]),
    )
    surf.change_resolution(M=4, N=0)
    constraints = (
        ForceBalance(eq=eq, bounds=(-1e-4, 1e-4), normalize_target=False),
        FixPressure(eq=eq),
        FixParameters(surf, {"R_lmn": np.array([0]), "Z_lmn": np.array([3])}),
        FixParameters(eq, {"Psi": True, "i_l": True}),
        FixBoundaryR(eq, modes=[[0, 0, 0]]),
        PlasmaVesselDistance(surface=surf, eq=eq, target=1),
    )

    objective = ObjectiveFunction((Volume(eq=eq, target=eq.compute("V")["V"] * 2),))

    eq.solve(verbose=3)

    optimizer = Optimizer("fmin-auglag")
    (eq, surf), _ = optimizer.optimize(
        (eq, surf), objective, constraints, verbose=3, maxiter=500
    )

    np.testing.assert_allclose(
        constraints[-1].compute(*constraints[-1].xs(eq, surf)), 1, rtol=1e-3
    )
    assert surf.R_lmn[0] == 10
    assert surf.Z_lmn[-1] == -2
    assert eq.Psi == 1.0
    np.testing.assert_allclose(eq.i_l, [2, 0, 0])


@pytest.mark.unit
@pytest.mark.optimize
def test_multiobject_optimization_prox():
    """Test for optimizing multiple objects at once using proximal projection."""
    eq = Equilibrium(L=4, M=4, N=0, iota=2)
    surf = FourierRZToroidalSurface(
        R_lmn=[10, 2.1],
        Z_lmn=[-2],
        modes_R=np.array([[0, 0], [1, 0]]),
        modes_Z=np.array([[-1, 0]]),
    )
    surf.change_resolution(M=4, N=0)
    constraints = (
        ForceBalance(eq=eq),
        FixPressure(eq=eq),
        FixParameters(surf, {"R_lmn": np.array([0]), "Z_lmn": np.array([3])}),
        FixParameters(eq, {"Psi": True, "i_l": True}),
        FixBoundaryR(eq, modes=[[0, 0, 0]]),
    )

    objective = ObjectiveFunction(
        (
            Volume(eq=eq, target=eq.compute("V")["V"] * 2),
            PlasmaVesselDistance(surface=surf, eq=eq, target=1),
        )
    )

    eq.solve(verbose=3)

    optimizer = Optimizer("proximal-lsq-exact")
    (eq, surf), _ = optimizer.optimize(
        (eq, surf), objective, constraints, verbose=3, maxiter=100
    )

    np.testing.assert_allclose(
        objective.objectives[-1].compute(*objective.objectives[-1].xs(eq, surf)),
        1,
        rtol=1e-2,
    )
    assert surf.R_lmn[0] == 10
    assert surf.Z_lmn[-1] == -2
    assert eq.Psi == 1.0
    np.testing.assert_allclose(eq.i_l, [2, 0, 0])


@pytest.mark.unit
@pytest.mark.optimize
def test_omnigenity_qa():
    """Test optimizing omnigenity parameters to match an axisymmetric equilibrium."""
    # Solov'ev examples has B_max contours at theta=pi, need to change to theta=0
    eq = get("SOLOVEV")
    rone = np.ones_like(eq.R_lmn)
    rone[eq.R_basis.modes[:, 1] != 0] *= -1
    eq.R_lmn *= rone
    zone = np.ones_like(eq.Z_lmn)
    zone[eq.Z_basis.modes[:, 1] != 0] *= -1
    eq.Z_lmn *= zone
    lone = np.ones_like(eq.L_lmn)
    lone[eq.L_basis.modes[:, 1] != 0] *= -1
    eq.L_lmn *= lone
    eq.axis = eq.get_axis()
    eq.surface = eq.get_surface_at(rho=1)
    eq.Psi *= 5  # B0 = 1 T
    eq.solve()

    field = OmnigenousField(
        L_B=1, M_B=4, L_x=1, M_x=1, N_x=1, NFP=eq.NFP, helicity=(1, 0)
    )

    eq_axis_grid = LinearGrid(rho=1e-2, M=4 * eq.M, N=4 * eq.N, NFP=eq.NFP, sym=False)
    eq_lcfs_grid = LinearGrid(rho=1.0, M=4 * eq.M, N=4 * eq.N, NFP=eq.NFP, sym=False)

    field_axis_grid = LinearGrid(
        rho=1e-2, theta=2 * field.M_B, N=2 * field.N_x, NFP=field.NFP, sym=False
    )
    field_lcfs_grid = LinearGrid(
        rho=1.0, theta=2 * field.M_B, N=2 * field.N_x, NFP=field.NFP, sym=False
    )

    objective = ObjectiveFunction(
        (
            Omnigenity(
                eq=eq,
                field=field,
                eq_grid=eq_axis_grid,
                field_grid=field_axis_grid,
                eq_fixed=True,
            ),
            Omnigenity(
                eq=eq,
                field=field,
                eq_grid=eq_lcfs_grid,
                field_grid=field_lcfs_grid,
                eq_fixed=True,
            ),
        )
    )

    optimizer = Optimizer("lsq-exact")
    (field,), _ = optimizer.optimize(
        field,
        objective,
        maxiter=100,
        ftol=1e-6,
        xtol=1e-6,
        verbose=3,
    )

    B_lm = field.B_lm.reshape((field.B_basis.L + 1, -1))
    B0 = field.B_basis.evaluate(np.array([[0, 0, 0]])) @ B_lm
    B1 = field.B_basis.evaluate(np.array([[1, 0, 0]])) @ B_lm

    # x_lmn=0 because the equilibrium is QS
    np.testing.assert_allclose(field.x_lmn, 0, atol=1e-12)

    # check that magnetic well parameters get |B| on axis correct
    grid = LinearGrid(N=eq.N_grid, NFP=eq.NFP, rho=0)
    data = eq.compute("|B|", grid=grid)
    np.testing.assert_allclose(B0, np.mean(data["|B|"]), rtol=1e-3)

    # check that magnetic well parameters get |B| min & max on LCFS correct
    grid = LinearGrid(M=eq.M_grid, N=eq.N_grid, NFP=eq.NFP, rho=1)
    data = eq.compute(["min_tz |B|", "max_tz |B|"], grid=grid)
    np.testing.assert_allclose(np.min(B1), data["min_tz |B|"][0], rtol=2e-3)
    np.testing.assert_allclose(np.max(B1), data["max_tz |B|"][0], rtol=2e-3)


@pytest.mark.regression
@pytest.mark.optimize
@pytest.mark.slow
def test_omnigenity_optimization():
    """Test a realistic OP omnigenity optimization."""
    # this same example is used in docs/notebooks/tutorials/omnigenity

    # initial equilibrium from QP model
    surf = FourierRZToroidalSurface.from_qp_model(
        major_radius=1,
        aspect_ratio=10,
        elongation=3,
        mirror_ratio=0.2,
        torsion=0.1,
        NFP=2,
        sym=True,
    )
    eq = Equilibrium(Psi=3e-2, M=4, N=4, surface=surf)
    eq, _ = eq.solve(objective="force", verbose=3)

    # omnigenity optimization
    field = OmnigenousField(
        L_B=1,
        M_B=3,
        L_x=1,
        M_x=1,
        N_x=1,
        NFP=eq.NFP,
        helicity=(0, eq.NFP),
        B_lm=np.array([0.8, 1.0, 1.2, 0, 0, 0]),
    )

    def mirrorRatio(params):
        B_lm = params["B_lm"]
        f = jnp.array(
            [
                B_lm[0] - B_lm[field.M_B],  # B_min on axis
                B_lm[field.M_B - 1] - B_lm[-1],  # B_max on axis
            ]
        )
        return f

    eq_half_grid = LinearGrid(rho=0.5, M=4 * eq.M, N=4 * eq.N, NFP=eq.NFP, sym=False)
    eq_lcfs_grid = LinearGrid(rho=1.0, M=4 * eq.M, N=4 * eq.N, NFP=eq.NFP, sym=False)

    field_half_grid = LinearGrid(rho=0.5, theta=16, zeta=8, NFP=field.NFP, sym=False)
    field_lcfs_grid = LinearGrid(rho=1.0, theta=16, zeta=8, NFP=field.NFP, sym=False)

    objective = ObjectiveFunction(
        (
            GenericObjective("R0", eq=eq, target=1.0, name="major radius"),
            AspectRatio(eq=eq, bounds=(0, 10)),
            Omnigenity(
                eq=eq,
                field=field,
                eq_grid=eq_half_grid,
                field_grid=field_half_grid,
                eta_weight=1,
            ),
            Omnigenity(
                eq=eq,
                field=field,
                eq_grid=eq_lcfs_grid,
                field_grid=field_lcfs_grid,
                eta_weight=2,
            ),
        )
    )
    constraints = (
        CurrentDensity(eq=eq),
        FixPressure(eq=eq),
        FixCurrent(eq=eq),
        FixPsi(eq=eq),
        FixOmniBmax(field=field),
        FixOmniMap(field=field, indices=np.where(field.x_basis.modes[:, 1] == 0)[0]),
        LinearObjectiveFromUser(mirrorRatio, field, target=[0.8, 1.2]),
    )
    optimizer = Optimizer("lsq-auglag")
    (eq, field), _ = optimizer.optimize(
        (eq, field), objective, constraints, maxiter=100, verbose=3
    )
    eq, _ = eq.solve(objective="force", verbose=3)

    # check omnigenity error is low
    f = objective.compute_unscaled(objective.x(*(eq, field)))  # error in Tesla
    np.testing.assert_allclose(f[2:], 0, atol=1.2e-2)  # f[:2] is R0 and R0/a

    # check mirror ratio is correct
    grid = LinearGrid(N=eq.N_grid, NFP=eq.NFP, rho=np.array([0]))
    data = eq.compute("|B|", grid=grid)
    np.testing.assert_allclose(np.min(data["|B|"]), 0.8, atol=2e-2)
    np.testing.assert_allclose(np.max(data["|B|"]), 1.2, atol=2e-2)


@pytest.mark.unit
def test_omnigenity_proximal():
    """Test omnigenity optimization with proximal optimizer."""
    # this only tests that the optimization runs, not that it gives a good result

    # initial equilibrium and omnigenous field
    surf = FourierRZToroidalSurface.from_qp_model(
        major_radius=1,
        aspect_ratio=10,
        elongation=3,
        mirror_ratio=0.2,
        torsion=0.1,
        NFP=2,
        sym=True,
    )
    eq = Equilibrium(Psi=3e-2, M=4, N=4, surface=surf)
    eq, _ = eq.solve(objective="force", verbose=3)
    field = OmnigenousField(
        L_B=1,
        M_B=3,
        L_x=1,
        M_x=1,
        N_x=1,
        NFP=eq.NFP,
        helicity=(0, eq.NFP),
        B_lm=np.array([0.8, 1.0, 1.2, 0, 0, 0]),
    )

    # first, test optimizing the equilibrium with the field fixed
    objective = ObjectiveFunction(
        (
            GenericObjective("R0", eq=eq, target=1.0, name="major radius"),
            AspectRatio(eq=eq, bounds=(0, 10)),
            Omnigenity(eq=eq, field=field, field_fixed=True),  # field is fixed
        )
    )
    constraints = (
        CurrentDensity(eq=eq),
        FixPressure(eq=eq),
        FixCurrent(eq=eq),
        FixPsi(eq=eq),
    )
    optimizer = Optimizer("proximal-lsq-exact")
    eq, _ = optimizer.optimize(eq, objective, constraints, maxiter=2, verbose=3)

    # second, test optimizing both the equilibrium and the field simultaneously
    objective = ObjectiveFunction(
        (
            GenericObjective("R0", eq=eq, target=1.0, name="major radius"),
            AspectRatio(eq=eq, bounds=(0, 10)),
            Omnigenity(eq=eq, field=field),  # field is not fixed
        )
    )
    constraints = (
        CurrentDensity(eq=eq),
        FixPressure(eq=eq),
        FixCurrent(eq=eq),
        FixPsi(eq=eq),
    )
    optimizer = Optimizer("proximal-lsq-exact")
    (eq, field), _ = optimizer.optimize(
        (eq, field), objective, constraints, maxiter=2, verbose=3
    )


@pytest.mark.unit
def test_non_eq_optimization():
    """Test for optimizing a non-eq object by fixing all eq parameters."""
    eq = get("DSHAPE")
    Rmax = 4
    Rmin = 2

    a = 2
    R0 = (Rmax + Rmin) / 2
    surf = FourierRZToroidalSurface(
        R_lmn=[R0, a],
        Z_lmn=[0.0, -a],
        modes_R=np.array([[0, 0], [1, 0]]),
        modes_Z=np.array([[0, 0], [-1, 0]]),
        sym=True,
        NFP=eq.NFP,
    )

    surf.change_resolution(M=eq.M, N=eq.N)
    constraints = (
        FixParameters(eq),
        MeanCurvature(surf, bounds=(-8, 8)),
        PrincipalCurvature(surf, bounds=(0, 15)),
    )

    grid = LinearGrid(M=18, N=0, NFP=eq.NFP)
    obj = PlasmaVesselDistance(
        surface=surf,
        eq=eq,
        target=0.5,
        use_softmin=True,
        surface_grid=grid,
        plasma_grid=grid,
        alpha=5000,
    )
    objective = ObjectiveFunction((obj,))
    optimizer = Optimizer("lsq-auglag")
    (eq, surf), _ = optimizer.optimize(
        (eq, surf), objective, constraints, verbose=3, maxiter=100
    )

    np.testing.assert_allclose(obj.compute(*obj.xs(eq, surf)), 0.5, atol=1e-5)


@pytest.mark.unit
def test_only_non_eq_optimization():
    """Test for optimizing only a non-eq object."""
    eq = get("DSHAPE")
    surf = eq.surface
    surf.change_resolution(M=eq.M, N=eq.N)
    constraints = (
        FixParameters(surf, {"R_lmn": np.array(surf.R_basis.get_idx(0, 0, 0))}),
    )
    obj = PrincipalCurvature(surf, target=1)
    objective = ObjectiveFunction((obj,))
    optimizer = Optimizer("lsq-exact")
    (surf), _ = optimizer.optimize(
        (surf), objective, constraints, verbose=3, maxiter=100
    )
    surf = surf[0]
    np.testing.assert_allclose(obj.compute(*obj.xs(surf)), 1, atol=1e-5)


@pytest.mark.regression
@pytest.mark.solve
@pytest.mark.slow
def test_freeb_vacuum():
    """Test for free boundary vacuum stellarator."""
    # currents from VMEC input this test is meant to reproduce
    extcur = [4700.0, 1000.0]
    ext_field = SplineMagneticField.from_mgrid(
        "tests/inputs/mgrid_test.nc", extcur=extcur
    )
    surf = FourierRZToroidalSurface(
        R_lmn=[0.70, 0.10],
        modes_R=[[0, 0], [1, 0]],
        Z_lmn=[-0.10],
        modes_Z=[[-1, 0]],
        NFP=5,
    )
    eq = Equilibrium(M=6, N=6, Psi=-0.035, surface=surf)
    eq.solve()

    constraints = (
        ForceBalance(eq=eq),
        FixCurrent(eq=eq),
        FixPressure(eq=eq),
        FixPsi(eq=eq),
    )
    objective = ObjectiveFunction(
        VacuumBoundaryError(eq=eq, field=ext_field, field_fixed=True)
    )
    eq, _ = eq.optimize(
        objective,
        constraints,
        optimizer="proximal-lsq-exact",
        verbose=3,
        options={},
    )

    rho_err, _ = area_difference_vmec(eq, "tests/inputs/wout_test_freeb.nc")
    np.testing.assert_allclose(rho_err[:, -1], 0, atol=4e-2)  # only check rho=1


@pytest.mark.regression
@pytest.mark.solve
@pytest.mark.slow
def test_freeb_axisym():
    """Test for free boundary finite beta tokamak."""
    # currents from VMEC input this test is meant to reproduce
    extcur = [
        3.884526409876309e06,
        -2.935577123737952e05,
        -1.734851853677043e04,
        6.002137016973160e04,
        6.002540940490887e04,
        -1.734993103183817e04,
        -2.935531536308510e05,
        -3.560639108717275e05,
        -6.588434719283084e04,
        -1.154387774712987e04,
        -1.153546510755219e04,
        -6.588300858364606e04,
        -3.560589388468855e05,
    ]
    ext_field = SplineMagneticField.from_mgrid(
        r"tests/inputs/mgrid_solovev.nc", extcur=extcur
    )

    pres = PowerSeriesProfile([1.25e-1, 0, -1.25e-1])
    iota = PowerSeriesProfile([-4.9e-1, 0, 3.0e-1])
    surf = FourierRZToroidalSurface(
        R_lmn=[4.0, 1.0],
        modes_R=[[0, 0], [1, 0]],
        Z_lmn=[-1.0],
        modes_Z=[[-1, 0]],
        NFP=1,
    )
    eq = Equilibrium(M=10, N=0, Psi=1.0, surface=surf, pressure=pres, iota=iota)
    eq.solve()

    constraints = (
        ForceBalance(eq=eq),
        FixIota(eq=eq),
        FixPressure(eq=eq),
        FixPsi(eq=eq),
    )
    objective = ObjectiveFunction(
        BoundaryError(eq=eq, field=ext_field, field_fixed=True)
    )

    # we know this is a pretty simple shape so we'll only use |m| <= 2
    R_modes = eq.surface.R_basis.modes[
        np.max(np.abs(eq.surface.R_basis.modes), 1) > 2, :
    ]
    Z_modes = eq.surface.Z_basis.modes[
        np.max(np.abs(eq.surface.Z_basis.modes), 1) > 2, :
    ]
    bdry_constraints = (
        FixBoundaryR(eq=eq, modes=R_modes),
        FixBoundaryZ(eq=eq, modes=Z_modes),
    )

    eq, _ = eq.optimize(
        objective,
        constraints + bdry_constraints,
        optimizer="proximal-lsq-exact",
        verbose=3,
        options={},
    )

    rho_err, _ = area_difference_vmec(eq, "tests/inputs/wout_solovev_freeb.nc")
    np.testing.assert_allclose(rho_err[:, -1], 0, atol=2e-2)  # only check rho=1


class TestGetExample:
    """Tests for desc.examples.get."""

    @pytest.mark.unit
    def test_missing_example(self):
        """Test for correct error thrown when no example is found."""
        with pytest.raises(ValueError, match="example FOO not found"):
            get("FOO")

    @pytest.mark.unit
    def test_example_get_eq(self):
        """Test getting a single equilibrium."""
        eq = get("SOLOVEV")
        assert eq.Psi == 1

    @pytest.mark.unit
    def test_example_get_eqf(self):
        """Test getting full equilibria family."""
        eqf = get("DSHAPE", "all")
        np.testing.assert_allclose(eqf[0].pressure.params, 0)

    @pytest.mark.unit
    def test_example_get_boundary(self):
        """Test getting boundary surface."""
        surf = get("HELIOTRON", "boundary")
        np.testing.assert_allclose(surf.R_lmn[surf.R_basis.get_idx(0, 1, 1)], -0.3)

    @pytest.mark.unit
    def test_example_get_pressure(self):
        """Test getting pressure profile."""
        pres = get("ATF", "pressure")
        np.testing.assert_allclose(pres.params[:5], [5e5, -1e6, 5e5, 0, 0])

    @pytest.mark.unit
    def test_example_get_iota(self):
        """Test getting iota profile."""
        iota = get("W7-X", "iota")
        np.testing.assert_allclose(
            iota.params[:5],
            [
                -8.56047021e-01,
                -3.88095412e-02,
                -6.86795128e-02,
                -1.86970315e-02,
                1.90561179e-02,
            ],
        )

    @pytest.mark.unit
    def test_example_get_current(self):
        """Test getting current profile."""
        current = get("NCSX", "current")
        np.testing.assert_allclose(
            current.params[:11],
            [
                0.00000000e00,
                -5.30230329e03,
                -4.65196499e05,
                2.31960013e06,
                -1.20570566e07,
                4.17520547e07,
                -9.51373229e07,
                1.38268651e08,
                -1.23703891e08,
                6.24782996e07,
                -1.36284423e07,
            ],
        )


@pytest.mark.unit
def test_single_coil_optimization():
    """Test that single coil (not coilset) optimization works."""
    # testing that the objectives work and that the optimization framework
    # works when a single coil is passed in.

    opt = Optimizer("fmintr")
    coil = FourierRZCoil()
    coil.change_resolution(N=1)
    target_R = 9
    # length and curvature
    target_length = 2 * np.pi * target_R
    target_curvature = 1 / target_R
    grid = LinearGrid(N=2)
    obj = ObjectiveFunction(
        (
            CoilLength(coil, target=target_length),
            CoilCurvature(coil, target=target_curvature, grid=grid),
        ),
    )
    opt.optimize([coil], obj, maxiter=200)
    np.testing.assert_allclose(
        coil.compute("length")["length"], target_length, rtol=1e-4
    )
    np.testing.assert_allclose(
        coil.compute("curvature", grid=grid)["curvature"], target_curvature, rtol=1e-4
    )

    # torsion
    # initialize with some torsion
    coil.Z_n = coil.Z_n.at[0].set(0.1)
    target = 0
    obj = ObjectiveFunction(CoilTorsion(coil, target=target))
    opt.optimize([coil], obj, maxiter=200, ftol=0)
    np.testing.assert_allclose(
        coil.compute("torsion", grid=grid)["torsion"], target, atol=1e-5
    )


@pytest.mark.unit
def test_quadratic_flux_optimization_with_analytic_field():
    """Test analytic field optimization to reduce quadratic flux.

    Checks that B goes to zero for non-axisymmetric eq and axisymmetric field.
    """
    eq = get("precise_QA")
    field = ToroidalMagneticField(1, 1)
    eval_grid = LinearGrid(
        rho=np.array([1.0]),
        M=eq.M_grid,
        N=eq.N_grid,
        NFP=eq.NFP,
        sym=False,
    )

    optimizer = Optimizer("lsq-exact")

    constraints = (FixParameters(field, {"R0": True}),)
    quadflux_obj = QuadraticFlux(
        eq=eq,
        field=field,
        eval_grid=eval_grid,
        vacuum=True,
    )
    objective = ObjectiveFunction(quadflux_obj)
    things, __ = optimizer.optimize(
        field,
        objective=objective,
        constraints=constraints,
        ftol=1e-14,
        gtol=1e-14,
        copy=True,
        verbose=3,
    )

    # optimizer should zero out field since that's the easiest way
    # to get to Bnorm = 0
    np.testing.assert_allclose(things[0].B0, 0, atol=1e-12)


@pytest.mark.unit
def test_second_stage_optimization():
    """Test optimizing magnetic field for a fixed axisymmetric equilibrium."""
    eq = get("DSHAPE")
    field = ToroidalMagneticField(B0=1, R0=3.5) + VerticalMagneticField(B0=1)
    objective = ObjectiveFunction(QuadraticFlux(eq=eq, field=field, vacuum=True))
    constraints = FixParameters(field, [{"R0": True}, {}])
    optimizer = Optimizer("scipy-trf")
    (field,), _ = optimizer.optimize(
        things=field,
        objective=objective,
        constraints=constraints,
        ftol=0,
        xtol=0,
        verbose=2,
    )
    np.testing.assert_allclose(field[0].R0, 3.5)  # this value was fixed
    np.testing.assert_allclose(field[0].B0, 1)  # toroidal field (no change)
    np.testing.assert_allclose(field[1].B0, 0, atol=1e-12)  # vertical field (vanishes)


<<<<<<< HEAD
@pytest.mark.unit
def test_coilset_geometry_optimization():
    """Test optimizing coilset around a fixed axisymmetric equilibrium."""
    # circular tokamak
    R0 = 5
    a = 1
    surf = FourierRZToroidalSurface(
        R_lmn=np.array([R0, a]),
        Z_lmn=np.array([0, -a]),
        modes_R=np.array([[0, 0], [1, 0]]),
        modes_Z=np.array([[0, 0], [-1, 0]]),
    )
    eq = Equilibrium(Psi=3, surface=surf, NFP=1, M=2, N=0, sym=True)
    eq, _ = eq.solve(verbose=2)

    # symmetric coilset with 1 unique coil + 7 virtual coils
    offset = 1
    coil = FourierPlanarCoil(
        current=1e6, center=[R0, 0, 0], normal=[0, 1, 0], r_n=[a + 2 * offset]
    )
    coils = CoilSet.linspaced_angular(coil, angle=np.pi / 12, n=2, endpoint=True)
    coils = CoilSet(coils[1], NFP=4, sym=True)
    assert len(coils) == 1
    assert coils.num_coils == 8

    # optimizing for target coil-plasma distance and maximum coil-coil distance
    coil_grid = LinearGrid(N=8)
    plasma_grid = LinearGrid(M=8, zeta=64)
    flux_grid = LinearGrid(L=8, M=8, zeta=jnp.array([0.0]))
    objective = ObjectiveFunction(
        (
            PlasmaCoilsetMinDistance(
                eq=eq,
                coils=coils,
                target=offset,
                plasma_grid=plasma_grid,
                coil_grid=coil_grid,
                eq_fixed=True,
            ),
            CoilsetMinDistance(
                coils, target=0.4 * 2 * np.pi * R0 / coils.num_coils, grid=coil_grid
            ),
        )
    )
    constraints = ToroidalFlux(
        eq=eq, field=coils, eval_grid=flux_grid, field_grid=coil_grid
    )
    optimizer = Optimizer("lsq-auglag")
    (coils,), _ = optimizer.optimize(
        things=coils, objective=objective, constraints=constraints, verbose=2
    )

    f = objective.compute_scaled_error(objective.x(coils))
    np.testing.assert_array_less(np.abs(f), 5e-2)
=======
# TODO: replace this with the solution to Issue #1021
@pytest.mark.unit
def test_optimize_with_fourier_planar_coil():
    """Test optimizing a FourierPlanarCoil."""
    # single coil
    c = FourierPlanarCoil()
    objective = ObjectiveFunction(CoilLength(c, target=11))
    optimizer = Optimizer("fmintr")
    (c,), _ = optimizer.optimize(c, objective=objective, maxiter=200, ftol=0, xtol=0)
    np.testing.assert_allclose(c.compute("length")["length"], 11, atol=1e-3)

    # in MixedCoilSet
    c = MixedCoilSet(FourierRZCoil(), FourierPlanarCoil())
    objective = ObjectiveFunction(CoilLength(c, target=11))
    optimizer = Optimizer("fmintr")
    (c,), _ = optimizer.optimize(c, objective=objective, maxiter=200, ftol=0, xtol=0)
    np.testing.assert_allclose(c.compute("length")[1]["length"], 11, atol=1e-3)
>>>>>>> e9a55d54
<|MERGE_RESOLUTION|>--- conflicted
+++ resolved
@@ -10,11 +10,7 @@
 from qsc import Qsc
 
 from desc.backend import jnp
-<<<<<<< HEAD
-from desc.coils import CoilSet, FourierPlanarCoil, FourierRZCoil
-=======
 from desc.coils import FourierPlanarCoil, FourierRZCoil, MixedCoilSet
->>>>>>> e9a55d54
 from desc.continuation import solve_continuation_automatic
 from desc.equilibrium import EquilibriaFamily, Equilibrium
 from desc.examples import get
@@ -32,7 +28,6 @@
     BoundaryError,
     CoilCurvature,
     CoilLength,
-    CoilsetMinDistance,
     CoilTorsion,
     CurrentDensity,
     FixBoundaryR,
@@ -52,13 +47,11 @@
     MeanCurvature,
     ObjectiveFunction,
     Omnigenity,
-    PlasmaCoilsetMinDistance,
     PlasmaVesselDistance,
     PrincipalCurvature,
     QuadraticFlux,
     QuasisymmetryBoozer,
     QuasisymmetryTwoTerm,
-    ToroidalFlux,
     VacuumBoundaryError,
     Volume,
     get_fixed_boundary_constraints,
@@ -1303,62 +1296,6 @@
     np.testing.assert_allclose(field[1].B0, 0, atol=1e-12)  # vertical field (vanishes)
 
 
-<<<<<<< HEAD
-@pytest.mark.unit
-def test_coilset_geometry_optimization():
-    """Test optimizing coilset around a fixed axisymmetric equilibrium."""
-    # circular tokamak
-    R0 = 5
-    a = 1
-    surf = FourierRZToroidalSurface(
-        R_lmn=np.array([R0, a]),
-        Z_lmn=np.array([0, -a]),
-        modes_R=np.array([[0, 0], [1, 0]]),
-        modes_Z=np.array([[0, 0], [-1, 0]]),
-    )
-    eq = Equilibrium(Psi=3, surface=surf, NFP=1, M=2, N=0, sym=True)
-    eq, _ = eq.solve(verbose=2)
-
-    # symmetric coilset with 1 unique coil + 7 virtual coils
-    offset = 1
-    coil = FourierPlanarCoil(
-        current=1e6, center=[R0, 0, 0], normal=[0, 1, 0], r_n=[a + 2 * offset]
-    )
-    coils = CoilSet.linspaced_angular(coil, angle=np.pi / 12, n=2, endpoint=True)
-    coils = CoilSet(coils[1], NFP=4, sym=True)
-    assert len(coils) == 1
-    assert coils.num_coils == 8
-
-    # optimizing for target coil-plasma distance and maximum coil-coil distance
-    coil_grid = LinearGrid(N=8)
-    plasma_grid = LinearGrid(M=8, zeta=64)
-    flux_grid = LinearGrid(L=8, M=8, zeta=jnp.array([0.0]))
-    objective = ObjectiveFunction(
-        (
-            PlasmaCoilsetMinDistance(
-                eq=eq,
-                coils=coils,
-                target=offset,
-                plasma_grid=plasma_grid,
-                coil_grid=coil_grid,
-                eq_fixed=True,
-            ),
-            CoilsetMinDistance(
-                coils, target=0.4 * 2 * np.pi * R0 / coils.num_coils, grid=coil_grid
-            ),
-        )
-    )
-    constraints = ToroidalFlux(
-        eq=eq, field=coils, eval_grid=flux_grid, field_grid=coil_grid
-    )
-    optimizer = Optimizer("lsq-auglag")
-    (coils,), _ = optimizer.optimize(
-        things=coils, objective=objective, constraints=constraints, verbose=2
-    )
-
-    f = objective.compute_scaled_error(objective.x(coils))
-    np.testing.assert_array_less(np.abs(f), 5e-2)
-=======
 # TODO: replace this with the solution to Issue #1021
 @pytest.mark.unit
 def test_optimize_with_fourier_planar_coil():
@@ -1375,5 +1312,4 @@
     objective = ObjectiveFunction(CoilLength(c, target=11))
     optimizer = Optimizer("fmintr")
     (c,), _ = optimizer.optimize(c, objective=objective, maxiter=200, ftol=0, xtol=0)
-    np.testing.assert_allclose(c.compute("length")[1]["length"], 11, atol=1e-3)
->>>>>>> e9a55d54
+    np.testing.assert_allclose(c.compute("length")[1]["length"], 11, atol=1e-3)