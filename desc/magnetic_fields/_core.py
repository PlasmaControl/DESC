--- conflicted
+++ resolved
@@ -49,7 +49,7 @@
 
 
 def biot_savart_general(
-    re, rs, J, dV=jnp.array([1.0]), chunk_size=None, support=1e-10, return_rtz=False
+    re, rs, J, dV=jnp.array([1.0]), chunk_size=None, return_rtz=False
 ):
     """Biot-Savart law for arbitrary sources.
 
@@ -71,10 +71,6 @@
         Size to split computation into chunks of evaluation points.
         If no chunking should be done or the chunk size is the full input
         then supply ``None``. Default is ``None``.
-<<<<<<< HEAD
-    support: float
-        A source point will be removed if it is too close to the point being
-        evaluated (|dr|<=support)
     Returns
     -------
     B : ndarray
@@ -82,13 +78,6 @@
         Magnetic field in Cartesian components at specified points. If return_rtz,
         then B[:,3] is the index in rs of the closest source grid point and B[:,4]
         is the minimum value.
-=======
-    Returns
-    -------
-    B : ndarray
-        Shape(n_eval_pts, 3).
-        Magnetic field in Cartesian components at specified points.
->>>>>>> 6907e9ee
 
     """
     re, rs, J, dV = map(jnp.asarray, (re, rs, J, dV))
@@ -98,8 +87,7 @@
     def biot(re):
         dr = rs - re
         dr_norm = jnp.linalg.norm(dr, axis=-1, keepdims=True)
-<<<<<<< HEAD
-        num = jnp.where((dr_norm > support), jnp.cross(dr, JdV, axis=-1), 0)
+        num = jnp.cross(dr, JdV, axis=-1)
         den = dr_norm**3
         B = safediv(num, den).sum(axis=-2) * mu_0 / (4 * jnp.pi)
         if return_rtz:
@@ -107,11 +95,6 @@
             min_dist = jnp.take_along_axis(dr_norm,idx[...,None,:],axis=-2)[...,0,:]
             return jnp.concatenate([B, idx.astype(B.dtype), min_dist], axis=-1)
         return B
-=======
-        num = jnp.cross(dr, JdV, axis=-1)
-        den = dr_norm**3
-        return safediv(num, den).sum(axis=-2) * mu_0 / (4 * jnp.pi)
->>>>>>> 6907e9ee
 
     # It is more efficient to sum over the sources in batches of evaluation points.
     B = batch_map(biot, re[..., jnp.newaxis, :], chunk_size)
@@ -121,15 +104,7 @@
     return B
 
 def biot_savart_general_vector_potential(
-<<<<<<< HEAD
-    re, rs, J, dV=jnp.array([1.0]), chunk_size=None, support=1e-10
-=======
-    re,
-    rs,
-    J,
-    dV=jnp.array([1.0]),
-    chunk_size=None,
->>>>>>> 6907e9ee
+    re, rs, J, dV=jnp.array([1.0]), chunk_size=None,
 ):
     """Biot-Savart law for arbitrary sources for vector potential.
 
@@ -151,10 +126,6 @@
         Size to split computation into chunks of evaluation points.
         If no chunking should be done or the chunk size is the full input
         then supply ``None``. Default is ``None``.
-    support: float
-        A source point will be removed if it is too close to the point being
-        evaluated (|dr|<=support)
-
 
 
     Returns
@@ -171,11 +142,7 @@
     def biot(re):
         dr = rs - re
         dr_norm = jnp.linalg.norm(dr, axis=-1, keepdims=True)
-<<<<<<< HEAD
-        num = jnp.where(dr_norm > support, JdV, 0)
-=======
         num = JdV
->>>>>>> 6907e9ee
         den = dr_norm
         return safediv(num, den).sum(axis=-2) * mu_0 / (4 * jnp.pi)
 
@@ -2754,10 +2721,7 @@
         max_steps=maxstep * len(phis),
         dt0=min_step_size,
         throw=False,
-<<<<<<< HEAD
-=======
         args=(field,),
->>>>>>> 6907e9ee
         **kwargs,
     ).ys
 
