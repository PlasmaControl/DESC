--- conflicted
+++ resolved
@@ -225,18 +225,10 @@
             "bdry_mode": "lcfs",
             "node_pattern": "quad",
         }
-<<<<<<< HEAD
-        eq = Equilibrium(inputs)
-
-        grid = QuadratureGrid(L=eq.L, M=eq.M, N=eq.N, NFP=eq.NFP)
-        g = eq.compute_jacobian(grid)
-        vol_quad = np.sum(np.abs(g["sqrt(g)"]) * grid.weights)
-=======
 
         eq = Equilibrium(**inputs)
-        g = eq.compute_jacobian(eq.grid)
-        vol_quad = np.sum(np.abs(g["g"]) * eq.grid.weights)
->>>>>>> 1591263e
+        g = eq.compute("sqrt(g)", eq.grid)
+        vol_quad = np.sum(np.abs(g["sqrt(g)"]) * eq.grid.weights)
 
         self.assertAlmostEqual(vol, vol_quad)
 
