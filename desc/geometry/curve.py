--- conflicted
+++ resolved
@@ -878,11 +878,7 @@
         secular term in theta(t) series, defaults to 1.0
         if 0, curve will not close poloidally, only toroidally.
     secular_zeta : float, optional
-<<<<<<< HEAD
-        secular term in zeta(t) series, defaults to 1.0
-=======
         secular term in zeta(t) series, defaults to 0.0
->>>>>>> 9fed838b
         if 0, curve will not close toroidally, only poloidally
     modes_theta : array-like, optional
         Mode numbers associated with theta_n. If not given defaults to [-n:n].
@@ -909,19 +905,11 @@
 
     def __init__(
         self,
-<<<<<<< HEAD
-        surface,
-        theta_n=1,
-        zeta_n=1,
-        secular_theta=1.0,
-        secular_zeta=1.0,
-=======
         surface=None,
         theta_n=[0],
         zeta_n=[0],
         secular_theta=1.0,
         secular_zeta=0.0,
->>>>>>> 9fed838b
         modes_theta=None,
         modes_zeta=None,
         sym_theta="sin",
@@ -929,13 +917,10 @@
         name="",
     ):
         super().__init__(name)
-<<<<<<< HEAD
-=======
         if surface is None:
             from .surface import FourierRZToroidalSurface
 
             surface = FourierRZToroidalSurface()
->>>>>>> 9fed838b
         assert hasattr(surface, "rho"), (
             "surface must be a FourierRZToroidalSurface"
             f"object, instead got type {type(surface)}"
