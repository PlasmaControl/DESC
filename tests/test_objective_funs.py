"""Tests for objective functions.

These generally don't test the accuracy of the computation for realistic examples,
that is done in test_compute_functions or regression tests.

This module primarily tests the constructing/building/calling methods.
"""

import warnings

import numpy as np
import pytest
from scipy.constants import elementary_charge, mu_0

import desc.examples
from desc.backend import jnp
from desc.coils import (
    CoilSet,
    FourierPlanarCoil,
    FourierRZCoil,
    FourierXYZCoil,
    MixedCoilSet,
)
from desc.compute import get_transforms
from desc.equilibrium import Equilibrium
from desc.examples import get
from desc.geometry import FourierPlanarCurve, FourierRZToroidalSurface, FourierXYZCurve
from desc.grid import ConcentricGrid, LinearGrid, QuadratureGrid
from desc.io import load
from desc.magnetic_fields import (
    FourierCurrentPotentialField,
    OmnigenousField,
    PoloidalMagneticField,
    SplineMagneticField,
    ToroidalMagneticField,
    VerticalMagneticField,
)
from desc.objectives import (
    AspectRatio,
    BallooningStability,
    BootstrapRedlConsistency,
    BoundaryError,
    BScaleLength,
    CoilArclengthVariance,
    CoilCurrentLength,
    CoilCurvature,
    CoilLength,
    CoilSetLinkingNumber,
    CoilSetMinDistance,
    CoilTorsion,
    Elongation,
    Energy,
    ForceBalance,
    ForceBalanceAnisotropic,
    FusionPower,
    GenericObjective,
    HeatingPowerISS04,
    Isodynamicity,
    LinearObjectiveFromUser,
    LinkingCurrent,
    MagneticWell,
    MeanCurvature,
    MercierStability,
    ObjectiveFromUser,
    ObjectiveFunction,
    Omnigenity,
    PlasmaCoilSetMinDistance,
    PlasmaVesselDistance,
    Pressure,
    PrincipalCurvature,
    QuadraticFlux,
    QuasisymmetryBoozer,
    QuasisymmetryTripleProduct,
    QuasisymmetryTwoTerm,
    RotationalTransform,
    Shear,
    ToroidalCurrent,
    ToroidalFlux,
    VacuumBoundaryError,
    Volume,
)
from desc.objectives._free_boundary import BoundaryErrorNESTOR
from desc.objectives.normalization import compute_scaling_factors
from desc.objectives.objective_funs import _Objective, collect_docs
from desc.objectives.utils import softmax, softmin
from desc.profiles import FourierZernikeProfile, PowerSeriesProfile
from desc.utils import PRINT_WIDTH
from desc.vmec_utils import ptolemy_linear_transform


class TestObjectiveFunction:
    """Test ObjectiveFunction classes."""

    @pytest.mark.unit
    def test_generic(self):
        """Test GenericObjective for arbitrary Equilibrium quantities."""

        def test(f, thing, grid=None, compress=False):
            obj = GenericObjective(f, thing=thing, grid=grid)
            obj.build()
            val = thing.compute(f, grid=obj.constants["transforms"]["grid"])[f]
            if compress:
                val = obj.constants["transforms"]["grid"].compress(val)
            np.testing.assert_allclose(
                obj.compute(thing.params_dict),
                val,
            )

        test("curvature", FourierXYZCurve(Y_n=[-1, 0, 0]), LinearGrid(0, 0, 12))
        test("length", FourierPlanarCoil(r_n=0.5), LinearGrid(0, 0, 12))
        test(
            "Phi",
            FourierCurrentPotentialField(Phi_mn=np.array([0.2])),
            LinearGrid(0, 4, 4),
        )
        test("sqrt(g)", Equilibrium())
        test("current", Equilibrium(iota=PowerSeriesProfile(0)), None, True)
        test("iota", Equilibrium(current=PowerSeriesProfile(0)), None, True)

    @pytest.mark.unit
    def test_objective_from_user(self):
        """Test ObjectiveFromUser for arbitrary callable."""

        def myfun(grid, data):
            x = data["X"]
            y = data["Y"]
            r = jnp.sqrt(x * data["X"] + y**2)
            return r

        def test(thing, grid):
            objective = ObjectiveFromUser(myfun, thing=thing, grid=grid)
            objective.build()
            R1 = objective.compute(*objective.xs(thing))
            R2 = thing.compute("R", grid=grid)["R"]
            np.testing.assert_allclose(R1, R2)

        curve = FourierXYZCurve()
        grid = LinearGrid(0, 0, 5)
        test(curve, grid)

        surf = FourierRZToroidalSurface()
        grid = LinearGrid(2, 2, 2)
        test(surf, grid)

        eq = Equilibrium()
        grid = LinearGrid(2, 2, 2)
        test(eq, grid)

    @pytest.mark.unit
    def test_linear_objective_from_user(self):
        """Test LinearObjectiveFromUser for arbitrary callable."""

        def myfun(params):
            L_lmn = params["L_lmn"]
            p_l = params["p_l"]
            c_l = params["c_l"]
            Zb_lmn = params["Zb_lmn"]
            r = jnp.array([p_l[0] + Zb_lmn[0], c_l[2] + L_lmn[1]])
            return r

        eq = Equilibrium(pressure=np.array([1, 0, -1]), current=np.array([0, 0, 2]))
        objective = LinearObjectiveFromUser(myfun, eq)
        objective.build()
        f = objective.compute(*objective.xs(eq))
        np.testing.assert_allclose(f, np.array([0, 2]))

    @pytest.mark.unit
    def test_volume(self):
        """Test calculation of plasma volume."""

        def test(eq):
            obj = Volume(
                target=10 * np.pi**2,
                weight=1 / np.pi**2,
                eq=eq,
                normalize=False,
            )
            obj.build()
            V = obj.compute_unscaled(*obj.xs(eq))
            V_scaled = obj.compute_scaled_error(*obj.xs(eq))
            V_scalar = obj.compute_scalar(*obj.xs(eq))
            np.testing.assert_allclose(V, 20 * np.pi**2)
            np.testing.assert_allclose(V_scaled, 10)
            np.testing.assert_allclose(V_scalar, 10)

        eqi = Equilibrium(iota=PowerSeriesProfile(0))
        test(eqi)
        test(Equilibrium(current=PowerSeriesProfile(0)))
        # test that it can compute with a surface object
        test(eqi.surface)

    @pytest.mark.unit
    def test_aspect_ratio(self):
        """Test calculation of aspect ratio."""

        def test(eq):
            obj = AspectRatio(target=5, weight=1, eq=eq)
            obj.build()
            AR = obj.compute_unscaled(*obj.xs(eq))
            AR_scaled = obj.compute_scaled_error(*obj.xs(eq))
            np.testing.assert_allclose(AR, 10)
            np.testing.assert_allclose(AR_scaled, 5)

        test(Equilibrium(iota=PowerSeriesProfile(0)))
        test(Equilibrium(current=PowerSeriesProfile(0)))
        test(Equilibrium(iota=PowerSeriesProfile(0)).surface)

    @pytest.mark.unit
    def test_elongation(self):
        """Test calculation of elongation."""

        def test(eq):
            obj = Elongation(target=0, weight=2, eq=eq)
            obj.build()
            f = obj.compute_unscaled(*obj.xs(eq))
            f_scaled = obj.compute_scaled_error(*obj.xs(eq))
            np.testing.assert_allclose(f, 1.3 / 0.7, rtol=8e-3)
            np.testing.assert_allclose(f_scaled, 2 * (1.3 / 0.7), rtol=8e-3)

        test(get("HELIOTRON"))
        test(get("HELIOTRON").surface)

    @pytest.mark.unit
    def test_energy(self):
        """Test calculation of MHD energy."""

        def test(eq):
            obj = Energy(target=0, weight=mu_0, eq=eq, normalize=False)
            obj.build()
            W = obj.compute_unscaled(*obj.xs(eq))
            W_scaled = obj.compute_scaled_error(*obj.xs(eq))
            np.testing.assert_allclose(W, 10 / mu_0)
            np.testing.assert_allclose(W_scaled, 10)

        test(Equilibrium(iota=PowerSeriesProfile(0)))
        test(Equilibrium(current=PowerSeriesProfile(0)))

    @pytest.mark.unit
    def test_target_iota(self):
        """Test calculation of iota profile."""

        def test(eq):
            obj = RotationalTransform(target=1, weight=2, eq=eq)
            obj.build()
            iota = obj.compute_unscaled(*obj.xs(eq))
            iota_scaled = obj.compute_scaled_error(*obj.xs(eq))
            np.testing.assert_allclose(iota, 0)
            np.testing.assert_allclose(iota_scaled, -2 / np.sqrt(3))

        test(Equilibrium(iota=PowerSeriesProfile(0)))
        test(Equilibrium(current=PowerSeriesProfile(0)))

    @pytest.mark.unit
    def test_target_shear(self):
        """Test calculation of shear profile."""

        def test(eq, raw, scaled):
            obj = Shear(target=-1, weight=2, eq=eq)
            obj.build()
            shear = obj.compute_unscaled(*obj.xs(eq))
            shear_scaled = obj.compute_scaled_error(*obj.xs(eq))
            np.testing.assert_allclose(shear, raw)
            np.testing.assert_allclose(shear_scaled, scaled)

        test(Equilibrium(iota=PowerSeriesProfile(0)), 0, 2 / np.sqrt(3))
        test(Equilibrium(current=PowerSeriesProfile(0)), 0, 2 / np.sqrt(3))
        test(Equilibrium(iota=PowerSeriesProfile([0, 0, 0.5])), -2, -2 / np.sqrt(3))

    @pytest.mark.unit
    def test_toroidal_current(self):
        """Test calculation of toroidal current."""

        def test(eq):
            obj = ToroidalCurrent(target=1, weight=2, eq=eq, normalize=False)
            obj.build()
            I = obj.compute_unscaled(*obj.xs(eq))
            I_scaled = obj.compute_scaled_error(*obj.xs(eq))
            np.testing.assert_allclose(I, 0)
            np.testing.assert_allclose(I_scaled, -2 / np.sqrt(3))

        test(Equilibrium(iota=PowerSeriesProfile(0)))
        test(Equilibrium(current=PowerSeriesProfile(0)))

    @pytest.mark.unit
    def test_pressure(self):
        """Test calculation of pressure objective."""

        def test(eq):
            obj = Pressure(target=1, weight=2, eq=eq, normalize=False)
            obj.build()
            p = obj.compute_unscaled(*obj.xs(eq))
            p_scaled = obj.compute_scaled_error(*obj.xs(eq))
            np.testing.assert_allclose(p, 12)
            # (value - target) * objective weight * quadrature weights
            # in this case, both value and target are constant wrt rho
            np.testing.assert_allclose(p_scaled, (12 - 1) * 2 / np.sqrt(3))

        test(Equilibrium(pressure=PowerSeriesProfile(12)))
        test(
            Equilibrium(
                electron_temperature=PowerSeriesProfile(2),
                electron_density=PowerSeriesProfile(3 / elementary_charge),
            )
        )

    @pytest.mark.unit
    def test_qa_boozer(self):
        """Test calculation of Boozer QA metric."""

        def test(eq):
            obj = QuasisymmetryBoozer(eq=eq)
            obj.build()
            fb = obj.compute_unscaled(*obj.xs(eq))
            np.testing.assert_allclose(fb, 0, atol=1e-12)

        test(Equilibrium(L=2, M=2, N=1, iota=PowerSeriesProfile(0)))
        test(Equilibrium(L=2, M=2, N=1, current=PowerSeriesProfile(0)))

    @pytest.mark.unit
    def test_jax_compile_boozer(self):
        """Test compilation of Boozer QA metric in ObjectiveFunction."""

        def test(eq):
            """Ensure compilation without any errors from JAX, related to issue #625."""
            obj = ObjectiveFunction(QuasisymmetryBoozer(eq=eq))
            obj.build()
            obj.compile("all")
            fb = obj.compute_scaled_error(obj.x(eq))
            np.testing.assert_allclose(fb, 0, atol=1e-12)

        test(Equilibrium(L=2, M=2, N=1, current=PowerSeriesProfile(0)))

    @pytest.mark.unit
    def test_qh_boozer(self):
        """Test calculation of Boozer QH metric."""
        eq = get("WISTELL-A")  # WISTELL-A is optimized for QH symmetry
        helicity = (1, -eq.NFP)
        M_booz = eq.M
        N_booz = eq.N
        grid = LinearGrid(M=2 * eq.M, N=2 * eq.N, NFP=eq.NFP, sym=False)

        # objective function returns amplitudes of non-symmetric modes
        obj = QuasisymmetryBoozer(
            helicity=helicity,
            M_booz=M_booz,
            N_booz=N_booz,
            grid=grid,
            normalize=False,
            eq=eq,
        )
        obj.build()
        f = obj.compute_unscaled(*obj.xs(eq))
        idx_f = np.argsort(np.abs(f))

        # compute all amplitudes in the Boozer spectrum
        transforms = get_transforms(
            "|B|_mn", obj=eq, grid=grid, M_booz=M_booz, N_booz=N_booz
        )
        matrix, modes, idx = ptolemy_linear_transform(
            transforms["B"].basis.modes, helicity=helicity, NFP=eq.NFP
        )
        data = eq.compute("|B|_mn", helicity=helicity, grid=grid, transforms=transforms)
        B_mn = matrix @ data["|B|_mn"]
        idx_B = np.argsort(np.abs(B_mn))

        # check that largest amplitudes are the QH modes
        np.testing.assert_allclose(B_mn[idx_B[-3:]], np.flip(np.delete(B_mn, idx)[:3]))
        # check that these QH modes are not returned by the objective
        assert [b not in f for b in B_mn[idx_B[-3:]]]
        # check that the objective returns the lowest amplitudes
        # 120 ~ smallest amplitudes BEFORE QH modes show up so that sorting both arrays
        # should have the same values up until then
        np.testing.assert_allclose(f[idx_f][:120], B_mn[idx_B][:120])

    @pytest.mark.unit
    def test_qh_boozer_multiple_surfaces(self):
        """Test for computing Boozer error on multiple surfaces."""
        eq = get("WISTELL-A")  # WISTELL-A is optimized for QH symmetry
        helicity = (1, -eq.NFP)
        M_booz = eq.M
        N_booz = eq.N
        grid1 = LinearGrid(rho=0.5, M=2 * eq.M, N=2 * eq.N, NFP=eq.NFP, sym=False)
        grid2 = LinearGrid(rho=1.0, M=2 * eq.M, N=2 * eq.N, NFP=eq.NFP, sym=False)
        grid3 = LinearGrid(
            rho=np.array([0.5, 1.0]), M=2 * eq.M, N=2 * eq.N, NFP=eq.NFP, sym=False
        )

        obj1 = QuasisymmetryBoozer(
            helicity=helicity,
            M_booz=M_booz,
            N_booz=N_booz,
            grid=grid1,
            normalize=False,
            eq=eq,
        )
        obj2 = QuasisymmetryBoozer(
            helicity=helicity,
            M_booz=M_booz,
            N_booz=N_booz,
            grid=grid2,
            normalize=False,
            eq=eq,
        )
        obj3 = QuasisymmetryBoozer(
            helicity=helicity,
            M_booz=M_booz,
            N_booz=N_booz,
            grid=grid3,
            normalize=False,
            eq=eq,
        )
        obj1.build()
        obj2.build()
        obj3.build()
        f1 = obj1.compute_unscaled(*obj1.xs(eq))
        f2 = obj2.compute_unscaled(*obj2.xs(eq))
        f3 = obj3.compute_unscaled(*obj3.xs(eq))
        np.testing.assert_allclose(f3, np.concatenate([f1, f2]), atol=1e-14)

    @pytest.mark.unit
    def test_qs_twoterm(self):
        """Test calculation of two term QS metric."""

        def test(eq):
            obj = QuasisymmetryTwoTerm(eq=eq)
            obj.build()
            fc = obj.compute_unscaled(*obj.xs(eq))
            np.testing.assert_allclose(fc, 0)

        test(Equilibrium(iota=PowerSeriesProfile(0)))
        test(Equilibrium(current=PowerSeriesProfile(0)))

        # also make sure helicity is set correctly
        eq1 = desc.examples.get("precise_QA")
        eq2 = desc.examples.get("precise_QH")

        helicity_QA = (1, 0)
        helicity_QH = (1, eq2.NFP)

        # precise_QA should have lower QA than QH
        obj = QuasisymmetryTwoTerm(eq=eq1, helicity=helicity_QA)
        obj.build()
        f1 = obj.compute_scalar(*obj.xs(eq1), constants=obj.constants)
        obj.helicity = helicity_QH
        obj.build()
        f2 = obj.compute_scalar(*obj.xs(eq1), constants=obj.constants)
        assert f1 < f2

        # precise_QH should have lower QH than QA
        obj = QuasisymmetryTwoTerm(eq=eq2, helicity=helicity_QH)
        obj.build()
        f1 = obj.compute_scalar(*obj.xs(eq2), constants=obj.constants)
        obj.helicity = helicity_QA
        obj.build()
        f2 = obj.compute_scalar(*obj.xs(eq2), constants=obj.constants)
        assert f1 < f2

    @pytest.mark.unit
    def test_qs_tripleproduct(self):
        """Test calculation of triple product QS metric."""

        def test(eq):
            obj = QuasisymmetryTripleProduct(eq=eq)
            obj.build()
            ft = obj.compute_unscaled(*obj.xs(eq))
            np.testing.assert_allclose(ft, 0, atol=5e-35)

        test(Equilibrium(iota=PowerSeriesProfile(0)))
        test(Equilibrium(current=PowerSeriesProfile(0)))

    @pytest.mark.unit
    def test_isodynamicity(self):
        """Test calculation of isodynamicity metric."""

        def test(eq):
            obj = Isodynamicity(eq=eq)
            obj.build()
            iso = obj.compute(*obj.xs(eq))
            np.testing.assert_allclose(iso, 0, atol=1e-14)

        test(Equilibrium(iota=PowerSeriesProfile(0)))
        test(Equilibrium(current=PowerSeriesProfile(0)))

    @pytest.mark.unit
    def test_qs_boozer_grids(self):
        """Test grid compatibility with QS objectives."""
        eq = get("NCSX")

        # symmetric grid
        grid = LinearGrid(M=eq.M, N=eq.N, NFP=eq.NFP, sym=True)
        with pytest.raises(ValueError):
            QuasisymmetryBoozer(eq=eq, grid=grid).build()

    @pytest.mark.unit
    def test_mercier_stability(self):
        """Test calculation of mercier stability criteria."""

        def test(eq):
            obj = MercierStability(eq=eq)
            obj.build()
            DMerc = obj.compute_unscaled(*obj.xs(eq))
            np.testing.assert_equal(
                len(DMerc), obj.constants["transforms"]["grid"].num_rho
            )
            np.testing.assert_allclose(DMerc, 0)

        test(Equilibrium(iota=PowerSeriesProfile(0)))
        test(Equilibrium(current=PowerSeriesProfile(0)))

    @pytest.mark.unit
    def test_magnetic_well(self):
        """Test calculation of magnetic well stability criteria."""

        def test(eq):
            obj = MagneticWell(eq=eq)
            obj.build()
            magnetic_well = obj.compute_unscaled(*obj.xs(eq))
            np.testing.assert_equal(
                len(magnetic_well), obj.constants["transforms"]["grid"].num_rho
            )
            np.testing.assert_allclose(magnetic_well, 0, atol=1e-15)

        test(Equilibrium(iota=PowerSeriesProfile(0)))
        test(Equilibrium(current=PowerSeriesProfile(0)))

    @pytest.mark.unit
    def test_boundary_error_biestsc(self):
        """Test calculation of boundary error using BIEST w/ sheet current."""
        coil = FourierXYZCoil(5e5)
        coilset = CoilSet.linspaced_angular(coil, n=100)
        coil_grid = LinearGrid(N=20)
        eq = Equilibrium(L=3, M=3, N=3, Psi=np.pi)
        eq.surface = FourierCurrentPotentialField.from_surface(
            eq.surface, M_Phi=eq.M, N_Phi=eq.N
        )
        eq.solve()
        obj = BoundaryError(eq, coilset, field_grid=coil_grid)
        obj.build()
        f = obj.compute_scaled_error(*obj.xs())
        n = len(f) // 3
        # first n should be B*n errors
        np.testing.assert_allclose(f[:n], 0, atol=1e-4)
        # next n should be B^2 errors
        np.testing.assert_allclose(f[n : 2 * n], 0, atol=5e-2)
        # last n should be K errors
        np.testing.assert_allclose(f[2 * n :], 0, atol=3e-2)

    @pytest.mark.unit
    def test_boundary_error_biest(self):
        """Test calculation of boundary error using BIEST."""
        coil = FourierXYZCoil(5e5)
        coilset = CoilSet.linspaced_angular(coil, n=100)
        coil_grid = LinearGrid(N=20)
        eq = Equilibrium(L=3, M=3, N=3, Psi=np.pi)
        eq.solve()
        obj = BoundaryError(eq, coilset, field_grid=coil_grid)
        obj.build()
        f = obj.compute_scaled_error(*obj.xs())
        n = len(f) // 2
        # first n should be B*n errors
        np.testing.assert_allclose(f[:n], 0, atol=1e-4)
        # next n should be B^2 errors
        np.testing.assert_allclose(f[n : 2 * n], 0, atol=5e-2)

    @pytest.mark.unit
    def test_boundary_error_vacuum(self):
        """Test calculation of vacuum boundary error."""
        coil = FourierXYZCoil(5e5)
        coilset = CoilSet.linspaced_angular(coil, n=100)
        coil_grid = LinearGrid(N=20)
        eq = Equilibrium(L=3, M=3, N=3, Psi=np.pi)
        eq.solve()
        obj = VacuumBoundaryError(eq, coilset, field_grid=coil_grid)
        obj.build()
        f = obj.compute_scaled_error(*obj.xs())
        n = len(f) // 2
        # first n should be B*n errors
        np.testing.assert_allclose(f[:n], 0, atol=1e-4)
        # next n should be B^2 errors
        np.testing.assert_allclose(f[n : 2 * n], 0, atol=4e-2)

    @pytest.mark.unit
    def test_boundary_error_nestor(self):
        """Test calculation of boundary error using NESTOR."""
        coil = FourierXYZCoil(5e5)
        coilset = CoilSet.linspaced_angular(coil, n=100)
        coil_grid = LinearGrid(N=20)
        eq = Equilibrium(L=3, M=3, N=3, Psi=np.pi)
        eq.solve()
        obj = BoundaryErrorNESTOR(eq, coilset, field_grid=coil_grid)
        obj.build()
        f = obj.compute_scaled_error(*obj.xs())
        np.testing.assert_allclose(f, 0, atol=2e-3)

    @pytest.mark.unit
    def test_target_mean_iota(self):
        """Test calculation of iota profile average."""

        def test(eq):
            grid = LinearGrid(L=5, M=1, N=1, NFP=eq.NFP)
            mean_iota = jnp.mean(eq.compute("iota", grid=grid)["iota"])
            obj = RotationalTransform(
                target=mean_iota, weight=1, eq=eq, loss_function="mean", grid=grid
            )
            obj.build()
            mean_iota_unscaled = obj.compute_unscaled(*obj.xs(eq))
            mean_iota_scaled_error = obj.compute_scaled_error(*obj.xs(eq))
            mean_iota_scaled = obj.compute_scaled(*obj.xs(eq))
            np.testing.assert_allclose(mean_iota, mean_iota_unscaled, atol=1e-16)
            np.testing.assert_allclose(mean_iota_scaled_error, 0, atol=5e-16)
            np.testing.assert_allclose(mean_iota_scaled, mean_iota, atol=5e-16)

        test(get("DSHAPE"))
        test(get("HELIOTRON"))

    @pytest.mark.unit
    def test_target_max_iota(self):
        """Test calculation of iota profile max."""

        def test(eq):
            grid = LinearGrid(L=5, M=1, N=1, NFP=eq.NFP)
            max_iota = jnp.max(eq.compute("iota", grid=grid)["iota"])
            obj = RotationalTransform(
                target=max_iota, weight=1, eq=eq, loss_function="max", grid=grid
            )
            obj.build()
            max_iota_unscaled = obj.compute_unscaled(*obj.xs(eq))
            max_iota_scaled_error = obj.compute_scaled_error(*obj.xs(eq))
            max_iota_scaled = obj.compute_scaled(*obj.xs(eq))
            np.testing.assert_allclose(max_iota, max_iota_unscaled, atol=1e-16)
            np.testing.assert_allclose(max_iota_scaled_error, 0, atol=5e-16)
            np.testing.assert_allclose(max_iota_scaled, max_iota, atol=5e-16)

        test(get("DSHAPE"))
        test(get("HELIOTRON"))

    @pytest.mark.unit
    def test_target_min_iota(self):
        """Test calculation of iota profile min."""

        def test(eq):
            grid = LinearGrid(L=5, M=1, N=1, NFP=eq.NFP)
            min_iota = jnp.min(eq.compute("iota", grid=grid)["iota"])
            obj = RotationalTransform(
                target=min_iota, weight=1, eq=eq, loss_function="min", grid=grid
            )
            obj.build()
            min_iota_unscaled = obj.compute_unscaled(*obj.xs(eq))
            min_iota_scaled_error = obj.compute_scaled_error(*obj.xs(eq))
            min_iota_scaled = obj.compute_scaled(*obj.xs(eq))
            np.testing.assert_allclose(min_iota, min_iota_unscaled, atol=1e-16)
            np.testing.assert_allclose(min_iota_scaled_error, 0, atol=5e-16)
            np.testing.assert_allclose(min_iota_scaled, min_iota, atol=5e-16)

        test(get("DSHAPE"))
        test(get("HELIOTRON"))

    @pytest.mark.unit
    def test_plasma_vessel_distance(self):
        """Test calculation of min distance from plasma to vessel."""
        R0 = 10.0
        a_p = 1.0
        a_s = 2.0
        # default eq has R0=10, a=1
        eq = Equilibrium(M=3, N=2)
        # surface with same R0, a=2, so true d=1 for all pts
        surface = FourierRZToroidalSurface(
            R_lmn=[R0, a_s], Z_lmn=[-a_s], modes_R=[[0, 0], [1, 0]], modes_Z=[[-1, 0]]
        )
        # For equally spaced grids, should get true d=1
        surf_grid = LinearGrid(M=5, N=6)
        plas_grid = LinearGrid(M=5, N=6)
        obj = PlasmaVesselDistance(
            eq=eq, plasma_grid=plas_grid, surface_grid=surf_grid, surface=surface
        )
        obj.build()
        d = obj.compute_unscaled(*obj.xs(eq, surface))
        np.testing.assert_allclose(d, a_s - a_p)

        # for unequal M, should have error of order M_spacing*a_p
        surf_grid = LinearGrid(M=5, N=6)
        plas_grid = LinearGrid(M=10, N=6)
        obj = PlasmaVesselDistance(
            eq=eq,
            plasma_grid=plas_grid,
            surface_grid=surf_grid,
            surface=surface,
            surface_fixed=True,
        )
        obj.build()
        d = obj.compute_unscaled(*obj.xs(eq))
        assert d.size == obj.dim_f
        assert abs(d.min() - (a_s - a_p)) < 1e-14
        assert abs(d.max() - (a_s - a_p)) < surf_grid.spacing[0, 1] * a_p

        # for unequal N, should have error of order N_spacing*R0
        surf_grid = LinearGrid(M=5, N=6)
        plas_grid = LinearGrid(M=5, N=12)
        obj = PlasmaVesselDistance(
            eq=eq, plasma_grid=plas_grid, surface_grid=surf_grid, surface=surface
        )
        obj.build()
        d = obj.compute_unscaled(*obj.xs(eq, surface))
        assert abs(d.min() - (a_s - a_p)) < 1e-14
        assert abs(d.max() - (a_s - a_p)) < surf_grid.spacing[0, 2] * R0
        # ensure that it works (dimension-wise) when compute_scaled is called
        _ = obj.compute_scaled(*obj.xs(eq, surface))

        grid = LinearGrid(L=3, M=3, N=3)
        eq = Equilibrium()
        surf = FourierRZToroidalSurface()
        obj = PlasmaVesselDistance(
            surface=surf, surface_grid=grid, plasma_grid=grid, eq=eq
        )
        with pytest.raises(UserWarning):
            with warnings.catch_warnings():
                warnings.simplefilter("error")
                obj.build()

        # test softmin, should give value less than true minimum
        surf_grid = LinearGrid(M=5, N=6)
        plas_grid = LinearGrid(M=5, N=6)
        obj = PlasmaVesselDistance(
            eq=eq,
            plasma_grid=plas_grid,
            surface_grid=surf_grid,
            surface=surface,
            use_softmin=True,
        )
        obj.build()
        d = obj.compute_unscaled(*obj.xs(eq, surface))
        assert d.size == obj.dim_f
        assert np.all(np.abs(d) < a_s - a_p)

        # for large enough alpha, should be same as actual min
        obj = PlasmaVesselDistance(
            eq=eq,
            plasma_grid=plas_grid,
            surface_grid=surf_grid,
            surface=surface,
            use_softmin=True,
            softmin_alpha=100,
        )
        obj.build()
        d = obj.compute_unscaled(*obj.xs(eq, surface))
        np.testing.assert_allclose(d, a_s - a_p)

    @pytest.mark.unit
    def test_mean_curvature(self):
        """Test for mean curvature objective function."""
        # torus should have mean curvature negative everywhere
        eq = Equilibrium()
        obj = MeanCurvature(eq=eq)
        obj.build()
        H = obj.compute_unscaled(*obj.xs(eq))
        assert np.all(H <= 0)

        # more shaped case like NCSX should have some positive curvature
        eq = get("NCSX")
        obj = MeanCurvature(eq=eq)
        obj.build()
        H = obj.compute_unscaled(*obj.xs(eq))
        assert np.any(H > 0)

        # check using the surface
        obj = MeanCurvature(eq=eq.surface)
        obj.build()
        H = obj.compute_unscaled(*obj.xs(eq.surface))
        assert np.any(H > 0)

    @pytest.mark.unit
    def test_principal_curvature(self):
        """Test for principal curvature objective function."""
        eq1 = get("DSHAPE")
        eq2 = get("NCSX")
        obj1 = PrincipalCurvature(eq=eq1, normalize=False)
        obj1.build()
        K1 = obj1.compute_unscaled(*obj1.xs(eq1))
        obj2 = PrincipalCurvature(eq=eq2, normalize=False)
        obj2.build()
        K2 = obj2.compute_unscaled(*obj2.xs(eq2))

        # simple test: NCSX should have higher mean absolute curvature than DSHAPE
        assert K1.mean() < K2.mean()

        # same test but using the surface directly
        obj1 = PrincipalCurvature(eq=eq1.surface, normalize=False)
        obj1.build()
        K1 = obj1.compute_unscaled(*obj1.xs(eq1.surface))
        obj2 = PrincipalCurvature(eq=eq2.surface, normalize=False)
        obj2.build()
        K2 = obj2.compute_unscaled(*obj2.xs(eq2.surface))

        # simple test: NCSX should have higher mean absolute curvature than DSHAPE
        assert K1.mean() < K2.mean()

    @pytest.mark.unit
    def test_field_scale_length(self):
        """Test for B field scale length objective function."""
        surf1 = FourierRZToroidalSurface(
            R_lmn=[5, 1], Z_lmn=[-1], modes_R=[[0, 0], [1, 0]], modes_Z=[[-1, 0]], NFP=1
        )
        surf2 = FourierRZToroidalSurface(
            R_lmn=[10, 2],
            Z_lmn=[-2],
            modes_R=[[0, 0], [1, 0]],
            modes_Z=[[-1, 0]],
            NFP=1,
        )
        eq1 = Equilibrium(L=2, M=2, N=0, surface=surf1)
        eq2 = Equilibrium(L=2, M=2, N=0, surface=surf2)
        eq1.solve()
        eq2.solve()

        obj1 = BScaleLength(eq=eq1, normalize=False)
        obj2 = BScaleLength(eq=eq2, normalize=False)
        obj1.build()
        obj2.build()

        L1 = obj1.compute_unscaled(*obj1.xs(eq1))
        L2 = obj2.compute_unscaled(*obj2.xs(eq2))

        np.testing.assert_array_less(L1, L2)

    @pytest.mark.unit
    def test_coil_length(self):
        """Tests coil length."""

        def test(coil, grid=None):
            obj = CoilLength(coil, grid=grid)
            obj.build()
            f = obj.compute(params=coil.params_dict)
            np.testing.assert_allclose(f, 4 * np.pi, rtol=1e-8)
            assert len(f) == obj.dim_f

        coil = FourierPlanarCoil(r_n=2, basis="rpz")
        coils = CoilSet.linspaced_linear(coil, n=3, displacement=[0, 3, 0])
        mixed_coils = MixedCoilSet.linspaced_linear(coil, n=2, displacement=[0, 7, 0])
        nested_coils = MixedCoilSet(coils, mixed_coils, check_intersection=False)

        grid = None  # default grid

        test(coil)
        test(coils)
        test(mixed_coils)
        test(nested_coils, grid=grid)

    @pytest.mark.unit
    def test_coil_current_length(self):
        """Tests coil current length."""

        def test(coil, grid=None):
            obj = CoilCurrentLength(coil, grid=grid)
            obj.build()
            f = obj.compute(params=coil.params_dict)
            np.testing.assert_allclose(f, 4 * np.pi, rtol=1e-8)
            assert f.shape == (obj.dim_f,)

        coil = FourierPlanarCoil(r_n=2, basis="rpz")
        coils = CoilSet.linspaced_linear(coil, n=3, displacement=[0, 3, 0])
        mixed_coils = MixedCoilSet.linspaced_linear(coil, n=2, displacement=[0, 7, 0])
        nested_coils = MixedCoilSet(coils, mixed_coils, check_intersection=False)

        grid = LinearGrid(N=5)  # single grid

        test(coil)
        test(coils)
        test(mixed_coils)
        test(nested_coils, grid=grid)

    @pytest.mark.unit
    def test_coil_curvature(self):
        """Tests coil curvature."""

        def test(coil, grid=None):
            obj = CoilCurvature(coil, grid=grid)
            obj.build()
            f = obj.compute(params=coil.params_dict)
            np.testing.assert_allclose(f, 1 / 2, rtol=1e-8)
            assert len(f) == obj.dim_f

        coil = FourierPlanarCoil(r_n=2, basis="rpz")
        coils = CoilSet.linspaced_linear(coil, n=3, displacement=[0, 3, 0])
        mixed_coils = MixedCoilSet.linspaced_linear(coil, n=2, displacement=[0, 7, 0])
        nested_coils = MixedCoilSet(coils, mixed_coils, check_intersection=False)

        grid = [LinearGrid(N=5)] * 5  # single list of grids

        test(coil)
        test(coils)
        test(mixed_coils)
        test(nested_coils, grid=grid)

    @pytest.mark.unit
    def test_coil_torsion(self):
        """Tests coil torsion."""

        def test(coil, grid=None):
            obj = CoilTorsion(coil, grid=grid)
            obj.build()
            f = obj.compute(params=coil.params_dict)
            np.testing.assert_allclose(f, 0, atol=1e-8)
            assert len(f) == obj.dim_f

        coil = FourierPlanarCoil(r_n=2, basis="rpz")
        coils = CoilSet.linspaced_linear(coil, n=3, displacement=[0, 3, 0])
        mixed_coils = MixedCoilSet.linspaced_linear(coil, n=2, displacement=[0, 7, 0])
        nested_coils = MixedCoilSet(coils, mixed_coils, check_intersection=False)

        grid = [[LinearGrid(N=5)] * 3, [LinearGrid(N=5)] * 2]  # nested list of grids

        test(coil)
        test(coils)
        test(mixed_coils)
        test(nested_coils, grid=grid)

    @pytest.mark.unit
    def test_coil_type_error(self):
        """Tests error when objective is not passed a coil."""
        curve = FourierPlanarCurve(r_n=2, basis="rpz")
        obj = CoilLength(curve)
        with pytest.raises(TypeError):
            obj.build()

    @pytest.mark.unit
    def test_coil_min_distance(self):
        """Tests minimum distance between coils in a coilset."""

        def test(coils, mindist, grid=None, expect_intersect=False, tol=None):
            obj = CoilSetMinDistance(coils, grid=grid)
            obj.build()
            f = obj.compute(params=coils.params_dict)
            assert f.size == coils.num_coils
            np.testing.assert_allclose(f, mindist)
            assert coils.is_self_intersecting(grid=grid, tol=tol) == expect_intersect

        # linearly spaced planar coils, all coils are min distance from their neighbors
        n = 3
        disp = 5
        coil = FourierPlanarCoil(r_n=1, normal=[0, 0, 1])
        coils_linear = CoilSet.linspaced_linear(coil, n=n, displacement=[0, 0, disp])
        test(coils_linear, disp / n)

        # planar toroidal coils, without symmetry
        # min points are at the inboard midplane and are corners of a square inscribed
        # in a circle of radius = center - r
        center = 3
        r = 1
        coil = FourierPlanarCoil(center=[center, 0, 0], normal=[0, 1, 0], r_n=r)
        coils_angular = CoilSet.linspaced_angular(coil, n=4)
        test(
            coils_angular, np.sqrt(2) * (center - r), grid=LinearGrid(zeta=4), tol=1e-5
        )

        # planar toroidal coils, with symmetry
        # min points are at the inboard midplane and are corners of an octagon inscribed
        # in a circle of radius = center - r
        center = 3
        r = 1
        coil = FourierPlanarCoil(center=[center, 0, 0], normal=[0, 1, 0], r_n=r)
        coils = CoilSet.linspaced_angular(coil, angle=np.pi / 2, n=5, endpoint=True)
        coils_sym = CoilSet(coils[1::2], NFP=2, sym=True)
        test(coils_sym, 2 * (center - r) * np.sin(np.pi / 8), grid=LinearGrid(zeta=4))

        # mixture of toroidal field coilset, vertical field coilset, and extra coil
        # TF coils instersect with the middle VF coil
        # extra coil is 5 m from middle VF coil
        tf_coil = FourierPlanarCoil(center=[2, 0, 0], normal=[0, 1, 0], r_n=1)
        tf_coilset = CoilSet.linspaced_angular(tf_coil, n=4)
        vf_coil = FourierRZCoil(R_n=3, Z_n=-1)
        vf_coilset = CoilSet.linspaced_linear(
            vf_coil, displacement=[0, 0, 2], n=3, endpoint=True
        )
        xyz_coil = FourierXYZCoil(X_n=[0, 6, 1], Y_n=[0, 0, 0], Z_n=[-1, 0, 0])
        coils_mixed = MixedCoilSet(
            (tf_coilset, vf_coilset, xyz_coil), check_intersection=False
        )
        with pytest.warns(UserWarning, match="nearly intersecting"):
            test(
                coils_mixed,
                [0, 0, 0, 0, 1, 0, 1, 2],
                grid=LinearGrid(zeta=4),
                expect_intersect=True,
            )
        # TODO: move this coil set to conftest?

    @pytest.mark.unit
    def test_plasma_coil_min_distance(self):
        """Tests minimum distance between plasma and a coilset."""

        def test(
            eq,
            coils,
            mindist,
            plasma_grid=None,
            coil_grid=None,
            eq_fixed=False,
            coils_fixed=False,
        ):
            obj = PlasmaCoilSetMinDistance(
                eq=eq,
                coil=coils,
                plasma_grid=plasma_grid,
                coil_grid=coil_grid,
                eq_fixed=eq_fixed,
                coils_fixed=coils_fixed,
            )
            obj.build()
            if eq_fixed:
                f = obj.compute(params_1=coils.params_dict)
            elif coils_fixed:
                f = obj.compute(params_1=eq.params_dict)
            else:
                f = obj.compute(params_1=eq.params_dict, params_2=coils.params_dict)
            assert f.size == coils.num_coils
            np.testing.assert_allclose(f, mindist)

        plasma_grid = LinearGrid(M=4, zeta=16)
        coil_grid = LinearGrid(N=8)

        # planar toroidal coils without symmetry, around fixed circular tokamak
        R0 = 3
        a = 1
        offset = 0.5
        surf = FourierRZToroidalSurface(
            R_lmn=np.array([R0, a]),
            Z_lmn=np.array([0, -a]),
            modes_R=np.array([[0, 0], [1, 0]]),
            modes_Z=np.array([[0, 0], [-1, 0]]),
        )
        eq = Equilibrium(surface=surf, NFP=1, M=2, N=0, sym=True)
        coil = FourierPlanarCoil(center=[R0, 0, 0], normal=[0, 1, 0], r_n=[a + offset])
        coils = CoilSet.linspaced_angular(coil, n=8)
        test(
            eq,
            coils,
            offset,
            plasma_grid=plasma_grid,
            coil_grid=coil_grid,
            eq_fixed=True,
        )
        test(
            eq.surface,
            coils,
            offset,
            plasma_grid=plasma_grid,
            coil_grid=coil_grid,
            eq_fixed=True,
        )

        # planar toroidal coils with symmetry, around unfixed circular tokamak
        R0 = 5
        a = 1.5
        offset = 0.75
        surf = FourierRZToroidalSurface(
            R_lmn=np.array([R0, a]),
            Z_lmn=np.array([0, -a]),
            modes_R=np.array([[0, 0], [1, 0]]),
            modes_Z=np.array([[0, 0], [-1, 0]]),
        )
        eq = Equilibrium(surface=surf, NFP=1, M=2, N=0, sym=True)
        coil = FourierPlanarCoil(center=[R0, 0, 0], normal=[0, 1, 0], r_n=[a + offset])
        coils = CoilSet.linspaced_angular(coil, angle=np.pi / 2, n=5, endpoint=True)
        coils = CoilSet(coils[1::2], NFP=2, sym=True)
        test(
            eq,
            coils,
            offset,
            plasma_grid=plasma_grid,
            coil_grid=coil_grid,
            eq_fixed=False,
        )
        test(
            eq.surface,
            coils,
            offset,
            plasma_grid=plasma_grid,
            coil_grid=coil_grid,
            eq_fixed=False,
        )

        # fixed planar toroidal coils with symmetry, around unfixed circular tokamak
        R0 = 5
        a = 1.5
        offset = 0.75
        surf = FourierRZToroidalSurface(
            R_lmn=np.array([R0, a]),
            Z_lmn=np.array([0, -a]),
            modes_R=np.array([[0, 0], [1, 0]]),
            modes_Z=np.array([[0, 0], [-1, 0]]),
        )
        eq = Equilibrium(surface=surf, NFP=1, M=2, N=0, sym=True)
        coil = FourierPlanarCoil(center=[R0, 0, 0], normal=[0, 1, 0], r_n=[a + offset])
        coils = CoilSet.linspaced_angular(coil, angle=np.pi / 2, n=5, endpoint=True)
        coils = CoilSet(coils[1::2], NFP=2, sym=True)
        test(
            eq,
            coils,
            offset,
            plasma_grid=plasma_grid,
            coil_grid=coil_grid,
            eq_fixed=False,
            coils_fixed=True,
        )

        # TODO: add more complex test case with a stellarator and/or MixedCoilSet

    @pytest.mark.unit
    def test_quadratic_flux(self):
        """Test calculation of quadratic flux on the boundary."""
        t_field = ToroidalMagneticField(1, 1)

        # test that torus (axisymmetric) Bnorm is exactly 0
        eq = load("./tests/inputs/vacuum_circular_tokamak.h5")
        obj = QuadraticFlux(eq, t_field)
        obj.build(eq, verbose=2)
        f = obj.compute(field_params=t_field.params_dict)
        np.testing.assert_allclose(f, 0, rtol=1e-14, atol=1e-14)

        # test non-axisymmetric surface
        eq = desc.examples.get("precise_QA", "all")[0]
        with pytest.warns(UserWarning, match="Reducing radial"):
            eq.change_resolution(4, 4, 4, 8, 8, 8)
        eval_grid = LinearGrid(
            rho=np.array([1.0]),
            M=eq.M_grid,
            N=eq.N_grid,
            NFP=eq.NFP,
            sym=False,
        )
        source_grid = LinearGrid(
            rho=np.array([1.0]),
            M=eq.M_grid,
            N=eq.N_grid,
            NFP=eq.NFP,
            sym=False,
        )

        obj = QuadraticFlux(eq, t_field, eval_grid=eval_grid, source_grid=source_grid)
        Bnorm = t_field.compute_Bnormal(
            eq.surface, eval_grid=eval_grid, source_grid=source_grid
        )[0]
        obj.build(eq)
        dA = eq.compute("|e_theta x e_zeta|", grid=eval_grid)["|e_theta x e_zeta|"]
        f = obj.compute(field_params=t_field.params_dict)

        np.testing.assert_allclose(f, Bnorm * dA, atol=2e-4, rtol=1e-2)

        # equilibrium that has B_plasma == 0
        eq = load("./tests/inputs/vacuum_nonaxisym.h5")

        eval_grid = LinearGrid(
            rho=np.array([1.0]),
            M=eq.M_grid,
            N=eq.N_grid,
            NFP=eq.NFP,
            sym=False,
        )
        obj = QuadraticFlux(eq, t_field, vacuum=True, eval_grid=eval_grid)
        Bnorm = t_field.compute_Bnormal(eq.surface, eval_grid=eval_grid)[0]
        obj.build(eq)
        f = obj.compute(field_params=t_field.params_dict)
        dA = eq.compute("|e_theta x e_zeta|", grid=eval_grid)["|e_theta x e_zeta|"]
        # check that they're the same since we set B_plasma = 0
        np.testing.assert_allclose(f, Bnorm * dA, atol=1e-14)

    @pytest.mark.unit
    def test_toroidal_flux(self):
        """Test calculation of toroidal flux from coils."""
        grid1 = LinearGrid(L=0, M=40, zeta=np.array(0.0))

        def test(eq, field, correct_value, rtol=1e-14, grid=None):
            obj = ToroidalFlux(
                eq=eq,
                field=field,
                eval_grid=grid,
            )
            obj.build(verbose=2)
            torflux = obj.compute_unscaled(*obj.xs(field))
            np.testing.assert_allclose(torflux, correct_value, rtol=rtol)

        eq = Equilibrium(iota=PowerSeriesProfile(0))
        test(eq, VerticalMagneticField(B0=1), 0, grid=grid1)
        field = ToroidalMagneticField(B0=1, R0=1)
        # calc field Psi

        data = eq.compute(["R", "phi", "Z", "e_theta"], grid=grid1)
        field_A = field.compute_magnetic_vector_potential(
            np.vstack([data["R"], data["phi"], data["Z"]]).T
        )

        A_dot_e_theta = jnp.sum(field_A * data["e_theta"], axis=1)

        psi_from_field = np.sum(grid1.spacing[:, 1] * A_dot_e_theta)
        eq.change_resolution(L_grid=20, M_grid=20)

        test(eq, field, psi_from_field)
        test(eq, field, psi_from_field, rtol=1e-3)
        # test on field with no vector potential
        test(eq, PoloidalMagneticField(1, 1, 1), 0.0)

    @pytest.mark.unit
    def test_coil_linking_number(self):
        """Test for linking number objective."""
        coil = FourierPlanarCoil(center=[10, 1, 0])
        # regular modular coilset from symmetry, so that there are 10 coils, half going
        # one way and half going the other way
        coilset = CoilSet.from_symmetry(coil, NFP=5, sym=True)
        coil2 = FourierRZCoil()
        # add a coil along the axis that links all the other coils
        coilset2 = MixedCoilSet(coilset, coil2)

        obj = CoilSetLinkingNumber(coilset2)
        obj.build()
        out = obj.compute_scaled_error(coilset2.params_dict)
        # the modular coils all link 1 other coil (the axis)
        # while the axis links all 10 modular coils
        expected = np.array([1] * 10 + [10])
        np.testing.assert_allclose(out, expected, rtol=1e-3)

    @pytest.mark.unit
    def test_signed_plasma_vessel_distance(self):
        """Test calculation of signed distance from plasma to vessel."""
        R0 = 10.0
        a_p = 1.0
        a_s = 2.0
        # default eq has R0=10, a=1
        eq = Equilibrium(M=3, N=2)
        # surface with same R0, a=2, so true d=1 for all pts
        surface = FourierRZToroidalSurface(
            R_lmn=[R0, a_s], Z_lmn=[-a_s], modes_R=[[0, 0], [1, 0]], modes_Z=[[-1, 0]]
        )
        grid = LinearGrid(M=5, N=6)
        obj = PlasmaVesselDistance(
            eq=eq,
            surface_grid=grid,
            plasma_grid=grid,
            surface=surface,
            use_signed_distance=True,
        )
        obj.build()
        d = obj.compute_unscaled(*obj.xs(eq, surface))
        assert obj.dim_f == d.size
        np.testing.assert_allclose(d, a_s - a_p)

        # ensure that it works (dimension-wise) when compute_scaled is called
        _ = obj.compute_scaled(*obj.xs(eq, surface))

        # For plasma outside surface, should get signed distance
        a_s = 0.5 * a_p
        surface = FourierRZToroidalSurface(
            R_lmn=[R0, a_s],
            Z_lmn=[-a_s],
            modes_R=[[0, 0], [1, 0]],
            modes_Z=[[-1, 0]],
        )
        grid = LinearGrid(M=5, N=6)
        obj = PlasmaVesselDistance(
            eq=eq,
            surface_grid=grid,
            plasma_grid=grid,
            surface=surface,
            use_signed_distance=True,
        )
        obj.build()
        d = obj.compute_unscaled(*obj.xs(eq, surface))
        assert obj.dim_f == d.size
        np.testing.assert_allclose(d, a_s - a_p)

        # ensure it works with different sized grids (poloidal resolution different)
        grid = LinearGrid(M=5, N=6)
        obj = PlasmaVesselDistance(
            eq=eq,
            surface_grid=grid,
            plasma_grid=LinearGrid(M=10, N=6),
            surface=surface,
            use_signed_distance=True,
        )
        obj.build()
        d = obj.compute_unscaled(*obj.xs(eq, surface))
        assert obj.dim_f == d.size
        assert abs(d.max() - (-a_s)) < 1e-14
        assert abs(d.min() - (-a_s)) < grid.spacing[0, 1] * a_s

        # ensure it works with different sized grids (poloidal resolution different)
        # and using softmin (with deprecated name alpha)
        grid = LinearGrid(M=5, N=6)
        with pytest.raises(FutureWarning):
            obj = PlasmaVesselDistance(
                eq=eq,
                surface_grid=grid,
                plasma_grid=LinearGrid(M=10, N=6),
                surface=surface,
                use_signed_distance=True,
                use_softmin=True,
                alpha=4000,
            )
        obj.build()
        d = obj.compute_unscaled(*obj.xs(eq, surface))
        assert obj.dim_f == d.size
        assert abs(d.max() - (-a_s)) < 1e-14
        assert abs(d.min() - (-a_s)) < grid.spacing[0, 1] * a_s

<<<<<<< HEAD
    @pytest.mark.unit
    def test_linking_current(self):
        """Test calculation of signed linking current from coils to plasma."""
        eq = Equilibrium()
        G = eq.compute("G", grid=LinearGrid(rho=1.0))["G"] * 2 * jnp.pi / mu_0
        coil = FourierPlanarCoil(current=G / 8, center=[10, 1, 0])
        coilset = CoilSet.from_symmetry(coil, NFP=4, sym=True)
        obj = LinkingCurrent(eq, coilset)
        obj.build()
        f = obj.compute(eq.params_dict, coilset.params_dict)
        np.testing.assert_allclose(f, 0)
=======
        # test errors
        # differing grid zetas, same num_zeta
        with pytest.raises(ValueError):
            obj = PlasmaVesselDistance(
                eq=eq,
                surface_grid=grid,
                plasma_grid=LinearGrid(M=grid.M, N=grid.N, NFP=2),
                surface=surface,
                use_signed_distance=True,
            )
            obj.build()
        # test with differing grid.num_zeta
        with pytest.raises(ValueError):
            obj = PlasmaVesselDistance(
                eq=eq,
                surface_grid=grid,
                plasma_grid=LinearGrid(M=grid.M, N=grid.N - 2),
                surface=surface,
                use_signed_distance=True,
            )
            obj.build()
>>>>>>> f83b8dd8


@pytest.mark.regression
def test_derivative_modes():
    """Test equality of derivatives using batched, looped methods."""
    eq = Equilibrium(M=2, N=1, L=2)
    surf = FourierRZToroidalSurface()
    obj1 = ObjectiveFunction(
        [
            PlasmaVesselDistance(eq, surf, jac_chunk_size=1),
            MagneticWell(eq),
            AspectRatio(eq),
        ],
        deriv_mode="batched",
        use_jit=False,
    )
    obj2 = ObjectiveFunction(
        [
            PlasmaVesselDistance(eq, surf, jac_chunk_size=2),
            MagneticWell(eq),
            AspectRatio(eq, jac_chunk_size=None),
        ],
        deriv_mode="blocked",
        jac_chunk_size=10,
        use_jit=False,
    )
    with pytest.warns(DeprecationWarning, match="looped"):
        obj3 = ObjectiveFunction(
            [
                PlasmaVesselDistance(eq, surf),
                MagneticWell(eq),
                AspectRatio(eq),
            ],
            deriv_mode="looped",
            use_jit=False,
        )
    with pytest.raises(ValueError, match="jac_chunk_size"):
        obj1.build()
    with pytest.raises(ValueError, match="jac_chunk_size"):
        obj2.build()
    obj1 = ObjectiveFunction(
        [
            PlasmaVesselDistance(eq, surf),
            MagneticWell(eq),
            AspectRatio(eq),
        ],
        deriv_mode="batched",
        jac_chunk_size="auto",
        use_jit=False,
    )
    obj2 = ObjectiveFunction(
        [
            PlasmaVesselDistance(eq, surf, jac_chunk_size=2),
            MagneticWell(eq),
            AspectRatio(eq, jac_chunk_size=None),
        ],
        deriv_mode="blocked",
        jac_chunk_size="auto",
        use_jit=False,
    )
    obj1.build()
    obj2.build()
    # check that default size works for blocked
    assert obj2.objectives[0]._jac_chunk_size == 2
    assert obj2.objectives[1]._jac_chunk_size > 0
    assert obj2.objectives[2]._jac_chunk_size > 0
    # hard to say what size auto will give, just check it is >0
    assert obj1._jac_chunk_size > 0
    obj3.build()
    x = obj1.x(eq, surf)
    v = jnp.ones_like(x)
    g1 = obj1.grad(x)
    g2 = obj2.grad(x)
    g3 = obj3.grad(x)
    np.testing.assert_allclose(g1, g2, atol=1e-10)
    np.testing.assert_allclose(g1, g3, atol=1e-10)
    J1 = obj1.jac_scaled(x)
    J2 = obj2.jac_scaled(x)
    J3 = obj3.jac_scaled(x)
    np.testing.assert_allclose(J1, J2, atol=1e-10)
    np.testing.assert_allclose(J1, J3, atol=1e-10)
    J1 = obj1.jac_unscaled(x)
    J2 = obj2.jac_unscaled(x)
    J3 = obj3.jac_unscaled(x)
    np.testing.assert_allclose(J1, J2, atol=1e-10)
    np.testing.assert_allclose(J1, J3, atol=1e-10)
    H1 = obj1.hess(x)
    H2 = obj2.hess(x)
    H3 = obj3.hess(x)
    np.testing.assert_allclose(H1, H2, atol=1e-10)
    np.testing.assert_allclose(H1, H3, atol=1e-10)
    j1 = obj1.jvp_scaled(v, x)
    j2 = obj2.jvp_scaled(v, x)
    j3 = obj3.jvp_scaled(v, x)
    np.testing.assert_allclose(j1, j2, atol=1e-10)
    np.testing.assert_allclose(j1, j3, atol=1e-10)


@pytest.mark.unit
def test_fwd_rev():
    """Test that forward and reverse mode jvps etc give same results."""
    eq = Equilibrium()
    obj1 = MeanCurvature(eq, deriv_mode="fwd")
    obj2 = MeanCurvature(eq, deriv_mode="rev")
    obj1.build()
    obj2.build()

    x = eq.pack_params(eq.params_dict)
    J1 = obj1.jac_scaled(x)
    J2 = obj2.jac_scaled(x)
    np.testing.assert_allclose(J1, J2, atol=1e-14)

    jvp1 = obj1.jvp_scaled(x, jnp.ones_like(x))
    jvp2 = obj2.jvp_scaled(x, jnp.ones_like(x))
    np.testing.assert_allclose(jvp1, jvp2, atol=1e-14)

    surf = FourierRZToroidalSurface()
    obj1 = PlasmaVesselDistance(eq, surf, deriv_mode="fwd")
    obj2 = PlasmaVesselDistance(eq, surf, deriv_mode="rev")
    obj1.build()
    obj2.build()

    x1 = eq.pack_params(eq.params_dict)
    x2 = surf.pack_params(surf.params_dict)

    J1a, J1b = obj1.jac_scaled(x1, x2)
    J2a, J2b = obj2.jac_scaled(x1, x2)
    np.testing.assert_allclose(J1a, J2a, atol=1e-14)
    np.testing.assert_allclose(J1b, J2b, atol=1e-14)

    jvp1 = obj1.jvp_scaled((x1, x2), (jnp.ones_like(x1), jnp.ones_like(x2)))
    jvp2 = obj2.jvp_scaled((x1, x2), (jnp.ones_like(x1), jnp.ones_like(x2)))
    np.testing.assert_allclose(jvp1, jvp2, atol=1e-14)


@pytest.mark.unit
def test_getter_setter():
    """Test getter and setter methods of Objectives."""
    eq = Equilibrium()
    obj = GenericObjective("R", thing=eq)
    obj.build()
    R = obj.compute_unscaled(*obj.xs(eq))

    # target
    target = R - 0.5
    obj.target = target
    np.testing.assert_allclose(obj.target, target)

    # bounds
    bounds = (0.5 * R, 2 * R)
    obj.bounds = bounds
    np.testing.assert_allclose(obj.bounds, bounds)

    # weight
    weight = R
    obj.weight = weight
    np.testing.assert_allclose(obj.weight, weight)


@pytest.mark.unit
def test_bounds_format():
    """Test that tuple targets are in the format (lower bound, upper bound)."""
    eq = Equilibrium()
    with pytest.raises(AssertionError):
        GenericObjective("R", bounds=(1,), thing=eq).build()
    with pytest.raises(AssertionError):
        GenericObjective("R", bounds=(1, 2, 3), thing=eq).build()
    with pytest.raises(ValueError):
        GenericObjective("R", bounds=(1, -1), thing=eq).build()


@pytest.mark.unit
def test_target_profiles():
    """Tests for using Profile objects as targets for profile objectives."""
    iota = PowerSeriesProfile([1, 0, -0.3])
    shear = PowerSeriesProfile([0, -0.6])
    current = PowerSeriesProfile([4, 0, 1, 0, -1])
    merc = PowerSeriesProfile([1, 0, -1])
    well = PowerSeriesProfile([2, 0, -2])
    pres = PowerSeriesProfile([3, 0, -3])
    eqi = Equilibrium(L=5, N=3, M=3, iota=iota)
    eqc = Equilibrium(L=3, N=3, M=3, current=current)
    obji = RotationalTransform(target=iota, eq=eqi)
    obji.build()
    np.testing.assert_allclose(
        obji.target,
        iota(
            obji.constants["transforms"]["grid"].nodes[
                obji.constants["transforms"]["grid"].unique_rho_idx
            ]
        ),
    )
    objs = Shear(target=shear, eq=eqi)
    objs.build()
    np.testing.assert_allclose(
        objs.target,
        shear(
            objs.constants["transforms"]["grid"].nodes[
                objs.constants["transforms"]["grid"].unique_rho_idx
            ]
        ),
    )
    objc = ToroidalCurrent(target=current, eq=eqc)
    objc.build()
    np.testing.assert_allclose(
        objc.target,
        current(
            objc.constants["transforms"]["grid"].nodes[
                objc.constants["transforms"]["grid"].unique_rho_idx
            ]
        ),
    )
    objm = MercierStability(bounds=(merc, np.inf), eq=eqi)
    objm.build()
    np.testing.assert_allclose(
        objm.bounds[0],
        merc(
            objm.constants["transforms"]["grid"].nodes[
                objm.constants["transforms"]["grid"].unique_rho_idx
            ]
        ),
    )
    np.testing.assert_allclose(objm.bounds[1], np.inf)
    objw = MagneticWell(bounds=(merc, well), eq=eqi)
    objw.build()
    np.testing.assert_allclose(
        objw.bounds[0],
        merc(
            objw.constants["transforms"]["grid"].nodes[
                objw.constants["transforms"]["grid"].unique_rho_idx
            ]
        ),
    )
    np.testing.assert_allclose(
        objw.bounds[1],
        well(
            objw.constants["transforms"]["grid"].nodes[
                objw.constants["transforms"]["grid"].unique_rho_idx
            ]
        ),
    )
    objp = Pressure(target=pres, eq=eqc)
    objp.build()
    np.testing.assert_allclose(
        objp.target,
        pres(
            objp.constants["transforms"]["grid"].nodes[
                objp.constants["transforms"]["grid"].unique_rho_idx
            ]
        ),
    )
    objp = Pressure(target=lambda x: 2 * x, eq=eqc)
    objp.build()
    np.testing.assert_allclose(
        objp.target,
        2
        * objp.constants["transforms"]["grid"].nodes[
            objp.constants["transforms"]["grid"].unique_rho_idx, 0
        ],
    )


@pytest.mark.unit
def test_profile_objective_print(capsys):
    """Test that the profile objectives print correctly."""
    eq = Equilibrium(
        iota=PowerSeriesProfile([1, 0, 0.5]), pressure=PowerSeriesProfile([1, 0, -1])
    )
    grid = LinearGrid(L=10, M=10, N=5, axis=False)
    pre_width = len("Maximum ")

    def test(obj, values, print_init=False, normalize=False):
        if print_init:
            # print the initial value too. For this test, it is the
            # same as the final value
            obj.print_value(obj.xs(eq), obj.xs(eq))
            print_fmt = (
                f"{obj._print_value_fmt:<{PRINT_WIDTH-pre_width}}"
                + "{:10.3e}  -->  {:10.3e} "
            )
        else:
            obj.print_value(obj.xs(eq))
            print_fmt = f"{obj._print_value_fmt:<{PRINT_WIDTH-pre_width}}" + "{:10.3e} "
        out = capsys.readouterr()

        corr_out = str(
            "Precomputing transforms\n"
            + "Maximum "
            + print_fmt.format(np.max(values), np.max(values))
            + obj._units
            + "\n"
            + "Minimum "
            + print_fmt.format(np.min(values), np.min(values))
            + obj._units
            + "\n"
            + "Average "
            + print_fmt.format(np.mean(values), np.mean(values))
            + obj._units
            + "\n"
        )
        if normalize:
            corr_out += str(
                "Maximum "
                + print_fmt.format(
                    np.max(values / obj.normalization),
                    np.max(values / obj.normalization),
                )
                + "(normalized)"
                + "\n"
                + "Minimum "
                + print_fmt.format(
                    np.min(values / obj.normalization),
                    np.min(values / obj.normalization),
                )
                + "(normalized)"
                + "\n"
                + "Average "
                + print_fmt.format(
                    np.mean(values / obj.normalization),
                    np.mean(values / obj.normalization),
                )
                + "(normalized)"
                + "\n"
            )

        assert out.out == corr_out

    iota = eq.compute("iota", grid=grid)["iota"]
    obj = RotationalTransform(eq=eq, target=1, grid=grid)
    obj.build()
    test(obj, iota, print_init=True)
    shear = eq.compute("shear", grid=grid)["shear"]
    obj = Shear(eq=eq, target=1, grid=grid)
    obj.build()
    test(obj, shear)
    curr = eq.compute("current", grid=grid)["current"]
    obj = ToroidalCurrent(eq=eq, target=1, grid=grid)
    obj.build()
    test(obj, curr, print_init=True, normalize=True)
    pres = eq.compute("p", grid=grid)["p"]
    obj = Pressure(eq=eq, target=1, grid=grid)
    obj.build()
    test(obj, pres, normalize=True)


@pytest.mark.unit
def test_plasma_vessel_distance_print(capsys):
    """Test that the PlasmaVesselDistance objective prints correctly."""
    pre_width = len("Maximum ")

    def test(obj, eq, surface, d, print_init=False):
        if print_init:
            if isinstance(obj, ObjectiveFunction):
                obj.print_value(obj.x(eq, surface), obj.x(eq, surface))
                print_fmt = (
                    f"{obj.objectives[0]._print_value_fmt:<{PRINT_WIDTH-pre_width}}"  # noqa: E501
                    + "{:10.3e}  -->  {:10.3e} "
                )
                units = obj.objectives[0]._units
                norm = obj.objectives[0].normalization
            else:
                obj.print_value(obj.xs(eq, surface), obj.xs(eq, surface))
                print_fmt = (
                    f"{obj._print_value_fmt:<{PRINT_WIDTH-pre_width}}"
                    + "{:10.3e}  -->  {:10.3e} "
                )
                units = obj._units
                norm = obj.normalization
        else:
            if isinstance(obj, ObjectiveFunction):
                obj.print_value(obj.x(eq, surface))
                print_fmt = (
                    f"{obj.objectives[0]._print_value_fmt:<{PRINT_WIDTH-pre_width}}"  # noqa: E501
                    + "{:10.3e} "
                )
                units = obj.objectives[0]._units
                norm = obj.objectives[0].normalization
            else:
                obj.print_value(obj.xs(eq, surface))
                print_fmt = (
                    f"{obj._print_value_fmt:<{PRINT_WIDTH-pre_width}}" + "{:10.3e} "
                )
                units = obj._units
                norm = obj.normalization
        out = capsys.readouterr()

        corr_out = str(
            "Maximum "
            + print_fmt.format(np.max(d), np.max(d))
            + units
            + "\n"
            + "Minimum "
            + print_fmt.format(np.min(d), np.min(d))
            + units
            + "\n"
            + "Average "
            + print_fmt.format(np.mean(d), np.mean(d))
            + units
            + "\n"
            + "Maximum "
            + print_fmt.format(np.max(d / norm), np.max(d / norm))
            + "(normalized)"
            + "\n"
            + "Minimum "
            + print_fmt.format(np.min(d / norm), np.min(d / norm))
            + "(normalized)"
            + "\n"
            + "Average "
            + print_fmt.format(np.mean(d / norm), np.mean(d / norm))
            + "(normalized)"
            + "\n"
        )
        if isinstance(obj, ObjectiveFunction):
            f = obj.compute_scalar(obj.x(eq, surface))
            if print_init:
                corr_out = (
                    str(
                        f"{'Total (sum of squares): ':<{PRINT_WIDTH}}"
                        + "{:10.3e}  -->  {:10.3e}, \n".format(f, f)
                    )
                    + corr_out
                )
            else:
                corr_out = (
                    str(
                        f"{'Total (sum of squares): ':<{PRINT_WIDTH}}"
                        + "{:10.3e}, \n".format(f)
                    )
                    + corr_out
                )
        assert out.out == corr_out

    R0 = 10.0
    a_p = 1.0
    a_s = 2.0
    # default eq has R0=10, a=1
    eq = Equilibrium(M=3, N=2)
    # surface with same R0, a=2, so true d=1 for all pts
    surface = FourierRZToroidalSurface(
        R_lmn=[R0, a_s], Z_lmn=[-a_s], modes_R=[[0, 0], [1, 0]], modes_Z=[[-1, 0]]
    )
    surf_grid = LinearGrid(M=5, N=0)
    plas_grid = LinearGrid(M=5, N=0)
    obj = PlasmaVesselDistance(
        eq=eq, plasma_grid=plas_grid, surface_grid=surf_grid, surface=surface
    )
    obj.build(verbose=0)
    d = obj.compute_unscaled(*obj.xs(eq, surface))
    np.testing.assert_allclose(d, a_s - a_p)
    test(obj, eq, surface, d)
    test(obj, eq, surface, d, print_init=True)

    obj = ObjectiveFunction(
        PlasmaVesselDistance(
            eq=eq, plasma_grid=plas_grid, surface_grid=surf_grid, surface=surface
        )
    )
    obj.build(verbose=0)
    d = obj.compute_unscaled(obj.x(eq, surface))
    test(obj, eq, surface, d)
    test(obj, eq, surface, d, print_init=True)


@pytest.mark.unit
def test_boundary_error_print(capsys):
    """Test that the boundary error objectives print correctly."""
    coil = FourierXYZCoil(5e5)
    coilset = CoilSet.linspaced_angular(coil, n=100)
    coil_grid = LinearGrid(N=20)
    eq = Equilibrium(L=3, M=3, N=3, Psi=np.pi)

    obj = VacuumBoundaryError(eq, coilset, field_grid=coil_grid)
    obj.build()

    f = np.abs(obj.compute_unscaled(*obj.xs(eq, coilset)))
    n = len(f) // 2
    f1 = f[:n]
    f2 = f[n:]
    obj.print_value(obj.xs())
    out = capsys.readouterr()
    pre_width = len("Maximum absolute ")

    corr_out = str(
        "Precomputing transforms\n"
        + "Maximum absolute "
        + f"{'Boundary normal field error: ':<{PRINT_WIDTH-pre_width}}"
        + "{:10.3e} ".format(np.max(f1))
        + "(T*m^2)"
        + "\n"
        + "Minimum absolute "
        + f"{'Boundary normal field error: ':<{PRINT_WIDTH-pre_width}}"
        + "{:10.3e} ".format(np.min(f1))
        + "(T*m^2)"
        + "\n"
        + "Average absolute "
        + f"{'Boundary normal field error: ':<{PRINT_WIDTH-pre_width}}"
        + "{:10.3e} ".format(np.mean(f1))
        + "(T*m^2)"
        + "\n"
        + "Maximum absolute "
        + f"{'Boundary normal field error: ':<{PRINT_WIDTH-pre_width}}"
        + "{:10.3e} ".format(np.max(f1 / obj.normalization[0]))
        + "(normalized)"
        + "\n"
        + "Minimum absolute "
        + f"{'Boundary normal field error: ':<{PRINT_WIDTH-pre_width}}"
        + "{:10.3e} ".format(np.min(f1 / obj.normalization[0]))
        + "(normalized)"
        + "\n"
        + "Average absolute "
        + f"{'Boundary normal field error: ':<{PRINT_WIDTH-pre_width}}"
        + "{:10.3e} ".format(np.mean(f1 / obj.normalization[0]))
        + "(normalized)"
        + "\n"
        + "Maximum absolute "
        + f"{'Boundary magnetic pressure error: ':<{PRINT_WIDTH-pre_width}}"
        + "{:10.3e} ".format(np.max(f2))
        + "(T^2*m^2)"
        + "\n"
        + "Minimum absolute "
        + f"{'Boundary magnetic pressure error: ':<{PRINT_WIDTH-pre_width}}"
        + "{:10.3e} ".format(np.min(f2))
        + "(T^2*m^2)"
        + "\n"
        + "Average absolute "
        + f"{'Boundary magnetic pressure error: ':<{PRINT_WIDTH-pre_width}}"
        + "{:10.3e} ".format(np.mean(f2))
        + "(T^2*m^2)"
        + "\n"
        + "Maximum absolute "
        + f"{'Boundary magnetic pressure error: ':<{PRINT_WIDTH-pre_width}}"
        + "{:10.3e} ".format(np.max(f2 / obj.normalization[-1]))
        + "(normalized)"
        + "\n"
        + "Minimum absolute "
        + f"{'Boundary magnetic pressure error: ':<{PRINT_WIDTH-pre_width}}"
        + "{:10.3e} ".format(np.min(f2 / obj.normalization[-1]))
        + "(normalized)"
        + "\n"
        + "Average absolute "
        + f"{'Boundary magnetic pressure error: ':<{PRINT_WIDTH-pre_width}}"
        + "{:10.3e} ".format(np.mean(f2 / obj.normalization[-1]))
        + "(normalized)"
        + "\n"
    )
    assert out.out == corr_out

    obj = BoundaryError(eq, coilset, field_grid=coil_grid)
    obj.build()

    f = np.abs(obj.compute_unscaled(*obj.xs(eq, coilset)))
    n = len(f) // 2
    f1 = f[:n]
    f2 = f[n:]
    obj.print_value(obj.xs())
    out = capsys.readouterr()

    corr_out = str(
        "Precomputing transforms\n"
        + "Maximum absolute "
        + f"{'Boundary normal field error: ':{PRINT_WIDTH-pre_width}}"
        + "{:10.3e} ".format(np.max(f1))
        + "(T*m^2)"
        + "\n"
        + "Minimum absolute "
        + f"{'Boundary normal field error: ':{PRINT_WIDTH-pre_width}}"
        + "{:10.3e} ".format(np.min(f1))
        + "(T*m^2)"
        + "\n"
        + "Average absolute "
        + f"{'Boundary normal field error: ':{PRINT_WIDTH-pre_width}}"
        + "{:10.3e} ".format(np.mean(f1))
        + "(T*m^2)"
        + "\n"
        + "Maximum absolute "
        + f"{'Boundary normal field error: ':{PRINT_WIDTH-pre_width}}"
        + "{:10.3e} ".format(np.max(f1 / obj.normalization[0]))
        + "(normalized)"
        + "\n"
        + "Minimum absolute "
        + f"{'Boundary normal field error: ':{PRINT_WIDTH-pre_width}}"
        + "{:10.3e} ".format(np.min(f1 / obj.normalization[0]))
        + "(normalized)"
        + "\n"
        + "Average absolute "
        + f"{'Boundary normal field error: ':{PRINT_WIDTH-pre_width}}"
        + "{:10.3e} ".format(np.mean(f1 / obj.normalization[0]))
        + "(normalized)"
        + "\n"
        + "Maximum absolute "
        + f"{'Boundary magnetic pressure error: ':{PRINT_WIDTH-pre_width}}"
        + "{:10.3e} ".format(np.max(f2))
        + "(T^2*m^2)"
        + "\n"
        + "Minimum absolute "
        + f"{'Boundary magnetic pressure error: ':{PRINT_WIDTH-pre_width}}"
        + "{:10.3e} ".format(np.min(f2))
        + "(T^2*m^2)"
        + "\n"
        + "Average absolute "
        + f"{'Boundary magnetic pressure error: ':{PRINT_WIDTH-pre_width}}"
        + "{:10.3e} ".format(np.mean(f2))
        + "(T^2*m^2)"
        + "\n"
        + "Maximum absolute "
        + f"{'Boundary magnetic pressure error: ':{PRINT_WIDTH-pre_width}}"
        + "{:10.3e} ".format(np.max(f2 / obj.normalization[-1]))
        + "(normalized)"
        + "\n"
        + "Minimum absolute "
        + f"{'Boundary magnetic pressure error: ':{PRINT_WIDTH-pre_width}}"
        + "{:10.3e} ".format(np.min(f2 / obj.normalization[-1]))
        + "(normalized)"
        + "\n"
        + "Average absolute "
        + f"{'Boundary magnetic pressure error: ':{PRINT_WIDTH-pre_width}}"
        + "{:10.3e} ".format(np.mean(f2 / obj.normalization[-1]))
        + "(normalized)"
        + "\n"
    )
    assert out.out == corr_out

    eq.surface = FourierCurrentPotentialField.from_surface(eq.surface)
    obj = BoundaryError(eq, coilset, field_grid=coil_grid)
    obj.build()

    f = np.abs(obj.compute_unscaled(*obj.xs(eq, coilset)))
    n = len(f) // 3
    f1 = f[:n]
    f2 = f[n : 2 * n]
    f3 = f[2 * n :]
    obj.print_value(obj.xs())
    out = capsys.readouterr()

    corr_out = str(
        "Precomputing transforms\n"
        + "Maximum absolute "
        + f"{'Boundary normal field error: ':{PRINT_WIDTH-pre_width}}"
        + "{:10.3e} ".format(np.max(f1))
        + "(T*m^2)"
        + "\n"
        + "Minimum absolute "
        + f"{'Boundary normal field error: ':{PRINT_WIDTH-pre_width}}"
        + "{:10.3e} ".format(np.min(f1))
        + "(T*m^2)"
        + "\n"
        + "Average absolute "
        + f"{'Boundary normal field error: ':{PRINT_WIDTH-pre_width}}"
        + "{:10.3e} ".format(np.mean(f1))
        + "(T*m^2)"
        + "\n"
        + "Maximum absolute "
        + f"{'Boundary normal field error: ':{PRINT_WIDTH-pre_width}}"
        + "{:10.3e} ".format(np.max(f1 / obj.normalization[0]))
        + "(normalized)"
        + "\n"
        + "Minimum absolute "
        + f"{'Boundary normal field error: ':{PRINT_WIDTH-pre_width}}"
        + "{:10.3e} ".format(np.min(f1 / obj.normalization[0]))
        + "(normalized)"
        + "\n"
        + "Average absolute "
        + f"{'Boundary normal field error: ':{PRINT_WIDTH-pre_width}}"
        + "{:10.3e} ".format(np.mean(f1 / obj.normalization[0]))
        + "(normalized)"
        + "\n"
        + "Maximum absolute "
        + f"{'Boundary magnetic pressure error: ':{PRINT_WIDTH-pre_width}}"
        + "{:10.3e} ".format(np.max(f2))
        + "(T^2*m^2)"
        + "\n"
        + "Minimum absolute "
        + f"{'Boundary magnetic pressure error: ':{PRINT_WIDTH-pre_width}}"
        + "{:10.3e} ".format(np.min(f2))
        + "(T^2*m^2)"
        + "\n"
        + "Average absolute "
        + f"{'Boundary magnetic pressure error: ':{PRINT_WIDTH-pre_width}}"
        + "{:10.3e} ".format(np.mean(f2))
        + "(T^2*m^2)"
        + "\n"
        + "Maximum absolute "
        + f"{'Boundary magnetic pressure error: ':{PRINT_WIDTH-pre_width}}"
        + "{:10.3e} ".format(np.max(f2 / obj.normalization[n]))
        + "(normalized)"
        + "\n"
        + "Minimum absolute "
        + f"{'Boundary magnetic pressure error: ':{PRINT_WIDTH-pre_width}}"
        + "{:10.3e} ".format(np.min(f2 / obj.normalization[n]))
        + "(normalized)"
        + "\n"
        + "Average absolute "
        + f"{'Boundary magnetic pressure error: ':{PRINT_WIDTH-pre_width}}"
        + "{:10.3e} ".format(np.mean(f2 / obj.normalization[n]))
        + "(normalized)"
        + "\n"
        + "Maximum absolute "
        + f"{'Boundary field jump error: ':{PRINT_WIDTH-pre_width}}"
        + "{:10.3e} ".format(np.max(f3))
        + "(T*m^2)"
        + "\n"
        + "Minimum absolute "
        + f"{'Boundary field jump error: ':{PRINT_WIDTH-pre_width}}"
        + "{:10.3e} ".format(np.min(f3))
        + "(T*m^2)"
        + "\n"
        + "Average absolute "
        + f"{'Boundary field jump error: ':{PRINT_WIDTH-pre_width}}"
        + "{:10.3e} ".format(np.mean(f3))
        + "(T*m^2)"
        + "\n"
        + "Maximum absolute "
        + f"{'Boundary field jump error: ':{PRINT_WIDTH-pre_width}}"
        + "{:10.3e} ".format(np.max(f3 / obj.normalization[-1]))
        + "(normalized)"
        + "\n"
        + "Minimum absolute "
        + f"{'Boundary field jump error: ':{PRINT_WIDTH-pre_width}}"
        + "{:10.3e} ".format(np.min(f3 / obj.normalization[-1]))
        + "(normalized)"
        + "\n"
        + "Average absolute "
        + f"{'Boundary field jump error: ':{PRINT_WIDTH-pre_width}}"
        + "{:10.3e} ".format(np.mean(f3 / obj.normalization[-1]))
        + "(normalized)"
        + "\n"
    )
    assert out.out == corr_out


@pytest.mark.unit
def test_objective_fun_things():
    """Test that the objective things logic works correctly."""
    R0 = 10.0
    a_p = 1.0
    a_s = 2.0
    # default eq has R0=10, a=1
    eq = Equilibrium(M=3, N=2)
    # surface with same R0, a=2, so true d=1 for all pts
    surface = FourierRZToroidalSurface(
        R_lmn=[R0, a_s], Z_lmn=[-a_s], modes_R=[[0, 0], [1, 0]], modes_Z=[[-1, 0]]
    )
    # For equally spaced grids, should get true d=1
    surf_grid = LinearGrid(M=5, N=6)
    plas_grid = LinearGrid(M=5, N=6)
    obj = PlasmaVesselDistance(
        eq=eq, plasma_grid=plas_grid, surface_grid=surf_grid, surface=surface
    )
    obj.build()
    d = obj.compute_unscaled(*obj.xs(eq, surface))
    np.testing.assert_allclose(d, a_s - a_p)

    surface2 = surface.copy()
    eq2 = eq.copy()
    obj.things = [eq2, surface2]
    obj.build()
    d = obj.compute_unscaled(*obj.xs(eq2, surface2))
    np.testing.assert_allclose(d, a_s - a_p)

    # change objects, and surface resolution as well
    a_s2 = 2.5
    surface2 = FourierRZToroidalSurface(
        R_lmn=[R0, a_s2], Z_lmn=[-a_s2], modes_R=[[0, 0], [1, 0]], modes_Z=[[-1, 0]]
    )
    eq2 = Equilibrium(M=3, N=2)
    surface2.change_resolution(M=4, N=4)
    obj.things = [eq2, surface2]
    obj.build()
    d = obj.compute_unscaled(*obj.xs(eq2, surface2))
    np.testing.assert_allclose(d, a_s2 - a_p)

    # test that works correctly when changing both objects
    # with the resolution of the equilibrium surface also changing
    a_s2 = 2.5
    surface2 = FourierRZToroidalSurface(
        R_lmn=[R0, a_s2], Z_lmn=[-a_s2], modes_R=[[0, 0], [1, 0]], modes_Z=[[-1, 0]]
    )
    eq2 = Equilibrium(surface=surface, M=3, N=2)
    obj.things = [eq2, surface2]
    obj.build()
    d = obj.compute_unscaled(*obj.xs(eq2, surface2))
    np.testing.assert_allclose(d, a_s2 - a_s)

    with pytest.raises(AssertionError):
        # one of these is not optimizable, throws error
        obj.things = [eq, 2.0]
    with pytest.raises(AssertionError):
        # these are not the expected types
        obj.things = [eq, eq2]
    with pytest.raises(AssertionError):
        # these are not in the correct order for the objective
        obj.things = [surface, eq]


@pytest.mark.unit
def test_jvp_scaled():
    """Test that jvps are scaled correctly."""
    eq = Equilibrium()
    weight = 3
    target = 5
    objective = ObjectiveFunction(
        Volume(target=target, normalize=True, weight=weight, eq=eq), use_jit=False
    )
    objective.build()
    x = objective.x(eq)
    dx = x / 100
    jvp1u = objective.jvp_unscaled((dx,), x)
    jvp2u = objective.jvp_unscaled((dx, dx), x)
    jvp3u = objective.jvp_unscaled((dx, dx, dx), x)
    jvp1s = objective.jvp_scaled((dx,), x)
    jvp2s = objective.jvp_scaled((dx, dx), x)
    jvp3s = objective.jvp_scaled((dx, dx, dx), x)

    np.testing.assert_allclose(
        jvp1u / objective._objectives[0].normalization * weight, jvp1s
    )
    np.testing.assert_allclose(
        jvp2u / objective._objectives[0].normalization * weight, jvp2s
    )
    np.testing.assert_allclose(
        jvp3u / objective._objectives[0].normalization * weight, jvp3s
    )

    with pytest.raises(NotImplementedError):
        _ = objective.jvp_scaled((dx, dx, dx, dx), x)

    with pytest.raises(NotImplementedError):
        _ = objective.jvp_unscaled((dx, dx, dx, dx), x)


@pytest.mark.unit
def test_vjp():
    """Test that vjps are scaled correctly."""
    eq = Equilibrium()
    weight = 3
    target = 5
    objective = ObjectiveFunction(
        ForceBalance(target=target, normalize=True, weight=weight, eq=eq), use_jit=False
    )
    objective.build()
    x = objective.x(eq)
    y = np.linspace(0, 1, objective.dim_f)
    vjp1u = objective.vjp_unscaled(y, x)
    vjp1s = objective.vjp_scaled(y, x)
    vjp2u = y @ objective.jac_unscaled(x)
    vjp2s = y @ objective.jac_scaled(x)

    np.testing.assert_allclose(vjp1u, vjp2u, atol=1e-8)
    np.testing.assert_allclose(vjp1s, vjp2s, atol=1e-8)


@pytest.mark.unit
def test_objective_target_bounds():
    """Test that the target_scaled and bounds_scaled etc. return the right things."""
    eq = Equilibrium()

    vol = Volume(target=3, normalize=True, weight=2, eq=eq)
    asp = AspectRatio(bounds=(2, 3), normalize=False, weight=3, eq=eq)
    fbl = ForceBalance(normalize=True, bounds=(-1, 2), weight=5, eq=eq)

    objective = ObjectiveFunction((vol, asp, fbl), use_jit=False)
    objective.build()

    target = objective.target_scaled
    bounds = objective.bounds_scaled
    weight = objective.weights

    assert bounds[0][0] == 3 / vol.normalization * vol.weight
    assert bounds[1][0] == 3 / vol.normalization * vol.weight
    assert bounds[0][1] == 2 * asp.weight
    assert bounds[1][1] == 3 * asp.weight
    np.testing.assert_allclose(
        bounds[0][2:],
        (-1 / fbl.normalization * fbl.weight * fbl.constants["quad_weights"]),
    )
    np.testing.assert_allclose(
        bounds[1][2:],
        (2 / fbl.normalization * fbl.weight * fbl.constants["quad_weights"]),
    )

    assert target[0] == 3 / vol.normalization * vol.weight
    assert target[1] == 2.5 * asp.weight
    np.testing.assert_allclose(
        target[2:],
        (0.5 / fbl.normalization * fbl.weight * fbl.constants["quad_weights"]),
    )

    assert weight[0] == 2
    assert weight[1] == 3
    assert np.all(weight[2:] == 5)

    eq = Equilibrium(L=8, M=2, N=2, iota=PowerSeriesProfile(0.42))

    con = ObjectiveFunction(
        RotationalTransform(eq=eq, bounds=(0.41, 0.43)), use_jit=False
    )
    con.build()

    np.testing.assert_allclose(con.compute_scaled_error(con.x(eq)), 0)
    np.testing.assert_array_less(con.bounds_scaled[0], con.compute_scaled(con.x(eq)))
    np.testing.assert_array_less(con.compute_scaled(con.x(eq)), con.bounds_scaled[1])


@pytest.mark.unit
def test_softmax_and_softmin():
    """Test softmax and softmin function."""
    arr = np.arange(-17, 17, 5)
    # expect this to not be equal to the max but rather be more
    # since softmax is a conservative estimate of the max
    sftmax = softmax(arr, alpha=1)
    assert sftmax >= np.max(arr)

    # expect this to be equal to the max
    # as alpha -> infinity, softmax -> max
    sftmax = softmax(arr, alpha=100)
    np.testing.assert_almost_equal(sftmax, np.max(arr))

    # expect this to not be equal to the min but rather be less
    # since softmin is a conservative estimate of the min
    sftmin = softmin(arr, alpha=1)
    assert sftmin <= np.min(arr)

    # expect this to be equal to the min
    # as alpha -> infinity, softmin -> min
    sftmin = softmin(arr, alpha=100)
    np.testing.assert_almost_equal(sftmin, np.min(arr))
    sftmin = softmin(arr, alpha=100)
    np.testing.assert_almost_equal(sftmin, np.min(arr))


@pytest.mark.unit
def test_loss_function_asserts():
    """Test the checks on loss function for _Objective."""
    eq = Equilibrium()
    # ensure passed-in loss_function is callable
    with pytest.raises(AssertionError):
        RotationalTransform(eq=eq, loss_function=1)
    # ensure passed-in loss_function takes only one argument
    fun = lambda x, y: x + y
    with pytest.raises(Exception):
        RotationalTransform(eq=eq, loss_function=fun)
    # ensure passed-in loss_function returns a single 0D or 1D array
    fun = lambda x: jnp.vstack((x, x))
    with pytest.raises(AssertionError):
        RotationalTransform(eq=eq, loss_function=fun)
    fun = lambda x: (x, x)
    with pytest.raises(AssertionError):
        RotationalTransform(eq=eq, loss_function=fun)


class TestComputeScalarResolution:
    """Test that compute_scalar values are roughly independent of grid resolution."""

    # get a list of all the objectives
    objectives = [
        getattr(desc.objectives, obj)
        for obj in dir(desc.objectives)
        if obj[0].isupper()
        and (not obj.startswith("Fix"))
        and (obj != "ObjectiveFunction")
        and ("SelfConsistency" not in obj)
    ]
    specials = [
        # these require special logic
        BootstrapRedlConsistency,
        BoundaryError,
        CoilArclengthVariance,
        CoilCurrentLength,
        CoilCurvature,
        CoilLength,
        CoilSetLinkingNumber,
        CoilSetMinDistance,
        CoilTorsion,
        FusionPower,
        GenericObjective,
        HeatingPowerISS04,
        LinkingCurrent,
        Omnigenity,
        PlasmaCoilSetMinDistance,
        PlasmaVesselDistance,
        QuadraticFlux,
        ToroidalFlux,
        VacuumBoundaryError,
        # need to avoid blowup near the axis
        MercierStability,
        # don't test these since they depend on what user wants
        LinearObjectiveFromUser,
        ObjectiveFromUser,
    ]
    other_objectives = list(set(objectives) - set(specials))

    eq = get("HELIOTRON")
    res_array = np.array([2, 2.5, 3])

    @pytest.mark.regression
    def test_compute_scalar_resolution_plasma_vessel(self):
        """PlasmaVesselDistance."""
        f = np.zeros_like(self.res_array, dtype=float)
        surface = FourierRZToroidalSurface(
            R_lmn=[10, 1.5], Z_lmn=[-1.5], modes_R=[[0, 0], [1, 0]], modes_Z=[[-1, 0]]
        )
        for i, res in enumerate(self.res_array):
            grid = LinearGrid(
                M=int(self.eq.M * res), N=int(self.eq.N * res), NFP=self.eq.NFP
            )
            obj = ObjectiveFunction(
                PlasmaVesselDistance(
                    surface=surface, eq=self.eq, surface_grid=grid, plasma_grid=grid
                ),
                use_jit=False,
            )
            obj.build(verbose=0)
            f[i] = obj.compute_scalar(obj.x())
        np.testing.assert_allclose(f, f[-1], rtol=5e-2)

    @pytest.mark.regression
    def test_compute_scalar_resolution_bootstrap(self):
        """BootstrapRedlConsistency."""
        eq = self.eq.copy()
        eq.electron_density = PowerSeriesProfile([1e19, 0, -1e19])
        eq.electron_temperature = PowerSeriesProfile([1e3, 0, -1e3])
        eq.ion_temperature = PowerSeriesProfile([1e3, 0, -1e3])
        eq.atomic_number = 1.0

        f = np.zeros_like(self.res_array, dtype=float)
        for i, res in enumerate(self.res_array):
            grid = LinearGrid(
                M=int(self.eq.M * res), N=int(self.eq.N * res), NFP=self.eq.NFP
            )
            obj = ObjectiveFunction(
                BootstrapRedlConsistency(eq=eq, grid=grid), use_jit=False
            )
            obj.build(verbose=0)
            f[i] = obj.compute_scalar(obj.x())
        np.testing.assert_allclose(f, f[-1], rtol=5e-2)

    @pytest.mark.regression
    def test_compute_scalar_resolution_fusion_power(self):
        """FusionPower."""
        eq = self.eq.copy()
        eq.electron_density = PowerSeriesProfile([1e19, 0, -1e19])
        eq.electron_temperature = PowerSeriesProfile([1e3, 0, -1e3])
        eq.ion_temperature = PowerSeriesProfile([1e3, 0, -1e3])
        eq.atomic_number = 1.0

        f = np.zeros_like(self.res_array, dtype=float)
        for i, res in enumerate(self.res_array):
            grid = QuadratureGrid(
                L=int(self.eq.L * res),
                M=int(self.eq.M * res),
                N=int(self.eq.N * res),
                NFP=self.eq.NFP,
            )
            obj = ObjectiveFunction(FusionPower(eq=eq, grid=grid))
            obj.build(verbose=0)
            f[i] = obj.compute_scalar(obj.x())
        np.testing.assert_allclose(f, f[-1], rtol=5e-2)

    @pytest.mark.regression
    def test_compute_scalar_resolution_heating_power(self):
        """HeatingPowerISS04."""
        eq = self.eq.copy()
        eq.electron_density = PowerSeriesProfile([1e19, 0, -1e19])
        eq.electron_temperature = PowerSeriesProfile([1e3, 0, -1e3])
        eq.ion_temperature = PowerSeriesProfile([1e3, 0, -1e3])
        eq.atomic_number = 1.0

        f = np.zeros_like(self.res_array, dtype=float)
        for i, res in enumerate(self.res_array):
            grid = QuadratureGrid(
                L=int(self.eq.L * res),
                M=int(self.eq.M * res),
                N=int(self.eq.N * res),
                NFP=self.eq.NFP,
            )
            obj = ObjectiveFunction(HeatingPowerISS04(eq=eq, grid=grid))
            obj.build(verbose=0)
            f[i] = obj.compute_scalar(obj.x())
        np.testing.assert_allclose(f, f[-1], rtol=5e-2)

    @pytest.mark.regression
    def test_compute_scalar_resolution_boundary_error(self):
        """BoundaryError."""
        with pytest.warns(UserWarning):
            # user warning because saved mgrid no vector potential
            ext_field = SplineMagneticField.from_mgrid(r"tests/inputs/mgrid_solovev.nc")

        pres = PowerSeriesProfile([1.25e-1, 0, -1.25e-1])
        iota = PowerSeriesProfile([-4.9e-1, 0, 3.0e-1])
        surf = FourierRZToroidalSurface(
            R_lmn=[4.0, 1.0],
            modes_R=[[0, 0], [1, 0]],
            Z_lmn=[-1.0],
            modes_Z=[[-1, 0]],
            NFP=1,
        )
        eq = Equilibrium(M=6, N=0, Psi=1.0, surface=surf, pressure=pres, iota=iota)

        f = np.zeros_like(self.res_array, dtype=float)
        for i, res in enumerate(self.res_array):
            eq.change_resolution(
                L_grid=int(eq.L * res), M_grid=int(eq.M * res), N_grid=int(eq.N * res)
            )
            obj = ObjectiveFunction(BoundaryError(eq, ext_field), use_jit=False)
            obj.build(verbose=0)
            f[i] = obj.compute_scalar(obj.x())
        np.testing.assert_allclose(f, f[-1], rtol=5e-2)

    @pytest.mark.regression
    def test_compute_scalar_resolution_vacuum_boundary_error(self):
        """VacuumBoundaryError."""
        with pytest.warns(UserWarning):
            # user warning because saved mgrid no vector potential
            ext_field = SplineMagneticField.from_mgrid(r"tests/inputs/mgrid_solovev.nc")

        pres = PowerSeriesProfile([1.25e-1, 0, -1.25e-1])
        iota = PowerSeriesProfile([-4.9e-1, 0, 3.0e-1])
        surf = FourierRZToroidalSurface(
            R_lmn=[4.0, 1.0],
            modes_R=[[0, 0], [1, 0]],
            Z_lmn=[-1.0],
            modes_Z=[[-1, 0]],
            NFP=1,
        )
        eq = Equilibrium(M=6, N=0, Psi=1.0, surface=surf, pressure=pres, iota=iota)

        f = np.zeros_like(self.res_array, dtype=float)
        for i, res in enumerate(self.res_array):
            eq.change_resolution(
                L_grid=int(eq.L * res), M_grid=int(eq.M * res), N_grid=int(eq.N * res)
            )
            obj = ObjectiveFunction(VacuumBoundaryError(eq, ext_field), use_jit=False)
            with pytest.warns(UserWarning):
                obj.build(verbose=0)
            f[i] = obj.compute_scalar(obj.x())
        np.testing.assert_allclose(f, f[-1], rtol=5e-2)

    @pytest.mark.regression
    def test_compute_scalar_resolution_quadratic_flux(self):
        """VacuumBoundaryError."""
        with pytest.warns(UserWarning):
            ext_field = SplineMagneticField.from_mgrid(r"tests/inputs/mgrid_solovev.nc")

        pres = PowerSeriesProfile([1.25e-1, 0, -1.25e-1])
        iota = PowerSeriesProfile([-4.9e-1, 0, 3.0e-1])
        surf = FourierRZToroidalSurface(
            R_lmn=[4.0, 1.0],
            modes_R=[[0, 0], [1, 0]],
            Z_lmn=[-1.0],
            modes_Z=[[-1, 0]],
            NFP=1,
        )
        eq = Equilibrium(M=6, N=0, Psi=1.0, surface=surf, pressure=pres, iota=iota)

        f = np.zeros_like(self.res_array, dtype=float)
        for i, res in enumerate(self.res_array):
            eq.change_resolution(
                L_grid=int(eq.L * res), M_grid=int(eq.M * res), N_grid=int(eq.N * res)
            )
            obj = ObjectiveFunction(QuadraticFlux(eq, ext_field), use_jit=False)
            obj.build(verbose=0)
            f[i] = obj.compute_scalar(obj.x())
        np.testing.assert_allclose(f, f[-1], rtol=5e-2)

    @pytest.mark.regression
    def test_compute_scalar_resolution_toroidal_flux_A(self):
        """ToroidalFlux."""
        ext_field = ToroidalMagneticField(1, 1)
        eq = get("precise_QA")
        with pytest.warns(UserWarning, match="Reducing radial"):
            eq.change_resolution(4, 4, 4, 8, 8, 8)

        f = np.zeros_like(self.res_array, dtype=float)
        for i, res in enumerate(self.res_array):
            eq.change_resolution(
                L_grid=int(eq.L * res), M_grid=int(eq.M * res), N_grid=int(eq.N * res)
            )
            obj = ObjectiveFunction(ToroidalFlux(eq, ext_field), use_jit=False)
            obj.build(verbose=0)
            f[i] = obj.compute_scalar(obj.x())
        np.testing.assert_allclose(f, f[-1], rtol=5e-2)

    @pytest.mark.regression
    def test_compute_scalar_resolution_toroidal_flux_B(self):
        """ToroidalFlux."""
        ext_field = ToroidalMagneticField(1, 1)
        eq = get("precise_QA")
        with pytest.warns(UserWarning, match="Reducing radial"):
            eq.change_resolution(4, 4, 4, 8, 8, 8)

        f = np.zeros_like(self.res_array, dtype=float)
        for i, res in enumerate(self.res_array):
            eq.change_resolution(
                L_grid=int(eq.L * res), M_grid=int(eq.M * res), N_grid=int(eq.N * res)
            )
            obj = ObjectiveFunction(ToroidalFlux(eq, ext_field), use_jit=False)
            obj.build(verbose=0)
            f[i] = obj.compute_scalar(obj.x())
        np.testing.assert_allclose(f, f[-1], rtol=5e-2)

    @pytest.mark.regression
    def test_compute_scalar_resolution_generic_scalar(self):
        """Generic objective with scalar qty."""
        f = np.zeros_like(self.res_array, dtype=float)
        for i, res in enumerate(self.res_array):
            grid = QuadratureGrid(
                L=int(self.eq.L * res),
                M=int(self.eq.M * res),
                N=int(self.eq.N * res),
                NFP=self.eq.NFP,
            )
            obj = ObjectiveFunction(
                GenericObjective("<beta>_vol", thing=self.eq, grid=grid), use_jit=False
            )
            obj.build(verbose=0)
            f[i] = obj.compute_scalar(obj.x())
        np.testing.assert_allclose(f, f[-1], rtol=1e-2)

    @pytest.mark.regression
    def test_compute_scalar_resolution_generic_profile(self):
        """Generic objective with profile qty."""
        f = np.zeros_like(self.res_array, dtype=float)
        for i, res in enumerate(self.res_array):
            grid = LinearGrid(
                L=int(self.eq.L * res),
                M=int(self.eq.M * res),
                N=int(self.eq.N * res),
                NFP=self.eq.NFP,
                sym=self.eq.sym,
                axis=False,
            )
            obj = ObjectiveFunction(
                GenericObjective("<J*B>", thing=self.eq, grid=grid), use_jit=False
            )
            obj.build(verbose=0)
            f[i] = obj.compute_scalar(obj.x())
        np.testing.assert_allclose(f, f[-1], rtol=2e-2)

    @pytest.mark.regression
    def test_compute_scalar_resolution_generic_volume(self):
        """Generic objective with volume qty."""
        f = np.zeros_like(self.res_array, dtype=float)
        for i, res in enumerate(self.res_array):
            grid = ConcentricGrid(
                L=int(self.eq.L * res),
                M=int(self.eq.M * res),
                N=int(self.eq.N * res),
                NFP=self.eq.NFP,
                sym=self.eq.sym,
            )
            obj = ObjectiveFunction(
                GenericObjective("sqrt(g)", thing=self.eq, grid=grid), use_jit=False
            )
            obj.build(verbose=0)
            f[i] = obj.compute_scalar(obj.x())
        np.testing.assert_allclose(f, f[-1], rtol=2e-2)

    @pytest.mark.regression
    def test_compute_scalar_resolution_mercier(self):
        """Mercier stability."""
        f = np.zeros_like(self.res_array, dtype=float)
        for i, res in enumerate(self.res_array):
            rho = np.linspace(0.2, 1, int(self.eq.L * res))
            grid = LinearGrid(
                rho=rho,
                M=int(self.eq.M * res),
                N=int(self.eq.N * res),
                NFP=self.eq.NFP,
                sym=self.eq.sym,
            )
            obj = ObjectiveFunction(
                MercierStability(eq=self.eq, grid=grid), use_jit=False
            )
            obj.build(verbose=0)
            f[i] = obj.compute_scalar(obj.x())
        np.testing.assert_allclose(f, f[-1], rtol=2e-2)

    @pytest.mark.regression
    def test_compute_scalar_resolution_omnigenity(self):
        """Omnigenity."""
        surf = FourierRZToroidalSurface.from_qp_model(
            major_radius=1,
            aspect_ratio=20,
            elongation=6,
            mirror_ratio=0.2,
            torsion=0.1,
            NFP=1,
            sym=True,
        )
        eq = Equilibrium(Psi=6e-3, M=4, N=4, surface=surf)
        eq, _ = eq.solve(objective="force", verbose=3)
        field = OmnigenousField(
            L_B=0,
            M_B=2,
            L_x=0,
            M_x=0,
            N_x=0,
            NFP=eq.NFP,
            helicity=(0, eq.NFP),
            B_lm=np.array([0.8, 1.2]),
        )
        f = np.zeros_like(self.res_array, dtype=float)
        for i, res in enumerate(self.res_array + 0.5):  # omnigenity needs higher res
            grid = LinearGrid(M=int(eq.M * res), N=int(eq.N * res), NFP=eq.NFP)
            obj = ObjectiveFunction(
                Omnigenity(eq=eq, field=field, eq_grid=grid, field_grid=grid)
            )
            obj.build(verbose=0)
            f[i] = obj.compute_scalar(obj.x(eq, field))
        np.testing.assert_allclose(f, f[-1], rtol=1e-3)

    @pytest.mark.regression
    @pytest.mark.parametrize(
        "objective", sorted(other_objectives, key=lambda x: str(x.__name__))
    )
    def test_compute_scalar_resolution_others(self, objective):
        """All other objectives."""
        f = np.zeros_like(self.res_array, dtype=float)
        for i, res in enumerate(self.res_array):
            # just change eq resolution and let objective pick the right grid type
            self.eq.change_resolution(
                L_grid=int(self.eq.L * res),
                M_grid=int(self.eq.M * res),
                N_grid=int(self.eq.N * res),
            )

            obj = ObjectiveFunction(objective(eq=self.eq), use_jit=False)
            obj.build(verbose=0)
            f[i] = obj.compute_scalar(obj.x())
        np.testing.assert_allclose(f, f[-1], rtol=5e-2)

    @pytest.mark.regression
    @pytest.mark.parametrize(
        "objective",
        [
            CoilArclengthVariance,
            CoilCurrentLength,
            CoilCurvature,
            CoilLength,
            CoilTorsion,
            CoilSetLinkingNumber,
            CoilSetMinDistance,
        ],
    )
    def test_compute_scalar_resolution_coils(self, objective):
        """Coil objectives."""
        coil = FourierXYZCoil()
        coilset = CoilSet.linspaced_angular(coil)
        f = np.zeros_like(self.res_array, dtype=float)
        for i, res in enumerate(self.res_array):
            obj = ObjectiveFunction(
                objective(coilset, grid=LinearGrid(N=int(5 + 3 * res))), use_jit=False
            )
            obj.build(verbose=0)
            f[i] = obj.compute_scalar(obj.x())
        np.testing.assert_allclose(f, f[-1], rtol=1e-2, atol=1e-12)

    @pytest.mark.unit
    def test_compute_scalar_resolution_linking_current(self):
        """LinkingCurrent."""
        coil = FourierPlanarCoil(center=[10, 1, 0])
        eq = Equilibrium()
        coilset = CoilSet.from_symmetry(coil, NFP=4, sym=True)
        f = np.zeros_like(self.res_array, dtype=float)
        for i, res in enumerate(self.res_array):
            obj = ObjectiveFunction(
                LinkingCurrent(
                    eq,
                    coilset,
                    grid=LinearGrid(M=int(eq.M_grid * res), N=int(eq.N_grid * res)),
                ),
                use_jit=False,
            )
            obj.build(verbose=0)
            f[i] = obj.compute_scalar(obj.x())
        np.testing.assert_allclose(f, f[-1], rtol=1e-2, atol=1e-12)


class TestObjectiveNaNGrad:
    """Make sure reverse mode AD works correctly for all objectives."""

    # get a list of all the objectives
    objectives = [
        getattr(desc.objectives, obj)
        for obj in dir(desc.objectives)
        if obj[0].isupper()
        and (not obj.startswith("Fix"))
        and (obj != "ObjectiveFunction")
        and ("SelfConsistency" not in obj)
    ]
    specials = [
        # these require special logic
        BallooningStability,
        BootstrapRedlConsistency,
        BoundaryError,
        CoilArclengthVariance,
        CoilLength,
        CoilCurrentLength,
        CoilCurvature,
        CoilSetLinkingNumber,
        CoilSetMinDistance,
        CoilTorsion,
        ForceBalanceAnisotropic,
        FusionPower,
        HeatingPowerISS04,
        LinkingCurrent,
        Omnigenity,
        PlasmaCoilSetMinDistance,
        PlasmaVesselDistance,
        QuadraticFlux,
        ToroidalFlux,
        VacuumBoundaryError,
        # we don't test these since they depend too much on what exactly the user wants
        GenericObjective,
        LinearObjectiveFromUser,
        ObjectiveFromUser,
    ]
    other_objectives = list(set(objectives) - set(specials))

    @pytest.mark.unit
    def test_objective_no_nangrad_plasma_vessel(self):
        """PlasmaVesselDistance."""
        eq = Equilibrium(L=2, M=2, N=2)
        surf = FourierRZToroidalSurface()
        obj = ObjectiveFunction(PlasmaVesselDistance(eq, surf), use_jit=False)
        obj.build()
        g = obj.grad(obj.x(eq, surf))
        assert not np.any(np.isnan(g)), "plasma vessel distance"

    @pytest.mark.unit
    def test_objective_no_nangrad_anisotropy(self):
        """ForceBalanceAnisotropic."""
        eq = Equilibrium(L=2, M=2, N=2, anisotropy=FourierZernikeProfile())
        obj = ObjectiveFunction(ForceBalanceAnisotropic(eq), use_jit=False)
        obj.build()
        g = obj.grad(obj.x(eq))
        assert not np.any(np.isnan(g)), "anisotropic"

    @pytest.mark.unit
    def test_objective_no_nangrad_bootstrap(self):
        """BootstrapRedlConsistency."""
        eq = Equilibrium(
            L=2,
            M=2,
            N=2,
            electron_density=PowerSeriesProfile([1e19, 0, -1e19]),
            electron_temperature=PowerSeriesProfile([1e3, 0, -1e3]),
            current=PowerSeriesProfile([1, 0, -1]),
        )
        obj = ObjectiveFunction(BootstrapRedlConsistency(eq), use_jit=False)
        obj.build()
        g = obj.grad(obj.x(eq))
        assert not np.any(np.isnan(g)), "redl bootstrap"

    @pytest.mark.unit
    def test_objective_no_nangrad_fusion_power(self):
        """FusionPower."""
        eq = Equilibrium(
            L=2,
            M=2,
            N=2,
            electron_density=PowerSeriesProfile([1e19, 0, -1e19]),
            electron_temperature=PowerSeriesProfile([1e3, 0, -1e3]),
            current=PowerSeriesProfile([1, 0, -1]),
        )
        obj = ObjectiveFunction(FusionPower(eq))
        obj.build()
        g = obj.grad(obj.x(eq))
        assert not np.any(np.isnan(g)), "fusion power"

    @pytest.mark.unit
    def test_objective_no_nangrad_heating_power(self):
        """HeatingPowerISS04."""
        eq = Equilibrium(
            L=2,
            M=2,
            N=2,
            electron_density=PowerSeriesProfile([1e19, 0, -1e19]),
            electron_temperature=PowerSeriesProfile([1e3, 0, -1e3]),
            current=PowerSeriesProfile([1, 0, -1]),
        )
        obj = ObjectiveFunction(HeatingPowerISS04(eq))
        obj.build()
        g = obj.grad(obj.x(eq))
        assert not np.any(np.isnan(g)), "heating power"

    @pytest.mark.unit
    def test_objective_no_nangrad_boundary_error(self):
        """BoundaryError."""
        with pytest.warns(UserWarning):
            # user warning because saved mgrid no vector potential
            ext_field = SplineMagneticField.from_mgrid(r"tests/inputs/mgrid_solovev.nc")

        pres = PowerSeriesProfile([1.25e-1, 0, -1.25e-1])
        iota = PowerSeriesProfile([-4.9e-1, 0, 3.0e-1])
        surf = FourierRZToroidalSurface(
            R_lmn=[4.0, 1.0],
            modes_R=[[0, 0], [1, 0]],
            Z_lmn=[-1.0],
            modes_Z=[[-1, 0]],
            NFP=1,
        )

        eq = Equilibrium(M=6, N=0, Psi=1.0, surface=surf, pressure=pres, iota=iota)
        obj = ObjectiveFunction(BoundaryError(eq, ext_field), use_jit=False)
        obj.build()
        g = obj.grad(obj.x(eq, ext_field))
        assert not np.any(np.isnan(g)), "boundary error"

    @pytest.mark.unit
    def test_objective_no_nangrad_vacuum_boundary_error(self):
        """VacuumBoundaryError."""
        with pytest.warns(UserWarning):
            # user warning because saved mgrid no vector potential
            ext_field = SplineMagneticField.from_mgrid(r"tests/inputs/mgrid_solovev.nc")

        pres = PowerSeriesProfile([1.25e-1, 0, -1.25e-1])
        iota = PowerSeriesProfile([-4.9e-1, 0, 3.0e-1])
        surf = FourierRZToroidalSurface(
            R_lmn=[4.0, 1.0],
            modes_R=[[0, 0], [1, 0]],
            Z_lmn=[-1.0],
            modes_Z=[[-1, 0]],
            NFP=1,
        )

        eq = Equilibrium(M=6, N=0, Psi=1.0, surface=surf, pressure=pres, iota=iota)

        obj = ObjectiveFunction(VacuumBoundaryError(eq, ext_field), use_jit=False)
        with pytest.warns(UserWarning):
            obj.build()
        g = obj.grad(obj.x(eq, ext_field))
        assert not np.any(np.isnan(g)), "vacuum boundary error"

    @pytest.mark.unit
    def test_objective_no_nangrad_quadratic_flux(self):
        """QuadraticFlux."""
        with pytest.warns(UserWarning):
            # user warning because saved mgrid no vector potential
            ext_field = SplineMagneticField.from_mgrid(r"tests/inputs/mgrid_solovev.nc")

        pres = PowerSeriesProfile([1.25e-1, 0, -1.25e-1])
        iota = PowerSeriesProfile([-4.9e-1, 0, 3.0e-1])
        surf = FourierRZToroidalSurface(
            R_lmn=[4.0, 1.0],
            modes_R=[[0, 0], [1, 0]],
            Z_lmn=[-1.0],
            modes_Z=[[-1, 0]],
            NFP=1,
        )

        eq = Equilibrium(M=6, N=0, Psi=1.0, surface=surf, pressure=pres, iota=iota)

        obj = ObjectiveFunction(QuadraticFlux(eq, ext_field), use_jit=False)
        obj.build()
        g = obj.grad(obj.x(ext_field))
        assert not np.any(np.isnan(g)), "quadratic flux"

    @pytest.mark.unit
    def test_objective_no_nangrad_toroidal_flux(self):
        """ToroidalFlux."""
        ext_field = ToroidalMagneticField(1, 1)

        eq = get("precise_QA")
        with pytest.warns(UserWarning, match="Reducing radial"):
            eq.change_resolution(4, 4, 4, 8, 8, 8)

        obj = ObjectiveFunction(ToroidalFlux(eq, ext_field), use_jit=False)
        obj.build()
        g = obj.grad(obj.x(ext_field))
        assert not np.any(np.isnan(g)), "toroidal flux A"

        obj = ObjectiveFunction(ToroidalFlux(eq, ext_field), use_jit=False)
        obj.build()
        g = obj.grad(obj.x(ext_field))
        assert not np.any(np.isnan(g)), "toroidal flux B"

    @pytest.mark.unit
    @pytest.mark.parametrize(
        "objective", sorted(other_objectives, key=lambda x: str(x.__name__))
    )
    def test_objective_no_nangrad(self, objective):
        """Generic test for other objectives."""
        eq = Equilibrium(L=2, M=2, N=2)
        obj = ObjectiveFunction(objective(eq), use_jit=False)
        obj.build()
        g = obj.grad(obj.x(eq))
        assert not np.any(np.isnan(g)), str(objective)

    @pytest.mark.unit
    @pytest.mark.parametrize(
        "objective",
        [
            CoilArclengthVariance,
            CoilCurrentLength,
            CoilCurvature,
            CoilLength,
            CoilTorsion,
            CoilSetLinkingNumber,
            CoilSetMinDistance,
        ],
    )
    def test_objective_no_nangrad_coils(self, objective):
        """Coil objectives."""
        coil = FourierXYZCoil()
        coilset = CoilSet.linspaced_angular(coil, n=3)
        obj = ObjectiveFunction(objective(coilset), use_jit=False)
        obj.build(verbose=0)
        g = obj.grad(obj.x())
        assert not np.any(np.isnan(g)), str(objective)

    @pytest.mark.unit
    @pytest.mark.parametrize("helicity", [(1, 0), (1, 1), (0, 1)])
    def test_objective_no_nangrad_omnigenity(self, helicity):
        """Omnigenity."""
        surf = FourierRZToroidalSurface.from_qp_model(
            major_radius=1,
            aspect_ratio=20,
            elongation=6,
            mirror_ratio=0.2,
            torsion=0.1,
            NFP=1,
            sym=True,
        )
        eq = Equilibrium(Psi=6e-3, M=4, N=4, surface=surf)
        field = OmnigenousField(
            L_B=0,
            M_B=2,
            L_x=1,
            M_x=1,
            N_x=1,
            NFP=eq.NFP,
            helicity=helicity,
            B_lm=np.array([0.8, 1.2]),
        )
        obj = ObjectiveFunction(Omnigenity(eq=eq, field=field))
        obj.build()
        g = obj.grad(obj.x())
        assert not np.any(np.isnan(g)), str(helicity)

    @pytest.mark.unit
    def test_objective_no_nangrad_ballooning(self):
        """BallooningStability."""
        eq = get("HELIOTRON")
        obj = ObjectiveFunction(BallooningStability(eq=eq))
        obj.build()
        g = obj.grad(obj.x())
        assert not np.any(np.isnan(g))

    @pytest.mark.unit
    def test_objective_no_nangrad_linking_current(self):
        """LinkingCurrent."""
        coil = FourierPlanarCoil(center=[10, 1, 0])
        coilset = CoilSet.from_symmetry(coil, NFP=4, sym=True)
        eq = Equilibrium()
        obj = ObjectiveFunction(LinkingCurrent(eq, coilset))
        obj.build()
        g = obj.grad(obj.x())
        assert not np.any(np.isnan(g))


@pytest.mark.unit
def test_asymmetric_normalization():
    """Tests normalizations for asymmetric equilibrium."""
    # related to PR #821
    a = 0.6
    # make a asym equilibrium with 0 for R_1_0 and Z_-1_0
    surf = FourierRZToroidalSurface(
        R_lmn=[10, -a],
        Z_lmn=[0, -a],
        modes_R=np.array([[0, 0], [-1, 0]]),
        modes_Z=np.array([[0, 0], [1, 0]]),
        sym=False,
    )
    eq = Equilibrium(surface=surf)
    scales_surf = compute_scaling_factors(surf)
    scales_eq = compute_scaling_factors(eq)

    for val in scales_surf.values():
        assert np.all(np.isfinite(val))
    for val in scales_eq.values():
        assert np.all(np.isfinite(val))


@pytest.mark.unit
def test_objective_print_widths():
    """Test that the objective's name is shorter than max."""
    subclasses = _Objective.__subclasses__()
    max_prewidth = len("Maximum Absolute ")
    max_width = PRINT_WIDTH - max_prewidth
    # check every subclass of _Objective class
    for subclass in subclasses:
        try:
            assert len(subclass._print_value_fmt) <= max_width, (
                f"{subclass.__name__} is too long for PRINT_WIDTH.\n"
                + "Note to Devs: If this is a new objective, please make sure the "
                + "name is short enough to fit in the PRINT_WIDTH. Either "
                + "change the name or increase the PRINT_WIDTH in the "
                + "desc/utils.py file. The former is preferred."
            )
        except AttributeError:
            # if the subclass has subclasses, check those
            subsubclasses = subclass.__subclasses__()
            for subsubclass in subsubclasses:
                assert len(subsubclass._print_value_fmt) <= max_width, (
                    f"{subsubclass.__name__} is too long for PRINT_WIDTH.\n"
                    + "Note to Devs: If this is a new objective, please make sure the "
                    + "name is short enough to fit in the PRINT_WIDTH. Either "
                    + "change the name or increase the PRINT_WIDTH in the "
                    + "desc/utils.py file. The former is preferred."
                )


@pytest.mark.unit
def test_objective_docstring():
    """Test that the objective docstring and collect_docs are consistent."""
    objective_docs = _Objective.__doc__.rstrip()
    doc_header = (
        "Objective (or constraint) used in the optimization of an Equilibrium.\n\n"
        + "    Parameters\n"
        + "    ----------\n"
        + "    things : Optimizable or tuple/list of Optimizable\n"
        + "        Objects that will be optimized to satisfy the Objective.\n"
    )
    collected_docs = collect_docs().strip()
    collected_docs = doc_header + "    " + collected_docs

    assert objective_docs == collected_docs<|MERGE_RESOLUTION|>--- conflicted
+++ resolved
@@ -1301,19 +1301,6 @@
         assert abs(d.max() - (-a_s)) < 1e-14
         assert abs(d.min() - (-a_s)) < grid.spacing[0, 1] * a_s
 
-<<<<<<< HEAD
-    @pytest.mark.unit
-    def test_linking_current(self):
-        """Test calculation of signed linking current from coils to plasma."""
-        eq = Equilibrium()
-        G = eq.compute("G", grid=LinearGrid(rho=1.0))["G"] * 2 * jnp.pi / mu_0
-        coil = FourierPlanarCoil(current=G / 8, center=[10, 1, 0])
-        coilset = CoilSet.from_symmetry(coil, NFP=4, sym=True)
-        obj = LinkingCurrent(eq, coilset)
-        obj.build()
-        f = obj.compute(eq.params_dict, coilset.params_dict)
-        np.testing.assert_allclose(f, 0)
-=======
         # test errors
         # differing grid zetas, same num_zeta
         with pytest.raises(ValueError):
@@ -1335,7 +1322,18 @@
                 use_signed_distance=True,
             )
             obj.build()
->>>>>>> f83b8dd8
+
+    @pytest.mark.unit
+    def test_linking_current(self):
+        """Test calculation of signed linking current from coils to plasma."""
+        eq = Equilibrium()
+        G = eq.compute("G", grid=LinearGrid(rho=1.0))["G"] * 2 * jnp.pi / mu_0
+        coil = FourierPlanarCoil(current=G / 8, center=[10, 1, 0])
+        coilset = CoilSet.from_symmetry(coil, NFP=4, sym=True)
+        obj = LinkingCurrent(eq, coilset)
+        obj.build()
+        f = obj.compute(eq.params_dict, coilset.params_dict)
+        np.testing.assert_allclose(f, 0)
 
 
 @pytest.mark.regression
