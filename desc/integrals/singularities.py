--- conflicted
+++ resolved
@@ -1004,11 +1004,7 @@
 
 
 _kernel_dipole.ndim = 1
-<<<<<<< HEAD
-_kernel_dipole.keys = _dx.keys + ["e_theta x e_zeta", "Phi"]
-=======
-_kernel_dipole.keys = _dx.keys + ["e^rho*sqrt(g)", "Phi (periodic)"]
->>>>>>> 19b2a4be
+_kernel_dipole.keys = _dx.keys + ["e_theta x e_zeta", "Phi (periodic)"]
 
 
 def _kernel_dipole_plus_half(eval_data, source_data, ds, diag=False):
@@ -1028,13 +1024,8 @@
 
 
 _kernel_dipole_plus_half.ndim = 1
-<<<<<<< HEAD
-_kernel_dipole_plus_half.keys = _dx.keys + ["e_theta x e_zeta", "Phi"]
-_kernel_dipole_plus_half.eval_keys = ["Phi(x)"]
-=======
-_kernel_dipole_plus_half.keys = _dx.keys + ["e^rho*sqrt(g)", "Phi (periodic)"]
+_kernel_dipole_plus_half.keys = _dx.keys + ["e_theta x e_zeta", "Phi (periodic)"]
 _kernel_dipole_plus_half.eval_keys = ["Phi(x) (periodic)"]
->>>>>>> 19b2a4be
 
 kernels = {
     "1_over_r": _kernel_1_over_r,
