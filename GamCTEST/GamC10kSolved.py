--- conflicted
+++ resolved
@@ -1,12 +1,13 @@
 from desc import set_device
+
 set_device("gpu")
 
 # running a job array with SLURM
 import os
 
+import jax.numpy as jnp
 import matplotlib.pyplot as plt
 import numpy as np
-import jax.numpy as jnp
 
 import desc.io
 from desc.examples import get
@@ -66,15 +67,13 @@
 # keep steps within one field period consistent by multiplying by NFP
 stepswithin1FP = 100
 nfulltransits = 100
-<<<<<<< HEAD
-# FIXME: make stepswithinFP = stepswithin2pi*eq.NFP
-=======
 stepswithin2pi = stepswithin1FP * eq.NFP
->>>>>>> 3e8fd960
 
 coords = jnp.ones((stepswithin2pi * nfulltransits, 3))
 coords[:, 0] = coords[:, 0] * jnp.sqrt(s)
-coords[:, 2] = jnp.linspace(0, nfulltransits * 2 * jnp.pi, stepswithin2pi * nfulltransits)
+coords[:, 2] = jnp.linspace(
+    0, nfulltransits * 2 * jnp.pi, stepswithin2pi * nfulltransits
+)
 guess = coords.copy()
 
 alpha = 0
