"""Functions for flux surface averages and vector algebra operations."""

import copy
import inspect

import numpy as np

from desc.backend import execute_on_cpu, jnp
from desc.grid import Grid

from ..utils import errorif
from .data_index import allowed_kwargs, data_index

# map from profile name to equilibrium parameter name
profile_names = {
    "pressure": "p_l",
    "iota": "i_l",
    "current": "c_l",
    "electron_temperature": "Te_l",
    "electron_density": "ne_l",
    "ion_temperature": "Ti_l",
    "atomic_number": "Zeff_l",
}


def _parse_parameterization(p):
    if isinstance(p, str):
        return p
    klass = p.__class__
    module = klass.__module__
    if module == "builtins":
        return klass.__qualname__  # avoid outputs like 'builtins.str'
    return module + "." + klass.__qualname__


def compute(  # noqa: C901
    parameterization, names, params, transforms, profiles, data=None, **kwargs
):
    """Compute the quantity given by name on grid.

    Parameters
    ----------
    parameterization : str, class, or instance
        Type of object to compute for, eg Equilibrium, Curve, etc.
    names : str or array-like of str
        Name(s) of the quantity(s) to compute.
    params : dict[str, jnp.ndarray]
        Parameters from the equilibrium, such as R_lmn, Z_lmn, i_l, p_l, etc.
        Defaults to attributes of self.
    transforms : dict of Transform
        Transforms for R, Z, lambda, etc. Default is to build from grid
    profiles : dict of Profile
        Profile objects for pressure, iota, current, etc. Defaults to attributes
        of self
    data : dict[str, jnp.ndarray]
        Data computed so far, generally output from other compute functions.
        Any vector v = v¹ R̂ + v² ϕ̂ + v³ Ẑ should be given in components
        v = [v¹, v², v³] where R̂, ϕ̂, Ẑ are the normalized basis vectors
        of the cylindrical coordinates R, ϕ, Z.

    Returns
    -------
    data : dict of ndarray
        Computed quantity and intermediate variables.

    """
    basis = kwargs.pop("basis", "rpz").lower()
    errorif(basis not in {"rpz", "xyz"}, NotImplementedError)
    p = _parse_parameterization(parameterization)
    if isinstance(names, str):
        names = [names]
    if basis == "xyz" and "phi" not in names:
        names = names + ["phi"]
    for name in names:
        if name not in data_index[p]:
            raise ValueError(f"Unrecognized value '{name}' for parameterization {p}.")
    bad_kwargs = kwargs.keys() - allowed_kwargs
    if len(bad_kwargs) > 0:
        raise ValueError(f"Unrecognized argument(s): {bad_kwargs}")

    for name in names:
        assert _has_params(name, params, p), f"Don't have params to compute {name}"
        assert _has_profiles(
            name, profiles, p
        ), f"Don't have profiles to compute {name}"
        assert _has_transforms(
            name, transforms, p
        ), f"Don't have transforms to compute {name}"

    if "grid" in transforms:

        def check_fun(name):
            reqs = data_index[p][name]["grid_requirement"]
            for req in reqs:
                errorif(
                    not hasattr(transforms["grid"], req)
                    or reqs[req] != getattr(transforms["grid"], req),
                    AttributeError,
                    f"Expected grid with '{req}:{reqs[req]}' to compute {name}.",
                )

            reqs = data_index[p][name]["source_grid_requirement"]
            errorif(
                reqs and not hasattr(transforms["grid"], "source_grid"),
                AttributeError,
                f"Expected grid with attribute 'source_grid' to compute {name}. "
                f"Source grid should have coordinates: {reqs.get('coordinates')}.",
            )
            for req in reqs:
                errorif(
                    not hasattr(transforms["grid"].source_grid, req)
                    or reqs[req] != getattr(transforms["grid"].source_grid, req),
                    AttributeError,
                    f"Expected grid with '{req}:{reqs[req]}' to compute {name}.",
                )

        _ = _get_deps(
            p, names, set(), data, transforms["grid"].axis.size, check_fun=check_fun
        )

    if data is None:
        data = {}

    data = _compute(
        p,
        names,
        params=params,
        transforms=transforms,
        profiles=profiles,
        data=data,
        **kwargs,
    )

    # convert data from default 'rpz' basis to 'xyz' basis, if requested by the user
    if basis == "xyz":
        from .geom_utils import rpz2xyz, rpz2xyz_vec

        for name in data.keys():
            errorif(
                data_index[p][name]["dim"] == (3, 3),
                NotImplementedError,
                "Tensor quantities cannot be converted to Cartesian coordinates.",
            )
            if data_index[p][name]["dim"] == 3:  # only convert vector data
                if name in ["x", "center"]:
                    data[name] = rpz2xyz(data[name])
                else:
                    data[name] = rpz2xyz_vec(data[name], phi=data["phi"])

    return data


def _compute(
    parameterization, names, params, transforms, profiles, data=None, **kwargs
):
    """Same as above but without checking inputs for faster recursion.

    Any vector v = v¹ R̂ + v² ϕ̂ + v³ Ẑ should be given in components
    v = [v¹, v², v³] where R̂, ϕ̂, Ẑ are the normalized basis vectors
    of the cylindrical coordinates R, ϕ, Z.

    We need to directly call this function in objectives, since the checks in above
    function are not compatible with JIT. This function computes given names while
    using recursion to compute dependencies. If you want to call this function, you
    cannot give the argument basis='xyz' since that will break the recursion. In that
    case, either call above function or manually convert the output to xyz basis.
    """
    assert kwargs.get("basis", "rpz") == "rpz", "_compute only works in rpz coordinates"
    parameterization = _parse_parameterization(parameterization)
    if isinstance(names, str):
        names = [names]
    if data is None:
        data = {}

    for name in names:
        if name in data:
            # don't compute something that's already been computed
            continue
        if not has_data_dependencies(
            parameterization, name, data, transforms["grid"].axis.size
        ):
            # then compute the missing dependencies
            data = _compute(
                parameterization,
                data_index[parameterization][name]["dependencies"]["data"],
                params=params,
                transforms=transforms,
                profiles=profiles,
                data=data,
                **kwargs,
            )
            if transforms["grid"].axis.size:
                data = _compute(
                    parameterization,
                    data_index[parameterization][name]["dependencies"][
                        "axis_limit_data"
                    ],
                    params=params,
                    transforms=transforms,
                    profiles=profiles,
                    data=data,
                    **kwargs,
                )
        # now compute the quantity
        data = data_index[parameterization][name]["fun"](
            params=params, transforms=transforms, profiles=profiles, data=data, **kwargs
        )
    return data


@execute_on_cpu
def get_data_deps(keys, obj, has_axis=False, basis="rpz", data=None):
    """Get list of keys needed to compute ``keys`` given already computed data.

    Parameters
    ----------
    keys : str or array-like of str
        Name of the desired quantity from the data index
    obj : Equilibrium, Curve, Surface, Coil, etc.
        Object to compute quantity for.
    has_axis : bool
        Whether the grid to compute on has a node on the magnetic axis.
    basis : {"rpz", "xyz"}
        Basis of computed quantities.
    data : dict[str, jnp.ndarray]
        Data computed so far, generally output from other compute functions

    Returns
    -------
    deps : list[str]
        Names of quantities needed to compute key.

    """
    p = _parse_parameterization(obj)
    keys = [keys] if isinstance(keys, str) else keys
    if not data:
        out = []
        for key in keys:
            out += _get_deps_1_key(p, key, has_axis)
        out = set(out)
    else:
        out = _get_deps(p, keys, deps=set(), data=data, has_axis=has_axis)
        out.difference_update(keys)
    if basis.lower() == "xyz":
        out.add("phi")
    return sorted(out)


def _get_deps_1_key(p, key, has_axis):
    """Gather all quantities required to compute ``key``.

    Parameters
    ----------
    p : str
        Type of object to compute for, eg Equilibrium, Curve, etc.
    key : str
        Name of the quantity to compute.
    has_axis : bool
        Whether the grid to compute on has a node on the magnetic axis.

    Returns
    -------
    deps_1_key : list of str
        Dependencies required to compute ``key``.


    """
    if has_axis:
        if "full_with_axis_dependencies" in data_index[p][key]:
            return data_index[p][key]["full_with_axis_dependencies"]["data"]
    elif "full_dependencies" in data_index[p][key]:
        return data_index[p][key]["full_dependencies"]["data"]

    deps = data_index[p][key]["dependencies"]["data"]
    if len(deps) == 0:
        return deps
    out = deps.copy()  # to avoid modifying the data_index
    for dep in deps:
        out += _get_deps_1_key(p, dep, has_axis)
    if has_axis:
        axis_limit_deps = data_index[p][key]["dependencies"]["axis_limit_data"]
        out += axis_limit_deps.copy()  # to be safe
        for dep in axis_limit_deps:
            out += _get_deps_1_key(p, dep, has_axis)

    return sorted(set(out))


def _get_deps(parameterization, names, deps, data=None, has_axis=False, check_fun=None):
    """Gather all quantities required to compute ``names`` given already computed data.

    Parameters
    ----------
    parameterization : str, class, or instance
        Type of object to compute for, eg Equilibrium, Curve, etc.
    names : str or array-like of str
        Name(s) of the quantity(s) to compute.
    deps : set[str]
        Dependencies gathered so far.
    data : dict[str, jnp.ndarray]
        Data computed so far, generally output from other compute functions.
    has_axis : bool
        Whether the grid to compute on has a node on the magnetic axis.
    check_fun : callable
        If provided, ``check_fun(name)`` is called before adding name to ``deps``.

    Returns
    -------
    deps : set[str]
        All additional quantities required to compute ``names``.

    """
    p = _parse_parameterization(parameterization)
    for name in names:
        if name not in deps and (data is None or name not in data):
            if check_fun is not None:
                check_fun(name)
            deps.add(name)
            deps = _get_deps(
                p,
                data_index[p][name]["dependencies"]["data"],
                deps,
                data,
                has_axis,
                check_fun,
            )
            if has_axis:
                deps = _get_deps(
                    p,
                    data_index[p][name]["dependencies"]["axis_limit_data"],
                    deps,
                    data,
                    has_axis,
                    check_fun,
                )
    return deps


def _grow_seeds(parameterization, seeds, search_space, has_axis=False):
    """Return ``seeds`` plus keys in ``search_space`` with dependency in ``seeds``.

    Parameters
    ----------
    parameterization : str, class, or instance
        Type of object to compute for, eg Equilibrium, Curve, etc.
    seeds : set[str]
        Keys to find paths toward.
    search_space : iterable of str
        Additional keys besides ``seeds`` to consider returning.
    has_axis : bool
        Whether the grid to compute on has a node on the magnetic axis.

    Returns
    -------
    out : set[str]
        All keys in ``search_space`` that have a dependency in ``seeds``
        plus ``seeds``.

    """
    p = _parse_parameterization(parameterization)
    out = seeds.copy()
    for key in search_space:
        deps = data_index[p][key][
            "full_with_axis_dependencies" if has_axis else "full_dependencies"
        ]["data"]
        if not seeds.isdisjoint(deps):
            out.add(key)
    return out


@execute_on_cpu
def get_derivs(keys, obj, has_axis=False, basis="rpz"):
    """Get dict of derivative orders needed to compute a given quantity.

    Parameters
    ----------
    keys : str or array-like of str
        Name of the desired quantity from the data index
    obj : Equilibrium, Curve, Surface, Coil, etc.
        Object to compute quantity for.
    has_axis : bool
        Whether the grid to compute on has a node on the magnetic axis.
    basis : {"rpz", "xyz"}
        Basis of computed quantities.

    Returns
    -------
    derivs : dict[list, str]
        Orders of derivatives needed to compute key.
        Keys for R, Z, L, etc

    """
    p = _parse_parameterization(obj)
    keys = [keys] if isinstance(keys, str) else keys

    def _get_derivs_1_key(key):
        if has_axis:
            if "full_with_axis_dependencies" in data_index[p][key]:
                return data_index[p][key]["full_with_axis_dependencies"]["transforms"]
        elif "full_dependencies" in data_index[p][key]:
            return data_index[p][key]["full_dependencies"]["transforms"]
        deps = [key] + get_data_deps(key, p, has_axis=has_axis, basis=basis)
        derivs = {}
        for dep in deps:
            for key, val in data_index[p][dep]["dependencies"]["transforms"].items():
                if key not in derivs:
                    derivs[key] = []
                derivs[key] += val
        return derivs

    derivs = {}
    for key in keys:
        derivs1 = _get_derivs_1_key(key)
        for key1, val in derivs1.items():
            if key1 not in derivs:
                derivs[key1] = []
            derivs[key1] += val
    return {key: np.unique(val, axis=0).tolist() for key, val in derivs.items()}


def get_profiles(keys, obj, grid=None, has_axis=False, basis="rpz"):
    """Get profiles needed to compute a given quantity on a given grid.

    Parameters
    ----------
    keys : str or array-like of str
        Name of the desired quantity from the data index.
    obj : Equilibrium, Curve, Surface, Coil, etc.
        Object to compute quantity for.
    grid : Grid
        Grid to compute quantity on.
    has_axis : bool
        Whether the grid to compute on has a node on the magnetic axis.
    basis : {"rpz", "xyz"}
        Basis of computed quantities.

    Returns
    -------
    profiles : list of str or dict of Profile
        Profiles needed to compute key.
        if eq is None, returns a list of the names of profiles needed
        otherwise, returns a dict of Profiles
        Keys for pressure, iota, etc.

    """
    p = _parse_parameterization(obj)
    keys = [keys] if isinstance(keys, str) else keys
    has_axis = has_axis or (grid is not None and grid.axis.size)
    deps = list(keys) + get_data_deps(keys, p, has_axis=has_axis, basis=basis)
    profs = []
    for key in deps:
        profs += data_index[p][key]["dependencies"]["profiles"]
    profs = sorted(set(profs))
    if isinstance(obj, str) or inspect.isclass(obj):
        return profs
    # need to use copy here because profile may be None
    profiles = {name: copy.deepcopy(getattr(obj, name)) for name in profs}
    return profiles


@execute_on_cpu
def get_params(keys, obj, has_axis=False, basis="rpz"):
    """Get parameters needed to compute a given quantity.

    Parameters
    ----------
    keys : str or array-like of str
        Name of the desired quantity from the data index
    obj : Equilibrium, Curve, Surface, Coil, etc.
        Object to compute quantity for.
    has_axis : bool
        Whether the grid to compute on has a node on the magnetic axis.
    basis : {"rpz", "xyz"}
        Basis of computed quantities.

    Returns
    -------
    params : list[str] or dict[str, jnp.ndarray]
        Parameters needed to compute key.
        If eq is None, returns a list of the names of params needed
        otherwise, returns a dict of ndarray with keys for R_lmn, Z_lmn, etc.

    """
    p = _parse_parameterization(obj)
    keys = [keys] if isinstance(keys, str) else keys
    deps = list(keys) + get_data_deps(keys, p, has_axis=has_axis, basis=basis)
    params = []
    for key in deps:
        params += data_index[p][key]["dependencies"]["params"]
    if isinstance(obj, str) or inspect.isclass(obj):
        return params
    temp_params = {}
    for name in params:
        p = getattr(obj, name)
        if isinstance(p, dict):
            temp_params[name] = p.copy()
        else:
            temp_params[name] = jnp.atleast_1d(p)
    return temp_params


@execute_on_cpu
def get_transforms(
    keys, obj, grid, jitable=False, has_axis=False, basis="rpz", **kwargs
):
    """Get transforms needed to compute a given quantity on a given grid.

    Parameters
    ----------
    keys : str or array-like of str
        Name of the desired quantity from the data index
    obj : Equilibrium, Curve, Surface, Coil, etc.
        Object to compute quantity for.
    grid : Grid
        Grid to compute quantity on
    jitable: bool
        Whether to skip certain checks so that this operation works under JIT
    has_axis : bool
        Whether the grid to compute on has a node on the magnetic axis.
    basis : {"rpz", "xyz"}
        Basis of computed quantities.

    Returns
    -------
    transforms : dict of Transform
        Transforms needed to compute key.
        Keys for R, Z, L, etc

    """
    from desc.basis import DoubleFourierSeries
    from desc.grid import LinearGrid
    from desc.transform import Transform

    method = "jitable" if jitable or kwargs.get("method") == "jitable" else "auto"
    keys = [keys] if isinstance(keys, str) else keys
    has_axis = has_axis or (grid is not None and grid.axis.size)
    derivs = get_derivs(keys, obj, has_axis=has_axis, basis=basis)
    transforms = {"grid": grid}
    for c in derivs.keys():
        if hasattr(obj, c + "_basis"):  # regular stuff like R, Z, lambda etc.
            basis = getattr(obj, c + "_basis")
            # first check if we already have a transform with a compatible basis
            if not jitable:
                for transform in transforms.values():
                    if basis.equiv(getattr(transform, "basis", None)):
                        ders = np.unique(
                            np.vstack([derivs[c], transform.derivatives]), axis=0
                        ).astype(int)
                        # don't build until we know all the derivs we need
                        transform.change_derivatives(ders, build=False)
                        c_transform = transform
                        break
                else:  # if we didn't exit the loop early
                    c_transform = Transform(
                        grid,
                        basis,
                        derivs=derivs[c],
                        build=False,
                        method=method,
                    )
            else:  # don't perform checks if jitable=True as they are not jit-safe
                c_transform = Transform(
                    grid,
                    basis,
                    derivs=derivs[c],
                    build=False,
                    method=method,
                )
            transforms[c] = c_transform
        elif c == "B":  # used for Boozer transform
            # assume grid is a meshgrid but only care about a single surface
            if grid.num_rho > 1:
                theta = grid.nodes[grid.unique_theta_idx, 1]
                zeta = grid.nodes[grid.unique_zeta_idx, 2]
                grid_B = LinearGrid(theta=theta, zeta=zeta, NFP=grid.NFP, sym=grid.sym)
            else:
                grid_B = grid
            transforms["B"] = Transform(
                grid_B,
                DoubleFourierSeries(
                    M=kwargs.get("M_booz", 2 * obj.M),
                    N=kwargs.get("N_booz", 2 * obj.N),
                    NFP=obj.NFP,
                    sym=obj.R_basis.sym,
                ),
                derivs=derivs["B"],
                build=False,
                build_pinv=True,
                method=method,
            )
        elif c == "w":  # used for Boozer transform
            # assume grid is a meshgrid but only care about a single surface
            if grid.num_rho > 1:
                theta = grid.nodes[grid.unique_theta_idx, 1]
                zeta = grid.nodes[grid.unique_zeta_idx, 2]
                grid_w = LinearGrid(theta=theta, zeta=zeta, NFP=grid.NFP, sym=grid.sym)
            else:
                grid_w = grid
            transforms["w"] = Transform(
                grid_w,
                DoubleFourierSeries(
                    M=kwargs.get("M_booz", 2 * obj.M),
                    N=kwargs.get("N_booz", 2 * obj.N),
                    NFP=obj.NFP,
                    sym=obj.Z_basis.sym,
                ),
                derivs=derivs["w"],
                build=False,
                build_pinv=True,
                method=method,
            )
        elif c == "h":  # used for omnigenity
            rho = grid.nodes[:, 0]
            eta = (grid.nodes[:, 1] - np.pi) / 2
            alpha = grid.nodes[:, 2] * grid.NFP
            nodes = jnp.array([rho, eta, alpha]).T
            transforms["h"] = Transform(
                Grid(nodes, jitable=jitable),
                obj.x_basis,
                derivs=derivs["h"],
                build=True,
                build_pinv=False,
                method=method,
            )
        elif c not in transforms:  # possible other stuff lumped in with transforms
            transforms[c] = getattr(obj, c)

    # now build them
    for t in transforms.values():
        if hasattr(t, "build"):
            t.build()

    return transforms


def has_data_dependencies(parameterization, qty, data, axis=False):
    """Determine if we have the data needed to compute qty."""
    return _has_data(qty, data, parameterization) and (
        not axis or _has_axis_limit_data(qty, data, parameterization)
    )


def has_dependencies(parameterization, qty, params, transforms, profiles, data):
    """Determine if we have the ingredients needed to compute qty.

    Parameters
    ----------
    parameterization : str or class
        Type of thing we're checking dependencies for. eg desc.equilibrium.Equilibrium
    qty : str
        Name of something from the data index.
    params : dict[str, jnp.ndarray]
        Dictionary of parameters we have.
    transforms : dict[str, Transform]
        Dictionary of transforms we have.
    profiles : dict[str, Profile]
        Dictionary of profiles we have.
    data : dict[str, jnp.ndarray]
        Dictionary of what we've computed so far.

    Returns
    -------
    has_dependencies : bool
        Whether we have what we need.
    """
    return (
        _has_data(qty, data, parameterization)
        and (
            not transforms["grid"].axis.size
            or _has_axis_limit_data(qty, data, parameterization)
        )
        and _has_params(qty, params, parameterization)
        and _has_profiles(qty, profiles, parameterization)
        and _has_transforms(qty, transforms, parameterization)
    )


def _has_data(qty, data, parameterization):
    p = _parse_parameterization(parameterization)
    deps = data_index[p][qty]["dependencies"]["data"]
    return all(d in data for d in deps)


def _has_axis_limit_data(qty, data, parameterization):
    p = _parse_parameterization(parameterization)
    deps = data_index[p][qty]["dependencies"]["axis_limit_data"]
    return all(d in data for d in deps)


def _has_params(qty, params, parameterization):
    p = _parse_parameterization(parameterization)
    deps = data_index[p][qty]["dependencies"]["params"]
    return all(d in params for d in deps)


def _has_profiles(qty, profiles, parameterization):
    p = _parse_parameterization(parameterization)
    deps = data_index[p][qty]["dependencies"]["profiles"]
    return all(d in profiles for d in deps)


def _has_transforms(qty, transforms, parameterization):
    p = _parse_parameterization(parameterization)
    flags = {}
    derivs = data_index[p][qty]["dependencies"]["transforms"]
    for key in derivs.keys():
        if key not in transforms:
            return False
        else:
            flags[key] = np.array(
                [d in transforms[key].derivatives.tolist() for d in derivs[key]]
            ).all()
<<<<<<< HEAD
    return all(flags.values())


def dot(a, b, axis=-1):
    """Batched coordinate dot product.

    This returns the dot product between elements of a vector space only
    if the basis vectors associated with these coordinates are orthonormal.

    Parameters
    ----------
    a : array-like
        First array of vectors.
    b : array-like
        Second array of vectors.
    axis : int
        Axis along which vectors are stored.

    Returns
    -------
    y : array-like
        y = sum(a*b, axis=axis)

    """
    return jnp.sum(a * b, axis=axis)


def cross(a, b, axis=-1):
    """Batched coordinate cross product.

    This returns the cross product between elements of a vector space only
    if the basis vectors associated with these coordinates are orthonormal,
    and the coordinate system is right-handed.

    Parameters
    ----------
    a : array-like
        First array of vectors.
    b : array-like
        Second array of vectors.
    axis : int
        Axis along which vectors are stored.

    Returns
    -------
    y : array-like
        y = a x b

    """
    return jnp.cross(a, b, axis=axis)


def safenorm(x, ord=None, axis=None, fill=0, threshold=0):
    """Like jnp.linalg.norm, but without nan gradient at x=0.

    Parameters
    ----------
    x : ndarray
        Vector or array to norm.
    ord : {non-zero int, inf, -inf, 'fro', 'nuc'}, optional
        Order of norm.
    axis : {None, int, 2-tuple of ints}, optional
        Axis to take norm along.
    fill : float, ndarray, optional
        Value to return where x is zero.
    threshold : float >= 0
        How small is x allowed to be.

    """
    is_zero = (jnp.abs(x) <= threshold).all(axis=axis, keepdims=True)
    y = jnp.where(is_zero, jnp.ones_like(x), x)  # replace x with ones if is_zero
    n = jnp.linalg.norm(y, ord=ord, axis=axis)
    n = jnp.where(is_zero.squeeze(), fill, n)  # replace norm with zero if is_zero
    return n


def safenormalize(x, ord=None, axis=None, fill=0, threshold=0):
    """Normalize a vector to unit length, but without nan gradient at x=0.

    Parameters
    ----------
    x : ndarray
        Vector or array to norm.
    ord : {non-zero int, inf, -inf, 'fro', 'nuc'}, optional
        Order of norm.
    axis : {None, int, 2-tuple of ints}, optional
        Axis to take norm along.
    fill : float, ndarray, optional
        Value to return where x is zero.
    threshold : float >= 0
        How small is x allowed to be.

    """
    is_zero = (jnp.abs(x) <= threshold).all(axis=axis, keepdims=True)
    y = jnp.where(is_zero, jnp.ones_like(x), x)  # replace x with ones if is_zero
    n = safenorm(x, ord, axis, fill, threshold) * jnp.ones_like(x)
    # return unit vector with equal components if norm <= threshold
    return jnp.where(n <= threshold, jnp.ones_like(y) / jnp.sqrt(y.size), y / n)


def safediv(a, b, fill=0, threshold=0):
    """Divide a/b with guards for division by zero.

    Parameters
    ----------
    a, b : ndarray
        Numerator and denominator.
    fill : float, ndarray, optional
        Value to return where b is zero.
    threshold : float >= 0
        How small is b allowed to be.
    """
    mask = jnp.abs(b) <= threshold
    num = jnp.where(mask, fill, a)
    den = jnp.where(mask, 1, b)
    return num / den


def cumtrapz(y, x=None, dx=1.0, axis=-1, initial=None):
    """Cumulatively integrate y(x) using the composite trapezoidal rule.

    Taken from SciPy, but changed NumPy references to JAX.NumPy:
        https://github.com/scipy/scipy/blob/v1.10.1/scipy/integrate/_quadrature.py

    Parameters
    ----------
    y : array_like
        Values to integrate.
    x : array_like, optional
        The coordinate to integrate along. If None (default), use spacing `dx`
        between consecutive elements in `y`.
    dx : float, optional
        Spacing between elements of `y`. Only used if `x` is None.
    axis : int, optional
        Specifies the axis to cumulate. Default is -1 (last axis).
    initial : scalar, optional
        If given, insert this value at the beginning of the returned result.
        Typically, this value should be 0. Default is None, which means no
        value at ``x[0]`` is returned and `res` has one element less than `y`
        along the axis of integration.

    Returns
    -------
    res : ndarray
        The result of cumulative integration of `y` along `axis`.
        If `initial` is None, the shape is such that the axis of integration
        has one less value than `y`. If `initial` is given, the shape is equal
        to that of `y`.

    """
    y = jnp.asarray(y)
    if x is None:
        d = dx
    else:
        x = jnp.asarray(x)
        if x.ndim == 1:
            d = jnp.diff(x)
            # reshape to correct shape
            shape = [1] * y.ndim
            shape[axis] = -1
            d = d.reshape(shape)
        elif len(x.shape) != len(y.shape):
            raise ValueError("If given, shape of x must be 1-D or the " "same as y.")
        else:
            d = jnp.diff(x, axis=axis)

        if d.shape[axis] != y.shape[axis] - 1:
            raise ValueError(
                "If given, length of x along axis must be the " "same as y."
            )

    def tupleset(t, i, value):
        l = list(t)
        l[i] = value
        return tuple(l)

    nd = len(y.shape)
    slice1 = tupleset((slice(None),) * nd, axis, slice(1, None))
    slice2 = tupleset((slice(None),) * nd, axis, slice(None, -1))
    res = jnp.cumsum(d * (y[slice1] + y[slice2]) / 2.0, axis=axis)

    if initial is not None:
        if not jnp.isscalar(initial):
            raise ValueError("`initial` parameter should be a scalar.")

        shape = list(res.shape)
        shape[axis] = 1
        res = jnp.concatenate(
            [jnp.full(shape, initial, dtype=res.dtype), res], axis=axis
        )

    return res
=======
    return all(flags.values())
>>>>>>> 73fd15d2
<|MERGE_RESOLUTION|>--- conflicted
+++ resolved
@@ -710,199 +710,4 @@
             flags[key] = np.array(
                 [d in transforms[key].derivatives.tolist() for d in derivs[key]]
             ).all()
-<<<<<<< HEAD
-    return all(flags.values())
-
-
-def dot(a, b, axis=-1):
-    """Batched coordinate dot product.
-
-    This returns the dot product between elements of a vector space only
-    if the basis vectors associated with these coordinates are orthonormal.
-
-    Parameters
-    ----------
-    a : array-like
-        First array of vectors.
-    b : array-like
-        Second array of vectors.
-    axis : int
-        Axis along which vectors are stored.
-
-    Returns
-    -------
-    y : array-like
-        y = sum(a*b, axis=axis)
-
-    """
-    return jnp.sum(a * b, axis=axis)
-
-
-def cross(a, b, axis=-1):
-    """Batched coordinate cross product.
-
-    This returns the cross product between elements of a vector space only
-    if the basis vectors associated with these coordinates are orthonormal,
-    and the coordinate system is right-handed.
-
-    Parameters
-    ----------
-    a : array-like
-        First array of vectors.
-    b : array-like
-        Second array of vectors.
-    axis : int
-        Axis along which vectors are stored.
-
-    Returns
-    -------
-    y : array-like
-        y = a x b
-
-    """
-    return jnp.cross(a, b, axis=axis)
-
-
-def safenorm(x, ord=None, axis=None, fill=0, threshold=0):
-    """Like jnp.linalg.norm, but without nan gradient at x=0.
-
-    Parameters
-    ----------
-    x : ndarray
-        Vector or array to norm.
-    ord : {non-zero int, inf, -inf, 'fro', 'nuc'}, optional
-        Order of norm.
-    axis : {None, int, 2-tuple of ints}, optional
-        Axis to take norm along.
-    fill : float, ndarray, optional
-        Value to return where x is zero.
-    threshold : float >= 0
-        How small is x allowed to be.
-
-    """
-    is_zero = (jnp.abs(x) <= threshold).all(axis=axis, keepdims=True)
-    y = jnp.where(is_zero, jnp.ones_like(x), x)  # replace x with ones if is_zero
-    n = jnp.linalg.norm(y, ord=ord, axis=axis)
-    n = jnp.where(is_zero.squeeze(), fill, n)  # replace norm with zero if is_zero
-    return n
-
-
-def safenormalize(x, ord=None, axis=None, fill=0, threshold=0):
-    """Normalize a vector to unit length, but without nan gradient at x=0.
-
-    Parameters
-    ----------
-    x : ndarray
-        Vector or array to norm.
-    ord : {non-zero int, inf, -inf, 'fro', 'nuc'}, optional
-        Order of norm.
-    axis : {None, int, 2-tuple of ints}, optional
-        Axis to take norm along.
-    fill : float, ndarray, optional
-        Value to return where x is zero.
-    threshold : float >= 0
-        How small is x allowed to be.
-
-    """
-    is_zero = (jnp.abs(x) <= threshold).all(axis=axis, keepdims=True)
-    y = jnp.where(is_zero, jnp.ones_like(x), x)  # replace x with ones if is_zero
-    n = safenorm(x, ord, axis, fill, threshold) * jnp.ones_like(x)
-    # return unit vector with equal components if norm <= threshold
-    return jnp.where(n <= threshold, jnp.ones_like(y) / jnp.sqrt(y.size), y / n)
-
-
-def safediv(a, b, fill=0, threshold=0):
-    """Divide a/b with guards for division by zero.
-
-    Parameters
-    ----------
-    a, b : ndarray
-        Numerator and denominator.
-    fill : float, ndarray, optional
-        Value to return where b is zero.
-    threshold : float >= 0
-        How small is b allowed to be.
-    """
-    mask = jnp.abs(b) <= threshold
-    num = jnp.where(mask, fill, a)
-    den = jnp.where(mask, 1, b)
-    return num / den
-
-
-def cumtrapz(y, x=None, dx=1.0, axis=-1, initial=None):
-    """Cumulatively integrate y(x) using the composite trapezoidal rule.
-
-    Taken from SciPy, but changed NumPy references to JAX.NumPy:
-        https://github.com/scipy/scipy/blob/v1.10.1/scipy/integrate/_quadrature.py
-
-    Parameters
-    ----------
-    y : array_like
-        Values to integrate.
-    x : array_like, optional
-        The coordinate to integrate along. If None (default), use spacing `dx`
-        between consecutive elements in `y`.
-    dx : float, optional
-        Spacing between elements of `y`. Only used if `x` is None.
-    axis : int, optional
-        Specifies the axis to cumulate. Default is -1 (last axis).
-    initial : scalar, optional
-        If given, insert this value at the beginning of the returned result.
-        Typically, this value should be 0. Default is None, which means no
-        value at ``x[0]`` is returned and `res` has one element less than `y`
-        along the axis of integration.
-
-    Returns
-    -------
-    res : ndarray
-        The result of cumulative integration of `y` along `axis`.
-        If `initial` is None, the shape is such that the axis of integration
-        has one less value than `y`. If `initial` is given, the shape is equal
-        to that of `y`.
-
-    """
-    y = jnp.asarray(y)
-    if x is None:
-        d = dx
-    else:
-        x = jnp.asarray(x)
-        if x.ndim == 1:
-            d = jnp.diff(x)
-            # reshape to correct shape
-            shape = [1] * y.ndim
-            shape[axis] = -1
-            d = d.reshape(shape)
-        elif len(x.shape) != len(y.shape):
-            raise ValueError("If given, shape of x must be 1-D or the " "same as y.")
-        else:
-            d = jnp.diff(x, axis=axis)
-
-        if d.shape[axis] != y.shape[axis] - 1:
-            raise ValueError(
-                "If given, length of x along axis must be the " "same as y."
-            )
-
-    def tupleset(t, i, value):
-        l = list(t)
-        l[i] = value
-        return tuple(l)
-
-    nd = len(y.shape)
-    slice1 = tupleset((slice(None),) * nd, axis, slice(1, None))
-    slice2 = tupleset((slice(None),) * nd, axis, slice(None, -1))
-    res = jnp.cumsum(d * (y[slice1] + y[slice2]) / 2.0, axis=axis)
-
-    if initial is not None:
-        if not jnp.isscalar(initial):
-            raise ValueError("`initial` parameter should be a scalar.")
-
-        shape = list(res.shape)
-        shape[axis] = 1
-        res = jnp.concatenate(
-            [jnp.full(shape, initial, dtype=res.dtype), res], axis=axis
-        )
-
-    return res
-=======
-    return all(flags.values())
->>>>>>> 73fd15d2
+    return all(flags.values())