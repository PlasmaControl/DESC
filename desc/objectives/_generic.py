--- conflicted
+++ resolved
@@ -407,8 +407,7 @@
     def compute_scaled(self, *args, **kwargs):
         """Compute and apply the target/bounds, weighting, and normalization."""
         w = compress(self.grid, self.grid.spacing[:, 0], surface_label="rho")
-<<<<<<< HEAD
-        return self._shift_scale(iota) * w
+        return super().compute_scaled(*args, **kwargs) * w
 
 
 class MirrorRatio(_Objective):
@@ -418,10 +417,22 @@
     ----------
     eq : Equilibrium, optional
         Equilibrium that will be optimized to satisfy the Objective.
-    target : float, optional
-        Target value(s) of the objective. If None, uses Equilibrium value.
+    target : float, ndarray, optional
+        Target value(s) of the objective. Only used if bounds is None.
+        len(target) must be equal to Objective.dim_f
+    bounds : tuple, optional
+        Lower and upper bounds on the objective. Overrides target.
+        len(bounds[0]) and len(bounds[1]) must be equal to Objective.dim_f
     weight : float, optional
         Weighting to apply to the Objective, relative to other Objectives.
+    normalize : bool
+        Whether to compute the error in physical units or non-dimensionalize.
+        Note: has no effect for this objective.
+    normalize_target : bool
+        Whether target and bounds should be normalized before comparing to computed
+        values. If `normalize` is `True` and the target is in physical units,
+        this should also be set to True.
+        Note: has no effect for this objective.
     name : str
         Name of the objective function.
 
@@ -432,9 +443,26 @@
     _units = "(dimensionless)"
     _print_value_fmt = "Mirror ratio: {:10.3e} "
 
-    def __init__(self, eq=None, target=None, weight=1, name="mirror ratio"):
-
-        super().__init__(eq=eq, target=target, weight=weight, name=name)
+    def __init__(
+        self,
+        eq=None,
+        target=None,
+        bounds=None,
+        weight=1,
+        normalize=True,
+        normalize_target=True,
+        name="mirror ratio",
+    ):
+
+        super().__init__(
+            eq=eq,
+            target=target,
+            bounds=bounds,
+            weight=weight,
+            normalize=normalize,
+            normalize_target=normalize_target,
+            name=name,
+        )
 
     def build(self, eq, use_jit=True, verbose=1):
         """Build constant arrays.
@@ -470,8 +498,4 @@
             Mirror ratio, dimensionless.
 
         """
-        MR = (B_mag[1] - B_mag[0]) / (B_mag[0] + B_mag[1])
-        return self._shift_scale(MR)
-=======
-        return super().compute_scaled(*args, **kwargs) * w
->>>>>>> 796de3cd
+        return (B_mag[1] - B_mag[0]) / (B_mag[0] + B_mag[1])