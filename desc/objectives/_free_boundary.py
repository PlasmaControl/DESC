--- conflicted
+++ resolved
@@ -373,10 +373,10 @@
     field_fixed : bool
         Whether to assume the field is fixed. For free boundary solve, should
         be fixed. For single stage optimization, should be False (default).
-<<<<<<< HEAD
-    loop : bool
-        If True, evaluate integral using loops, as opposed to vmap. Slower, but uses
-        less memory.
+    chunk_size : int or None
+        Size to split computation into chunks.
+        If no chunking should be done or the chunk size is the full input
+        then supply ``None``. Default is ``1``.
     sz : int
         Hyperparameter for the singular integration scheme.
         ``sz`` is roughly equal to the size of the local singular grid with
@@ -384,12 +384,6 @@
         is an ``st`` × ``sz`` subset of the full domain (θ,ζ) ∈ [0, 2π)² of
         ``source_grid``. That is a subset of
         ``source_grid.num_theta`` × ``source_grid.num_zeta*source_grid.NFP``.
-=======
-    chunk_size : int or None
-        Size to split computation into chunks.
-        If no chunking should be done or the chunk size is the full input
-        then supply ``None``. Default is ``1``.
->>>>>>> 04e91a7f
 
     """
 
