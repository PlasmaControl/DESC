--- conflicted
+++ resolved
@@ -217,16 +217,12 @@
             ValueError,
             f"sym should be one of True, False, None, got {sym}",
         )
-<<<<<<< HEAD
         if surface is not None:
-            self._sym = setdefault(sym, getattr(surface, "sym", False))
+            self._sym = bool(setdefault(sym, getattr(surface, "sym", False)))
         elif xsection is not None:
-            self._sym = setdefault(sym, getattr(xsection, "sym", False))
+            self._sym = bool(setdefault(sym, getattr(xsection, "sym", False)))
         else:
-            self._sym = setdefault(sym, False)
-=======
-        self._sym = bool(setdefault(sym, getattr(surface, "sym", False)))
->>>>>>> 4745460e
+            self._sym = bool(setdefault(sym, False))
         self._R_sym = "cos" if self.sym else False
         self._Z_sym = "sin" if self.sym else False
 
