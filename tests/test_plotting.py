"""Regression tests for plotting functions, by comparing to saved baseline images."""

import warnings

import matplotlib.pyplot as plt
import numpy as np
import pytest

from desc.basis import (
<<<<<<< HEAD
    ChebyshevZernikeBasis,
=======
    ChebyshevDoubleFourierBasis,
    ChebyshevPolynomial,
>>>>>>> 0d6bb5f9
    DoubleFourierSeries,
    FourierSeries,
    FourierZernikeBasis,
    PowerSeries,
    ZernikePolynomial,
)
from desc.coils import CoilSet, FourierXYZCoil, MixedCoilSet
from desc.compute import data_index, xyz2rpz
from desc.compute.utils import surface_averages
from desc.equilibrium import EquilibriaFamily, Equilibrium
from desc.examples import get
from desc.geometry import FourierRZToroidalSurface, FourierXYZCurve
from desc.grid import ConcentricGrid, Grid, LinearGrid, QuadratureGrid
from desc.integrals import surface_averages
from desc.io import load
from desc.magnetic_fields import (
    OmnigenousField,
    PoloidalMagneticField,
    SumMagneticField,
    ToroidalMagneticField,
)
from desc.plotting import (
    plot_1d,
    plot_2d,
    plot_3d,
    plot_basis,
    plot_boozer_modes,
    plot_boozer_surface,
    plot_boundaries,
    plot_boundary,
    plot_coefficients,
    plot_coils,
    plot_comparison,
    plot_field_lines,
    plot_fsa,
    plot_grid,
    plot_logo,
    plot_qs_error,
    plot_section,
    plot_surfaces,
    poincare_plot,
)
from desc.utils import isalmostequal, xyz2rpz

tol_1d = 4.5
tol_2d = 10
tol_3d = 10


@pytest.mark.mirror_unit
def test_section_J():
    """Test plotting poincare section of radial current."""
    eq = Equilibrium(L=3, M=3, N=3, mirror=True)
    fig, ax, data = plot_section(eq, "J^rho", return_data=True)
    assert "R" in data.keys()
    assert "Z" in data.keys()
    assert "J^rho" in data.keys()
    assert "normalization" in data.keys()
    assert data["normalization"] == 1


@pytest.mark.unit
def test_kwarg_warning(DummyStellarator):
    """Test that passing in unknown kwargs throws an error."""
    eq = load(load_from=str(DummyStellarator["output_path"]))
    with pytest.raises(AssertionError):
        fig, ax = plot_1d(eq, "psi_rr", not_a_kwarg=True)
    return None


@pytest.mark.unit
def test_kwarg_future_warning(DummyStellarator):
    """Test that passing in deprecated kwargs throws a warning."""
    eq = load(load_from=str(DummyStellarator["output_path"]))
    with pytest.raises(FutureWarning):
        with warnings.catch_warnings():
            warnings.simplefilter("error")
            fig, ax = plot_surfaces(eq, zeta=2)
    return None


class TestPlot1D:
    """Tests for plot_1d."""

    @pytest.mark.unit
    @pytest.mark.mpl_image_compare(remove_text=True, tolerance=tol_1d)
    def test_1d_p(self):
        """Test plotting 1d pressure profile."""
        eq = get("SOLOVEV")
        fig, ax, data = plot_1d(eq, "p", figsize=(4, 4), return_data=True)
        assert "p" in data.keys()
        return fig

    @pytest.mark.unit
    @pytest.mark.mpl_image_compare(remove_text=True, tolerance=tol_1d)
    def test_1d_elongation(self):
        """Test plotting 1d elongation as a function of toroidal angle."""
        eq = get("precise_QA")
        grid = LinearGrid(M=eq.M_grid, N=20, NFP=eq.NFP)
        fig, ax, data = plot_1d(
            eq, "a_major/a_minor", grid=grid, figsize=(4, 4), return_data=True
        )
        assert "a_major/a_minor" in data.keys()
        return fig

    @pytest.mark.unit
    @pytest.mark.mpl_image_compare(remove_text=True, tolerance=tol_1d)
    def test_1d_iota(self):
        """Test plotting 1d rotational transform."""
        eq = get("DSHAPE_current")
        grid = LinearGrid(rho=0.5, theta=100, zeta=0.0)
        fig, ax, data = plot_1d(eq, "iota", grid=grid, figsize=(4, 4), return_data=True)
        assert "theta" in data.keys()
        assert "iota" in data.keys()
        return fig

    @pytest.mark.unit
    @pytest.mark.mpl_image_compare(remove_text=True, tolerance=tol_1d)
    def test_1d_iota_radial(self):
        """Test plotting 1d rotational transform."""
        eq = get("DSHAPE_current")
        fig, ax, data = plot_1d(eq, "iota", figsize=(4, 4), return_data=True)
        assert "rho" in data.keys()
        assert "iota" in data.keys()
        return fig

    @pytest.mark.unit
    @pytest.mark.mpl_image_compare(remove_text=True, tolerance=tol_1d)
    def test_1d_logpsi(self):
        """Test plotting 1d flux function with log scale."""
        eq = get("DSHAPE_current")
        fig, ax, data = plot_1d(eq, "psi", log=True, figsize=(4, 4), return_data=True)
        ax.set_ylim([1e-5, 1e0])
        assert "rho" in data.keys()
        assert "psi" in data.keys()
        return fig

    @pytest.mark.unit
    @pytest.mark.mpl_image_compare(remove_text=True, tolerance=tol_1d)
    def test_plot_1d_curve(self):
        """Test plot_1d function for Curve objects."""
        curve = FourierXYZCurve([0, 10, 1])
        fig, ax = plot_1d(curve, "curvature")
        return fig

    @pytest.mark.unit
    @pytest.mark.mpl_image_compare(remove_text=True, tolerance=tol_1d)
    def test_plot_1d_surface(self):
        """Test plot_1d function for Surface objects."""
        surf = FourierRZToroidalSurface()
        fig, ax = plot_1d(surf, "curvature_H_rho", grid=LinearGrid(M=50))
        return fig


class TestPlot2D:
    """Tests for plot_2d."""

    @pytest.mark.unit
    @pytest.mark.mpl_image_compare(remove_text=True, tolerance=10)
    def test_2d_logF(self):
        """Test plotting 2d force error with log scale."""
        eq = get("DSHAPE_CURRENT")
        grid = LinearGrid(rho=100, theta=100, zeta=0.0)
        fig, ax, data = plot_2d(
            eq, "|F|", log=True, grid=grid, figsize=(4, 4), return_data=True
        )
        assert "|F|" in data.keys()
        return fig

    @pytest.mark.unit
    @pytest.mark.mpl_image_compare(remove_text=True, tolerance=tol_2d)
    def test_2d_g_tz(self):
        """Test plotting 2d metric coefficients vs theta/zeta."""
        eq = get("DSHAPE_CURRENT")
        grid = LinearGrid(rho=0.5, theta=100, zeta=100)
        fig, ax, data = plot_2d(
            eq, "sqrt(g)", grid=grid, figsize=(4, 4), return_data=True
        )
        assert "theta" in data.keys()
        assert "zeta" in data.keys()

        assert "sqrt(g)" in data.keys()
        return fig

    @pytest.mark.unit
    @pytest.mark.mpl_image_compare(remove_text=True, tolerance=tol_2d)
    def test_2d_g_rz(self):
        """Test plotting 2d metric coefficients vs rho/zeta."""
        eq = get("DSHAPE_CURRENT")
        grid = LinearGrid(rho=100, theta=0.0, zeta=100)
        fig, ax, data = plot_2d(
            eq, "sqrt(g)", grid=grid, figsize=(4, 4), return_data=True
        )
        assert "rho" in data.keys()
        assert "zeta" in data.keys()
        assert "sqrt(g)" in data.keys()

        return fig

    @pytest.mark.unit
    @pytest.mark.mpl_image_compare(remove_text=True, tolerance=tol_2d)
    def test_plot_con_basis(self):
        """Test 2d plot of R component of e^rho."""
        eq = get("DSHAPE_CURRENT")
        fig, ax, data = plot_2d(
            eq, "e^rho", component="R", figsize=(4, 4), return_data=True
        )
        for string in ["e^rho", "normalization", "theta", "zeta"]:
            assert string in data.keys()
        assert data["normalization"] == 1

        return fig

    @pytest.mark.unit
    @pytest.mark.mpl_image_compare(remove_text=True, tolerance=tol_2d)
    def test_plot_cov_basis(self):
        """Test 2d plot of norm of e_rho."""
        eq = get("DSHAPE_CURRENT")
        fig, ax, data = plot_2d(eq, "e_rho", figsize=(4, 4), return_data=True)
        return fig

    @pytest.mark.unit
    @pytest.mark.mpl_image_compare(remove_text=True, tolerance=tol_2d)
    def test_plot_normF_2d(self):
        """Test 2d plot of normalized force."""
        grid = LinearGrid(rho=np.array(0.8), M=20, N=2)
        eq = get("DSHAPE_CURRENT")
        fig, ax, data = plot_2d(
            eq, "|F|_normalized", figsize=(4, 4), return_data=True, grid=grid
        )
        for string in ["|F|_normalized", "theta", "zeta"]:
            assert string in data.keys()
        return fig

    @pytest.mark.unit
    @pytest.mark.mpl_image_compare(remove_text=True, tolerance=tol_2d)
    def test_plot_normF_2d_deprecated(self):
        """Test deprecated 2d plot of normalized force."""
        grid = LinearGrid(rho=np.array(0.8), M=20, N=2)
        eq = get("DSHAPE_CURRENT")
        with pytest.raises((ValueError, FutureWarning)):
            _, _ = plot_2d(eq, "|F|", norm_F=True, normalize="<|grad(|B|^2)|/2mu0>_vol")
        with warnings.catch_warnings():
            warnings.simplefilter("ignore", FutureWarning)
            fig, ax = plot_2d(eq, "|F|", figsize=(4, 4), norm_F=True, grid=grid)
        return fig

    @pytest.mark.unit
    @pytest.mark.mpl_image_compare(remove_text=True, tolerance=tol_2d)
    def test_plot_2d_surface(self):
        """Test plot_2d function for Surface objects."""
        surf = FourierRZToroidalSurface()
        fig, ax = plot_2d(surf, "curvature_H_rho")
        return fig


@pytest.mark.mirror_unit
def test_section_Z():
    """Test plotting poincare section of Z coordinate."""
    eq = Equilibrium(L=3, M=3, N=3, mirror=True)
    fig, ax = plot_section(eq, "Z")
    return fig


@pytest.mark.mirror_unit
def test_section_R():
    """Test plotting poincare section of R coordinate."""
    eq = Equilibrium(L=3, M=3, N=3, mirror=True)
    fig, ax = plot_section(eq, "R")
    return fig

    @pytest.mark.mpl_image_compare(remove_text=True, tolerance=tol_2d)
    @pytest.mark.unit
    def test_2d_plot_Bn(self):
        """Test 2d plotting of Bn on equilibrium surface."""
        eq = get("HELIOTRON")
        fig, _ = plot_2d(
            eq,
            "B*n",
            field=ToroidalMagneticField(1, 1),
            field_grid=LinearGrid(M=10, N=10),
            grid=LinearGrid(M=30, N=30, NFP=eq.NFP, endpoint=True),
        )
        return fig


class TestPlot3D:
    """Tests for plot_3d."""

    @pytest.mark.unit
    def test_3d_tz(self):
        """Test 3d plot of force on interior surface."""
        eq = get("DSHAPE_CURRENT")
        grid = LinearGrid(rho=0.5, theta=100, zeta=100)
        fig, data = plot_3d(eq, "|F|", log=True, grid=grid, return_data=True)
        assert "X" in data.keys()
        assert "Y" in data.keys()
        assert "Z" in data.keys()


@pytest.mark.mirror_unit
def test_section_F():
    """Test plotting poincare section of radial force."""
    eq = Equilibrium(L=3, M=3, N=3, mirror=True)
    fig, ax = plot_section(eq, "F_rho")
    return fig

    @pytest.mark.unit
    def test_3d_rz(self):
        """Test 3d plotting of pressure on toroidal cross section."""
        eq = get("DSHAPE_CURRENT")
        grid = LinearGrid(rho=100, theta=0.0, zeta=100)
        _ = plot_3d(eq, "p", grid=grid)


@pytest.mark.mirror_unit
def test_section_F_normalized_vac():
    """Test plotting poincare section of normalized vacuum force error."""
    eq = Equilibrium(L=3, M=3, N=3, mirror=True)
    fig, ax = plot_section(eq, "|F|", norm_F=True)
    return fig

    @pytest.mark.unit
    def test_3d_rt(self):
        """Test 3d plotting of flux on poloidal ribbon."""
        eq = get("DSHAPE_CURRENT")
        grid = LinearGrid(rho=100, theta=100, zeta=0.0)
        _ = plot_3d(eq, "psi", grid=grid)

    @pytest.mark.unit
    def test_plot_3d_surface(self):
        """Test 3d plotting of surface object."""
        surf = FourierRZToroidalSurface()
        _ = plot_3d(
            surf,
            "curvature_H_rho",
            showgrid=False,
            showscale=False,
            zeroline=False,
            showticklabels=False,
            showaxislabels=False,
        )


# @pytest.mark.broken_unit
# def test_section_logF():
#     """Test plotting poincare section of force magnitude on log scale."""
#     eq = Equilibrium(L=3, M=3, N=3, mirror = True)
#     fig, ax = plot_section(eq, "|F|", log=True)
#     return fig


@pytest.mark.mirror_unit
def test_3d_mirror():
    """Testing the 2d_plot with mirror."""
    eq = Equilibrium(L=3, M=3, N=3, mirror=True)
    fig, ax = plot_3d(eq, "|F|")
    return fig


@pytest.mark.mirror_unit
def test_3d_B():
    """Test 3d plot of toroidal field."""
    eq = Equilibrium(L=3, M=3, N=3, mirror=True)
    fig, ax, data = plot_3d(eq, "B^zeta", return_data=True)
    assert "X" in data.keys()
    assert "Y" in data.keys()
    assert "Z" in data.keys()
    assert "B^zeta" in data.keys()
    return fig


@pytest.mark.mirror_unit
def test_3d_J():
    """Test 3d plotting of poloidal current."""
    eq = Equilibrium(L=3, M=3, N=3, mirror=True)
    grid = LinearGrid(rho=1.0, theta=100, zeta=100)
    fig, ax = plot_3d(eq, "J^theta", grid=grid)
    return fig


# @pytest.mark.unit
# def test_3d_tz():
#     """Test 3d plot of force on interior surface."""
#     eq = Equilibrium(L=3, M=3, N=3, mirror = True)
#     grid = LinearGrid(rho=0.5, theta=100, zeta=100)
#     fig, ax = plot_3d(eq, "|F|", log=True, grid=grid)
#     return fig


# @pytest.mark.unit
# def test_3d_rz():
#     """Test 3d plotting of pressure on toroidal cross section."""
#     eq = Equilibrium(L=3, M=3, N=3, mirror = True)
#     grid = LinearGrid(rho=100, theta=0.0, zeta=100)
#     fig, ax = plot_3d(eq, "p", grid=grid)
#     return fig


@pytest.mark.mirror_unit
def test_3d_rt():
    """Test 3d plotting of flux on poloidal ribbon."""
    eq = Equilibrium(L=3, M=3, N=3, mirror=True)
    grid = LinearGrid(rho=100, theta=100, zeta=0.0)
    fig, ax = plot_3d(eq, "psi", grid=grid)
    return fig

    @pytest.mark.unit
    def test_3d_plot_Bn(self):
        """Test 3d plotting of Bn on equilibrium surface."""
        eq = get("precise_QA")
        with pytest.warns(UserWarning, match="Reducing radial"):
            eq.change_resolution(M=4, N=4, L=4, M_grid=8, N_grid=8, L_grid=8)
        _ = plot_3d(
            eq,
            "B*n",
            field=ToroidalMagneticField(1, 1),
            grid=LinearGrid(M=30, N=30, NFP=1, endpoint=True),
        )


class TestPlotFSA:
    """Tests for plot_fsa."""

    @pytest.mark.unit
    def test_plot_fsa_axis_limit(self):
        """Test magnetic axis limit of flux surface average is plotted."""
        eq = get("W7-X")
        rho = np.linspace(0, 1, 10)
        grid = LinearGrid(M=eq.M_grid, N=eq.N_grid, NFP=eq.NFP, rho=rho)
        assert grid.axis.size

        name = "J*B"
        assert (
            "<" + name + ">" in data_index["desc.equilibrium.equilibrium.Equilibrium"]
        ), "Test with a different quantity."
        # should forward computation to compute function
        _, _, plot_data = plot_fsa(
            eq=eq,
            name=name,
            rho=rho,
            M=eq.M_grid,
            N=eq.N_grid,
            with_sqrt_g=True,
            return_data=True,
        )
        desired = grid.compress(
            eq.compute(names="<" + name + ">", grid=grid)["<" + name + ">"]
        )
        np.testing.assert_allclose(
            plot_data["<" + name + ">"], desired, equal_nan=False
        )

        name = "psi_r/sqrt(g)"
        assert (
            "<" + name + ">"
            not in data_index["desc.equilibrium.equilibrium.Equilibrium"]
        ), "Test with a different quantity."
        # should automatically compute axis limit
        _, _, plot_data = plot_fsa(
            eq=eq,
            name=name,
            rho=rho,
            M=eq.M_grid,
            N=eq.N_grid,
            with_sqrt_g=True,
            return_data=True,
        )
        data = eq.compute(names=[name, "sqrt(g)", "sqrt(g)_r"], grid=grid)
        desired = surface_averages(
            grid=grid,
            q=data[name],
            sqrt_g=grid.replace_at_axis(data["sqrt(g)"], data["sqrt(g)_r"], copy=True),
            expand_out=False,
        )
        np.testing.assert_allclose(
            plot_data["<" + name + ">_fsa"], desired, equal_nan=False
        )

        name = "|B|"
        assert (
            "<" + name + ">" in data_index["desc.equilibrium.equilibrium.Equilibrium"]
        ), "Test with a different quantity."
        _, _, plot_data = plot_fsa(
            eq=eq,
            name=name,
            rho=rho,
            M=eq.M_grid,
            N=eq.N_grid,
            with_sqrt_g=False,  # test that does not compute data_index["<|B|>"]
            return_data=True,
        )
        data = eq.compute(names=name, grid=grid)
        desired = surface_averages(grid=grid, q=data[name], expand_out=False)
        np.testing.assert_allclose(
            plot_data["<" + name + ">_fsa"], desired, equal_nan=False
        )

    @pytest.mark.unit
    @pytest.mark.mpl_image_compare(remove_text=True, tolerance=tol_1d)
    def test_fsa_I(self):
        """Test plotting of flux surface average toroidal current."""
        eq = get("DSHAPE_CURRENT")
        fig, ax, data = plot_fsa(eq, "B_theta", with_sqrt_g=False, return_data=True)
        assert "rho" in data.keys()
        assert "<B_theta>_fsa" in data.keys()
        assert "normalization" in data.keys()
        assert data["normalization"] == 1

        return fig

    @pytest.mark.unit
    @pytest.mark.mpl_image_compare(remove_text=True, tolerance=tol_1d)
    def test_fsa_F_normalized(self):
        """Test plotting flux surface average normalized force error on log scale."""
        eq = get("DSHAPE_CURRENT")
        fig, ax = plot_fsa(eq, "|F|", log=True, normalize="<|grad(p)|>_vol")
        ax.set_ylim([1e-6, 1e-3])
        return fig

    @pytest.mark.unit
    @pytest.mark.mpl_image_compare(remove_text=True, tolerance=tol_1d)
    def test_fsa_F_normalized_deprecated(self):
        """Test plotting deprecated fsa normalized force error on log scale."""
        eq = get("DSHAPE_CURRENT")
        with pytest.raises((ValueError, FutureWarning)):
            _, _ = plot_fsa(
                eq, "|F|", log=True, norm_F=True, normalize="<|grad(|B|^2)|/2mu0>_vol"
            )
        with warnings.catch_warnings():
            warnings.simplefilter("ignore", FutureWarning)
            fig, ax = plot_fsa(eq, "|F|", log=True, norm_F=True)
        return fig


class TestPlotSection:
    """Tests for plot_section."""

    @pytest.mark.unit
    @pytest.mark.mpl_image_compare(remove_text=True, tolerance=tol_2d)
    def test_section_J(self):
        """Test plotting poincare section of radial current."""
        eq = get("DSHAPE_CURRENT")
        fig, ax, data = plot_section(eq, "J^rho", return_data=True)
        assert "R" in data.keys()
        assert "Z" in data.keys()
        assert "J^rho" in data.keys()
        assert "normalization" in data.keys()
        assert data["normalization"] == 1

        return fig

    @pytest.mark.unit
    @pytest.mark.mpl_image_compare(remove_text=True, tolerance=tol_2d)
    def test_section_chi_contour(self):
        """Test plotting poincare section of poloidal flux, with fill=False."""
        eq = get("DSHAPE_CURRENT")
        fig, ax = plot_section(eq, "chi", fill=False, levels=20)
        return fig

    @pytest.mark.unit
    @pytest.mark.mpl_image_compare(remove_text=True, tolerance=tol_2d)
    def test_section_F(self):
        """Test plotting poincare section of radial force."""
        eq = get("DSHAPE_CURRENT")
        fig, ax = plot_section(eq, "F_rho")
        return fig

    @pytest.mark.unit
    @pytest.mark.mpl_image_compare(remove_text=True, tolerance=50)
    def test_section_logF(self):
        """Test plotting poincare section of force magnitude on log scale."""
        eq = get("DSHAPE_CURRENT")
        fig, ax = plot_section(eq, "|F|", log=True)
        return fig

    @pytest.mark.unit
    @pytest.mark.mpl_image_compare(remove_text=True, tolerance=tol_2d)
    def test_plot_normF_section(self):
        """Test Poincare section plot of normalized force on log scale."""
        eq = get("DSHAPE_CURRENT")
        fig, ax = plot_section(eq, "|F|_normalized", log=True)
        return fig

    @pytest.mark.unit
    @pytest.mark.mpl_image_compare(remove_text=True, tolerance=tol_2d)
    def test_plot_normF_section_deprecated(self):
        """Test old section plot of normalized force on log scale."""
        eq = get("DSHAPE_CURRENT")
        with pytest.raises((ValueError, FutureWarning)):
            _, _ = plot_section(
                eq, "|F|", log=True, norm_F=True, normalize="<|grad(|B|^2)|/2mu0>_vol"
            )
        with warnings.catch_warnings():
            warnings.simplefilter("ignore", FutureWarning)
            fig, ax = plot_section(eq, "|F|", log=True, norm_F=True)

        return fig


class TestPlotSurfaces:
    """Tests for plot_surfaces."""

    @pytest.mark.unit
    @pytest.mark.mpl_image_compare(remove_text=True, tolerance=tol_2d)
    def test_plot_surfaces(self):
        """Test plotting flux surfaces."""
        eq = get("DSHAPE_CURRENT")
        fig, ax, data = plot_surfaces(eq, return_data=True)
        for string in [
            "rho_R_coords",
            "rho_Z_coords",
            "vartheta_R_coords",
            "vartheta_Z_coords",
        ]:
            assert string in data.keys()

        return fig

    @pytest.mark.unit
    @pytest.mark.mpl_image_compare(remove_text=True, tolerance=tol_2d)
    def test_plot_surfaces_no_theta(self):
        """Test plotting flux surfaces without theta contours."""
        eq = get("DSHAPE_CURRENT")
        fig, ax, data = plot_surfaces(eq, theta=False, return_data=True)
        for string in ["rho_R_coords", "rho_Z_coords"]:
            assert string in data.keys()

        return fig

    @pytest.mark.unit
    @pytest.mark.mpl_image_compare(remove_text=True, tolerance=tol_2d)
    def test_plot_surfaces_HELIOTRON(self):
        """Test plot surfaces of equilibrium for correctness of vartheta lines."""
        fig, ax = plot_surfaces(get("HELIOTRON"))
        return fig


class TestPlotBoundary:
    """Tests for plot_boundary and plot_boundaries."""

    @pytest.mark.unit
    @pytest.mark.mpl_image_compare(remove_text=True, tolerance=tol_2d)
    def test_plot_boundary(self):
        """Test plotting boundary."""
        eq = get("W7-X")
        fig, ax, data = plot_boundary(eq, plot_axis=True, return_data=True)
        assert "R" in data.keys()
        assert "Z" in data.keys()

        return fig

    @pytest.mark.unit
    @pytest.mark.mpl_image_compare(remove_text=True, tolerance=tol_1d)
    def test_plot_boundary_surface(self):
        """Test plot_boundary function for Surface objects."""
        surf = FourierRZToroidalSurface()
        fig, ax = plot_boundary(surf)
        return fig

    @pytest.mark.unit
    @pytest.mark.mpl_image_compare(remove_text=True, tolerance=tol_1d)
    def test_plot_boundaries(self):
        """Test plotting boundaries."""
        eq1 = get("SOLOVEV")
        eq2 = get("DSHAPE")
        eq3 = get("W7-X")
        eq4 = get("ESTELL")
        with pytest.raises(ValueError, match="differing field periods"):
            fig, ax = plot_boundaries([eq3, eq4], theta=0)
        _, _, data1 = plot_boundaries(
            (eq1, eq2, eq3),
            phi=4,
            return_data=True,
        )
        fig, ax, data = plot_boundaries(
            (eq1, eq2, eq3),
            phi=np.linspace(0, 2 * np.pi / eq3.NFP, 4, endpoint=False),
            return_data=True,
        )
        assert "R" in data.keys()
        assert "Z" in data.keys()
        assert len(data["R"]) == 3
        assert len(data["Z"]) == 3
        assert (
            data["R"][-1].shape == data1["R"][-1].shape
        ), "Passing phi as an integer or array results in different behavior"
        assert (
            data["Z"][-1].shape == data1["Z"][-1].shape
        ), "Passing phi as an integer or array results in different behavior"

        return fig


class TestPlotComparison:
    """Tests for plot_comparison."""

    @pytest.mark.unit
    @pytest.mark.mpl_image_compare(remove_text=True, tolerance=tol_2d)
    def test_plot_comparison(self):
        """Test plotting comparison of flux surfaces."""
        eqf = get("DSHAPE_CURRENT", "all")
        fig, ax, data = plot_comparison(eqf, return_data=True)
        for string in [
            "rho_R_coords",
            "rho_Z_coords",
            "vartheta_R_coords",
            "vartheta_Z_coords",
        ]:
            assert string in data.keys()
            assert len(data[string]) == len(eqf)

        return fig

    @pytest.mark.unit
    @pytest.mark.mpl_image_compare(remove_text=True, tolerance=tol_2d)
    def test_plot_comparison_no_theta(self):
        """Test plotting comparison of flux surfaces without theta contours."""
        eqf = get("DSHAPE_CURRENT", "all")
        fig, ax = plot_comparison(eqf, theta=0)
        return fig

    @pytest.mark.unit
    @pytest.mark.mpl_image_compare(remove_text=True, tolerance=tol_2d)
    def test_plot_comparison_different_NFPs(self):
        """Test plotting comparison of flux surfaces with differing NFPs."""
        eq = get("SOLOVEV")
        eq_nonax = get("HELIOTRON")
        eq_nonax2 = get("ESTELL")
        with pytest.raises(ValueError, match="differing field periods"):
            fig, ax = plot_comparison([eq_nonax, eq_nonax2], theta=0)
        fig, ax = plot_comparison(
            [eq, eq_nonax],
            phi=np.linspace(0, 2 * np.pi / eq_nonax.NFP, 6, endpoint=False),
            theta=0,
        )
        return fig


class TestPlotGrid:
    """Tests for the plot_grid function."""

    @pytest.mark.unit
    @pytest.mark.mpl_image_compare(remove_text=True, tolerance=tol_2d)
    def test_plot_grid_linear(self):
        """Test plotting linear grid."""
        grid = LinearGrid(rho=10, theta=10, zeta=1)
        fig, ax, data = plot_grid(grid, return_data=True)
        for string in ["theta", "rho"]:
            assert string in data.keys()
        return fig

    @pytest.mark.unit
    @pytest.mark.mpl_image_compare(remove_text=True, tolerance=tol_2d)
    def test_plot_grid_quad(self):
        """Test plotting quadrature grid."""
        grid = QuadratureGrid(L=10, M=10, N=1)
        fig, ax = plot_grid(grid, figsize=(6, 6))
        return fig

    @pytest.mark.unit
    @pytest.mark.mpl_image_compare(remove_text=True, tolerance=tol_2d)
    def test_plot_grid_jacobi(self):
        """Test plotting concentric grid with jacobi nodes."""
        grid = ConcentricGrid(L=20, M=10, N=1, node_pattern="jacobi")
        fig, ax = plot_grid(grid)
        return fig

    @pytest.mark.unit
    @pytest.mark.mpl_image_compare(remove_text=True, tolerance=tol_2d)
    def test_plot_grid_cheb1(self):
        """Test plotting concentric grid with chebyshev 1 nodes."""
        grid = ConcentricGrid(L=20, M=10, N=1, node_pattern="cheb1")
        fig, ax = plot_grid(grid)
        return fig

    @pytest.mark.unit
    @pytest.mark.mpl_image_compare(remove_text=True, tolerance=tol_2d)
    def test_plot_grid_cheb2(self):
        """Test plotting concentric grid with chebyshev 2 nodes."""
        grid = ConcentricGrid(L=20, M=10, N=1, node_pattern="cheb2")
        fig, ax = plot_grid(grid)
        return fig

    @pytest.mark.unit
    @pytest.mark.mpl_image_compare(remove_text=True, tolerance=tol_2d)
    def test_plot_grid_ocs(self):
        """Test plotting concentric grid with optimal concentric sampling nodes."""
        grid = ConcentricGrid(L=20, M=10, N=1, node_pattern="ocs")
        fig, ax = plot_grid(grid)
        return fig


class TestPlotBasis:
    """Tests for plot_basis function."""

    @pytest.mark.unit
    @pytest.mark.mpl_image_compare(remove_text=True, tolerance=tol_2d)
    def test_plot_basis_powerseries(self):
        """Test plotting power series basis."""
        basis = PowerSeries(L=6)
        fig, ax, data = plot_basis(basis, return_data=True)
        for string in ["amplitude", "rho", "l"]:
            assert string in data.keys()
        return fig

    @pytest.mark.unit
    @pytest.mark.mpl_image_compare(remove_text=True, tolerance=tol_2d)
    def test_plot_basis_chebyshevpoly(self):
        """Test plotting Chebyshev polynomial."""
        basis = ChebyshevPolynomial(L=6)
        fig, ax, data = plot_basis(basis, return_data=True)
        for string in ["amplitude", "rho", "l"]:
            assert string in data.keys()
        return fig

    @pytest.mark.unit
    @pytest.mark.mpl_image_compare(remove_text=True, tolerance=26)
    def test_plot_basis_zernikepoly(self):
        """Test plotting zernike polynomial."""
        basis = ZernikePolynomial(L=6, M=4)
        fig, ax, data = plot_basis(basis, return_data=True)
        for string in ["amplitude", "rho", "l"]:
            assert string in data.keys()
        return fig

    @pytest.mark.unit
    @pytest.mark.mpl_image_compare(remove_text=True, tolerance=26)
    def test_plot_basis_zernikepoly_derivative(self):
        """Test plotting zernike polynomial derivative."""
        basis = ZernikePolynomial(L=6, M=4)
        fig, ax = plot_basis(basis, derivative=[2, 0, 0])
        return fig

    @pytest.mark.unit
    @pytest.mark.mpl_image_compare(remove_text=True, tolerance=tol_2d)
    def test_plot_basis_fourierseries(self):
        """Test plotting fourier series basis."""
        basis = FourierSeries(N=3)
        fig, ax, data = plot_basis(basis, return_data=True)
        for string in ["amplitude", "n", "zeta"]:
            assert string in data.keys()
        return fig

    @pytest.mark.unit
    @pytest.mark.slow
    @pytest.mark.mpl_image_compare(remove_text=True, tolerance=tol_2d)
    def test_plot_basis_doublefourierseries(self):
        """Test plotting double fourier series basis."""
        basis = DoubleFourierSeries(M=3, N=2)
        fig, ax, data = plot_basis(basis, return_data=True)
        for string in ["amplitude", "n", "zeta", "m", "theta"]:
            assert string in data.keys()
        return fig

    @pytest.mark.unit
    @pytest.mark.slow
    @pytest.mark.mpl_image_compare(remove_text=True, tolerance=26)
    def test_plot_basis_fourierzernike(self):
        """Test plotting fourier-zernike basis."""
        basis = FourierZernikeBasis(L=8, M=3, N=2)
        fig, ax, data = plot_basis(basis, return_data=True)
        for string in ["amplitude", "l", "rho", "m", "theta"]:
            assert string in data.keys()
        return fig

    @pytest.mark.unit
    @pytest.mark.slow
    @pytest.mark.mpl_image_compare(remove_text=True, tolerance=26)
    def test_plot_basis_fourierzernike_derivative(self):
        """Test plotting fourier-zernike basis derivative."""
        basis = FourierZernikeBasis(L=8, M=3, N=2)
        fig, ax = plot_basis(basis, derivative=[1, 0, 0])
        return fig

    @pytest.mark.unit
    @pytest.mark.slow
    @pytest.mark.mpl_image_compare(remove_text=True, tolerance=26)
    def test_plot_basis_chebyshevdoublefourier(self):
        """Test plotting chebyshev-double fourier basis."""
        basis = ChebyshevDoubleFourierBasis(L=8, M=3, N=2)
        fig, ax, data = plot_basis(basis, return_data=True)
        for string in ["amplitude", "l", "rho", "m", "theta"]:
            assert string in data.keys()
        return fig


class TestPlotBoozerModes:
    """Tests for plot_boozer_modes."""

    @pytest.mark.unit
    @pytest.mark.slow
    @pytest.mark.mpl_image_compare(remove_text=True, tolerance=tol_1d)
    def test_plot_boozer_modes(self):
        """Test plotting boozer spectrum."""
        eq = get("WISTELL-A")
        fig, ax, data = plot_boozer_modes(
            eq,
            M_booz=eq.M,
            N_booz=eq.N,
            num_modes=7,
            return_data=True,
            norm=True,
            rho=5,
        )
        ax.set_ylim([1e-6, 5e0])
        for string in ["|B|_mn_B", "B modes", "rho"]:
            assert string in data.keys()
        return fig

    @pytest.mark.unit
    @pytest.mark.slow
    @pytest.mark.mpl_image_compare(remove_text=True, tolerance=tol_1d)
    def test_plot_boozer_modes_breaking_only(self):
        """Test plotting symmetry breaking boozer spectrum."""
        eq = get("WISTELL-A")
        fig, ax = plot_boozer_modes(
            eq,
            M_booz=eq.M,
            N_booz=eq.N,
            helicity=(1, -eq.NFP),
            norm=True,
            num_modes=7,
            rho=5,
        )
        ax.set_ylim([1e-6, 5e0])
        return fig

    @pytest.mark.unit
    @pytest.mark.slow
    @pytest.mark.mpl_image_compare(remove_text=True, tolerance=tol_1d)
    def test_plot_boozer_modes_max(self):
        """Test plotting symmetry breaking boozer spectrum."""
        eq = get("WISTELL-A")
        fig, ax, data = plot_boozer_modes(
            eq,
            M_booz=eq.M,
            N_booz=eq.N,
            helicity=(1, -eq.NFP),
            max_only=True,
            label="WISTELL-A",
            color="r",
            norm=True,
            rho=5,
            return_data=True,
        )
        ax.set_ylim([1e-6, 5e0])
        for string in ["|B|_mn_B", "B modes", "rho"]:
            assert string in data.keys()
        return fig

    @pytest.mark.unit
    @pytest.mark.slow
    @pytest.mark.mpl_image_compare(remove_text=True, tolerance=tol_1d)
    def test_plot_boozer_modes_no_norm(self):
        """Test plotting boozer spectrum without B0 and norm."""
        eq = get("ESTELL")
        fig, ax = plot_boozer_modes(
            eq,
            M_booz=eq.M,
            N_booz=eq.N,
            num_modes=7,
            B0=False,
            log=False,
            rho=5,
        )
        return fig


class TestPlotBoozerSurface:
    """Tests for plot_boozer_surface."""

    @pytest.mark.unit
    @pytest.mark.slow
    @pytest.mark.mpl_image_compare(remove_text=True, tolerance=tol_2d)
    def test_plot_boozer_surface(self):
        """Test plotting B in boozer coordinates."""
        eq = get("WISTELL-A")
        fig, ax, data = plot_boozer_surface(
            eq, M_booz=eq.M, N_booz=eq.N, return_data=True, rho=0.5, fieldlines=4
        )
        for string in [
            "|B|",
            "theta_B",
            "zeta_B",
        ]:
            assert string in data.keys()
        return fig


@pytest.mark.mirror_unit
def test_plot_basis_chebyshevzernike():
    """Test plotting chebyshev-zernike basis."""
    basis = ChebyshevZernikeBasis(L=8, M=3, N=2)
    fig, ax, data = plot_basis(basis, return_data=True)
    for string in ["amplitude", "l", "rho", "m", "theta"]:
        assert string in data.keys()


# @pytest.mark.unit
# def test_2d_logF(DSHAPE_current):
#     """Test plotting 2d force error with log scale."""
#     eq = EquilibriaFamily.load(load_from=str(DSHAPE_current["desc_h5_path"]))[-1]
#     grid = LinearGrid(rho=100, theta=100, zeta=0.0)
#     fig, ax, data = plot_2d(
#         eq, "|F|", log=True, grid=grid, figsize=(4, 4), return_data=True
#     )
#     assert "|F|" in data.keys()
#     return fig


# Need increasing contours
# @pytest.mark.unit
# def test_2d_g_tz():
#     """Test plotting 2d metric coefficients vs theta/zeta."""
#     eq = Equilibrium(L=3, M=3, N=3, mirror = True)
#     grid = LinearGrid(rho=0.5, theta=100, zeta=100)
#     fig, ax, data = plot_2d(eq, "sqrt(g)", grid=grid, figsize=(4, 4), return_data=True)
#     assert "theta" in data.keys()
#     assert "zeta" in data.keys()
#     assert "sqrt(g)" in data.keys()
#     return fig


@pytest.mark.unit
def test_2d_g_rz():
    """Test plotting 2d metric coefficients vs rho/zeta."""
    eq = Equilibrium(L=3, M=3, N=3, mirror=True)
    grid = LinearGrid(rho=100, theta=0.0, zeta=100)
    fig, ax, data = plot_2d(eq, "sqrt(g)", grid=grid, figsize=(4, 4), return_data=True)
    assert "rho" in data.keys()
    assert "zeta" in data.keys()
    assert "sqrt(g)" in data.keys()
    return fig


# @pytest.mark.unit
# def test_2d_lambda():
#     """Test plotting lambda on 2d grid."""
#     eq = Equilibrium(L=3, M=3, N=3, mirror = True)
#     fig, ax, data = plot_2d(eq, "lambda", figsize=(4, 4), return_data=True)
#     assert "lambda" in data.keys()
#     return fig


# @pytest.mark.unit
# def test_plot_cov_basis():
#     """Test 2d plot of norm of e_rho."""
#     eq = Equilibrium(L=3, M=3, N=3, mirror = True)
#     fig, ax, data = plot_2d(eq, "e_rho", figsize=(4, 4), return_data=True)
#     return fig


@pytest.mark.unit
def test_plot_magnetic_tension():
    """Test 2d plot of magnetic tension."""
    eq = Equilibrium(L=3, M=3, N=3, mirror=True)
    fig, ax, data = plot_2d(eq, "|(B*grad)B|", figsize=(4, 4), return_data=True)
    return fig

    # @pytest.mark.unit
    # def test_plot_magnetic_pressure():
    #     """Test 2d plot of magnetic pressure."""
    #     eq = Equilibrium(L=3, M=3, N=3, mirror = True)
    #     fig, ax, data = plot_2d(eq, "|grad(|B|^2)|/2mu0", figsize=(4, 4), return_data=True)
    #     return fig

    # @pytest.mark.unit
    # def test_plot_gradpsi():
    #     """Test 2d plot of norm of grad(rho)."""
    #     eq = Equilibrium(L=3, M=3, N=3, mirror = True)
    #     fig, ax, data = plot_2d(eq, "|grad(rho)|", figsize=(4, 4), return_data=True)
    #     return fig

    # @pytest.mark.unit
    # def test_plot_normF_2d():
    #     """Test 2d plot of normalized force."""
    #     grid = LinearGrid(rho=np.array(0.8), M=20, N=2)
    #     eq = Equilibrium(L=3, M=3, N=3, mirror = True)
    #     fig, ax, data = plot_2d(
    #         eq, "|F|", norm_F=True, figsize=(4, 4), return_data=True, grid=grid
    #     )
    #     for string in ["|F|", "theta", "zeta"]:
    #         assert string in data.keys()
    #     return fig
    @pytest.mark.unit
    @pytest.mark.mpl_image_compare(remove_text=True, tolerance=tol_2d)
    def test_plot_omnigenous_field(self):
        """Test plot omnigenous magnetic field."""
        field = OmnigenousField(
            L_B=0,
            M_B=4,
            L_x=0,
            M_x=1,
            N_x=1,
            NFP=4,
            helicity=(1, 4),
            B_lm=np.array([0.8, 0.9, 1.1, 1.2]),
            x_lmn=np.array([0, -np.pi / 8, 0, np.pi / 8, 0, np.pi / 4]),
        )
        fig, ax = plot_boozer_surface(field, iota=0.6, fieldlines=4)
        return fig


@pytest.mark.unit
@pytest.mark.slow
@pytest.mark.mpl_image_compare(remove_text=True, tolerance=tol_1d)
def test_plot_qs_error():
    """Test plotting qs error metrics."""
    eq = get("WISTELL-A")
    fig, ax, data = plot_qs_error(
        eq,
        helicity=(1, -eq.NFP),
        M_booz=eq.M,
        N_booz=eq.N,
        log=True,
        return_data=True,
        rho=5,
    )
    ax.set_ylim([1e-3, 2e-1])
    for string in ["rho", "f_T", "f_B", "f_C"]:
        assert string in data.keys()
        if string != "rho":
            # ensure that there is different QS data for each surface
            # related to gh PR #400
            assert not isalmostequal(data[string])
    return fig


@pytest.mark.unit
def test_plot_coils():
    """Test 3d plotting of coils with currents."""
    N = 48
    NFP = 4
    I = 1
    coil = FourierXYZCoil()
    coil.rotate(angle=np.pi / N)
    coils = CoilSet.linspaced_angular(coil, I, [0, 0, 1], np.pi / NFP, N // NFP // 2)
    coils2 = MixedCoilSet.from_symmetry(coils, NFP, True)
    with pytest.raises(ValueError, match="Expected `coils`"):
        plot_coils("not a coil")
    fig, data = plot_coils(coils2, return_data=True)

    def flatten_coils(coilset):
        if hasattr(coilset, "__len__"):
            return [a for i in coilset for a in flatten_coils(i)]
        else:
            return [coilset]

    coil_list = flatten_coils(coils2)
    for string in ["X", "Y", "Z"]:
        assert string in data.keys()
        assert len(data[string]) == len(coil_list)


@pytest.mark.unit
def test_plot_coils_no_grid():
    """Test 3d plotting of coils with currents without any gridlines."""
    N = 48
    NFP = 4
    I = 1
    coil = FourierXYZCoil()
    coil.rotate(angle=np.pi / N)
    coils = CoilSet.linspaced_angular(coil, I, [0, 0, 1], np.pi / NFP, N // NFP // 2)
    with pytest.raises(ValueError, match="Expected `coils`"):
        plot_coils("not a coil")
    fig, data = plot_coils(
        coils,
        unique=True,
        return_data=True,
        showgrid=False,
        zeroline=False,
        showticklabels=False,
        showaxislabels=False,
    )

    def flatten_coils(coilset):
        if hasattr(coilset, "__len__"):
            return [a for i in coilset for a in flatten_coils(i)]
        else:
            return [coilset]

    coil_list = flatten_coils(coils)
    for string in ["X", "Y", "Z"]:
        assert string in data.keys()
        assert len(data[string]) == len(coil_list)


@pytest.mark.unit
@pytest.mark.mpl_image_compare(remove_text=True, tolerance=tol_1d)
def test_plot_b_mag():
    """Test plot of |B| on longer field lines for gyrokinetic simulations."""
    psi = 0.5
    rho = np.sqrt(psi)
    npol = 2
    nzgrid = 128
    alpha = 0
    # compute iota
    eq = get("W7-X")
    iota = eq.compute("iota", grid=LinearGrid(rho=rho, NFP=eq.NFP))["iota"][0]

    # get flux tube coordinate system
    zeta = np.linspace(
        -np.pi * npol / np.abs(iota), np.pi * npol / np.abs(iota), 2 * nzgrid + 1
    )
    thetas = alpha * np.ones_like(zeta) + iota * zeta

    rhoa = rho * np.ones_like(zeta)
    c = np.vstack([rhoa, thetas, zeta]).T
    coords = eq.map_coordinates(c, inbasis=("rho", "theta_PEST", "zeta"))
    grid = Grid(coords)

    # compute |B| normalized in the usual flux tube way
    psib = np.abs(eq.compute("psi")["psi"][-1])
    Lref = eq.compute("a")["a"]
    Bref = 2 * psib / Lref**2
    bmag = eq.compute("|B|", grid=grid)["|B|"] / Bref
    fig, ax = plt.subplots()
    ax.plot(bmag)
    return fig


@pytest.mark.unit
@pytest.mark.mpl_image_compare(remove_text=True, tolerance=tol_2d)
def test_plot_coefficients():
    """Test scatter plot of spectral coefficients."""
    eq = get("DSHAPE_CURRENT")
    fig, ax = plot_coefficients(eq, color="b", marker="o")
    ax[0, 0].set_ylim([1e-8, 1e1])
    return fig


@pytest.mark.mpl_image_compare(remove_text=True, tolerance=tol_2d)
@pytest.mark.unit
def test_plot_logo():
    """Test plotting the DESC logo."""
    fig, ax = plot_logo()
    return fig


@pytest.mark.unit
@pytest.mark.mpl_image_compare(remove_text=True, tolerance=tol_2d)
def test_plot_poincare():
    """Test making a poincare plot."""
    ext_field = load("tests/inputs/precise_QA_helical_coils.h5")
    eq = get("precise_QA")
    grid_trace = LinearGrid(rho=np.linspace(0, 1, 9))
    r0 = eq.compute("R", grid=grid_trace)["R"]
    z0 = eq.compute("Z", grid=grid_trace)["Z"]

    fig, ax = poincare_plot(ext_field, r0, z0, ntransit=50, NFP=eq.NFP)
    return fig


@pytest.mark.unit
def test_plot_field_lines():
    """Test plotting field lines."""
    field = ToroidalMagneticField(B0=-1.0, R0=1.0)
    fig, data = plot_field_lines(
        field, [1.0], [0.0], nphi_per_transit=10, ntransit=0.8, return_data=True
    )
    assert all(data["Z"][0] == 0)
    assert np.allclose((data["X"][0] ** 2 + data["Y"][0] ** 2), 1)

    field1 = ToroidalMagneticField(B0=1.0, R0=1.0)
    field2 = PoloidalMagneticField(B0=1.0, R0=1.0, iota=3.0)
    field = SumMagneticField([field1, field2])
    _ = plot_field_lines(
        field,
        R0=[1.1, 1.3],
        Z0=[0.0, 0.1],
        nphi_per_transit=100,
        ntransit=2,
        endpoint=True,
        chunk_size=10,
    )


@pytest.mark.unit
def test_plot_field_lines_reversed():
    """Test plotting field lines with reversed direction."""
    field = load("tests/inputs/precise_QA_helical_coils.h5")
    eq = get("precise_QA")
    grid_trace = LinearGrid(rho=[1])
    r0 = eq.compute("R", grid=grid_trace)["R"]
    z0 = eq.compute("Z", grid=grid_trace)["Z"]

    fig, data1 = plot_field_lines(
        field, r0, z0, nphi_per_transit=100, ntransit=1, return_data=True
    )
    # get the last point of the field line
    pt_end = np.array([data1["X"][0][-1], data1["Y"][0][-1], data1["Z"][0][-1]])
    # convert to RPZ coordinates (actually not necessary since phi0=0)
    pt_end_rpz = xyz2rpz(pt_end)
    # plot the field line in the reversed direction starting from the end point
    # and going backwards, this should overlap with the previous field line
    fig, data2 = plot_field_lines(
        field,
        pt_end_rpz[0],
        pt_end_rpz[2],
        nphi_per_transit=100,
        ntransit=-1,
        return_data=True,
        fig=fig,
        color="red",
        lw=10,
    )
    x1 = data1["X"][0]
    y1 = data1["Y"][0]
    z1 = data1["Z"][0]
    x2 = data2["X"][0]
    y2 = data2["Y"][0]
    z2 = data2["Z"][0]
    # we should flip the second field line to compare with the first one
    assert np.allclose(x1, np.flip(x2), atol=1e-7)
    assert np.allclose(y1, np.flip(y2), atol=1e-7)
    assert np.allclose(z1, np.flip(z2), atol=1e-7)<|MERGE_RESOLUTION|>--- conflicted
+++ resolved
@@ -7,12 +7,9 @@
 import pytest
 
 from desc.basis import (
-<<<<<<< HEAD
-    ChebyshevZernikeBasis,
-=======
     ChebyshevDoubleFourierBasis,
     ChebyshevPolynomial,
->>>>>>> 0d6bb5f9
+    ChebyshevZernikeBasis,
     DoubleFourierSeries,
     FourierSeries,
     FourierZernikeBasis,
