--- conflicted
+++ resolved
@@ -27,11 +27,8 @@
     ToroidalMagneticField,
     solve_regularized_surface_current,
 )
-<<<<<<< HEAD
 from desc.objectives import ForceBalance, ObjectiveFunction
-=======
 from desc.utils import rpz2xyz_vec
->>>>>>> 702ae496
 from desc.vmec import VMECIO
 
 plt.rcParams.update({"figure.max_open_warning": 0})
