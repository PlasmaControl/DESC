--- conflicted
+++ resolved
@@ -345,16 +345,9 @@
         x = jnp.atleast_1d(args[self._argnum])
         n = len(x)
         fx = f(x)
-<<<<<<< HEAD
-        h = jnp.maximum(1.0, np.abs(x)) * self.rel_step
-        ee = jnp.diag(h)
-        dtype = fx.dtype
-        hess = jnp.outer(h, h)
-=======
         h = np.maximum(1.0, np.abs(x)) * self.rel_step
         ee = np.diag(h)
         hess = np.outer(h, h)
->>>>>>> 0dd97f43
 
         for i in range(n):
             eei = ee[i, :]
