--- conflicted
+++ resolved
@@ -156,26 +156,16 @@
         assert jnp.isscalar(new) or new.size == 1
         self._current = float(np.squeeze(new))
 
-<<<<<<< HEAD
-    def compute_position(self, params=None, source_grid=None, **kwargs):
-=======
     def _compute_position(self, params=None, grid=None, **kwargs):
->>>>>>> 1d42fe4d
         """Compute coil positions accounting for stellarator symmetry.
 
         Parameters
         ----------
         params : dict or array-like of dict, optional
             Parameters to pass to coils, either the same for all coils or one for each.
-<<<<<<< HEAD
-        source_grid : Grid, int or None, optional
-            Grid used to discretize coils. If an integer, uses that many equally spaced
-            points. Should NOT include endpoint at 2pi.
-=======
         grid : Grid or int, optional
             Grid of coordinates to evaluate at. Defaults to a Linear grid.
             If an integer, uses that many equally spaced points.
->>>>>>> 1d42fe4d
 
         Returns
         -------
@@ -183,17 +173,12 @@
             Coil positions, in [R,phi,Z] or [X,Y,Z] coordinates.
 
         """
-<<<<<<< HEAD
-        x = self.compute("x", grid=source_grid, params=params, **kwargs)["x"]
-        return jnp.transpose(jnp.atleast_3d(x), [2, 0, 1])  # shape=(1,num_nodes,3)
-=======
         x = self.compute("x", grid=grid, params=params, **kwargs)["x"]
         x = jnp.transpose(jnp.atleast_3d(x), [2, 0, 1])  # shape=(1,num_nodes,3)
         basis = kwargs.pop("basis", "xyz")
         if basis.lower() == "rpz":
             x = x.at[:, :, 1].set(jnp.mod(x[:, :, 1], 2 * jnp.pi))
         return x
->>>>>>> 1d42fe4d
 
     def compute_magnetic_field(
         self, coords, params=None, basis="rpz", source_grid=None
@@ -923,26 +908,16 @@
         """Flip the coils across a plane."""
         [coil.flip(*args, **kwargs) for coil in self.coils]
 
-<<<<<<< HEAD
-    def compute_position(self, params=None, source_grid=None, **kwargs):
-=======
     def _compute_position(self, params=None, grid=None, **kwargs):
->>>>>>> 1d42fe4d
         """Compute coil positions accounting for stellarator symmetry.
 
         Parameters
         ----------
         params : dict or array-like of dict, optional
             Parameters to pass to coils, either the same for all coils or one for each.
-<<<<<<< HEAD
-        source_grid : Grid, int or None, optional
-            Grid used to discretize coils. If an integer, uses that many equally spaced
-            points. Should NOT include endpoint at 2pi.
-=======
         grid : Grid or int, optional
             Grid of coordinates to evaluate at. Defaults to a Linear grid.
             If an integer, uses that many equally spaced points.
->>>>>>> 1d42fe4d
 
         Returns
         -------
@@ -953,11 +928,7 @@
         if params is None:
             params = [get_params("x", coil) for coil in self]
         basis = kwargs.pop("basis", "xyz")
-<<<<<<< HEAD
-        data = self.compute("x", grid=source_grid, params=params, basis=basis, **kwargs)
-=======
         data = self.compute("x", grid=grid, params=params, basis=basis, **kwargs)
->>>>>>> 1d42fe4d
         data = tree_leaves(data, is_leaf=lambda x: isinstance(x, dict))
         x = jnp.dstack([d["x"].T for d in data]).T  # shape=(ncoils,num_nodes,3)
 
@@ -1629,27 +1600,17 @@
             )
         ]
 
-<<<<<<< HEAD
-    def compute_position(self, params=None, source_grid=None, **kwargs):
-=======
     def _compute_position(self, params=None, grid=None, **kwargs):
->>>>>>> 1d42fe4d
         """Compute coil positions accounting for stellarator symmetry.
 
         Parameters
         ----------
         params : dict or array-like of dict, optional
             Parameters to pass to coils, either the same for all coils or one for each.
-<<<<<<< HEAD
-        source_grid : Grid, int or None, optional
-            Grid used to discretize coils. If an integer, uses that many equally spaced
-            points. Should NOT include endpoint at 2pi.
-=======
         grid : Grid or int or array-like, optional
             Grid of coordinates to evaluate at. Defaults to a Linear grid.
             If an integer, uses that many equally spaced points.
             If array-like, should be 1 value per coil.
->>>>>>> 1d42fe4d
 
         Returns
         -------
@@ -1657,15 +1618,6 @@
             Coil positions, in [R,phi,Z] or [X,Y,Z] coordinates.
 
         """
-<<<<<<< HEAD
-        # TODO: catch error if coils have different default grids
-        params = self._make_arraylike(params)
-        source_grid = self._make_arraylike(source_grid)
-        x = jnp.vstack(
-            [
-                coil.compute_position(par, grd)
-                for coil, par, grd in zip(self.coils, params, source_grid)
-=======
         errorif(
             grid is None,
             ValueError,
@@ -1678,7 +1630,6 @@
             [
                 coil._compute_position(par, grd, **kwargs)
                 for coil, par, grd in zip(self.coils, params, grid)
->>>>>>> 1d42fe4d
             ]
         )
         return x
