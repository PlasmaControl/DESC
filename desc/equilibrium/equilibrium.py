--- conflicted
+++ resolved
@@ -877,18 +877,6 @@
         if isinstance(names, str):
             names = [names]
         if grid is None:
-<<<<<<< HEAD
-            grid = QuadratureGrid(
-                self.L_grid,
-                self.M_grid,
-                self.N_grid,
-                self.NFP,
-            )
-        elif not isinstance(grid, _Grid):
-            raise TypeError(
-                "must pass in a Grid object for argument grid!"
-                f" instead got type {type(grid)}"
-=======
             grid = QuadratureGrid(self.L_grid, self.M_grid, self.N_grid, self.NFP)
         errorif(
             not isinstance(grid, _Grid),
@@ -916,7 +904,6 @@
                 source_grid=grid,
                 sort=False,
                 jitable=False,
->>>>>>> 8085dc77
             )
 
         method = kwargs.pop("method", "auto")
@@ -1062,22 +1049,8 @@
         # with a resolution requirement or the user precomputes it.
 
         if calc0d and override_grid:
-<<<<<<< HEAD
-            grid0d = QuadratureGrid(
-                self.L_grid,
-                self.M_grid,
-                self.N_grid,
-                self.NFP,
-            )
-            data0d_seed = {
-                key: data[key]
-                for key in data
-                if data_index[p][key]["coordinates"] == ""
-            }
-=======
             grid0d = QuadratureGrid(self.L_grid, self.M_grid, self.N_grid, self.NFP)
             data0d_seed = {key: data[key] for key in data if is_0d_vol_grid(key)}
->>>>>>> 8085dc77
             data0d = compute_fun(
                 self,
                 list(dep0d),
