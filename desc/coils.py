"""Classes for magnetic field coils."""

import numbers
from abc import ABC
from collections.abc import MutableSequence

import numpy as np

from desc.backend import (
    fori_loop,
    jit,
    jnp,
    scan,
    tree_leaves,
    tree_stack,
    tree_unstack,
    vmap,
)
from desc.compute import get_params, rpz2xyz, rpz2xyz_vec, xyz2rpz, xyz2rpz_vec
from desc.compute.geom_utils import reflection_matrix
from desc.compute.utils import _compute as compute_fun
from desc.geometry import (
    FourierPlanarCurve,
    FourierRZCurve,
    FourierXYZCurve,
    SplineXYZCurve,
)
from desc.grid import LinearGrid
from desc.magnetic_fields import _MagneticField
from desc.optimizable import Optimizable, OptimizableCollection, optimizable_parameter
from desc.utils import equals, errorif, flatten_list, safenorm, warnif


@jit
def biot_savart_hh(eval_pts, coil_pts_start, coil_pts_end, current):
    """Biot-Savart law for filamentary coils following [1].

    The coil is approximated by a series of straight line segments
    and an analytic expression is used to evaluate the field from each
    segment.

    Parameters
    ----------
    eval_pts : array-like shape(n,3)
        Evaluation points in cartesian coordinates
    coil_pts_start, coil_pts_end : array-like shape(m,3)
        Points in cartesian space defining the start and end of each segment.
        Should be a closed curve, such that coil_pts_start[0] == coil_pts_end[-1]
        though this is not checked.
    current : float
        Current through the coil (in Amps).

    Returns
    -------
    B : ndarray, shape(n,3)
        magnetic field in cartesian components at specified points

    [1] Hanson & Hirshman, "Compact expressions for the Biot-Savart
    fields of a filamentary segment" (2002)
    """
    d_vec = coil_pts_end - coil_pts_start
    L = jnp.linalg.norm(d_vec, axis=-1)

    Ri_vec = eval_pts[jnp.newaxis, :] - coil_pts_start[:, jnp.newaxis, :]
    Ri = jnp.linalg.norm(Ri_vec, axis=-1)
    Rf = jnp.linalg.norm(
        eval_pts[jnp.newaxis, :] - coil_pts_end[:, jnp.newaxis, :], axis=-1
    )
    Ri_p_Rf = Ri + Rf

    B_mag = (
        2.0e-7  #  == 2 * mu_0/(4 pi)
        * current
        * Ri_p_Rf
        / (Ri * Rf * (Ri_p_Rf * Ri_p_Rf - (L * L)[:, jnp.newaxis]))
    )

    # cross product of L*hat(eps)==d_vec with Ri_vec, scaled by B_mag
    vec = jnp.cross(d_vec[:, jnp.newaxis, :], Ri_vec, axis=-1)
    B = jnp.sum(B_mag[:, :, jnp.newaxis] * vec, axis=0)
    return B


@jit
def biot_savart_vector_potential_hh(eval_pts, coil_pts_start, coil_pts_end, current):
    """Biot-Savart law for vector potential for filamentary coils following [1].

    The coil is approximated by a series of straight line segments
    and an analytic expression is used to evaluate the vector potential from each
    segment. This expression assumes the Coulomb gauge.

    Parameters
    ----------
    eval_pts : array-like shape(n,3)
        Evaluation points in cartesian coordinates
    coil_pts_start, coil_pts_end : array-like shape(m,3)
        Points in cartesian space defining the start and end of each segment.
        Should be a closed curve, such that coil_pts_start[0] == coil_pts_end[-1]
        though this is not checked.
    current : float
        Current through the coil (in Amps).

    Returns
    -------
    A : ndarray, shape(n,3)
        Magnetic vector potential in cartesian components at specified points

    [1] Hanson & Hirshman, "Compact expressions for the Biot-Savart
    fields of a filamentary segment" (2002)
    """
    d_vec = coil_pts_end - coil_pts_start
    L = jnp.linalg.norm(d_vec, axis=-1)
    d_vec_over_L = ((1 / L) * d_vec.T).T

    Ri_vec = eval_pts[jnp.newaxis, :] - coil_pts_start[:, jnp.newaxis, :]
    Ri = jnp.linalg.norm(Ri_vec, axis=-1)
    Rf = jnp.linalg.norm(
        eval_pts[jnp.newaxis, :] - coil_pts_end[:, jnp.newaxis, :], axis=-1
    )
    Ri_p_Rf = Ri + Rf

    eps = L[:, jnp.newaxis] / (Ri_p_Rf)

    A_mag = 1.0e-7 * current * jnp.log((1 + eps) / (1 - eps))  # 1.0e-7 ==  mu_0/(4 pi)

    # Now just need  to multiply by e^ = d_vec/L = (x_f - x_i)/L
    A = jnp.sum(A_mag[:, :, jnp.newaxis] * d_vec_over_L[:, jnp.newaxis, :], axis=0)
    return A


@jit
def biot_savart_quad(eval_pts, coil_pts, tangents, current):
    """Biot-Savart law for filamentary coil using numerical quadrature.

    Parameters
    ----------
    eval_pts : array-like shape(n,3)
        Evaluation points in cartesian coordinates
    coil_pts : array-like shape(m,3)
        Points in cartesian space defining coil
    tangents : array-like, shape(m,3)
        Tangent vectors to the coil at coil_pts. If the curve is given
        by x(s) with curve parameter s, coil_pts = x, tangents = dx/ds*ds where
        ds is the spacing between points.
    current : float
        Current through the coil (in Amps).

    Returns
    -------
    B : ndarray, shape(n,3)
        magnetic field in cartesian components at specified points

    Notes
    -----
    This method does not give curl(B) == 0 exactly. The error in the curl
    scales the same as the error in B itself, so will only be zero when fully
    converged. However in practice, for smooth curves described by Fourier series,
    this method converges exponentially in the number of coil points.
    """
    dl = tangents
    R_vec = eval_pts[jnp.newaxis, :] - coil_pts[:, jnp.newaxis, :]
    R_mag = jnp.linalg.norm(R_vec, axis=-1)

    vec = jnp.cross(dl[:, jnp.newaxis, :], R_vec, axis=-1)
    denom = R_mag**3

    # 1e-7 == mu_0/(4 pi)
    B = jnp.sum(1.0e-7 * current * vec / denom[:, :, None], axis=0)
    return B


@jit
def biot_savart_vector_potential_quad(eval_pts, coil_pts, tangents, current):
    """Biot-Savart law (for A) for filamentary coil using numerical quadrature.

    This expression assumes the Coulomb gauge.

    Parameters
    ----------
    eval_pts : array-like shape(n,3)
        Evaluation points in cartesian coordinates
    coil_pts : array-like shape(m,3)
        Points in cartesian space defining coil
    tangents : array-like, shape(m,3)
        Tangent vectors to the coil at coil_pts. If the curve is given
        by x(s) with curve parameter s, coil_pts = x, tangents = dx/ds*ds where
        ds is the spacing between points.
    current : float
        Current through the coil (in Amps).

    Returns
    -------
    A : ndarray, shape(n,3)
        Magnetic vector potential in cartesian components at specified points.
    """
    dl = tangents
    R_vec = eval_pts[jnp.newaxis, :] - coil_pts[:, jnp.newaxis, :]
    R_mag = jnp.linalg.norm(R_vec, axis=-1)

    vec = dl[:, jnp.newaxis, :]
    denom = R_mag

    # 1e-7 == mu_0/(4 pi)
    A = jnp.sum(1.0e-7 * current * vec / denom[:, :, None], axis=0)
    return A


class _Coil(_MagneticField, Optimizable, ABC):
    """Base class representing a magnetic field coil.

    Represents coils as a combination of a Curve and current

    Subclasses for a particular parameterization of a coil should inherit
    from Coil and the appropriate Curve type, eg MyCoil(Coil, MyCurve)
    - note that Coil must be the first parent for correct inheritance.

    Subclasses based on curves that follow the Curve API should only have
    to implement a new __init__ method, all others will be handled by default

    Parameters
    ----------
    current : float
        Current through the coil, in Amperes.
    """

    _io_attrs_ = _MagneticField._io_attrs_ + ["_current"]

    def __init__(self, current, *args, **kwargs):
        self._current = float(np.squeeze(current))
        super().__init__(*args, **kwargs)

    @optimizable_parameter
    @property
    def current(self):
        """float: Current passing through the coil, in Amperes."""
        return self._current

    @current.setter
    def current(self, new):
        assert jnp.isscalar(new) or new.size == 1
        self._current = float(np.squeeze(new))

    @property
    def num_coils(self):
        """int: Number of coils."""
        return 1

    def _compute_position(self, params=None, grid=None, **kwargs):
        """Compute coil positions accounting for stellarator symmetry.

        Parameters
        ----------
        params : dict or array-like of dict, optional
            Parameters to pass to coils, either the same for all coils or one for each.
        grid : Grid or int, optional
            Grid of coordinates to evaluate at. Defaults to a Linear grid.
            If an integer, uses that many equally spaced points.

        Returns
        -------
        x : ndarray, shape(len(self),source_grid.num_nodes,3)
            Coil positions, in [R,phi,Z] or [X,Y,Z] coordinates.

        """
        x = self.compute("x", grid=grid, params=params, **kwargs)["x"]
        x = jnp.transpose(jnp.atleast_3d(x), [2, 0, 1])  # shape=(1,num_nodes,3)
        basis = kwargs.pop("basis", "xyz")
        if basis.lower() == "rpz":
            x = x.at[:, :, 1].set(jnp.mod(x[:, :, 1], 2 * jnp.pi))
            # --no-verify x = x.at[:, :, 1].set(x[:, :, 1])
        return x

    def _compute_A_or_B(
        self,
        coords,
        params=None,
        basis="rpz",
        source_grid=None,
        transforms=None,
        compute_A_or_B="B",
    ):
        """Compute magnetic field or vector potential at a set of points.

        The coil current may be overridden by including `current`
        in the `params` dictionary.

        Parameters
        ----------
        coords : array-like shape(n,3)
            Nodes to evaluate field at in [R,phi,Z] or [X,Y,Z] coordinates.
        params : dict, optional
            Parameters to pass to Curve.
        basis : {"rpz", "xyz"}
            Basis for input coordinates and returned magnetic field.
        source_grid : Grid, int or None, optional
            Grid used to discretize coil. If an integer, uses that many equally spaced
            points. Should NOT include endpoint at 2pi.
        transforms : dict of Transform or array-like
            Transforms for R, Z, lambda, etc. Default is to build from grid.
        compute_A_or_B: {"A", "B"}, optional
            whether to compute the magnetic vector potential "A" or the magnetic field
            "B". Defaults to "B"


        Returns
        -------
        field : ndarray, shape(n,3)
            magnetic field at specified points, in either rpz or xyz coordinates

        Notes
        -----
        Uses direct quadrature of the Biot-Savart integral for filamentary coils with
        tangents provided by the underlying curve class. Convergence should be
        exponential in the number of points used to discretize the curve, though curl(B)
        may not be zero if not fully converged.

        """
        errorif(
            compute_A_or_B not in ["A", "B"],
            ValueError,
            f'Expected "A" or "B" for compute_A_or_B, instead got {compute_A_or_B}',
        )
        op = {"B": biot_savart_quad, "A": biot_savart_vector_potential_quad}[
            compute_A_or_B
        ]
        assert basis.lower() in ["rpz", "xyz"]
        coords = jnp.atleast_2d(jnp.asarray(coords))
        if basis.lower() == "rpz":
            phi = coords[:, 1]
            coords = rpz2xyz(coords)
        if params is None:
            current = self.current
        else:
            current = params.pop("current", self.current)
        if source_grid is None:
            # NFP=1 to ensure points span the entire length of the coil
            # multiply resolution by NFP to ensure Biot-Savart integration is accurate
            source_grid = LinearGrid(N=2 * self.N * getattr(self, "NFP", 1) + 5)

        if not params or not transforms:
            data = self.compute(
                ["x", "x_s", "ds"],
                grid=source_grid,
                params=params,
                transforms=transforms,
                basis="xyz",
            )
        else:
            data = compute_fun(
                self,
                names=["x", "x_s", "ds"],
                params=params,
                transforms=transforms,
                profiles={},
            )
            data["x_s"] = rpz2xyz_vec(data["x_s"], phi=data["x"][:, 1])
            data["x"] = rpz2xyz(data["x"])

        AB = op(coords, data["x"], data["x_s"] * data["ds"][:, None], current)

        if basis.lower() == "rpz":
            AB = xyz2rpz_vec(AB, phi=phi)
        return AB

    def compute_magnetic_field(
        self, coords, params=None, basis="rpz", source_grid=None, transforms=None
    ):
        """Compute magnetic field at a set of points.

        The coil current may be overridden by including `current`
        in the `params` dictionary.

        Parameters
        ----------
        coords : array-like shape(n,3)
            Nodes to evaluate field at in [R,phi,Z] or [X,Y,Z] coordinates.
        params : dict, optional
            Parameters to pass to Curve.
        basis : {"rpz", "xyz"}
            Basis for input coordinates and returned magnetic field.
        source_grid : Grid, int or None, optional
            Grid used to discretize coil. If an integer, uses that many equally spaced
            points. Should NOT include endpoint at 2pi.
        transforms : dict of Transform or array-like
            Transforms for R, Z, lambda, etc. Default is to build from grid.


        Returns
        -------
        field : ndarray, shape(n,3)
            magnetic field at specified points, in either rpz or xyz coordinates

        Notes
        -----
        Uses direct quadrature of the Biot-Savart integral for filamentary coils with
        tangents provided by the underlying curve class. Convergence should be
        exponential in the number of points used to discretize the curve, though curl(B)
        may not be zero if not fully converged.

        """
        return self._compute_A_or_B(coords, params, basis, source_grid, transforms, "B")

    def compute_magnetic_vector_potential(
        self, coords, params=None, basis="rpz", source_grid=None, transforms=None
    ):
        """Compute magnetic vector potential at a set of points.

        The coil current may be overridden by including `current`
        in the `params` dictionary.

        Parameters
        ----------
        coords : array-like shape(n,3)
            Nodes to evaluate field at in [R,phi,Z] or [X,Y,Z] coordinates.
        params : dict, optional
            Parameters to pass to Curve.
        basis : {"rpz", "xyz"}
            Basis for input coordinates and returned magnetic field.
        source_grid : Grid, int or None, optional
            Grid used to discretize coil. If an integer, uses that many equally spaced
            points. Should NOT include endpoint at 2pi.
        transforms : dict of Transform or array-like
            Transforms for R, Z, lambda, etc. Default is to build from grid.

        Returns
        -------
        vector_potential : ndarray, shape(n,3)
            Magnetic vector potential at specified points, in either rpz or
             xyz coordinates.

        Notes
        -----
        Uses direct quadrature of the Biot-Savart integral for filamentary coils with
        tangents provided by the underlying curve class. Convergence should be
        exponential in the number of points used to discretize the curve, though curl(B)
        may not be zero if not fully converged.

        """
        return self._compute_A_or_B(coords, params, basis, source_grid, transforms, "A")

    def __repr__(self):
        """Get the string form of the object."""
        return (
            type(self).__name__
            + " at "
            + str(hex(id(self)))
            + " (name={}, current={})".format(self.name, self.current)
        )

    def to_FourierXYZ(self, N=10, grid=None, s=None, name="", **kwargs):
        """Convert coil to FourierXYZCoil representation.

        Parameters
        ----------
        N : int
            Fourier resolution of the new X,Y,Z representation.
        grid : Grid, int or None
            Grid used to evaluate curve coordinates on to fit with FourierXYZCoil.
            If an integer, uses that many equally spaced points.
        s : ndarray or "arclength"
            arbitrary curve parameter to use for the fitting.
            Should be monotonic, 1D array of same length as
            coords. if None, defaults linearly spaced in [0,2pi)
            Alternative, can pass "arclength" to use normalized distance between points.
        name : str
            name for this coil

        Returns
        -------
        coil : FourierXYZCoil
            New representation of the coil parameterized by Fourier series for X,Y,Z.

        """
        if (grid is None) and (s is not None) and (not isinstance(s, str)):
            grid = LinearGrid(zeta=s)
        if grid is None:
            grid = LinearGrid(N=2 * N + 1)
        coords = self.compute("x", grid=grid, basis="xyz")["x"]
        return FourierXYZCoil.from_values(
            self.current, coords, N=N, s=s, basis="xyz", name=name
        )

    def to_SplineXYZ(self, knots=None, grid=None, method="cubic", name="", **kwargs):
        """Convert coil to SplineXYZCoil.

        Parameters
        ----------
        knots : ndarray or "arclength"
            arbitrary curve parameter values to use for spline knots,
            should be an 1D ndarray of same length as the input.
            (input length in this case is determined by grid argument, since
            the input coordinates come from Curve.compute("x",grid=grid))
            If None, defaults to using an linearly spaced points in [0, 2pi) as the
            knots. If supplied, should lie in [0,2pi].
            Alternatively, the string "arclength" can be supplied to use the normalized
            distance between points.
        grid : Grid, int or None
            Grid used to evaluate curve coordinates on to fit with SplineXYZCoil.
            If an integer, uses that many equally spaced points.
        method : str
            method of interpolation
            - `'nearest'`: nearest neighbor interpolation
            - `'linear'`: linear interpolation
            - `'cubic'`: C1 cubic splines (aka local splines)
            - `'cubic2'`: C2 cubic splines (aka natural splines)
            - `'catmull-rom'`: C1 cubic centripetal "tension" splines
        name : str
            name for this coil

        Returns
        -------
        coil: SplineXYZCoil
            New representation of the coil parameterized by a spline for X,Y,Z.

        """
        if (grid is None) and (knots is not None) and (not isinstance(knots, str)):
            grid = LinearGrid(zeta=knots)
        coords = self.compute("x", grid=grid, basis="xyz")["x"]
        return SplineXYZCoil.from_values(
            self.current, coords, knots=knots, method=method, name=name, basis="xyz"
        )

<<<<<<< HEAD
    def to_FourierRZ(
        self, N=10, grid=None, NFP=None, NFP_umbilic_factor=None, sym=False, name=""
    ):
=======
    def to_FourierRZ(self, N=10, grid=None, NFP=None, sym=False, name="", **kwargs):
>>>>>>> e5bfd38c
        """Convert Coil to FourierRZCoil representation.

        Note that some types of coils may not be representable in this basis.

        Parameters
        ----------
        N : int
            Fourier resolution of the new R,Z representation.
        grid : Grid, int or None
            Grid used to evaluate curve coordinates on to fit with FourierRZCoil.
            If an integer, uses that many equally spaced points.
        NFP : int
            Number of field periods, the coil will have a discrete toroidal symmetry
            according to NFP.
        sym : bool, optional
            Whether the curve is stellarator-symmetric or not. Default is False.
        name : str
            Name for this coil.

        Returns
        -------
        curve : FourierRZCoil
            New representation of the coil parameterized by Fourier series for R,Z.

        """
        NFP = 1 or NFP
        NFP_umbilic_factor = 1 or NFP_umbilic_factor
        if grid is None:
            grid = LinearGrid(N=2 * N + 1, NFP_umbilic_factor=NFP_umbilic_factor)
        coords = self.compute("x", grid=grid, basis="xyz")["x"]
        return FourierRZCoil.from_values(
            self.current,
            coords,
            N=N,
            NFP=NFP,
            NFP_umbilic_factor=NFP_umbilic_factor,
            basis="xyz",
            sym=sym,
            name=name,
        )

    def to_FourierPlanar(self, N=10, grid=None, basis="xyz", name="", **kwargs):
        """Convert Coil to FourierPlanarCoil representation.

        Note that some types of coils may not be representable in this basis.
        In this case, a least-squares fit will be done to find the
        planar coil that best represents the coil.

        Parameters
        ----------
        N : int
            Fourier resolution of the new FourierPlanarCoil representation.
        grid : Grid, int or None
            Grid used to evaluate curve coordinates on to fit with FourierPlanarCoil.
            If an integer, uses that many equally spaced points.
        basis : {'xyz', 'rpz'}
            Coordinate system for center and normal vectors. Default = 'xyz'.
        name : str
            Name for this coil.

        Returns
        -------
        coil : FourierPlanarCoil
            New representation of the coil parameterized by Fourier series for minor
            radius r in a plane specified by a center position and normal vector.

        """
        if grid is None:
            grid = LinearGrid(N=2 * N + 1)
        coords = self.compute("x", grid=grid, basis=basis)["x"]
        return FourierPlanarCoil.from_values(
            self.current, coords, N=N, basis=basis, name=name
        )


class FourierRZCoil(_Coil, FourierRZCurve):
    """Coil parameterized by fourier series for R,Z in terms of toroidal angle phi.

    Parameters
    ----------
    current : float
        Current through the coil, in Amperes.
    R_n, Z_n: array-like
        fourier coefficients for R, Z
    modes_R : array-like
        mode numbers associated with R_n. If not given defaults to [-n:n]
    modes_Z : array-like
        mode numbers associated with Z_n, defaults to modes_R
    NFP : int
        number of field periods
    NFP_umbilic_factor : int
        umbilic factor
    sym : bool
        whether to enforce stellarator symmetry
    name : str
        name for this coil

    Examples
    --------
    .. code-block:: python

        from desc.coils import FourierRZCoil
        from desc.grid import LinearGrid
        import numpy as np

        I = 10
        mu0 = 4 * np.pi * 1e-7
        R_coil = 10
        # circular coil given by R(phi) = 10
        coil = FourierRZCoil(
            current=I, R_n=R_coil, Z_n=0, modes_R=[0]
        )
        z0 = 10
        field_evaluated = coil.compute_magnetic_field(
            np.array([[0, 0, 0], [0, 0, z0]]), basis="rpz"
        )
        np.testing.assert_allclose(
            field_evaluated[0, :], np.array([0, 0, mu0 * I / 2 / R_coil]), atol=1e-8
        )
        np.testing.assert_allclose(
            field_evaluated[1, :],
            np.array(
                [0, 0, mu0 * I / 2 * R_coil**2 / (R_coil**2 + z0**2) ** (3 / 2)]
            ),
            atol=1e-8,
        )

    """

    _io_attrs_ = _Coil._io_attrs_ + FourierRZCurve._io_attrs_

    def __init__(
        self,
        current=1,
        R_n=10,
        Z_n=0,
        modes_R=None,
        modes_Z=None,
        NFP=1,
        NFP_umbilic_factor=1,
        sym="auto",
        name="",
    ):
        super().__init__(
            current, R_n, Z_n, modes_R, modes_Z, NFP, NFP_umbilic_factor, sym, name
        )

    @classmethod
    def from_values(
        cls,
        current,
        coords,
        N=10,
        NFP=1,
        NFP_umbilic_factor=1,
        basis="rpz",
        name="",
        sym=False,
    ):
        """Fit coordinates to FourierRZCoil representation.

        Parameters
        ----------
        current : float
            Current through the coil, in Amperes.
        coords: ndarray, shape (num_coords,3)
            coordinates to fit a FourierRZCurve object with each column
            corresponding to xyz or rpz depending on the basis argument.
        N : int
            Fourier resolution of the new R,Z representation.
        NFP : int
            Number of field periods, the curve will have a discrete toroidal symmetry
            according to NFP.
        NFP_umbilic_factor : int
            Umbilic factor to fit curves that go around multiple times toroidally before
            closing on themselves.
        basis : {"rpz", "xyz"}
            basis for input coordinates. Defaults to "rpz"
        sym : bool
            Whether to enforce stellarator symmetry.
        name : str
            name for this coil


        Returns
        -------
        coil : FourierRZCoil
            New representation of the coil parameterized by Fourier series for R,Z.

        """
        curve = super().from_values(
            coords,
            N=N,
            NFP=NFP,
            NFP_umbilic_factor=NFP_umbilic_factor,
            basis=basis,
            sym=sym,
            name=name,
        )
        return FourierRZCoil(
            current=current,
            R_n=curve.R_n,
            Z_n=curve.Z_n,
            modes_R=curve.R_basis.modes[:, 2],
            modes_Z=curve.Z_basis.modes[:, 2],
            NFP=NFP,
            NFP_umbilic_factor=NFP_umbilic_factor,
            sym=curve.sym,
            name=name,
        )


class FourierXYZCoil(_Coil, FourierXYZCurve):
    """Coil parameterized by fourier series for X,Y,Z in terms of arbitrary angle s.

    Parameters
    ----------
    current : float
        Current through the coil, in Amperes.
    X_n, Y_n, Z_n: array-like
        fourier coefficients for X, Y, Z
    modes : array-like
        mode numbers associated with X_n etc.
    name : str
        name for this coil

    Examples
    --------
    .. code-block:: python

        from desc.coils import FourierXYZCoil
        from desc.grid import LinearGrid
        import numpy as np

        I = 10
        mu0 = 4 * np.pi * 1e-7
        R_coil = 10
        # circular coil given by X(s) = 10*cos(s), Y(s) = 10*sin(s)
        coil = FourierXYZCoil(
            current=I,
            X_n=[0, R_coil, 0],
            Y_n=[0, 0, R_coil],
            Z_n=[0, 0, 0],
            modes=[0, 1, -1],
        )
        z0 = 10
        field_evaluated = coil.compute_magnetic_field(
            np.array([[0, 0, 0], [0, 0, z0]]), basis="rpz"
        )
        np.testing.assert_allclose(
            field_evaluated[0, :], np.array([0, 0, mu0 * I / 2 / R_coil]), atol=1e-8
        )
        np.testing.assert_allclose(
            field_evaluated[1, :],
            np.array([0, 0, mu0 * I / 2 * R_coil**2 / (R_coil**2 + z0**2) ** (3 / 2)]),
            atol=1e-8,
        )


    """

    _io_attrs_ = _Coil._io_attrs_ + FourierXYZCurve._io_attrs_

    def __init__(
        self,
        current=1,
        X_n=[0, 10, 2],
        Y_n=[0, 0, 0],
        Z_n=[-2, 0, 0],
        modes=None,
        name="",
    ):
        super().__init__(current, X_n, Y_n, Z_n, modes, name)

    @classmethod
    def from_values(cls, current, coords, N=10, s=None, basis="xyz", name=""):
        """Fit coordinates to FourierXYZCoil representation.

        Parameters
        ----------
        current : float
            Current through the coil, in Amperes.
        coords: ndarray
            Coordinates to fit a FourierXYZCoil object with.
        N : int
            Fourier resolution of the new X,Y,Z representation.
            default is 10
        s : ndarray
            arbitrary curve parameter to use for the fitting.
            Should be monotonic, 1D array of same length as
            coords
            if None, defaults to normalized arclength
        basis : {"rpz", "xyz"}
            basis for input coordinates. Defaults to "xyz"
        Returns
        -------
        coil : FourierXYZCoil
            New representation of the coil parameterized by Fourier series for X,Y,Z.

        """
        curve = super().from_values(coords=coords, N=N, s=s, basis=basis, name=name)
        return FourierXYZCoil(
            current=current,
            X_n=curve.X_n,
            Y_n=curve.Y_n,
            Z_n=curve.Z_n,
            modes=curve.X_basis.modes[:, 2],
            name=name,
        )


class FourierPlanarCoil(_Coil, FourierPlanarCurve):
    """Coil that lines in a plane.

    Parameterized by a point (the center of the coil), a vector (normal to the plane),
    and a fourier series defining the radius from the center as a function of a polar
    angle theta.

    Parameters
    ----------
    current : float
        Current through the coil, in Amperes.
    center : array-like, shape(3,)
        Coordinates of center of curve, in system determined by basis.
    normal : array-like, shape(3,)
        Components of normal vector to planar surface, in system determined by basis.
    r_n : array-like
        Fourier coefficients for radius from center as function of polar angle
    modes : array-like
        mode numbers associated with r_n
    basis : {'xyz', 'rpz'}
        Coordinate system for center and normal vectors. Default = 'xyz'.
    name : str
        Name for this coil.

    Examples
    --------
    .. code-block:: python

        from desc.coils import FourierPlanarCoil
        from desc.grid import LinearGrid
        import numpy as np

        I = 10
        mu0 = 4 * np.pi * 1e-7
        R_coil = 10
        # circular coil given by center at (0,0,0)
        # and normal vector in Z direction (0,0,1) and radius 10
        coil = FourierPlanarCoil(
            current=I,
            center=[0, 0, 0],
            normal=[0, 0, 1],
            r_n=R_coil,
            modes=[0],
        )
        z0 = 10
        field_evaluated = coil.compute_magnetic_field(
            np.array([[0, 0, 0], [0, 0, z0]]), basis="rpz"
        )
        np.testing.assert_allclose(
            field_evaluated[0, :], np.array([0, 0, mu0 * I / 2 / R_coil]), atol=1e-8
        )
        np.testing.assert_allclose(
            field_evaluated[1, :],
            np.array([0, 0, mu0 * I / 2 * R_coil**2 / (R_coil**2 + z0**2) ** (3 / 2)]),
            atol=1e-8,
        )

    """

    _io_attrs_ = _Coil._io_attrs_ + FourierPlanarCurve._io_attrs_

    def __init__(
        self,
        current=1,
        center=[10, 0, 0],
        normal=[0, 1, 0],
        r_n=2,
        modes=None,
        basis="xyz",
        name="",
    ):
        super().__init__(current, center, normal, r_n, modes, basis, name)

    @classmethod
    def from_values(cls, current, coords, N=10, basis="xyz", name=""):
        """Fit coordinates to FourierPlanarCoil representation.

        Parameters
        ----------
        current : float
            Current through the coil, in Amperes.
        coords: ndarray, shape (num_coords,3)
            Coordinates to fit a FourierPlanarCurve object with each column
            corresponding to xyz or rpz depending on the basis argument.
        N : int
            Fourier resolution of the new r representation.
        basis : {"rpz", "xyz"}
            Basis for input coordinates. Defaults to "xyz".
        name : str
            Name for this curve.

        Returns
        -------
        curve : FourierPlanarCoil
            New representation of the coil parameterized by a Fourier series for r.

        """
        curve = super().from_values(coords=coords, N=N, basis=basis, name=name)
        return FourierPlanarCoil(
            current=current,
            center=curve.center,
            normal=curve.normal,
            r_n=curve.r_n,
            modes=curve.r_basis.modes[:, 2],
            basis="xyz",
            name=name,
        )


class SplineXYZCoil(_Coil, SplineXYZCurve):
    """Coil parameterized by spline points in X,Y,Z.

    Parameters
    ----------
    current : float
        Current through the coil, in Amperes.
    X, Y, Z: array-like
        Points for X, Y, Z describing the curve. If the endpoint is included
        (ie, X[0] == X[-1]), then the final point will be dropped.
    knots : ndarray
        arbitrary curve parameter values to use for spline knots,
        should be a monotonic, 1D ndarray of same length as the input X,Y,Z.
        If None, defaults to using an equal-arclength angle as the knots
        If supplied, will be rescaled to lie in [0,2pi]
    method : str
        method of interpolation

        - ``'nearest'``: nearest neighbor interpolation
        - ``'linear'``: linear interpolation
        - ``'cubic'``: C1 cubic splines (aka local splines)
        - ``'cubic2'``: C2 cubic splines (aka natural splines)
        - ``'catmull-rom'``: C1 cubic centripetal "tension" splines
        - ``'cardinal'``: C1 cubic general tension splines. If used, default tension of
          c = 0 will be used
        - ``'monotonic'``: C1 cubic splines that attempt to preserve monotonicity in the
          data, and will not introduce new extrema in the interpolated points
        - ``'monotonic-0'``: same as `'monotonic'` but with 0 first derivatives at both
          endpoints

    name : str
        name for this curve

    """

    _io_attrs_ = _Coil._io_attrs_ + SplineXYZCurve._io_attrs_

    def __init__(
        self,
        current,
        X,
        Y,
        Z,
        knots=None,
        method="cubic",
        name="",
    ):
        super().__init__(current, X, Y, Z, knots, method, name)

    def _compute_A_or_B(
        self,
        coords,
        params=None,
        basis="rpz",
        source_grid=None,
        transforms=None,
        compute_A_or_B="B",
    ):
        """Compute magnetic field or vector potential at a set of points.

        The coil current may be overridden by including `current`
        in the `params` dictionary.

        Parameters
        ----------
        coords : array-like shape(n,3)
            Nodes to evaluate field at in [R,phi,Z] or [X,Y,Z] coordinates.
        params : dict, optional
            Parameters to pass to Curve.
        basis : {"rpz", "xyz"}
            Basis for input coordinates and returned magnetic field.
        source_grid : Grid, int or None, optional
            Grid used to discretize coil. If an integer, uses that many equally spaced
            points. Should NOT include endpoint at 2pi.
        transforms : dict of Transform or array-like
            Transforms for R, Z, lambda, etc. Default is to build from grid.
        compute_A_or_B: {"A", "B"}, optional
            whether to compute the magnetic vector potential "A" or the magnetic field
            "B". Defaults to "B"

        Returns
        -------
        field : ndarray, shape(n,3)
            magnetic field at specified points, in either rpz or xyz coordinates

        Notes
        -----
        Discretizes the coil into straight segments between grid points, and uses the
        Hanson-Hirshman expression for exact field from a straight segment. Convergence
        is approximately quadratic in the number of coil points.

        """
        errorif(
            compute_A_or_B not in ["A", "B"],
            ValueError,
            f'Expected "A" or "B" for compute_A_or_B, instead got {compute_A_or_B}',
        )
        op = {"B": biot_savart_hh, "A": biot_savart_vector_potential_hh}[compute_A_or_B]
        assert basis.lower() in ["rpz", "xyz"]
        coords = jnp.atleast_2d(jnp.asarray(coords))
        if basis == "rpz":
            coords = rpz2xyz(coords)
        if params is None:
            current = self.current
        else:
            current = params.pop("current", self.current)

        data = self.compute(
            ["x"], grid=source_grid, params=params, basis="xyz", transforms=transforms
        )
        # need to make sure the curve is closed. If it's already closed, this doesn't
        # do anything (effectively just adds a segment of zero length which has no
        # effect on the overall result)
        coil_pts_start = data["x"]
        coil_pts_end = jnp.concatenate([data["x"][1:], data["x"][:1]])
        # could get up to 4th order accuracy by shifting points outward as in
        # (McGreivy, Zhu, Gunderson, Hudson 2021), however that requires knowing the
        # coils curvature which is a 2nd derivative of the position, and doing that
        # with only possibly c1 cubic splines is inaccurate, so we don't do it
        # (for now, maybe in the future?)
        AB = op(coords, coil_pts_start, coil_pts_end, current)

        if basis == "rpz":
            AB = xyz2rpz_vec(AB, x=coords[:, 0], y=coords[:, 1])
        return AB

    def compute_magnetic_field(
        self, coords, params=None, basis="rpz", source_grid=None, transforms=None
    ):
        """Compute magnetic field at a set of points.

        The coil current may be overridden by including `current`
        in the `params` dictionary.

        Parameters
        ----------
        coords : array-like shape(n,3)
            Nodes to evaluate field at in [R,phi,Z] or [X,Y,Z] coordinates.
        params : dict, optional
            Parameters to pass to Curve.
        basis : {"rpz", "xyz"}
            Basis for input coordinates and returned magnetic field.
        source_grid : Grid, int or None, optional
            Grid used to discretize coil. If an integer, uses that many equally spaced
            points. Should NOT include endpoint at 2pi.
        transforms : dict of Transform or array-like
            Transforms for R, Z, lambda, etc. Default is to build from grid.

        Returns
        -------
        field : ndarray, shape(n,3)
            magnetic field at specified points, in either rpz or xyz coordinates

        Notes
        -----
        Discretizes the coil into straight segments between grid points, and uses the
        Hanson-Hirshman expression for exact field from a straight segment. Convergence
        is approximately quadratic in the number of coil points.

        """
        return self._compute_A_or_B(coords, params, basis, source_grid, transforms, "B")

    def compute_magnetic_vector_potential(
        self, coords, params=None, basis="rpz", source_grid=None, transforms=None
    ):
        """Compute magnetic vector potential at a set of points.

        The coil current may be overridden by including `current`
        in the `params` dictionary.

        Parameters
        ----------
        coords : array-like shape(n,3)
            Nodes to evaluate magnetic vector potential at in [R,phi,Z]
            or [X,Y,Z] coordinates.
        params : dict, optional
            Parameters to pass to Curve.
        basis : {"rpz", "xyz"}
            Basis for input coordinates and returned magnetic vector potential.
        source_grid : Grid, int or None, optional
            Grid used to discretize coil. If an integer, uses that many equally spaced
            points. Should NOT include endpoint at 2pi.
        transforms : dict of Transform or array-like
            Transforms for R, Z, lambda, etc. Default is to build from grid.

        Returns
        -------
        A : ndarray, shape(n,3)
            Magnetic vector potential at specified points, in either
            rpz or xyz coordinates

        Notes
        -----
        Discretizes the coil into straight segments between grid points, and uses the
        Hanson-Hirshman expression for exact vector potential from a straight segment.
        Convergence is approximately quadratic in the number of coil points.

        """
        return self._compute_A_or_B(coords, params, basis, source_grid, transforms, "A")

    @classmethod
    def from_values(
        cls, current, coords, knots=None, method="cubic", name="", basis="xyz"
    ):
        """Create SplineXYZCoil from coordinate values.

        Parameters
        ----------
        current : float
            Current through the coil, in Amperes.
        coords: ndarray
            Points for X, Y, Z describing the curve. If the endpoint is included
            (ie, X[0] == X[-1]), then the final point will be dropped.
        knots : ndarray
            arbitrary curve parameter values to use for spline knots,
            should be an 1D ndarray of same length as the input.
            (input length in this case is determined by grid argument, since
            the input coordinates come from
            Curve.compute("x",grid=grid))
            If None, defaults to using an equal-arclength angle as the knots
            If supplied, will be rescaled to lie in [0,2pi]
        method : str
            method of interpolation

            - `'nearest'`: nearest neighbor interpolation
            - `'linear'`: linear interpolation
            - `'cubic'`: C1 cubic splines (aka local splines)
            - `'cubic2'`: C2 cubic splines (aka natural splines)
            - `'catmull-rom'`: C1 cubic centripetal "tension" splines

        name : str
            name for this curve
        basis : {"rpz", "xyz"}
            basis for input coordinates. Defaults to "xyz"

        Returns
        -------
        coil: SplineXYZCoil
            New representation of the coil parameterized by splines in X,Y,Z.

        """
        curve = super().from_values(
            coords=coords, knots=knots, method=method, basis=basis, name=name
        )
        return SplineXYZCoil(
            current=current,
            X=curve.X,
            Y=curve.Y,
            Z=curve.Z,
            knots=curve.knots,
            method=curve.method,
            name=name,
        )


def _check_type(coil0, coil):
    errorif(
        not isinstance(coil, coil0.__class__),
        TypeError,
        (
            "coils in a CoilSet must all be the same type, got types "
            + f"{type(coil0)}, {type(coil)}. Consider using a MixedCoilSet"
        ),
    )
    errorif(
        isinstance(coil0, CoilSet),
        TypeError,
        (
            "coils in a CoilSet must all be base Coil types, not CoilSet. "
            + "Consider using a MixedCoilSet"
        ),
    )
    attrs = {
        FourierRZCoil: ["R_basis", "Z_basis", "NFP", "sym"],
        FourierXYZCoil: ["X_basis", "Y_basis", "Z_basis"],
        FourierPlanarCoil: ["r_basis"],
        SplineXYZCoil: ["method", "N", "knots"],
    }

    for attr in attrs[coil0.__class__]:
        a0 = getattr(coil0, attr)
        a1 = getattr(coil, attr)
        errorif(
            not equals(a0, a1),
            ValueError,
            (
                "coils in a CoilSet must have the same parameterization, got a "
                + f"mismatch between attr {attr}, with values {a0} and {a1}."
                + " Consider using a MixedCoilSet"
            ),
        )


class CoilSet(OptimizableCollection, _Coil, MutableSequence):
    """Set of coils of different geometry but shared parameterization and resolution.

    Parameters
    ----------
    coils : Coil or array-like of Coils
        Collection of coils. Must all be the same type and resolution.
    NFP : int (optional)
        Number of field periods for enforcing field period symmetry.
        If NFP > 1, only include the unique coils in the first field period,
        and the magnetic field will be computed assuming 'virtual' coils from the other
        field periods. Default = 1.
    sym : bool (optional)
        Whether to enforce stellarator symmetry. If sym = True, only include the
        unique coils in a half field period, and the magnetic field will be computed
        assuming 'virtual' coils from the other half field period. Default = False.
    name : str
        Name of this CoilSet.
    check_intersection: bool
        Whether or not to check the coils in the coilset for intersections.

    """

    _io_attrs_ = _Coil._io_attrs_ + ["_coils", "_NFP", "_sym"]
    _io_attrs_.remove("_current")

    def __init__(
        self,
        *coils,
        NFP=1,
        sym=False,
        name="",
        check_intersection=True,
    ):
        coils = flatten_list(coils, flatten_tuple=True)
        assert all([isinstance(coil, (_Coil)) for coil in coils])
        [_check_type(coil, coils[0]) for coil in coils]
        self._coils = list(coils)
        self._NFP = int(NFP)
        self._sym = bool(sym)
        self._name = str(name)

        if check_intersection:
            self.is_self_intersecting()

    @property
    def name(self):
        """str: Name of the curve."""
        return self.__dict__.setdefault("_name", "")

    @name.setter
    def name(self, new):
        self._name = str(new)

    @property
    def coils(self):
        """list: coils in the coilset."""
        return self._coils

    @property
    def num_coils(self):
        """int: Number of coils."""
        return len(self) * (int(self.sym) + 1) * self.NFP

    @property
    def NFP(self):
        """int: Number of (toroidal) field periods."""
        return self._NFP

    @property
    def sym(self):
        """bool: Whether this coil set is stellarator symmetric."""
        return self._sym

    @property
    def current(self):
        """list: currents in each coil."""
        return [coil.current for coil in self.coils]

    @current.setter
    def current(self, new):
        if jnp.isscalar(new):
            new = [new] * len(self)
        for coil, cur in zip(self.coils, new):
            coil.current = cur

    def _make_arraylike(self, x):
        if isinstance(x, dict):
            x = [x] * len(self)
        try:
            len(x)
        except TypeError:
            x = [x] * len(self)
        assert len(x) == len(self)
        return x

    def compute(
        self,
        names,
        grid=None,
        params=None,
        transforms=None,
        data=None,
        **kwargs,
    ):
        """Compute the quantity given by name on grid, for each coil in the coilset.

        Parameters
        ----------
        names : str or array-like of str
            Name(s) of the quantity(s) to compute.
        grid : Grid or int, optional
            Grid of coordinates to evaluate at. Defaults to a Linear grid.
            If an integer, uses that many equally spaced points.
        params : dict of ndarray or array-like
            Parameters from the equilibrium. Defaults to attributes of self.
            If array-like, should be 1 value per coil.
        transforms : dict of Transform or array-like
            Transforms for R, Z, lambda, etc. Default is to build from grid.
        data : dict of ndarray or array-like
            Data computed so far, generally output from other compute functions
            If array-like, should be 1 value per coil.

        Returns
        -------
        data : list of dict of ndarray
            Computed quantity and intermediate variables, for each coil in the set.
            List entries map to coils in coilset, each dict contains data for an
            individual coil.

        """
        if params is None:
            params = [
                get_params(names, coil, basis=kwargs.get("basis", "rpz"))
                for coil in self
            ]
        if data is None:
            data = [{}] * len(self)

        # if user supplied initial data for each coil we also need to vmap over that.
        data = vmap(
            lambda d, x: self[0].compute(
                names, grid=grid, transforms=transforms, data=d, params=x, **kwargs
            )
        )(tree_stack(data), tree_stack(params))
        return tree_unstack(data)

    def translate(self, *args, **kwargs):
        """Translate the coils along an axis."""
        [coil.translate(*args, **kwargs) for coil in self.coils]

    def rotate(self, *args, **kwargs):
        """Rotate the coils about an axis."""
        [coil.rotate(*args, **kwargs) for coil in self.coils]

    def flip(self, *args, **kwargs):
        """Flip the coils across a plane."""
        [coil.flip(*args, **kwargs) for coil in self.coils]

    def _compute_position(self, params=None, grid=None, **kwargs):
        """Compute coil positions accounting for stellarator symmetry.

        Parameters
        ----------
        params : dict or array-like of dict, optional
            Parameters to pass to coils, either the same for all coils or one for each.
        grid : Grid or int, optional
            Grid of coordinates to evaluate at. Defaults to a Linear grid.
            If an integer, uses that many equally spaced points.

        Returns
        -------
        x : ndarray, shape(len(self),source_grid.num_nodes,3)
            Coil positions, in [R,phi,Z] or [X,Y,Z] coordinates.

        """
        basis = kwargs.pop("basis", "xyz")
        if params is None:
            params = [get_params("x", coil, basis=basis) for coil in self]
        data = self.compute("x", grid=grid, params=params, basis=basis, **kwargs)
        data = tree_leaves(data, is_leaf=lambda x: isinstance(x, dict))
        x = jnp.dstack([d["x"].T for d in data]).T  # shape=(ncoils,num_nodes,3)

        # stellarator symmetry is easiest in [X,Y,Z] coordinates
        if basis.lower() == "rpz":
            xyz = rpz2xyz(x)
        else:
            xyz = x

        # if stellarator symmetric, add reflected coils from the other half field period
        if self.sym:
            normal = jnp.array(
                [-jnp.sin(jnp.pi / self.NFP), jnp.cos(jnp.pi / self.NFP), 0]
            )
            xyz_sym = xyz @ reflection_matrix(normal).T @ reflection_matrix([0, 0, 1]).T
            xyz = jnp.vstack((xyz, jnp.flipud(xyz_sym)))

        # field period rotation is easiest in [R,phi,Z] coordinates
        rpz = xyz2rpz(xyz)

        # if field period symmetry, add rotated coils from other field periods
        if self.NFP > 1:
            rpz0 = rpz
            for k in range(1, self.NFP):
                rpz = jnp.vstack(
                    (rpz, rpz0 + jnp.array([0, 2 * jnp.pi * k / self.NFP, 0]))
                )

        # ensure phi in [0, 2pi)
        rpz = rpz.at[:, :, 1].set(jnp.mod(rpz[:, :, 1], 2 * jnp.pi))

        if basis.lower() == "xyz":
            x = rpz2xyz(rpz)
        else:
            x = rpz
        return x

    def _compute_A_or_B(
        self,
        coords,
        params=None,
        basis="rpz",
        source_grid=None,
        transforms=None,
        compute_A_or_B="B",
    ):
        """Compute magnetic field at a set of points.

        Parameters
        ----------
        coords : array-like shape(n,3)
            Nodes to evaluate field at in [R,phi,Z] or [X,Y,Z] coordinates.
        params : dict or array-like of dict, optional
            Parameters to pass to coils, either the same for all coils or one for each.
        basis : {"rpz", "xyz"}
            Basis for input coordinates and returned magnetic field.
        source_grid : Grid, int or None, optional
            Grid used to discretize coils. If an integer, uses that many equally spaced
            points. Should NOT include endpoint at 2pi.
        transforms : dict of Transform or array-like
            Transforms for R, Z, lambda, etc. Default is to build from grid.
        compute_A_or_B: {"A", "B"}, optional
            whether to compute the magnetic vector potential "A" or the magnetic field
            "B". Defaults to "B"

        Returns
        -------
        field : ndarray, shape(n,3)
            Magnetic field or vector potential at specified nodes, in [R,phi,Z]
            or [X,Y,Z] coordinates.

        """
        errorif(
            compute_A_or_B not in ["A", "B"],
            ValueError,
            f'Expected "A" or "B" for compute_A_or_B, instead got {compute_A_or_B}',
        )
        assert basis.lower() in ["rpz", "xyz"]
        coords = jnp.atleast_2d(jnp.asarray(coords))
        if params is None:
            params = [
                get_params(["x_s", "x", "s", "ds"], coil, basis=basis) for coil in self
            ]
            for par, coil in zip(params, self):
                par["current"] = coil.current

        # stellarator symmetry is easiest in [X,Y,Z] coordinates
        if basis.lower() == "rpz":
            coords_xyz = rpz2xyz(coords)
        else:
            coords_xyz = coords

        # if stellarator symmetric, add reflected nodes from the other half field period
        if self.sym:
            normal = jnp.array(
                [-jnp.sin(jnp.pi / self.NFP), jnp.cos(jnp.pi / self.NFP), 0]
            )
            coords_sym = (
                coords_xyz
                @ reflection_matrix(normal).T
                @ reflection_matrix([0, 0, 1]).T
            )
            coords_xyz = jnp.vstack((coords_xyz, coords_sym))

        # field period rotation is easiest in [R,phi,Z] coordinates
        coords_rpz = xyz2rpz(coords_xyz)
        op = {
            "B": self[0].compute_magnetic_field,
            "A": self[0].compute_magnetic_vector_potential,
        }[compute_A_or_B]

        # sum the magnetic fields from each field period
        def nfp_loop(k, AB):
            coords_nfp = coords_rpz + jnp.array([0, 2 * jnp.pi * k / self.NFP, 0])

            def body(AB, x):
                AB += op(coords_nfp, params=x, basis="rpz", source_grid=source_grid)
                return AB, None

            AB += scan(body, jnp.zeros(coords_nfp.shape), tree_stack(params))[0]
            return AB

        AB = fori_loop(0, self.NFP, nfp_loop, jnp.zeros_like(coords_rpz))

        # sum the magnetic field/potential from both halves of
        # the symmetric field period
        if self.sym:
            AB = AB[: coords.shape[0], :] + AB[coords.shape[0] :, :] * jnp.array(
                [-1, 1, 1]
            )

        if basis.lower() == "xyz":
            AB = rpz2xyz_vec(AB, x=coords[:, 0], y=coords[:, 1])
        return AB

    def compute_magnetic_field(
        self, coords, params=None, basis="rpz", source_grid=None, transforms=None
    ):
        """Compute magnetic field at a set of points.

        Parameters
        ----------
        coords : array-like shape(n,3)
            Nodes to evaluate field at in [R,phi,Z] or [X,Y,Z] coordinates.
        params : dict or array-like of dict, optional
            Parameters to pass to coils, either the same for all coils or one for each.
        basis : {"rpz", "xyz"}
            Basis for input coordinates and returned magnetic field.
        source_grid : Grid, int or None, optional
            Grid used to discretize coils. If an integer, uses that many equally spaced
            points. Should NOT include endpoint at 2pi.
        transforms : dict of Transform or array-like
            Transforms for R, Z, lambda, etc. Default is to build from grid.

        Returns
        -------
        field : ndarray, shape(n,3)
            Magnetic field at specified nodes, in [R,phi,Z] or [X,Y,Z] coordinates.

        """
        return self._compute_A_or_B(coords, params, basis, source_grid, transforms, "B")

    def compute_magnetic_vector_potential(
        self, coords, params=None, basis="rpz", source_grid=None, transforms=None
    ):
        """Compute magnetic vector potential at a set of points.

        Parameters
        ----------
        coords : array-like shape(n,3)
            Nodes to evaluate potential at in [R,phi,Z] or [X,Y,Z] coordinates.
        params : dict or array-like of dict, optional
            Parameters to pass to coils, either the same for all coils or one for each.
        basis : {"rpz", "xyz"}
            Basis for input coordinates and returned magnetic field.
        source_grid : Grid, int or None, optional
            Grid used to discretize coils. If an integer, uses that many equally spaced
            points. Should NOT include endpoint at 2pi.
        transforms : dict of Transform or array-like
            Transforms for R, Z, lambda, etc. Default is to build from grid.

        Returns
        -------
        vector_potential : ndarray, shape(n,3)
            magnetic vector potential at specified points, in either rpz
            or xyz coordinates

        """
        return self._compute_A_or_B(coords, params, basis, source_grid, transforms, "A")

    @classmethod
    def linspaced_angular(
        cls, coil, current=None, axis=[0, 0, 1], angle=2 * np.pi, n=10, endpoint=False
    ):
        """Create a CoilSet by repeating a coil at equal spacing around the torus.

        Parameters
        ----------
        coil : Coil
            Base coil to repeat.
        current : float or array-like, shape(n,)
            Current through (each) coil, in Amperes. Overrides coil.current.
        axis : array-like, shape(3,)
            Axis to rotate about, in X,Y,Z coordinates.
        angle : float
            Total rotational extent of the final coil, in radians.
        n : int
            Number of copies of original coil.
        endpoint : bool
            Whether to include a coil at final rotation angle. Default = False.

        """
        assert isinstance(coil, _Coil) and not isinstance(coil, CoilSet)
        if current is None:
            current = coil.current
        currents = jnp.broadcast_to(current, (n,))
        phi = jnp.linspace(0, angle, n, endpoint=endpoint)
        coils = []
        for i in range(n):
            coili = coil.copy()
            coili.rotate(axis=axis, angle=phi[i])
            coili.current = currents[i]
            coils.append(coili)
        return cls(*coils)

    @classmethod
    def linspaced_linear(
        cls, coil, current=None, displacement=[2, 0, 0], n=4, endpoint=False
    ):
        """Create a CoilSet by repeating a coil at equal spacing in a straight line.

        Parameters
        ----------
        coil : Coil
            Base coil to repeat.
        current : float or array-like, shape(n,)
            Current through (each) coil, in Amperes. Overrides coil.current.
        displacement : array-like, shape(3,)
            Total displacement of the final coil, relative to the initial coil position,
            in X,Y,Z coordinates.
        n : int
            Number of copies of original coil.
        endpoint : bool
            Whether to include a coil at final displacement location. Default = False.

        """
        assert isinstance(coil, _Coil) and not isinstance(coil, CoilSet)
        if current is None:
            current = coil.current
        currents = jnp.broadcast_to(current, (n,))
        displacement = jnp.asarray(displacement)
        a = jnp.linspace(0, 1, n, endpoint=endpoint)
        coils = []
        for i in range(n):
            coili = coil.copy()
            coili.translate(a[i] * displacement)
            coili.current = currents[i]
            coils.append(coili)
        return cls(*coils)

    @classmethod
    def from_symmetry(cls, coils, NFP=1, sym=False):
        """Create a coil group by reflection and symmetry.

        Given coils over one field period, repeat coils NFP times between
        0 and 2pi to form full coil set.

        Or, given coils over 1/2 of a field period, repeat coils 2*NFP times
        between 0 and 2pi to form full stellarator symmetric coil set.

        Parameters
        ----------
        coils : Coil, CoilSet
            Coil or collection of coils in one field period or half field period.
        NFP : int (optional)
            Number of field periods for enforcing field period symmetry.
            The coils will be duplicated NFP times. Default = 1.
        sym : bool (optional)
            Whether to enforce stellarator symmetry.
            If True, the coils will be duplicated 2*NFP times. Default = False.

        Returns
        -------
        coilset : CoilSet
            A new coil set with NFP=1 and sym=False that is equivalent to the unique
            coils with field period symmetry and stellarator symmetry.
            The total number of coils in the new coil set is:
            len(coilset) = len(coils) * NFP * (int(sym) + 1)

        """
        if not isinstance(coils, CoilSet):
            try:
                coils = CoilSet(coils)
            except (TypeError, ValueError):
                # likely there are multiple coil types,
                # so make a MixedCoilSet
                coils = MixedCoilSet(coils)
        if not isinstance(coils, MixedCoilSet):
            # only need to check this for a CoilSet, not MixedCoilSet
            [_check_type(coil, coils[0]) for coil in coils]

        coilset = []
        if sym:
            # first reflect/flip original coilset
            # ie, given coils [1, 2, 3] at angles [pi/6, pi/2, 5pi/6]
            # we want a new set like [1, 2, 3, flip(3), flip(2), flip(1)]
            # at [pi/6, pi/2, 5pi/6, 7pi/6, 3pi/2, 11pi/6]
            flipped_coils = []
            normal = jnp.array([-jnp.sin(jnp.pi / NFP), jnp.cos(jnp.pi / NFP), 0])
            for coil in coils[::-1]:
                fcoil = coil.copy()
                fcoil.flip(normal)
                fcoil.flip([0, 0, 1])
                fcoil.current = -1 * coil.current
                flipped_coils.append(fcoil)
            coils = coils + flipped_coils
        # next rotate the coilset for each field period
        for k in range(0, NFP):
            rotated_coils = coils.copy()
            rotated_coils.rotate(axis=[0, 0, 1], angle=2 * jnp.pi * k / NFP)
            coilset += rotated_coils

        return cls(*coilset)

    @classmethod
    def from_makegrid_coilfile(cls, coil_file, method="cubic", check_intersection=True):
        """Create a CoilSet of SplineXYZCoils from a MAKEGRID-formatted coil txtfile.

        If the MAKEGRID contains more than one coil group (denoted by the number listed
        after the current on the last line defining a given coil), this function will
        attempt to return only a single CoilSet of all of the coils in the file.

        Parameters
        ----------
        coil_file : str or path-like
            path to coil file in txt format
        method : str
            method of interpolation

            - ``'nearest'``: nearest neighbor interpolation
            - ``'linear'``: linear interpolation
            - ``'cubic'``: C1 cubic splines (aka local splines)
            - ``'cubic2'``: C2 cubic splines (aka natural splines)
            - ``'catmull-rom'``: C1 cubic centripetal "tension" splines
            - ``'cardinal'``: C1 cubic general tension splines. If used, default tension
              of c = 0 will be used
            - ``'monotonic'``: C1 cubic splines that attempt to preserve monotonicity in
              the data, and will not introduce new extrema in the interpolated points
            - ``'monotonic-0'``: same as `'monotonic'` but with 0 first derivatives at
              both endpoints
        check_intersection : bool
            whether to check the resulting coilsets for intersecting coils.

        """
        coils = []  # list of SplineXYZCoils, ignoring coil groups
        coilinds = [2]  # List of line indices where coils are at in the file.
        # always start at the 3rd line after periods
        coilnames = []  # the coilgroup each coil belongs to
        # corresponds to each coil in the coilinds list

        # read in the coils file
        headind = -1
        with open(coil_file) as f:
            lines = f.readlines()
            for i, line in enumerate(lines):
                if line.find("periods") != -1:
                    headind = i  # skip anything that is above the periods line
                    coilinds[0] += headind
                    if len(lines[3 + headind].split()) != 4:
                        raise OSError(
                            "4th line in file must be the start of the first coil! "
                            + "Expected a line of length 4 (after .split()), "
                            + f"instead got length {lines[3+headind].split()}"
                        )
                    header_lines_not_as_expected = np.array(
                        [
                            len(lines[0 + headind].split()) != 2,
                            len(lines[1 + headind].split()) != 2,
                            len(lines[2 + headind].split()) != 2,
                        ]
                    )
                    if np.any(header_lines_not_as_expected):
                        wronglines = lines[
                            np.where(header_lines_not_as_expected)[0] + headind
                        ]
                        raise OSError(
                            "First 3 lines in file starting with the periods line "
                            + "must be the header lines,"
                            + " each of length 2 (after .split())! "
                            + f"Line(s) {wronglines}"
                            + " are not length 2"
                        )

                    continue
                if (
                    line.find("begin filament") != -1
                    or line.find("end") != -1
                    or line.find("mirror") != -1
                ):
                    continue  # skip headers and last line
                if (
                    len(line.split()) != 4  # find the line immediately before a coil,
                    # where the line length is greater than 4
                    and line.strip()  # ensure not counting blank lines
                    # if we have not found the header yet, skip the line
                    and headind != -1
                ):
                    coilinds.append(i)
                    groupname = " ".join(line.split()[4:])
                    coilnames.append(groupname)

        for i, (start, end, coilname) in enumerate(
            zip(coilinds[0:-1], coilinds[1:], coilnames)
        ):
            coords = np.genfromtxt(lines[start + 1 : end])
            coils.append(
                SplineXYZCoil(
                    coords[:, -1][0],
                    coords[:, 0],
                    coords[:, 1],
                    coords[:, 2],
                    method=method,
                    name=coilname,
                )
            )

        try:
            return cls(*coils, check_intersection=check_intersection)
        except ValueError as e:
            errorif(
                True,
                ValueError,
                f"Unable to create CoilSet with the coils in the file, got error {e}."
                + "The issue is likely differing numbers of knots for the coils, "
                "try using a MixedCoilSet instead of a CoilSet.",
            )

    def save_in_makegrid_format(self, coilsFilename, NFP=None, grid=None):
        """Save CoilSet as a MAKEGRID-formatted coil txtfile.

        By default, each coil is assigned to the same Coilgroup in MAKEGRID
        with the name "Modular". For more details see the MAKEGRID documentation
        https://princetonuniversity.github.io/STELLOPT/MAKEGRID.html

        Note: if a nested CoilSet, will flatten it first before saving

        Parameters
        ----------
        filename : str or path-like
            path save CoilSet as a file in MAKEGRID txt format
        NFP : int, default None
            If > 1, assumes that the CoilSet is the coils for a coilset
            with a nominal discrete toroidal symmetry of NFP, and will
            put that NFP in the periods line of the coils file generated.
            defaults to 1
        grid: Grid, ndarray, int,
            Grid of sample points along each coil to save.
            if None, will default to the coil compute functions's
            default grid
        """
        # TODO: name each group based off of CoilSet name?
        # TODO: have CoilGroup be automatically assigned based off of
        # CoilSet if current coilset is a collection of coilsets?

        NFP = 1 if NFP is None else NFP

        def flatten_coils(coilset):
            if hasattr(coilset, "__len__"):
                return [a for i in coilset for a in flatten_coils(i)]
            else:
                return [coilset]

        coils = flatten_coils(self.coils)
        assert (
            int(len(coils) / NFP) == len(coils) / NFP
        ), "Number of coils in coilset must be evenly divisible by NFP!"

        header = (
            # number of field period
            "periods "
            + str(NFP)
            + "\n"
            + "begin filament\n"
            # not 100% sure of what this line is, neither is MAKEGRID,
            # but it is needed and expected by other codes
            # "The third line is read by MAKEGRID but ignored"
            # https://princetonuniversity.github.io/STELLOPT/MAKEGRID.html
            + "mirror NIL"
        )
        footer = "end\n"

        x_arr = []
        y_arr = []
        z_arr = []
        currents_arr = []
        coil_end_inds = []  # indices where the coils end, need to track these
        # to place the coilgroup number and name later, which MAKEGRID expects
        # at the end of each individual coil
        if hasattr(grid, "endpoint"):
            endpoint = grid.endpoint
        elif isinstance(grid, numbers.Integral) or grid is None:
            # if int or None, will create a grid w/ endpoint=False in compute
            endpoint = False
        for i in range(int(len(coils))):
            coil = coils[i]
            coords = coil.compute("x", basis="xyz", grid=grid)["x"]

            contour_X = np.asarray(coords[0:, 0])
            contour_Y = np.asarray(coords[0:, 1])
            contour_Z = np.asarray(coords[0:, 2])

            currents = np.ones_like(contour_X) * float(coil.current)
            if endpoint:
                currents[-1] = 0  # this last point must have 0 current
            else:  # close the curves if needed
                contour_X = np.append(contour_X, contour_X[0])
                contour_Y = np.append(contour_Y, contour_Y[0])
                contour_Z = np.append(contour_Z, contour_Z[0])
                currents = np.append(currents, 0)  # this last point must have 0 current

            coil_end_inds.append(contour_X.size)

            x_arr.append(contour_X)
            y_arr.append(contour_Y)
            z_arr.append(contour_Z)
            currents_arr.append(currents)
        # form full array to save
        x_arr = np.concatenate(x_arr)
        y_arr = np.concatenate(y_arr)
        z_arr = np.concatenate(z_arr)
        currents_arr = np.concatenate(currents_arr)

        save_arr = np.vstack((x_arr, y_arr, z_arr, currents_arr)).T
        # save initial file
        np.savetxt(
            coilsFilename,
            save_arr,
            delimiter=" ",
            header=header,
            footer=footer,
            fmt="%14.12e",
            comments="",  # to avoid the # appended to the start of the header/footer
        )
        # now need to re-load the file and place coilgroup markers at end of each coil
        with open(coilsFilename) as f:
            lines = f.readlines()
        for i in range(len(coil_end_inds)):
            name = coils[i].name if coils[i].name != "" else "1 Modular"
            real_end_ind = int(
                np.sum(coil_end_inds[0 : i + 1]) + 2
            )  # to account for the 3 header lines
            lines[real_end_ind] = lines[real_end_ind].strip("\n") + f" {name}\n"
        with open(coilsFilename, "w") as f:
            f.writelines(lines)

    def to_FourierPlanar(
        self, N=10, grid=None, basis="xyz", name="", check_intersection=True
    ):
        """Convert all coils to FourierPlanarCoil.

        Note that some types of coils may not be representable in this basis.
        In this case, a least-squares fit will be done to find the
        planar coil that best represents the coil.

        Parameters
        ----------
        N : int
            Fourier resolution of the new FourierPlanarCoil representation.
        grid : Grid, int or None
            Grid used to evaluate curve coordinates on to fit with FourierPlanarCoil.
            If an integer, uses that many equally spaced points.
        basis : {'xyz', 'rpz'}
            Coordinate system for center and normal vectors. Default = 'xyz'.
        name : str
            Name for this coilset.
        check_intersection: bool
            Whether or not to check the coils in the new coilset for intersections.

        Returns
        -------
        coilset : CoilSet
            New representation of the coilset parameterized by a Fourier series for
            minor radius r in a plane specified by a center position and normal vector.

        """
        coils = [coil.to_FourierPlanar(N=N, grid=grid, basis=basis) for coil in self]
        return self.__class__(
            *coils,
            NFP=self.NFP,
            sym=self.sym,
            name=name,
            check_intersection=check_intersection,
        )

    def to_FourierRZ(
        self,
        N=10,
        grid=None,
        NFP=None,
        NFP_umbilic_factor=None,
        sym=False,
        name="",
        check_intersection=True,
    ):
        """Convert all coils to FourierRZCoil representaion.

        Note that some types of coils may not be representable in this basis.

        Parameters
        ----------
        N : int
            Fourier resolution of the new R,Z representation.
        grid : Grid, int or None
            Grid used to evaluate curve coordinates on to fit with FourierRZCoil.
            If an integer, uses that many equally spaced points.
        NFP : int
            Number of field periods, the coil will have a discrete toroidal symmetry
            according to NFP.
        sym : bool, optional
            Whether the curve is stellarator-symmetric or not. Default is False.
        name : str
            Name for this coilset.
        check_intersection: bool
            Whether or not to check the coils in the new coiilset for intersections.

        Returns
        -------
        coilset : CoilSet
            New representation of the coilset parameterized by a Fourier series for R,Z.

        """
        coils = [
            coil.to_FourierRZ(
                N=N, grid=grid, NFP=NFP, NFP_umbilic_factor=NFP_umbilic_factor, sym=sym
            )
            for coil in self
        ]
        return self.__class__(
            *coils,
            NFP=self.NFP,
            sym=self.sym,
            name=name,
            check_intersection=check_intersection,
        )

    def to_FourierXYZ(self, N=10, grid=None, s=None, name="", check_intersection=True):
        """Convert all coils to FourierXYZCoil representation.

        Parameters
        ----------
        N : int
            Fourier resolution of the new X,Y,Z representation.
        grid : Grid, int or None
            Grid used to evaluate curve coordinates on to fit with FourierXYZCoil.
            If an integer, uses that many equally spaced points.
        s : ndarray
            Arbitrary curve parameter to use for the fitting. If None, defaults to
            normalized arclength.
        name : str
            Name for the new CoilSet.
        check_intersection: bool
            Whether or not to check the coils in the new coiilset for intersections.

        Returns
        -------
        coilset : CoilSet
            New representation of the coil set parameterized by a Fourier series for
            X,Y,Z.

        """
        coils = [coil.to_FourierXYZ(N, grid, s) for coil in self]
        return self.__class__(
            *coils,
            NFP=self.NFP,
            sym=self.sym,
            name=name,
            check_intersection=check_intersection,
        )

    def to_SplineXYZ(
        self, knots=None, grid=None, method="cubic", name="", check_intersection=True
    ):
        """Convert all coils to SplineXYZCoil representation.

        Parameters
        ----------
        knots : ndarray
            Arbitrary curve parameter values to use for spline knots,
            should be an 1D ndarray of same length as the input.
            (Input length in this case is determined by grid argument, since
            the input coordinates come from Coil.compute("x",grid=grid))
            If None, defaults to using an equal-arclength angle as the knots.
            If supplied, will be rescaled to the range [0,2pi].
        grid : Grid, int or None
            Grid used to evaluate curve coordinates on to fit with SplineXYZCoil.
            If an integer, uses that many equally spaced points.
        method : str
            method of interpolation
            - `'nearest'`: nearest neighbor interpolation
            - `'linear'`: linear interpolation
            - `'cubic'`: C1 cubic splines (aka local splines)
            - `'cubic2'`: C2 cubic splines (aka natural splines)
            - `'catmull-rom'`: C1 cubic centripetal "tension" splines
        name : str
            Name for the new CoilSet.
        check_intersection: bool
            Whether or not to check the coils in the new coiilset for intersections.

        Returns
        -------
        coilset : CoilSet
            New representation of the coilset parameterized by a spline for X,Y,Z.

        """
        coils = [coil.to_SplineXYZ(knots, grid, method) for coil in self]
        return self.__class__(
            *coils,
            NFP=self.NFP,
            sym=self.sym,
            name=name,
            check_intersection=check_intersection,
        )

    def is_self_intersecting(self, grid=None, tol=None):
        """Check if any coils in the CoilSet intersect.

        By default, checks intersection by checking that for each point on a given coil
        the closest point in the coilset is on that same coil. If the closest point is
        on another coil, that indicates that the coils may be close to intersecting.

        If instead the ``tol`` argument is provided, then the function will
        check the minimum distance from each coil to each other coil against
        that tol and if it finds the minimum distance is less than the ``tol``,
        it will take it as intersecting coils, returning True and raising a warning.

        NOTE: If grid resolution used is too low, this function may fail to return
        the correct answer.

        Parameters
        ----------
        grid : Grid, optional
            Collocation grid containing the nodes to evaluate the coil positions at.
            If a list, must have the same structure as the coilset. Defaults to a
            LinearGrid(N=100)
        tol : float, optional
            the tolerance (in meters) to check the intersections to, if points on any
            two coils are closer than this tolerance, then the function will return
            True and a warning will be raised. If not passed, then the method used
            to determine coilset intersection will be based off of checking that
            each point on a coil is closest to a point on the same coil, which does
            not rely on a ``tol`` parameter.

        Returns
        -------
        is_self_intersecting : bool
            Whether or not any coils in the CoilSet come close enough to each other to
            possibly be intersecting.

        """
        from desc.objectives._coils import CoilSetMinDistance

        grid = grid if grid else LinearGrid(N=100)
        obj = CoilSetMinDistance(self, grid=grid)
        obj.build(verbose=0)
        if tol:
            min_dists = obj.compute(self.params_dict)
            is_nearly_intersecting = np.any(min_dists < tol)
            warnif(
                is_nearly_intersecting,
                UserWarning,
                "Found coils which are nearly intersecting according to the given tol "
                + "(min coil-coil distance = "
                + f"{np.min(min_dists):1.3e} m < {tol:1.3e} m)"
                + " in the coilset, it is recommended to check coils closely.",
            )
            return is_nearly_intersecting
        else:

            pts = obj._constants["coilset"]._compute_position(
                params=self.params_dict, grid=obj._constants["grid"], basis="xyz"
            )
            pts = np.array(pts)
            num_nodes = pts.shape[1]
            bad_coil_inds = []
            # We will raise the warning if the jth point on the
            # kth coil is closer to a point on a different coil than
            # it is to the neighboring points on itself
            for k in range(self.num_coils):
                # dist[i,j,n] is the distance from the jth point on the kth coil
                # to the nth point on the ith coil
                dist = np.asarray(
                    safenorm(pts[k][None, :, None] - pts[:, None, :], axis=-1)
                )
                for j in range(num_nodes):
                    dists_for_this_pt = dist[:, j, :].copy()
                    dists_for_this_pt[k][
                        j
                    ] = np.inf  # Set the dist from the pt to itself to inf to ignore
                    ind_min = np.argmin(dists_for_this_pt)
                    # check if the index returned corresponds to a point on the same
                    # coil. if it does not, then this jth pt on the kth coil is closer
                    #  to a point on another coil than it is to pts on its own coil,
                    # which means it may be intersecting it.
                    if ind_min not in np.arange((num_nodes) * k, (num_nodes) * (k + 1)):
                        bad_coil_inds.append(k)
            bad_coil_inds = set(bad_coil_inds)
            is_nearly_intersecting = True if bad_coil_inds else False
            warnif(
                is_nearly_intersecting,
                UserWarning,
                "Found coils which are nearly intersecting according to the given grid"
                + " it is recommended to check coils closely or run function "
                + "again with a higher resolution grid."
                + f" Offending coil indices are {bad_coil_inds}.",
            )
            return is_nearly_intersecting

    def __add__(self, other):
        if isinstance(other, (CoilSet)):
            return CoilSet(*self.coils, *other.coils)
        if isinstance(other, (list, tuple)):
            return CoilSet(*self.coils, *other)
        else:
            return NotImplemented

    # dunder methods required by MutableSequence
    def __getitem__(self, i):
        return self.coils[i]

    def __setitem__(self, i, new_item):
        if not isinstance(new_item, _Coil):
            raise TypeError("Members of CoilSet must be of type Coil.")
        _check_type(new_item, self[0])
        self._coils[i] = new_item

    def __delitem__(self, i):
        del self._coils[i]

    def __len__(self):
        return len(self._coils)

    def insert(self, i, new_item):
        """Insert a new coil into the coilset at position i."""
        if not isinstance(new_item, _Coil):
            raise TypeError("Members of CoilSet must be of type Coil.")
        _check_type(new_item, self[0])
        self._coils.insert(i, new_item)

    def __repr__(self):
        """Get the string form of the object."""
        return (
            type(self).__name__
            + " at "
            + str(hex(id(self)))
            + " (name={}, with {} submembers)".format(self.name, len(self))
        )


class MixedCoilSet(CoilSet):
    """Set of coils or coilsets of different geometry.

    Parameters
    ----------
    coils : Coil or array-like of Coils
        Collection of coils.
    name : str
        Name of this CoilSet.
    check_intersection: bool
        Whether or not to check the coils in the coilset for intersections.

    """

    _io_attrs_ = CoilSet._io_attrs_

    def __init__(self, *coils, name="", check_intersection=True):
        coils = flatten_list(coils, flatten_tuple=True)
        assert all([isinstance(coil, (_Coil)) for coil in coils])
        self._coils = list(coils)
        self._NFP = 1
        self._sym = False
        self._name = str(name)
        if check_intersection:
            self.is_self_intersecting()

    @property
    def num_coils(self):
        """int: Number of coils."""
        return sum([c.num_coils for c in self])

    def compute(
        self,
        names,
        grid=None,
        params=None,
        transforms=None,
        data=None,
        **kwargs,
    ):
        """Compute the quantity given by name on grid, for each coil in the coilset.

        Parameters
        ----------
        names : str or array-like of str
            Name(s) of the quantity(s) to compute.
        grid : Grid or int or array-like, optional
            Grid of coordinates to evaluate at. Defaults to a Linear grid.
            If an integer, uses that many equally spaced points.
            If array-like, should be 1 value per coil.
        params : dict of ndarray or array-like
            Parameters from the equilibrium. Defaults to attributes of self.
            If array-like, should be 1 value per coil.
        transforms : dict of Transform or array-like
            Transforms for R, Z, lambda, etc. Default is to build from grid.
            If array-like, should be 1 value per coil.
        data : dict of ndarray or array-like
            Data computed so far, generally output from other compute functions
            If array-like, should be 1 value per coil.

        Returns
        -------
        data : list of dict of ndarray
            Computed quantity and intermediate variables, for each coil in the set.
            List entries map to coils in coilset, each dict contains data for an
            individual coil.

        """
        grid = self._make_arraylike(grid)
        params = self._make_arraylike(params)
        transforms = self._make_arraylike(transforms)
        data = self._make_arraylike(data)
        return [
            coil.compute(
                names, grid=grd, params=par, transforms=tran, data=dat, **kwargs
            )
            for (coil, grd, par, tran, dat) in zip(
                self.coils, grid, params, transforms, data
            )
        ]

    def _compute_position(self, params=None, grid=None, **kwargs):
        """Compute coil positions accounting for stellarator symmetry.

        Parameters
        ----------
        params : dict or array-like of dict, optional
            Parameters to pass to coils, either the same for all coils or one for each.
        grid : Grid or int or array-like, optional
            Grid of coordinates to evaluate at. Defaults to a Linear grid.
            If an integer, uses that many equally spaced points.
            If array-like, should be 1 value per coil.

        Returns
        -------
        x : ndarray, shape(len(self),source_grid.num_nodes,3)
            Coil positions, in [R,phi,Z] or [X,Y,Z] coordinates.

        """
        errorif(
            grid is None,
            ValueError,
            "grid must be supplied to MixedCoilSet._compute_position, since the "
            + "default grid for each coil could have a different number of nodes.",
        )
        params = self._make_arraylike(params)
        grid = self._make_arraylike(grid)
        x = jnp.vstack(
            [
                coil._compute_position(par, grd, **kwargs)
                for coil, par, grd in zip(self.coils, params, grid)
            ]
        )
        return x

    def _compute_A_or_B(
        self,
        coords,
        params=None,
        basis="rpz",
        source_grid=None,
        transforms=None,
        compute_A_or_B="B",
    ):
        """Compute magnetic field or vector potential at a set of points.

        Parameters
        ----------
        coords : array-like shape(n,3)
            Nodes to evaluate field at in [R,phi,Z] or [X,Y,Z] coordinates.
        params : dict or array-like of dict, optional
            Parameters to pass to coils, either the same for all coils or one for each.
            If array-like, should be 1 value per coil.
        basis : {"rpz", "xyz"}
            Basis for input coordinates and returned magnetic field.
        source_grid : Grid, int or None or array-like, optional
            Grid used to discretize coils. If an integer, uses that many equally spaced
            points. Should NOT include endpoint at 2pi.
            If array-like, should be 1 value per coil.
        transforms : dict of Transform or array-like
            Transforms for R, Z, lambda, etc. Default is to build from grid.
        compute_A_or_B: {"A", "B"}, optional
            whether to compute the magnetic vector potential "A" or the magnetic field
            "B". Defaults to "B"

        Returns
        -------
        field : ndarray, shape(n,3)
            magnetic field or vector potential at specified points, in either rpz
            or xyz coordinates

        """
        errorif(
            compute_A_or_B not in ["A", "B"],
            ValueError,
            f'Expected "A" or "B" for compute_A_or_B, instead got {compute_A_or_B}',
        )
        params = self._make_arraylike(params)
        source_grid = self._make_arraylike(source_grid)
        transforms = self._make_arraylike(transforms)

        AB = 0
        if compute_A_or_B == "B":
            for coil, par, grd, tr in zip(self.coils, params, source_grid, transforms):
                AB += coil.compute_magnetic_field(
                    coords, par, basis, grd, transforms=tr
                )
        elif compute_A_or_B == "A":
            for coil, par, grd, tr in zip(self.coils, params, source_grid, transforms):
                AB += coil.compute_magnetic_vector_potential(
                    coords, par, basis, grd, transforms=tr
                )
        return AB

    def compute_magnetic_field(
        self, coords, params=None, basis="rpz", source_grid=None, transforms=None
    ):
        """Compute magnetic field at a set of points.

        Parameters
        ----------
        coords : array-like shape(n,3)
            Nodes to evaluate field at in [R,phi,Z] or [X,Y,Z] coordinates.
        params : dict or array-like of dict, optional
            Parameters to pass to coils, either the same for all coils or one for each.
            If array-like, should be 1 value per coil.
        basis : {"rpz", "xyz"}
            Basis for input coordinates and returned magnetic field.
        source_grid : Grid, int or None or array-like, optional
            Grid used to discretize coils. If an integer, uses that many equally spaced
            points. Should NOT include endpoint at 2pi.
            If array-like, should be 1 value per coil.
        transforms : dict of Transform or array-like
            Transforms for R, Z, lambda, etc. Default is to build from grid.

        Returns
        -------
        field : ndarray, shape(n,3)
            magnetic field at specified points, in either rpz or xyz coordinates

        """
        return self._compute_A_or_B(coords, params, basis, source_grid, transforms, "B")

    def compute_magnetic_vector_potential(
        self, coords, params=None, basis="rpz", source_grid=None, transforms=None
    ):
        """Compute magnetic vector potential at a set of points.

        Parameters
        ----------
        coords : array-like shape(n,3)
            Nodes to evaluate potential at in [R,phi,Z] or [X,Y,Z] coordinates.
        params : dict or array-like of dict, optional
            Parameters to pass to coils, either the same for all coils or one for each.
            If array-like, should be 1 value per coil.
        basis : {"rpz", "xyz"}
            Basis for input coordinates and returned magnetic field.
        source_grid : Grid, int or None or array-like, optional
            Grid used to discretize coils. If an integer, uses that many equally spaced
            points. Should NOT include endpoint at 2pi.
            If array-like, should be 1 value per coil.
        transforms : dict of Transform or array-like
            Transforms for R, Z, lambda, etc. Default is to build from grid.

        Returns
        -------
        vector_potential : ndarray, shape(n,3)
            magnetic vector potential at specified points, in either rpz
            or xyz coordinates

        """
        return self._compute_A_or_B(coords, params, basis, source_grid, transforms, "A")

    def to_FourierPlanar(
        self, N=10, grid=None, basis="xyz", name="", check_intersection=True
    ):
        """Convert all coils to FourierPlanarCoil representation.

        Note that some types of coils may not be representable in this basis.
        In this case, a least-squares fit will be done to find the
        planar coil that best represents the coil.

        Parameters
        ----------
        N : int
            Fourier resolution of the new FourierPlanarCoil representation.
        grid : Grid, int or None
            Grid used to evaluate curve coordinates on to fit with FourierPlanarCoil.
            If an integer, uses that many equally spaced points.
        basis : {'xyz', 'rpz'}
            Coordinate system for center and normal vectors. Default = 'xyz'.
        name : str
            Name for the new MixedCoilSet.
        check_intersection: bool
            Whether or not to check the coils in the new coiilset for intersections.

        Returns
        -------
        coilset : MixedCoilSet
            New representation of the coilset parameterized by a Fourier series for
            minor radius r in a plane specified by a center position and normal vector.

        """
        coils = [
            coil.to_FourierPlanar(
                N=N, grid=grid, basis=basis, check_intersection=check_intersection
            )
            for coil in self
        ]
        return self.__class__(*coils, name=name, check_intersection=check_intersection)

    def to_FourierRZ(
        self, N=10, grid=None, NFP=None, sym=False, name="", check_intersection=True
    ):
        """Convert all coils to FourierRZCoil representation.

        Note that some types of coils may not be representable in this basis.

        Parameters
        ----------
        N : int
            Fourier resolution of the new R,Z representation.
        grid : Grid, int or None
            Grid used to evaluate curve coordinates on to fit with FourierRZCoil.
            If an integer, uses that many equally spaced points.
        NFP : int
            Number of field periods, the coil will have a discrete toroidal symmetry
            according to NFP.
        sym : bool, optional
            Whether the curve is stellarator-symmetric or not. Default is False.
        name : str
            Name for the new MixedCoilSet.
        check_intersection: bool
            Whether or not to check the coils in the new coiilset for intersections.

        Returns
        -------
        coilset : MixedCoilSet
            New representation of the coilset parameterized by a Fourier series for R,Z.

        """
        coils = [
            coil.to_FourierRZ(
                N=N, grid=grid, NFP=NFP, sym=sym, check_intersection=check_intersection
            )
            for coil in self
        ]
        return self.__class__(*coils, name=name, check_intersection=check_intersection)

    def to_FourierXYZ(self, N=10, grid=None, s=None, name="", check_intersection=True):
        """Convert all coils to FourierXYZCoil representation.

        Parameters
        ----------
        N : int
            Fourier resolution of the new X,Y,Z representation.
        grid : Grid, int or None
            Grid used to evaluate curve coordinates on to fit with FourierXYZCoil.
            If an integer, uses that many equally spaced points.
        s : ndarray
            Arbitrary curve parameter to use for the fitting. If None, defaults to
            normalized arclength.
        name : str
            Name for the new MixedCoilSet.
        check_intersection: bool
            Whether or not to check the coils in the new coiilset for intersections.

        Returns
        -------
        coilset : MixedCoilSet
            New representation of the coil set parameterized by a Fourier series for
            X,Y,Z.

        """
        coils = [
            coil.to_FourierXYZ(N, grid, s, check_intersection=check_intersection)
            for coil in self
        ]
        return self.__class__(*coils, name=name, check_intersection=check_intersection)

    def to_SplineXYZ(
        self, knots=None, grid=None, method="cubic", name="", check_intersection=True
    ):
        """Convert all coils to SplineXYZCoil representation.

        Parameters
        ----------
        knots : ndarray
            Arbitrary curve parameter values to use for spline knots,
            should be an 1D ndarray of same length as the input.
            (Input length in this case is determined by grid argument, since
            the input coordinates come from Coil.compute("x",grid=grid))
            If None, defaults to using an equal-arclength angle as the knots.
            If supplied, will be rescaled to the range [0,2pi].
        grid : Grid, int or None
            Grid used to evaluate curve coordinates on to fit with SplineXYZCoil.
            If an integer, uses that many equally spaced points.
        method : str
            method of interpolation
            - `'nearest'`: nearest neighbor interpolation
            - `'linear'`: linear interpolation
            - `'cubic'`: C1 cubic splines (aka local splines)
            - `'cubic2'`: C2 cubic splines (aka natural splines)
            - `'catmull-rom'`: C1 cubic centripetal "tension" splines
        name : str
            Name for the new MixedCoilSet.
        check_intersection: bool
            Whether or not to check the coils in the new coiilset for intersections.

        Returns
        -------
        coilset : MixedCoilSet
            New representation of the coilset parameterized by a spline for X,Y,Z.

        """
        coils = [
            coil.to_SplineXYZ(
                knots, grid, method, check_intersection=check_intersection
            )
            for coil in self
        ]
        return self.__class__(*coils, name=name, check_intersection=check_intersection)

    def __add__(self, other):
        if isinstance(other, (CoilSet, MixedCoilSet)):
            return MixedCoilSet(*self.coils, *other.coils)
        if isinstance(other, (list, tuple)):
            return MixedCoilSet(*self.coils, *other)
        else:
            return NotImplemented

    def __setitem__(self, i, new_item):
        if not isinstance(new_item, _Coil):
            raise TypeError("Members of CoilSet must be of type Coil.")
        self._coils[i] = new_item

    def insert(self, i, new_item):
        """Insert a new coil into the coilset at position i."""
        if not isinstance(new_item, _Coil):
            raise TypeError("Members of CoilSet must be of type Coil.")
        self._coils.insert(i, new_item)

    @classmethod
    def from_makegrid_coilfile(  # noqa: C901 - FIXME: simplify this
        cls, coil_file, method="cubic", ignore_groups=False, check_intersection=True
    ):
        """Create a MixedCoilSet of SplineXYZCoils from a MAKEGRID coil txtfile.

        If ignore_groups=False and the MAKEGRID contains more than one coil group
        (denoted by the number listed after the current on the last line defining a
        given coil), this function will try to return a MixedCoilSet of CoilSets, with
        each sub CoilSet pertaining to the different coil groups. If the coils in a
        group have differing numbers of knots, then it will return MixedCoilSets
        instead. The name of the sub (Mixed)CoilSet will be the number and the name
        of the group listed in the MAKEGRID file.

        Parameters
        ----------
        coil_file : str or path-like
            path to coil file in txt format
        method : str
            method of interpolation

            - ``'nearest'``: nearest neighbor interpolation
            - ``'linear'``: linear interpolation
            - ``'cubic'``: C1 cubic splines (aka local splines)
            - ``'cubic2'``: C2 cubic splines (aka natural splines)
            - ``'catmull-rom'``: C1 cubic centripetal "tension" splines
            - ``'cardinal'``: C1 cubic general tension splines. If used, default tension
              of c = 0 will be used
            - ``'monotonic'``: C1 cubic splines that attempt to preserve monotonicity in
              the data, and will not introduce new extrema in the interpolated points
            - ``'monotonic-0'``: same as `'monotonic'` but with 0 first derivatives at
              both endpoints
        ignore_groups : bool
            If False, return the coils in a nested MixedCoilSet, with a sub coilset per
            single coilgroup. If there is only a single group, however, this will not
            return a nested coilset, but just a single coilset for that group. if True,
            return the coils as just a single MixedCoilSet.
        check_intersection : bool
            whether to check the resulting coilsets for intersecting coils.


        """
        coils = {}  # dict of list of SplineXYZCoils, one list per coilgroup
        coilinds = [2]  # List of line indices where coils are at in the file.
        # always start at the 3rd line after periods
        coilnames = []  # the coilgroup each coil belongs to
        # corresponds to each coil in the coilinds list
        groupnames = []  # this is the groupind + the name of the first coil in
        # the group
        groupinds = []  # the coilgroup ind each coil belongs to
        # corresponds to each coil in the coilinds list
        # (sometimes, coils in the same group could have different names,
        # so this separately tracks just the number of the group)

        # read in the coils file
        headind = -1
        with open(coil_file) as f:
            lines = f.readlines()
            for i, line in enumerate(lines):
                if line.find("periods") != -1:
                    headind = i  # skip anything that is above the periods line
                    coilinds[0] += headind
                    if len(lines[3 + headind].split()) != 4:
                        raise OSError(
                            "4th line in file must be the start of the first coil! "
                            + "Expected a line of length 4 (after .split()), "
                            + f"instead got length {lines[3+headind].split()}"
                        )
                    header_lines_not_as_expected = np.array(
                        [
                            len(lines[0 + headind].split()) != 2,
                            len(lines[1 + headind].split()) != 2,
                            len(lines[2 + headind].split()) != 2,
                        ]
                    )
                    if np.any(header_lines_not_as_expected):
                        wronglines = lines[
                            np.where(header_lines_not_as_expected)[0] + headind
                        ]
                        raise OSError(
                            "First 3 lines in file starting with the periods line "
                            + "must be the header lines,"
                            + " each of length 2 (after .split())! "
                            + f"Line(s) {wronglines}"
                            + " are not length 2"
                        )

                    continue
                if (
                    line.find("begin filament") != -1
                    or line.find("end") != -1
                    or line.find("mirror") != -1
                ):
                    continue  # skip headers and last line
                if (
                    len(line.split()) != 4  # find the line immediately before a coil,
                    # where the line length is greater than 4
                    and line.strip()  # ensure not counting blank lines
                    # if we have not found the header yet, skip the line
                    and headind != -1
                ):
                    coilinds.append(i)
                    groupname = " ".join(line.split()[4:])
                    groupind = int(groupname.split()[0].strip())
                    if groupind not in coils.keys():
                        coils[groupind] = []
                        groupnames.append(groupname)
                    coilnames.append(groupname)
                    groupinds.append(groupind)

        for i, (start, end, groupind, coilname) in enumerate(
            zip(coilinds[0:-1], coilinds[1:], groupinds, coilnames)
        ):
            coords = np.genfromtxt(lines[start + 1 : end])
            coils[groupind].append(
                SplineXYZCoil(
                    coords[:, -1][0],
                    coords[:, 0],
                    coords[:, 1],
                    coords[:, 2],
                    method=method,
                    name=coilname,
                )
            )

        def flatten_coils(coilset):
            # helper function for flattening coilset
            if hasattr(coilset, "__len__"):
                return [a for i in coilset for a in flatten_coils(i)]
            else:
                return [coilset]

        # if it is a single group, then only return one coilset, not a
        # nested coilset
        groupinds = list(coils.keys())
        if len(groupinds) == 1:
            return cls(
                *coils[groupinds[0]],
                name=groupnames[0],
                check_intersection=check_intersection,
            )

        # if not, possibly return a nested coilset, containing one coilset per coilgroup
        coilsets = []  # list of coilsets, so we can attempt to use CoilSet for each one
        for groupname, groupind in zip(groupnames, groupinds):
            try:
                # try making the coilgroup use a CoilSet
                coilsets.append(
                    CoilSet(
                        *coils[groupind],
                        name=groupname,
                        check_intersection=check_intersection,
                    )
                )
            except ValueError:  # can't load as a CoilSet if any of the coils have
                # different length of knots, so load as MixedCoilSet instead
                coilsets.append(
                    cls(
                        *coils[groupind],
                        name=groupname,
                        check_intersection=check_intersection,
                    )
                )
        cset = cls(*coilsets, check_intersection=check_intersection)
        if ignore_groups:
            cset = cls(*flatten_coils(cset), check_intersection=check_intersection)
        return cset<|MERGE_RESOLUTION|>--- conflicted
+++ resolved
@@ -520,13 +520,9 @@
             self.current, coords, knots=knots, method=method, name=name, basis="xyz"
         )
 
-<<<<<<< HEAD
     def to_FourierRZ(
         self, N=10, grid=None, NFP=None, NFP_umbilic_factor=None, sym=False, name=""
     ):
-=======
-    def to_FourierRZ(self, N=10, grid=None, NFP=None, sym=False, name="", **kwargs):
->>>>>>> e5bfd38c
         """Convert Coil to FourierRZCoil representation.
 
         Note that some types of coils may not be representable in this basis.
