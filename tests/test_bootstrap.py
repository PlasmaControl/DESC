"""Tests for bootstrap current functions."""

import warnings

import matplotlib.pyplot as plt
import numpy as np
import pytest
from scipy.constants import elementary_charge
from scipy.integrate import quad

import desc.io
from desc.compat import rescale
from desc.compute._bootstrap import _trapped_fraction, compute_J_dot_B_Redl
from desc.compute._field import (
    _1_over_B_fsa,
    _B2_fsa,
    _effective_r_over_R0,
    _max_tz_modB,
    _min_tz_modB,
)
from desc.compute._geometry import _V_r_of_r, _V_rr_of_r
from desc.equilibrium import Equilibrium
from desc.examples import get
from desc.geometry import FourierRZToroidalSurface
from desc.grid import LinearGrid, QuadratureGrid
from desc.objectives import (
    BootstrapRedlConsistency,
    FixAtomicNumber,
    FixBoundaryR,
    FixBoundaryZ,
    FixCurrent,
    FixElectronDensity,
    FixElectronTemperature,
    FixIonTemperature,
    FixPsi,
    ForceBalance,
    ObjectiveFunction,
    get_fixed_boundary_constraints,
)
from desc.objectives.normalization import compute_scaling_factors
from desc.optimize import Optimizer
from desc.profiles import PowerSeriesProfile, SplineProfile

pytest_mpl_tol = 7.8
pytest_mpl_remove_text = True


def trapped_fraction(grid, modB, sqrt_g, sqrt_g_r):
    """
    Helper function to test trapped fraction calculation.

    Function to help test the trapped fraction calculation on
    analytic B fields rather than Equilibrium objects.
    """
    data = {"|B|": modB, "|B|^2": modB**2, "sqrt(g)": sqrt_g, "sqrt(g)_r": sqrt_g_r}
    params = None
    transforms = {"grid": grid}
    profiles = None
    data = _V_r_of_r(params, transforms, profiles, data)
    data = _V_rr_of_r(params, transforms, profiles, data)
    data = _B2_fsa(params, transforms, profiles, data)
    data = _1_over_B_fsa(params, transforms, profiles, data)
    data = _max_tz_modB(params, transforms, profiles, data)
    data = _min_tz_modB(params, transforms, profiles, data)
    data = _effective_r_over_R0(params, transforms, profiles, data)
    data = _trapped_fraction(params, transforms, profiles, data)
    return data


class TestBootstrapCompute:
    """Tests for bootstrap current compute functions."""

    @pytest.mark.unit
    def test_trapped_fraction_analytic(self):
        """Confirm that trapped_fraction() matches analytic results for model field."""
        M = 100
        NFP = 3
        for N in [0, 25]:
            grid = LinearGrid(rho=[0.5, 1], M=M, N=N, NFP=NFP)
            theta = grid.nodes[:, 1]
            zeta = grid.nodes[:, 2]

            sqrt_g = np.where(grid.inverse_rho_idx == 0, 10.0, 0.0)
            mask = grid.inverse_rho_idx == 1
            sqrt_g[mask] = -25.0
            modB = np.where(
                mask, 9.0 + 3.7 * np.sin(theta - NFP * zeta), 13.0 + 2.6 * np.cos(theta)
            )
            # TODO (#671): find value for sqrt_g_r to test axis limit
            f_t_data = trapped_fraction(grid, modB, sqrt_g, sqrt_g_r=np.nan)
            # The average of (b0 + b1 cos(theta))^2 is b0^2 + (1/2) * b1^2
            np.testing.assert_allclose(
                f_t_data["<|B|^2>"],
                grid.expand(np.array([13.0**2 + 0.5 * 2.6**2, 9.0**2 + 0.5 * 3.7**2])),
            )
            np.testing.assert_allclose(
                f_t_data["<1/|B|>"],
                grid.expand(1 / np.sqrt([13.0**2 - 2.6**2, 9.0**2 - 3.7**2])),
            )
            np.testing.assert_allclose(
                f_t_data["min_tz |B|"],
                grid.expand(np.array([13.0 - 2.6, 9.0 - 3.7])),
                rtol=1e-4,
            )
            np.testing.assert_allclose(
                f_t_data["max_tz |B|"],
                grid.expand(np.array([13.0 + 2.6, 9.0 + 3.7])),
                rtol=1e-4,
            )
            np.testing.assert_allclose(
                f_t_data["effective r/R0"],
                grid.expand(np.array([2.6 / 13.0, 3.7 / 9.0])),
                rtol=1e-3,
            )

    @pytest.mark.unit
    @pytest.mark.mpl_image_compare(
        remove_text=pytest_mpl_remove_text, tolerance=pytest_mpl_tol
    )
    def test_trapped_fraction_Kim(self):
        """Analytic test for trapped fraction calculation.

        Compare the trapped fraction to eq (C18) in Kim, Diamond, &
        Groebner, Physics of Fluids B 3, 2050 (1991), which gives
        a rough approximation for f_t.
        """
        L = 50
        M = 200
        B0 = 7.5

        # Maximum inverse aspect ratio to consider.
        # It is slightly less than 1 to avoid divide-by-0.
        epsilon_max = 0.96

        NFP = 3

        fig = plt.figure()

        def test(N, grid_type):
            grid = grid_type(L=L, M=M, N=N, NFP=NFP)
            rho = grid.nodes[:, 0]
            theta = grid.nodes[:, 1]
            epsilon_3D = rho * epsilon_max
            epsilon = np.unique(epsilon_3D)

            # Eq (A6)   # noqa: E800
            modB = B0 / (1 + epsilon_3D * np.cos(theta))
            # For Jacobian, use eq (A7) for the theta dependence,
            # times an arbitrary overall scale factor
            sqrt_g = 6.7 * (1 + epsilon_3D * np.cos(theta))
            # Above "Jacobian" is nonzero at magnetic axis, so set
            # sqrt(g)_r as sqrt(g) to nullify automatic computation of
            # limit which assumes sqrt(g) is true Jacobian and zero at the
            # magnetic axis.
            f_t_data = trapped_fraction(grid, modB, sqrt_g, sqrt_g_r=sqrt_g)

            # Eq (C18) in Kim et al:
            f_t_Kim = 1.46 * np.sqrt(epsilon) - 0.46 * epsilon

            np.testing.assert_allclose(
                f_t_data["min_tz |B|"], grid.expand(B0 / (1 + epsilon))
            )
            # Looser tolerance for Bmax since there is no grid point there:
            Bmax = B0 / (1 - epsilon)
            np.testing.assert_allclose(
                f_t_data["max_tz |B|"], grid.expand(Bmax), rtol=0.001
            )
            np.testing.assert_allclose(
                f_t_data["effective r/R0"], grid.expand(epsilon), rtol=1e-4
            )
            # Eq (A8):
            fsa_B2 = B0**2 / np.sqrt(1 - epsilon**2)
            np.testing.assert_allclose(
                f_t_data["<|B|^2>"], grid.expand(fsa_B2), rtol=1e-6
            )
            np.testing.assert_allclose(
                f_t_data["<1/|B|>"], grid.expand((2 + epsilon**2) / (2 * B0))
            )
            # Note the loose tolerance for this next test since we do not expect precise
            # agreement.
            np.testing.assert_allclose(
                f_t_data["trapped fraction"], grid.expand(f_t_Kim), rtol=0.1, atol=0.07
            )

            # Now compute f_t numerically by a different algorithm:
            modB = modB.reshape((grid.num_zeta, grid.num_rho, grid.num_theta))
            sqrt_g = sqrt_g.reshape((grid.num_zeta, grid.num_rho, grid.num_theta))
            fourpisq = 4 * np.pi**2
            d_V_d_rho = np.mean(sqrt_g, axis=(0, 2)) / fourpisq
            f_t = np.zeros(grid.num_rho)
            for jr in range(grid.num_rho):

                def integrand(lambd):
                    # This function gives lambda / <sqrt(1 - lambda B)>:
                    return lambd / (
                        np.mean(np.sqrt(1 - lambd * modB[:, jr, :]) * sqrt_g[:, jr, :])
                        / (fourpisq * d_V_d_rho[jr])
                    )

                integral = quad(integrand, 0, 1 / Bmax[jr])
                f_t[jr] = 1 - 0.75 * fsa_B2[jr] * integral[0]

            np.testing.assert_allclose(
                grid.compress(f_t_data["trapped fraction"])[1:],
                f_t[1:],
                rtol=0.001,
                atol=0.001,
            )

            plt.plot(epsilon, f_t_Kim, "b", label="Kim")
            plt.plot(
                epsilon, grid.compress(f_t_data["trapped fraction"]), "r", label="desc"
            )
            plt.plot(epsilon, f_t, ":g", label="Alternative algorithm")

        for N in [0, 13]:
            for grid_type in [LinearGrid, QuadratureGrid]:
                test(N, grid_type)

        plt.xlabel("epsilon")
        plt.ylabel("Effective trapped fraction $f_t$")
        plt.legend(loc=0)
        return fig

    @pytest.mark.unit
    def test_Redl_second_pass(self):
        """Alternate implementation of Redl calculations for verification.

        A second pass through coding up the equations from Redl et al,
        Phys Plasmas (2021) to make sure I didn't make transcription
        errors.
        """
        # Make up some arbitrary functions to use for input:
        ne = PowerSeriesProfile(1.0e20 * np.array([1, -0.8]), modes=[0, 4])
        Te = PowerSeriesProfile(25e3 * np.array([1, -0.9]), modes=[0, 2])
        Ti = PowerSeriesProfile(20e3 * np.array([1, -0.9]), modes=[0, 2])
        Zeff = PowerSeriesProfile(np.array([1.5, 0.5]), modes=[0, 2])
        rho = np.linspace(0, 1, 20)
        rho = rho[1:]  # Avoid divide-by-0 on axis
        s = rho * rho
        NFP = 4
        helicity_n = 1
        helicity_N = NFP * helicity_n
        G = 32.0 - s
        iota = 0.95 - 0.7 * s
        R = 6.0 - 0.1 * s
        epsilon = 0.3 * rho
        f_t = 1.46 * np.sqrt(epsilon)
        psi_edge = 68 / (2 * np.pi)

        # Evaluate profiles on the rho grid:
        ne_rho = ne(rho)
        Te_rho = Te(rho)
        Ti_rho = Ti(rho)
        Zeff_rho = Zeff(rho)
        ni_rho = ne_rho / Zeff_rho
        d_ne_d_s = ne(rho, dr=1) / (2 * rho)
        d_Te_d_s = Te(rho, dr=1) / (2 * rho)
        d_Ti_d_s = Ti(rho, dr=1) / (2 * rho)

        # Sauter eq (18d)-(18e):
        ln_Lambda_e = 31.3 - np.log(np.sqrt(ne_rho) / Te_rho)
        ln_Lambda_ii = 30.0 - np.log((Zeff_rho**3) * np.sqrt(ni_rho) / (Ti_rho**1.5))

        # Sauter eq (18b)-(18c):
        nu_e = abs(
            R
            * 6.921e-18
            * ne_rho
            * Zeff_rho
            * ln_Lambda_e
            / ((iota - helicity_N) * (Te_rho**2) * (epsilon**1.5))
        )
        nu_i = abs(
            R
            * 4.90e-18
            * ni_rho
            * (Zeff_rho**4)
            * ln_Lambda_ii
            / ((iota - helicity_N) * (Ti_rho**2) * (epsilon**1.5))
        )

        # Redl eq (11):
        X31 = f_t / (
            1
            + 0.67 * (1 - 0.7 * f_t) * np.sqrt(nu_e) / (0.56 + 0.44 * Zeff_rho)
            + (0.52 + 0.086 * np.sqrt(nu_e))
            * (1 + 0.87 * f_t)
            * nu_e
            / (1 + 1.13 * np.sqrt(Zeff_rho - 1))
        )

        # Redl eq (10):
        Zfac = Zeff_rho**1.2 - 0.71
        L31 = (
            (1 + 0.15 / Zfac) * X31
            - 0.22 / Zfac * (X31**2)
            + 0.01 / Zfac * (X31**3)
            + 0.06 / Zfac * (X31**4)
        )

        # Redl eq (14):
        X32e = f_t / (
            1
            + 0.23 * (1 - 0.96 * f_t) * np.sqrt(nu_e / Zeff_rho)
            + 0.13
            * (1 - 0.38 * f_t)
            * nu_e
            / (Zeff_rho**2)
            * (
                np.sqrt(1 + 2 * np.sqrt(Zeff_rho - 1))
                + f_t * f_t * np.sqrt((0.075 + 0.25 * ((Zeff_rho - 1) ** 2)) * nu_e)
            )
        )

        # Redl eq (13):
        F32ee = (
            (0.1 + 0.6 * Zeff_rho)
            / (Zeff_rho * (0.77 + 0.63 * (1 + (Zeff_rho - 1) ** 1.1)))
            * (X32e - X32e**4)
            + 0.7
            / (1 + 0.2 * Zeff_rho)
            * (X32e**2 - X32e**4 - 1.2 * (X32e**3 - X32e**4))
            + 1.3 / (1 + 0.5 * Zeff_rho) * (X32e**4)
        )

        # Redl eq (16)
        X32ei = f_t / (
            1
            + 0.87
            * (1 + 0.39 * f_t)
            * np.sqrt(nu_e)
            / (1 + 2.95 * ((Zeff_rho - 1) ** 2))
            + 1.53 * (1 - 0.37 * f_t) * nu_e * (2 + 0.375 * (Zeff_rho - 1))
        )

        # Redl eq (15)
        F32ei = (
            -(0.4 + 1.93 * Zeff_rho)
            / (Zeff_rho * (0.8 + 0.6 * Zeff_rho))
            * (X32ei - X32ei**4)
            + 5.5
            / (1.5 + 2 * Zeff_rho)
            * (X32ei**2 - X32ei**4 - 0.8 * (X32ei**3 - X32ei**4))
            - 1.3 / (1 + 0.5 * Zeff_rho) * (X32ei**4)
        )

        # Redl eq (12)
        L32 = F32ei + F32ee

        # Redl eq (20):
        alpha0 = (
            -(0.62 + 0.055 * (Zeff_rho - 1))
            * (1 - f_t)
            / (
                (0.53 + 0.17 * (Zeff_rho - 1))
                * (1 - (0.31 - 0.065 * (Zeff_rho - 1)) * f_t - 0.25 * (f_t**2))
            )
        )

        # Redl eq (21):
        alpha = (
            (alpha0 + 0.7 * Zeff_rho * np.sqrt(f_t * nu_i)) / (1 + 0.18 * np.sqrt(nu_i))
            - 0.002 * (nu_i**2) * (f_t**6)
        ) / (1 + 0.004 * (nu_i**2) * (f_t**6))

        # Redl eq (19):
        L34 = L31

        Te_J = Te_rho * elementary_charge
        Ti_J = Ti_rho * elementary_charge
        d_Te_d_s_J = d_Te_d_s * elementary_charge
        d_Ti_d_s_J = d_Ti_d_s * elementary_charge
        pe = ne_rho * Te_J
        pi = ni_rho * Ti_J
        p = pe + pi
        Rpe = pe / p
        d_ni_d_s = d_ne_d_s / Zeff_rho
        d_p_d_s = (
            ne_rho * d_Te_d_s_J
            + Te_J * d_ne_d_s
            + ni_rho * d_Ti_d_s_J
            + Ti_J * d_ni_d_s
        )
        # Equation from the bottom of the right column of Sauter errata:
        factors = -G * pe / (psi_edge * (iota - helicity_N))
        dnds_term = factors * L31 * p / pe * ((Te_J * d_ne_d_s + Ti_J * d_ni_d_s) / p)
        dTeds_term = factors * (
            L31 * p / pe * (ne_rho * d_Te_d_s_J) / p + L32 * (d_Te_d_s_J / Te_J)
        )
        dTids_term = factors * (
            L31 * p / pe * (ni_rho * d_Ti_d_s_J) / p
            + L34 * alpha * (1 - Rpe) / Rpe * (d_Ti_d_s_J / Ti_J)
        )
        J_dot_B_pass2 = (
            -G
            * pe
            * (
                L31 * p / pe * (d_p_d_s / p)
                + L32 * (d_Te_d_s_J / Te_J)
                + L34 * alpha * (1 - Rpe) / Rpe * (d_Ti_d_s_J / Ti_J)
            )
            / (psi_edge * (iota - helicity_N))
        )

        geom_data = {
            "G": G,
            "R": R,
            "iota": iota,
            "epsilon": epsilon,
            "f_t": f_t,
            "psi_edge": psi_edge,
        }
        profile_data = {
            "rho": rho,
            "ne": ne_rho,
            "Te": Te_rho,
            "Ti": Ti_rho,
            "Zeff": Zeff_rho,
            "ne_r": ne(rho, dr=1),
            "Te_r": Te(rho, dr=1),
            "Ti_r": Ti(rho, dr=1),
        }
        J_dot_B_data = compute_J_dot_B_Redl(geom_data, profile_data, helicity_N)

        atol = 1e-13
        rtol = 1e-13
        np.testing.assert_allclose(
            J_dot_B_data["nu_e_star"], nu_e, atol=atol, rtol=rtol
        )
        np.testing.assert_allclose(
            J_dot_B_data["nu_i_star"], nu_i, atol=atol, rtol=rtol
        )
        np.testing.assert_allclose(J_dot_B_data["X31"], X31, atol=atol, rtol=rtol)
        np.testing.assert_allclose(J_dot_B_data["L31"], L31, atol=atol, rtol=rtol)
        np.testing.assert_allclose(J_dot_B_data["X32e"], X32e, atol=atol, rtol=rtol)
        np.testing.assert_allclose(J_dot_B_data["F32ee"], F32ee, atol=atol, rtol=rtol)
        np.testing.assert_allclose(J_dot_B_data["X32ei"], X32ei, atol=atol, rtol=rtol)
        np.testing.assert_allclose(J_dot_B_data["F32ei"], F32ei, atol=atol, rtol=rtol)
        np.testing.assert_allclose(J_dot_B_data["L32"], L32, atol=atol, rtol=rtol)
        np.testing.assert_allclose(J_dot_B_data["alpha"], alpha, atol=atol, rtol=rtol)
        np.testing.assert_allclose(
            J_dot_B_data["dTeds_term"], dTeds_term, atol=atol, rtol=rtol
        )
        np.testing.assert_allclose(
            J_dot_B_data["dTids_term"], dTids_term, atol=atol, rtol=rtol
        )
        np.testing.assert_allclose(
            J_dot_B_data["dnds_term"], dnds_term, atol=atol, rtol=rtol
        )
        np.testing.assert_allclose(
            J_dot_B_data["<J*B>"], J_dot_B_pass2, atol=atol, rtol=rtol
        )

    @pytest.mark.unit
    @pytest.mark.mpl_image_compare(
        remove_text=pytest_mpl_remove_text, tolerance=pytest_mpl_tol
    )
    def test_Redl_figures_2_3(self):
        """Recreate plots to verify correctness.

        Make sure the implementation here can roughly recover the plots
        from figures 2 and 3 in the Redl paper.
        """
        fig = plt.figure(figsize=(7, 8))
        nrows = 3
        ncols = 2
        xlim = [-0.05, 1.05]

        for j_Zeff, Zeff in enumerate([1, 1.8]):
            target_nu_e_star = 4.0e-5
            target_nu_i_star = 1.0e-5
            # Make up some profiles
            ne = PowerSeriesProfile([1.0e17])
            Te = PowerSeriesProfile([1.0e5])
            Ti_over_Te = np.sqrt(
                4.9 * Zeff * Zeff * target_nu_e_star / (6.921 * target_nu_i_star)
            )
            Ti = PowerSeriesProfile([1.0e5 * Ti_over_Te])
            rho = np.linspace(0, 1, 100) ** 2
            rho = rho[1:]  # Avoid divide-by-0 on axis
            helicity_N = 0
            epsilon = rho
            f_t = 1.46 * np.sqrt(epsilon) - 0.46 * epsilon
            psi_edge = 68 / (2 * np.pi)
            G = 32.0 - rho * rho  # Doesn't matter
            R = 5.0 + 0.1 * rho * rho  # Doesn't matter
            # Redl uses fixed values of nu_e*. To match this, I'll use
            # a contrived iota profile that is chosen just to give the
            # desired nu_*.

            ne_rho = ne(rho)
            Te_rho = Te(rho)
            Zeff_rho = Zeff

            # Sauter eq (18d):
            ln_Lambda_e = 31.3 - np.log(np.sqrt(ne_rho) / Te_rho)

            # Sauter eq (18b), but without the iota factor:
            nu_e_without_iota = (
                R
                * 6.921e-18
                * ne_rho
                * Zeff_rho
                * ln_Lambda_e
                / ((Te_rho**2) * (epsilon**1.5))
            )

            iota = nu_e_without_iota / target_nu_e_star
            # End of determining the qR profile that gives the desired nu*.

            geom_data = {
                "G": G,
                "R": R,
                "iota": iota,
                "epsilon": epsilon,
                "f_t": f_t,
                "psi_edge": psi_edge,
            }
            profile_data = {
                "rho": rho,
                "ne": ne(rho),
                "Te": Te(rho),
                "Ti": Ti(rho),
                "Zeff": Zeff_rho,
                "ne_r": ne(rho, dr=1),
                "Te_r": Te(rho, dr=1),
                "Ti_r": Ti(rho, dr=1),
            }
            J_dot_B_data = compute_J_dot_B_Redl(geom_data, profile_data, helicity_N)

            # Make sure L31, L32, and alpha are within the right range:
            np.testing.assert_array_less(J_dot_B_data["L31"], 1.05)
            np.testing.assert_array_less(0, J_dot_B_data["L31"])
            np.testing.assert_array_less(J_dot_B_data["L32"], 0.01)
            np.testing.assert_array_less(-0.25, J_dot_B_data["L32"])
            np.testing.assert_array_less(J_dot_B_data["alpha"], 0.05)
            np.testing.assert_array_less(-1.2, J_dot_B_data["alpha"])
            if Zeff > 1:
                np.testing.assert_array_less(-1.0, J_dot_B_data["alpha"])
            assert J_dot_B_data["L31"][0] < 0.1
            assert J_dot_B_data["L31"][-1] > 0.9
            assert J_dot_B_data["L32"][0] > -0.05
            assert J_dot_B_data["L32"][-1] > -0.05
            if Zeff == 0:
                assert np.min(J_dot_B_data["L32"]) < -0.2
                assert J_dot_B_data["alpha"][0] < -1.05
            else:
                assert np.min(J_dot_B_data["L32"]) < -0.13
                assert J_dot_B_data["alpha"][0] < -0.9
            assert J_dot_B_data["alpha"][-1] > -0.1

            # Make a plot, matching the axis ranges of Redl's
            # figures 2 and 3 as best as possible.
            Zeff_str = f" for Zeff = {Zeff}"

            plt.subplot(nrows, ncols, 1 + j_Zeff)
            plt.plot(f_t, J_dot_B_data["L31"], "g")
            plt.title("L31" + Zeff_str)
            plt.xlabel("f_t")
            plt.xlim(xlim)
            plt.ylim(-0.05, 1.05)

            plt.subplot(nrows, ncols, 3 + j_Zeff)
            plt.plot(f_t, J_dot_B_data["L32"], "g")
            plt.title("L32" + Zeff_str)
            plt.xlabel("f_t")
            plt.xlim(xlim)
            if Zeff == 1:
                plt.ylim(-0.25, 0.025)
            else:
                plt.ylim(-0.2, 0.05)

            plt.subplot(nrows, ncols, 5 + j_Zeff)
            plt.plot(f_t, J_dot_B_data["alpha"], "g")
            plt.title("alpha" + Zeff_str)
            plt.xlabel("f_t")
            plt.xlim(xlim)
            plt.ylim(-1.25, 0.04)

        return fig

    @pytest.mark.unit
    @pytest.mark.mpl_image_compare(
        remove_text=pytest_mpl_remove_text, tolerance=pytest_mpl_tol
    )
    def test_Redl_figures_4_5(self):
        """Recreate plots to verify correctness.

        Make sure the implementation here can roughly recover the plots
        from figures 4 and 5 in the Redl paper.
        """
        fig = plt.figure(figsize=(7, 8))
        nrows = 3
        ncols = 2
        xlim = [3.0e-5, 1.5e4]

        for j_Zeff, Zeff in enumerate([1, 1.8]):
            n_nu_star = 30
            n_f_t = 3
            target_nu_stars = 10.0 ** np.linspace(-4, 4, n_nu_star)
            f_ts = np.array([0.24, 0.45, 0.63])
            L31s = np.zeros((n_nu_star, n_f_t))
            L32s = np.zeros((n_nu_star, n_f_t))
            alphas = np.zeros((n_nu_star, n_f_t))
            nu_e_stars = np.zeros((n_nu_star, n_f_t))
            nu_i_stars = np.zeros((n_nu_star, n_f_t))
            for j_nu_star, target_nu_star in enumerate(target_nu_stars):
                target_nu_e_star = target_nu_star
                target_nu_i_star = target_nu_star
                # Make up some profiles
                ne = PowerSeriesProfile([1.0e17], modes=[0])
                Te = PowerSeriesProfile([1.0e5], modes=[0])
                Ti_over_Te = np.sqrt(
                    4.9 * Zeff * Zeff * target_nu_e_star / (6.921 * target_nu_i_star)
                )
                Ti = PowerSeriesProfile([1.0e5 * Ti_over_Te], modes=[0])
                rho = np.ones(n_f_t)
                helicity_N = 0
                G = 32.0 - rho * rho  # Doesn't matter
                R = 5.0 + 0.1 * rho * rho  # Doesn't matter
                epsilon = rho * rho  # Doesn't matter
                f_t = f_ts
                psi_edge = 68 / (2 * np.pi)
                # Redl uses fixed values of nu_e*. To match this, I'll use
                # a contrived iota profile that is chosen just to give the
                # desired nu_*.

                ne_rho = ne(rho)
                Te_rho = Te(rho)
                Zeff_rho = Zeff

                # Sauter eq (18d):
                ln_Lambda_e = 31.3 - np.log(np.sqrt(ne_rho) / Te_rho)

                # Sauter eq (18b), but without the q = 1/iota factor:
                nu_e_without_iota = (
                    R
                    * 6.921e-18
                    * ne_rho
                    * Zeff_rho
                    * ln_Lambda_e
                    / ((Te_rho**2) * (epsilon**1.5))
                )

                iota = nu_e_without_iota / target_nu_e_star
                # End of determining the qR profile that gives the desired nu*.

                geom_data = {
                    "G": G,
                    "R": R,
                    "iota": iota,
                    "epsilon": epsilon,
                    "f_t": f_t,
                    "psi_edge": psi_edge,
                }
                profile_data = {
                    "rho": rho,
                    "ne": ne(rho),
                    "Te": Te(rho),
                    "Ti": Ti(rho),
                    "Zeff": Zeff_rho,
                    "ne_r": ne(rho, dr=1),
                    "Te_r": Te(rho, dr=1),
                    "Ti_r": Ti(rho, dr=1),
                }
                J_dot_B_data = compute_J_dot_B_Redl(geom_data, profile_data, helicity_N)

                L31s[j_nu_star, :] = J_dot_B_data["L31"]
                L32s[j_nu_star, :] = J_dot_B_data["L32"]
                alphas[j_nu_star, :] = J_dot_B_data["alpha"]
                nu_e_stars[j_nu_star, :] = J_dot_B_data["nu_e_star"]
                nu_i_stars[j_nu_star, :] = J_dot_B_data["nu_i_star"]
                np.testing.assert_allclose(J_dot_B_data["nu_e_star"], target_nu_e_star)
                # nu*i is tiny bit different from the target since
                # lnLambda_i != lnLambda_e:
                np.testing.assert_allclose(
                    J_dot_B_data["nu_i_star"], target_nu_i_star, rtol=0.2
                )

            # Make a plot, matching the axis ranges of Redl's
            # figures 4 and 5 as best as possible.

            plt.subplot(nrows, ncols, 1 + j_Zeff)
            for j in range(n_f_t):
                plt.semilogx(nu_e_stars[:, j], L31s[:, j], label=f"f_t={f_ts[j]}")
            plt.legend(loc=0, fontsize=8)
            plt.title(f"L31, Zeff={Zeff}")
            plt.xlabel("nu_{*e}")
            plt.xlim(xlim)
            if Zeff == 1:
                plt.ylim(-0.05, 0.85)
            else:
                plt.ylim(-0.05, 0.75)

            plt.subplot(nrows, ncols, 3 + j_Zeff)
            for j in range(n_f_t):
                plt.semilogx(nu_e_stars[:, j], L32s[:, j], label=f"f_t={f_ts[j]}")
            plt.legend(loc=0, fontsize=8)
            plt.title(f"L32, Zeff={Zeff}")
            plt.xlabel("nu_{*e}")
            plt.xlim(xlim)
            if Zeff == 1:
                plt.ylim(-0.26, 0.21)
            else:
                plt.ylim(-0.18, 0.2)

            plt.subplot(nrows, ncols, 5 + j_Zeff)
            for j in range(n_f_t):
                plt.semilogx(nu_i_stars[:, j], alphas[:, j], label=f"f_t={f_ts[j]}")
            plt.legend(loc=0, fontsize=8)
            plt.title(f"alpha, Zeff={Zeff}")
            plt.xlabel("nu_{*i}")
            plt.xlim(xlim)
            if Zeff == 1:
                plt.ylim(-1.1, 2.2)
            else:
                plt.ylim(-1.1, 2.35)

            # Make sure L31, L32, and alpha are within the right range:
            if Zeff == 1:
                np.testing.assert_array_less(L31s, 0.71)
                np.testing.assert_array_less(0, L31s)
                np.testing.assert_array_less(L31s[-1, :], 1.0e-5)
                np.testing.assert_array_less(L32s, 0.2)
                np.testing.assert_array_less(-0.23, L32s)
                np.testing.assert_array_less(L32s[-1, :], 3.0e-5)
                np.testing.assert_array_less(-3.0e-5, L32s[-1, :])
                np.testing.assert_array_less(L32s[0, :], -0.17)
                np.testing.assert_array_less(alphas, 1.2)
                np.testing.assert_array_less(alphas[0, :], -0.58)
                np.testing.assert_array_less(-1.05, alphas)
                np.testing.assert_array_less(0.8, np.max(alphas, axis=0))
                np.testing.assert_array_less(L31s[:, 0], 0.33)
                assert L31s[0, 0] > 0.3
                np.testing.assert_array_less(L31s[0, 1], 0.55)
                assert L31s[0, 1] > 0.51
                np.testing.assert_array_less(L31s[0, 2], 0.7)
                assert L31s[0, 2] > 0.68
            else:
                np.testing.assert_array_less(L31s, 0.66)
                np.testing.assert_array_less(0, L31s)
                np.testing.assert_array_less(L31s[-1, :], 1.5e-5)
                np.testing.assert_array_less(L32s, 0.19)
                np.testing.assert_array_less(-0.15, L32s)
                np.testing.assert_array_less(L32s[-1, :], 5.0e-5)
                np.testing.assert_array_less(0, L32s[-1, :])
                np.testing.assert_array_less(L32s[0, :], -0.11)
                np.testing.assert_array_less(alphas, 2.3)
                np.testing.assert_array_less(alphas[0, :], -0.4)
                np.testing.assert_array_less(-0.9, alphas)
                np.testing.assert_array_less(1.8, np.max(alphas, axis=0))
                np.testing.assert_array_less(L31s[:, 0], 0.27)
                assert L31s[0, 0] > 0.24
                np.testing.assert_array_less(L31s[0, 1], 0.49)
                assert L31s[0, 1] > 0.45
                np.testing.assert_array_less(L31s[0, 2], 0.66)
                assert L31s[0, 2] > 0.63

        return fig

    @pytest.mark.unit
    @pytest.mark.mpl_image_compare(
        remove_text=pytest_mpl_remove_text, tolerance=pytest_mpl_tol
    )
    def test_Redl_sfincs_tokamak_benchmark(self):
        """Compare the Redl <J*B> to a SFINCS calculation for a model tokamak.

        The SFINCS calculation is on Matt Landreman's laptop in
        /Users/mattland/Box/work21/20211225-01-sfincs_tokamak_bootstrap_for_Redl_benchmark
        """
        fig = plt.figure()
        s_surfaces = np.linspace(0.01, 0.99, 99)
        rho = np.sqrt(s_surfaces)
        helicity = (1, 0)
        filename = ".//tests//inputs//circular_model_tokamak_output.h5"
        eq = desc.io.load(filename)[-1]
        eq.electron_density = PowerSeriesProfile(
            5.0e20 * np.array([1, -1]), modes=[0, 8]
        )
        eq.electron_temperature = PowerSeriesProfile(
            8e3 * np.array([1, -1]), modes=[0, 2]
        )
        eq.ion_temperature = PowerSeriesProfile(8e3 * np.array([1, -1]), modes=[0, 2])
        # Flip sign of sfincs data, since it was computed for a
        # configuration with iota>0 in vmec's left-handed coordinate
        # system, whereas here we use a config with iota>0 in desc's
        # right-handed system.
        J_dot_B_sfincs = -np.array(
            [
                -577720.30718026,
                -737097.14851563,
                -841877.1731213,
                -924690.37927967,
                -996421.14965534,
                -1060853.54247997,
                -1120000.15051496,
                -1175469.30096585,
                -1228274.42232883,
                -1279134.94084881,
                -1328502.74017954,
                -1376746.08281939,
                -1424225.7135264,
                -1471245.54499716,
                -1518022.59582135,
                -1564716.93168823,
                -1611473.13548435,
                -1658436.14166984,
                -1705743.3966606,
                -1753516.75354018,
                -1801854.51072685,
                -1850839.64964612,
                -1900546.86009713,
                -1951047.40424607,
                -2002407.94774638,
                -2054678.30773555,
                -2107880.19135161,
                -2162057.48184046,
                -2217275.94462326,
                -2273566.0131982,
                -2330938.65226651,
                -2389399.44803491,
                -2448949.45267694,
                -2509583.82212581,
                -2571290.69542303,
                -2634050.8642164,
                -2697839.22372799,
                -2762799.43321187,
                -2828566.29269343,
                -2895246.32116721,
                -2962784.4499046,
                -3031117.70888815,
                -3100173.19345621,
                -3169866.34773162,
                -3240095.93569359,
                -3310761.89170199,
                -3381738.85511963,
                -3452893.53199984,
                -3524079.68661978,
                -3595137.36934266,
                -3665892.0942594,
                -3736154.01439094,
                -3805717.10211429,
                -3874383.57672975,
                -3941857.83476556,
                -4007909.78112076,
                -4072258.58610167,
                -4134609.67635966,
                -4194641.53357309,
                -4252031.55214378,
                -4306378.23970987,
                -4357339.70206557,
                -4404503.4788238,
                -4447364.62100875,
                -4485559.83633318,
                -4518524.39965094,
                -4545649.39588513,
                -4566517.96382113,
                -4580487.82371991,
                -4586917.13595789,
                -4585334.66419017,
                -4574935.10788554,
                -4555027.85929442,
                -4524904.81212564,
                -4483819.87563906,
                -4429820.99499252,
                -4364460.04545626,
                -4285813.80804979,
                -4193096.44129549,
                -4085521.92933703,
                -3962389.92116629,
                -3822979.23919869,
                -3666751.38186485,
                -3493212.37971975,
                -3302099.71461769,
                -3093392.43317121,
                -2867475.54470152,
                -2625108.03673121,
                -2367586.06128219,
                -2096921.32817857,
                -1815701.10075496,
                -1527523.11762782,
                -1237077.39816553,
                -950609.3080458,
                -677002.74349353,
                -429060.85924996,
                -224317.60933134,
                -82733.32462396,
                -22233.12804732,
            ]
        )

        grid = LinearGrid(rho=rho, M=eq.M, N=eq.N, NFP=eq.NFP)
        data = eq.compute("<J*B> Redl", grid=grid, helicity=helicity)
        J_dot_B_Redl = grid.compress(data["<J*B> Redl"])

        # The relative error is a bit larger at the boundary, where the
        # absolute magnitude is quite small, so drop those points.
        np.testing.assert_allclose(J_dot_B_Redl[:-5], J_dot_B_sfincs[:-5], rtol=0.1)

        plt.plot(rho, J_dot_B_Redl, "+-", label="Redl")
        plt.plot(rho, J_dot_B_sfincs, ".-", label="sfincs")
        plt.xlabel("rho")
        plt.title("<J*B> [T A / m^2]")
        plt.legend(loc=0)
        return fig

    @pytest.mark.unit
    @pytest.mark.mpl_image_compare(
        remove_text=pytest_mpl_remove_text, tolerance=pytest_mpl_tol
    )
    def test_Redl_sfincs_QA(self):
        """Compare the Redl <J*B> to a SFINCS calculation for reactor-scale QA.

        This test reproduces figure 1.a of Landreman Buller
        Drevlak, Physics of Plasmas 29, 082501 (2022)
        https://doi.org/10.1063/5.0098166

        The SFINCS calculation is on the IPP Cobra machine in
        /ptmp/mlan/20211226-01-sfincs_for_precise_QS_for_Redl_benchmark/20211226
        -01-012_QA_Ntheta25_Nzeta39_Nxi60_Nx7_manySurfaces
        """
        fig = plt.figure()
        helicity = (1, 0)
        filename = ".//tests//inputs//LandremanPaul2022_QA_reactorScale_lowRes.h5"
        eq = desc.io.load(filename)[-1]
        eq.electron_density = PowerSeriesProfile(
            4.13e20 * np.array([1, -1]), modes=[0, 10]
        )
        eq.electron_temperature = PowerSeriesProfile(
            12.0e3 * np.array([1, -1]), modes=[0, 2]
        )
        eq.ion_temperature = eq.electron_temperature
        s_surfaces = np.linspace(0.025, 0.975, 39)
        rho = np.sqrt(s_surfaces)
        J_dot_B_sfincs = np.array(
            [
                -2164875.78234086,
                -3010997.004258,
                -3586912.40439179,
                -4025873.78974165,
                -4384855.40656673,
                -4692191.91608418,
                -4964099.33007648,
                -5210508.61474677,
                -5442946.68999908,
                -5657799.82786579,
                -5856450.57370037,
                -6055808.19817868,
                -6247562.80014873,
                -6431841.43078959,
                -6615361.81912527,
                -6793994.01503932,
                -6964965.34953497,
                -7127267.47873969,
                -7276777.92844458,
                -7409074.62499181,
                -7518722.07866914,
                -7599581.37772525,
                -7644509.67670812,
                -7645760.36382036,
                -7594037.38147436,
                -7481588.70786642,
                -7299166.08742784,
                -7038404.20002745,
                -6691596.45173419,
                -6253955.52847633,
                -5722419.58059673,
                -5098474.47777983,
                -4390147.20699043,
                -3612989.71633149,
                -2793173.34162084,
                -1967138.17518374,
                -1192903.42248978,
                -539990.088677,
                -115053.37380415,
            ]
        )

        grid = LinearGrid(rho=rho, M=eq.M, N=eq.N, NFP=eq.NFP)
        data = eq.compute("<J*B> Redl", grid=grid, helicity=helicity)
        J_dot_B_Redl = grid.compress(data["<J*B> Redl"])

        np.testing.assert_allclose(J_dot_B_Redl[1:-1], J_dot_B_sfincs[1:-1], rtol=0.1)

        # This plot below reproduces figure 1.a of Landreman Buller
        # Drevlak, Physics of Plasmas 29, 082501 (2022)
        # https://doi.org/10.1063/5.0098166
        plt.plot(rho**2, J_dot_B_Redl, "+-", label="Redl")
        plt.plot(rho**2, J_dot_B_sfincs, ".-r", label="sfincs")
        plt.legend(loc=0)
        plt.xlabel(r"$\rho^2 = s$")
        plt.ylabel("<J*B> [T A / m^2]")
        plt.xlim([0, 1])
        return fig

    @pytest.mark.unit
    @pytest.mark.mpl_image_compare(
        remove_text=pytest_mpl_remove_text, tolerance=pytest_mpl_tol
    )
    def test_Redl_sfincs_QH(self):
        """Compare the Redl <J*B> to a SFINCS calculation for a reactor-scale QH.

        This test reproduces figure 1.b of Landreman Buller
        Drevlak, Physics of Plasmas 29, 082501 (2022)
        https://doi.org/10.1063/5.0098166

        The SFINCS calculation is on the IPP Cobra machine in
        /ptmp/mlan/20211226-01-sfincs_for_precise_QS_for_Redl_benchmark/20211226
        -01-019_QH_Ntheta25_Nzeta39_Nxi60_Nx7_manySurfaces
        """
        fig = plt.figure()
        helicity = (1, 4)
        filename = ".//tests//inputs//LandremanPaul2022_QH_reactorScale_lowRes.h5"
        eq = desc.io.load(filename)[-1]
        eq.electron_density = PowerSeriesProfile(
            4.13e20 * np.array([1, -1]), modes=[0, 10]
        )
        eq.electron_temperature = PowerSeriesProfile(
            12.0e3 * np.array([1, -1]), modes=[0, 2]
        )
        eq.ion_temperature = eq.electron_temperature
        eq.atomic_number = 1
        s_surfaces = np.linspace(0.025, 0.975, 39)
        rho = np.sqrt(s_surfaces)
        J_dot_B_sfincs = np.array(
            [
                -1086092.9561775,
                -1327299.73501589,
                -1490400.04894085,
                -1626634.32037339,
                -1736643.64671843,
                -1836285.33939607,
                -1935027.3099312,
                -2024949.13178129,
                -2112581.50178861,
                -2200196.92359437,
                -2289400.72956248,
                -2381072.32897262,
                -2476829.87345286,
                -2575019.97938908,
                -2677288.45525839,
                -2783750.09013764,
                -2894174.68898196,
                -3007944.74771214,
                -3123697.37793226,
                -3240571.57445779,
                -3356384.98579004,
                -3468756.64908024,
                -3574785.02500657,
                -3671007.37469685,
                -3753155.07811322,
                -3816354.48636373,
                -3856198.2242986,
                -3866041.76391937,
                -3839795.40512069,
                -3770065.26594065,
                -3649660.76253605,
                -3471383.501417,
                -3228174.23182819,
                -2914278.54799143,
                -2525391.54652021,
                -2058913.26485519,
                -1516843.60879267,
                -912123.395174,
                -315980.89711036,
            ]
        )

        grid = LinearGrid(rho=rho, M=eq.M, N=eq.N, NFP=eq.NFP)
        data = eq.compute("<J*B> Redl", grid=grid, helicity=helicity)
        grid2 = LinearGrid(rho=0.0, M=eq.M, N=eq.N, NFP=eq.NFP)
        grid3 = LinearGrid(rho=1.0, M=eq.M, N=eq.N, NFP=eq.NFP)
        with pytest.warns(UserWarning, match="rho=0"):
            eq.compute("<J*B> Redl", grid=grid2, helicity=helicity)
        with pytest.warns(UserWarning, match="vanish"):
            eq.compute("<J*B> Redl", grid=grid3, helicity=helicity)

        J_dot_B_Redl = grid.compress(data["<J*B> Redl"])

        np.testing.assert_allclose(J_dot_B_Redl[1:-1], J_dot_B_sfincs[1:-1], rtol=0.1)

        # The plot below reproduces figure 1.b of Landreman Buller
        # Drevlak, Physics of Plasmas 29, 082501 (2022)
        # https://doi.org/10.1063/5.0098166
        plt.plot(rho**2, J_dot_B_Redl, "+-", label="Redl")
        plt.plot(rho**2, J_dot_B_sfincs, ".-r", label="sfincs")
        plt.legend(loc=0)
        plt.xlabel(r"$\rho^2 = s$")
        plt.ylabel("<J*B> [T A / m^2]")
        plt.xlim([0, 1])
        return fig


class TestBootstrapObjectives:
    """Tests for bootstrap current objective functions."""

    @pytest.mark.unit
    def test_BootstrapRedlConsistency_normalization(self):
        """Objective function should be invariant under scaling |B| or size."""
        Rmajor = 1.7
        aminor = 0.2
        Delta = 0.3
        NFP = 5
        Psi0 = 1.2
        LMN_resolution = 5
        helicity = (1, NFP)
        ne0 = 3.0e20
        Te0 = 15e3
        Ti0 = 14e3
        ne = PowerSeriesProfile(ne0 * np.array([1, -0.85]), modes=[0, 4])
        Te = PowerSeriesProfile(Te0 * np.array([1.02, -3, 3, -1]), modes=[0, 2, 4, 6])
        Ti = PowerSeriesProfile(Ti0 * np.array([1.02, -3, 3, -1]), modes=[0, 2, 4, 6])
        Zeff = 1.4

        surface = FourierRZToroidalSurface(
            R_lmn=np.array([Rmajor, aminor, Delta]),
            modes_R=[[0, 0], [1, 0], [0, 1]],
            Z_lmn=np.array([-aminor, Delta]),
            modes_Z=[[-1, 0], [0, -1]],
            NFP=NFP,
        )

        eq = Equilibrium(
            surface=surface,
            electron_density=ne,
            electron_temperature=Te,
            ion_temperature=Ti,
            atomic_number=Zeff,
            iota=PowerSeriesProfile([1.1]),
            Psi=Psi0,
            NFP=NFP,
            L=LMN_resolution,
            M=LMN_resolution,
            N=LMN_resolution,
            L_grid=2 * LMN_resolution,
            M_grid=2 * LMN_resolution,
            N_grid=2 * LMN_resolution,
            sym=True,
        )
        # The equilibrium need not be in force balance, so no need to solve().
        grid = QuadratureGrid(
            L=LMN_resolution, M=LMN_resolution, N=LMN_resolution, NFP=eq.NFP
        )
        obj = ObjectiveFunction(
            BootstrapRedlConsistency(eq=eq, grid=grid, helicity=helicity)
        )
        obj.build()
        scalar_objective1 = obj.compute_scalar(obj.x(eq))

        # Scale |B|, changing <J*B> and <J*B>_Redl by "factor":
        factor = 2.0
        eq.Psi *= np.sqrt(factor)
        # Scale n and T to vary neoclassical <J*B> at fixed nu*:
        eq.electron_density = PowerSeriesProfile(
            factor ** (3.0 / 5) * ne0 * np.array([1, -0.85]), modes=[0, 4]
        )
        eq.electron_temperature = PowerSeriesProfile(
            factor ** (2.0 / 5) * Te0 * np.array([1.02, -3, 3, -1]), modes=[0, 2, 4, 6]
        )
        eq.ion_temperature = PowerSeriesProfile(
            factor ** (2.0 / 5) * Ti0 * np.array([1.02, -3, 3, -1]), modes=[0, 2, 4, 6]
        )
        obj = ObjectiveFunction(
            BootstrapRedlConsistency(eq=eq, grid=grid, helicity=helicity)
        )
        obj.build()
        scalar_objective2 = obj.compute_scalar(obj.x(eq))

        # Scale size, changing <J*B> and <J*B>_Redl by "factor":
        factor = 3.0
        eq.Psi = Psi0 / factor**2
        eq.R_lmn /= factor
        eq.Z_lmn /= factor
        eq.Rb_lmn /= factor
        eq.Zb_lmn /= factor
        # Scale n and T to vary neoclassical <J*B> at fixed nu*:
        eq.electron_density = PowerSeriesProfile(
            factor ** (2.0 / 5) * ne0 * np.array([1, -0.85]), modes=[0, 4]
        )
        eq.electron_temperature = PowerSeriesProfile(
            factor ** (-2.0 / 5) * Te0 * np.array([1.02, -3, 3, -1]), modes=[0, 2, 4, 6]
        )
        eq.ion_temperature = PowerSeriesProfile(
            factor ** (-2.0 / 5) * Ti0 * np.array([1.02, -3, 3, -1]), modes=[0, 2, 4, 6]
        )
        obj = ObjectiveFunction(
            BootstrapRedlConsistency(eq=eq, grid=grid, helicity=helicity)
        )
        obj.build()
        scalar_objective3 = obj.compute_scalar(obj.x(eq))

        results = np.array([scalar_objective1, scalar_objective2, scalar_objective3])

        # Compute the expected objective from
        # ½ ∫dρ [(⟨J⋅B⟩_MHD - ⟨J⋅B⟩_Redl) / (J_ref B_ref)]²
        scales = compute_scaling_factors(eq)
        data = eq.compute(["<J*B>", "<J*B> Redl"], grid=grid, helicity=helicity)
        integrand = (data["<J*B>"] - data["<J*B> Redl"]) / (scales["B"] * scales["J"])
        expected = 0.5 * sum(grid.weights * integrand**2) / (4 * np.pi**2)
        print(
            "bootstrap objectives for scaled configs:", results, " expected:", expected
        )

        # Results are not perfectly identical because ln(Lambda) is not quite invariant.
        np.testing.assert_allclose(results, expected, rtol=3e-3)

    @pytest.mark.regression
    def test_bootstrap_consistency_iota(self, TmpDir):
        """Try optimizing for bootstrap consistency in axisymmetry, at fixed shape.

        This version of the test covers an equilibrium with an iota
        profile rather than a current profile.
        """
        ne0 = 4.0e20
        T0 = 12.0e3
        ne = PowerSeriesProfile(ne0 * np.array([1, -1]), modes=[0, 10])
        Te = PowerSeriesProfile(T0 * np.array([1, -1]), modes=[0, 2])
        Ti = Te
        Zeff = 1

        helicity = (1, 0)
        B0 = 5.0  # Desired average |B|
        LM_resolution = 8

        initial_iota = -0.61
        num_iota_points = 21
        iota = SplineProfile(np.full(num_iota_points, initial_iota))

        # Set initial condition:
        Rmajor = 6.0
        aminor = 2.0
        NFP = 1
        surface = FourierRZToroidalSurface(
            R_lmn=np.array([Rmajor, aminor]),
            modes_R=[[0, 0], [1, 0]],
            Z_lmn=np.array([-aminor]),
            modes_Z=[[-1, 0]],
            NFP=NFP,
        )

        eq = Equilibrium(
            surface=surface,
            electron_density=ne,
            electron_temperature=Te,
            ion_temperature=Ti,
            atomic_number=Zeff,
            iota=iota,
            Psi=B0 * np.pi * (aminor**2),
            NFP=NFP,
            L=LM_resolution,
            M=LM_resolution,
            N=0,
            L_grid=2 * LM_resolution,
            M_grid=2 * LM_resolution,
            N_grid=0,
            sym=True,
        )

        eq.solve(
            verbose=3,
            ftol=1e-8,
            constraints=get_fixed_boundary_constraints(eq=eq),
            optimizer=Optimizer("lsq-exact"),
            objective=ObjectiveFunction(objectives=ForceBalance(eq=eq)),
        )

        initial_output_file = str(
            TmpDir.join("test_bootstrap_consistency_iota_initial.h5")
        )
        print("initial_output_file:", initial_output_file)
        eq.save(initial_output_file)

        # Done establishing the initial condition. Now set up the optimization.

        constraints = (
            ForceBalance(eq=eq),
            FixBoundaryR(eq=eq),
            FixBoundaryZ(eq=eq),
            FixElectronDensity(eq=eq),
            FixElectronTemperature(eq=eq),
            FixIonTemperature(eq=eq),
            FixAtomicNumber(eq=eq),
            FixPsi(eq=eq),
        )

        # grid for bootstrap consistency objective:
        grid = LinearGrid(
            rho=np.linspace(1e-4, 1 - 1e-4, (num_iota_points - 1) * 2 + 1),
            M=eq.M * 2,
            N=eq.N * 2,
            NFP=eq.NFP,
        )
        objective = ObjectiveFunction(
            BootstrapRedlConsistency(eq=eq, grid=grid, helicity=helicity)
        )
        eq, _ = eq.optimize(
            verbose=3,
            objective=objective,
            constraints=constraints,
            optimizer=Optimizer("proximal-scipy-trf"),
            ftol=1e-6,
        )

        final_output_file = str(TmpDir.join("test_bootstrap_consistency_iota_final.h5"))
        print("final_output_file:", final_output_file)
        eq.save(final_output_file)

        scalar_objective = objective.compute_scalar(objective.x(eq))
        assert scalar_objective < 3e-5
        data = eq.compute(["<J*B>", "<J*B> Redl"], grid=grid, helicity=helicity)
        J_dot_B_MHD = grid.compress(data["<J*B>"])
        J_dot_B_Redl = grid.compress(data["<J*B> Redl"])

        assert np.max(J_dot_B_MHD) < 4e5
        assert np.max(J_dot_B_MHD) > 0
        assert np.min(J_dot_B_MHD) < -5.1e6
        assert np.min(J_dot_B_MHD) > -5.4e6
        np.testing.assert_allclose(J_dot_B_MHD, J_dot_B_Redl, atol=5e5)

    @pytest.mark.regression
    def test_bootstrap_consistency_current(self, TmpDir):
        """
        Try optimizing for bootstrap consistency in axisymmetry, at fixed shape.

        This version of the test covers the case of an equilibrium
        with a current profile rather than an iota profile.
        """
        ne0 = 4.0e20
        T0 = 12.0e3
        ne = PowerSeriesProfile(ne0 * np.array([1, -1]), modes=[0, 10])
        Te = PowerSeriesProfile(T0 * np.array([1, -1]), modes=[0, 2])
        Ti = Te

        helicity = (1, 0)
        B0 = 5.0  # Desired average |B|
        LM_resolution = 8

        current = PowerSeriesProfile([0, -1.2e7], modes=[0, 2], sym=False)

        # Set initial condition:
        Rmajor = 6.0
        aminor = 2.0
        NFP = 1
        surface = FourierRZToroidalSurface(
            R_lmn=np.array([Rmajor, aminor]),
            modes_R=[[0, 0], [1, 0]],
            Z_lmn=np.array([-aminor]),
            modes_Z=[[-1, 0]],
            NFP=NFP,
        )
        with pytest.warns(UserWarning, match="current profile is not an even"):
            eq = Equilibrium(
                surface=surface,
                electron_density=ne,
                electron_temperature=Te,
                ion_temperature=Ti,
                current=current,
                Psi=B0 * np.pi * (aminor**2),
                NFP=NFP,
                L=LM_resolution,
                M=LM_resolution,
                N=0,
                L_grid=2 * LM_resolution,
                M_grid=2 * LM_resolution,
                N_grid=0,
                sym=True,
            )
        current_L = 16
        eq.current.change_resolution(current_L)

        eq.solve(
            verbose=3,
            ftol=1e-8,
            constraints=get_fixed_boundary_constraints(eq=eq),
            optimizer=Optimizer("lsq-exact"),
            objective=ObjectiveFunction(objectives=ForceBalance(eq=eq)),
        )

        initial_output_file = str(
            TmpDir.join("test_bootstrap_consistency_current_initial.h5")
        )
        print("initial_output_file:", initial_output_file)
        eq.save(initial_output_file)

        # Done establishing the initial condition. Now set up the optimization.

        constraints = (
            ForceBalance(eq=eq),
            FixBoundaryR(eq=eq),
            FixBoundaryZ(eq=eq),
            FixElectronDensity(eq=eq),
            FixElectronTemperature(eq=eq),
            FixIonTemperature(eq=eq),
            FixAtomicNumber(eq=eq),
            FixCurrent(eq=eq, indices=[0]),
            FixPsi(eq=eq),
        )

        # grid for bootstrap consistency objective:
        grid = QuadratureGrid(L=current_L * 2, M=eq.M * 2, N=eq.N * 2, NFP=eq.NFP)
        objective = ObjectiveFunction(
            BootstrapRedlConsistency(eq=eq, grid=grid, helicity=helicity)
        )
        eq, _ = eq.optimize(
            verbose=3,
            objective=objective,
            constraints=constraints,
            optimizer=Optimizer("proximal-scipy-trf"),
            ftol=1e-6,
            gtol=0,  # It is critical to set gtol=0 when optimizing current profile!
        )

        final_output_file = str(
            TmpDir.join("test_bootstrap_consistency_current_final.h5")
        )
        print("final_output_file:", final_output_file)
        eq.save(final_output_file)

        scalar_objective = objective.compute_scalar(objective.x(eq))
        assert scalar_objective < 3e-5
        data = eq.compute(["<J*B>", "<J*B> Redl"], grid=grid, helicity=helicity)
        J_dot_B_MHD = grid.compress(data["<J*B>"])
        J_dot_B_Redl = grid.compress(data["<J*B> Redl"])

        assert np.max(J_dot_B_MHD) < 4e5
        assert np.max(J_dot_B_MHD) > 0
        assert np.min(J_dot_B_MHD) < -5.1e6
        assert np.min(J_dot_B_MHD) > -5.4e6
        np.testing.assert_allclose(J_dot_B_MHD, J_dot_B_Redl, atol=5e5)


@pytest.mark.unit
def test_bootstrap_objective_build():
    """Test defaults and warnings in bootstrap objective build method."""
    # can't build without profiles
    eq = Equilibrium(L=3, M=3, N=3, NFP=2)
    with pytest.raises(RuntimeError):
        BootstrapRedlConsistency(eq=eq).build()
    eq = Equilibrium(
        L=3, M=3, N=3, NFP=2, electron_temperature=1e3, electron_density=1e21
    )
    eq.electron_density = None
    with pytest.raises(RuntimeError):
        BootstrapRedlConsistency(eq=eq).build()
    eq = Equilibrium(
        L=3, M=3, N=3, NFP=2, electron_temperature=1e3, electron_density=1e21
    )
    eq.ion_temperature = None
    with pytest.raises(RuntimeError):
        BootstrapRedlConsistency(eq=eq).build()
    eq = Equilibrium(
        L=3, M=3, N=3, NFP=2, electron_temperature=1e3, electron_density=1e25
    )
    # density too high
    with pytest.raises(UserWarning):
        with warnings.catch_warnings():
            warnings.simplefilter("error")
            BootstrapRedlConsistency(eq=eq).build()
    eq = Equilibrium(
        L=3, M=3, N=3, NFP=2, electron_temperature=1e5, electron_density=1e21
    )
    # electron temperature too high
    with pytest.raises(UserWarning):
        with warnings.catch_warnings():
            warnings.simplefilter("error")
            BootstrapRedlConsistency(eq=eq).build()
    eq = Equilibrium(
        L=3,
        M=3,
        N=3,
        NFP=2,
        electron_temperature=1e3,
        electron_density=1e21,
        ion_temperature=1e5,
    )
    # ion temperature too high
    with pytest.raises(UserWarning):
        with warnings.catch_warnings():
            warnings.simplefilter("error")
            BootstrapRedlConsistency(eq=eq).build()
    eq = Equilibrium(
        L=3,
        M=3,
        N=3,
        NFP=2,
        electron_temperature=1e3,
        electron_density=1e1,
        ion_temperature=1e3,
    )
    # density too low
    with pytest.raises(UserWarning):
        with warnings.catch_warnings():
            warnings.simplefilter("error")
            BootstrapRedlConsistency(eq=eq).build()
    eq = Equilibrium(
        L=3,
        M=3,
        N=3,
        NFP=2,
        electron_temperature=3,
        electron_density=1e21,
        ion_temperature=1e3,
    )
    # electron temperature too low
    with pytest.raises(UserWarning):
        with warnings.catch_warnings():
            warnings.simplefilter("error")
            BootstrapRedlConsistency(eq=eq).build()
    eq = Equilibrium(
        L=3,
        M=3,
        N=3,
        NFP=2,
        electron_temperature=1e3,
        electron_density=1e21,
        ion_temperature=1,
    )
    # ion temperature too low
    with pytest.raises(UserWarning):
        with warnings.catch_warnings():
            warnings.simplefilter("error")
            BootstrapRedlConsistency(eq=eq).build()

    eq = Equilibrium(
        L=4,
        M=4,
        N=4,
        NFP=2,
        electron_temperature=1e3,
        electron_density=1e21,
        ion_temperature=1e3,
    )
    obj = BootstrapRedlConsistency(eq=eq)
    obj.build()
    # make sure default grid has the right nodes
    assert obj.constants["transforms"]["grid"].num_theta == 17
    assert obj.constants["transforms"]["grid"].num_zeta == 17
    assert obj.constants["transforms"]["grid"].num_rho == 4
    np.testing.assert_allclose(
        obj.constants["transforms"]["grid"].nodes[
            obj.constants["transforms"]["grid"].unique_rho_idx, 0
        ],
        np.array([0.125, 0.375, 0.625, 0.875]),
    )


@pytest.mark.slow
@pytest.mark.regression
def test_bootstrap_optimization_comparison_qa():
    """Test that both methods of bootstrap optimization agree."""
    # this same example is used in docs/notebooks/tutorials/bootstrap_current

    # initial equilibrium
    eq0 = get("precise_QA")
    eq0 = rescale(eq0, L=("R0", 10), B=("B0", 5.86))
    eq0.pressure = None
    eq0.atomic_number = PowerSeriesProfile(np.array([1]), sym=True)
    eq0.electron_density = (
        PowerSeriesProfile(np.array([1.0, 0.0, 0.0, 0.0, 0.0, -1.0]), sym=True)
        * 2.38e20
    )
    eq0.electron_temperature = (
        PowerSeriesProfile(np.array([1.0, -1.0]), sym=True) * 9.45e3
    )
    eq0.ion_temperature = PowerSeriesProfile(np.array([1.0, -1.0]), sym=True) * 9.45e3
<<<<<<< HEAD
    eq0.current = PowerSeriesProfile(np.zeros((eq0.L + 1,)), sym=False)
    eq0, _ = eq0.solve(objective="force", optimizer="lsq-exact", verbose=3, ftol=1e-3)
=======
    with pytest.warns(UserWarning, match="not an even power series"):
        eq0.current = PowerSeriesProfile(np.zeros((eq0.L + 1,)), sym=False)
    eq0, _ = eq0.solve(objective="force", optimizer="lsq-exact", verbose=3)
>>>>>>> 6ee9fe9b
    eq1 = eq0.copy()
    eq2 = eq0.copy()

    grid = LinearGrid(
        M=eq0.M_grid,
        N=eq0.N_grid,
        NFP=eq0.NFP,
        sym=eq0.sym,
        rho=np.linspace(1 / eq0.L_grid, 1, eq0.L_grid) - 1 / (2 * eq0.L_grid),
    )

    # method 1
    objective = ObjectiveFunction(
        BootstrapRedlConsistency(eq=eq1, grid=grid, helicity=(1, 0)),
    )
    constraints = (
        FixAtomicNumber(eq=eq1),
        FixBoundaryR(eq=eq1),
        FixBoundaryZ(eq=eq1),
        FixCurrent(eq=eq1, indices=[0, 1]),
        FixElectronDensity(eq=eq1),
        FixElectronTemperature(eq=eq1),
        FixIonTemperature(eq=eq1),
        FixPsi(eq=eq1),
        ForceBalance(eq=eq1),
    )
    eq1, _ = eq1.optimize(
        objective=objective,
        constraints=constraints,
        optimizer="proximal-lsq-exact",
        maxiter=10,
        verbose=3,
    )

    # method 2
    niters = 4
    for k in range(niters):
        eq2 = eq2.copy()
        data = eq2.compute("current Redl", grid)
        current = grid.compress(data["current Redl"])
        rho = grid.compress(data["rho"])
        XX = np.fliplr(np.vander(rho, eq2.L + 1)[:, :-2])
        eq2.c_l = np.pad(np.linalg.lstsq(XX, current, rcond=None)[0], (2, 0))
        eq2, _ = eq2.solve(objective="force", optimizer="lsq-exact", verbose=3)

    grid = LinearGrid(
        M=eq0.M_grid,
        N=eq0.N_grid,
        NFP=eq0.NFP,
        sym=eq0.sym,
        rho=np.linspace(0.25, 0.9, 14),
    )
    data1 = eq1.compute(["<J*B> Redl", "<J*B>"], grid)
    data2 = eq2.compute(["<J*B> Redl", "<J*B>"], grid)

    np.testing.assert_allclose(
        grid.compress(data1["<J*B>"]), grid.compress(data1["<J*B> Redl"]), rtol=2e-2
    )
    np.testing.assert_allclose(
        grid.compress(data2["<J*B>"]), grid.compress(data2["<J*B> Redl"]), rtol=2e-2
    )
    np.testing.assert_allclose(
        grid.compress(data1["<J*B>"]), grid.compress(data2["<J*B>"]), rtol=2.5e-2
    )<|MERGE_RESOLUTION|>--- conflicted
+++ resolved
@@ -1564,14 +1564,9 @@
         PowerSeriesProfile(np.array([1.0, -1.0]), sym=True) * 9.45e3
     )
     eq0.ion_temperature = PowerSeriesProfile(np.array([1.0, -1.0]), sym=True) * 9.45e3
-<<<<<<< HEAD
-    eq0.current = PowerSeriesProfile(np.zeros((eq0.L + 1,)), sym=False)
-    eq0, _ = eq0.solve(objective="force", optimizer="lsq-exact", verbose=3, ftol=1e-3)
-=======
     with pytest.warns(UserWarning, match="not an even power series"):
         eq0.current = PowerSeriesProfile(np.zeros((eq0.L + 1,)), sym=False)
-    eq0, _ = eq0.solve(objective="force", optimizer="lsq-exact", verbose=3)
->>>>>>> 6ee9fe9b
+    eq0, _ = eq0.solve(objective="force", optimizer="lsq-exact", verbose=3, ftol=1e-3)
     eq1 = eq0.copy()
     eq2 = eq0.copy()
 
