"""Regression tests to verify that DESC agrees with VMEC and itself.

Computes several benchmark equilibria and compares the solutions by measuring the
difference in areas between constant theta and rho contours.
"""

import numpy as np
import pytest

import desc.examples
from desc.equilibrium import EquilibriaFamily, Equilibrium
from desc.geometry import FourierRZToroidalSurface
from desc.grid import LinearGrid
from desc.io import load
from desc.objectives import (
    AspectRatio,
    CurrentDensity,
    FixBoundaryR,
    FixBoundaryZ,
    FixCurrent,
    FixIota,
    FixPressure,
    FixPsi,
    ForceBalance,
    HelicalForceBalance,
    ObjectiveFunction,
    QuasisymmetryTwoTerm,
    RadialForceBalance,
    get_fixed_boundary_constraints,
)
from desc.optimize import Optimizer
from desc.plotting import plot_boozer_surface
from desc.profiles import PowerSeriesProfile
from desc.vmec_utils import vmec_boundary_subspace

from .utils import area_difference_desc, area_difference_vmec


@pytest.mark.regression
@pytest.mark.solve
def test_SOLOVEV_vacuum(SOLOVEV_vac):
    """Tests that the SOLOVEV vacuum example gives no rotational transform."""
    eq = EquilibriaFamily.load(load_from=str(SOLOVEV_vac["desc_h5_path"]))[-1]
    data = eq.compute("|J|")

    np.testing.assert_allclose(data["iota"], 0, atol=1e-16)
    np.testing.assert_allclose(data["|J|"], 0, atol=1e-3)


@pytest.mark.regression
@pytest.mark.solve
def test_SOLOVEV_results(SOLOVEV):
    """Tests that the SOLOVEV example gives the same result as VMEC."""
    eq = EquilibriaFamily.load(load_from=str(SOLOVEV["desc_h5_path"]))[-1]
    rho_err, theta_err = area_difference_vmec(eq, SOLOVEV["vmec_nc_path"])

    np.testing.assert_allclose(rho_err, 0, atol=1e-3)
    np.testing.assert_allclose(theta_err, 0, atol=1e-5)


@pytest.mark.regression
@pytest.mark.solve
def test_DSHAPE_results(DSHAPE):
    """Tests that the DSHAPE examples gives the same results as VMEC."""
    eq = EquilibriaFamily.load(load_from=str(DSHAPE["desc_h5_path"]))[-1]
    rho_err, theta_err = area_difference_vmec(eq, DSHAPE["vmec_nc_path"])
    np.testing.assert_allclose(rho_err, 0, atol=2e-3)
    np.testing.assert_allclose(theta_err, 0, atol=1e-5)


@pytest.mark.regression
@pytest.mark.solve
def test_DSHAPE_current_results(DSHAPE_current):
    """Tests that the DSHAPE with fixed current gives the same results as VMEC."""
    eq = EquilibriaFamily.load(load_from=str(DSHAPE_current["desc_h5_path"]))[-1]
    rho_err, theta_err = area_difference_vmec(eq, DSHAPE_current["vmec_nc_path"])
    np.testing.assert_allclose(rho_err, 0, atol=2e-3)
    np.testing.assert_allclose(theta_err, 0, atol=1e-5)


@pytest.mark.regression
@pytest.mark.solve
def test_HELIOTRON_results(HELIOTRON):
    """Tests that the HELIOTRON examples gives the same results as VMEC."""
    eq = EquilibriaFamily.load(load_from=str(HELIOTRON["desc_h5_path"]))[-1]
    rho_err, theta_err = area_difference_vmec(eq, HELIOTRON["vmec_nc_path"])
    np.testing.assert_allclose(rho_err.mean(), 0, atol=1e-2)
    np.testing.assert_allclose(theta_err.mean(), 0, atol=2e-2)


@pytest.mark.regression
@pytest.mark.solve
def test_HELIOTRON_vac_results(HELIOTRON_vac):
    """Tests that the HELIOTRON examples gives the same results as VMEC."""
    eq = EquilibriaFamily.load(load_from=str(HELIOTRON_vac["desc_h5_path"]))[-1]
    rho_err, theta_err = area_difference_vmec(eq, HELIOTRON_vac["vmec_nc_path"])
    np.testing.assert_allclose(rho_err.mean(), 0, atol=1e-2)
    np.testing.assert_allclose(theta_err.mean(), 0, atol=2e-2)
    curr = eq.get_profile("current")
    np.testing.assert_allclose(curr(np.linspace(0, 1, 20)), 0, atol=1e-8)


@pytest.mark.regression
@pytest.mark.solve
def test_precise_QH_results(precise_QH):
    """Tests that the precise QH initial solve gives the same results as a base case."""
    eq1 = EquilibriaFamily.load(load_from=str(precise_QH["desc_h5_path"]))[-1]
    eq2 = EquilibriaFamily.load(load_from=str(precise_QH["output_path"]))[-1]
    rho_err, theta_err = area_difference_desc(eq1, eq2)
    np.testing.assert_allclose(rho_err, 0, atol=1e-4)
    np.testing.assert_allclose(theta_err, 0, atol=1e-4)


@pytest.mark.regression
@pytest.mark.solve
def test_HELIOTRON_vac2_results(HELIOTRON_vac, HELIOTRON_vac2):
    """Tests that the 2 methods for solving vacuum give the same results."""
    eq1 = EquilibriaFamily.load(load_from=str(HELIOTRON_vac["desc_h5_path"]))[-1]
    eq2 = EquilibriaFamily.load(load_from=str(HELIOTRON_vac2["desc_h5_path"]))[-1]
    rho_err, theta_err = area_difference_desc(eq1, eq2)
    np.testing.assert_allclose(rho_err[:, 3:], 0, atol=1e-2)
    np.testing.assert_allclose(theta_err, 0, atol=1e-5)
    curr1 = eq1.get_profile("current")
    curr2 = eq2.get_profile("current")
    iota1 = eq1.get_profile("iota")
    iota2 = eq2.get_profile("iota")
    np.testing.assert_allclose(curr1(np.linspace(0, 1, 20)), 0, atol=1e-8)
    np.testing.assert_allclose(curr2(np.linspace(0, 1, 20)), 0, atol=1e-8)
    np.testing.assert_allclose(iota1.params, iota2.params, rtol=1e-1, atol=1e-1)


@pytest.mark.regression
@pytest.mark.solve
def test_force_balance_grids():
    """Compares radial & helical force balance on same vs different grids."""
    # When ConcentricGrid had a rotation option,
    # Radial, HelicalForceBalance defaulted to cos, sin rotation, respectively
    # This test has been kept to increase code coverage.

    def test(iota=False):
        if iota:
            # pick quad here just to increase code coverage
            eq1 = Equilibrium(iota=PowerSeriesProfile(0), sym=True, node_pattern="quad")
            eq2 = Equilibrium(iota=PowerSeriesProfile(0), sym=True, node_pattern="quad")
        else:
            eq1 = Equilibrium(current=PowerSeriesProfile(0), sym=True)
            eq2 = Equilibrium(current=PowerSeriesProfile(0), sym=True)

        res = 3
        eq1.change_resolution(L=res, M=res)
        eq1.L_grid = res
        eq1.M_grid = res
        eq2.change_resolution(L=res, M=res)
        eq2.L_grid = res
        eq2.M_grid = res

        # force balances on the same grids
        obj1 = ObjectiveFunction(ForceBalance())
        eq1.solve(objective=obj1)

        # force balances on different grids
        obj2 = ObjectiveFunction((RadialForceBalance(), HelicalForceBalance()))
        eq2.solve(objective=obj2)

        np.testing.assert_allclose(eq1.R_lmn, eq2.R_lmn, atol=5e-4)
        np.testing.assert_allclose(eq1.Z_lmn, eq2.Z_lmn, atol=5e-4)
        np.testing.assert_allclose(eq1.L_lmn, eq2.L_lmn, atol=2e-3)

    test(iota=True)
    test(iota=False)


@pytest.mark.regression
@pytest.mark.solve
def test_1d_optimization(SOLOVEV):
    """Tests 1D optimization for target aspect ratio."""
    eq = EquilibriaFamily.load(load_from=str(SOLOVEV["desc_h5_path"]))[-1]
    objective = ObjectiveFunction(AspectRatio(target=2.5))
    constraints = (
        ForceBalance(),
        FixBoundaryR(),
        FixBoundaryZ(modes=eq.surface.Z_basis.modes[0:-1, :]),
        FixPressure(),
        FixIota(),
        FixPsi(),
    )
    options = {"perturb_options": {"order": 1}}
    with pytest.warns(UserWarning):
        eq.optimize(objective, constraints, options=options)

    np.testing.assert_allclose(eq.compute("V")["R0/a"], 2.5)


@pytest.mark.regression
@pytest.mark.solve
def test_1d_optimization_old(SOLOVEV):
    """Tests 1D optimization for target aspect ratio."""
    eq = EquilibriaFamily.load(load_from=str(SOLOVEV["desc_h5_path"]))[-1]
    objective = ObjectiveFunction(AspectRatio(target=2.5))
    eq._optimize(
        objective,
        copy=False,
        solve_options={"verbose": 0},
        perturb_options={
            "dZb": True,
            "subspace": vmec_boundary_subspace(eq, ZBS=[0, 1]),
        },
    )

    np.testing.assert_allclose(eq.compute("V")["R0/a"], 2.5)


def run_qh_step(n, eq):
    """Run 1 step of the precise QH optimization example from Landreman & Paul."""
    grid = LinearGrid(
        M=eq.M, N=eq.N, NFP=eq.NFP, rho=np.array([0.6, 0.8, 1.0]), sym=True
    )

    objective = ObjectiveFunction(
        (
            QuasisymmetryTwoTerm(helicity=(1, -eq.NFP), grid=grid),
            AspectRatio(target=8, weight=1e2),
        ),
        verbose=0,
    )
    R_modes = np.vstack(
        (
            [0, 0, 0],
            eq.surface.R_basis.modes[
                np.max(np.abs(eq.surface.R_basis.modes), 1) > n + 1, :
            ],
        )
    )
    Z_modes = eq.surface.Z_basis.modes[
        np.max(np.abs(eq.surface.Z_basis.modes), 1) > n + 1, :
    ]
    constraints = (
        ForceBalance(),
        FixBoundaryR(modes=R_modes),
        FixBoundaryZ(modes=Z_modes),
        FixPressure(),
        FixCurrent(),
        FixPsi(),
    )
    optimizer = Optimizer("lsq-exact")
    eq1, history = eq.optimize(
        objective=objective,
        constraints=constraints,
        optimizer=optimizer,
        maxiter=50,
        verbose=3,
        copy=True,
        options={
            "perturb_options": {"verbose": 0},
            "solve_options": {"verbose": 0},
        },
    )

    return eq1


@pytest.mark.regression
@pytest.mark.solve
@pytest.mark.xfail
def test_qh_optimization1():
    """Tests precise QH optimization, step 1."""
    eq0 = load(".//tests//inputs//precise_QH_step0.h5")[-1]
    eq1 = load(".//tests//inputs//precise_QH_step1.h5")
    eq1a = run_qh_step(0, eq0)
    rho_err, theta_err = area_difference_desc(eq1, eq1a, Nr=1, Nt=1)
    # only need crude tolerances here to make sure the boundaries are
    # similar, the main test is ensuring its not pathological and has good qs
    assert rho_err.mean() < 0.2

    grid = LinearGrid(M=eq1a.M_grid, N=eq1a.N_grid, NFP=eq1a.NFP, sym=False, rho=1.0)
    data = eq1a.compute("|B|_mn", grid, M_booz=eq1a.M, N_booz=eq1a.N)
    idx = np.where(np.abs(data["B modes"][:, 1] / data["B modes"][:, 2]) != 1)[0]
    B_asym = np.sort(np.abs(data["|B|_mn"][idx]))[:-1]
    np.testing.assert_array_less(B_asym, 1e-1)


@pytest.mark.regression
@pytest.mark.solve
@pytest.mark.xfail
def test_qh_optimization2():
    """Tests precise QH optimization, step 2."""
    eq1 = load(".//tests//inputs//precise_QH_step1.h5")
    eq2 = load(".//tests//inputs//precise_QH_step2.h5")
    eq2a = run_qh_step(1, eq1)
    rho_err, theta_err = area_difference_desc(eq2, eq2a, Nr=1, Nt=1)
    # only need crude tolerances here to make sure the boundaries are
    # similar, the main test is ensuring its not pathological and has good qs
    assert rho_err.mean() < 0.2

    grid = LinearGrid(M=eq2a.M_grid, N=eq2a.N_grid, NFP=eq2a.NFP, sym=False, rho=1.0)
    data = eq2a.compute("|B|_mn", grid, M_booz=eq2a.M, N_booz=eq2a.N)
    idx = np.where(np.abs(data["B modes"][:, 1] / data["B modes"][:, 2]) != 1)[0]
    B_asym = np.sort(np.abs(data["|B|_mn"][idx]))[:-1]
    np.testing.assert_array_less(B_asym, 1e-2)


@pytest.mark.regression
@pytest.mark.solve
@pytest.mark.mpl_image_compare(remove_text=True, tolerance=15)
@pytest.mark.xfail
def test_qh_optimization3():
    """Tests precise QH optimization, step 3."""
    eq2 = load(".//tests//inputs//precise_QH_step2.h5")
    eq3 = load(".//tests//inputs//precise_QH_step3.h5")
    eq3a = run_qh_step(2, eq2)
    rho_err, theta_err = area_difference_desc(eq3, eq3a, Nr=1, Nt=1)
    # only need crude tolerances here to make sure the boundaries are
    # similar, the main test is ensuring its not pathological and has good qs
    assert rho_err.mean() < 0.2

    grid = LinearGrid(M=eq3a.M_grid, N=eq3a.N_grid, NFP=eq3a.NFP, sym=False, rho=1.0)
    data = eq3a.compute("|B|_mn", grid=grid, M_booz=eq3a.M, N_booz=eq3a.N)
    idx = np.where(np.abs(data["B modes"][:, 1] / data["B modes"][:, 2]) != 1)[0]
    B_asym = np.sort(np.abs(data["|B|_mn"][idx]))[:-1]
    np.testing.assert_array_less(B_asym, 2e-3)
    fig, ax = plot_boozer_surface(eq3a)
    return fig


@pytest.mark.regression
@pytest.mark.solve
def test_ATF_results(tmpdir_factory):
    """Test automatic continuation method with ATF."""
    output_dir = tmpdir_factory.mktemp("result")
    eq0 = desc.examples.get("ATF")
    eq = Equilibrium(
        eq0.Psi,
        eq0.NFP,
        eq0.L,
        eq0.M,
        eq0.N,
        eq0.L_grid,
        eq0.M_grid,
        eq0.N_grid,
        eq0.node_pattern,
        eq0.pressure,
        eq0.iota,
        None,
        eq0.get_surface_at(rho=1),
        None,
        eq0.sym,
        eq0.spectral_indexing,
    )
    eqf = EquilibriaFamily.solve_continuation_automatic(
        eq,
        verbose=2,
        checkpoint_path=output_dir.join("ATF.h5"),
    )
    eqf = load(output_dir.join("ATF.h5"))
    rho_err, theta_err = area_difference_desc(eq0, eqf[-1])
    np.testing.assert_allclose(rho_err[:, 4:], 0, atol=4e-2)
    np.testing.assert_allclose(theta_err, 0, atol=5e-4)


@pytest.mark.regression
@pytest.mark.solve
def test_ESTELL_results(tmpdir_factory):
    """Test automatic continuation method with ESTELL."""
    output_dir = tmpdir_factory.mktemp("result")
    eq0 = desc.examples.get("ESTELL")
    eq = Equilibrium(
        eq0.Psi,
        eq0.NFP,
        eq0.L,
        eq0.M,
        eq0.N,
        eq0.L_grid,
        eq0.M_grid,
        eq0.N_grid,
        eq0.node_pattern,
        eq0.pressure,
        None,
        eq0.current,
        eq0.get_surface_at(rho=1),
        None,
        eq0.sym,
        eq0.spectral_indexing,
    )
    eqf = EquilibriaFamily.solve_continuation_automatic(
        eq,
        verbose=2,
        checkpoint_path=output_dir.join("ESTELL.h5"),
    )
    eqf = load(output_dir.join("ESTELL.h5"))
    rho_err, theta_err = area_difference_desc(eq0, eqf[-1])
    np.testing.assert_allclose(rho_err[:, 3:], 0, atol=4e-2)
    np.testing.assert_allclose(theta_err, 0, atol=1e-4)


@pytest.mark.regression
@pytest.mark.solve
def test_simsopt_QH_comparison():
    """Test case that previously stalled before getting to the solution.

    From Matt's comparison with SIMSOPT.
    """
    nfp = 4
    aspect_target = 8.0
    # Initial (m=0, n=nfp) mode of the axis:
    Delta = 0.2
    LMN_resolution = 6
    # Set shape of the initial condition.
    # R_lmn and Z_lmn are the amplitudes. modes_R and modes_Z are the (m,n) pairs.
    surface = FourierRZToroidalSurface(
        R_lmn=[1.0, 1.0 / aspect_target, Delta],
        modes_R=[[0, 0], [1, 0], [0, 1]],
        Z_lmn=[0, 1.0 / aspect_target, Delta],
        modes_Z=[[0, 0], [-1, 0], [0, -1]],
        NFP=nfp,
    )
    # Set up a vacuum field:
    pressure = PowerSeriesProfile(params=[0], modes=[0])
    ndofs_current = 3
    current = PowerSeriesProfile(
        params=np.zeros(ndofs_current),
        modes=2 * np.arange(ndofs_current),
    )
    eq = Equilibrium(
        surface=surface,
        pressure=pressure,
        current=current,
        Psi=np.pi / (aspect_target**2),  # So |B| is ~ 1 T.
        NFP=nfp,
        L=LMN_resolution,
        M=LMN_resolution,
        N=LMN_resolution,
        L_grid=2 * LMN_resolution,
        M_grid=2 * LMN_resolution,
        N_grid=2 * LMN_resolution,
        sym=True,
    )
    # Fix the major radius, and all modes with |m| or |n| > 1:
    R_modes_to_fix = []
    for j in range(eq.surface.R_basis.modes.shape[0]):
        m = eq.surface.R_basis.modes[j, 1]
        n = eq.surface.R_basis.modes[j, 2]
        if (m * n < 0) or (m == 0 and n == 0) or (abs(m) > 1) or (abs(n) > 1):
            R_modes_to_fix.append([0, m, n])
        else:
            print(f"Freeing R mode: m={m}, n={n}")
    R_modes_to_fix = np.array(R_modes_to_fix)
    Z_modes_to_fix = []
    for j in range(eq.surface.Z_basis.modes.shape[0]):
        m = eq.surface.Z_basis.modes[j, 1]
        n = eq.surface.Z_basis.modes[j, 2]
        if (m * n > 0) or (m == 0 and n == 0) or (abs(m) > 1) or (abs(n) > 1):
            Z_modes_to_fix.append([0, m, n])
        else:
            print(f"Freeing Z mode: m={m}, n={n}")
    Z_modes_to_fix = np.array(Z_modes_to_fix)
    eq.solve(
        verbose=3,
        ftol=1e-8,
        constraints=get_fixed_boundary_constraints(profiles=False),
        optimizer=Optimizer("lsq-exact"),
        objective=ObjectiveFunction(objectives=CurrentDensity()),
    )
    ##################################
    # Done creating initial condition.
    # Now define optimization problem.
    ##################################
    constraints = (
        CurrentDensity(),
        FixBoundaryR(modes=R_modes_to_fix),
        FixBoundaryZ(modes=Z_modes_to_fix),
        FixPressure(),
        FixCurrent(),
        FixPsi(),
    )
    # Objective function, for both desc and simsopt:
    # f = (aspect - 8)^2 + (2pi)^{-2} \int dtheta \int d\zeta [f_C(rho=1)]^2
    # grid for quasisymmetry objective:
    grid = LinearGrid(
        M=eq.M,
        N=eq.N,
        rho=[1.0],
        NFP=nfp,
    )
    # Cancel factor of 1/2 in desc objective which is not present in simsopt:
    aspect_weight = np.sqrt(2)
    # Also scale QS weight so objective is approximately independent of grid resolution:
    qs_weight = np.sqrt(len(grid.weights) / (8 * (np.pi**4)))
    objective = ObjectiveFunction(
        (
            AspectRatio(target=aspect_target, weight=aspect_weight, normalize=False),
            QuasisymmetryTwoTerm(
                helicity=(1, nfp), grid=grid, weight=qs_weight, normalize=False
            ),
        )
    )
    eq2, result = eq.optimize(
        verbose=3,
        objective=objective,
        constraints=constraints,
        optimizer=Optimizer("lsq-exact"),
    )
    aspect = eq2.compute("R0/a")["R0/a"]
    np.testing.assert_allclose(aspect, aspect_target, atol=1e-2, rtol=1e-3)
<<<<<<< HEAD
    np.testing.assert_array_less(objective.compute_scalar(objective.x(eq2)), 3e-2)
=======
    np.testing.assert_array_less(objective.compute_scalar(objective.x(eq)), 1e-2)
>>>>>>> 362f6b5b


class TestGetExample:
    """Tests for desc.examples.get."""

    @pytest.mark.unit
    def test_example_get_eq(self):
        """Test getting a single equilibrium."""
        eq = desc.examples.get("SOLOVEV")
        assert eq.Psi == 1

    @pytest.mark.unit
    def test_example_get_eqf(self):
        """Test getting full equilibria family."""
        eqf = desc.examples.get("DSHAPE", "all")
        np.testing.assert_allclose(eqf[0].pressure.params, 0)

    @pytest.mark.unit
    def test_example_get_boundary(self):
        """Test getting boundary surface."""
        surf = desc.examples.get("HELIOTRON", "boundary")
        np.testing.assert_allclose(surf.R_lmn[surf.R_basis.get_idx(0, 1, 1)], -0.3)

    @pytest.mark.unit
    def test_example_get_pressure(self):
        """Test getting pressure profile."""
        pres = desc.examples.get("ATF", "pressure")
        np.testing.assert_allclose(pres.params[:5], [5e5, -1e6, 5e5, 0, 0])

    @pytest.mark.unit
    def test_example_get_iota(self):
        """Test getting iota profile."""
        iota = desc.examples.get("NCSX", "iota")
        np.testing.assert_allclose(
            iota.params[:5],
            [
                3.49197642e-01,
                6.81105159e-01,
                -1.29781695e00,
                2.07888586e00,
                -1.15800135e00,
            ],
        )

    @pytest.mark.unit
    def test_example_get_current(self):
        """Test getting current profile."""
        current = desc.examples.get("QAS", "current")
        np.testing.assert_allclose(
            current.params[:11],
            [
                0.00000000e00,
                -5.30230329e03,
                -4.65196499e05,
                2.31960013e06,
                -1.20570566e07,
                4.17520547e07,
                -9.51373229e07,
                1.38268651e08,
                -1.23703891e08,
                6.24782996e07,
                -1.36284423e07,
            ],
        )<|MERGE_RESOLUTION|>--- conflicted
+++ resolved
@@ -501,11 +501,7 @@
     )
     aspect = eq2.compute("R0/a")["R0/a"]
     np.testing.assert_allclose(aspect, aspect_target, atol=1e-2, rtol=1e-3)
-<<<<<<< HEAD
-    np.testing.assert_array_less(objective.compute_scalar(objective.x(eq2)), 3e-2)
-=======
     np.testing.assert_array_less(objective.compute_scalar(objective.x(eq)), 1e-2)
->>>>>>> 362f6b5b
 
 
 class TestGetExample:
