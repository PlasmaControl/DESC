"""Test that the computations on this branch agree with those on master."""

import pickle
import warnings

import numpy as np
import pytest

from desc.coils import FourierPlanarCoil, FourierRZCoil, FourierXYZCoil, SplineXYZCoil
from desc.compute import data_index, xyz2rpz, xyz2rpz_vec
from desc.compute.utils import _grow_seeds
from desc.examples import get
from desc.geometry import (
    FourierPlanarCurve,
    FourierRZCurve,
    FourierRZToroidalSurface,
    FourierUmbilicCurve,
    FourierXYZCurve,
    ZernikeRZToroidalSection,
)
from desc.grid import LinearGrid
from desc.magnetic_fields import (
    CurrentPotentialField,
    FourierCurrentPotentialField,
    OmnigenousField,
)
from desc.utils import ResolutionWarning, errorif


def _compare_against_master(
    p, data, master_data, error=False, update_master_data=False
):

    for name in data[p]:
        if p in master_data and name in master_data[p]:
            if np.isnan(master_data[p][name]).all():
                mean = 1.0
            else:
                mean = np.nanmean(np.atleast_1d(np.abs(master_data[p][name])))
            try:
                np.testing.assert_allclose(
                    actual=data[p][name],
                    desired=master_data[p][name],
                    atol=1e-10 * mean + 1e-10,  # add 1e-10 for basically-zero things
                    rtol=1e-10,
                    err_msg=f"Parameterization: {p}. Name: {name}.",
                )
            except AssertionError as e:
                error = True
                print(e)
        else:  # update master data with new compute quantity
            update_master_data = True

    return error, update_master_data


def _xyz_to_rpz(data, name):
    if name in ["x", "center"]:
        res = xyz2rpz(data[name])
    else:
        res = xyz2rpz_vec(data[name], phi=data["phi"])
    return res


def _compare_against_rpz(p, data, data_rpz, coordinate_conversion_func):
    for name in data:
        if data_index[p][name]["dim"] != 3:
            continue
        res = coordinate_conversion_func(data, name) - data_rpz[name]
        errorif(
            not np.all(
                (
                    np.isclose(res, 0, rtol=1e-8, atol=1e-8)
                    | np.isclose(np.abs(res[:, 1]), 2 * np.pi, rtol=1e-8, atol=1e-8)[
                        :, np.newaxis
                    ]
                )
                | (~np.isfinite(data_rpz[name]))
            ),
            AssertionError,
            msg=f"Parameterization: {p}. Name: {name}. Residual {res}",
        )


@pytest.mark.unit
def test_compute_everything():
    """Test that the computations on this branch agree with those on master.

    Also make sure we can compute everything without errors.

    Notes
    -----
    This test will fail if the benchmark file has been updated on both
    the local and upstream branches and git cannot resolve the merge
    conflict. In that case, please regenerate the benchmark file.
    Here are instructions for convenience.

    1. Prepend true to the line near the end of this test.
        ``if True or (not error_rpz and update_master_data_rpz):``
    2. Run pytest -k test_compute_everything
    3. Revert 1.
    4. git add tests/inputs/master_compute_data_rpz.pkl

    """
    elliptic_cross_section_with_torsion = {
        "R_lmn": [10, 1, 0.2],
        "Z_lmn": [-2, -0.2],
        "modes_R": [[0, 0], [1, 0], [0, 1]],
        "modes_Z": [[-1, 0], [0, -1]],
    }
    things = {
        # equilibria
        "desc.equilibrium.equilibrium.Equilibrium": get("W7-X"),
        # curves
        "desc.geometry.curve.FourierXYZCurve": FourierXYZCurve(
            X_n=[5, 10, 2], Y_n=[1, 2, 3], Z_n=[-4, -5, -6]
        ),
        "desc.geometry.curve.FourierRZCurve": FourierRZCurve(
            R_n=[10, 1, 0.2], Z_n=[-2, -0.2], modes_R=[0, 1, 2], modes_Z=[-1, -2], NFP=2
        ),
        "desc.geometry.curve.FourierPlanarCurve": FourierPlanarCurve(
            center=[10, 1, 3], normal=[1, 2, 3], r_n=[1, 2, 3], modes=[0, 1, 2]
        ),
        "desc.geometry.curve.SplineXYZCurve": FourierXYZCurve(
            X_n=[5, 10, 2], Y_n=[1, 2, 3], Z_n=[-4, -5, -6]
        ).to_SplineXYZ(grid=LinearGrid(N=50)),
        # umbilic curve
        "desc.geometry.umbiliccurve.FourierUmbilicCurve": FourierUmbilicCurve(
            UC_n=[10, 1, 0.2],
            modes_UC=[0, 1, 2],
            NFP=1,
            NFP_umbilic_factor=3,
        ),
        # surfaces
        "desc.geometry.surface.FourierRZToroidalSurface": FourierRZToroidalSurface(
            **elliptic_cross_section_with_torsion
        ),
        "desc.geometry.surface.ZernikeRZToroidalSection": ZernikeRZToroidalSection(
            **elliptic_cross_section_with_torsion
        ),
        # magnetic fields
        "desc.magnetic_fields._current_potential.CurrentPotentialField": CurrentPotentialField(  # noqa:E501
            **elliptic_cross_section_with_torsion,
            potential=lambda theta, zeta, G: G * zeta / 2 / np.pi,
            potential_dtheta=lambda theta, zeta, G: np.zeros_like(theta),
            potential_dzeta=lambda theta, zeta, G: G * np.ones_like(theta) / 2 / np.pi,
            params={"G": 1e7},
        ),
        "desc.magnetic_fields._current_potential.FourierCurrentPotentialField": (
            FourierCurrentPotentialField(
                **elliptic_cross_section_with_torsion, I=0, G=1e7
            )
        ),
        "desc.magnetic_fields._core.OmnigenousField": OmnigenousField(
            L_B=0,
            M_B=4,
            L_x=0,
            M_x=1,
            N_x=1,
            NFP=2,
            helicity=(0, 2),
            B_lm=np.array([0.8, 0.9, 1.1, 1.2]),
            x_lmn=np.array([0, -np.pi / 8, 0, np.pi / 8, 0, np.pi / 4]),
        ),
        # coils
        "desc.coils.FourierRZCoil": FourierRZCoil(
            R_n=[10, 1, 0.2],
            Z_n=[-2, -0.2],
            modes_R=[0, 1, 2],
            modes_Z=[-1, -2],
            NFP=2,
        ),
        "desc.coils.FourierXYZCoil": FourierXYZCoil(
            X_n=[5, 10, 2], Y_n=[1, 2, 3], Z_n=[-4, -5, -6]
        ),
        "desc.coils.FourierPlanarCoil": FourierPlanarCoil(
            current=5,
            center=[10, 1, 3],
            normal=[1, 2, 3],
            r_n=[1, 2, 3],
            modes=[0, 1, 2],
        ),
        "desc.coils.SplineXYZCoil": SplineXYZCoil(
            current=5, X=[5, 10, 2, 5], Y=[1, 2, 3, 1], Z=[-4, -5, -6, -4]
        ),
    }

    assert things.keys() == data_index.keys(), (
        f"Missing the parameterization {data_index.keys() - things.keys()}"
        f" to test against master."
    )
    # use this low resolution grid for equilibria to reduce file size
    eqgrid = LinearGrid(
        L=9,
        M=5,
        N=5,
        NFP=things["desc.equilibrium.equilibrium.Equilibrium"].NFP,
        sym=things["desc.equilibrium.equilibrium.Equilibrium"].sym,
        axis=True,
    )
    curvegrid1 = LinearGrid(N=10)
    curvegrid2 = LinearGrid(N=10, NFP=2)
    fieldgrid = LinearGrid(
        L=2,
        M=4,
        N=5,
        NFP=things["desc.magnetic_fields._core.OmnigenousField"].NFP,
        sym=False,
        axis=True,
    )
    grid = {
        "desc.equilibrium.equilibrium.Equilibrium": {"grid": eqgrid},
        "desc.geometry.curve.FourierXYZCurve": {"grid": curvegrid1},
        "desc.geometry.curve.FourierRZCurve": {"grid": curvegrid2},
        "desc.geometry.curve.FourierPlanarCurve": {"grid": curvegrid1},
        "desc.geometry.curve.SplineXYZCurve": {"grid": curvegrid1},
        "desc.magnetic_fields._core.OmnigenousField": {"grid": fieldgrid},
    }

    with open("tests/inputs/master_compute_data_rpz.pkl", "rb") as file:
        master_data_rpz = pickle.load(file)
    this_branch_data_rpz = {}
    update_master_data_rpz = False
    error_rpz = False

    # some things can't compute "phi" and therefore can't convert to XYZ basis
    no_xyz_things = ["desc.magnetic_fields._core.OmnigenousField"]

    with warnings.catch_warnings():
        # Max resolution of master_compute_data.pkl limited by GitHub file
        # size cap at 100 mb, so can't hit suggested resolution for some things.
        warnings.filterwarnings("ignore", category=ResolutionWarning)
        for p in things:
<<<<<<< HEAD
            names = set(data_index[p].keys())

            def need_src(name):
                return bool(data_index[p][name]["source_grid_requirement"])
=======

            names = set(data_index[p].keys())

            def need_src(name):
                return (
                    bool(data_index[p][name]["source_grid_requirement"])
                    or "effective ripple" in name
                    or "Gamma_c" in name
                )
>>>>>>> 808c5e2f

            names -= _grow_seeds(p, set(filter(need_src, names)), names)

            this_branch_data_rpz[p] = things[p].compute(
                list(names), **grid.get(p, {}), basis="rpz"
            )
            # make sure we can compute everything
            assert this_branch_data_rpz[p].keys() == names, (
                f"Parameterization: {p}. Can't compute "
                + f"{names - this_branch_data_rpz[p].keys()}."
            )
            # compare data against master branch
            error_rpz, update_master_data_rpz = _compare_against_master(
                p,
                this_branch_data_rpz,
                master_data_rpz,
                error_rpz,
                update_master_data_rpz,
            )

            # test compute in XYZ basis
            if p in no_xyz_things:
                continue
            # remove quantities that are not implemented in the XYZ basis
            # TODO: generalize this instead of hard-coding for "grad(B)" & dependencies
            names_xyz = (
                names - {"grad(B)", "|grad(B)|", "L_grad(B)"}
                if "grad(B)" in names
                else names
            )

            this_branch_data_xyz = things[p].compute(
                list(names_xyz), **grid.get(p, {}), basis="xyz"
            )

            assert this_branch_data_xyz.keys() == names_xyz, (
                f"Parameterization: {p}. Can't compute "
                + f"{names_xyz - this_branch_data_xyz.keys()}."
            )
            _compare_against_rpz(
                p, this_branch_data_xyz, this_branch_data_rpz[p], _xyz_to_rpz
            )

    # --no-verify if True or (not error_rpz and update_master_data_rpz):
    if not error_rpz and update_master_data_rpz:
        # then update the master compute data
        with open("tests/inputs/master_compute_data_rpz.pkl", "wb") as file:
            # remember to git commit this file
            pickle.dump(this_branch_data_rpz, file)

    assert not error_rpz<|MERGE_RESOLUTION|>--- conflicted
+++ resolved
@@ -231,13 +231,6 @@
         # size cap at 100 mb, so can't hit suggested resolution for some things.
         warnings.filterwarnings("ignore", category=ResolutionWarning)
         for p in things:
-<<<<<<< HEAD
-            names = set(data_index[p].keys())
-
-            def need_src(name):
-                return bool(data_index[p][name]["source_grid_requirement"])
-=======
-
             names = set(data_index[p].keys())
 
             def need_src(name):
@@ -246,7 +239,6 @@
                     or "effective ripple" in name
                     or "Gamma_c" in name
                 )
->>>>>>> 808c5e2f
 
             names -= _grow_seeds(p, set(filter(need_src, names)), names)
 
