"""Core class representing MHD equilibrium."""

import copy
import numbers
import os
import warnings
from collections.abc import MutableSequence

import numpy as np
from scipy import special
from scipy.constants import mu_0

from desc.backend import execute_on_cpu, fori_loop, jnp
from desc.basis import FourierZernikeBasis, fourier, zernike_radial
from desc.compat import ensure_positive_jacobian
from desc.compute import compute as compute_fun
from desc.compute import data_index
from desc.compute.utils import (
    _grow_seeds,
    get_data_deps,
    get_params,
    get_profiles,
    get_transforms,
)
from desc.geometry import (
    FourierRZCurve,
    FourierRZToroidalSurface,
    ZernikeRZToroidalSection,
)
from desc.grid import Grid, LinearGrid, QuadratureGrid, _Grid
from desc.input_reader import InputReader
from desc.integrals.singularities import _kernel_biot_savart
from desc.integrals.virtual_casing import integrate_surface
from desc.io import IOAble, save_bmw_format, save_fieldlines_format
from desc.magnetic_fields import (
    _MagneticField,
    biot_savart_general,
    biot_savart_general_vector_potential,
)
from desc.objectives import (
    ObjectiveFunction,
    get_equilibrium_objective,
    get_fixed_axis_constraints,
    get_fixed_boundary_constraints,
)
from desc.optimizable import Optimizable, optimizable_parameter
from desc.optimize import LinearConstraintProjection, Optimizer
from desc.perturbations import perturb
from desc.profiles import HermiteSplineProfile, PowerSeriesProfile, SplineProfile
from desc.transform import Transform
from desc.utils import (
    ResolutionWarning,
    check_nonnegint,
    check_posint,
    copy_coeffs,
    errorif,
    only1,
    rpz2xyz,
    rpz2xyz_vec,
    setdefault,
    warnif,
    xyz2rpz_vec,
)

from ..compute.data_index import is_0d_vol_grid, is_1dr_rad_grid, is_1dz_tor_grid
from .coords import get_rtz_grid, in_plasma, is_nested, map_coordinates, to_sfl
from .initial_guess import set_initial_guess
from .utils import parse_axis, parse_profile, parse_surface


class Equilibrium(Optimizable, _MagneticField):
    """Equilibrium is an object that represents a plasma equilibrium.

    It contains information about a plasma state, including the shapes of flux surfaces
    and profile inputs. It can compute additional information, such as the magnetic
    field and plasma currents, as well as "solving" itself by finding the equilibrium
    fields, and perturbing those fields to find nearby equilibria.

    Parameters
    ----------
    Psi : float (optional)
        total toroidal flux (in Webers) within LCFS. Default 1.0
    NFP : int (optional)
        number of field periods Default ``surface.NFP`` or 1
    L : int (optional)
        Radial resolution. Default 2*M for ``spectral_indexing=='fringe'``, else M
    M : int (optional)
        Poloidal resolution. Default surface.M or 1
    N : int (optional)
        Toroidal resolution. Default surface.N or 0
    L_grid : int (optional)
        resolution of real space nodes in radial direction
    M_grid : int (optional)
        resolution of real space nodes in poloidal direction
    N_grid : int (optional)
        resolution of real space nodes in toroidal direction
    pressure : Profile or ndarray shape(k,2) (optional)
        Pressure profile or array of mode numbers and spectral coefficients.
        Default is a PowerSeriesProfile with zero pressure
    iota : Profile or ndarray shape(k,2) (optional)
        Rotational transform profile or array of mode numbers and spectral coefficients
    current : Profile or ndarray shape(k,2) (optional)
        Toroidal current profile or array of mode numbers and spectral coefficients
        Default is a PowerSeriesProfile with zero toroidal current
    electron_temperature : Profile or ndarray shape(k,2) (optional)
        Electron temperature (eV) profile or array of mode numbers and spectral
        coefficients. Must be supplied with corresponding density.
        Cannot specify both kinetic profiles and pressure.
    electron_density : Profile or ndarray shape(k,2) (optional)
        Electron density (m^-3) profile or array of mode numbers and spectral
        coefficients. Must be supplied with corresponding temperature.
        Cannot specify both kinetic profiles and pressure.
    ion_temperature : Profile or ndarray shape(k,2) (optional)
        Ion temperature (eV) profile or array of mode numbers and spectral coefficients.
        Default is to assume electrons and ions have the same temperature.
    atomic_number : Profile or ndarray shape(k,2) (optional)
        Effective atomic number (Z_eff) profile or ndarray of mode numbers and spectral
        coefficients. Default is 1
    anisotropy : Profile or ndarray
        Anisotropic pressure profile or array of mode numbers and spectral coefficients.
        Default is a PowerSeriesProfile with zero anisotropic pressure.
    surface: Surface or ndarray shape(k,5) (optional)
        Fixed boundary surface shape, as a Surface object or array of
        spectral mode numbers and coefficients of the form [l, m, n, R, Z].
        Default is a FourierRZToroidalSurface with major radius 10 and minor radius 1
    axis : Curve or ndarray shape(k,3) (optional)
        Initial guess for the magnetic axis as a Curve object or ndarray
        of mode numbers and spectral coefficients of the form [n, R, Z].
        Default is the centroid of the surface.
    sym : bool (optional)
        Whether to enforce stellarator symmetry. Default surface.sym or False.
    spectral_indexing : str (optional)
        Type of Zernike indexing scheme to use. Default ``'ansi'``
    check_orientation : bool
        ensure that this equilibrium has a right handed orientation. Do not set to False
        unless you are sure the parameterization you have given is right handed
        (ie, e_theta x e_zeta points outward from the surface).
    ensure_nested : bool
        If True, and the default initial guess does not produce nested surfaces,
        run a small optimization problem to attempt to refine initial guess to improve
        coordinate mapping.

    """

    _io_attrs_ = [
        "_sym",
        "_R_sym",
        "_Z_sym",
        "_Psi",
        "_NFP",
        "_L",
        "_M",
        "_N",
        "_R_lmn",
        "_Z_lmn",
        "_L_lmn",
        "_R_basis",
        "_Z_basis",
        "_L_basis",
        "_surface",
        "_axis",
        "_pressure",
        "_iota",
        "_current",
        "_electron_temperature",
        "_electron_density",
        "_ion_temperature",
        "_atomic_number",
        "_anisotropy",
        "_spectral_indexing",
        "_bdry_mode",
        "_L_grid",
        "_M_grid",
        "_N_grid",
    ]
    _static_attrs = Optimizable._static_attrs + [
        "_sym",
        "_R_sym",
        "_Z_sym",
        "_NFP",
        "_L",
        "_M",
        "_N",
        "_L_grid",
        "_M_grid",
        "_N_grid",
        "_spectral_indexing",
        "_bdry_mode",
        "_R_basis",
        "_Z_basis",
        "_L_basis",
    ]

    @execute_on_cpu
    def __init__(
        self,
        Psi=1.0,
        NFP=None,
        L=None,
        M=None,
        N=None,
        L_grid=None,
        M_grid=None,
        N_grid=None,
        pressure=None,
        iota=None,
        current=None,
        electron_temperature=None,
        electron_density=None,
        ion_temperature=None,
        atomic_number=None,
        anisotropy=None,
        surface=None,
        axis=None,
        sym=None,
        spectral_indexing=None,
        check_orientation=True,
        ensure_nested=True,
        **kwargs,
    ):
        errorif(
            not isinstance(Psi, numbers.Real),
            ValueError,
            f"Psi should be a real integer or float, got {type(Psi)}",
        )
        self._Psi = float(Psi)

        errorif(
            spectral_indexing
            not in [
                None,
                "ansi",
                "fringe",
            ],
            ValueError,
            "spectral_indexing should be one of 'ansi', 'fringe', None, got "
            + f"{spectral_indexing}",
        )
        self._spectral_indexing = setdefault(
            spectral_indexing, getattr(surface, "spectral_indexing", "ansi")
        )

        NFP = check_posint(NFP, "NFP")
        self._NFP = int(
            setdefault(NFP, getattr(surface, "NFP", getattr(axis, "NFP", 1)))
        )

        # stellarator symmetry for bases
        errorif(
            sym
            not in [
                None,
                True,
                False,
            ],
            ValueError,
            f"sym should be one of True, False, None, got {sym}",
        )
        self._sym = bool(setdefault(sym, getattr(surface, "sym", False)))
        self._R_sym = "cos" if self.sym else False
        self._Z_sym = "sin" if self.sym else False

        # surface
        self._surface, self._bdry_mode = parse_surface(
            surface, self.NFP, self.sym, self.spectral_indexing
        )

        # magnetic axis
        self._axis = parse_axis(axis, self.NFP, self.sym, self.surface)

        # resolution
        L = check_nonnegint(L, "L")
        M = check_nonnegint(M, "M")
        N = check_nonnegint(N, "N")
        L_grid = check_nonnegint(L_grid, "L_grid")
        M_grid = check_nonnegint(M_grid, "M_grid")
        N_grid = check_nonnegint(N_grid, "N_grid")

        self._N = int(setdefault(N, self.surface.N))
        self._M = int(setdefault(M, self.surface.M))
        self._L = int(
            setdefault(
                L,
                max(
                    self.surface.L,
                    self.M if (self.spectral_indexing == "ansi") else 2 * self.M,
                ),
            )
        )
        self._L_grid = setdefault(L_grid, 2 * self.L)
        self._M_grid = setdefault(M_grid, 2 * self.M)
        self._N_grid = setdefault(N_grid, 2 * self.N)

        self._surface.change_resolution(self.L, self.M, self.N, sym=self.sym)
        self._axis.change_resolution(self.N, sym=self.sym)

        # bases
        self._R_basis = FourierZernikeBasis(
            L=self.L,
            M=self.M,
            N=self.N,
            NFP=self.NFP,
            sym=self._R_sym,
            spectral_indexing=self.spectral_indexing,
        )
        self._Z_basis = FourierZernikeBasis(
            L=self.L,
            M=self.M,
            N=self.N,
            NFP=self.NFP,
            sym=self._Z_sym,
            spectral_indexing=self.spectral_indexing,
        )
        self._L_basis = FourierZernikeBasis(
            L=self.L,
            M=self.M,
            N=self.N,
            NFP=self.NFP,
            sym=self._Z_sym,
            spectral_indexing=self.spectral_indexing,
        )

        # profiles
        self._pressure = None
        self._iota = None
        self._current = None
        self._electron_temperature = None
        self._electron_density = None
        self._ion_temperature = None
        self._atomic_number = None

        if current is None and iota is None:
            current = 0
        use_kinetic = any(
            [electron_temperature is not None, electron_density is not None]
        )
        errorif(
            current is not None and iota is not None,
            ValueError,
            "Cannot specify both iota and current profiles.",
        )
        errorif(
            ((pressure is not None) or (anisotropy is not None)) and use_kinetic,
            ValueError,
            "Cannot specify both pressure and kinetic profiles.",
        )
        errorif(
            use_kinetic and (electron_temperature is None or electron_density is None),
            ValueError,
            "Must give at least electron temperature and density to use "
            + "kinetic profiles.",
        )
        if use_kinetic and atomic_number is None:
            atomic_number = 1
        if use_kinetic and ion_temperature is None:
            ion_temperature = electron_temperature
        if not use_kinetic and pressure is None:
            pressure = 0

        self.electron_temperature = parse_profile(
            electron_temperature, "electron temperature"
        )
        self.electron_density = parse_profile(electron_density, "electron density")
        self.ion_temperature = parse_profile(ion_temperature, "ion temperature")
        self.atomic_number = parse_profile(atomic_number, "atomic number")
        self.pressure = parse_profile(pressure, "pressure")
        self.anisotropy = parse_profile(anisotropy, "anisotropy")
        self._iota = self._current = None
        self.iota = parse_profile(iota, "iota")
        self.current = parse_profile(current, "current")

        # ensure profiles have the right resolution
        for profile in [
            "pressure",
            "iota",
            "current",
            "electron_temperature",
            "electron_density",
            "ion_temperature",
            "atomic_number",
            "anisotropy",
        ]:
            p = getattr(self, profile)
            if hasattr(p, "change_resolution"):
                p.change_resolution(max(p.basis.L, self.L))
            warnif(
                isinstance(p, PowerSeriesProfile) and p.sym != "even",
                msg=f"{profile} profile is not an even power series.",
            )

        # ensure number of field periods agree before setting guesses
        eq_NFP = self.NFP
        surf_NFP = self.surface.NFP if hasattr(self.surface, "NFP") else self.NFP
        axis_NFP = self._axis.NFP
        errorif(
            not (eq_NFP == surf_NFP == axis_NFP),
            ValueError,
            "Unequal number of field periods for equilibrium "
            + f"{eq_NFP}, surface {surf_NFP}, and axis {axis_NFP}",
        )

        # make sure symmetry agrees
        errorif(
            self.sym != self.surface.sym,
            ValueError,
            "Surface and Equilibrium must have the same symmetry",
        )
        self._R_lmn = np.zeros(self.R_basis.num_modes)
        self._Z_lmn = np.zeros(self.Z_basis.num_modes)
        self._L_lmn = np.zeros(self.L_basis.num_modes)

        if ("R_lmn" in kwargs) or ("Z_lmn" in kwargs):
            assert ("R_lmn" in kwargs) and ("Z_lmn" in kwargs), "Must give both R and Z"
            self.R_lmn = kwargs.pop("R_lmn")
            self.Z_lmn = kwargs.pop("Z_lmn")
            self.L_lmn = kwargs.pop("L_lmn", jnp.zeros(self.L_basis.num_modes))
        else:
            self.set_initial_guess(ensure_nested=ensure_nested)
        if check_orientation:
            ensure_positive_jacobian(self)
        if kwargs.get("check_kwargs", True):
            errorif(
                len(kwargs),
                TypeError,
                f"Equilibrium got unexpected kwargs: {kwargs.keys()}",
            )

    def _set_up(self):
        """Set unset attributes after loading.

        To ensure object has all properties needed for current DESC version.
        Allows for backwards-compatibility with equilibria saved/ran with older
        DESC versions.
        """
        for attribute in self._io_attrs_:
            if not hasattr(self, attribute):
                setattr(self, attribute, None)

        if self.current is not None and hasattr(self.current, "_get_transform"):
            # Need to rebuild derivative matrices to get higher order derivatives
            # on equilibrium's saved before GitHub pull request #586.
            self.current._transform = self.current._get_transform(self.current.grid)

        # ensure things that should be ints are ints
        self._L = int(self._L)
        self._M = int(self._M)
        self._N = int(self._N)
        self._NFP = int(self._NFP)
        self._L_grid = int(self._L_grid)
        self._M_grid = int(self._M_grid)
        self._N_grid = int(self._N_grid)

    def _sort_args(self, args):
        """Put arguments in a canonical order. Returns unique sorted elements.

        For Equilibrium, alphabetical order seems to lead to some numerical instability
        so we enforce a particular order that has worked well.
        """
        arg_order = (
            "R_lmn",
            "Z_lmn",
            "L_lmn",
            "p_l",
            "i_l",
            "c_l",
            "Psi",
            "Te_l",
            "ne_l",
            "Ti_l",
            "Zeff_l",
            "a_lmn",
            "Ra_n",
            "Za_n",
            "Rb_lmn",
            "Zb_lmn",
            "I",
            "G",
            "Phi_mn",
        )
        assert sorted(args) == sorted(arg_order)
        return [arg for arg in arg_order if arg in args]

    def __repr__(self):
        """String form of the object."""
        return (
            type(self).__name__
            + " at "
            + str(hex(id(self)))
            + " (L={}, M={}, N={}, NFP={}, sym={}, spectral_indexing={})".format(
                self.L, self.M, self.N, self.NFP, self.sym, self.spectral_indexing
            )
        )

    def set_initial_guess(self, *args, ensure_nested=True):
        """Set the initial guess for the flux surfaces, eg R_lmn, Z_lmn, L_lmn.

        Parameters
        ----------
        eq : Equilibrium
            Equilibrium to initialize
        args :
            either:
              - No arguments, in which case eq.surface will be scaled for the guess.
              - Another Surface object, which will be scaled to generate the guess.
                Optionally a Curve object may also be supplied for the magnetic axis.
              - Another Equilibrium, whose flux surfaces will be used.
              - File path to a VMEC or DESC equilibrium, which will be loaded and used.
              - Grid and 2-3 ndarrays, specifying the flux surface locations (R, Z, and
                optionally lambda) at fixed flux coordinates. All arrays should have the
                same length. Optionally, an ndarray of shape(k,3) may be passed instead
                of a grid.
        ensure_nested : bool
            If True, and the default initial guess does not produce nested surfaces,
            run a small optimization problem to attempt to refine initial guess to
            improve coordinate mapping.

        Examples
        --------
        Use existing equil.surface and scales down for guess:

        >>> equil.set_initial_guess()

        Use supplied Surface and scales down for guess. Assumes axis is centroid
        of user supplied surface:

        >>> equil.set_initial_guess(surface)

        Optionally, an interior surface may be scaled by giving the surface a
        flux label:

        >>> surf = FourierRZToroidalSurface(rho=0.7)
        >>> equil.set_initial_guess(surf)

        Use supplied Surface and a supplied Curve for axis and scales between
        them for guess:

        >>> equil.set_initial_guess(surface, curve)

        Use the flux surfaces from an existing Equilibrium:

        >>> equil.set_initial_guess(equil2)

        Use flux surfaces from existing Equilibrium or VMEC output stored on disk:

        >>> equil.set_initial_guess(path_to_saved_DESC_or_VMEC_output)

        Use flux surfaces specified by points:
        nodes should either be a Grid or an ndarray, shape(k,3) giving the locations
        in rho, theta, zeta coordinates. R, Z, and optionally lambda should be
        array-like, shape(k,) giving the corresponding real space coordinates

        >>> equil.set_initial_guess(nodes, R, Z, lambda)

        """
        set_initial_guess(self, *args, ensure_nested=ensure_nested)

    def copy(self, deepcopy=True):
        """Return a (deep)copy of this equilibrium."""
        if deepcopy:
            new = copy.deepcopy(self)
        else:
            new = copy.copy(self)
        return new

    @execute_on_cpu
    def change_resolution(
        self,
        L=None,
        M=None,
        N=None,
        L_grid=None,
        M_grid=None,
        N_grid=None,
        NFP=None,
        sym=None,
    ):
        """Set the spectral resolution and real space grid resolution.

        Parameters
        ----------
        L : int
            Maximum radial Zernike mode number.
        M : int
            Maximum poloidal Fourier mode number.
        N : int
            Maximum toroidal Fourier mode number.
        L_grid : int
            Radial real space grid resolution.
        M_grid : int
            Poloidal real space grid resolution.
        N_grid : int
            Toroidal real space grid resolution.
        NFP : int
            Number of field periods.
        sym : bool
            Whether to enforce stellarator symmetry.

        """
        warnif(
            L is not None and L < self.L,
            UserWarning,
            "Reducing radial (L) resolution can make plasma boundary inconsistent. "
            + "Recommend calling `eq.surface = eq.get_surface_at(rho=1.0)`",
        )
        self._L = int(setdefault(L, self.L))
        self._M = int(setdefault(M, self.M))
        self._N = int(setdefault(N, self.N))
        self._L_grid = int(setdefault(L_grid, self.L_grid))
        self._M_grid = int(setdefault(M_grid, self.M_grid))
        self._N_grid = int(setdefault(N_grid, self.N_grid))
        self._NFP = int(setdefault(NFP, self.NFP))
        self._sym = bool(setdefault(sym, self.sym))

        old_modes_R = self.R_basis.modes
        old_modes_Z = self.Z_basis.modes
        old_modes_L = self.L_basis.modes

        self.R_basis.change_resolution(
            self.L, self.M, self.N, NFP=self.NFP, sym="cos" if self.sym else self.sym
        )
        self.Z_basis.change_resolution(
            self.L, self.M, self.N, NFP=self.NFP, sym="sin" if self.sym else self.sym
        )
        self.L_basis.change_resolution(
            self.L, self.M, self.N, NFP=self.NFP, sym="sin" if self.sym else self.sym
        )

        for profile in [
            "pressure",
            "iota",
            "current",
            "electron_temperature",
            "electron_density",
            "ion_temperature",
            "atomic_number",
            "anisotropy",
        ]:
            p = getattr(self, profile)
            if hasattr(p, "change_resolution"):
                p.change_resolution(max(p.basis.L, self.L))

        self.surface.change_resolution(
            self.L, self.M, self.N, NFP=self.NFP, sym=self.sym
        )
        self.axis.change_resolution(self.N, NFP=self.NFP, sym=self.sym)

        self._R_lmn = copy_coeffs(self.R_lmn, old_modes_R, self.R_basis.modes)
        self._Z_lmn = copy_coeffs(self.Z_lmn, old_modes_Z, self.Z_basis.modes)
        self._L_lmn = copy_coeffs(self.L_lmn, old_modes_L, self.L_basis.modes)

    @execute_on_cpu
    def get_surface_at(self, rho=None, theta=None, zeta=None):
        """Return a representation for a given coordinate surface.

        Parameters
        ----------
        rho, theta, zeta : float or None
            radial, poloidal, or toroidal coordinate for the surface. Only
            one may be specified.

        Returns
        -------
        surf : Surface
            object representing the given surface, either a FourierRZToroidalSurface
            for surfaces of constant rho, or a ZernikeRZToroidalSection for
            surfaces of constant zeta.

        """
        errorif(
            not only1(rho is not None, theta is not None, zeta is not None),
            ValueError,
            f"Only one coordinate can be specified, got {rho}, {theta}, {zeta}",
        )
        errorif(
            theta is not None,
            NotImplementedError,
            "Constant theta surfaces have not been implemented yet",
        )
        if rho is not None:
            assert (rho >= 0) and (rho <= 1)
            surface = FourierRZToroidalSurface(sym=self.sym, NFP=self.NFP, rho=rho)
            surface.change_resolution(self.M, self.N)

            AR = np.zeros((surface.R_basis.num_modes, self.R_basis.num_modes))
            AZ = np.zeros((surface.Z_basis.num_modes, self.Z_basis.num_modes))

            Js = []
            zernikeR = zernike_radial(
                rho, self.R_basis.modes[:, 0], self.R_basis.modes[:, 1]
            )
            for i, (l, m, n) in enumerate(self.R_basis.modes):
                j = np.argwhere(
                    np.logical_and(
                        surface.R_basis.modes[:, 1] == m,
                        surface.R_basis.modes[:, 2] == n,
                    )
                )
                Js.append(j.flatten())
            Js = np.array(Js)
            # Broadcasting at once is faster. We need to use np.arange to avoid
            # setting the value to the whole row.
            AR[Js[:, 0], np.arange(self.R_basis.num_modes)] = zernikeR

            Js = []
            zernikeZ = zernike_radial(
                rho, self.Z_basis.modes[:, 0], self.Z_basis.modes[:, 1]
            )
            for i, (l, m, n) in enumerate(self.Z_basis.modes):
                j = np.argwhere(
                    np.logical_and(
                        surface.Z_basis.modes[:, 1] == m,
                        surface.Z_basis.modes[:, 2] == n,
                    )
                )
                Js.append(j.flatten())
            Js = np.array(Js)
            # Broadcasting at once is faster. We need to use np.arange to avoid
            # setting the value to the whole row.
            AZ[Js[:, 0], np.arange(self.Z_basis.num_modes)] = zernikeZ

            Rb = AR @ self.R_lmn
            Zb = AZ @ self.Z_lmn
            surface.R_lmn = Rb
            surface.Z_lmn = Zb
            return surface

        if zeta is not None:
            assert (zeta >= 0) and (zeta <= 2 * np.pi)
            surface = ZernikeRZToroidalSection(sym=self.sym, zeta=zeta)
            surface.change_resolution(self.L, self.M)

            AR = np.zeros((surface.R_basis.num_modes, self.R_basis.num_modes))
            AZ = np.zeros((surface.Z_basis.num_modes, self.Z_basis.num_modes))

            for i, (l, m, n) in enumerate(self.R_basis.modes):
                j = np.argwhere(
                    np.logical_and(
                        surface.R_basis.modes[:, 0] == l,
                        surface.R_basis.modes[:, 1] == m,
                    )
                )
                AR[j, i] = fourier(zeta, n, self.NFP)

            for i, (l, m, n) in enumerate(self.Z_basis.modes):
                j = np.argwhere(
                    np.logical_and(
                        surface.Z_basis.modes[:, 0] == l,
                        surface.Z_basis.modes[:, 1] == m,
                    )
                )
                AZ[j, i] = fourier(zeta, n, self.NFP)
            Rb = AR @ self.R_lmn
            Zb = AZ @ self.Z_lmn
            surface.R_lmn = Rb
            surface.Z_lmn = Zb
            return surface

    def get_profile(self, name, grid=None, kind="spline", **kwargs):
        """Return a SplineProfile of the desired quantity.

        Parameters
        ----------
        name : str
            Name of the quantity to compute.
            If list is given, then two names are expected: the quantity to spline
            and its radial derivative.
        grid : Grid, optional
            Grid of coordinates to evaluate at. Defaults to the quadrature grid.
            Note profile will only be a function of the radial coordinate.
        kind : {"power_series", "spline", "fourier_zernike"}
            Type of returned profile.

        Returns
        -------
        profile : SplineProfile
            Radial profile of the desired quantity.

        """
        assert kind in {"power_series", "spline", "fourier_zernike"}
        if grid is None:
            grid = QuadratureGrid(self.L_grid, self.M_grid, self.N_grid, self.NFP)
        data = self.compute(name, grid=grid, **kwargs)
        knots = grid.compress(grid.nodes[:, 0])
        if isinstance(name, str):
            f = grid.compress(data[name])
            p = SplineProfile(f, knots, name=name)
        else:
            f, df = map(grid.compress, (data[name[0]], data[name[1]]))
            p = HermiteSplineProfile(f, df, knots, name=name)
        if kind == "power_series":
            p = p.to_powerseries(order=min(self.L, grid.num_rho), xs=knots, sym=True)
        if kind == "fourier_zernike":
            p = p.to_fourierzernike(L=min(self.L, grid.num_rho), xs=knots)
        return p

    def get_axis(self):
        """Return a representation for the magnetic axis.

        Returns
        -------
        axis : FourierRZCurve
            object representing the magnetic axis.
        """
        # value of Zernike polynomials at rho=0 for unique radial modes (+/-1)
        sign_l = np.atleast_2d(((np.arange(0, self.L + 1, 2) / 2) % 2) * -2 + 1).T
        # indices where m=0
        idx0_R = np.where(self.R_basis.modes[:, 1] == 0)[0]
        idx0_Z = np.where(self.Z_basis.modes[:, 1] == 0)[0]
        # indices where l=0 & m=0
        idx00_R = np.where((self.R_basis.modes[:, :2] == [0, 0]).all(axis=1))[0]
        idx00_Z = np.where((self.Z_basis.modes[:, :2] == [0, 0]).all(axis=1))[0]
        # this reshaping assumes the FourierZernike bases are sorted
        R_n = np.sum(
            sign_l * np.reshape(self.R_lmn[idx0_R], (-1, idx00_R.size), order="F"),
            axis=0,
        )
        modes_R = self.R_basis.modes[idx00_R, 2]
        if len(idx00_Z):
            Z_n = np.sum(
                sign_l * np.reshape(self.Z_lmn[idx0_Z], (-1, idx00_Z.size), order="F"),
                axis=0,
            )
            modes_Z = self.Z_basis.modes[idx00_Z, 2]
        else:  # catch cases such as axisymmetry with stellarator symmetry
            Z_n = 0
            modes_Z = 0
        axis = FourierRZCurve(R_n, Z_n, modes_R, modes_Z, NFP=self.NFP, sym=self.sym)
        return axis

    def compute(  # noqa: C901
        self,
        names,
        grid=None,
        params=None,
        transforms=None,
        profiles=None,
        data=None,
        override_grid=True,
        **kwargs,
    ):
        """Compute the quantity given by name on grid.

        If ``grid.coordinates!="rtz"`` then this method may take longer to run
        than usual as a coordinate mapping subproblem will need to be solved.

        Parameters
        ----------
        names : str or array-like of str
            Name(s) of the quantity(s) to compute.
        grid : Grid, optional
            Grid of coordinates to evaluate at. Defaults to the quadrature grid.
        params : dict of ndarray
            Parameters from the equilibrium, such as R_lmn, Z_lmn, i_l, p_l, etc
            Defaults to attributes of self.
        transforms : dict of Transform
            Transforms for R, Z, lambda, etc. Default is to build from grid
        profiles : dict of Profile
            Profile objects for pressure, iota, current, etc. Defaults to attributes
            of self
        data : dict[str, jnp.ndarray]
            Data computed so far, generally output from other compute functions.
            Any vector v = v¹ R̂ + v² ϕ̂ + v³ Ẑ should be given in components
            v = [v¹, v², v³] where R̂, ϕ̂, Ẑ are the normalized basis vectors
            of the cylindrical coordinates R, ϕ, Z.
        override_grid : bool
            If True, override the user supplied grid if necessary and use a full
            resolution grid to compute quantities and then downsample to user requested
            grid. If False, uses only the user specified grid, which may lead to
            inaccurate values for surface or volume averages.

        Returns
        -------
        data : dict of ndarray
            Computed quantity and intermediate variables.

        """
        if isinstance(names, str):
            names = [names]
        if grid is None:
            grid = QuadratureGrid(self.L_grid, self.M_grid, self.N_grid, self.NFP)
        errorif(
            not isinstance(grid, _Grid),
            TypeError,
            msg="must pass in a Grid object for argument grid!"
            f" instead got type {type(grid)}",
        )
        # a check for Redl to prevent computing on-axis or
        # at a rho=1.0 point where profiles vanish
        if (
            any(["Redl" in name for name in names])
            and self.electron_density is not None
        ):
            warnif(
                grid.axis.size,
                UserWarning,
                "Redl formula is undefined at rho=0, "
                "but grid has grid points at rho=0, note that on-axis"
                "current will be NaN.",
            )
            rho = grid.compress(grid.nodes[:, 0], "rho")

            # check if profiles may go to zero
            # if they are exactly zero this would cause NaNs since the profiles
            # vanish.
            warnif(
                np.any(np.isclose(self.electron_density(rho), 0.0, atol=1e-8)),
                UserWarning,
                "Redl formula is undefined where kinetic profiles vanish, "
                "but given electron density vanishes at at least one provided"
                "rho grid point.",
            )
            warnif(
                np.any(np.isclose(self.electron_temperature(rho), 0.0, atol=1e-8)),
                UserWarning,
                "Redl formula is undefined where kinetic profiles vanish, "
                "but given electron temperature vanishes at at least one provided"
                "rho grid point.",
            )
            warnif(
                np.any(np.isclose(self.ion_temperature(rho), 0.0, atol=1e-8)),
                UserWarning,
                "Redl formula is undefined where kinetic profiles vanish, "
                "but given ion temperature vanishes at at least one provided"
                "rho grid point.",
            )

        if grid.coordinates != "rtz":
            inbasis = {
                "r": "rho",
                "t": "theta",
                "v": "theta_PEST",
                "a": "alpha",
                "z": "zeta",
                "p": "phi",
            }
            rtz_nodes = self.map_coordinates(
                grid.nodes,
                inbasis=[inbasis[char] for char in grid.coordinates],
                outbasis=("rho", "theta", "zeta"),
                period=grid.period,
            )
            grid = Grid(
                nodes=rtz_nodes,
                coordinates="rtz",
                source_grid=grid,
                sort=False,
                jitable=False,
            )

        method = kwargs.pop("method", "auto")
        if params is None:
            params = get_params(
                names,
                obj=self,
                has_axis=grid.axis.size,
                basis=kwargs.get("basis", "rpz"),
            )
        if profiles is None:
            profiles = get_profiles(
                names, obj=self, grid=grid, basis=kwargs.get("basis", "rpz")
            )
        if transforms is None:
            transforms = get_transforms(
                names,
                obj=self,
                grid=grid,
                method=method,
                **kwargs,
            )
        if data is None:
            data = {}

        p = "desc.equilibrium.equilibrium.Equilibrium"
        deps = set(
            get_data_deps(names, obj=p, has_axis=grid.axis.size, data=data) + names
        )

        def need_src(name):
            # Need to compute these on grid that is paired to the source grid, since
            # the compute logic assume input data is evaluated on those coordinates.
            # We exclude these from the depXdx sets below since the grids we will
            # use to compute those dependencies are coordinate-blind.
            # Example, "fieldline length" has coordinates="r", but requires computing
            # on field line following source grid.
            return bool(data_index[p][name]["source_grid_requirement"])

        # Need to call _grow_seeds so that e.g. "max(fieldline length)" which does not
        # need a source grid to evaluate, still computes "fieldline length"
        # on a grid whose source grid follows field lines.
        # Maybe this can help explain:
        # https://github.com/PlasmaControl/DESC/pull/1024#discussion_r1664918897.
        need_src_deps = _grow_seeds(p, set(filter(need_src, deps)), deps)

        dep0d = {
            dep for dep in deps if is_0d_vol_grid(dep) and dep not in need_src_deps
        }
        deps_after_0d = set(
            get_data_deps(
                names, obj=p, has_axis=grid.axis.size, data=data.keys() | dep0d
            )
            + names
        )
        dep1dr = {
            dep
            for dep in deps_after_0d
            if is_1dr_rad_grid(dep) and dep not in need_src_deps
        }
        deps_after_0d_1dr = set(
            get_data_deps(
                names, obj=p, has_axis=grid.axis.size, data=data.keys() | dep0d | dep1dr
            )
            + names
        )
        dep1dz = {
            dep
            for dep in deps_after_0d_1dr
            if is_1dz_tor_grid(dep) and dep not in need_src_deps
            # These don't need a special grid, since the transforms are always
            # built on the (rho, theta, zeta) coordinate grid.
            and dep not in ["phi", "zeta"]
        }

        # Whether we need to calculate any dependencies on a special grid.
        calc0d = bool(dep0d)
        calc1dr = bool(dep1dr)
        calc1dz = bool(dep1dz)
        # If the grid samples the full volume, then it is sufficient.
        if grid.L >= self.L_grid and grid.M >= self.M_grid and grid.N >= self.N_grid:
            if isinstance(grid, QuadratureGrid):
                calc0d = calc1dr = grid.N * grid.NFP < self.N_grid * self.NFP
                calc1dz = False
            if isinstance(grid, LinearGrid):
                calc1dr = grid.N * grid.NFP < self.N_grid * self.NFP
                calc1dz = False
        else:
            # Warn if best way to compute accurately is increasing resolution.
            for dep in deps:
                req = data_index[p][dep]["resolution_requirement"]
                msg = lambda direction: (
                    f"Dependency {dep} may require more {direction}"
                    " resolution to compute accurately."
                )
                warnif(
                    # if need more radial resolution
                    "r" in req and grid.L < self.L_grid
                    # and won't override grid to one with more radial resolution
                    and not (
                        override_grid and (is_1dz_tor_grid(dep) or is_0d_vol_grid(dep))
                    ),
                    ResolutionWarning,
                    msg("radial") + f" got L_grid={grid.L} < {self._L_grid}.",
                )
                warnif(
                    # if need more poloidal resolution
                    "t" in req and grid.M < self.M_grid
                    # and won't override grid to one with more poloidal resolution
                    and not (
                        override_grid
                        and (
                            is_1dr_rad_grid(dep)
                            or is_1dz_tor_grid(dep)
                            or is_0d_vol_grid(dep)
                        )
                    ),
                    ResolutionWarning,
                    msg("poloidal") + f" got M_grid={grid.M} < {self._M_grid}.",
                )
                warnif(
                    # if need more toroidal resolution
                    "z" in req and (grid.N * grid.NFP < self.N_grid * self.NFP)
                    # and won't override grid to one with more toroidal resolution
                    and not (
                        override_grid and (is_1dr_rad_grid(dep) or is_0d_vol_grid(dep))
                    ),
                    ResolutionWarning,
                    msg("toroidal") + f" got N_grid*grid.NFP={grid.N}*{grid.NFP} "
                    f"< {self._N_grid}*{self.NFP}.",
                )

        # Now compute dependencies on the proper grids, passing in any available
        # seed data which is already computed and interpolatable.
        # There isn't a single non-repeating order for computing that ensures the
        # dependencies of the dependencies are computed on the proper grid. However,
        # 0d -> 1dr -> 1dz -> rest covers most cases. In cases where it
        # doesn't, the expectation is that developer registers the compute function
        # with a resolution requirement or the user precomputes it.

        if calc0d and override_grid:
            grid0d = QuadratureGrid(self.L_grid, self.M_grid, self.N_grid, self.NFP)
            data0d_seed = {key: data[key] for key in data if is_0d_vol_grid(key)}
            data0d = compute_fun(
                self,
                list(dep0d),
                params=params,
                transforms=get_transforms(
                    dep0d,
                    obj=self,
                    grid=grid0d,
                    method=method,
                    **kwargs,
                ),
                profiles=get_profiles(
                    dep0d, obj=self, grid=grid0d, basis=kwargs.get("basis", "rpz")
                ),
                # If a dependency of something is already computed, use it
                # instead of recomputing it on a potentially bad grid.
                data=data0d_seed,
                **kwargs,
            )
            # These should all be 0d quantities so don't need to compress/expand.
            data0d = {
                key: data0d[key] for key in data0d if key in dep0d and key not in data
            }
            data.update(data0d)

        if (calc1dr or calc1dz) and override_grid:
            data0d_seed = {key: data[key] for key in data if is_0d_vol_grid(key)}
        else:
            data0d_seed = {}
        if calc1dr and override_grid:
            grid1dr = LinearGrid(
                rho=grid.compress(grid.nodes[:, 0], surface_label="rho"),
                M=self.M_grid,
                N=self.N_grid,
                NFP=self.NFP,
                sym=self.sym
                and all(
                    data_index[p][dep]["grid_requirement"].get("sym", True)
                    # TODO (#1206)
                    and not data_index[p][dep]["grid_requirement"].get(
                        "can_fft2", False
                    )
                    for dep in dep1dr
                ),
            )
            data1dr_seed = {
                key: grid1dr.copy_data_from_other(data[key], grid, surface_label="rho")
                for key in data
                if is_1dr_rad_grid(key)
            }
            data1dr = compute_fun(
                self,
                list(dep1dr),
                params=params,
                transforms=get_transforms(
                    dep1dr,
                    obj=self,
                    grid=grid1dr,
                    method=method,
                    **kwargs,
                ),
                profiles=get_profiles(
                    dep1dr, obj=self, grid=grid1dr, basis=kwargs.get("basis", "rpz")
                ),
                # If a dependency of something is already computed, use it
                # instead of recomputing it on a potentially bad grid.
                data=data1dr_seed | data0d_seed,
                **kwargs,
            )
            # Need to make this data broadcast with the data on the original grid.
            data1dr = {
                key: grid.copy_data_from_other(
                    data1dr[key], grid1dr, surface_label="rho"
                )
                for key in data1dr
                if key in dep1dr and key not in data
            }
            data.update(data1dr)

        if calc1dz and override_grid:
            grid1dz = LinearGrid(
                zeta=grid.compress(grid.nodes[:, 2], surface_label="zeta"),
                L=self.L_grid,
                M=self.M_grid,
                NFP=grid.NFP,  # ex: self.NFP>1 but grid.NFP=1 for plot_3d
                sym=self.sym
                and all(
                    data_index[p][dep]["grid_requirement"].get("sym", True)
                    # TODO (#1206)
                    and not data_index[p][dep]["grid_requirement"].get(
                        "can_fft2", False
                    )
                    for dep in dep1dz
                ),
            )
            data1dz_seed = {
                key: grid1dz.copy_data_from_other(data[key], grid, surface_label="zeta")
                for key in data
                if is_1dz_tor_grid(key)
            }
            data1dz = compute_fun(
                self,
                list(dep1dz),
                params=params,
                transforms=get_transforms(
                    dep1dz,
                    obj=self,
                    grid=grid1dz,
                    method=method,
                    **kwargs,
                ),
                profiles=get_profiles(
                    dep1dz, obj=self, grid=grid1dz, basis=kwargs.get("basis", "rpz")
                ),
                # If a dependency of something is already computed, use it
                # instead of recomputing it on a potentially bad grid.
                data=data1dz_seed | data0d_seed,
                **kwargs,
            )
            # Need to make this data broadcast with the data on the original grid.
            data1dz = {
                key: grid.copy_data_from_other(
                    data1dz[key], grid1dz, surface_label="zeta"
                )
                for key in data1dz
                if key in dep1dz and key not in data
            }
            data.update(data1dz)

        data = compute_fun(
            self,
            names,
            params=params,
            transforms=transforms,
            profiles=profiles,
            data=data,
            **kwargs,
        )
        return data

    def compute_magnetic_field(  # noqa: C901
        self,
        coords,
        params=None,
        basis="rpz",
        source_grid=None,
        transforms=None,
        chunk_size=50,
        method="biot-savart",
<<<<<<< HEAD
        out_grid=None,
        A_grid=None,
        R_bounds=[5, 11],
        phi_bounds=None,
        Z_bounds=[-5, 5],
        return_A=False,
        return_data=False,
        return_rtz=False,
=======
>>>>>>> a721de4e
    ):
        """Compute magnetic field at a set of points.

        Parameters
        ----------
        coords : array-like shape(n,3)
            Nodes to evaluate field at in [R,phi,Z] or [X,Y,Z] coordinates.
        params : dict or array-like of dict, optional
            Dictionary of optimizable parameters, eg field.params_dict.
        method: string
<<<<<<< HEAD
            "biot-savart", "virtual casing" or "vector potential". "biot-savart"
            and "virtual casing" calculates  the magnetic field directly from the
            current density, whereas "vector potential" first calculates A, and then
            takes curl(A) to ensure a divergence-free field. 'virtual casing' is the
            fastest method and accurate at high resolution, but doesn't work inside the
            plasma.
=======
            "biot-savart" or "virtual casing". both methods calculate the magnetic
            field directly from the current density. if you wish to use the curl(A)
            method, create a PlasmaField object.
            NOTE: the virtual casing method does not work at all inside the plasma,
            but it is faster outside the plasma. the biot-savart method also doesn't
            work very well inside the plasma. if you want the field inside the plasma,
            create a PlasmaField object.
>>>>>>> a721de4e
        basis : {"rpz", "xyz"}
            Basis for input coordinates and returned magnetic field.
        source_grid : Grid, int or None or array-like, optional
            Grid used to discretize MagneticField object. Should NOT include
            endpoint at 2pi.
        transforms : dict of Transform
            Transforms for R, Z, lambda, etc. Default is to build from source_grid
        chunk_size : int or None
            Size to split computation into chunks of evaluation points.
            If no chunking should be done or the chunk size is the full input
            then supply ``None``. Default is ``None``.

        Returns
        -------
        field : ndarray, shape(n,3)
            Magnetic field at specified points

        """
<<<<<<< HEAD
        return_data = return_data or return_rtz or return_A
        methods = ["biot-savart", "virtual casing", "vector potential"]
=======
        methods = ["biot-savart", "virtual casing"]
>>>>>>> a721de4e
        coords = jnp.atleast_2d(coords)
        eval_xyz = rpz2xyz(coords) if basis.lower() == "rpz" else coords
        assert (
            method in methods
        ), f"""Method {method} unknown. Please choose one of the following methods:
            {', '.join(methods)}"""
        method = method.lower().strip()
        if method == methods[0]:
            if source_grid is None:
                source_grid = QuadratureGrid(L=64, M=64, N=64, NFP=self.NFP)
            data = self.compute(
                ["J", "phi", "sqrt(g)", "x"],
                grid=source_grid,
                params=params,
                transforms=transforms,
            )
            # surface element, must divide by NFP to remove the NFP multiple on the
            # surface grid weights, as we account for it during the for loop over NFP
            dV = data["sqrt(g)"] * source_grid.weights / source_grid.NFP

            def nfp_loop(j, f):
                # calculate (by rotating) rs, rs_t, rz_t
                phi = (source_grid.nodes[:, 2] + j * 2 * jnp.pi / source_grid.NFP) % (
                    2 * jnp.pi
                )
                # new coords are just old R,Z at a new phi (bc of discrete NFP symmetry)
                source_rpz = jnp.vstack((data["x"][:, 0], phi, data["x"][:, 2])).T
                source_xyz = rpz2xyz(source_rpz)

                J = rpz2xyz_vec(data["J"], phi=phi)
                fj = biot_savart_general(
                    eval_xyz,
                    source_xyz,
                    J=J,
                    dV=dV,
                    chunk_size=50,
                    return_rtz=return_rtz,
                )
                if return_rtz:
                    B, idx, dist = f
                    Bj, idxj, distj = fj
                    B += Bj
                    # If return_rtz, biot_savart_general returns
                    # the argmin and the min distance
                    mask = distj < dist
                    idx = jnp.where(mask, idxj, idx)
                    dist = jnp.where(mask, distj, dist)
                    return B, idx, dist
                else:
                    f += fj
                    return f

            if return_rtz:
                f0 = (
                    jnp.zeros_like(coords),
                    jnp.zeros(coords.shape[0], dtype=jnp.int32),
                    jnp.full(coords.shape[0], jnp.inf),
                )
            else:
                f0 = jnp.zeros_like(coords)
            B = fori_loop(0, source_grid.NFP, nfp_loop, f0)
            if return_rtz:
                B, idx, dist = B
                data["src_rtz"] = source_grid.nodes[idx, :]
                data["src_dist"] = dist
            if basis.lower() == "rpz":
                B = xyz2rpz_vec(B, phi=coords[:, 1])
        elif method == methods[1]:
            if source_grid is None:
                source_grid = LinearGrid(
                    rho=jnp.array([1.0]),
                    M=256,
                    N=256,
                    NFP=self.NFP if self.N > 0 else 64,
                    sym=False,
                )
            kernel = _kernel_biot_savart

            data = self.compute(
                kernel.keys,
                grid=source_grid,
                params=params,
                transforms=transforms,
                override_grid=False,
            )
            B = integrate_surface(
                coords, data, source_grid, kernel, chunk_size=chunk_size
            )
            if basis.lower == "xyz":
                B = rpz2xyz_vec(B, phi=coords[:, 1])
<<<<<<< HEAD
        elif method == methods[2]:
            shifts = np.array([R_bounds[0], 0, Z_bounds[0]])
            scales = np.array([R_bounds[1] - R_bounds[0], 1, Z_bounds[1] - Z_bounds[0]])
            if A_grid is None:
                if phi_bounds is None:
                    A_grid = CylindricalGrid(L=128, M=128, N=128, NFP=self.NFP)
                else:
                    phi = np.linspace(phi_bounds[0], phi_bounds[1], 64)
                    A_grid = CylindricalGrid(L=128, phi=phi, N=128, NFP=self.NFP)
            A_coords = A_grid.nodes * scales + shifts
            # reuse the vector potential at these same coordinates, if possible
            if (
                (not hasattr(self, "A_coords")) or A_coords != self.A_coords
            ) or source_grid is not None:
                A = self.compute_magnetic_vector_potential(
                    A_coords,
                    chunk_size=chunk_size,
                    source_grid=source_grid,
                    params=params,
                    basis=basis,
                    transforms=transforms,
                )

                if source_grid is None:
                    self.A_grid = A_grid
                    self.A_coords = A_coords
                    self.vector_potential = A
            else:
                A = self.vector_potential

            # Spectral resolution parameters
            L = A_grid.L
            M = A_grid.M
            N = A_grid.N

            # Build spectral transforms
            basis_obj = DoubleChebyshevFourierBasis(L, M, N, self.NFP)
            in_transform = Transform(
                A_grid, basis_obj, build_pinv=True, build=False, method="rpz"
            )
            if out_grid is None:
                out_grid = Grid((coords - shifts) / scales)
                method = "direct1"
            if coords is None and out_grid.is_meshgrid:
                coords = out_grid.nodes * scales + shifts
                method = "directrpz"
            out_transform = Transform(
                out_grid,
                basis_obj,
                build_pinv=False,
                build=True,
                derivs=1,
                method=method,
            )

            A = self.compute_magnetic_vector_potential(
                A_coords,
                chunk_size=chunk_size,
                source_grid=source_grid,
                params=params,
                basis=basis,
                transforms=transforms,
                return_data=return_data,
            )
            if return_data:
                A, data = A
            if basis.lower == "xyz":
                A_rpz = xyz2rpz_vec(A, phi=coords[:, 1])
            else:
                A_rpz = A

            B = curl_cylindrical(
                A_rpz, A_coords[:, 0], coords[:, 0], in_transform, out_transform, scales
            )
            if basis.lower == "xyz":
                B = rpz2xyz_vec(B, phi=coords[:, 1])
            if return_A:
                data["A_coords_rpz"] = A_coords
                data["A"] = A
        if return_data:
            return B, data
        else:
            return B
=======

        return B
>>>>>>> a721de4e

    def compute_magnetic_vector_potential(
        self,
        coords,
        params=None,
        basis="rpz",
        source_grid=None,
        transforms=None,
        chunk_size=None,
        return_data=False,
    ):
        """Compute magnetic vector potential at a set of points.

        Parameters
        ----------
        coords : array-like shape(n,3)
            Nodes to evaluate vector potential at in [R,phi,Z] or [X,Y,Z] coordinates.
        params : dict or array-like of dict, optional
            Dictionary of optimizable parameters, eg field.params_dict.
        basis : {"rpz", "xyz"}
            Basis for input coordinates and returned magnetic vector potential.
        source_grid : Grid, int or None or array-like, optional
            Grid used to discretize MagneticField object. Should NOT include
            endpoint at 2pi.
        transforms : dict of Transform
            Transforms for R, Z, lambda, etc. Default is to build from source_grid
        chunk_size : int or None
            Size to split computation into chunks of evaluation points.
            If no chunking should be done or the chunk size is the full input
            then supply ``None``. Default is ``None``.

        Returns
        -------
        A : ndarray, shape(n,3)
            magnetic vector potential at specified points

        """
        coords = jnp.atleast_2d(coords)
        eval_xyz = rpz2xyz(coords) if basis.lower() == "rpz" else coords
        if source_grid is None:
            source_grid = QuadratureGrid(
                L=self.L_grid, M=self.M_grid, N=self.N_grid, NFP=self.NFP
            )

        data = self.compute(
            ["J", "phi", "sqrt(g)", "x"],
            grid=source_grid,
            params=params,
            transforms=transforms,
        )
        # surface element, must divide by NFP to remove the NFP multiple on the surface
        # grid weights, as we account for that when doing the for loop over NFP
        dV = data["sqrt(g)"] * source_grid.weights / source_grid.NFP

        def nfp_loop(j, f):
            # calculate (by rotating) rs, rs_t, rz_t
            phi = (source_grid.nodes[:, 2] + j * 2 * jnp.pi / source_grid.NFP) % (
                2 * jnp.pi
            )
            # new coords are just old R,Z at a new phi (bc of discrete NFP symmetry)
            source_rpz = jnp.vstack((data["x"][:, 0], phi, data["x"][:, 2])).T
            source_xyz = rpz2xyz(source_rpz)
            if return_data:
                data["xyz"] = source_xyz
            J = rpz2xyz_vec(data["J"], phi=phi)
            fj = biot_savart_general_vector_potential(
                eval_xyz,
                source_xyz,
                J=J,
                dV=dV,
                chunk_size=chunk_size,
            )
            f += fj
            return f

        A = fori_loop(0, source_grid.NFP, nfp_loop, jnp.zeros_like(coords))
        if basis.lower() == "rpz":
            A = xyz2rpz_vec(A, phi=coords[:, 1])
        if return_data:
            return A, data
        else:
            return A

    def _get_rtz_grid(
        self,
        radial,
        poloidal,
        toroidal,
        coordinates,
        period=(np.inf, np.inf, np.inf),
        jitable=True,
        **kwargs,
    ):
        """Return DESC grid in (rho, theta, zeta) coordinates from given coordinates.

        Create a tensor-product grid from the given coordinates, and return the same
        grid in DESC coordinates.

        Parameters
        ----------
        radial : ndarray
            Sorted unique radial coordinates.
        poloidal : ndarray
            Sorted unique poloidal coordinates.
        toroidal : ndarray
            Sorted unique toroidal coordinates.
        coordinates : str
            Input coordinates that are specified by the arguments, respectively.
            raz : rho, alpha, zeta
            rvp : rho, theta_PEST, phi
            rtz : rho, theta, zeta
        period : tuple of float
            Assumed periodicity of the given coordinates.
            Use ``np.inf`` to denote no periodicity.
        jitable : bool, optional
            If false the returned grid has additional attributes.
            Required to be false to retain nodes at magnetic axis.

        Returns
        -------
        desc_grid : Grid
            DESC coordinate grid for the given coordinates.
        """
        return get_rtz_grid(
            self, radial, poloidal, toroidal, coordinates, period, jitable, **kwargs
        )

    def compute_theta_coords(
        self, flux_coords, L_lmn=None, tol=1e-6, maxiter=20, full_output=False, **kwargs
    ):
        """Find θ (theta_DESC) for given straight field line ϑ (theta_PEST).

        Parameters
        ----------
        flux_coords : ndarray
            Shape (k, 3).
            Straight field line PEST coordinates [ρ, ϑ, ϕ]. Assumes ζ = ϕ.
            Each row is a different point in space.
        L_lmn : ndarray
            Spectral coefficients for lambda. Defaults to ``eq.L_lmn``.
        tol : float
            Stopping tolerance.
        maxiter : int
            Maximum number of Newton iterations.
        full_output : bool, optional
            If True, also return a tuple where the first element is the residual from
            the root finding and the second is the number of iterations.
        kwargs : dict, optional
            Additional keyword arguments to pass to ``root_scalar`` such as
            ``maxiter_ls``, ``alpha``.

        Returns
        -------
        coords : ndarray
            Shape (k, 3).
            DESC computational coordinates [ρ, θ, ζ].
        info : tuple
            2 element tuple containing residuals and number of iterations for each
            point. Only returned if ``full_output`` is True.

        """
        warnif(
            True,
            DeprecationWarning,
            "Use map_coordinates instead of compute_theta_coords.",
        )
        return map_coordinates(
            self,
            coords=flux_coords,
            inbasis=("rho", "theta_PEST", "zeta"),
            outbasis=("rho", "theta", "zeta"),
            params=self.params_dict if L_lmn is None else {"L_lmn": L_lmn},
            tol=tol,
            maxiter=maxiter,
            full_output=full_output,
            **kwargs,
        )

    @execute_on_cpu
    def is_nested(self, grid=None, R_lmn=None, Z_lmn=None, L_lmn=None, msg=None):
        """Check that an equilibrium has properly nested flux surfaces in a plane.

        Does so by checking coordinate Jacobian (sqrt(g)) sign.
        If coordinate Jacobian switches sign somewhere in the volume, this
        indicates that it is zero at some point, meaning surfaces are touching and
        the equilibrium is not nested.

        NOTE: If grid resolution used is too low, or the solution is just barely
        unnested, this function may fail to return the correct answer.

        Parameters
        ----------
        grid  :  Grid, optional
            Grid on which to evaluate the coordinate Jacobian and check for the sign.
            (Default to QuadratureGrid with eq's current grid resolutions)
        R_lmn, Z_lmn, L_lmn : ndarray, optional
            spectral coefficients for R, Z, lambda. Defaults to eq.R_lmn, eq.Z_lmn
        msg : {None, "auto", "manual"}
            Warning to throw if unnested.

        Returns
        -------
        is_nested : bool
            whether the surfaces are nested

        """
        return is_nested(self, grid, R_lmn, Z_lmn, L_lmn, msg)

    def to_sfl(
        self,
        L=None,
        M=None,
        N=None,
        L_grid=None,
        M_grid=None,
        N_grid=None,
        rcond=None,
        copy=False,
    ):
        """Transform this equilibrium to use straight field line coordinates.

        Uses a least squares fit to find FourierZernike coefficients of R, Z, Rb, Zb
        with respect to the straight field line coordinates, rather than the boundary
        coordinates. The new lambda value will be zero.

        NOTE: Though the converted equilibrium will have the same flux surfaces,
        the force balance error will likely be higher than the original equilibrium.

        Parameters
        ----------
        L : int, optional
            radial resolution to use for SFL equilibrium. Default = 1.5*eq.L
        M : int, optional
            poloidal resolution to use for SFL equilibrium. Default = 1.5*eq.M
        N : int, optional
            toroidal resolution to use for SFL equilibrium. Default = 1.5*eq.N
        L_grid : int, optional
            radial spatial resolution to use for fit to new basis. Default = 2*L
        M_grid : int, optional
            poloidal spatial resolution to use for fit to new basis. Default = 2*M
        N_grid : int, optional
            toroidal spatial resolution to use for fit to new basis. Default = 2*N
        rcond : float, optional
            cutoff for small singular values in least squares fit.
        copy : bool, optional
            Whether to update the existing equilibrium or make a copy (Default).

        Returns
        -------
        eq_sfl : Equilibrium
            Equilibrium transformed to a straight field line coordinate representation.

        """
        return to_sfl(self, L, M, N, L_grid, M_grid, N_grid, rcond, copy)

    def save_bmw_format(
        self,
        path,
        Rmin=5,
        Rmax=11,
        Zmin=-5,
        Zmax=5,
        nR=101,
        nZ=101,
        nphi=90,
        save_vector_potential=True,
        chunk_size=50,
        source_grid=None,
        A_source_grid=None,
        method="biot-savart",
        curl_A_grid=None,
        series=3,
    ):
        """
        Save the plasma magnetic field in the same  format as BMW.

        Parameters
        ----------
        path : str
            The filepath to save the magnetic field. Ends with .nc.
        Rmin, Rmax, Zmin, Zmax : float, optional
            Bounds for the R and Z coordinates of the desired evaluation points
        nR, nZ, nphi : int, optional
            Desired number of evaluation points in the radial, vertical, and toroidal
            directions.
        save_vector_potential : bool, optional
            Whether to also calculate the vector potential and save it as well
        chunk_size : int or None
            Size to split computation into chunks of evaluation points.
            If no chunking should be done or the chunk size is the full input
            then supply ``None``.
        source_grid : Grid, int or None or array-like, optional
            Grid used to discretize MagneticField object. Should NOT include
            endpoint at 2pi.
        A_source_grid : Grid, int or None or array-like, optional
            Grid used to discretize MagneticField object for calculating A.
            Defaults to the source_grid unless method == 'virtual casing'.
            Should NOT include endpoint at 2pi.
        method: string, optional
            "biot-savart", "virtual casing" or "vector potential". "biot-savart"
            and "virtual casing" calculates the magnetic field directly from the
            current density, whereas "vector potential" first calculates A, and then
            takes curl(A) to ensure a divergence-free field. 'virtual casing' is the
            fastest method and accurate at high resolution, but doesn't work inside the
            plasma.
            if passing method='virtual casing' and save_vector_potential=False, the
            final dataset will not contain the source current density values (which BMW
            normally contains) since the current density is not directly computed in the
            virtual casing method.
        curl_A_grid : Grid, optional
            If using method='vector potential', the grid that A will be evaluated on in
            order to take B=curl(A). Does not affect the grid on which the vector
            potential is evaluated to be saved.
        """
        R = np.linspace(Rmin, Rmax, nR)
        Z = np.linspace(Zmin, Zmax, nZ)
        phi = np.linspace(0, 2 * np.pi / self.NFP, nphi, endpoint=False)
        [RR, PHI, ZZ] = np.meshgrid(R, phi, Z, indexing="ij")
        coords = np.array([RR.flatten(), PHI.flatten(), ZZ.flatten()]).T

        B, data = self.compute_magnetic_field(
            coords,
            source_grid=source_grid,
            chunk_size=chunk_size,
            method=method,
            A_grid=curl_A_grid,
            return_data=True,
        )

        if source_grid is None:
            if method == "virtual casing":
                source_grid = LinearGrid(
                    rho=jnp.array([1.0]),
                    M=256,
                    N=256,
                    NFP=self.NFP if self.N > 0 else 64,
                    sym=False,
                )
            else:
                source_grid = QuadratureGrid(L=64, M=64, N=64, NFP=self.NFP)
        if save_vector_potential:
            if method != "virtual casing" and A_source_grid is None:
                A_source_grid = source_grid
            A, data = self.compute_magnetic_vector_potential(
                coords,
                chunk_size=chunk_size,
                source_grid=A_source_grid,
                return_data=True,
            )
        else:
            A = None
        save_bmw_format(
            path,
            B=B,
            Rmin=Rmin,
            Rmax=Rmax,
            Zmin=Zmin,
            Zmax=Zmax,
            source_data=data,
            source_grid=source_grid,
            nR=nR,
            nZ=nZ,
            nphi=nphi,
            NFP=self.NFP,
            A=A,
            series=series,
        )

    def save_fieldlines_format(
        self,
        path,
        coils,
        Rmin=5,
        Rmax=11,
        Zmin=-5,
        Zmax=5,
        nR=101,
        nZ=101,
        nphi=90,
        save_pressure=True,
        chunk_size=50,
        coil_grid=None,
        source_grid=None,
        method="biot-savart",
        curl_A_grid=None,
        NFP=None,
        replace_in_plasma=True,
    ):
        """
        Save the total magnetic field in the FIELDLINES format.

        Parameters
        ----------
        path : str
            The filepath to save the magnetic field. Ends with .h5.
        coils : _MagneticField or list of _MagneticField
            The coils, which will create the magnetic field in addition to
            the Equilibrium.
        Rmin, Rmax, Zmin, Zmax : float, optional
            Bounds for the R and Z coordinates of the desired evaluation points
        nR, nZ, nphi : int, optional
            Desired number of evaluation points in the radial, vertical, and toroidal
            directions.
        save_pressure : bool, optional
            Whether to also calculate the pressure and save it as well
        chunk_size : int or None, optional
            Size to split computation into chunks of evaluation points.
            If no chunking should be done or the chunk size is the full input
            then supply ``None``.
        coil_grid : Grid, int or None or array-like, optional
            Grid used to discretize _Magneticfield object. Should NOT include
            endpoint at 2pi.
        source_grid : Grid, int or None or array-like, optional
            Grid used to discretize Equilibrium object. Should NOT include
            endpoint at 2pi.
        A_source_grid : Grid, int or None or array-like, optional
            Grid used to discretize MagneticField object for calculating A.
            Defaults to the source_grid unless method == 'virtual casing'.
            Should NOT include endpoint at 2pi.
        method: string, optional
            "biot-savart", "virtual casing" or "vector potential". "biot-savart"
            and "virtual casing" calculates the magnetic field directly from the
            current density, whereas "vector potential" first calculates A, and then
            takes curl(A) to ensure a divergence-free field. 'virtual casing' is the
            fastest method and accurate at high resolution, but doesn't work inside the
            plasma.
            if passing method='virtual casing', replace_in_plasma is highly recommended.
        curl_A_grid : Grid, optional
            If using method='vector potential', the grid that A will be evaluated on in
            order to take B=curl(A). Does not affect the grid on which the vector
            potential is evaluated to be saved.
        NFP : int, optional
            The NFP input only defines the maximum phi of the evaluation grid, i.e.
            phimax = 2pi/NFP. Defaults to self.NFP
        replace_in_plasma: bool, optional
            If True, the magnetic field computations as given by compute_magnetic_field
            will be replaced by the equilibrium's internal magnetic field, as given by
            the equilibrium solve and assuming nested flux surfaces.
        """
        if NFP is None:
            NFP = self.NFP
        R = np.linspace(Rmin, Rmax, nR)
        Z = np.linspace(Zmin, Zmax, nZ)
        phi = np.linspace(0, 2 * np.pi / NFP, nphi, endpoint=True)
        [RR, PHI, ZZ] = np.meshgrid(R, phi, Z, indexing="ij")
        coords = np.array([RR.flatten(), PHI.flatten(), ZZ.flatten()]).T
        if source_grid is None:
            if method == "virtual casing":
                source_grid = LinearGrid(
                    rho=jnp.array([1.0]),
                    M=256,
                    N=256,
                    NFP=self.NFP if self.N > 0 else 64,
                    sym=False,
                )
            else:
                source_grid = QuadratureGrid(L=64, M=64, N=64, NFP=self.NFP)
        B, data = self.compute_magnetic_field(
            coords,
            source_grid=source_grid,
            chunk_size=chunk_size,
            method=method,
            A_grid=curl_A_grid,
            return_data=True,
            return_rtz=save_pressure,
        )
        # Add magnetic field from coils
        from desc.magnetic_fields import SumMagneticField

        coils = SumMagneticField(coils) if isinstance(coils, list) else coils
        B += coils.compute_magnetic_field(
            coords, source_grid=coil_grid, basis="rpz", chunk_size=chunk_size
        )

        if save_pressure or replace_in_plasma:
            # For points inside the plasma, map R,phi,Z --> rho, theta, zeta
            plasma_mask = self.in_plasma(coords.reshape(nR, nphi, nZ, 3)).flatten()
            guess = data["src_rtz"][plasma_mask]
            plasma_grid = coords[plasma_mask]
            guess[:, 2] = plasma_grid[:, 1]  # zeta = phi
            rtz = Grid(
                map_coordinates(
                    self,
                    plasma_grid,
                    ("R", "phi", "Z"),
                    ("rho", "theta", "zeta"),
                    guess=guess,
                ),
                NFP=self.NFP,
            )
            if save_pressure:
                # Calculate the pressure for points inside the plasma
                p_plasma = self.compute("p", grid=rtz)["p"]

                # Set points outside the plasma to have p=0
                pressure = np.zeros_like(plasma_mask, dtype=p_plasma.dtype)
                pressure[plasma_mask] = p_plasma
            else:
                pressure = None
            if replace_in_plasma:
                B[plasma_mask, :] = self.compute("B", grid=rtz, basis="rpz")["B"]

        save_fieldlines_format(
            path=path,
            B=B,
            Rmin=Rmin,
            Rmax=Rmax,
            Zmin=Zmin,
            Zmax=Zmax,
            phi_min=phi.min(),
            phi_max=phi.max(),
            nR=nR,
            nZ=nZ,
            nphi=nphi,
            pressure=pressure,
        )

    def in_plasma(self, points, M=24):
        """
        Determine if an array of points in cylindrical coordinates is inside the plasma.

        Will probably return False if the point is directly on the boundary, but will be
        most sensitive to resolution at and near the boundary.

        Parameters
        ----------
        points : array-like shape(n_r,n_phi,n_z,3)
            R,phi,Z coords of evaluation points. points[:,idx,:,1] should be constant.
        M : int
            Poloidal resolution of eq grid on which the winding number is evaluated.

        Returns
        -------
        out : array-like shape(n_r,n_phi,n_z)
            Boolean array indicating whether each point is inside the plasma boundary.
        """
        return in_plasma(points, self, M)

    @property
    def surface(self):
        """Surface: Geometric surface defining boundary conditions."""
        return self._surface

    @surface.setter
    def surface(self, new):
        assert isinstance(
            new, FourierRZToroidalSurface
        ), f"surface should be of type FourierRZToroidalSurface or subclass, got {new}"
        assert (
            self.sym == new.sym
        ), "Surface and Equilibrium must have the same symmetry"
        assert self.NFP == new.NFP, "Surface and Equilibrium must have the same NFP"
        new.change_resolution(self.L, self.M, self.N)
        self._surface = new

    @property
    def axis(self):
        """Curve: object representing the magnetic axis."""
        return self._axis

    @axis.setter
    def axis(self, new):
        assert isinstance(
            new, FourierRZCurve
        ), f"axis should be of type FourierRZCurve or a subclass, got {new}"
        assert self.sym == new.sym, "Axis and Equilibrium must have the same symmetry"
        assert self.NFP == new.NFP, "Axis and Equilibrium must have the same NFP"
        new.change_resolution(self.N)
        self._axis = new

    @property
    def spectral_indexing(self):
        """str: Type of indexing used for the spectral basis."""
        return self._spectral_indexing

    @property
    def sym(self):
        """bool: Whether this equilibrium is stellarator symmetric."""
        return self._sym

    @property
    def bdry_mode(self):
        """str: Method for specifying boundary condition."""
        return self._bdry_mode

    @optimizable_parameter
    @property
    def Psi(self):
        """float: Total toroidal flux within the last closed flux surface in Webers."""
        return self._Psi

    @Psi.setter
    def Psi(self, Psi):
        self._Psi = float(np.squeeze(Psi))

    @property
    def NFP(self):
        """int: Number of (toroidal) field periods."""
        return self._NFP

    @property
    def L(self):
        """int: Maximum radial mode number."""
        return self._L

    @property
    def M(self):
        """int: Maximum poloidal fourier mode number."""
        return self._M

    @property
    def N(self):
        """int: Maximum toroidal fourier mode number."""
        return self._N

    @optimizable_parameter
    @property
    def R_lmn(self):
        """ndarray: Spectral coefficients of R."""
        return self._R_lmn

    @R_lmn.setter
    def R_lmn(self, R_lmn):
        R_lmn = jnp.atleast_1d(jnp.asarray(R_lmn))
        errorif(
            R_lmn.size != self._R_lmn.size,
            ValueError,
            "R_lmn should have the same size as R_basis, "
            + f"got {len(R_lmn)} for basis with {self.R_basis.num_modes} modes",
        )
        self._R_lmn = R_lmn

    @optimizable_parameter
    @property
    def Z_lmn(self):
        """ndarray: Spectral coefficients of Z."""
        return self._Z_lmn

    @Z_lmn.setter
    def Z_lmn(self, Z_lmn):
        Z_lmn = jnp.atleast_1d(jnp.asarray(Z_lmn))
        errorif(
            Z_lmn.size != self._Z_lmn.size,
            ValueError,
            "Z_lmn should have the same size as Z_basis, "
            + f"got {len(Z_lmn)} for basis with {self.Z_basis.num_modes} modes",
        )
        self._Z_lmn = Z_lmn

    @optimizable_parameter
    @property
    def L_lmn(self):
        """ndarray: Spectral coefficients of lambda."""
        return self._L_lmn

    @L_lmn.setter
    def L_lmn(self, L_lmn):
        L_lmn = jnp.atleast_1d(jnp.asarray(L_lmn))
        errorif(
            L_lmn.size != self._L_lmn.size,
            ValueError,
            "L_lmn should have the same size as L_basis, "
            + f"got {len(L_lmn)} for basis with {self.L_basis.num_modes} modes",
        )
        self._L_lmn = L_lmn

    @optimizable_parameter
    @property
    def Rb_lmn(self):
        """ndarray: Spectral coefficients of R at the boundary."""
        return self.surface.R_lmn

    @Rb_lmn.setter
    def Rb_lmn(self, Rb_lmn):
        self.surface.R_lmn = Rb_lmn

    @optimizable_parameter
    @property
    def Zb_lmn(self):
        """ndarray: Spectral coefficients of Z at the boundary."""
        return self.surface.Z_lmn

    @Zb_lmn.setter
    def Zb_lmn(self, Zb_lmn):
        self.surface.Z_lmn = Zb_lmn

    @optimizable_parameter
    @property
    def I(self):  # noqa: E743
        """float: Net toroidal current on the sheet current at the LCFS."""
        return self.surface.I if hasattr(self.surface, "I") else np.empty(0)

    @I.setter
    def I(self, new):  # noqa: E743
        errorif(
            not hasattr(self.surface, "I"),
            ValueError,
            "Attempt to set I on an equilibrium without sheet current",
        )
        self.surface.I = new

    @optimizable_parameter
    @property
    def G(self):
        """float: Net poloidal current on the sheet current at the LCFS."""
        return self.surface.G if hasattr(self.surface, "G") else np.empty(0)

    @G.setter
    def G(self, new):
        errorif(
            not hasattr(self.surface, "G"),
            ValueError,
            "Attempt to set G on an equilibrium without sheet current",
        )
        self.surface.G = new

    @optimizable_parameter
    @property
    def Phi_mn(self):
        """ndarray: coeffs of single-valued part of surface current potential."""
        return self.surface.Phi_mn if hasattr(self.surface, "Phi_mn") else np.empty(0)

    @Phi_mn.setter
    def Phi_mn(self, new):
        errorif(
            not hasattr(self.surface, "Phi_mn"),
            ValueError,
            "Attempt to set Phi_mn on an equilibrium without sheet current",
        )
        self.surface.Phi_mn = new

    @optimizable_parameter
    @property
    def Ra_n(self):
        """ndarray: R coefficients for axis Fourier series."""
        return self.axis.R_n

    @Ra_n.setter
    def Ra_n(self, Ra_n):
        self.axis.R_n = Ra_n

    @optimizable_parameter
    @property
    def Za_n(self):
        """ndarray: Z coefficients for axis Fourier series."""
        return self.axis.Z_n

    @Za_n.setter
    def Za_n(self, Za_n):
        self.axis.Z_n = Za_n

    @property
    def pressure(self):
        """Profile: Pressure (Pa) profile."""
        return self._pressure

    @pressure.setter
    def pressure(self, new):
        self._pressure = parse_profile(new, "pressure")

    @optimizable_parameter
    @property
    def p_l(self):
        """ndarray: Coefficients of pressure profile."""
        return np.empty(0) if self.pressure is None else self.pressure.params

    @p_l.setter
    def p_l(self, p_l):
        errorif(
            self.pressure is None,
            ValueError,
            "Attempt to set pressure on an equilibrium with fixed kinetic profiles",
        )
        self.pressure.params = p_l

    @property
    def anisotropy(self):
        """Profile: Anisotropy profile."""
        return self._anisotropy

    @anisotropy.setter
    def anisotropy(self, new):
        self._anisotropy = parse_profile(new, "anisotropy")

    @optimizable_parameter
    @property
    def a_lmn(self):
        """ndarray: Coefficients of anisotropy profile."""
        return np.empty(0) if self.anisotropy is None else self.anisotropy.params

    @a_lmn.setter
    def a_lmn(self, a_lmn):
        errorif(
            self.anisotropy is None,
            ValueError,
            "Attempt to set anisotropy on an equilibrium without anisotropy profile",
        )
        self.anisotropy.params = a_lmn

    @property
    def electron_temperature(self):
        """Profile: Electron temperature (eV) profile."""
        return self._electron_temperature

    @electron_temperature.setter
    def electron_temperature(self, new):
        self._electron_temperature = parse_profile(new, "electron temperature")

    @optimizable_parameter
    @property
    def Te_l(self):
        """ndarray: Coefficients of electron temperature profile."""
        return (
            np.empty(0)
            if self.electron_temperature is None
            else self.electron_temperature.params
        )

    @Te_l.setter
    def Te_l(self, Te_l):
        errorif(
            self.electron_temperature is None,
            ValueError,
            "Attempt to set electron temperature on an equilibrium with fixed pressure",
        )
        self.electron_temperature.params = Te_l

    @property
    def electron_density(self):
        """Profile: Electron density (m^-3) profile."""
        return self._electron_density

    @electron_density.setter
    def electron_density(self, new):
        self._electron_density = parse_profile(new, "electron density")

    @optimizable_parameter
    @property
    def ne_l(self):
        """ndarray: Coefficients of electron density profile."""
        return (
            np.empty(0)
            if self.electron_density is None
            else self.electron_density.params
        )

    @ne_l.setter
    def ne_l(self, ne_l):
        errorif(
            self.electron_density is None,
            ValueError,
            "Attempt to set electron density on an equilibrium with fixed pressure",
        )
        self.electron_density.params = ne_l

    @property
    def ion_temperature(self):
        """Profile: ion temperature (eV) profile."""
        return self._ion_temperature

    @ion_temperature.setter
    def ion_temperature(self, new):
        self._ion_temperature = parse_profile(new, "ion temperature")

    @optimizable_parameter
    @property
    def Ti_l(self):
        """ndarray: Coefficients of ion temperature profile."""
        return (
            np.empty(0) if self.ion_temperature is None else self.ion_temperature.params
        )

    @Ti_l.setter
    def Ti_l(self, Ti_l):
        errorif(
            self.ion_temperature is None,
            ValueError,
            "Attempt to set ion temperature on an equilibrium with fixed pressure",
        )
        self.ion_temperature.params = Ti_l

    @property
    def atomic_number(self):
        """Profile: Effective atomic number (Z_eff) profile."""
        return self._atomic_number

    @atomic_number.setter
    def atomic_number(self, new):
        self._atomic_number = parse_profile(new, "atomic number")

    @optimizable_parameter
    @property
    def Zeff_l(self):
        """ndarray: Coefficients of effective atomic number profile."""
        return np.empty(0) if self.atomic_number is None else self.atomic_number.params

    @Zeff_l.setter
    def Zeff_l(self, Zeff_l):
        errorif(
            self.atomic_number is None,
            ValueError,
            "Attempt to set atomic number on an equilibrium with fixed pressure",
        )
        self.atomic_number.params = Zeff_l

    @property
    def iota(self):
        """Profile: Rotational transform (iota) profile."""
        return self._iota

    @iota.setter
    def iota(self, new):
        self._iota = parse_profile(new, "iota")
        if self.iota is None:
            return
        warnif(
            self.current is not None,
            UserWarning,
            "Setting rotational transform profile on an equilibrium "
            + "with fixed toroidal current, removing existing toroidal"
            " current profile.",
        )
        self._current = None

    @optimizable_parameter
    @property
    def i_l(self):
        """ndarray: Coefficients of iota profile."""
        return np.empty(0) if self.iota is None else self.iota.params

    @i_l.setter
    def i_l(self, i_l):
        errorif(
            self.iota is None,
            ValueError,
            "Attempt to set parameters of rotational transform on an equilibrium"
            + "with fixed toroidal current",
        )
        self.iota.params = i_l

    @property
    def current(self):
        """Profile: Toroidal current profile (I)."""
        return self._current

    @current.setter
    def current(self, new):
        self._current = parse_profile(new, "current")
        if self.current is None:
            return
        warnif(
            self.iota is not None,
            UserWarning,
            "Setting toroidal current profile on an equilibrium "
            + "with fixed rotational transform, removing existing rotational"
            " transform profile.",
        )
        self._iota = None
        axis_current = np.squeeze(self.current(0.0))
        warnif(
            np.abs(axis_current) > 1e-8,
            UserWarning,
            f"Current on axis is nonzero, got {axis_current:.3e} Amps",
        )

    @optimizable_parameter
    @property
    def c_l(self):
        """ndarray: Coefficients of current profile."""
        return np.empty(0) if self.current is None else self.current.params

    @c_l.setter
    def c_l(self, c_l):
        errorif(
            self.current is None,
            ValueError,
            "Attempt to set parameters of toroidal current on an equilibrium with "
            + "fixed rotational transform",
        )
        self.current.params = c_l
        axis_current = np.squeeze(self.current(0.0))
        warnif(
            np.abs(axis_current) > 1e-8,
            UserWarning,
            f"Current on axis is nonzero, got {axis_current:.3e} Amps",
        )

    @property
    def R_basis(self):
        """FourierZernikeBasis: Spectral basis for R."""
        return self._R_basis

    @property
    def Z_basis(self):
        """FourierZernikeBasis: Spectral basis for Z."""
        return self._Z_basis

    @property
    def L_basis(self):
        """FourierZernikeBasis: Spectral basis for lambda."""
        return self._L_basis

    @property
    def L_grid(self):
        """int: Radial resolution of grid in real space."""
        return self._L_grid

    @L_grid.setter
    def L_grid(self, L_grid):
        if self.L_grid != L_grid:
            self._L_grid = L_grid

    @property
    def M_grid(self):
        """int: Poloidal resolution of grid in real space."""
        return self._M_grid

    @M_grid.setter
    def M_grid(self, M_grid):
        if self.M_grid != M_grid:
            self._M_grid = M_grid

    @property
    def N_grid(self):
        """int: Toroidal resolution of grid in real space."""
        return self._N_grid

    @N_grid.setter
    def N_grid(self, N_grid):
        if self.N_grid != N_grid:
            self._N_grid = N_grid

    @property
    def resolution(self):
        """dict: Spectral and real space resolution parameters of the Equilibrium."""
        return {
            "L": self.L,
            "M": self.M,
            "N": self.N,
            "L_grid": self.L_grid,
            "M_grid": self.M_grid,
            "N_grid": self.N_grid,
        }

    def resolution_summary(self):
        """Print a summary of the spectral and real space resolution."""
        print("Spectral indexing: {}".format(self.spectral_indexing))
        print("Spectral resolution (L,M,N)=({},{},{})".format(self.L, self.M, self.N))
        print(
            "Node resolution (L,M,N)=({},{},{})".format(
                self.L_grid, self.M_grid, self.N_grid
            )
        )

    @classmethod
    def from_near_axis(
        cls,
        na_eq,
        r=0.1,
        L=None,
        M=8,
        N=None,
        ntheta=None,
        spectral_indexing="ansi",
        w=2,
    ):
        """Initialize an Equilibrium from a near-axis solution.

        Parameters
        ----------
        na_eq : Qsc or Qic
            Near-axis solution generated by pyQSC or pyQIC.
        r : float
            Radius of the desired boundary surface (in meters).
        L : int (optional)
            Radial resolution. Default 2*M for ``spectral_indexing=='fringe'``, else M
        M : int (optional)
            Poloidal resolution. Default is 8
        N : int (optional)
            Toroidal resolution. Default is M.
            If N=np.inf, the max resolution provided by na_eq.nphi is used.
        ntheta : int, optional
            Number of poloidal grid points used in the conversion. Default 2*M+1
        spectral_indexing : str (optional)
            Type of Zernike indexing scheme to use. Default ``'ansi'``
        w : float
            Weight exponent for fit. Surfaces are fit using a weighted least squares
            using weight = 1/rho**w, so that points near axis are captured more
            accurately.

        Returns
        -------
        eq : Equilibrium
            Equilibrium approximation of the near-axis solution.

        """
        try:
            # default resolution parameters
            if L is None:
                if spectral_indexing == "ansi":
                    L = M
                elif spectral_indexing == "fringe":
                    L = 2 * M
            if N is None:
                N = M
            if N == np.inf:
                N = int((na_eq.nphi - 1) / 2)

            if ntheta is None:
                ntheta = 2 * M + 1

            inputs = {
                "Psi": np.pi * r**2 * na_eq.Bbar,
                "NFP": na_eq.nfp,
                "L": L,
                "M": M,
                "N": N,
                "sym": not na_eq.lasym,
                "spectral_indexing": spectral_indexing,
                "pressure": np.array([[0, -na_eq.p2 * r**2], [2, na_eq.p2 * r**2]]),
                "iota": None,
                "current": np.array([[2, 2 * np.pi / mu_0 * na_eq.I2 * r**2]]),
                "axis": FourierRZCurve(
                    R_n=np.concatenate((np.flipud(na_eq.rs[1:]), na_eq.rc)),
                    Z_n=np.concatenate((np.flipud(na_eq.zs[1:]), na_eq.zc)),
                    NFP=na_eq.nfp,
                ),
                "surface": None,
            }
        except AttributeError as e:
            raise ValueError("Input must be a pyQSC or pyQIC solution.") from e

        rho, _ = special.js_roots(L, 2, 2)
        grid = LinearGrid(rho=rho, theta=ntheta, zeta=na_eq.phi, NFP=na_eq.nfp)
        basis_R = FourierZernikeBasis(
            L=L,
            M=M,
            N=N,
            NFP=na_eq.nfp,
            sym="cos" if not na_eq.lasym else False,
            spectral_indexing=spectral_indexing,
        )
        basis_Z = FourierZernikeBasis(
            L=L,
            M=M,
            N=N,
            NFP=na_eq.nfp,
            sym="sin" if not na_eq.lasym else False,
            spectral_indexing=spectral_indexing,
        )

        transform_R = Transform(grid, basis_R, method="direct1")
        transform_Z = Transform(grid, basis_Z, method="direct1")
        A_R = transform_R.matrices["direct1"][0][0][0]
        A_Z = transform_Z.matrices["direct1"][0][0][0]

        W = 1 / grid.nodes[:, 0].flatten() ** w
        A_R = A_R * W[:, None]
        A_Z = A_Z * W[:, None]
        A_L = A_Z  # can just reuse Z for L, works for both sym and asym cases

        rho = grid.nodes[grid.unique_rho_idx, 0]
        R_1D = np.zeros((grid.num_nodes,))
        Z_1D = np.zeros((grid.num_nodes,))
        L_1D = np.zeros((grid.num_nodes,))
        phi_cyl_ax = np.linspace(0, 2 * np.pi / na_eq.nfp, na_eq.nphi, endpoint=False)
        nu_B_ax = na_eq.nu_spline(phi_cyl_ax)
        phi_B = phi_cyl_ax + nu_B_ax
        for rho_i in rho:
            R_2D, Z_2D, phi0_2D = na_eq.Frenet_to_cylindrical(r * rho_i, ntheta)
            nu_B = phi_B - phi0_2D
            idx = np.nonzero(grid.nodes[:, 0] == rho_i)[0]
            R_1D[idx] = R_2D.flatten(order="F")
            Z_1D[idx] = Z_2D.flatten(order="F")
            L_1D[idx] = -nu_B.flatten(order="F") * na_eq.iota

        inputs["R_lmn"] = np.linalg.lstsq(A_R, R_1D * W, rcond=None)[0]
        inputs["Z_lmn"] = np.linalg.lstsq(A_Z, Z_1D * W, rcond=None)[0]
        inputs["L_lmn"] = np.linalg.lstsq(A_L, L_1D * W, rcond=None)[0]

        eq = Equilibrium(**inputs)
        eq.surface = eq.get_surface_at(rho=1)

        return eq

    @classmethod
    def from_input_file(cls, path, **kwargs):
        """Create an Equilibrium from information in a DESC or VMEC input file.

        Parameters
        ----------
        path : Path-like or str
            Path to DESC or VMEC input file.
        **kwargs : dict, optional
            keyword arguments to pass to the constructor of the
            Equilibrium being created.

        Returns
        -------
        Equilibrium : Equilibrium
            Equilibrium generated from the given input file.

        """
        path = os.path.expanduser(path)
        inputs = InputReader().parse_inputs(path)[-1]
        if (inputs["bdry_ratio"] is not None) and (inputs["bdry_ratio"] != 1):
            warnings.warn(
                "`bdry_ratio` is intended as an input for the continuation method."
                "`bdry_ratio`=1 uses the given surface modes as is, any other scalar "
                "value will scale the non-axisymmetric  modes by that value. The "
                "final value of `bdry_ratio` in the input file is "
                f"{inputs['bdry_ratio']}, this means the created Equilibrium won't "
                "have the given surface but a scaled version instead."
            )
        inputs["surface"][:, 1:3] = inputs["surface"][:, 1:3].astype(int)
        # remove the keys (pertaining to continuation and solver tols)
        # that an Equilibrium does not need
        unused_keys = [
            "pres_ratio",
            "bdry_ratio",
            "pert_order",
            "ftol",
            "xtol",
            "gtol",
            "maxiter",
            "objective",
            "optimizer",
            "bdry_mode",
            "output_path",
            "verbose",
        ]
        [inputs.pop(key) for key in unused_keys]
        inputs.update(kwargs)
        return cls(**inputs)

    def solve(
        self,
        objective="force",
        constraints=None,
        optimizer="lsq-exact",
        ftol=None,
        xtol=None,
        gtol=None,
        maxiter=None,
        x_scale="auto",
        options=None,
        verbose=1,
        copy=False,
    ):
        """Solve to find the equilibrium configuration.

        Parameters
        ----------
        objective : {"force", "forces", "energy"}
            Objective function to solve. Default = force balance on unified grid.
            ObjectiveFunction can also be passed.
        constraints : Tuple
            set of constraints to enforce. Default = fixed boundary/profiles
        optimizer : str or Optimizer (optional)
            optimizer to use
        ftol, xtol, gtol : float
            stopping tolerances. `None` will use defaults for given optimizer.
        maxiter : int
            Maximum number of solver steps.
        x_scale : array_like or ``'auto'``, optional
            Characteristic scale of each variable. Setting ``x_scale`` is equivalent
            to reformulating the problem in scaled variables ``xs = x / x_scale``.
            An alternative view is that the size of a trust region along jth
            dimension is proportional to ``x_scale[j]``. Improved convergence may
            be achieved by setting ``x_scale`` such that a step of a given size
            along any of the scaled variables has a similar effect on the cost
            function. If set to ``'auto'``, the scale is iteratively updated using the
            inverse norms of the columns of the Jacobian or Hessian matrix.
        options : dict
            Dictionary of additional options to pass to optimizer.
        verbose : int
            Level of output.
        copy : bool
            Whether to return the current equilibrium or a copy (leaving the original
            unchanged).

        Returns
        -------
        eq : Equilibrium
            Either this equilibrium or a copy, depending on "copy" argument.
        result : OptimizeResult
            The optimization result represented as a ``OptimizeResult`` object.
            Important attributes are: ``x`` the solution array, ``success`` a
            Boolean flag indicating if the optimizer exited successfully and
            ``message`` which describes the cause of the termination. See
            `OptimizeResult` for a description of other attributes.
            Additionally, stores the before and after values of the objectives
            and constraints in the ``Objective values`` key.

        """
        is_linear_proj = isinstance(objective, LinearConstraintProjection)
        if is_linear_proj and constraints is not None:
            raise ValueError(
                "If a LinearConstraintProjection is passed, "
                "no constraints should be passed."
            )
        if constraints is None and not is_linear_proj:
            constraints = get_fixed_boundary_constraints(eq=self)
        if not isinstance(objective, ObjectiveFunction):
            objective = get_equilibrium_objective(eq=self, mode=objective)
        if not isinstance(optimizer, Optimizer):
            optimizer = Optimizer(optimizer)
        if not isinstance(constraints, (list, tuple)) and not is_linear_proj:
            constraints = tuple([constraints])

        warnif(
            self.N > self.N_grid or self.M > self.M_grid or self.L > self.L_grid,
            msg="Equilibrium has one or more spectral resolutions "
            + "greater than the corresponding collocation grid resolution! "
            + "This is not recommended and may result in poor convergence. "
            + "Set grid resolutions to be higher, (i.e. eq.N_grid=2*eq.N) "
            + "to avoid this warning.",
        )
        errorif(
            self.bdry_mode == "poincare",
            NotImplementedError,
            "Solving equilibrium with poincare XS as BC is not supported yet "
            + "on master branch.",
        )

        things, result = optimizer.optimize(
            self,
            objective,
            constraints,
            ftol=ftol,
            xtol=xtol,
            gtol=gtol,
            x_scale=x_scale,
            verbose=verbose,
            maxiter=maxiter,
            options=options,
            copy=copy,
        )

        return things[0], result

    def optimize(
        self,
        objective,
        constraints,
        optimizer="proximal-lsq-exact",
        ftol=None,
        xtol=None,
        gtol=None,
        ctol=None,
        maxiter=None,
        x_scale="auto",
        options=None,
        verbose=1,
        copy=False,
    ):
        """Optimize an equilibrium for an objective.

        Parameters
        ----------
        objective : ObjectiveFunction
            Objective function to optimize.
        constraints : Objective or tuple of Objective
            Objective function representing the constraints to satisfy.
        optimizer : str or Optimizer (optional)
            optimizer to use
        ftol, xtol, gtol, ctol : float
            stopping tolerances. `None` will use defaults for given optimizer.
        maxiter : int
            Maximum number of solver steps.
        x_scale : array_like or ``'auto'``, optional
            Characteristic scale of each variable. Setting ``x_scale`` is equivalent
            to reformulating the problem in scaled variables ``xs = x / x_scale``.
            An alternative view is that the size of a trust region along jth
            dimension is proportional to ``x_scale[j]``. Improved convergence may
            be achieved by setting ``x_scale`` such that a step of a given size
            along any of the scaled variables has a similar effect on the cost
            function. If set to ``'auto'``, the scale is iteratively updated using the
            inverse norms of the columns of the Jacobian or Hessian matrix.
        options : dict
            Dictionary of additional options to pass to optimizer.
        verbose : int
            Level of output.
        copy : bool
            Whether to return the current equilibrium or a copy (leaving the original
            unchanged).

        Returns
        -------
        eq : Equilibrium
            Either this equilibrium or a copy, depending on "copy" argument.
        result : OptimizeResult
            The optimization result represented as a ``OptimizeResult`` object.
            Important attributes are: ``x`` the solution array, ``success`` a
            Boolean flag indicating if the optimizer exited successfully and
            ``message`` which describes the cause of the termination. See
            `OptimizeResult` for a description of other attributes.
            Additionally, stores the before and after values of the objectives
            and constraints in the ``Objective values`` key.

        """
        if not isinstance(optimizer, Optimizer):
            optimizer = Optimizer(optimizer)
        if not isinstance(constraints, (list, tuple)):
            constraints = tuple([constraints])
        warnif(
            not any([con._equilibrium for con in constraints]),
            UserWarning,
            "Detected no equilibrium constraints passed, equilibrium optimization "
            "problems usually require equilibrium constraints in order to produce "
            "meaningful, physical results. Consider adding `ForceBalance` as a "
            "constraint.",
        )

        things, result = optimizer.optimize(
            self,
            objective,
            constraints,
            ftol=ftol,
            xtol=xtol,
            gtol=gtol,
            ctol=ctol,
            x_scale=x_scale,
            verbose=verbose,
            maxiter=maxiter,
            options=options,
            copy=copy,
        )

        return things[0], result

    def perturb(
        self,
        deltas,
        objective=None,
        constraints=None,
        order=2,
        tr_ratio=0.1,
        weight="auto",
        include_f=True,
        verbose=1,
        copy=False,
    ):
        """Perturb an equilibrium.

        Parameters
        ----------
        objective : ObjectiveFunction
            Objective function to satisfy. Default = force balance.
        constraints : Objective or tuple of Objective
            Constraint function to satisfy. Default = fixed-boundary.
        deltas : dict of ndarray
            Deltas for perturbations. Keys should names of Equilibrium attributes
            ("p_l",  "Rb_lmn", "L_lmn" etc.) and values of arrays of desired change in
            the attribute.
        order : {0,1,2,3}
            Order of perturbation (0=none, 1=linear, 2=quadratic, etc.)
        tr_ratio : float or array of float
            Radius of the trust region, as a fraction of ||x||.
            Enforces ||dx1|| <= tr_ratio*||x|| and ||dx2|| <= tr_ratio*||dx1||.
            If a scalar, uses the same ratio for all steps. If an array, uses the first
            element for the first step and so on.
        weight : ndarray, "auto", or None, optional
            1d or 2d array for weighted least squares. 1d arrays are turned into
            diagonal matrices. Default is to weight by (mode number)**2. None applies
            no weighting.
        include_f : bool, optional
            Whether to include the 0th order objective residual in the perturbation
            equation. Including this term can improve force balance if the perturbation
            step is large, but can result in too large a step if the perturbation
            is small.
        verbose : int
            Level of output.
        copy : bool, optional
            Whether to update the existing equilibrium or make a copy (Default).

        Returns
        -------
        eq_new : Equilibrium
            Perturbed equilibrium.

        """
        is_linear_proj = isinstance(objective, LinearConstraintProjection)
        if is_linear_proj and constraints is not None:
            raise ValueError(
                "If a LinearConstraintProjection is passed, "
                "no constraints should be passed. Passed constraints:"
                f"{constraints}."
            )
        if objective is None:
            objective = get_equilibrium_objective(eq=self)
        if constraints is None and not is_linear_proj:
            if "Ra_n" in deltas or "Za_n" in deltas:
                constraints = get_fixed_axis_constraints(eq=self)
            else:
                constraints = get_fixed_boundary_constraints(eq=self)

        eq = perturb(
            self,
            objective=objective,
            constraints=constraints,
            deltas=deltas,
            order=order,
            tr_ratio=tr_ratio,
            weight=weight,
            include_f=include_f,
            verbose=verbose,
            copy=copy,
        )

        return eq


class EquilibriaFamily(IOAble, MutableSequence):
    """EquilibriaFamily stores a list of Equilibria.

    Has methods for solving complex equilibria using a multi-grid continuation method.

    Parameters
    ----------
    args : Equilibrium, dict or list of dict
        Should be either:

        * An Equilibrium (or several)
        * A dictionary of inputs (or several) to create a equilibria
        * A single list of dictionaries, one for each equilibrium in a continuation.
        * Nothing, to create an empty family.

        For more information see inputs required by ``'Equilibrium'``.
    """

    _io_attrs_ = ["_equilibria"]

    def __init__(self, *args):
        # we use ensure_nested=False here for all but the first iteration
        # because it is assumed the family
        # will be solved with a continuation method, so there's no need for the
        # fancy coordinate mapping stuff since it will just be overwritten during
        # solve_continuation
        self.equilibria = []
        if len(args) == 1 and isinstance(args[0], list):
            for i, inp in enumerate(args[0]):
                # ensure that first step is nested
                ensure_nested_bool = True if i == 0 else False
                self.equilibria.append(
                    Equilibrium(
                        **inp, ensure_nested=ensure_nested_bool, check_kwargs=False
                    )
                )
        else:
            for i, arg in enumerate(args):
                if isinstance(arg, Equilibrium):
                    self.equilibria.append(arg)
                elif isinstance(arg, dict):
                    ensure_nested_bool = True if i == 0 else False
                    self.equilibria.append(
                        Equilibrium(
                            **arg, ensure_nested=ensure_nested_bool, check_kwargs=False
                        )
                    )
                else:
                    raise TypeError(
                        "Args to create EquilibriaFamily should either be "
                        + "Equilibrium or dictionary"
                    )

    def solve_continuation(
        self,
        objective="force",
        optimizer="lsq-exact",
        pert_order=2,
        ftol=None,
        xtol=None,
        gtol=None,
        maxiter=100,
        verbose=1,
        checkpoint_path=None,
    ):
        """Solve for an equilibrium by continuation method.

        Steps through an EquilibriaFamily, solving each equilibrium, and uses
        perturbations to step between different profiles/boundaries.

        Uses the previous step as an initial guess for each solution.

        Parameters
        ----------
        eqfam : EquilibriaFamily or list of Equilibria
            Equilibria to solve for at each step.
        objective : str or ObjectiveFunction (optional)
            function to solve for equilibrium solution
        optimizer : str or Optimizer (optional)
            optimizer to use
        pert_order : int or array of int
            order of perturbations to use. If array-like, should be same length as
            family to specify different values for each step.
        ftol, xtol, gtol : float or array-like of float
            stopping tolerances for subproblem at each step. `None` will use defaults
            for given optimizer.
        maxiter : int or array-like of int
            maximum number of iterations in each equilibrium subproblem.
        verbose : integer
            * 0: no output
            * 1: summary of each iteration
            * 2: as above plus timing information
            * 3: as above plus detailed solver output
        checkpoint_path : str or path-like
            file to save checkpoint data (Default value = None)

        Returns
        -------
        eqfam : EquilibriaFamily
            family of equilibria for the intermediate steps, where the last member is
            the final desired configuration,

        """
        from desc.continuation import solve_continuation

        return solve_continuation(
            self,
            objective,
            optimizer,
            pert_order,
            ftol,
            xtol,
            gtol,
            maxiter,
            verbose,
            checkpoint_path,
        )

    @classmethod
    def solve_continuation_automatic(
        cls,
        eq,
        objective="force",
        optimizer="lsq-exact",
        pert_order=2,
        ftol=None,
        xtol=None,
        gtol=None,
        maxiter=100,
        verbose=1,
        checkpoint_path=None,
        **kwargs,
    ):
        """Solve for an equilibrium using an automatic continuation method.

        By default, the method first solves for a no pressure tokamak, then a finite
        beta tokamak, then a finite beta stellarator. Currently hard coded to take a
        fixed number of perturbation steps based on conservative estimates and testing.
        In the future, continuation stepping will be done adaptively.

        Parameters
        ----------
        eq : Equilibrium
            Unsolved Equilibrium with the final desired boundary, profiles, resolution.
        objective : str or ObjectiveFunction (optional)
            function to solve for equilibrium solution
        optimizer : str or Optimizer (optional)
            optimizer to use
        pert_order : int
            order of perturbations to use.
        ftol, xtol, gtol : float
            stopping tolerances for subproblem at each step. `None` will use defaults
            for given optimizer.
        maxiter : int
            maximum number of iterations in each equilibrium subproblem.
        verbose : integer
            * 0: no output
            * 1: summary of each iteration
            * 2: as above plus timing information
            * 3: as above plus detailed solver output
        checkpoint_path : str or path-like
            file to save checkpoint data (Default value = None)
        **kwargs : dict, optional
            * ``mres_step``: int, default 6. The amount to increase Mpol by at each
              continuation step
            * ``pres_step``: float, ``0<=pres_step<=1``, default 0.5. The amount to
              increase pres_ratio by at each continuation step
            * ``bdry_step``: float, ``0<=bdry_step<=1``, default 0.25. The amount to
              increase bdry_ratio by at each continuation step

        Returns
        -------
        eqfam : EquilibriaFamily
            family of equilibria for the intermediate steps, where the last member is
            the final desired configuration,

        """
        from desc.continuation import solve_continuation_automatic

        return solve_continuation_automatic(
            eq,
            objective,
            optimizer,
            pert_order,
            ftol,
            xtol,
            gtol,
            maxiter,
            verbose,
            checkpoint_path,
            **kwargs,
        )

    @property
    def equilibria(self):
        """list: Equilibria contained in the family."""
        return self._equilibria

    @equilibria.setter
    def equilibria(self, equil):
        if isinstance(equil, tuple):
            equil = list(equil)
        elif isinstance(equil, np.ndarray):
            equil = equil.tolist()
        elif not isinstance(equil, list):
            equil = [equil]
        if len(equil) and not all([isinstance(eq, Equilibrium) for eq in equil]):
            raise ValueError(
                "Members of EquilibriaFamily should be of type Equilibrium or subclass."
            )
        self._equilibria = list(equil)

    def __getitem__(self, i):
        return self._equilibria[i]

    def __setitem__(self, i, new_item):
        if not isinstance(new_item, Equilibrium):
            raise ValueError(
                "Members of EquilibriaFamily should be of type Equilibrium or subclass."
            )
        self._equilibria[i] = new_item

    def __delitem__(self, i):
        del self._equilibria[i]

    def __len__(self):
        return len(self._equilibria)

    def insert(self, i, new_item):
        """Insert a new Equilibrium into the family at position i."""
        if not isinstance(new_item, Equilibrium):
            raise ValueError(
                "Members of EquilibriaFamily should be of type Equilibrium or subclass."
            )
        self._equilibria.insert(i, new_item)<|MERGE_RESOLUTION|>--- conflicted
+++ resolved
@@ -1237,17 +1237,8 @@
         transforms=None,
         chunk_size=50,
         method="biot-savart",
-<<<<<<< HEAD
-        out_grid=None,
-        A_grid=None,
-        R_bounds=[5, 11],
-        phi_bounds=None,
-        Z_bounds=[-5, 5],
-        return_A=False,
         return_data=False,
         return_rtz=False,
-=======
->>>>>>> a721de4e
     ):
         """Compute magnetic field at a set of points.
 
@@ -1258,14 +1249,6 @@
         params : dict or array-like of dict, optional
             Dictionary of optimizable parameters, eg field.params_dict.
         method: string
-<<<<<<< HEAD
-            "biot-savart", "virtual casing" or "vector potential". "biot-savart"
-            and "virtual casing" calculates  the magnetic field directly from the
-            current density, whereas "vector potential" first calculates A, and then
-            takes curl(A) to ensure a divergence-free field. 'virtual casing' is the
-            fastest method and accurate at high resolution, but doesn't work inside the
-            plasma.
-=======
             "biot-savart" or "virtual casing". both methods calculate the magnetic
             field directly from the current density. if you wish to use the curl(A)
             method, create a PlasmaField object.
@@ -1273,7 +1256,6 @@
             but it is faster outside the plasma. the biot-savart method also doesn't
             work very well inside the plasma. if you want the field inside the plasma,
             create a PlasmaField object.
->>>>>>> a721de4e
         basis : {"rpz", "xyz"}
             Basis for input coordinates and returned magnetic field.
         source_grid : Grid, int or None or array-like, optional
@@ -1292,12 +1274,8 @@
             Magnetic field at specified points
 
         """
-<<<<<<< HEAD
-        return_data = return_data or return_rtz or return_A
-        methods = ["biot-savart", "virtual casing", "vector potential"]
-=======
+        return_data = return_data or return_rtz
         methods = ["biot-savart", "virtual casing"]
->>>>>>> a721de4e
         coords = jnp.atleast_2d(coords)
         eval_xyz = rpz2xyz(coords) if basis.lower() == "rpz" else coords
         assert (
@@ -1388,94 +1366,8 @@
             )
             if basis.lower == "xyz":
                 B = rpz2xyz_vec(B, phi=coords[:, 1])
-<<<<<<< HEAD
-        elif method == methods[2]:
-            shifts = np.array([R_bounds[0], 0, Z_bounds[0]])
-            scales = np.array([R_bounds[1] - R_bounds[0], 1, Z_bounds[1] - Z_bounds[0]])
-            if A_grid is None:
-                if phi_bounds is None:
-                    A_grid = CylindricalGrid(L=128, M=128, N=128, NFP=self.NFP)
-                else:
-                    phi = np.linspace(phi_bounds[0], phi_bounds[1], 64)
-                    A_grid = CylindricalGrid(L=128, phi=phi, N=128, NFP=self.NFP)
-            A_coords = A_grid.nodes * scales + shifts
-            # reuse the vector potential at these same coordinates, if possible
-            if (
-                (not hasattr(self, "A_coords")) or A_coords != self.A_coords
-            ) or source_grid is not None:
-                A = self.compute_magnetic_vector_potential(
-                    A_coords,
-                    chunk_size=chunk_size,
-                    source_grid=source_grid,
-                    params=params,
-                    basis=basis,
-                    transforms=transforms,
-                )
-
-                if source_grid is None:
-                    self.A_grid = A_grid
-                    self.A_coords = A_coords
-                    self.vector_potential = A
-            else:
-                A = self.vector_potential
-
-            # Spectral resolution parameters
-            L = A_grid.L
-            M = A_grid.M
-            N = A_grid.N
-
-            # Build spectral transforms
-            basis_obj = DoubleChebyshevFourierBasis(L, M, N, self.NFP)
-            in_transform = Transform(
-                A_grid, basis_obj, build_pinv=True, build=False, method="rpz"
-            )
-            if out_grid is None:
-                out_grid = Grid((coords - shifts) / scales)
-                method = "direct1"
-            if coords is None and out_grid.is_meshgrid:
-                coords = out_grid.nodes * scales + shifts
-                method = "directrpz"
-            out_transform = Transform(
-                out_grid,
-                basis_obj,
-                build_pinv=False,
-                build=True,
-                derivs=1,
-                method=method,
-            )
-
-            A = self.compute_magnetic_vector_potential(
-                A_coords,
-                chunk_size=chunk_size,
-                source_grid=source_grid,
-                params=params,
-                basis=basis,
-                transforms=transforms,
-                return_data=return_data,
-            )
-            if return_data:
-                A, data = A
-            if basis.lower == "xyz":
-                A_rpz = xyz2rpz_vec(A, phi=coords[:, 1])
-            else:
-                A_rpz = A
-
-            B = curl_cylindrical(
-                A_rpz, A_coords[:, 0], coords[:, 0], in_transform, out_transform, scales
-            )
-            if basis.lower == "xyz":
-                B = rpz2xyz_vec(B, phi=coords[:, 1])
-            if return_A:
-                data["A_coords_rpz"] = A_coords
-                data["A"] = A
-        if return_data:
-            return B, data
-        else:
-            return B
-=======
 
         return B
->>>>>>> a721de4e
 
     def compute_magnetic_vector_potential(
         self,
