import unittest
import numpy as np
<<<<<<< HEAD
from desc.objective_funs import is_nested, curve_self_intersects, ObjectiveFunctionFactory, compute_force_error_nodes, compute_accel_error_spectral, ForceErrorNodes, AccelErrorSpectral
from desc.zernike import get_zern_basis_idx_dense
=======

from desc.grid import LinearGrid, ConcentricGrid
from desc.basis import PowerSeries, DoubleFourierSeries, FourierZernikeBasis
from desc.transform import Transform
from desc.objective_funs import is_nested, curve_self_intersects
from desc.objective_funs import ObjectiveFunctionFactory, ForceErrorNodes, AccelErrorSpectral
>>>>>>> 09ca19a2


"""
class TestIsNested(unittest.TestCase):
    ""tests for  functions""

    def test_is_nested(self):
        zidx = get_zern_basis_idx_dense(2, 0)
        cR1 = np.array([0, 1, 0, 0, 0, 0, 0, 0, 0])
        cZ1 = np.array([0, 0, -1, 0, 0, 0, 0, 0, 0])
        cR2 = np.array([0, 1, 0, 0, 0, 0, 5, 0, 0])
        cZ2 = np.array([0, 0, -1, 0, 0, 4, 0, 0, 0])
        self.assertTrue(is_nested(cR1, cZ1, zidx, 1))
        self.assertFalse(is_nested(cR2, cZ2, zidx, 1))

    def test_self_intersection(self):

        # elipse: not self intersected

        a = 1
        b = 1
        d = np.pi/2
        t = np.linspace(0, 2*np.pi, 361)
        x = np.sin(a*t+d)
        y = np.sin(b*t)
        self.assertFalse(curve_self_intersects(x, y))

        # lissajois: is self intersected
        a = 1
        b = 2
        d = np.pi/2
        t = np.linspace(0, 2*np.pi, 361)
        x = np.sin(a*t+d)
        y = np.sin(b*t)
        self.assertTrue(curve_self_intersects(x, y))
<<<<<<< HEAD

class TestObjectiveFunctionFactory(unittest.TestCase):
    """Test basic functionality of ObjectiveFunctionFactory"""
    def test_obj_fxn_types(self):
        """test the correct objective function is returned for 'force', 'accel', and unimplemented"""
        obj_fun_factory = ObjectiveFunctionFactory()
        stell_sym = True
        M = 1
        N = 1
        NFP = 1
        zernike_transform = None
        bdry_zernike_transform = None
        zern_idx = np.eye(3)
        lambda_idx = np.eye(3)
        bdry_pol = np.array([1,1,1])
        bdry_tor = bdry_pol
        bdry_mode = 'spectral'
        errr_mode = 'force'
        obj_fun = obj_fun_factory.get_equil_obj_fun(stell_sym, errr_mode, bdry_mode, M, N,
                                                    NFP, zernike_transform, bdry_zernike_transform, zern_idx, lambda_idx,
                                                    bdry_pol, bdry_tor)
        self.assertIsInstance(obj_fun, ForceErrorNodes)
        errr_mode = 'accel'
        obj_fun = obj_fun_factory.get_equil_obj_fun(stell_sym, errr_mode, bdry_mode, M, N,
                                                    NFP, zernike_transform, bdry_zernike_transform, zern_idx, lambda_idx,
                                                    bdry_pol, bdry_tor)
        self.assertIsInstance(obj_fun, AccelErrorSpectral)     
        
        #test that 
        with self.assertRaises(ValueError):
            errr_mode = 'not implemented' #an unimplemented errr_mode
            obj_fun = obj_fun_factory.get_equil_obj_fun(stell_sym, errr_mode, bdry_mode, M, N,
                                                    NFP, zernike_transform, bdry_zernike_transform, zern_idx, lambda_idx,
                                                    bdry_pol, bdry_tor)
        with self.assertRaises(ValueError):
            bdry_mode = 'not implemented' #an unimplemented bdry_mode
            errr_mode = 'force'
            obj_fun = obj_fun_factory.get_equil_obj_fun(stell_sym, errr_mode, bdry_mode, M, N,
                                                    NFP, zernike_transform, bdry_zernike_transform, zern_idx, lambda_idx,
                                                    bdry_pol, bdry_tor)
        
=======
"""


class TestObjectiveFunctionFactory(unittest.TestCase):
    """Test basic functionality of ObjectiveFunctionFactory"""

    def test_obj_fxn_types(self):
        """test the correct objective function is returned for 'force', 'accel', and unimplemented"""
        RZ_grid = ConcentricGrid(M=2, N=0)
        L_grid = LinearGrid(M=2, N=1)
        RZ_basis = FourierZernikeBasis(M=2, N=0)
        L_basis = DoubleFourierSeries(M=2, N=0)
        pres_basis = PowerSeries(L=3)
        iota_basis = PowerSeries(L=3)
        RZ_transform = Transform(RZ_grid, RZ_basis)
        RZb_transform = Transform(L_grid, RZ_basis)
        L_transform = Transform(L_grid, L_basis)
        pres_transform = Transform(RZ_grid, pres_basis)
        iota_transform = Transform(RZ_grid, iota_basis)

        errr_mode = 'force'
        obj_fun = ObjectiveFunctionFactory.get_equil_obj_fun(errr_mode,
                RZ_transform=RZ_transform, RZb_transform=RZb_transform,
                L_transform=L_transform, pres_transform=pres_transform,
                iota_transform=iota_transform)
        self.assertIsInstance(obj_fun, ForceErrorNodes)

        errr_mode = 'accel'
        obj_fun = ObjectiveFunctionFactory.get_equil_obj_fun(errr_mode,
                RZ_transform=RZ_transform, RZb_transform=RZb_transform,
                L_transform=L_transform, pres_transform=pres_transform,
                iota_transform=iota_transform)
        self.assertIsInstance(obj_fun, AccelErrorSpectral)

        # test unimplemented errr_mode
        with self.assertRaises(ValueError):
            errr_mode = 'not implemented'
            obj_fun = ObjectiveFunctionFactory.get_equil_obj_fun(errr_mode,
                RZ_transform=RZ_transform, RZb_transform=RZb_transform,
                L_transform=L_transform, pres_transform=pres_transform,
                iota_transform=iota_transform)
>>>>>>> 09ca19a2
<|MERGE_RESOLUTION|>--- conflicted
+++ resolved
@@ -1,16 +1,11 @@
 import unittest
 import numpy as np
-<<<<<<< HEAD
-from desc.objective_funs import is_nested, curve_self_intersects, ObjectiveFunctionFactory, compute_force_error_nodes, compute_accel_error_spectral, ForceErrorNodes, AccelErrorSpectral
-from desc.zernike import get_zern_basis_idx_dense
-=======
 
 from desc.grid import LinearGrid, ConcentricGrid
 from desc.basis import PowerSeries, DoubleFourierSeries, FourierZernikeBasis
 from desc.transform import Transform
 from desc.objective_funs import is_nested, curve_self_intersects
 from desc.objective_funs import ObjectiveFunctionFactory, ForceErrorNodes, AccelErrorSpectral
->>>>>>> 09ca19a2
 
 
 """
@@ -46,49 +41,6 @@
         x = np.sin(a*t+d)
         y = np.sin(b*t)
         self.assertTrue(curve_self_intersects(x, y))
-<<<<<<< HEAD
-
-class TestObjectiveFunctionFactory(unittest.TestCase):
-    """Test basic functionality of ObjectiveFunctionFactory"""
-    def test_obj_fxn_types(self):
-        """test the correct objective function is returned for 'force', 'accel', and unimplemented"""
-        obj_fun_factory = ObjectiveFunctionFactory()
-        stell_sym = True
-        M = 1
-        N = 1
-        NFP = 1
-        zernike_transform = None
-        bdry_zernike_transform = None
-        zern_idx = np.eye(3)
-        lambda_idx = np.eye(3)
-        bdry_pol = np.array([1,1,1])
-        bdry_tor = bdry_pol
-        bdry_mode = 'spectral'
-        errr_mode = 'force'
-        obj_fun = obj_fun_factory.get_equil_obj_fun(stell_sym, errr_mode, bdry_mode, M, N,
-                                                    NFP, zernike_transform, bdry_zernike_transform, zern_idx, lambda_idx,
-                                                    bdry_pol, bdry_tor)
-        self.assertIsInstance(obj_fun, ForceErrorNodes)
-        errr_mode = 'accel'
-        obj_fun = obj_fun_factory.get_equil_obj_fun(stell_sym, errr_mode, bdry_mode, M, N,
-                                                    NFP, zernike_transform, bdry_zernike_transform, zern_idx, lambda_idx,
-                                                    bdry_pol, bdry_tor)
-        self.assertIsInstance(obj_fun, AccelErrorSpectral)     
-        
-        #test that 
-        with self.assertRaises(ValueError):
-            errr_mode = 'not implemented' #an unimplemented errr_mode
-            obj_fun = obj_fun_factory.get_equil_obj_fun(stell_sym, errr_mode, bdry_mode, M, N,
-                                                    NFP, zernike_transform, bdry_zernike_transform, zern_idx, lambda_idx,
-                                                    bdry_pol, bdry_tor)
-        with self.assertRaises(ValueError):
-            bdry_mode = 'not implemented' #an unimplemented bdry_mode
-            errr_mode = 'force'
-            obj_fun = obj_fun_factory.get_equil_obj_fun(stell_sym, errr_mode, bdry_mode, M, N,
-                                                    NFP, zernike_transform, bdry_zernike_transform, zern_idx, lambda_idx,
-                                                    bdry_pol, bdry_tor)
-        
-=======
 """
 
 
@@ -129,5 +81,4 @@
             obj_fun = ObjectiveFunctionFactory.get_equil_obj_fun(errr_mode,
                 RZ_transform=RZ_transform, RZb_transform=RZb_transform,
                 L_transform=L_transform, pres_transform=pres_transform,
-                iota_transform=iota_transform)
->>>>>>> 09ca19a2
+                iota_transform=iota_transform)