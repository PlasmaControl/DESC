--- conflicted
+++ resolved
@@ -15,12 +15,8 @@
   - pip:
     # Conda only parses a single list of pip requirements.
     # If two pip lists are given, all but the last list is skipped.
-<<<<<<< HEAD
+    - diffrax >= 0.4.1
     - interpax >= 0.3.3
-=======
-    - interpax
-    - diffrax >= 0.4.1
->>>>>>> 2dab0a36
     - jax[cpu] >= 0.3.2, < 0.5.0
     - nvgpu
     - orthax
