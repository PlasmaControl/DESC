--- conflicted
+++ resolved
@@ -95,15 +95,11 @@
             HelicalForceBalance(normalize=normalize, normalize_target=normalize),
         )
     elif mode == "vacuum":
-<<<<<<< HEAD
-        objectives = CurrentDensity()
+        objectives = CurrentDensity(normalize=normalize, normalize_target=normalize)
     elif mode == "force_gal":
         objectives = ForceBalanceGalerkin()
     elif mode == "spectral":
         objectives = SpectralCondensation()
-=======
-        objectives = CurrentDensity(normalize=normalize, normalize_target=normalize)
->>>>>>> 142a49df
     else:
         raise ValueError("got an unknown equilibrium objective type '{}'".format(mode))
     return ObjectiveFunction(objectives)
