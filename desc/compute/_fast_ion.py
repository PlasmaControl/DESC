--- conflicted
+++ resolved
@@ -240,11 +240,7 @@
     units="~",
     units_long="None",
     description="Fast ion confinement proxy",
-<<<<<<< HEAD
-    dim=3,
-=======
     dim=2,
->>>>>>> c7042443
     params=[],
     transforms={"grid": []},
     profiles=[],
@@ -312,13 +308,9 @@
             (automorphism_sin, grad_automorphism_sin),
         )
     )
-<<<<<<< HEAD
     nufft_eps = kwargs.get("nufft_eps", 1e-7)
     spline = kwargs.get("spline", True)
     vander = kwargs.get("_vander", None)
-=======
-    spline = kwargs.get("spline", True)
->>>>>>> c7042443
 
     def gamma_c0(data):
         bounce = Bounce2D(
@@ -353,10 +345,7 @@
                     * bounce.interp_to_argmin(
                         data["|grad(rho)|*|e_alpha|r,p|"],
                         points,
-<<<<<<< HEAD
                         nufft_eps=nufft_eps,
-=======
->>>>>>> c7042443
                         is_fourier=True,
                     ),
                 )
