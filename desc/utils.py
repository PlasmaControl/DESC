"""Utility functions, independent of the rest of DESC."""

import operator
import warnings
from itertools import combinations_with_replacement, permutations

import numpy as np
from scipy.special import factorial
from termcolor import colored

from desc.backend import fori_loop, jit, jnp


class Timer:
    """Simple object for organizing timing info.

    Create a Timer object, which can then keep track of
    multiple concurrent performance timers, each associated with
    a given name.

    Individual timers can be started and stopped with
    ``timer.start(name)`` and ``timer.stop(name)``

    The elapsed time can be printed with ``timer.disp(name)``

    Raw values of elapsed time (in seconds) can be retrieved
    with ``timer[name]``

    Parameters
    ----------
    ns : bool, optional
       use nanosecond timing if available

    """

    def __init__(self, ns=True):
        import time

        self._times = {}
        self._timers = {}
        self._ns = ns
        if self._ns:
            try:
                self.op = time.perf_counter_ns
            except AttributeError:
                self.op = time.perf_counter
                self._ns = False
                warnings.warn(
                    colored(
                        "nanosecond timing not available on this system,"
                        + " reverting to microsecond timing",
                        "yellow",
                    )
                )

        else:
            self.op = time.perf_counter

    def start(self, name):
        """Start a timer.

        Parameters
        ----------
        name : str
            name to associate with timer

        """
        self._timers[name] = [self.op()]

    def stop(self, name):
        """Stop a running timer.

        Parameters
        ----------
        name : str
            name of timer to stop

        Raises
        ------
        ValueError
            if timer ``'name'`` has not been started

        """
        try:
            self._timers[name].append(self.op())
        except KeyError:
            raise ValueError(
                colored("timer '{}' has not been started".format(name), "red")
            ) from None
        self._times[name] = np.diff(self._timers[name])[0]
        if self._ns:
            self._times[name] = self._times[name] / 1e9
        del self._timers[name]

    @staticmethod
    def pretty_print(name, time):
        """Pretty print time interval.

        Does not modify or use any internal timer data,
        this is just a helper for pretty printing arbitrary time data

        Parameters
        ----------
        name : str
            text to print before time
        time : float
            time (in seconds) to print

        """
        us = time * 1e6
        ms = us / 1000
        sec = ms / 1000
        mins = sec / 60
        hrs = mins / 60

        if us < 100:
            out = "{:.3f}".format(us)[:4] + " us"
        elif us < 1000:
            out = "{:.3f}".format(us)[:3] + " us"
        elif ms < 100:
            out = "{:.3f}".format(ms)[:4] + " ms"
        elif ms < 1000:
            out = "{:.3f}".format(ms)[:3] + " ms"
        elif sec < 60:
            out = "{:.3f}".format(sec)[:4] + " sec"
        elif mins < 60:
            out = "{:.3f}".format(mins)[:4] + " min"
        else:
            out = "{:.3f}".format(hrs)[:4] + " hrs"

        print(colored("Timer: {} = {}".format(name, out), "green"))

    def disp(self, name):
        """Pretty print elapsed time.

        If the timer has been stopped, it reports the time delta between
        start and stop. If it has not been stopped, it reports the current
        elapsed time and keeps the timing running.

        Parameters
        ----------
        name : str
            name of the timer to display

        Raises
        ------
        ValueError
            if timer ``'name'`` has not been started

        """
        try:  # has the timer been stopped?
            time = self._times[name]
        except KeyError:  # might still be running, let's check
            try:
                start = self._timers[name][0]
                now = self.op()  # don't stop it, just report current elapsed time
                time = float(now - start) / 1e9 if self._ns else (now - start)
            except KeyError:
                raise ValueError(
                    colored("timer '{}' has not been started".format(name), "red")
                ) from None

        self.pretty_print(name, time)

    def __getitem__(self, key):
        return self._times[key]

    def __setitem__(self, key, val):
        self._times[key] = val


class _Indexable:
    """Helper object for building indexes for indexed update functions.

    This is a singleton object that overrides the ``__getitem__`` method
    to return the index it is passed.
    >>> Index[1:2, 3, None, ..., ::2]
    (slice(1, 2, None), 3, None, Ellipsis, slice(None, None, 2))
    copied from jax.ops.index to work with either backend
    """

    __slots__ = ()

    def __getitem__(self, index):
        return index


"""
Helper object for building indexes for indexed update functions.
This is a singleton object that overrides the ``__getitem__`` method
to return the index it is passed.
>>> Index[1:2, 3, None, ..., ::2]
(slice(1, 2, None), 3, None, Ellipsis, slice(None, None, 2))
copied from jax.ops.index to work with either backend
"""
Index = _Indexable()


def equals(a, b):
    """Compare (possibly nested) objects, such as dicts and lists.

    Parameters
    ----------
    a :
        reference object
    b :
        comparison object

    Returns
    -------
    bool
        a == b

    """
    if hasattr(a, "shape") and hasattr(b, "shape"):
        return a.shape == b.shape and np.allclose(a, b)
    if isinstance(a, dict):
        if a.keys() != b.keys():
            return False
        return all(equals(a[key], b[key]) for key in a)
    if isinstance(a, list):
        if len(a) != len(b):
            return False
        return all([equals(a[i], b[i]) for i in range(len(a))])
    if hasattr(a, "equiv"):
        return a.equiv(b)
    return a == b


def flatten_list(x, flatten_tuple=False):
    """Flatten a nested list.

    Parameters
    ----------
    x : list
        nested list of lists to flatten
    flatten_tuple : bool
        Whether to also flatten nested tuples.

    Returns
    -------
    x : list
        flattened input

    """
    types = (list,)
    if flatten_tuple:
        types += (tuple,)
    if isinstance(x, types):
        return [a for i in x for a in flatten_list(i, flatten_tuple)]
    else:
        return [x]


def issorted(x, axis=None, tol=1e-12):
    """Check if an array is sorted, within a given tolerance.

    Checks whether x[i+1] - x[i] > tol

    Parameters
    ----------
    x : array-like
        input values
    axis : int
        axis along which to check if the array is sorted.
        If None, the flattened array is used
    tol : float
        tolerance for determining order. Array is still considered sorted
        if the difference between adjacent values is greater than -tol

    Returns
    -------
    is_sorted : bool
        whether the array is sorted along specified axis

    """
    x = np.asarray(x)
    if axis is None:
        x = x.flatten()
        axis = 0
    return np.all(np.diff(x, axis=axis) >= -tol)


def isalmostequal(x, axis=-1, rtol=1e-6, atol=1e-12):
    """Check if all values of an array are equal, to within a given tolerance.

    Parameters
    ----------
    x : array-like
        input values
    axis : int
        axis along which to make comparison. If None, the flattened array is used
    rtol : float
        relative tolerance for comparison.
    atol : float
        absolute tolerance for comparison.
        If the following equation is element-wise True, then returns True.
            absolute(a - b) <= (atol + rtol * absolute(b))
        where a= x[0] and b is every other element of x, if flattened array,
        or if axis is not None, a = x[:,0,:] and b = x[:,i,:] for all i, and
        the 0,i placement is in the dimension indicated by axis

    Returns
    -------
    is_almost_equal : bool
        whether the array is equal along specified axis

    """
    x = np.asarray(x)
    if x.ndim == 0 or x.size == 0:
        return True
    if axis is None or x.ndim == 1:
        x = x.flatten()
        return np.allclose(x[0], x, atol=atol, rtol=rtol)

    # some fancy indexing, basically this is to be able to use np.allclose
    # and broadcast the desired array we want matching along the specified axis,
    inds = [0] * x.ndim
    # want slice for all except axis
    for i, dim in enumerate(x.shape):
        inds[i] = slice(0, dim)
    inds[axis] = 0
    inds = tuple(inds)
    # array we want to be the same along the specified axis
    arr_match = x[inds]

    # this just puts a np.newaxis where the specified axis is
    # so that we can tell np.allclose we want this array
    # broadcast to match the size of our original array
    inds_broadcast = list(inds)
    inds_broadcast[axis] = np.newaxis
    inds_broadcast = tuple(inds_broadcast)

    return np.allclose(x, arr_match[inds_broadcast], atol=atol, rtol=rtol)


def islinspaced(x, axis=-1, rtol=1e-6, atol=1e-12):
    """Check if all values of an array are linearly spaced, to within a given tolerance.

    Parameters
    ----------
    x : array-like
        input values
    axis : int
        axis along which to make comparison. If None, the flattened array is used
    rtol : float
        relative tolerance for comparison.
    atol : float
        absolute tolerance for comparison.

    Returns
    -------
    is_linspaced : bool
        whether the array is linearly spaced along specified axis

    """
    x = np.asarray(x)
    if x.ndim == 0 or x.size == 0:
        return True
    if axis is None or x.ndim == 1:
        x = x.flatten()
        xdiff = np.diff(x)
        return np.allclose(xdiff[0], xdiff, atol=atol, rtol=rtol)

    return isalmostequal(np.diff(x, axis=axis), rtol=rtol, atol=atol, axis=axis)


@jit
def copy_coeffs(c_old, modes_old, modes_new, c_new=None):
    """Copy coefficients from one resolution to another."""
    modes_old, modes_new = jnp.atleast_1d(jnp.asarray(modes_old)), jnp.atleast_1d(
        jnp.asarray(modes_new)
    )

    if modes_old.ndim == 1:
        modes_old = modes_old.reshape((-1, 1))
    if modes_new.ndim == 1:
        modes_new = modes_new.reshape((-1, 1))

    if c_new is None:
        c_new = jnp.zeros((modes_new.shape[0],))
    c_old, c_new = jnp.asarray(c_old), jnp.asarray(c_new)

    def body(i, c_new):
        mask = (modes_old[i, :] == modes_new).all(axis=1)
        c_new = jnp.where(mask, c_old[i], c_new)
        return c_new

    if c_old.size:
        c_new = fori_loop(0, modes_old.shape[0], body, c_new)
    return c_new


def svd_inv_null(A):
    """Compute pseudo-inverse and null space of a matrix using an SVD.

    Parameters
    ----------
    A : ndarray
        Matrix to invert and find null space of.

    Returns
    -------
    Ainv : ndarray
        Pseudo-inverse of A.
    Z : ndarray
        Null space of A.

    """
    u, s, vh = np.linalg.svd(A, full_matrices=True)
    M, N = u.shape[0], vh.shape[1]
    K = min(M, N)
    rcond = np.finfo(A.dtype).eps * max(M, N)
    tol = np.amax(s) * rcond
    large = s > tol
    num = np.sum(large, dtype=int)
    uk = u[:, :K]
    vhk = vh[:K, :]
    s = np.divide(1, s, where=large, out=s)
    s[(~large,)] = 0
    Ainv = np.matmul(vhk.T, np.multiply(s[..., np.newaxis], uk.T))
    Z = vh[num:, :].T.conj()
    return Ainv, Z


def combination_permutation(m, n, equals=True):
    """Compute all m-tuples of non-negative ints that sum to less than or equal to n.

    Parameters
    ----------
    m : int
        Size of tuples. IE, number of items being combined.
    n : int
        Maximum sum
    equals : bool
        If True, return only where sum == n, else return where sum <= n

    Returns
    -------
    out : ndarray
        m tuples that sum to n, or less than n if equals=False
    """
    out = []
    combos = combinations_with_replacement(range(n + 1), m)
    for combo in list(combos):
        perms = set(permutations(combo))
        for perm in list(perms):
            out += [perm]
    out = np.array(out)
    if equals:
        out = out[out.sum(axis=-1) == n]
    else:
        out = out[out.sum(axis=-1) <= n]
    return out


def multinomial_coefficients(m, n):
    """Number of ways to place n objects into m bins."""
    k = combination_permutation(m, n)
    num = factorial(n)
    den = factorial(k).prod(axis=-1)
    return num / den


def is_broadcastable(shp1, shp2):
    """Determine if 2 shapes will broadcast without error.

    Parameters
    ----------
    shp1, shp2 : tuple of int
        Shapes of the arrays to check.

    Returns
    -------
    is_broadcastable : bool
        Whether the arrays can be broadcast.
    """
    for a, b in zip(shp1[::-1], shp2[::-1]):
        if a == 1 or b == 1 or a == b:
            pass
        else:
            return False
    return True


def get_instance(things, cls):
    """Get first thing from an iterable of things that is instance of cls."""
    foo = [t for t in things if isinstance(t, cls)]
    return foo[0] if len(foo) else None


def parse_argname_change(arg, kwargs, oldname, newname):
    """Warn and parse arguments whose names have changed."""
    if oldname in kwargs:
        warnings.warn(
            FutureWarning(
                f"argument {oldname} has been renamed to {newname}, "
                + f"{oldname} will be removed in a future release"
            )
        )
        arg = kwargs.pop(oldname)
    return arg


def setdefault(val, default, cond=None):
    """Return val if condition is met, otherwise default.

    If cond is None, then it checks if val is not None, returning val
    or default accordingly.
    """
    return val if cond or (cond is None and val is not None) else default


def isnonnegint(x):
    """Determine if x is a non-negative integer."""
    try:
        _ = operator.index(x)
    except TypeError:
        return False
    return x >= 0


def isposint(x):
    """Determine if x is a strictly positive integer."""
    return isnonnegint(x) and (x > 0)


def errorif(cond, err=ValueError, msg=""):
    """Raise an error if condition is met.

    Similar to assert but allows wider range of Error types, rather than
    just AssertionError.
    """
    if cond:
        raise err(msg)


def warnif(cond, err=UserWarning, msg=""):
    """Throw a warning if condition is met."""
    if cond:
        warnings.warn(msg, err)


def check_nonnegint(x, name="", allow_none=True):
    """Throw an error if x is not a non-negative integer."""
    if allow_none:
        errorif(
            not ((x is None) or isnonnegint(x)),
            ValueError,
            f"{name} should be a non-negative integer or None, got {x}",
        )
    else:
        errorif(
            not isnonnegint(x),
            ValueError,
            f"{name} should be a non-negative integer, got {x}",
        )
    return x


def check_posint(x, name="", allow_none=True):
    """Throw an error if x is not a positive integer."""
    if allow_none:
        errorif(
            not ((x is None) or isposint(x)),
            ValueError,
            f"{name} should be a positive integer or None, got {x}",
        )
    else:
        errorif(
            not isposint(x), ValueError, f"{name} should be a positive integer, got {x}"
        )
    return x


def only1(*args):
    """Return True if 1 and only 1 of args evaluates to True."""
    # copied from https://stackoverflow.com/questions/16801322/
    i = iter(args)
    return any(i) and not any(i)


def unique_list(thelist):
    """Get the unique elements from a list, and indices to recreate it.

    Parameters
    ----------
    thelist : list
        List to get unique elements from.

    Returns
    -------
    unique : list
        Unique elements from the input.
    inds : list of int
        Indices of unique elements in original list, such that
        unique[inds[i]] == thelist[i]
    """
    inds = []
    unique = []
    for i, x in enumerate(thelist):
        if x not in unique:
            unique.append(x)
        inds.append(unique.index(x))
    return unique, inds


def is_any_instance(things, cls):
    """Check if any of things is an instance of cls."""
    return any([isinstance(t, cls) for t in things])


def broadcast_tree(tree_in, tree_out, dtype=int):
    """Broadcast tree_in to the same pytree structure as tree_out.

    Both trees must be nested lists of dicts with string keys and array values.
    Or the values can be bools, where False broadcasts to an empty array and True
    broadcasts to the corresponding array from tree_out.

    Parameters
    ----------
    tree_in : pytree
        Tree to broadcast.
    tree_out : pytree
        Tree with structure to broadcast to.
    dtype : optional
        Data type of array values. Default = int.

    Returns
    -------
    tree : pytree
        Tree with the leaves of tree_in broadcast to the structure of tree_out.

    """
    # both trees at leaf layer
    if isinstance(tree_in, dict) and isinstance(tree_out, dict):
        tree_new = {}
        for key, value in tree_in.items():
            errorif(
                key not in tree_out.keys(),
                ValueError,
<<<<<<< HEAD
                "dict keys of tree_in must be a subset of those in tree_out",
=======
                f"dict key '{key}' of tree_in must be a subset of those in tree_out: "
                + f"{list(tree_out.keys())}",
>>>>>>> 8f9acfca
            )
            if isinstance(value, bool):
                if value:
                    tree_new[key] = np.atleast_1d(tree_out[key]).astype(dtype=dtype)
                else:
                    tree_new[key] = np.array([], dtype=dtype)
            else:
                tree_new[key] = np.atleast_1d(value).astype(dtype=dtype)
        for key, value in tree_out.items():
            if key not in tree_new.keys():
                tree_new[key] = np.array([], dtype=dtype)
            errorif(
                not np.all(np.isin(tree_new[key], value)),
                ValueError,
<<<<<<< HEAD
                "dict values of tree_in must be a subset of those in tree_out",
=======
                f"dict value {tree_new[key]} of tree_in must be a subset "
                + f"of those in tree_out: {value}",
>>>>>>> 8f9acfca
            )
        return tree_new
    # tree_out is deeper than tree_in
    elif isinstance(tree_in, dict) and isinstance(tree_out, list):
        return [broadcast_tree(tree_in.copy(), branch) for branch in tree_out]
    # both trees at branch layer
    elif isinstance(tree_in, list) and isinstance(tree_out, list):
        errorif(
            len(tree_in) != len(tree_out),
            ValueError,
            "tree_in must have the same number of branches as tree_out",
        )
        return [broadcast_tree(tree_in[k], tree_out[k]) for k in range(len(tree_out))]
    # tree_in is deeper than tree_out
    elif isinstance(tree_in, list) and isinstance(tree_out, dict):
        raise ValueError("tree_in cannot have a deeper structure than tree_out")
    # invalid tree structure
    else:
        raise ValueError("trees must be nested lists of dicts")<|MERGE_RESOLUTION|>--- conflicted
+++ resolved
@@ -639,12 +639,8 @@
             errorif(
                 key not in tree_out.keys(),
                 ValueError,
-<<<<<<< HEAD
-                "dict keys of tree_in must be a subset of those in tree_out",
-=======
                 f"dict key '{key}' of tree_in must be a subset of those in tree_out: "
                 + f"{list(tree_out.keys())}",
->>>>>>> 8f9acfca
             )
             if isinstance(value, bool):
                 if value:
@@ -659,12 +655,8 @@
             errorif(
                 not np.all(np.isin(tree_new[key], value)),
                 ValueError,
-<<<<<<< HEAD
-                "dict values of tree_in must be a subset of those in tree_out",
-=======
                 f"dict value {tree_new[key]} of tree_in must be a subset "
                 + f"of those in tree_out: {value}",
->>>>>>> 8f9acfca
             )
         return tree_new
     # tree_out is deeper than tree_in
