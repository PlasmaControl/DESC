"""Tests for compute functions."""

import numpy as np
import pytest
from scipy.signal import convolve2d

<<<<<<< HEAD
from desc.compute import rpz2xyz_vec
=======
from desc.coils import FourierPlanarCoil, FourierRZCoil, FourierXYZCoil, SplineXYZCoil
from desc.compute import data_index, rpz2xyz_vec
from desc.compute.utils import dot
>>>>>>> 44bac68a
from desc.equilibrium import Equilibrium
from desc.examples import get
from desc.geometry import FourierRZToroidalSurface
from desc.grid import LinearGrid
from desc.io import load

# convolve kernel is reverse of FD coeffs
FD_COEF_1_2 = np.array([-1 / 2, 0, 1 / 2])[::-1]
FD_COEF_1_4 = np.array([1 / 12, -2 / 3, 0, 2 / 3, -1 / 12])[::-1]
FD_COEF_2_2 = np.array([1, -2, 1])[::-1]
FD_COEF_2_4 = np.array([-1 / 12, 4 / 3, -5 / 2, 4 / 3, -1 / 12])[::-1]


def my_convolve(arr, stencil):
    """Wrapper to convolve 1D arrs."""
    return np.convolve(arr, stencil, "same")


def myconvolve_2d(arr_1d, stencil, shape):
    """Wrapper to convolve 2D arrs."""
    arr = arr_1d.reshape((shape[0], shape[1]))
    conv = convolve2d(
        arr,
        stencil[:, np.newaxis] * stencil[np.newaxis, :],
        mode="same",
        boundary="fill",  # not periodic in rho, easier to pad and truncate in all dims
    )
    return conv


@pytest.mark.unit
def test_aliases():
    """Tests that data_index aliases are equal."""
    surface = FourierRZToroidalSurface(
        R_lmn=[10, 1, 0.2],
        Z_lmn=[-2, -0.2],
        modes_R=[[0, 0], [1, 0], [0, 1]],
        modes_Z=[[-1, 0], [0, -1]],
    )

    eq = Equilibrium(surface=surface)

    # automatic case
    primary_data = eq.compute("R_tz")
    alias_data = eq.compute("R_zt")
    np.testing.assert_allclose(primary_data["R_tz"], alias_data["R_zt"])

    # manual case
    primary_data = eq.compute("e_rho_rt")
    alias_data = eq.compute(["x_rrt", "e_theta_rr"])
    np.testing.assert_allclose(primary_data["e_rho_rt"], alias_data["x_rrt"])
    np.testing.assert_allclose(primary_data["e_rho_rt"], alias_data["e_theta_rr"])


@pytest.mark.unit
def test_total_volume(DummyStellarator):
    """Test that the volume enclosed by the LCFS is equal to the total volume."""
    eq = load(load_from=str(DummyStellarator["output_path"]), file_format="hdf5")

    grid = LinearGrid(M=12, N=12, NFP=eq.NFP, sym=eq.sym)  # rho = 1
    lcfs_volume = eq.compute("V(r)", grid=grid)["V(r)"]
    total_volume = eq.compute("V")["V"]  # default quadrature grid
    np.testing.assert_allclose(lcfs_volume, total_volume)


@pytest.mark.unit
def test_enclosed_volumes():
    """Test that the volume enclosed by flux surfaces matches analytic formulas."""
    R0 = 10
    surf = FourierRZToroidalSurface(
        R_lmn=[R0, 1, 0.2],
        Z_lmn=[-2, -0.2],
        modes_R=[[0, 0], [1, 0], [0, 1]],
        modes_Z=[[-1, 0], [0, -1]],
    )
    # 𝐞(ρ, θ, ζ) = R(ρ, θ, ζ) 𝐫 + Z(ρ, θ, ζ) 𝐳
    # V(ρ) = ∯ dθ dζ (∂_θ 𝐞 × ∂_ζ 𝐞) ⋅ (0, 0, Z)
    #      = ∯ dθ dζ (R₀ + ρ cos θ + 0.2 cos ζ) (2 ρ² sin²θ − 0.2 ρ sin θ sin ζ)
    np.testing.assert_allclose(4 * R0 * np.pi**2, surf.compute(["V"])["V"])
    eq = Equilibrium(surface=surf)  # elliptical cross-section with torsion
    rho = np.linspace(0, 1, 64)
    grid = LinearGrid(M=eq.M_grid, N=eq.N_grid, NFP=eq.NFP, sym=eq.sym, rho=rho)
    data = eq.compute(["R0", "V(r)", "V_r(r)", "V_rr(r)", "V_rrr(r)"], grid=grid)
    np.testing.assert_allclose(
        4 * data["R0"] * (np.pi * rho) ** 2, grid.compress(data["V(r)"])
    )
    np.testing.assert_allclose(
        8 * data["R0"] * np.pi**2 * rho, grid.compress(data["V_r(r)"])
    )
    np.testing.assert_allclose(8 * data["R0"] * np.pi**2, data["V_rr(r)"])
    np.testing.assert_allclose(0, data["V_rrr(r)"], atol=2e-14)


@pytest.mark.unit
def test_enclosed_areas():
    """Test that the area enclosed by flux surfaces matches analytic formulas."""
    surf = FourierRZToroidalSurface(
        R_lmn=[10, 1, 0.2],
        Z_lmn=[-2, -0.2],
        modes_R=[[0, 0], [1, 0], [0, 1]],
        modes_Z=[[-1, 0], [0, -1]],
    )
    eq = Equilibrium(surface=surf)  # elliptical cross-section with torsion
    rho = np.linspace(0, 1, 64)
    grid = LinearGrid(M=eq.M_grid, N=eq.N_grid, NFP=eq.NFP, sym=eq.sym, rho=rho)
    data = eq.compute(["A(r)"], grid=grid)
    # area = π a b = 2 π ρ²
    np.testing.assert_allclose(2 * np.pi * rho**2, grid.compress(data["A(r)"]))


@pytest.mark.unit
def test_surface_areas():
    """Test that the flux surface areas match known analytic formulas."""
    eq = Equilibrium()  # torus
    rho = np.linspace(0, 1, 64)
    grid = LinearGrid(M=eq.M_grid, N=eq.N_grid, NFP=eq.NFP, sym=eq.sym, rho=rho)
    data = eq.compute(["R0", "S(r)", "S_r(r)", "S_rr(r)"], grid=grid)
    np.testing.assert_allclose(
        4 * data["R0"] * np.pi**2 * rho, grid.compress(data["S(r)"])
    )
    np.testing.assert_allclose(4 * data["R0"] * np.pi**2, data["S_r(r)"])
    np.testing.assert_allclose(0, data["S_rr(r)"], atol=3e-12)


@pytest.mark.unit
def test_surface_areas_2():
    """Alternate test that the flux surface areas match known analytic formulas."""
    eq = Equilibrium()

    grid_r = LinearGrid(rho=1, theta=10, zeta=10)
    grid_t = LinearGrid(rho=10, theta=1, zeta=10)
    grid_z = LinearGrid(rho=10, theta=10, zeta=1)

    data_r = eq.compute("|e_theta x e_zeta|", grid=grid_r)
    data_t = eq.compute("|e_zeta x e_rho|", grid=grid_t)
    data_z = eq.compute("|e_rho x e_theta|", grid=grid_z)

    Ar = np.sum(
        data_r["|e_theta x e_zeta|"] * grid_r.spacing[:, 1] * grid_r.spacing[:, 2]
    )
    At = np.sum(
        data_t["|e_zeta x e_rho|"] * grid_t.spacing[:, 2] * grid_t.spacing[:, 0]
    )
    Az = np.sum(
        data_z["|e_rho x e_theta|"] * grid_z.spacing[:, 0] * grid_z.spacing[:, 1]
    )

    np.testing.assert_allclose(Ar, 4 * 10 * np.pi**2)
    np.testing.assert_allclose(At, np.pi * (11**2 - 10**2))
    np.testing.assert_allclose(Az, np.pi)


@pytest.mark.unit
def test_elongation():
    """Test that elongation approximation is correct."""
    surf2 = FourierRZToroidalSurface(
        R_lmn=[10, 1, 0.2],
        Z_lmn=[-2, -0.2],
        modes_R=[[0, 0], [1, 0], [0, 1]],
        modes_Z=[[-1, 0], [0, -1]],
    )
    surf3 = FourierRZToroidalSurface(
        R_lmn=[10, 1, 0.2],
        Z_lmn=[-3, -0.2],
        modes_R=[[0, 0], [1, 0], [0, 1]],
        modes_Z=[[-1, 0], [0, -1]],
    )
    eq1 = Equilibrium()  # elongation = 1
    eq2 = Equilibrium(surface=surf2)  # elongation = 2
    eq3 = Equilibrium(surface=surf3)  # elongation = 3
    grid = LinearGrid(L=5, M=2 * eq3.M_grid, N=eq3.N_grid, NFP=eq3.NFP, sym=eq3.sym)
    data1 = eq1.compute(["a_major/a_minor"], grid=grid)
    data2 = eq2.compute(["a_major/a_minor"], grid=grid)
    data3 = eq3.compute(["a_major/a_minor"], grid=grid)
    # elongation approximation is less accurate as elongation increases
    np.testing.assert_allclose(1.0, data1["a_major/a_minor"])
    np.testing.assert_allclose(2.0, data2["a_major/a_minor"], rtol=1e-3)
    np.testing.assert_allclose(3.0, data3["a_major/a_minor"], rtol=1e-2)


@pytest.mark.slow
@pytest.mark.unit
def test_magnetic_field_derivatives(DummyStellarator):
    """Test that the derivatives of B and |B| are close to numerical derivatives."""
    eq = load(load_from=str(DummyStellarator["output_path"]), file_format="hdf5")

    # partial derivatives wrt rho
    rtol = 1e-3
    atol = 1e-3
    num_rho = 180
    grid = LinearGrid(rho=num_rho, NFP=eq.NFP)
    drho = grid.nodes[1, 0]
    data = eq.compute(
        [
            "B^theta",
            "B^theta_r",
            "B^theta_rr",
            "B^zeta",
            "B^zeta_r",
            "B^zeta_rr",
            "B_rho",
            "B_rho_r",
            "B_rho_rr",
            "B_theta",
            "B_theta_r",
            "B_theta_rr",
            "B_zeta",
            "B_zeta_r",
            "B_zeta_rr",
            "|B|",
            "|B|_r",
            "|B|_rr",
            "B",
            "B_r",
            "B_rr",
            "phi",
        ],
        grid=grid,
    )
    data["B"] = rpz2xyz_vec(data["B"], phi=data["phi"])
    data["B_r"] = rpz2xyz_vec(data["B_r"], phi=data["phi"])
    data["B_rr"] = rpz2xyz_vec(data["B_rr"], phi=data["phi"])

    B_sup_theta_r = np.convolve(data["B^theta"], FD_COEF_1_4, "same") / drho
    B_sup_theta_rr = np.convolve(data["B^theta"], FD_COEF_2_4, "same") / drho**2
    B_sup_zeta_r = np.convolve(data["B^zeta"], FD_COEF_1_4, "same") / drho
    B_sup_zeta_rr = np.convolve(data["B^zeta"], FD_COEF_2_4, "same") / drho**2
    B_sub_rho_r = np.convolve(data["B_rho"], FD_COEF_1_4, "same") / drho
    B_sub_rho_rr = np.convolve(data["B_rho"], FD_COEF_2_4, "same") / drho**2
    B_sub_theta_r = np.convolve(data["B_theta"], FD_COEF_1_4, "same") / drho
    B_sub_theta_rr = np.convolve(data["B_theta"], FD_COEF_2_4, "same") / drho**2
    B_sub_zeta_r = np.convolve(data["B_zeta"], FD_COEF_1_4, "same") / drho
    B_sub_zeta_rr = np.convolve(data["B_zeta"], FD_COEF_2_4, "same") / drho**2
    Bmag_r = np.convolve(data["|B|"], FD_COEF_1_4, "same") / drho
    Bmag_rr = np.convolve(data["|B|"], FD_COEF_2_4, "same") / drho**2
    B_r = np.apply_along_axis(my_convolve, 0, data["B"], FD_COEF_1_4) / drho
    B_rr = np.apply_along_axis(my_convolve, 0, data["B"], FD_COEF_2_4) / drho**2

    np.testing.assert_allclose(
        data["B^theta_r"][4:-4],
        B_sup_theta_r[4:-4],
        rtol=rtol,
        atol=atol * np.nanmean(np.abs(data["B^theta_r"])),
    )
    np.testing.assert_allclose(
        data["B^theta_rr"][4:-4],
        B_sup_theta_rr[4:-4],
        rtol=rtol,
        atol=atol * np.nanmean(np.abs(data["B^theta_rr"])),
    )
    np.testing.assert_allclose(
        data["B^zeta_r"][4:-4],
        B_sup_zeta_r[4:-4],
        rtol=rtol,
        atol=atol * np.nanmean(np.abs(data["B^zeta_r"])),
    )
    np.testing.assert_allclose(
        data["B^zeta_rr"][4:-4],
        B_sup_zeta_rr[4:-4],
        rtol=rtol,
        atol=atol * np.nanmean(np.abs(data["B^zeta_rr"])),
    )
    np.testing.assert_allclose(
        data["B_rho_r"][4:-4],
        B_sub_rho_r[4:-4],
        rtol=rtol,
        atol=atol * np.nanmean(np.abs(data["B_rho_r"])),
    )
    np.testing.assert_allclose(
        data["B_rho_rr"][4:-4],
        B_sub_rho_rr[4:-4],
        rtol=rtol,
        atol=atol * np.nanmean(np.abs(data["B_rho_rr"])),
    )
    np.testing.assert_allclose(
        data["B_theta_r"][4:-4],
        B_sub_theta_r[4:-4],
        rtol=rtol,
        atol=atol * np.nanmean(np.abs(data["B_theta_r"])),
    )
    np.testing.assert_allclose(
        data["B_theta_rr"][4:-4],
        B_sub_theta_rr[4:-4],
        rtol=rtol,
        atol=atol * np.nanmean(np.abs(data["B_theta_rr"])),
    )
    np.testing.assert_allclose(
        data["B_zeta_r"][4:-4],
        B_sub_zeta_r[4:-4],
        rtol=rtol,
        atol=atol * np.nanmean(np.abs(data["B_zeta_r"])),
    )
    np.testing.assert_allclose(
        data["B_zeta_rr"][4:-4],
        B_sub_zeta_rr[4:-4],
        rtol=rtol,
        atol=atol * np.nanmean(np.abs(data["B_zeta_rr"])),
    )
    np.testing.assert_allclose(
        data["|B|_r"][4:-4],
        Bmag_r[4:-4],
        rtol=rtol,
        atol=atol * np.nanmean(np.abs(data["|B|_r"])),
    )
    np.testing.assert_allclose(
        data["|B|_rr"][4:-4],
        Bmag_rr[4:-4],
        rtol=rtol,
        atol=atol * np.nanmean(np.abs(data["|B|_rr"])),
    )
    np.testing.assert_allclose(
        data["B_r"][4:-4],
        B_r[4:-4],
        rtol=rtol,
        atol=atol * np.nanmean(np.abs(data["B_r"])),
    )
    np.testing.assert_allclose(
        data["B_rr"][4:-4],
        B_rr[4:-4],
        rtol=rtol,
        atol=atol * np.nanmean(np.abs(data["B_rr"])),
    )

    # partial derivatives wrt theta
    rtol = 1e-3
    atol = 1e-3
    num_theta = 180
    grid = LinearGrid(NFP=eq.NFP, theta=num_theta)
    dtheta = grid.nodes[1, 1]
    data = eq.compute(
        [
            "B^theta",
            "B^theta_t",
            "B^theta_tt",
            "B^zeta",
            "B^zeta_t",
            "B^zeta_tt",
            "B_rho",
            "B_rho_t",
            "B_rho_tt",
            "B_theta",
            "B_theta_t",
            "B_theta_tt",
            "B_zeta",
            "B_zeta_t",
            "B_zeta_tt",
            "|B|",
            "|B|_t",
            "|B|_tt",
            "B",
            "B_t",
            "B_tt",
            "phi",
        ],
        grid=grid,
    )
    data["B"] = rpz2xyz_vec(data["B"], phi=data["phi"])
    data["B_t"] = rpz2xyz_vec(data["B_t"], phi=data["phi"])
    data["B_tt"] = rpz2xyz_vec(data["B_tt"], phi=data["phi"])

    B_sup_theta_t = np.convolve(data["B^theta"], FD_COEF_1_4, "same") / dtheta
    B_sup_theta_tt = np.convolve(data["B^theta"], FD_COEF_2_4, "same") / dtheta**2
    B_sup_zeta_t = np.convolve(data["B^zeta"], FD_COEF_1_4, "same") / dtheta
    B_sup_zeta_tt = np.convolve(data["B^zeta"], FD_COEF_2_4, "same") / dtheta**2
    B_sub_rho_t = np.convolve(data["B_rho"], FD_COEF_1_4, "same") / dtheta
    B_sub_rho_tt = np.convolve(data["B_rho"], FD_COEF_2_4, "same") / dtheta**2
    B_sub_theta_t = np.convolve(data["B_theta"], FD_COEF_1_4, "same") / dtheta
    B_sub_theta_tt = np.convolve(data["B_theta"], FD_COEF_2_4, "same") / dtheta**2
    B_sub_zeta_t = np.convolve(data["B_zeta"], FD_COEF_1_4, "same") / dtheta
    B_sub_zeta_tt = np.convolve(data["B_zeta"], FD_COEF_2_4, "same") / dtheta**2
    Bmag_t = np.convolve(data["|B|"], FD_COEF_1_4, "same") / dtheta
    Bmag_tt = np.convolve(data["|B|"], FD_COEF_2_4, "same") / dtheta**2
    B_t = np.apply_along_axis(my_convolve, 0, data["B"], FD_COEF_1_4) / dtheta
    B_tt = np.apply_along_axis(my_convolve, 0, data["B"], FD_COEF_2_4) / dtheta**2

    np.testing.assert_allclose(
        data["B^theta_t"][4:-4],
        B_sup_theta_t[4:-4],
        rtol=rtol,
        atol=atol * np.mean(np.abs(data["B^theta_t"])),
    )
    np.testing.assert_allclose(
        data["B^theta_tt"][4:-4],
        B_sup_theta_tt[4:-4],
        rtol=rtol,
        atol=atol * np.mean(np.abs(data["B^theta_tt"])),
    )
    np.testing.assert_allclose(
        data["B^zeta_t"][4:-4],
        B_sup_zeta_t[4:-4],
        rtol=rtol,
        atol=atol * np.mean(np.abs(data["B^zeta_t"])),
    )
    np.testing.assert_allclose(
        data["B^zeta_tt"][4:-4],
        B_sup_zeta_tt[4:-4],
        rtol=rtol,
        atol=atol * np.mean(np.abs(data["B^zeta_tt"])),
    )
    np.testing.assert_allclose(
        data["B_rho_t"][4:-4],
        B_sub_rho_t[4:-4],
        rtol=rtol,
        atol=atol * np.mean(np.abs(data["B_rho_t"])),
    )
    np.testing.assert_allclose(
        data["B_rho_tt"][4:-4],
        B_sub_rho_tt[4:-4],
        rtol=rtol,
        atol=atol * np.mean(np.abs(data["B_rho_tt"])),
    )
    np.testing.assert_allclose(
        data["B_theta_t"][4:-4],
        B_sub_theta_t[4:-4],
        rtol=rtol,
        atol=atol * np.mean(np.abs(data["B_theta_t"])),
    )
    np.testing.assert_allclose(
        data["B_theta_tt"][4:-4],
        B_sub_theta_tt[4:-4],
        rtol=rtol,
        atol=atol * np.mean(np.abs(data["B_theta_tt"])),
    )
    np.testing.assert_allclose(
        data["B_zeta_t"][4:-4],
        B_sub_zeta_t[4:-4],
        rtol=rtol,
        atol=atol * np.mean(np.abs(data["B_zeta_t"])),
    )
    np.testing.assert_allclose(
        data["B_zeta_tt"][4:-4],
        B_sub_zeta_tt[4:-4],
        rtol=rtol,
        atol=atol * np.mean(np.abs(data["B_zeta_tt"])),
    )
    np.testing.assert_allclose(
        data["|B|_t"][4:-4],
        Bmag_t[4:-4],
        rtol=rtol,
        atol=atol * np.mean(np.abs(data["|B|_t"])),
    )
    np.testing.assert_allclose(
        data["|B|_tt"][4:-4],
        Bmag_tt[4:-4],
        rtol=rtol,
        atol=atol * np.mean(np.abs(data["|B|_tt"])),
    )
    np.testing.assert_allclose(
        data["B_t"][4:-4],
        B_t[4:-4],
        rtol=rtol,
        atol=atol * np.nanmean(np.abs(data["B_t"])),
    )
    np.testing.assert_allclose(
        data["B_tt"][4:-4],
        B_tt[4:-4],
        rtol=rtol,
        atol=atol * np.nanmean(np.abs(data["B_tt"])),
    )

    # partial derivatives wrt zeta
    rtol = 1e-3
    atol = 1e-3
    num_zeta = 180
    grid = LinearGrid(NFP=eq.NFP, zeta=num_zeta)
    dzeta = grid.nodes[1, 2]
    data = eq.compute(
        [
            "B^theta",
            "B^theta_z",
            "B^theta_zz",
            "B^zeta",
            "B^zeta_z",
            "B^zeta_zz",
            "B_rho",
            "B_rho_z",
            "B_rho_zz",
            "B_theta",
            "B_theta_z",
            "B_theta_zz",
            "B_zeta",
            "B_zeta_z",
            "B_zeta_zz",
            "|B|",
            "|B|_z",
            "|B|_zz",
            "B",
            "B_z",
            "B_zz",
            "phi",
        ],
        grid=grid,
    )
    data["B"] = rpz2xyz_vec(data["B"], phi=data["phi"])
    data["B_z"] = rpz2xyz_vec(data["B_z"], phi=data["phi"])
    data["B_zz"] = rpz2xyz_vec(data["B_zz"], phi=data["phi"])

    B_sup_theta_z = np.convolve(data["B^theta"], FD_COEF_1_4, "same") / dzeta
    B_sup_theta_zz = np.convolve(data["B^theta"], FD_COEF_2_4, "same") / dzeta**2
    B_sup_zeta_z = np.convolve(data["B^zeta"], FD_COEF_1_4, "same") / dzeta
    B_sup_zeta_zz = np.convolve(data["B^zeta"], FD_COEF_2_4, "same") / dzeta**2
    B_sub_rho_z = np.convolve(data["B_rho"], FD_COEF_1_4, "same") / dzeta
    B_sub_rho_zz = np.convolve(data["B_rho"], FD_COEF_2_4, "same") / dzeta**2
    B_sub_theta_z = np.convolve(data["B_theta"], FD_COEF_1_4, "same") / dzeta
    B_sub_theta_zz = np.convolve(data["B_theta"], FD_COEF_2_4, "same") / dzeta**2
    B_sub_zeta_z = np.convolve(data["B_zeta"], FD_COEF_1_4, "same") / dzeta
    B_sub_zeta_zz = np.convolve(data["B_zeta"], FD_COEF_2_4, "same") / dzeta**2
    Bmag_z = np.convolve(data["|B|"], FD_COEF_1_4, "same") / dzeta
    Bmag_zz = np.convolve(data["|B|"], FD_COEF_2_4, "same") / dzeta**2
    B_z = np.apply_along_axis(my_convolve, 0, data["B"], FD_COEF_1_4) / dzeta
    B_zz = np.apply_along_axis(my_convolve, 0, data["B"], FD_COEF_2_4) / dzeta**2

    np.testing.assert_allclose(
        data["B^theta_z"][4:-4],
        B_sup_theta_z[4:-4],
        rtol=rtol,
        atol=atol * np.mean(np.abs(data["B^theta_z"])),
    )
    np.testing.assert_allclose(
        data["B^theta_zz"][4:-4],
        B_sup_theta_zz[4:-4],
        rtol=rtol,
        atol=atol * np.mean(np.abs(data["B^theta_zz"])),
    )
    np.testing.assert_allclose(
        data["B^zeta_z"][4:-4],
        B_sup_zeta_z[4:-4],
        rtol=rtol,
        atol=atol * np.mean(np.abs(data["B^zeta_z"])),
    )
    np.testing.assert_allclose(
        data["B^zeta_zz"][4:-4],
        B_sup_zeta_zz[4:-4],
        rtol=rtol,
        atol=atol * np.mean(np.abs(data["B^zeta_zz"])),
    )
    np.testing.assert_allclose(
        data["B_rho_z"][4:-4],
        B_sub_rho_z[4:-4],
        rtol=rtol,
        atol=atol * np.mean(np.abs(data["B_rho_z"])),
    )
    np.testing.assert_allclose(
        data["B_rho_zz"][4:-4],
        B_sub_rho_zz[4:-4],
        rtol=rtol,
        atol=atol * np.mean(np.abs(data["B_rho_zz"])),
    )
    np.testing.assert_allclose(
        data["B_theta_z"][4:-4],
        B_sub_theta_z[4:-4],
        rtol=rtol,
        atol=atol * np.mean(np.abs(data["B_theta_z"])),
    )
    np.testing.assert_allclose(
        data["B_theta_zz"][4:-4],
        B_sub_theta_zz[4:-4],
        rtol=rtol,
        atol=atol * np.mean(np.abs(data["B_theta_zz"])),
    )
    np.testing.assert_allclose(
        data["B_zeta_z"][4:-4],
        B_sub_zeta_z[4:-4],
        rtol=rtol,
        atol=atol * np.mean(np.abs(data["B_zeta_z"])),
    )
    np.testing.assert_allclose(
        data["B_zeta_zz"][4:-4],
        B_sub_zeta_zz[4:-4],
        rtol=rtol,
        atol=atol * np.mean(np.abs(data["B_zeta_zz"])),
    )
    np.testing.assert_allclose(
        data["|B|_z"][4:-4],
        Bmag_z[4:-4],
        rtol=rtol,
        atol=atol * np.mean(np.abs(data["|B|_z"])),
    )
    np.testing.assert_allclose(
        data["|B|_zz"][4:-4],
        Bmag_zz[4:-4],
        rtol=rtol,
        atol=atol * np.mean(np.abs(data["|B|_zz"])),
    )
    np.testing.assert_allclose(
        data["B_z"][4:-4],
        B_z[4:-4],
        rtol=rtol,
        atol=atol * np.nanmean(np.abs(data["B_z"])),
    )
    np.testing.assert_allclose(
        data["B_zz"][4:-4],
        B_zz[4:-4],
        rtol=rtol,
        atol=atol * np.nanmean(np.abs(data["B_zz"])),
    )

    # mixed derivatives wrt rho & theta
    rtol = 1e-2
    atol = 1e-2
    num_rho = 180
    num_theta = 180
    grid = LinearGrid(NFP=eq.NFP, rho=num_rho, theta=num_theta)
    drho = grid.nodes[:, 0].reshape((num_rho, num_theta))[1, 0]
    dtheta = grid.nodes[:, 1].reshape((num_rho, num_theta))[0, 1]
    data = eq.compute(
        [
            "B^theta",
            "B^theta_rt",
            "B^zeta",
            "B^zeta_rt",
            "B_rho",
            "B_rho_rt",
            "B_theta",
            "B_theta_rt",
            "B_zeta",
            "B_zeta_rt",
            "|B|",
            "|B|_rt",
            "B",
            "B_rt",
            "phi",
        ],
        grid=grid,
    )
    data["B"] = rpz2xyz_vec(data["B"], phi=data["phi"])
    data["B_rt"] = rpz2xyz_vec(data["B_rt"], phi=data["phi"])

    B_sup_theta = data["B^theta"].reshape((num_rho, num_theta))
    B_sup_zeta = data["B^zeta"].reshape((num_rho, num_theta))
    B_sub_rho = data["B_rho"].reshape((num_rho, num_theta))
    B_sub_theta = data["B_theta"].reshape((num_rho, num_theta))
    B_sub_zeta = data["B_zeta"].reshape((num_rho, num_theta))
    Bmag = data["|B|"].reshape((num_rho, num_theta))

    B_sup_theta_rt = convolve2d(
        B_sup_theta,
        FD_COEF_1_4[:, np.newaxis] * FD_COEF_1_4[np.newaxis, :],
        mode="same",
        boundary="fill",
    ) / (drho * dtheta)
    B_sup_zeta_rt = convolve2d(
        B_sup_zeta,
        FD_COEF_1_4[:, np.newaxis] * FD_COEF_1_4[np.newaxis, :],
        mode="same",
        boundary="fill",
    ) / (drho * dtheta)
    B_sub_rho_rt = convolve2d(
        B_sub_rho,
        FD_COEF_1_4[:, np.newaxis] * FD_COEF_1_4[np.newaxis, :],
        mode="same",
        boundary="fill",
    ) / (drho * dtheta)
    B_sub_theta_rt = convolve2d(
        B_sub_theta,
        FD_COEF_1_4[:, np.newaxis] * FD_COEF_1_4[np.newaxis, :],
        mode="same",
        boundary="fill",
    ) / (drho * dtheta)
    B_sub_zeta_rt = convolve2d(
        B_sub_zeta,
        FD_COEF_1_4[:, np.newaxis] * FD_COEF_1_4[np.newaxis, :],
        mode="same",
        boundary="fill",
    ) / (drho * dtheta)
    Bmag_rt = convolve2d(
        Bmag,
        FD_COEF_1_4[:, np.newaxis] * FD_COEF_1_4[np.newaxis, :],
        mode="same",
        boundary="fill",
    ) / (drho * dtheta)
    B_rt = np.apply_along_axis(
        myconvolve_2d, 0, data["B"], FD_COEF_1_4, (num_rho, num_theta)
    ) / (drho * dtheta)

    np.testing.assert_allclose(
        data["B^theta_rt"].reshape((num_rho, num_theta))[4:-4, 4:-4],
        B_sup_theta_rt[4:-4, 4:-4],
        rtol=rtol,
        atol=atol * np.nanmean(np.abs(data["B^theta_rt"])),
    )
    np.testing.assert_allclose(
        data["B^zeta_rt"].reshape((num_rho, num_theta))[4:-4, 4:-4],
        B_sup_zeta_rt[4:-4, 4:-4],
        rtol=rtol,
        atol=atol * np.nanmean(np.abs(data["B^zeta_rt"])),
    )
    np.testing.assert_allclose(
        data["B_rho_rt"].reshape((num_rho, num_theta))[4:-4, 4:-4],
        B_sub_rho_rt[4:-4, 4:-4],
        rtol=rtol,
        atol=atol * np.nanmean(np.abs(data["B_rho_rt"])),
    )
    np.testing.assert_allclose(
        data["B_theta_rt"].reshape((num_rho, num_theta))[4:-4, 4:-4],
        B_sub_theta_rt[4:-4, 4:-4],
        rtol=rtol,
        atol=atol * np.nanmean(np.abs(data["B_theta_rt"])),
    )
    np.testing.assert_allclose(
        data["B_zeta_rt"].reshape((num_rho, num_theta))[4:-4, 4:-4],
        B_sub_zeta_rt[4:-4, 4:-4],
        rtol=rtol,
        atol=atol * np.nanmean(np.abs(data["B_zeta_rt"])),
    )
    np.testing.assert_allclose(
        data["|B|_rt"].reshape((num_rho, num_theta))[4:-4, 4:-4],
        Bmag_rt[4:-4, 4:-4],
        rtol=rtol,
        atol=atol * np.nanmean(np.abs(data["|B|_rt"])),
    )
    np.testing.assert_allclose(
        data["B_rt"].reshape((num_rho, num_theta, 3))[4:-4, 4:-4],
        B_rt[4:-4, 4:-4],
        rtol=rtol,
        atol=atol * np.nanmean(np.abs(data["B_rt"])),
    )

    # mixed derivatives wrt theta & zeta
    rtol = 1e-2
    atol = 1e-2
    num_theta = 180
    num_zeta = 180
    grid = LinearGrid(NFP=eq.NFP, theta=num_theta, zeta=num_zeta)
    dtheta = grid.nodes[:, 1].reshape((num_zeta, num_theta))[0, 1]
    dzeta = grid.nodes[:, 2].reshape((num_zeta, num_theta))[1, 0]
    data = eq.compute(
        [
            "B^theta",
            "B^theta_tz",
            "B^zeta",
            "B^zeta_tz",
            "B_rho",
            "B_rho_tz",
            "B_theta",
            "B_theta_tz",
            "B_zeta",
            "B_zeta_tz",
            "|B|",
            "|B|_tz",
            "B",
            "B_tz",
            "phi",
        ],
        grid=grid,
    )
    data["B"] = rpz2xyz_vec(data["B"], phi=data["phi"])
    data["B_tz"] = rpz2xyz_vec(data["B_tz"], phi=data["phi"])

    B_sup_theta = data["B^theta"].reshape((num_zeta, num_theta))
    B_sup_zeta = data["B^zeta"].reshape((num_zeta, num_theta))
    B_sub_rho = data["B_rho"].reshape((num_zeta, num_theta))
    B_sub_theta = data["B_theta"].reshape((num_zeta, num_theta))
    B_sub_zeta = data["B_zeta"].reshape((num_zeta, num_theta))
    Bmag = data["|B|"].reshape((num_zeta, num_theta))

    B_sup_theta_tz = convolve2d(
        B_sup_theta,
        FD_COEF_1_4[:, np.newaxis] * FD_COEF_1_4[np.newaxis, :],
        mode="same",
        boundary="fill",
    ) / (dtheta * dzeta)
    B_sup_zeta_tz = convolve2d(
        B_sup_zeta,
        FD_COEF_1_4[:, np.newaxis] * FD_COEF_1_4[np.newaxis, :],
        mode="same",
        boundary="fill",
    ) / (dtheta * dzeta)
    B_sub_rho_tz = convolve2d(
        B_sub_rho,
        FD_COEF_1_4[:, np.newaxis] * FD_COEF_1_4[np.newaxis, :],
        mode="same",
        boundary="fill",
    ) / (dtheta * dzeta)
    B_sub_theta_tz = convolve2d(
        B_sub_theta,
        FD_COEF_1_4[:, np.newaxis] * FD_COEF_1_4[np.newaxis, :],
        mode="same",
        boundary="fill",
    ) / (dtheta * dzeta)
    B_sub_zeta_tz = convolve2d(
        B_sub_zeta,
        FD_COEF_1_4[:, np.newaxis] * FD_COEF_1_4[np.newaxis, :],
        mode="same",
        boundary="fill",
    ) / (dtheta * dzeta)
    Bmag_tz = convolve2d(
        Bmag,
        FD_COEF_1_4[:, np.newaxis] * FD_COEF_1_4[np.newaxis, :],
        mode="same",
        boundary="fill",
    ) / (dtheta * dzeta)
    B_tz = np.apply_along_axis(
        myconvolve_2d, 0, data["B"], FD_COEF_1_4, (num_zeta, num_theta)
    ) / (dzeta * dtheta)

    np.testing.assert_allclose(
        data["B^theta_tz"].reshape((num_zeta, num_theta))[4:-4, 4:-4],
        B_sup_theta_tz[4:-4, 4:-4],
        rtol=rtol,
        atol=atol * np.mean(np.abs(data["B^theta_tz"])),
    )
    np.testing.assert_allclose(
        data["B^zeta_tz"].reshape((num_zeta, num_theta))[4:-4, 4:-4],
        B_sup_zeta_tz[4:-4, 4:-4],
        rtol=rtol,
        atol=atol * np.mean(np.abs(data["B^zeta_tz"])),
    )
    np.testing.assert_allclose(
        data["B_rho_tz"].reshape((num_zeta, num_theta))[4:-4, 4:-4],
        B_sub_rho_tz[4:-4, 4:-4],
        rtol=rtol,
        atol=atol * np.mean(np.abs(data["B_rho_tz"])),
    )
    np.testing.assert_allclose(
        data["B_theta_tz"].reshape((num_zeta, num_theta))[4:-4, 4:-4],
        B_sub_theta_tz[4:-4, 4:-4],
        rtol=rtol,
        atol=atol * np.mean(np.abs(data["B_theta_tz"])),
    )
    np.testing.assert_allclose(
        data["B_zeta_tz"].reshape((num_zeta, num_theta))[4:-4, 4:-4],
        B_sub_zeta_tz[4:-4, 4:-4],
        rtol=rtol,
        atol=atol * np.mean(np.abs(data["B_zeta_tz"])),
    )
    np.testing.assert_allclose(
        data["|B|_tz"].reshape((num_zeta, num_theta))[4:-4, 4:-4],
        Bmag_tz[4:-4, 4:-4],
        rtol=rtol,
        atol=atol * np.mean(np.abs(data["|B|_tz"])),
    )
    np.testing.assert_allclose(
        data["B_tz"].reshape((num_zeta, num_theta, 3))[4:-4, 4:-4],
        B_tz[4:-4, 4:-4],
        rtol=rtol,
        atol=atol * np.nanmean(np.abs(data["B_tz"])),
    )

    # mixed derivatives wrt rho & zeta
    rtol = 1e-2
    atol = 1e-2
    num_rho = 180
    num_zeta = 180
    grid = LinearGrid(NFP=eq.NFP, rho=num_rho, zeta=num_zeta)
    drho = grid.nodes[:, 0].reshape((num_zeta, num_rho))[0, 1]
    dzeta = grid.nodes[:, 2].reshape((num_zeta, num_rho))[1, 0]
    data = eq.compute(
        [
            "B^theta",
            "B^theta_rz",
            "B^zeta",
            "B^zeta_rz",
            "B_rho",
            "B_rho_rz",
            "B_theta",
            "B_theta_rz",
            "B_zeta",
            "B_zeta_rz",
            "|B|",
            "|B|_rz",
            "B",
            "B_rz",
            "phi",
        ],
        grid=grid,
    )
    data["B"] = rpz2xyz_vec(data["B"], phi=data["phi"])
    data["B_rz"] = rpz2xyz_vec(data["B_rz"], phi=data["phi"])

    B_sup_theta = data["B^theta"].reshape((num_zeta, num_rho))
    B_sup_zeta = data["B^zeta"].reshape((num_zeta, num_rho))
    B_sub_rho = data["B_rho"].reshape((num_zeta, num_rho))
    B_sub_theta = data["B_theta"].reshape((num_zeta, num_rho))
    B_sub_zeta = data["B_zeta"].reshape((num_zeta, num_rho))
    Bmag = data["|B|"].reshape((num_zeta, num_rho))

    B_sup_theta_rz = convolve2d(
        B_sup_theta,
        FD_COEF_1_4[:, np.newaxis] * FD_COEF_1_4[np.newaxis, :],
        mode="same",
        boundary="fill",
    ) / (drho * dzeta)
    B_sup_zeta_rz = convolve2d(
        B_sup_zeta,
        FD_COEF_1_4[:, np.newaxis] * FD_COEF_1_4[np.newaxis, :],
        mode="same",
        boundary="fill",
    ) / (drho * dzeta)
    B_sub_rho_rz = convolve2d(
        B_sub_rho,
        FD_COEF_1_4[:, np.newaxis] * FD_COEF_1_4[np.newaxis, :],
        mode="same",
        boundary="fill",
    ) / (drho * dzeta)
    B_sub_theta_rz = convolve2d(
        B_sub_theta,
        FD_COEF_1_4[:, np.newaxis] * FD_COEF_1_4[np.newaxis, :],
        mode="same",
        boundary="fill",
    ) / (drho * dzeta)
    B_sub_zeta_rz = convolve2d(
        B_sub_zeta,
        FD_COEF_1_4[:, np.newaxis] * FD_COEF_1_4[np.newaxis, :],
        mode="same",
        boundary="fill",
    ) / (drho * dzeta)
    Bmag_rz = convolve2d(
        Bmag,
        FD_COEF_1_4[:, np.newaxis] * FD_COEF_1_4[np.newaxis, :],
        mode="same",
        boundary="fill",
    ) / (drho * dzeta)
    B_rz = np.apply_along_axis(
        myconvolve_2d, 0, data["B"], FD_COEF_1_4, (num_zeta, num_rho)
    ) / (drho * dzeta)

    np.testing.assert_allclose(
        data["B^theta_rz"].reshape((num_zeta, num_rho))[4:-4, 4:-4],
        B_sup_theta_rz[4:-4, 4:-4],
        rtol=rtol,
        atol=atol * np.nanmean(np.abs(data["B^theta_rz"])),
    )
    np.testing.assert_allclose(
        data["B^zeta_rz"].reshape((num_zeta, num_rho))[4:-4, 4:-4],
        B_sup_zeta_rz[4:-4, 4:-4],
        rtol=rtol,
        atol=atol * np.nanmean(np.abs(data["B^zeta_rz"])),
    )
    np.testing.assert_allclose(
        data["B_rho_rz"].reshape((num_zeta, num_rho))[4:-4, 4:-4],
        B_sub_rho_rz[4:-4, 4:-4],
        rtol=rtol,
        atol=atol * np.nanmean(np.abs(data["B_rho_rz"])),
    )
    np.testing.assert_allclose(
        data["B_theta_rz"].reshape((num_zeta, num_rho))[4:-4, 4:-4],
        B_sub_theta_rz[4:-4, 4:-4],
        rtol=rtol,
        atol=atol * np.nanmean(np.abs(data["B_theta_rz"])),
    )
    np.testing.assert_allclose(
        data["B_zeta_rz"].reshape((num_zeta, num_rho))[4:-4, 4:-4],
        B_sub_zeta_rz[4:-4, 4:-4],
        rtol=rtol,
        atol=atol * np.nanmean(np.abs(data["B_zeta_rz"])),
    )
    np.testing.assert_allclose(
        data["|B|_rz"].reshape((num_zeta, num_rho))[4:-4, 4:-4],
        Bmag_rz[4:-4, 4:-4],
        rtol=rtol,
        atol=atol * np.nanmean(np.abs(data["|B|_rz"])),
    )
    np.testing.assert_allclose(
        data["B_rz"].reshape((num_zeta, num_rho, 3))[4:-4, 4:-4],
        B_rz[4:-4, 4:-4],
        rtol=rtol,
        atol=atol * np.nanmean(np.abs(data["B_rz"])),
    )


@pytest.mark.unit
def test_metric_derivatives(DummyStellarator):
    """Compare analytic formula for metric derivatives with finite differences."""
    eq = load(load_from=str(DummyStellarator["output_path"]), file_format="hdf5")

    metric_components = ["g^rr", "g^rt", "g^rz", "g^tt", "g^tz", "g^zz"]

    # rho derivatives
    grid = LinearGrid(rho=np.linspace(0.5, 0.7, 100))
    drho = np.diff(grid.nodes[:, 0]).mean()
    data = eq.compute(
        metric_components + [foo + "_r" for foo in metric_components], grid=grid
    )
    for thing in metric_components:
        # some of these are so close to zero FD doesn't really work...
        scale = np.linalg.norm(data[thing]) / data[thing].size
        if scale < 1e-16:
            continue
        dthing_fd = np.convolve(data[thing], FD_COEF_1_4, "same") / drho
        dthing_ex = data[thing + "_r"]
        np.testing.assert_allclose(
            dthing_fd[3:-3], dthing_ex[3:-3], err_msg=thing, rtol=1e-3, atol=1e-3
        )

    # theta derivatives
    grid = LinearGrid(theta=np.linspace(0, np.pi / 4, 100))
    dtheta = np.diff(grid.nodes[:, 1]).mean()
    data = eq.compute(
        metric_components + [foo + "_t" for foo in metric_components], grid=grid
    )
    for thing in metric_components:
        # some of these are so close to zero FD doesn't really work...
        scale = np.linalg.norm(data[thing]) / data[thing].size
        if scale < 1e-16:
            continue
        dthing_fd = np.convolve(data[thing], FD_COEF_1_4, "same") / dtheta
        dthing_ex = data[thing + "_t"]
        np.testing.assert_allclose(
            dthing_fd[3:-3], dthing_ex[3:-3], err_msg=thing, rtol=1e-3, atol=1e-3
        )

    # zeta derivatives
    grid = LinearGrid(zeta=np.linspace(0, np.pi / 4, 100), NFP=3)
    dzeta = np.diff(grid.nodes[:, 2]).mean()
    data = eq.compute(
        metric_components + [foo + "_z" for foo in metric_components], grid=grid
    )
    for thing in metric_components:
        # some of these are so close to zero FD doesn't really work...
        scale = np.linalg.norm(data[thing]) / data[thing].size
        if scale < 1e-16:
            continue
        dthing_fd = np.convolve(data[thing], FD_COEF_1_4, "same") / dzeta
        dthing_ex = data[thing + "_z"]
        np.testing.assert_allclose(
            dthing_fd[3:-3], dthing_ex[3:-3], err_msg=thing, rtol=1e-3, atol=1e-3
        )


@pytest.mark.slow
@pytest.mark.unit
def test_magnetic_pressure_gradient(DummyStellarator):
    """Test that the components of grad(|B|^2)) match with numerical gradients."""
    eq = load(load_from=str(DummyStellarator["output_path"]), file_format="hdf5")

    # partial derivatives wrt rho
    num_rho = 110
    grid = LinearGrid(NFP=eq.NFP, rho=num_rho)
    drho = grid.nodes[1, 0]
    data = eq.compute(["|B|^2", "grad(|B|^2)_rho"], grid=grid)
    B2_r = np.convolve(data["|B|^2"], FD_COEF_1_4, "same") / drho
    np.testing.assert_allclose(
        data["grad(|B|^2)_rho"][3:-2],
        B2_r[3:-2],
        rtol=1e-3,
        atol=1e-3 * np.nanmean(np.abs(data["grad(|B|^2)_rho"])),
    )

    # partial derivative wrt theta
    num_theta = 90
    grid = LinearGrid(NFP=eq.NFP, theta=num_theta)
    dtheta = grid.nodes[1, 1]
    data = eq.compute(["|B|^2", "grad(|B|^2)_theta"], grid=grid)
    B2_t = np.convolve(data["|B|^2"], FD_COEF_1_4, "same") / dtheta
    np.testing.assert_allclose(
        data["grad(|B|^2)_theta"][2:-2],
        B2_t[2:-2],
        rtol=1e-2,
        atol=1e-2 * np.nanmean(np.abs(data["grad(|B|^2)_theta"])),
    )

    # partial derivative wrt zeta
    num_zeta = 90
    grid = LinearGrid(NFP=eq.NFP, zeta=num_zeta)
    dzeta = grid.nodes[1, 2]
    data = eq.compute(["|B|^2", "grad(|B|^2)_zeta"], grid=grid)
    B2_z = np.convolve(data["|B|^2"], FD_COEF_1_4, "same") / dzeta
    np.testing.assert_allclose(
        data["grad(|B|^2)_zeta"][2:-2],
        B2_z[2:-2],
        rtol=1e-2,
        atol=1e-2 * np.mean(np.abs(data["grad(|B|^2)_zeta"])),
    )


@pytest.mark.slow
@pytest.mark.unit
def test_BdotgradB(DummyStellarator):
    """Test that the components of grad(B*grad(|B|)) match with numerical gradients."""
    eq = load(load_from=str(DummyStellarator["output_path"]), file_format="hdf5")

    def test_partial_derivative(name):
        cases = {
            "r": {"label": "rho", "column_id": 0},
            "t": {"label": "theta", "column_id": 1},
            "z": {"label": "zeta", "column_id": 2},
        }[name[-1]]
        grid = LinearGrid(NFP=eq.NFP, **{cases["label"]: 120})
        dx = grid.nodes[1, cases["column_id"]]
        data = eq.compute(["B*grad(|B|)", name], grid=grid)
        Btilde_x = np.convolve(data["B*grad(|B|)"], FD_COEF_1_4, "same") / dx
        np.testing.assert_allclose(
            actual=data[name][2:-2],
            desired=Btilde_x[2:-2],
            rtol=2e-2,
            atol=2e-2 * np.mean(np.abs(data[name])),
        )

    test_partial_derivative("(B*grad(|B|))_r")
    test_partial_derivative("(B*grad(|B|))_t")
    test_partial_derivative("(B*grad(|B|))_z")


@pytest.mark.unit
@pytest.mark.solve
def test_boozer_transform():
    """Test that Boozer coordinate transform agrees with BOOZ_XFORM."""
    # TODO: add test with stellarator example
    eq = get("DSHAPE_CURRENT")
    grid = LinearGrid(M=eq.M_grid, N=eq.N_grid, NFP=eq.NFP)
    data = eq.compute("|B|_mn", grid=grid, M_booz=eq.M, N_booz=eq.N)
    booz_xform = np.array(
        [
            2.49792355e-01,
            5.16668333e-02,
            1.11374584e-02,
            7.31614588e-03,
            3.36187451e-03,
            2.08897051e-03,
            1.20694516e-03,
            7.84513291e-04,
            5.19293744e-04,
            3.61983430e-04,
            2.57745929e-04,
            1.86013067e-04,
            1.34610049e-04,
            9.68119345e-05,
        ]
    )
    np.testing.assert_allclose(
        np.flipud(np.sort(np.abs(data["|B|_mn"]))),
        booz_xform,
        rtol=1e-3,
        atol=1e-4,
    )


@pytest.mark.unit
def test_compute_averages():
    """Test that computing averages uses the correct grid."""
    eq = get("HELIOTRON")
    V_r = eq.get_profile("V_r(r)")
    rho = np.linspace(0.01, 1, 20)
    grid = LinearGrid(rho=rho, NFP=eq.NFP)
    out = eq.compute("V_r(r)", grid=grid)
    np.testing.assert_allclose(V_r(rho), out["V_r(r)"], rtol=1e-4)

    eq = Equilibrium(1, 1, 1)
    grid = LinearGrid(rho=[0.3], theta=[np.pi / 3], zeta=[0])
    out = eq.compute("A", grid=grid)
    np.testing.assert_allclose(out["A"], np.pi)


@pytest.mark.unit
def test_covariant_basis_vectors(DummyStellarator):
    """Test calculation of covariant basis vectors by comparing to finite diff of x."""
    eq = load(load_from=str(DummyStellarator["output_path"]), file_format="hdf5")
    keys = [
        "e_rho",
        "e_rho_r",
        "e_rho_rr",
        "e_rho_rrr",
        "e_rho_rrt",
        "e_rho_rrz",
        "e_rho_rt",
        "e_rho_rtt",
        "e_rho_rtz",
        "e_rho_rz",
        "e_rho_rzz",
        "e_rho_t",
        "e_rho_tt",
        "e_rho_tz",
        "e_rho_z",
        "e_rho_zz",
        "e_theta",
        "e_theta_r",
        "e_theta_rr",
        "e_theta_rrr",
        "e_theta_rrt",
        "e_theta_rrz",
        "e_theta_rt",
        "e_theta_rtt",
        "e_theta_rtz",
        "e_theta_rz",
        "e_theta_rzz",
        "e_theta_t",
        "e_theta_tt",
        "e_theta_tz",
        "e_theta_z",
        "e_theta_zz",
        "e_zeta",
        "e_zeta_r",
        "e_zeta_rr",
        "e_zeta_rrr",
        "e_zeta_rrt",
        "e_zeta_rrz",
        "e_zeta_rt",
        "e_zeta_rtt",
        "e_zeta_rtz",
        "e_zeta_rz",
        "e_zeta_rzz",
        "e_zeta_t",
        "e_zeta_tt",
        "e_zeta_tz",
        "e_zeta_z",
        "e_zeta_zz",
    ]
    grids = {
        "r": LinearGrid(1000, 0, 0, NFP=eq.NFP),
        "t": LinearGrid(0, 1000, 0, NFP=eq.NFP),
        "z": LinearGrid(0, 0, 1000, NFP=eq.NFP),
    }

    for key in keys:
        print(key)
        split = key.split("_")
        # higher order finite differences are unstable, so we only ever do 1 order
        # eg compare e_rho vs fd of x, e_rho_t vs fd of e_rho etc.
        if len(split) == 2:  # stuff like e_rho, e_theta
            base = ["X", "Y", "Z"]
            deriv = split[-1][0]
        else:
            deriv = split[-1]
            if len(deriv) == 1:  # first derivative of basis vector
                base = [split[0] + "_" + split[1]]
            else:
                base = [split[0] + "_" + split[1] + "_" + deriv[:-1]]
                deriv = deriv[-1]

        grid = grids[deriv]
        data = eq.compute([key] + base + ["phi"], grid=grid)
        data[key] = rpz2xyz_vec(data[key], phi=data["phi"]).reshape(
            (grid.num_theta, grid.num_rho, grid.num_zeta, -1), order="F"
        )
        if base == ["X", "Y", "Z"]:
            base = np.array([data["X"], data["Y"], data["Z"]]).T.reshape(
                (grid.num_theta, grid.num_rho, grid.num_zeta, -1), order="F"
            )

        else:
            base = rpz2xyz_vec(data[base[0]], phi=data["phi"]).reshape(
                (grid.num_theta, grid.num_rho, grid.num_zeta, -1), order="F"
            )

        spacing = {
            "r": grid.spacing[0, 0],
            "t": grid.spacing[0, 1],
            "z": grid.spacing[0, 2] / grid.NFP,
        }

        dx = np.apply_along_axis(my_convolve, 0, base, FD_COEF_1_4) / spacing[deriv]
        np.testing.assert_allclose(
            data[key][4:-4],
            dx[4:-4],
            rtol=1e-6,
            atol=1e-6,
            err_msg=key,
        )


@pytest.mark.unit
def test_contravariant_basis_vectors():
    """Test calculation of contravariant basis vectors by comparing to finite diff."""
    eq = get("HELIOTRON")
    keys = [
        "e^rho",
        "e^theta",
        "e^zeta",
        "e^rho_r",
        "e^rho_t",
        "e^rho_z",
        "e^theta_r",
        "e^theta_t",
        "e^theta_z",
        "e^zeta_r",
        "e^zeta_t",
        "e^zeta_z",
        "e^rho_rr",
        "e^theta_rr",
        "e^zeta_rr",
        "e^rho_rt",
        "e^rho_tt",
        "e^theta_rt",
        "e^theta_tt",
        "e^zeta_rt",
        "e^zeta_tt",
        "e^rho_rz",
        "e^rho_tz",
        "e^rho_zz",
        "e^theta_rz",
        "e^theta_tz",
        "e^theta_zz",
        "e^zeta_rz",
        "e^zeta_tz",
        "e^zeta_zz",
    ]
    gridsize = 300
    grids = {
        "r": LinearGrid(gridsize, 0, 0, NFP=eq.NFP, axis=False),
        "t": LinearGrid(0, gridsize, 0, NFP=eq.NFP, axis=False),
        "z": LinearGrid(0, 0, gridsize, NFP=eq.NFP, axis=False),
        "rt": LinearGrid(gridsize, gridsize, 0, NFP=eq.NFP, axis=False),
        "tz": LinearGrid(0, gridsize, gridsize, NFP=eq.NFP, axis=False),
        "rz": LinearGrid(gridsize, 0, gridsize, NFP=eq.NFP, axis=False),
    }

    atol = 2e-3

    for key in keys[3:]:  # don't test base vectors for now
        split = key.split("_")
        base_quant = split[0]
        second_deriv = False
        # higher order finite differences are unstable, so we only ever do 1 order
        # eg compare e_rho vs fd of x, e_rho_t vs fd of e_rho etc.
        if len(split) == 1:  # stuff like e^rho, e^theta
            # testing the e^rho etc against finite difference would involve
            # getting a equal spaced grid in R,phi,Z, which I will
            # punt on for now, could be in a separate test
            second_deriv = False
        else:
            deriv = split[-1]
            if len(deriv) > 1:
                if deriv[0] != deriv[1]:  # don't do this loop
                    continue
                else:
                    second_deriv = True
                    deriv = deriv[0]
        print(key)
        grid = grids[deriv]
        data = eq.compute([key, base_quant, "phi"], grid=grid)
        data[key] = (
            rpz2xyz_vec(data[key], phi=data["phi"])
            .reshape((grid.num_theta, grid.num_rho, grid.num_zeta, -1), order="F")
            .squeeze()
        )
        data[base_quant] = (
            rpz2xyz_vec(data[base_quant], phi=data["phi"])
            .reshape((grid.num_theta, grid.num_rho, grid.num_zeta, -1), order="F")
            .squeeze()
        )

        spacing = {
            "r": grid.spacing[0, 0],
            "t": grid.spacing[0, 1],
            "z": grid.spacing[0, 2] / grid.NFP,
        }
        # do one for loop for 1st derivs, one for 2nd derivs...

        dx = (
            np.apply_along_axis(my_convolve, 0, data[base_quant], FD_COEF_1_2)
            / spacing[deriv]
        ).squeeze()
        if second_deriv:  # is a 2nd deriv like rr,tt,zz, apply again
            dx = (
                np.apply_along_axis(my_convolve, 0, data[base_quant], FD_COEF_2_4)
                / spacing[deriv] ** 2
            ).squeeze()

        if "^theta" in key and "r" in deriv:
            # this vector goes to infinity at the magnetic axis
            # so dont compare to finite differences too close to the axis
            compare_data_compute = data[key][75:4]
            compare_data_FD = dx[75:4]
        else:
            compare_data_compute = data[key][4:-4]
            compare_data_FD = dx[4:-4]

        np.testing.assert_allclose(
            compare_data_compute,
            compare_data_FD,
            rtol=1e-5,
            atol=atol,
            err_msg=key,
        )

    # second derivatives, mixed
    for key in keys[3:]:
        split = key.split("_")
        base_quant = split[0]

        if len(split) == 1:  # stuff like e^rho, e^theta
            pass
        else:
            deriv = split[-1]
            if len(deriv) == 1:
                continue  # don't do this loop for single derivs
            elif deriv[0] == deriv[1]:
                continue  # dont do this for rr,tt,zz
        print(key)
        grid = grids[deriv]
        data = eq.compute([key, base_quant, "phi"], grid=grid)
        data[key] = rpz2xyz_vec(data[key].squeeze(), phi=data["phi"]).squeeze()
        data[base_quant] = rpz2xyz_vec(
            data[base_quant].squeeze(), phi=data["phi"]
        ).squeeze()

        spacing = {
            "r": grid.spacing[0, 0],
            "t": grid.spacing[0, 1],
            "z": grid.spacing[0, 2] / grid.NFP,
        }

        shapes = {
            "tz": (grid.num_zeta, grid.num_theta),
            "rz": (grid.num_zeta, grid.num_rho),
            "rt": (grid.num_rho, grid.num_theta),
        }
        dx = (
            np.apply_along_axis(
                myconvolve_2d, 0, data[base_quant], FD_COEF_1_4, shapes[deriv]
            )
            / spacing[deriv[0]]
            / spacing[deriv[1]]
        )

        compare_data_compute = data[key].reshape(shapes[deriv] + (3,))

        if "^theta" in key and "r" in deriv:
            # this vector goes to infinity at the magnetic axis
            # so dont compare to finite differences too close to the axis
            compare_data_compute = compare_data_compute[75:4, 4:-4]
            compare_data_FD = dx[75:4, 4:-4]
        else:
            compare_data_compute = compare_data_compute[4:-4, 4:-4]
            compare_data_FD = dx[4:-4, 4:-4]

        np.testing.assert_allclose(
            compare_data_compute,
            compare_data_FD,
            rtol=1e-5,
            atol=atol,
            err_msg=key,
        )


@pytest.mark.unit
def test_iota_components():
    """Test that iota components are computed correctly."""
    # axisymmetric, so all rotational transform should be from the current
    eq_i = get("DSHAPE")  # iota profile assigned
    eq_c = get("DSHAPE_CURRENT")  # current profile assigned
    grid = LinearGrid(L=100, M=max(eq_i.M_grid, eq_c.M_grid), N=0, NFP=1, axis=True)
    data_i = eq_i.compute(["iota", "iota current", "iota vacuum"], grid)
    data_c = eq_c.compute(["iota", "iota current", "iota vacuum"], grid)
    np.testing.assert_allclose(data_i["iota"], data_i["iota current"])
    np.testing.assert_allclose(data_c["iota"], data_c["iota current"])
    np.testing.assert_allclose(data_i["iota vacuum"], 0)
    np.testing.assert_allclose(data_c["iota vacuum"], 0)

    # vacuum stellarator, so all rotational transform should be from the external field
    eq = get("ESTELL")
    grid = LinearGrid(L=100, M=eq.M_grid, N=eq.N_grid, NFP=eq.NFP, axis=True)
    data = eq.compute(["iota", "iota current", "iota vacuum"], grid)
    np.testing.assert_allclose(data["iota"], data["iota vacuum"])
    np.testing.assert_allclose(data["iota current"], 0)


@pytest.mark.unit
def test_surface_equilibrium_geometry():
    """Test that computing stuff from surface gives same result as equilibrium."""
    names = ["HELIOTRON"]
    data = ["A", "V", "a", "R0", "R0/a", "a_major/a_minor"]
    # TODO: expand this to include all angular derivatives once they are implemented
    # for surfaces
    data_basis_vecs_fourierRZ = [
        "e_theta",
        "e_zeta",
        "e_theta_t",
        "e_theta_z",
        "e_zeta_t",
        "e_zeta_z",
    ]
    data_basis_vecs_ZernikeRZ = [
        "e_theta",
        "e_rho",
        "e_rho_r",
        "e_rho_rr",
        "e_rho_t",
        "e_theta_r",
        "e_theta_rr",
        "e_theta_t",
    ]
    for name in names:
        eq = get(name)
        for key in data:
            x = eq.compute(key)[key].max()  # max needed for elongation broadcasting
            y = eq.surface.compute(key)[key].max()
            if key == "a_major/a_minor":
                rtol, atol = 1e-2, 0  # need looser tol here bc of different grids
            else:
                rtol, atol = 1e-8, 0
            np.testing.assert_allclose(x, y, rtol=rtol, atol=atol, err_msg=name + key)
        # compare at rho=1, where we expect the eq.compute and the
        # surface.compute to agree for these surface basis vectors
        grid = LinearGrid(rho=np.array(1.0), M=10, N=10, NFP=eq.NFP)
        data_eq = eq.compute(data_basis_vecs_fourierRZ, grid=grid)
        data_surf = eq.surface.compute(
            data_basis_vecs_fourierRZ, grid=grid, basis="rpz"
        )
        for thing in data_basis_vecs_fourierRZ:
            np.testing.assert_allclose(
                data_eq[thing],
                data_surf[thing],
                err_msg=thing,
                rtol=1e-14,
                atol=6e-12,
            )
        # compare at zeta=0, where we expect the eq.compute and the
        # poincare surface.compute to agree for these surface basis vectors
        grid = LinearGrid(zeta=np.array(0.0), M=10, L=10, NFP=eq.NFP)
        data_eq = eq.compute(data_basis_vecs_ZernikeRZ, grid=grid)
        data_surf = eq.get_surface_at(zeta=0.0).compute(
            data_basis_vecs_ZernikeRZ, grid=grid, basis="rpz"
        )
        for thing in data_basis_vecs_ZernikeRZ:
            np.testing.assert_allclose(
                data_eq[thing],
                data_surf[thing],
                err_msg=thing,
                rtol=3e-13,
                atol=1e-13,
            )


@pytest.mark.unit
def test_parallel_grad():
    """Test geometric and physical methods of computing parallel gradients agree."""
    eq = get("W7-X")
    with pytest.warns(UserWarning, match="Reducing radial"):
        eq.change_resolution(2, 2, 2, 4, 4, 4)
    data = eq.compute(
        [
            "e_zeta|r,a",
            "B",
            "B^zeta",
            "|B|_z|r,a",
            "grad(|B|)",
            "|e_zeta|r,a|_z|r,a",
            "B^zeta_z|r,a",
            "|B|",
        ],
    )
    np.testing.assert_allclose(data["e_zeta|r,a"], (data["B"].T / data["B^zeta"]).T)
    np.testing.assert_allclose(
        data["|B|_z|r,a"], dot(data["grad(|B|)"], data["e_zeta|r,a"])
    )
    np.testing.assert_allclose(
        data["|e_zeta|r,a|_z|r,a"],
        data["|B|_z|r,a"] / np.abs(data["B^zeta"])
        - data["|B|"]
        * data["B^zeta_z|r,a"]
        * np.sign(data["B^zeta"])
        / data["B^zeta"] ** 2,
    )<|MERGE_RESOLUTION|>--- conflicted
+++ resolved
@@ -4,13 +4,8 @@
 import pytest
 from scipy.signal import convolve2d
 
-<<<<<<< HEAD
 from desc.compute import rpz2xyz_vec
-=======
-from desc.coils import FourierPlanarCoil, FourierRZCoil, FourierXYZCoil, SplineXYZCoil
-from desc.compute import data_index, rpz2xyz_vec
 from desc.compute.utils import dot
->>>>>>> 44bac68a
 from desc.equilibrium import Equilibrium
 from desc.examples import get
 from desc.geometry import FourierRZToroidalSurface
