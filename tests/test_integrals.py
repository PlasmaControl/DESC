"""Test integration algorithms."""

from functools import partial

import numpy as np
import pytest
from jax import grad
from matplotlib import pyplot as plt
from numpy.polynomial.chebyshev import chebgauss, chebinterpolate, chebroots, chebweight
from numpy.polynomial.legendre import leggauss
from scipy import integrate
from scipy.interpolate import CubicHermiteSpline
from scipy.special import ellipe, ellipkm1, roots_chebyu
from tests.test_plotting import tol_1d

from desc.backend import jnp
from desc.basis import FourierZernikeBasis
from desc.equilibrium import Equilibrium
from desc.equilibrium.coords import get_rtz_grid, map_coordinates
from desc.examples import get
from desc.grid import ConcentricGrid, Grid, LinearGrid, QuadratureGrid
from desc.integrals import (
    Bounce1D,
    Bounce2D,
    DFTInterpolator,
    FFTInterpolator,
    line_integrals,
    singular_integral,
    surface_averages,
    surface_integrals,
    surface_integrals_transform,
    surface_max,
    surface_min,
    surface_variance,
    virtual_casing_biot_savart,
)
from desc.integrals.basis import FourierChebyshevBasis
from desc.integrals.bounce_utils import (
    _get_extrema,
    bounce_points,
    get_alpha,
    get_pitch_inv,
    interp_to_argmin,
    interp_to_argmin_hard,
)
from desc.integrals.interp_utils import fourier_pts
from desc.integrals.quad_utils import (
    automorphism_sin,
    bijection_from_disc,
    get_quadrature,
    grad_automorphism_sin,
    grad_bijection_from_disc,
    leggauss_lob,
    tanh_sinh,
)
from desc.integrals.singularities import _get_quadrature_nodes
from desc.integrals.surface_integral import _get_grid_surface
from desc.transform import Transform
from desc.utils import dot, safediv


class TestSurfaceIntegral:
    """Tests for non-singular surface integrals."""

    # arbitrary choice
    L = 5
    M = 5
    N = 2
    NFP = 3

    @staticmethod
    def _surface_integrals(grid, q=np.array([1.0]), surface_label="rho"):
        """Compute a surface integral for each surface in the grid."""
        _, _, spacing, has_endpoint_dupe, _ = _get_grid_surface(
            grid, grid.get_label(surface_label)
        )
        weights = (spacing.prod(axis=1) * np.nan_to_num(q).T).T
        surfaces = {}
        nodes = grid.nodes[:, {"rho": 0, "theta": 1, "zeta": 2}[surface_label]]
        for grid_row_idx, surface_label_value in enumerate(nodes):
            surfaces.setdefault(surface_label_value, []).append(grid_row_idx)
        integrals = [weights[surfaces[key]].sum(axis=0) for key in sorted(surfaces)]
        if has_endpoint_dupe:
            integrals[0] = integrals[-1] = integrals[0] + integrals[-1]
        return np.asarray(integrals)

    @pytest.mark.unit
    def test_unknown_unique_grid_integral(self):
        """Test that averages are invariant to whether grids have unique_idx."""
        lg = LinearGrid(L=self.L, M=self.M, N=self.N, NFP=self.NFP, endpoint=False)
        q = np.arange(lg.num_nodes) ** 2
        result = surface_integrals(lg, q, surface_label="rho")
        del lg._unique_rho_idx
        np.testing.assert_allclose(
            surface_integrals(lg, q, surface_label="rho"), result
        )
        result = surface_averages(lg, q, surface_label="theta")
        del lg._unique_poloidal_idx
        np.testing.assert_allclose(
            surface_averages(lg, q, surface_label="theta"), result
        )
        result = surface_variance(lg, q, surface_label="zeta")
        del lg._unique_zeta_idx
        np.testing.assert_allclose(
            surface_variance(lg, q, surface_label="zeta"), result
        )

    @pytest.mark.unit
    def test_surface_integrals_transform(self):
        """Test surface integral of a kernel function."""

        def test(surface_label, grid):
            ints = np.arange(grid.num_nodes)
            # better to test when all elements have the same sign
            q = np.abs(np.outer(np.cos(ints), np.sin(ints)))
            # This q represents the kernel function
            # K_{u_1} = |cos(x(u_1, u_2, u_3)) * sin(x(u_4, u_5, u_6))|
            # The first dimension of q varies the domain u_1, u_2, and u_3
            # and the second dimension varies the codomain u_4, u_5, u_6.
            integrals = surface_integrals_transform(grid, surface_label)(q)
            unique_size = {
                "rho": grid.num_rho,
                "theta": grid.num_theta,
                "zeta": grid.num_zeta,
            }[surface_label]
            assert integrals.shape == (unique_size, grid.num_nodes), surface_label

            desired = self._surface_integrals(grid, q, surface_label)
            np.testing.assert_allclose(integrals, desired, err_msg=surface_label)

        cg = ConcentricGrid(L=self.L, M=self.M, N=self.N, sym=True, NFP=self.NFP)
        lg = LinearGrid(
            L=self.L, M=self.M, N=self.N, sym=True, NFP=self.NFP, endpoint=True
        )
        test("rho", cg)
        test("theta", lg)
        test("zeta", cg)

    @pytest.mark.unit
    def test_surface_averages_vector_functions(self):
        """Test surface averages of vector-valued, function-valued integrands."""

        def test(surface_label, grid):
            g_size = grid.num_nodes  # not a choice; required
            f_size = g_size // 10 + (g_size < 10)
            # arbitrary choice, but f_size != v_size != g_size is better to test
            v_size = g_size // 20 + (g_size < 20)
            g = np.cos(np.arange(g_size))
            fv = np.sin(np.arange(f_size * v_size).reshape(f_size, v_size))
            # better to test when all elements have the same sign
            q = np.abs(np.einsum("g,fv->gfv", g, fv))
            sqrt_g = np.arange(g_size).astype(float)

            averages = surface_averages(grid, q, sqrt_g, surface_label)
            assert averages.shape == q.shape == (g_size, f_size, v_size), surface_label

            desired = (
                self._surface_integrals(grid, (sqrt_g * q.T).T, surface_label).T
                / self._surface_integrals(grid, sqrt_g, surface_label)
            ).T
            np.testing.assert_allclose(
                grid.compress(averages, surface_label), desired, err_msg=surface_label
            )

        cg = ConcentricGrid(L=self.L, M=self.M, N=self.N, sym=True, NFP=self.NFP)
        lg = LinearGrid(
            L=self.L, M=self.M, N=self.N, sym=True, NFP=self.NFP, endpoint=True
        )
        test("rho", cg)
        test("theta", lg)
        test("zeta", cg)

    @pytest.mark.unit
    def test_surface_area(self):
        """Test that surface_integrals(ds) is 4π² for rho, 2pi for theta, zeta.

        This test should ensure that surfaces have the correct area on grids
        constructed by specifying L, M, N and by specifying an array of nodes.
        Each test should also be done on grids with duplicate nodes
        (e.g. endpoint=True) and grids with symmetry.
        """

        def test(surface_label, grid):
            areas = surface_integrals(
                grid, surface_label=surface_label, expand_out=False
            )
            correct_area = 4 * np.pi**2 if surface_label == "rho" else 2 * np.pi
            np.testing.assert_allclose(areas, correct_area, err_msg=surface_label)

        lg = LinearGrid(
            L=self.L, M=self.M, N=self.N, NFP=self.NFP, sym=False, endpoint=False
        )
        lg_sym = LinearGrid(
            L=self.L, M=self.M, N=self.N, NFP=self.NFP, sym=True, endpoint=False
        )
        lg_endpoint = LinearGrid(
            L=self.L, M=self.M, N=self.N, NFP=self.NFP, sym=False, endpoint=True
        )
        lg_sym_endpoint = LinearGrid(
            L=self.L, M=self.M, N=self.N, NFP=self.NFP, sym=True, endpoint=True
        )
        rho = np.linspace(1, 0, self.L)[::-1]
        theta = np.linspace(0, 2 * np.pi, self.M, endpoint=False)
        theta_endpoint = np.linspace(0, 2 * np.pi, self.M, endpoint=True)
        zeta = np.linspace(0, 2 * np.pi / self.NFP, self.N, endpoint=False)
        zeta_endpoint = np.linspace(0, 2 * np.pi / self.NFP, self.N, endpoint=True)
        lg_2 = LinearGrid(
            rho=rho, theta=theta, zeta=zeta, NFP=self.NFP, sym=False, endpoint=False
        )
        lg_2_sym = LinearGrid(
            rho=rho, theta=theta, zeta=zeta, NFP=self.NFP, sym=True, endpoint=False
        )
        lg_2_endpoint = LinearGrid(
            rho=rho,
            theta=theta_endpoint,
            zeta=zeta_endpoint,
            NFP=self.NFP,
            sym=False,
            endpoint=True,
        )
        lg_2_sym_endpoint = LinearGrid(
            rho=rho,
            theta=theta_endpoint,
            zeta=zeta_endpoint,
            NFP=self.NFP,
            sym=True,
            endpoint=True,
        )
        cg = ConcentricGrid(L=self.L, M=self.M, N=self.N, NFP=self.NFP, sym=False)
        cg_sym = ConcentricGrid(L=self.L, M=self.M, N=self.N, NFP=self.NFP, sym=True)

        for label in ("rho", "theta", "zeta"):
            test(label, lg)
            test(label, lg_sym)
            test(label, lg_endpoint)
            test(label, lg_sym_endpoint)
            test(label, lg_2)
            test(label, lg_2_sym)
            test(label, lg_2_endpoint)
            test(label, lg_2_sym_endpoint)
            if label != "theta":
                # theta integrals are poorly defined on concentric grids
                test(label, cg)
                test(label, cg_sym)

    @pytest.mark.unit
    def test_line_length(self):
        """Test that line_integrals(dl) is 1 for rho, 2π for theta, zeta.

        This test should ensure that lines have the correct length on grids
        constructed by specifying L, M, N and by specifying an array of nodes.
        """

        def test(grid):
            if not isinstance(grid, ConcentricGrid):
                for theta_val in grid.nodes[grid.unique_theta_idx, 1]:
                    result = line_integrals(
                        grid,
                        line_label="rho",
                        fix_surface=("theta", theta_val),
                        expand_out=False,
                    )
                    np.testing.assert_allclose(result, 1)
                for rho_val in grid.nodes[grid.unique_rho_idx, 0]:
                    result = line_integrals(
                        grid,
                        line_label="zeta",
                        fix_surface=("rho", rho_val),
                        expand_out=False,
                    )
                    np.testing.assert_allclose(result, 2 * np.pi)
            for zeta_val in grid.nodes[grid.unique_zeta_idx, 2]:
                result = line_integrals(
                    grid,
                    line_label="theta",
                    fix_surface=("zeta", zeta_val),
                    expand_out=False,
                )
                np.testing.assert_allclose(result, 2 * np.pi)

        lg = LinearGrid(L=self.L, M=self.M, N=self.N, NFP=self.NFP, sym=False)
        lg_sym = LinearGrid(L=self.L, M=self.M, N=self.N, NFP=self.NFP, sym=True)
        rho = np.linspace(1, 0, self.L)[::-1]
        theta = np.linspace(0, 2 * np.pi, self.M, endpoint=False)
        zeta = np.linspace(0, 2 * np.pi / self.NFP, self.N, endpoint=False)
        lg_2 = LinearGrid(rho=rho, theta=theta, zeta=zeta, NFP=self.NFP, sym=False)
        lg_2_sym = LinearGrid(rho=rho, theta=theta, zeta=zeta, NFP=self.NFP, sym=True)
        cg = ConcentricGrid(L=self.L, M=self.M, N=self.N, NFP=self.NFP, sym=False)
        cg_sym = ConcentricGrid(L=self.L, M=self.M, N=self.N, NFP=self.NFP, sym=True)

        test(lg)
        test(lg_sym)
        test(lg_2)
        test(lg_2_sym)
        test(cg)
        test(cg_sym)

    @pytest.mark.unit
    def test_surface_averages_identity_op(self):
        """Test flux surface averages of surface functions are identity operations."""
        eq = get("W7-X")
        with pytest.warns(UserWarning, match="Reducing radial"):
            eq.change_resolution(3, 3, 3, 6, 6, 6)
        grid = ConcentricGrid(L=self.L, M=self.M, N=self.N, NFP=eq.NFP, sym=eq.sym)
        data = eq.compute(["p", "sqrt(g)"], grid=grid)
        pressure_average = surface_averages(grid, data["p"], data["sqrt(g)"])
        np.testing.assert_allclose(data["p"], pressure_average)

    @pytest.mark.unit
    def test_surface_averages_homomorphism(self):
        """Test flux surface averages of surface functions are additive homomorphisms.

        Meaning average(a + b) = average(a) + average(b).
        """
        eq = get("W7-X")
        with pytest.warns(UserWarning, match="Reducing radial"):
            eq.change_resolution(3, 3, 3, 6, 6, 6)
        grid = ConcentricGrid(L=self.L, M=self.M, N=self.N, NFP=eq.NFP, sym=eq.sym)
        data = eq.compute(["|B|", "|B|_t", "sqrt(g)"], grid=grid)
        a = surface_averages(grid, data["|B|"], data["sqrt(g)"])
        b = surface_averages(grid, data["|B|_t"], data["sqrt(g)"])
        a_plus_b = surface_averages(grid, data["|B|"] + data["|B|_t"], data["sqrt(g)"])
        np.testing.assert_allclose(a_plus_b, a + b)

    @pytest.mark.unit
    def test_surface_integrals_against_shortcut(self):
        """Test integration against less general methods."""
        grid = ConcentricGrid(L=self.L, M=self.M, N=self.N, NFP=self.NFP)
        ds = grid.spacing[:, :2].prod(axis=-1)
        # something arbitrary that will give different sum across surfaces
        q = np.arange(grid.num_nodes) ** 2
        # The predefined grids sort nodes in zeta surface chunks.
        # To compute a quantity local to a surface, we can reshape it into zeta
        # surface chunks and compute across the chunks.
        result = grid.expand(
            (ds * q).reshape((grid.num_zeta, -1)).sum(axis=-1),
            surface_label="zeta",
        )
        np.testing.assert_allclose(
            surface_integrals(grid, q, surface_label="zeta"),
            desired=result,
        )

    @pytest.mark.unit
    def test_surface_averages_against_shortcut(self):
        """Test averaging against less general methods."""
        # test on zeta surfaces
        grid = LinearGrid(L=self.L, M=self.M, N=self.N, NFP=self.NFP)
        # something arbitrary that will give different average across surfaces
        q = np.arange(grid.num_nodes) ** 2
        # The predefined grids sort nodes in zeta surface chunks.
        # To compute a quantity local to a surface, we can reshape it into zeta
        # surface chunks and compute across the chunks.
        mean = grid.expand(
            q.reshape((grid.num_zeta, -1)).mean(axis=-1),
            surface_label="zeta",
        )
        # number of nodes per surface
        n = grid.num_rho * grid.num_theta
        np.testing.assert_allclose(np.bincount(grid.inverse_zeta_idx), desired=n)
        ds = grid.spacing[:, :2].prod(axis=-1)
        np.testing.assert_allclose(
            surface_integrals(grid, q / ds, surface_label="zeta") / n,
            desired=mean,
        )
        np.testing.assert_allclose(
            surface_averages(grid, q, surface_label="zeta"),
            desired=mean,
        )

        # test on grids with a single rho surface
        eq = get("W7-X")
        with pytest.warns(UserWarning, match="Reducing radial"):
            eq.change_resolution(3, 3, 3, 6, 6, 6)
        rho = np.array((1 - 1e-4) * np.random.default_rng().random() + 1e-4)
        grid = LinearGrid(rho=rho, M=eq.M_grid, N=eq.N_grid, NFP=eq.NFP, sym=eq.sym)
        data = eq.compute(["|B|", "sqrt(g)"], grid=grid)
        np.testing.assert_allclose(
            surface_averages(grid, data["|B|"], data["sqrt(g)"]),
            np.mean(data["sqrt(g)"] * data["|B|"]) / np.mean(data["sqrt(g)"]),
            err_msg="average with sqrt(g) fail",
        )
        np.testing.assert_allclose(
            surface_averages(grid, data["|B|"]),
            np.mean(data["|B|"]),
            err_msg="average without sqrt(g) fail",
        )

    @pytest.mark.unit
    def test_symmetry_surface_average_1(self):
        """Test surface average of a symmetric function."""

        def test(grid):
            r = grid.nodes[:, 0]
            t = grid.nodes[:, 1]
            z = grid.nodes[:, 2] * grid.NFP
            true_surface_avg = 5
            function_of_rho = 1 / (r + 0.35)
            f = (
                true_surface_avg
                + np.cos(t)
                - 0.5 * np.cos(z)
                + 3 * np.cos(t) * np.cos(z) ** 2
                - 2 * np.sin(z) * np.sin(t)
            ) * function_of_rho
            np.testing.assert_allclose(
                surface_averages(grid, f),
                true_surface_avg * function_of_rho,
                rtol=1e-15,
                err_msg=type(grid),
            )

        # these tests should be run on relatively low resolution grids,
        # or at least low enough so that the asymmetric spacing test fails
        L = [3, 3, 5, 3]
        M = [3, 6, 5, 7]
        N = [2, 2, 2, 2]
        NFP = [5, 3, 5, 3]
        sym = np.array([True, True, False, False])
        # to test code not tested on grids made with M=.
        even_number = 4
        n_theta = even_number - sym

        # asymmetric spacing
        with pytest.raises(AssertionError):
            theta = 2 * np.pi * np.array([t**2 for t in np.linspace(0, 1, max(M))])
            test(LinearGrid(L=max(L), theta=theta, N=max(N), sym=False))

        for i in range(len(L)):
            test(LinearGrid(L=L[i], M=M[i], N=N[i], NFP=NFP[i], sym=sym[i]))
            test(LinearGrid(L=L[i], theta=n_theta[i], N=N[i], NFP=NFP[i], sym=sym[i]))
            test(
                LinearGrid(
                    L=L[i],
                    theta=np.linspace(0, 2 * np.pi, n_theta[i]),
                    N=N[i],
                    NFP=NFP[i],
                    sym=sym[i],
                )
            )
            test(
                LinearGrid(
                    L=L[i],
                    theta=np.linspace(0, 2 * np.pi, n_theta[i] + 1),
                    N=N[i],
                    NFP=NFP[i],
                    sym=sym[i],
                )
            )
            test(QuadratureGrid(L=L[i], M=M[i], N=N[i], NFP=NFP[i]))
            test(ConcentricGrid(L=L[i], M=M[i], N=N[i], NFP=NFP[i], sym=sym[i]))
            # nonuniform spacing when sym is False, but spacing is still symmetric
            test(
                LinearGrid(
                    L=L[i],
                    theta=np.linspace(0, np.pi, n_theta[i]),
                    N=N[i],
                    NFP=NFP[i],
                    sym=sym[i],
                )
            )
            test(
                LinearGrid(
                    L=L[i],
                    theta=np.linspace(0, np.pi, n_theta[i] + 1),
                    N=N[i],
                    NFP=NFP[i],
                    sym=sym[i],
                )
            )

    @pytest.mark.unit
    def test_symmetry_surface_average_2(self):
        """Tests that surface averages are correct using specified basis."""

        def test(grid, basis, true_avg=1):
            transform = Transform(grid, basis)

            # random data with specified average on each surface
            coeffs = np.random.rand(basis.num_modes)
            coeffs[np.all(basis.modes[:, 1:] == [0, 0], axis=1)] = 0
            coeffs[np.all(basis.modes == [0, 0, 0], axis=1)] = true_avg

            # compute average for each surface in grid
            values = transform.transform(coeffs)
            numerical_avg = surface_averages(grid, values, expand_out=False)
            np.testing.assert_allclose(
                # values closest to axis are never accurate enough
                numerical_avg[isinstance(grid, ConcentricGrid) :],
                true_avg,
                err_msg=str(type(grid)) + " " + str(grid.sym),
            )

        M = 5
        M_grid = 13
        test(
            QuadratureGrid(L=M_grid, M=M_grid, N=0), FourierZernikeBasis(L=M, M=M, N=0)
        )
        test(
            LinearGrid(L=M_grid, M=M_grid, N=0, sym=True),
            FourierZernikeBasis(L=M, M=M, N=0, sym="cos"),
        )
        test(
            ConcentricGrid(L=M_grid, M=M_grid, N=0), FourierZernikeBasis(L=M, M=M, N=0)
        )
        test(
            ConcentricGrid(L=M_grid, M=M_grid, N=0, sym=True),
            FourierZernikeBasis(L=M, M=M, N=0, sym="cos"),
        )

    @pytest.mark.unit
    def test_surface_variance(self):
        """Test correctness of variance against less general methods."""
        grid = LinearGrid(L=self.L, M=self.M, N=self.N, NFP=self.NFP)
        # something arbitrary that will give different variance across surfaces
        q = np.arange(grid.num_nodes) ** 2

        # Test weighted sample variance with different weights.
        # positive weights to prevent cancellations that may hide implementation error
        weights = np.cos(q) * np.sin(q) + 5
        biased = surface_variance(
            grid, q, weights, bias=True, surface_label="zeta", expand_out=False
        )
        unbiased = surface_variance(
            grid, q, weights, surface_label="zeta", expand_out=False
        )
        # The predefined grids sort nodes in zeta surface chunks.
        # To compute a quantity local to a surface, we can reshape it into zeta
        # surface chunks and compute across the chunks.
        chunks = q.reshape((grid.num_zeta, -1))
        # The ds weights are built into the surface variance function.
        # So weights for np.cov should be ds * weights. Since ds is constant on
        # LinearGrid, we need to get the same result if we don't multiply by ds.
        weights = weights.reshape((grid.num_zeta, -1))
        for i in range(grid.num_zeta):
            np.testing.assert_allclose(
                biased[i],
                desired=np.cov(chunks[i], bias=True, aweights=weights[i]),
            )
            np.testing.assert_allclose(
                unbiased[i],
                desired=np.cov(chunks[i], aweights=weights[i]),
            )

        # Test weighted sample variance converges to unweighted sample variance
        # when all weights are equal.
        chunks = grid.expand(chunks, surface_label="zeta")
        np.testing.assert_allclose(
            surface_variance(grid, q, np.e, bias=True, surface_label="zeta"),
            desired=chunks.var(axis=-1),
        )
        np.testing.assert_allclose(
            surface_variance(grid, q, np.e, surface_label="zeta"),
            desired=chunks.var(axis=-1, ddof=1),
        )

    @pytest.mark.unit
    def test_surface_min_max(self):
        """Test the surface_min and surface_max functions."""
        for grid_type in [LinearGrid, QuadratureGrid, ConcentricGrid]:
            grid = grid_type(L=self.L, M=self.M, N=self.N, NFP=self.NFP)
            rho = grid.nodes[:, 0]
            theta = grid.nodes[:, 1]
            zeta = grid.nodes[:, 2]
            # Make up an arbitrary function of the coordinates:
            B = (
                1.7
                + 0.4 * rho * np.cos(theta)
                + 0.8 * rho * rho * np.cos(2 * theta - 3 * zeta)
            )
            Bmax_alt = np.zeros(grid.num_rho)
            Bmin_alt = np.zeros(grid.num_rho)
            for j in range(grid.num_rho):
                mask = grid.inverse_rho_idx == j
                Bmax_alt[j] = np.max(B[mask])
                Bmin_alt[j] = np.min(B[mask])
            np.testing.assert_allclose(Bmax_alt, grid.compress(surface_max(grid, B)))
            np.testing.assert_allclose(Bmin_alt, grid.compress(surface_min(grid, B)))


class TestSingularities:
    """Tests for high order singular integration.

    Hyperparams from Dhairya for greens ID test:

     M  q  Nu Nv   N=Nu*Nv    error
    13 10  15 13       195 0.246547
    13 10  30 13       390 0.0313301
    13 12  45 13       585 0.0022925
    13 12  60 13       780 0.00024359
    13 12  75 13       975 1.97686e-05
    19 16  90 19      1710 1.2541e-05
    19 16 105 19      1995 2.91152e-06
    19 18 120 19      2280 7.03463e-07
    19 18 135 19      2565 1.60672e-07
    25 20 150 25      3750 7.59613e-09
    31 22 210 31      6510 1.04357e-09
    37 24 240 37      8880 1.80728e-11
    43 28 300 43     12900 2.14129e-12

    """

    @pytest.mark.unit
    def test_singular_integral_greens_id(self):
        """Test high order singular integration using greens identity.

        Any harmonic function can be represented as the sum of a single layer and double
        layer potential:

        Φ(r) = -1/2π ∫ Φ(r) n⋅(r-r')/|r-r'|³ da + 1/2π ∫ dΦ/dn 1/|r-r'| da

        If we choose Φ(r) == 1, then we get

        1 + 1/2π ∫ n⋅(r-r')/|r-r'|³ da = 0

        So we integrate the kernel n⋅(r-r')/|r-r'|³ and can benchmark the residual.

        """
        eq = Equilibrium()
        Nv = np.array([30, 45, 60, 90, 120, 150, 240])
        Nu = np.array([13, 13, 13, 19, 19, 25, 37])
        ss = np.array([13, 13, 13, 19, 19, 25, 37])
        qs = np.array([10, 12, 12, 16, 18, 20, 24])
        es = np.array([0.4, 2e-2, 3e-3, 5e-5, 4e-6, 1e-6, 1e-9])
        eval_grid = LinearGrid(M=5, N=6, NFP=eq.NFP)

        for i, (m, n) in enumerate(zip(Nu, Nv)):
            source_grid = LinearGrid(M=m // 2, N=n // 2, NFP=eq.NFP)
            source_data = eq.compute(
                ["R", "Z", "phi", "e^rho", "|e_theta x e_zeta|"], grid=source_grid
            )
            eval_data = eq.compute(
                ["R", "Z", "phi", "e^rho", "|e_theta x e_zeta|"], grid=eval_grid
            )
            s = ss[i]
            q = qs[i]
            interpolator = FFTInterpolator(eval_grid, source_grid, s, q)

            err = singular_integral(
                eval_data,
                source_data,
                "nr_over_r3",
                interpolator,
                loop=True,
            )
            np.testing.assert_array_less(np.abs(2 * np.pi + err), es[i])

    @pytest.mark.unit
    def test_singular_integral_vac_estell(self):
        """Test calculating Bplasma for vacuum estell, which should be near 0."""
        eq = get("ESTELL")
        eval_grid = LinearGrid(M=8, N=8, NFP=eq.NFP)

        source_grid = LinearGrid(M=18, N=18, NFP=eq.NFP)

        keys = [
            "K_vc",
            "B",
            "|B|^2",
            "R",
            "phi",
            "Z",
            "e^rho",
            "n_rho",
            "|e_theta x e_zeta|",
        ]

        source_data = eq.compute(keys, grid=source_grid)
        eval_data = eq.compute(keys, grid=eval_grid)

        k = min(source_grid.num_theta, source_grid.num_zeta)
        s = k // 2 + int(np.sqrt(k))
        q = k // 2 + int(np.sqrt(k))

        interpolator = FFTInterpolator(eval_grid, source_grid, s, q)
        Bplasma = virtual_casing_biot_savart(
            eval_data,
            source_data,
            interpolator,
            loop=True,
        )
        # need extra factor of B/2 bc we're evaluating on plasma surface
        Bplasma += eval_data["B"] / 2
        Bplasma = np.linalg.norm(Bplasma, axis=-1)
        # scale by total field magnitude
        B = Bplasma / np.mean(np.linalg.norm(eval_data["B"], axis=-1))
        # this isn't a perfect vacuum equilibrium (|J| ~ 1e3 A/m^2), so increasing
        # resolution of singular integral won't really make Bplasma less.
        np.testing.assert_array_less(B, 0.05)

    @pytest.mark.unit
    def test_biest_interpolators(self):
        """Test that FFT and DFT interpolation gives same result for standard grids."""
        sgrid = LinearGrid(0, 5, 6)
        egrid = LinearGrid(0, 4, 7)
        s = 3
        q = 4
        r, w, dr, dw = _get_quadrature_nodes(q)
        interp1 = FFTInterpolator(egrid, sgrid, s, q)
        interp2 = DFTInterpolator(egrid, sgrid, s, q)

        f = lambda t, z: np.sin(4 * t) + np.cos(3 * z)

        source_dtheta = sgrid.spacing[:, 1]
        source_dzeta = sgrid.spacing[:, 2] / sgrid.NFP
        source_theta = sgrid.nodes[:, 1]
        source_zeta = sgrid.nodes[:, 2]
        eval_theta = egrid.nodes[:, 1]
        eval_zeta = egrid.nodes[:, 2]

        h_t = np.mean(source_dtheta)
        h_z = np.mean(source_dzeta)

        for i in range(len(r)):
            dt = s / 2 * h_t * r[i] * np.sin(w[i])
            dz = s / 2 * h_z * r[i] * np.cos(w[i])
            theta_i = eval_theta + dt
            zeta_i = eval_zeta + dz
            ff = f(theta_i, zeta_i)

            g1 = interp1(f(source_theta, source_zeta), i)
            g2 = interp2(f(source_theta, source_zeta), i)
            np.testing.assert_allclose(g1, g2)
            np.testing.assert_allclose(g1, ff)


class TestBounce1DPoints:
    """Test that bounce points are computed correctly."""

    @staticmethod
    def filter(z1, z2):
        """Remove bounce points whose integrals have zero measure."""
        mask = (z1 - z2) != 0.0
        return z1[mask], z2[mask]

    @pytest.mark.unit
    def test_z1_first(self):
        """Case where straight line through first two intersects is in epigraph."""
        start = np.pi / 3
        end = 6 * np.pi
        knots = np.linspace(start, end, 5)
        B = CubicHermiteSpline(knots, np.cos(knots), -np.sin(knots))
        pitch_inv = 0.5
        intersect = B.solve(pitch_inv, extrapolate=False)
        z1, z2 = bounce_points(
            pitch_inv, knots, B.c.T, B.derivative().c.T, check=True, include_knots=True
        )
        z1, z2 = TestBounce1DPoints.filter(z1, z2)
        assert z1.size and z2.size
        np.testing.assert_allclose(z1, intersect[0::2])
        np.testing.assert_allclose(z2, intersect[1::2])

    @pytest.mark.unit
    def test_z2_first(self):
        """Case where straight line through first two intersects is in hypograph."""
        start = -3 * np.pi
        end = -start
        k = np.linspace(start, end, 5)
        B = CubicHermiteSpline(k, np.cos(k), -np.sin(k))
        pitch_inv = 0.5
        intersect = B.solve(pitch_inv, extrapolate=False)
        z1, z2 = bounce_points(
            pitch_inv, k, B.c.T, B.derivative().c.T, check=True, include_knots=True
        )
        z1, z2 = TestBounce1DPoints.filter(z1, z2)
        assert z1.size and z2.size
        np.testing.assert_allclose(z1, intersect[1:-1:2])
        np.testing.assert_allclose(z2, intersect[0::2][1:])

    @pytest.mark.unit
    def test_z1_before_extrema(self):
        """Case where local maximum is the shared intersect between two wells."""
        # To make sure both regions in epigraph left and right of extrema are
        # integrated over.
        start = -np.pi
        end = -2 * start
        k = np.linspace(start, end, 5)
        B = CubicHermiteSpline(
            k, np.cos(k) + 2 * np.sin(-2 * k), -np.sin(k) - 4 * np.cos(-2 * k)
        )
        dB_dz = B.derivative()
        pitch_inv = B(dB_dz.roots(extrapolate=False))[3] - 1e-13
        z1, z2 = bounce_points(
            pitch_inv, k, B.c.T, dB_dz.c.T, check=True, include_knots=True
        )
        z1, z2 = TestBounce1DPoints.filter(z1, z2)
        assert z1.size and z2.size
        intersect = B.solve(pitch_inv, extrapolate=False)
        np.testing.assert_allclose(z1[1], 1.982767, rtol=1e-6)
        np.testing.assert_allclose(z1, intersect[[1, 2]], rtol=1e-6)
        # intersect array could not resolve double root as single at index 2,3
        np.testing.assert_allclose(intersect[2], intersect[3], rtol=1e-6)
        np.testing.assert_allclose(z2, intersect[[3, 4]], rtol=1e-6)

    @pytest.mark.unit
    def test_z2_before_extrema(self):
        """Case where local minimum is the shared intersect between two wells."""
        # To make sure both regions in hypograph left and right of extrema are not
        # integrated over.
        start = -1.2 * np.pi
        end = -2 * start
        k = np.linspace(start, end, 7)
        B = CubicHermiteSpline(
            k,
            np.cos(k) + 2 * np.sin(-2 * k) + k / 4,
            -np.sin(k) - 4 * np.cos(-2 * k) + 1 / 4,
        )
        dB_dz = B.derivative()
        pitch_inv = B(dB_dz.roots(extrapolate=False))[2]
        z1, z2 = bounce_points(
            pitch_inv, k, B.c.T, dB_dz.c.T, check=True, include_knots=True
        )
        z1, z2 = TestBounce1DPoints.filter(z1, z2)
        assert z1.size and z2.size
        intersect = B.solve(pitch_inv, extrapolate=False)
        np.testing.assert_allclose(z1, intersect[[0, -2]])
        np.testing.assert_allclose(z2, intersect[[1, -1]])

    @pytest.mark.unit
    def test_extrema_first_and_before_z1(self):
        """Case where first intersect is extrema and second enters epigraph."""
        # To make sure we don't perform integral between first pair of intersects.
        start = -1.2 * np.pi
        end = -2 * start
        k = np.linspace(start, end, 7)
        B = CubicHermiteSpline(
            k,
            np.cos(k) + 2 * np.sin(-2 * k) + k / 20,
            -np.sin(k) - 4 * np.cos(-2 * k) + 1 / 20,
        )
        dB_dz = B.derivative()
        pitch_inv = B(dB_dz.roots(extrapolate=False))[2] + 1e-13
        z1, z2 = bounce_points(
            pitch_inv,
            k[2:],
            B.c[:, 2:].T,
            dB_dz.c[:, 2:].T,
            check=True,
            start=k[2],
            include_knots=True,
        )
        z1, z2 = TestBounce1DPoints.filter(z1, z2)
        assert z1.size and z2.size
        intersect = B.solve(pitch_inv, extrapolate=False)
        np.testing.assert_allclose(z1[0], 0.835319, rtol=1e-6)
        intersect = intersect[intersect >= k[2]]
        np.testing.assert_allclose(z1, intersect[[0, 2, 4]], rtol=1e-6)
        np.testing.assert_allclose(z2, intersect[[0, 3, 5]], rtol=1e-6)

    @pytest.mark.unit
    def test_extrema_first_and_before_z2(self):
        """Case where first intersect is extrema and second exits epigraph."""
        # To make sure we do perform integral between first pair of intersects.
        start = -1.2 * np.pi
        end = -2 * start + 1
        k = np.linspace(start, end, 7)
        B = CubicHermiteSpline(
            k,
            np.cos(k) + 2 * np.sin(-2 * k) + k / 10,
            -np.sin(k) - 4 * np.cos(-2 * k) + 1 / 10,
        )
        dB_dz = B.derivative()
        pitch_inv = B(dB_dz.roots(extrapolate=False))[1] - 1e-13
        z1, z2 = bounce_points(
            pitch_inv, k, B.c.T, dB_dz.c.T, check=True, include_knots=True
        )
        z1, z2 = TestBounce1DPoints.filter(z1, z2)
        assert z1.size and z2.size
        # Our routine correctly detects intersection, while scipy, jnp.root fails.
        intersect = B.solve(pitch_inv, extrapolate=False)
        np.testing.assert_allclose(z1[0], -0.671904, rtol=1e-6)
        np.testing.assert_allclose(z1, intersect[[0, 3, 5]], rtol=1e-5)
        # intersect array could not resolve double root as single at index 0,1
        np.testing.assert_allclose(intersect[0], intersect[1], rtol=1e-5)
        np.testing.assert_allclose(z2, intersect[[2, 4, 6]], rtol=1e-5)

    @pytest.mark.unit
    def test_get_extrema(self):
        """Test computation of extrema of |B|."""
        start = -np.pi
        end = -2 * start
        k = np.linspace(start, end, 5)
        B = CubicHermiteSpline(
            k, np.cos(k) + 2 * np.sin(-2 * k), -np.sin(k) - 4 * np.cos(-2 * k)
        )
        dB_dz = B.derivative()
        ext, B_ext = _get_extrema(k, B.c.T, dB_dz.c.T)
        mask = ~np.isnan(ext)
        ext, B_ext = ext[mask], B_ext[mask]
        idx = np.argsort(ext)

        ext_scipy = np.sort(dB_dz.roots(extrapolate=False))
        B_ext_scipy = B(ext_scipy)
        assert ext.size == ext_scipy.size
        np.testing.assert_allclose(ext[idx], ext_scipy)
        np.testing.assert_allclose(B_ext[idx], B_ext_scipy)


def _mod_cheb_gauss(deg):
    x, w = chebgauss(deg)
    w /= chebweight(x)
    return x, w


def _mod_chebu_gauss(deg):
    x, w = roots_chebyu(deg)
    w *= chebweight(x)
    return x, w


class TestBounce1DQuadrature:
    """Test bounce quadrature."""

    @pytest.mark.unit
    @pytest.mark.parametrize(
        "is_strong, quad, automorphism",
        [
            (True, tanh_sinh(40), None),
            (True, leggauss(25), "default"),
            (False, tanh_sinh(20), None),
            (False, leggauss_lob(10), "default"),
            # sin automorphism still helps out chebyshev quadrature
            (True, _mod_cheb_gauss(30), "default"),
            (False, _mod_chebu_gauss(10), "default"),
        ],
    )
    def test_bounce_quadrature(self, is_strong, quad, automorphism):
        """Test quadrature matches singular (strong and weak) elliptic integrals."""
        p = 1e-4
        m = 1 - p
        # Some prime number that doesn't appear anywhere in calculation.
        # Ensures no lucky cancellation occurs from ζ₂ − ζ₁ / π = π / (ζ₂ − ζ₁)
        # which could mask errors since π appears often in transformations.
        v = 7
        z1 = -np.pi / 2 * v
        z2 = -z1
        knots = np.linspace(z1, z2, 50)
        pitch_inv = 1 - 50 * jnp.finfo(jnp.array(1.0).dtype).eps
        b = np.clip(np.sin(knots / v) ** 2, 1e-7, 1)
        db = np.sin(2 * knots / v) / v
        data = {"B^zeta": b, "B^zeta_z|r,a": db, "|B|": b, "|B|_z|r,a": db}

        if is_strong:
            integrand = lambda B, pitch: 1 / jnp.sqrt(1 - m * pitch * B)
            truth = v * 2 * ellipkm1(p)
        else:
            integrand = lambda B, pitch: jnp.sqrt(1 - m * pitch * B)
            truth = v * 2 * ellipe(m)
        kwargs = {}
        if automorphism != "default":
            kwargs["automorphism"] = automorphism
        bounce = Bounce1D(
            Grid.create_meshgrid([1, 0, knots], coordinates="raz"),
            data,
            quad,
            check=True,
            **kwargs,
        )
        result = bounce.integrate(integrand, pitch_inv, check=True, plot=True)
        assert np.count_nonzero(result) == 1
        np.testing.assert_allclose(result.sum(), truth, rtol=1e-4)

    @staticmethod
    @partial(np.vectorize, excluded={0})
    def _adaptive_elliptic(integrand, k):
        a = 0
        b = 2 * np.arcsin(k)
        return integrate.quad(integrand, a, b, args=(k,), points=b)[0]

    @staticmethod
    def _fixed_elliptic(integrand, k, deg):
        k = np.atleast_1d(k)
        a = np.zeros_like(k)
        b = 2 * np.arcsin(k)
        x, w = get_quadrature(leggauss(deg), (automorphism_sin, grad_automorphism_sin))
        Z = bijection_from_disc(x, a[..., np.newaxis], b[..., np.newaxis])
        k = k[..., np.newaxis]
        quad = integrand(Z, k).dot(w) * grad_bijection_from_disc(a, b)
        return quad

    # TODO: add the analytical test that converts incomplete elliptic integrals to
    #  complete ones using the Reciprocal Modulus transformation
    #  https://dlmf.nist.gov/19.7#E4.
    @staticmethod
    def elliptic_incomplete(k2):
        """Calculate elliptic integrals for bounce averaged binormal drift.

        The test is nice because it is independent of all the bounce integrals
        and splines. One can test performance of different quadrature methods
        by using that method in the ``_fixed_elliptic`` method above.

        """
        K_integrand = lambda Z, k: 2 / np.sqrt(k**2 - np.sin(Z / 2) ** 2) * (k / 4)
        E_integrand = lambda Z, k: 2 * np.sqrt(k**2 - np.sin(Z / 2) ** 2) / (k * 4)
        # Scipy's elliptic integrals are broken.
        # https://github.com/scipy/scipy/issues/20525.
        k = np.sqrt(k2)
        K = TestBounce1DQuadrature._adaptive_elliptic(K_integrand, k)
        E = TestBounce1DQuadrature._adaptive_elliptic(E_integrand, k)
        # Make sure scipy's adaptive quadrature is not broken.
        np.testing.assert_allclose(
            K, TestBounce1DQuadrature._fixed_elliptic(K_integrand, k, 10)
        )
        np.testing.assert_allclose(
            E, TestBounce1DQuadrature._fixed_elliptic(E_integrand, k, 10)
        )

        I_0 = 4 / k * K
        I_1 = 4 * k * E
        I_2 = 16 * k * E
        I_3 = 16 * k / 9 * (2 * (-1 + 2 * k2) * E - (-1 + k2) * K)
        I_4 = 16 * k / 3 * ((-1 + 2 * k2) * E - 2 * (-1 + k2) * K)
        I_5 = 32 * k / 30 * (2 * (1 - k2 + k2**2) * E - (1 - 3 * k2 + 2 * k2**2) * K)
        I_6 = 4 / k * (2 * k2 * E + (1 - 2 * k2) * K)
        I_7 = 2 * k / 3 * ((-2 + 4 * k2) * E - 4 * (-1 + k2) * K)
        # Check for math mistakes.
        np.testing.assert_allclose(
            I_2,
            TestBounce1DQuadrature._adaptive_elliptic(
                lambda Z, k: 2 / np.sqrt(k**2 - np.sin(Z / 2) ** 2) * Z * np.sin(Z), k
            ),
        )
        np.testing.assert_allclose(
            I_3,
            TestBounce1DQuadrature._adaptive_elliptic(
                lambda Z, k: 2 * np.sqrt(k**2 - np.sin(Z / 2) ** 2) * Z * np.sin(Z), k
            ),
        )
        np.testing.assert_allclose(
            I_4,
            TestBounce1DQuadrature._adaptive_elliptic(
                lambda Z, k: 2 / np.sqrt(k**2 - np.sin(Z / 2) ** 2) * np.sin(Z) ** 2, k
            ),
        )
        np.testing.assert_allclose(
            I_5,
            TestBounce1DQuadrature._adaptive_elliptic(
                lambda Z, k: 2 * np.sqrt(k**2 - np.sin(Z / 2) ** 2) * np.sin(Z) ** 2, k
            ),
        )
        # scipy fails
        np.testing.assert_allclose(
            I_6,
            TestBounce1DQuadrature._fixed_elliptic(
                lambda Z, k: 2 / np.sqrt(k**2 - np.sin(Z / 2) ** 2) * np.cos(Z),
                k,
                deg=11,
            ),
        )
        np.testing.assert_allclose(
            I_7,
            TestBounce1DQuadrature._adaptive_elliptic(
                lambda Z, k: 2 * np.sqrt(k**2 - np.sin(Z / 2) ** 2) * np.cos(Z), k
            ),
        )
        return I_0, I_1, I_2, I_3, I_4, I_5, I_6, I_7


class TestBounce1D:
    """Test bounce integration with one-dimensional local spline methods."""

    @staticmethod
    def _example_numerator(g_zz, B, pitch):
        f = (1 - 0.5 * pitch * B) * g_zz
        return safediv(f, jnp.sqrt(1 - pitch * B))

    @staticmethod
    def _example_denominator(B, pitch):
        return safediv(1, jnp.sqrt(1 - pitch * B))

    @pytest.mark.unit
    @pytest.mark.mpl_image_compare(remove_text=True, tolerance=tol_1d * 4)
    def test_bounce1d_checks(self):
        """Test that all the internal correctness checks pass for real example."""
        # noqa: D202
        # Suppose we want to compute a bounce average of the function
        # f(ℓ) = (1 − λ|B|/2) * g_zz, where g_zz is the squared norm of the
        # toroidal basis vector on some set of field lines specified by (ρ, α)
        # coordinates. This is defined as
        # [∫ f(ℓ) / √(1 − λ|B|) dℓ] / [∫ 1 / √(1 − λ|B|) dℓ]

        # 1. Define python functions for the integrands. We do that above.
        # 2. Pick flux surfaces, field lines, and how far to follow the field
        #    line in Clebsch coordinates ρ, α, ζ.
        rho = np.linspace(0.1, 1, 6)
        alpha = np.array([0, 0.5])
        zeta = np.linspace(-2 * np.pi, 2 * np.pi, 200)

        eq = get("HELIOTRON")
        # 3. Convert above coordinates to DESC computational coordinates.
        grid = get_rtz_grid(eq, rho, alpha, zeta, coordinates="raz")
        # 4. Compute input data.
        data = eq.compute(
            Bounce1D.required_names + ["min_tz |B|", "max_tz |B|", "g_zz"], grid=grid
        )
        # 5. Make the bounce integration operator.
        bounce = Bounce1D(
            grid.source_grid,
            data,
            quad=leggauss(3),  # not checking quadrature accuracy in this test
            check=True,
        )
        pitch_inv = bounce.get_pitch_inv(
            grid.compress(data["min_tz |B|"]), grid.compress(data["max_tz |B|"]), 10
        )
        num = bounce.integrate(
            integrand=TestBounce1D._example_numerator,
            pitch_inv=pitch_inv,
            f=Bounce1D.reshape_data(grid.source_grid, data["g_zz"]),
            check=True,
        )
        den = bounce.integrate(
            integrand=TestBounce1D._example_denominator,
            pitch_inv=pitch_inv,
            check=True,
            batch=False,
        )
        avg = safediv(num, den)
        assert np.isfinite(avg).all() and np.count_nonzero(avg)

        # 6. Basic manipulation of the output.
        # Sum all bounce averages across a particular field line, for every field line.
        result = avg.sum(axis=-1)
        # Group the result by pitch and flux surface.
        result = result.reshape(alpha.size, rho.size, pitch_inv.shape[-1])
        # The result stored at
        m, l, p = 0, 1, 3
        print("Result(α, ρ, λ):", result[m, l, p])
        # corresponds to the 1/λ value
        print("1/λ(α, ρ):", pitch_inv[l, p])
        # for the Clebsch-type field line coordinates
        nodes = grid.source_grid.meshgrid_reshape(grid.source_grid.nodes[:, :2], "arz")
        print("(α, ρ):", nodes[m, l, 0])

        # 7. Optionally check for correctness of bounce points
        bounce.check_points(*bounce.points(pitch_inv), pitch_inv, plot=False)

        # 8. Plotting
        fig, ax = bounce.plot(m, l, pitch_inv[l], include_legend=False, show=False)
        return fig

    @pytest.mark.unit
    @pytest.mark.parametrize("func", [interp_to_argmin, interp_to_argmin_hard])
    def test_interp_to_argmin(self, func):
        """Test argmin interpolation."""  # noqa: D202

        # Test functions chosen with purpose; don't change unless plotted and compared.
        def h(z):
            return np.cos(3 * z) * np.sin(2 * np.cos(z)) + np.cos(1.2 * z)

        def g(z):
            return np.sin(3 * z) * np.cos(1 / (1 + z)) * np.cos(z**2) * z

        def dg_dz(z):
            return (
                3 * z * np.cos(3 * z) * np.cos(z**2) * np.cos(1 / (1 + z))
                - 2 * z**2 * np.sin(3 * z) * np.sin(z**2) * np.cos(1 / (1 + z))
                + z * np.sin(3 * z) * np.sin(1 / (1 + z)) * np.cos(z**2) / (1 + z) ** 2
                + np.sin(3 * z) * np.cos(z**2) * np.cos(1 / (1 + z))
            )

        zeta = np.linspace(0, 3 * np.pi, 175)
        bounce = Bounce1D(
            Grid.create_meshgrid([1, 0, zeta], coordinates="raz"),
            {
                "B^zeta": np.ones_like(zeta),
                "B^zeta_z|r,a": np.ones_like(zeta),
                "|B|": g(zeta),
                "|B|_z|r,a": dg_dz(zeta),
            },
        )
        z1 = np.array(0, ndmin=4)
        z2 = np.array(2 * np.pi, ndmin=4)
        argmin = 5.61719
        h_min = h(argmin)
        result = func(
            h=h(zeta),
            z1=z1,
            z2=z2,
            knots=zeta,
            g=bounce.B,
            dg_dz=bounce._dB_dz,
        )
        assert result.shape == z1.shape
        np.testing.assert_allclose(h_min, result, rtol=1e-3)

    @staticmethod
    def get_drift_analytic_data():
        """Get data to compute bounce averaged binormal drift analytically."""
        eq = Equilibrium.load(".//tests//inputs//low-beta-shifted-circle.h5")
        psi_boundary = eq.Psi / (2 * np.pi)
        psi = 0.25 * psi_boundary
        rho = np.sqrt(psi / psi_boundary)
        np.testing.assert_allclose(rho, 0.5)

        # Make a set of nodes along a single fieldline.
        grid_fsa = LinearGrid(rho=rho, M=eq.M_grid, N=eq.N_grid, sym=eq.sym, NFP=eq.NFP)
        data = eq.compute(["iota"], grid=grid_fsa)
        iota = grid_fsa.compress(data["iota"]).item()
        alpha = 0
        zeta = np.linspace(-np.pi / iota, np.pi / iota, (2 * eq.M_grid) * 4 + 1)
        grid = get_rtz_grid(
            eq,
            rho,
            alpha,
            zeta,
            coordinates="raz",
            period=(np.inf, 2 * np.pi, np.inf),
            iota=iota,
        )
        data = eq.compute(
            Bounce1D.required_names
            + [
                "cvdrift",
                "gbdrift",
                "grad(psi)",
                "grad(alpha)",
                "shear",
                "iota",
                "psi",
                "a",
            ],
            grid=grid,
        )
        np.testing.assert_allclose(data["psi"], psi)
        np.testing.assert_allclose(data["iota"], iota)
        assert np.all(data["B^zeta"] > 0)
        data["Bref"] = 2 * np.abs(psi_boundary) / data["a"] ** 2
        data["rho"] = rho
        data["alpha"] = alpha
        data["zeta"] = zeta
        data["psi"] = grid.compress(data["psi"])
        data["iota"] = grid.compress(data["iota"])
        data["shear"] = grid.compress(data["shear"])

        things = {"grid": grid, "eq": eq}
        return data, things

    # TODO: stellarator geometry test with ripples
    @staticmethod
    def drift_analytic(data):
        """Compute analytic approximation for bounce-averaged binormal drift.

        Returns
        -------
        drift_analytic : jnp.ndarray
            Analytic approximation for the true result that the numerical computation
            should attempt to match.
        cvdrift, gbdrift : jnp.ndarray
            Numerically computed ``data["cvdrift"]` and ``data["gbdrift"]`` normalized
            by some scale factors for this unit test. These should be fed to the bounce
            integration as input.
        pitch_inv : jnp.ndarray
            Shape (P, ).
            1/λ values used.

        """
        B = data["|B|"] / data["Bref"]
        B0 = np.mean(B)
        # epsilon should be changed to dimensionless, and computed in a way that
        # is independent of normalization length scales, like "effective r/R0".
        epsilon = data["a"] * data["rho"]  # Aspect ratio of the flux surface.
        np.testing.assert_allclose(epsilon, 0.05)
        theta_PEST = data["alpha"] + data["iota"] * data["zeta"]
        # same as 1 / (1 + epsilon cos(theta)) assuming epsilon << 1
        B_analytic = B0 * (1 - epsilon * np.cos(theta_PEST))
        np.testing.assert_allclose(B, B_analytic, atol=3e-3)

        gradpar = data["a"] * data["B^zeta"] / data["|B|"]
        # This method of computing G0 suggests a fixed point iteration.
        G0 = data["a"]
        gradpar_analytic = G0 * (1 - epsilon * np.cos(theta_PEST))
        gradpar_theta_analytic = data["iota"] * gradpar_analytic
        G0 = np.mean(gradpar_theta_analytic)
        np.testing.assert_allclose(gradpar, gradpar_analytic, atol=5e-3)

        # Comparing coefficient calculation here with coefficients from compute/_metric
        data["normalization"] = -np.sign(data["psi"]) * data["Bref"] * data["a"] ** 2
        cvdrift = data["cvdrift"] * data["normalization"]
        gbdrift = data["gbdrift"] * data["normalization"]
        dPdrho = np.mean(-0.5 * (cvdrift - gbdrift) * data["|B|"] ** 2)
        alpha_MHD = -0.5 * dPdrho / data["iota"] ** 2
        gds21 = (
            -np.sign(data["iota"])
            * data["shear"]
            * dot(data["grad(psi)"], data["grad(alpha)"])
            / data["Bref"]
        )
        gds21_analytic = -data["shear"] * (
            data["shear"] * theta_PEST - alpha_MHD / B**4 * np.sin(theta_PEST)
        )
        gds21_analytic_low_order = -data["shear"] * (
            data["shear"] * theta_PEST - alpha_MHD / B0**4 * np.sin(theta_PEST)
        )
        np.testing.assert_allclose(gds21, gds21_analytic, atol=2e-2)
        np.testing.assert_allclose(gds21, gds21_analytic_low_order, atol=2.7e-2)

        fudge_1 = 0.19
        gbdrift_analytic = fudge_1 * (
            -data["shear"]
            + np.cos(theta_PEST)
            - gds21_analytic / data["shear"] * np.sin(theta_PEST)
        )
        gbdrift_analytic_low_order = fudge_1 * (
            -data["shear"]
            + np.cos(theta_PEST)
            - gds21_analytic_low_order / data["shear"] * np.sin(theta_PEST)
        )
        fudge_2 = 0.07
        cvdrift_analytic = gbdrift_analytic + fudge_2 * alpha_MHD / B**2
        cvdrift_analytic_low_order = (
            gbdrift_analytic_low_order + fudge_2 * alpha_MHD / B0**2
        )
        np.testing.assert_allclose(gbdrift, gbdrift_analytic, atol=1e-2)
        np.testing.assert_allclose(cvdrift, cvdrift_analytic, atol=2e-2)
        np.testing.assert_allclose(gbdrift, gbdrift_analytic_low_order, atol=1e-2)
        np.testing.assert_allclose(cvdrift, cvdrift_analytic_low_order, atol=2e-2)

        # Exclude singularity not captured by analytic approximation for pitch near
        # the maximum |B|. (This is captured by the numerical integration).
        pitch_inv = get_pitch_inv(np.min(B), np.max(B), 100)[:-1]
        k2 = 0.5 * ((1 - B0 / pitch_inv) / (epsilon * B0 / pitch_inv) + 1)
        I_0, I_1, I_2, I_3, I_4, I_5, I_6, I_7 = (
            TestBounce1DQuadrature.elliptic_incomplete(k2)
        )
        y = np.sqrt(2 * epsilon * B0 / pitch_inv)
        I_0, I_2, I_4, I_6 = map(lambda I: I / y, (I_0, I_2, I_4, I_6))
        I_1, I_3, I_5, I_7 = map(lambda I: I * y, (I_1, I_3, I_5, I_7))

        drift_analytic_num = (
            fudge_2 * alpha_MHD / B0**2 * I_1
            - 0.5
            * fudge_1
            * (
                data["shear"] * (I_0 + I_1 - I_2 - I_3)
                + alpha_MHD / B0**4 * (I_4 + I_5)
                - (I_6 + I_7)
            )
        ) / G0
        drift_analytic_den = I_0 / G0
        drift_analytic = drift_analytic_num / drift_analytic_den
        return drift_analytic, cvdrift, gbdrift, pitch_inv

    @staticmethod
    def drift_num_integrand(cvdrift, gbdrift, B, pitch):
        """Integrand of numerator of bounce averaged binormal drift."""
        g = jnp.sqrt(jnp.abs(1 - pitch * B))
        return (cvdrift * g) - (0.5 * g * gbdrift) + (0.5 * gbdrift / g)

    @staticmethod
    def drift_den_integrand(B, pitch):
        """Integrand of denominator of bounce averaged binormal drift."""
        return 1 / jnp.sqrt(jnp.abs(1 - pitch * B))

    @pytest.mark.unit
    @pytest.mark.mpl_image_compare(remove_text=True, tolerance=tol_1d)
    def test_binormal_drift_bounce1d(self):
        """Test bounce-averaged drift with analytical expressions."""
<<<<<<< HEAD
        data, things = TestBounce1D.get_drift_analytic_data()
=======
        eq = Equilibrium.load(".//tests//inputs//low-beta-shifted-circle.h5")
        psi_boundary = eq.Psi / (2 * np.pi)
        psi = 0.25 * psi_boundary
        rho = np.sqrt(psi / psi_boundary)
        np.testing.assert_allclose(rho, 0.5)

        # Make a set of nodes along a single fieldline.
        grid_fsa = LinearGrid(rho=rho, M=eq.M_grid, N=eq.N_grid, sym=eq.sym, NFP=eq.NFP)
        data = eq.compute(["iota"], grid=grid_fsa)
        iota = grid_fsa.compress(data["iota"]).item()
        alpha = 0
        zeta = np.linspace(-np.pi / iota, np.pi / iota, (2 * eq.M_grid) * 4 + 1)
        grid = get_rtz_grid(eq, rho, alpha, zeta, coordinates="raz", iota=iota)
        data = eq.compute(
            Bounce1D.required_names
            + [
                "cvdrift",
                "gbdrift",
                "grad(psi)",
                "grad(alpha)",
                "shear",
                "iota",
                "psi",
                "a",
            ],
            grid=grid,
        )
        np.testing.assert_allclose(data["psi"], psi)
        np.testing.assert_allclose(data["iota"], iota)
        assert np.all(data["B^zeta"] > 0)
        data["Bref"] = 2 * np.abs(psi_boundary) / data["a"] ** 2
        data["rho"] = rho
        data["alpha"] = alpha
        data["zeta"] = zeta
        data["psi"] = grid.compress(data["psi"])
        data["iota"] = grid.compress(data["iota"])
        data["shear"] = grid.compress(data["shear"])

>>>>>>> 97d17472
        # Compute analytic approximation.
        drift_analytic, cvdrift, gbdrift, pitch_inv = TestBounce1D.drift_analytic(data)

        # Compute numerical result.
        bounce = Bounce1D(
            things["grid"].source_grid,
            data,
            Bref=data["Bref"],
            Lref=data["a"],
            check=True,
        )
        bounce.check_points(*bounce.points(pitch_inv), pitch_inv, plot=False)

        f = Bounce1D.reshape_data(things["grid"].source_grid, cvdrift, gbdrift)
        drift_numerical_num = bounce.integrate(
            integrand=TestBounce1D.drift_num_integrand,
            pitch_inv=pitch_inv,
            f=f,
            num_well=1,
            check=True,
        )
        drift_numerical_den = bounce.integrate(
            integrand=TestBounce1D.drift_den_integrand,
            pitch_inv=pitch_inv,
            num_well=1,
            weight=np.ones(data["zeta"].size),
            check=True,
        )
        drift_numerical = np.squeeze(drift_numerical_num / drift_numerical_den)
        msg = "There should be one bounce integral per pitch in this example."
        assert drift_numerical.size == drift_analytic.size, msg
        np.testing.assert_allclose(
            drift_numerical, drift_analytic, atol=5e-3, rtol=5e-2
        )

        TestBounce1D._test_bounce_autodiff(
            bounce,
            TestBounce1D.drift_num_integrand,
            f=f,
            weight=np.ones(data["zeta"].size),
        )

        fig, ax = plt.subplots()
        ax.plot(pitch_inv, drift_analytic)
        ax.plot(pitch_inv, drift_numerical)
        return fig

    @staticmethod
    def _test_bounce_autodiff(bounce, integrand, **kwargs):
        """Make sure reverse mode AD works correctly on this algorithm.

        Non-differentiable operations (e.g. ``take_mask``) are used in computation.
        See https://jax.readthedocs.io/en/latest/notebooks/Common_Gotchas_in_JAX.html
        and https://jax.readthedocs.io/en/latest/faq.html#
        why-are-gradients-zero-for-functions-based-on-sort-order.

        If the AD tool works properly, then these operations should be assigned
        zero gradients while the gradients wrt parameters of our physics computations
        accumulate correctly. Less mature AD tools may have subtle bugs that cause
        the gradients to not accumulate correctly. (There's a few
        GitHub issues that JAX has fixed related to this in the past.)

        This test first confirms the gradients computed by reverse mode AD matches
        the analytic approximation of the true gradient. Then we confirm that the
        partial gradients wrt the integrand and bounce points are correct.

        Apply the Leibniz integral rule
        https://en.wikipedia.org/wiki/Leibniz_integral_rule, with
        the label w summing over the magnetic wells:

        ∂_λ ∑_w ∫_ζ₁^ζ₂ f dζ  (λ) = ∑_w [
             ∫_ζ₁^ζ₂ (∂f/∂λ)(λ) dζ
             + f(λ,ζ₂) (∂ζ₂/∂λ)(λ)
             - f(λ,ζ₁) (∂ζ₁/∂λ)(λ)
        ]
        where (∂ζ₁/∂λ)(λ) = -λ² / (∂|B|/∂ζ|ρ,α)(ζ₁)
              (∂ζ₂/∂λ)(λ) = -λ² / (∂|B|/∂ζ|ρ,α)(ζ₂)

        All terms in these expressions are known analytically.
        If we wanted, it's simple to check explicitly that AD takes each derivative
        correctly because |w| = 1 is constant and our tokamak has symmetry
        (∂|B|/∂ζ|ρ,α)(ζ₁) = - (∂|B|/∂ζ|ρ,α)(ζ₂).

        After confirming the left hand side is correct, we just check that derivative
        wrt bounce points of the right hand side doesn't vanish due to some zero
        gradient issue mentioned above.

        """

        def integrand_grad(*args, **kwargs2):
            grad_fun = jnp.vectorize(
                grad(integrand, -1), signature="()," * len(kwargs["f"]) + "(),()->()"
            )
            return grad_fun(*args, *kwargs2.values())

        def fun1(pitch):
            return bounce.integrate(integrand, 1 / pitch, check=False, **kwargs).sum()

        def fun2(pitch):
            return bounce.integrate(
                integrand_grad, 1 / pitch, check=True, **kwargs
            ).sum()

        pitch = 1.0
        # can easily obtain from math or just extrapolate from analytic expression plot
        analytic_approximation_of_gradient = 650
        np.testing.assert_allclose(
            grad(fun1)(pitch), analytic_approximation_of_gradient, rtol=1e-3
        )
        # It is expected that this is much larger because the integrand is singular
        # wrt λ but the boundary derivative: f(λ,ζ₂) (∂ζ₂/∂λ)(λ) - f(λ,ζ₁) (∂ζ₁/∂λ)(λ).
        # smooths out because the bounce points ζ₁ and ζ₂ are smooth functions of λ.
        np.testing.assert_allclose(fun2(pitch), -171500, rtol=1e-1)


class TestBounce2DPoints:
    """Test that bounce points are computed correctly."""

    @staticmethod
    def _cheb_intersect(cheb, k):
        cheb = cheb.copy()
        cheb[0] = cheb[0] - k
        roots = chebroots(cheb)
        intersect = roots[
            np.logical_and(np.isreal(roots), np.abs(roots.real) <= 1)
        ].real
        return intersect

    @staticmethod
    def _periodic_fun(nodes, M, N):
        alpha, zeta = nodes.T
        f = -2 * np.cos(1 / (0.1 + zeta**2)) + 2
        return f.reshape(M, N)

    @pytest.mark.unit
    def test_z1_first(self):
        """Test that bounce points are computed correctly."""
        M, N = 1, 10
        domain = (-1, 1)
        nodes = FourierChebyshevBasis.nodes(M, N, domain=domain)
        f = -self._periodic_fun(nodes, M, N)
        cheb = FourierChebyshevBasis(f, domain=domain).compute_cheb(fourier_pts(M))
        pitch = 1 / np.linspace(1, 4, 1)
        z1, z2 = cheb.intersect1d(1 / pitch, num_intersect=1)
        print(z1)
        print(z2)
        cheb.check_intersect1d(z1, z2, 1 / pitch)
        z1, z2 = TestBounce1DPoints.filter(z1, z2)

        def f(z):
            return -2 * np.cos(1 / (0.1 + z**2)) + 2

        r = self._cheb_intersect(chebinterpolate(f, N), 1 / pitch)
        np.testing.assert_allclose(z1, r[::2], rtol=1e-3)
        np.testing.assert_allclose(z2, r[1::2], rtol=1e-3)


class TestBounce2D:
    """Test bounce integration with two-dimensional pseudo-spectral methods."""

    @pytest.mark.unit
    @pytest.mark.parametrize(
        "alpha_0, iota, num_period, period",
        [
            (0, np.sqrt(2), 1, 2 * np.pi),
            (0, np.arange(1, 3) * np.sqrt(2), 5, 2 * np.pi),
        ],
    )
    def test_alpha_sequence(self, alpha_0, iota, num_period, period):
        """Test field line poloidal label tracking."""
        # skeleton test to be done later when one zeta != phi.
        iota = np.atleast_1d(iota)
        alphas = get_alpha(alpha_0, iota, num_period, period)
        assert alphas.shape == (iota.size, num_period)
        for i in range(iota.size):
            assert np.unique(alphas[i]).size == num_period, f"{iota} is irrational"
        print(alphas)

    @pytest.mark.unit
    def test_fourier_chebyshev(self, rho=1, M=8, N=32, f=lambda B, pitch: B * pitch):
        """Test bounce points..."""
        eq = get("W7-X")
        clebsch = FourierChebyshevBasis.nodes(M, N, L=rho)
        desc_from_clebsch = map_coordinates(
            eq,
            clebsch,
            inbasis=("rho", "alpha", "zeta"),
            period=(np.inf, 2 * np.pi, np.inf),
        ).reshape(-1, M, N, 3)
        grid = LinearGrid(
            rho=rho, M=eq.M_grid, N=eq.N_grid, sym=False, NFP=eq.NFP
        )  # check if NFP!=1 works
        data = eq.compute(
            names=Bounce2D.required_names + ["min_tz |B|", "max_tz |B|"], grid=grid
        )
        fb = Bounce2D(
            grid, data, desc_from_clebsch, check=True, warn=False
        )  # TODO check true
        pitch, _ = get_pitch_inv(
            grid.compress(data["min_tz |B|"]), grid.compress(data["max_tz |B|"]), 10
        )
        result = fb.integrate(f, [], pitch)  # noqa: F841

    @pytest.mark.unit
    @pytest.mark.mpl_image_compare(remove_text=True, tolerance=tol_1d)
    def test_drift(self):
        """Test bounce-averaged drift with analytical expressions."""
        data, things = TestBounce1D.get_drift_analytic_data()
        # Compute analytic approximation.
        drift_analytic, _, _, pitch_inv = TestBounce1D.drift_analytic(data)

        # Recompute on non-symmetric, fft compatible grid.
        eq = things["eq"]
        grid = LinearGrid(
            rho=data["rho"], M=eq.M_grid, N=eq.N_grid, NFP=eq.NFP, sym=False
        )
        grid_data = eq.compute(
            names=Bounce2D.required_names + ["cvdrift", "gbdrift"], grid=grid
        )
        grid_data["cvdrift"] = grid_data["cvdrift"] * data["normalization"]
        grid_data["gbdrift"] = grid_data["gbdrift"] * data["normalization"]

        # Compute numerical result.
        M, N = 8, 8
        desc_from_clebsch = Bounce2D.desc_from_clebsch(eq, data["rho"], M, N)
        bounce = Bounce2D(
            grid=grid,
            data=grid_data,
            desc_from_clebsch=desc_from_clebsch,
            alpha=data["alpha"],
            num_transit=3,
            quad=_mod_cheb_gauss(64),
            automorphism=None,
            Bref=data["Bref"],
            Lref=data["a"],
            check=True,
            plot=True,
        )
        bounce.check_points(*bounce.points(pitch_inv), pitch_inv, plot=True)

        f = Bounce2D.reshape_data(grid, grid_data["cvdrift"], grid_data["gbdrift"])
        drift_numerical_num = bounce.integrate(
            integrand=TestBounce1D.drift_num_integrand,
            pitch_inv=pitch_inv,
            f=f,
            num_well=1,
            check=True,
            plot=True,
        )
        drift_numerical_den = bounce.integrate(
            integrand=TestBounce1D.drift_den_integrand,
            pitch_inv=pitch_inv,
            num_well=1,
            check=True,
        )
        drift_numerical = np.squeeze(drift_numerical_num / drift_numerical_den)
        msg = "There should be one bounce integral per pitch in this example."
        assert drift_numerical.size == drift_analytic.size, msg
        np.testing.assert_allclose(
            drift_numerical, drift_analytic, atol=5e-3, rtol=5e-2
        )

        fig, ax = plt.subplots()
        ax.plot(pitch_inv, drift_analytic)
        ax.plot(pitch_inv, drift_numerical)
        plt.show()
        return fig<|MERGE_RESOLUTION|>--- conflicted
+++ resolved
@@ -1199,178 +1199,6 @@
         iota = grid_fsa.compress(data["iota"]).item()
         alpha = 0
         zeta = np.linspace(-np.pi / iota, np.pi / iota, (2 * eq.M_grid) * 4 + 1)
-        grid = get_rtz_grid(
-            eq,
-            rho,
-            alpha,
-            zeta,
-            coordinates="raz",
-            period=(np.inf, 2 * np.pi, np.inf),
-            iota=iota,
-        )
-        data = eq.compute(
-            Bounce1D.required_names
-            + [
-                "cvdrift",
-                "gbdrift",
-                "grad(psi)",
-                "grad(alpha)",
-                "shear",
-                "iota",
-                "psi",
-                "a",
-            ],
-            grid=grid,
-        )
-        np.testing.assert_allclose(data["psi"], psi)
-        np.testing.assert_allclose(data["iota"], iota)
-        assert np.all(data["B^zeta"] > 0)
-        data["Bref"] = 2 * np.abs(psi_boundary) / data["a"] ** 2
-        data["rho"] = rho
-        data["alpha"] = alpha
-        data["zeta"] = zeta
-        data["psi"] = grid.compress(data["psi"])
-        data["iota"] = grid.compress(data["iota"])
-        data["shear"] = grid.compress(data["shear"])
-
-        things = {"grid": grid, "eq": eq}
-        return data, things
-
-    # TODO: stellarator geometry test with ripples
-    @staticmethod
-    def drift_analytic(data):
-        """Compute analytic approximation for bounce-averaged binormal drift.
-
-        Returns
-        -------
-        drift_analytic : jnp.ndarray
-            Analytic approximation for the true result that the numerical computation
-            should attempt to match.
-        cvdrift, gbdrift : jnp.ndarray
-            Numerically computed ``data["cvdrift"]` and ``data["gbdrift"]`` normalized
-            by some scale factors for this unit test. These should be fed to the bounce
-            integration as input.
-        pitch_inv : jnp.ndarray
-            Shape (P, ).
-            1/λ values used.
-
-        """
-        B = data["|B|"] / data["Bref"]
-        B0 = np.mean(B)
-        # epsilon should be changed to dimensionless, and computed in a way that
-        # is independent of normalization length scales, like "effective r/R0".
-        epsilon = data["a"] * data["rho"]  # Aspect ratio of the flux surface.
-        np.testing.assert_allclose(epsilon, 0.05)
-        theta_PEST = data["alpha"] + data["iota"] * data["zeta"]
-        # same as 1 / (1 + epsilon cos(theta)) assuming epsilon << 1
-        B_analytic = B0 * (1 - epsilon * np.cos(theta_PEST))
-        np.testing.assert_allclose(B, B_analytic, atol=3e-3)
-
-        gradpar = data["a"] * data["B^zeta"] / data["|B|"]
-        # This method of computing G0 suggests a fixed point iteration.
-        G0 = data["a"]
-        gradpar_analytic = G0 * (1 - epsilon * np.cos(theta_PEST))
-        gradpar_theta_analytic = data["iota"] * gradpar_analytic
-        G0 = np.mean(gradpar_theta_analytic)
-        np.testing.assert_allclose(gradpar, gradpar_analytic, atol=5e-3)
-
-        # Comparing coefficient calculation here with coefficients from compute/_metric
-        data["normalization"] = -np.sign(data["psi"]) * data["Bref"] * data["a"] ** 2
-        cvdrift = data["cvdrift"] * data["normalization"]
-        gbdrift = data["gbdrift"] * data["normalization"]
-        dPdrho = np.mean(-0.5 * (cvdrift - gbdrift) * data["|B|"] ** 2)
-        alpha_MHD = -0.5 * dPdrho / data["iota"] ** 2
-        gds21 = (
-            -np.sign(data["iota"])
-            * data["shear"]
-            * dot(data["grad(psi)"], data["grad(alpha)"])
-            / data["Bref"]
-        )
-        gds21_analytic = -data["shear"] * (
-            data["shear"] * theta_PEST - alpha_MHD / B**4 * np.sin(theta_PEST)
-        )
-        gds21_analytic_low_order = -data["shear"] * (
-            data["shear"] * theta_PEST - alpha_MHD / B0**4 * np.sin(theta_PEST)
-        )
-        np.testing.assert_allclose(gds21, gds21_analytic, atol=2e-2)
-        np.testing.assert_allclose(gds21, gds21_analytic_low_order, atol=2.7e-2)
-
-        fudge_1 = 0.19
-        gbdrift_analytic = fudge_1 * (
-            -data["shear"]
-            + np.cos(theta_PEST)
-            - gds21_analytic / data["shear"] * np.sin(theta_PEST)
-        )
-        gbdrift_analytic_low_order = fudge_1 * (
-            -data["shear"]
-            + np.cos(theta_PEST)
-            - gds21_analytic_low_order / data["shear"] * np.sin(theta_PEST)
-        )
-        fudge_2 = 0.07
-        cvdrift_analytic = gbdrift_analytic + fudge_2 * alpha_MHD / B**2
-        cvdrift_analytic_low_order = (
-            gbdrift_analytic_low_order + fudge_2 * alpha_MHD / B0**2
-        )
-        np.testing.assert_allclose(gbdrift, gbdrift_analytic, atol=1e-2)
-        np.testing.assert_allclose(cvdrift, cvdrift_analytic, atol=2e-2)
-        np.testing.assert_allclose(gbdrift, gbdrift_analytic_low_order, atol=1e-2)
-        np.testing.assert_allclose(cvdrift, cvdrift_analytic_low_order, atol=2e-2)
-
-        # Exclude singularity not captured by analytic approximation for pitch near
-        # the maximum |B|. (This is captured by the numerical integration).
-        pitch_inv = get_pitch_inv(np.min(B), np.max(B), 100)[:-1]
-        k2 = 0.5 * ((1 - B0 / pitch_inv) / (epsilon * B0 / pitch_inv) + 1)
-        I_0, I_1, I_2, I_3, I_4, I_5, I_6, I_7 = (
-            TestBounce1DQuadrature.elliptic_incomplete(k2)
-        )
-        y = np.sqrt(2 * epsilon * B0 / pitch_inv)
-        I_0, I_2, I_4, I_6 = map(lambda I: I / y, (I_0, I_2, I_4, I_6))
-        I_1, I_3, I_5, I_7 = map(lambda I: I * y, (I_1, I_3, I_5, I_7))
-
-        drift_analytic_num = (
-            fudge_2 * alpha_MHD / B0**2 * I_1
-            - 0.5
-            * fudge_1
-            * (
-                data["shear"] * (I_0 + I_1 - I_2 - I_3)
-                + alpha_MHD / B0**4 * (I_4 + I_5)
-                - (I_6 + I_7)
-            )
-        ) / G0
-        drift_analytic_den = I_0 / G0
-        drift_analytic = drift_analytic_num / drift_analytic_den
-        return drift_analytic, cvdrift, gbdrift, pitch_inv
-
-    @staticmethod
-    def drift_num_integrand(cvdrift, gbdrift, B, pitch):
-        """Integrand of numerator of bounce averaged binormal drift."""
-        g = jnp.sqrt(jnp.abs(1 - pitch * B))
-        return (cvdrift * g) - (0.5 * g * gbdrift) + (0.5 * gbdrift / g)
-
-    @staticmethod
-    def drift_den_integrand(B, pitch):
-        """Integrand of denominator of bounce averaged binormal drift."""
-        return 1 / jnp.sqrt(jnp.abs(1 - pitch * B))
-
-    @pytest.mark.unit
-    @pytest.mark.mpl_image_compare(remove_text=True, tolerance=tol_1d)
-    def test_binormal_drift_bounce1d(self):
-        """Test bounce-averaged drift with analytical expressions."""
-<<<<<<< HEAD
-        data, things = TestBounce1D.get_drift_analytic_data()
-=======
-        eq = Equilibrium.load(".//tests//inputs//low-beta-shifted-circle.h5")
-        psi_boundary = eq.Psi / (2 * np.pi)
-        psi = 0.25 * psi_boundary
-        rho = np.sqrt(psi / psi_boundary)
-        np.testing.assert_allclose(rho, 0.5)
-
-        # Make a set of nodes along a single fieldline.
-        grid_fsa = LinearGrid(rho=rho, M=eq.M_grid, N=eq.N_grid, sym=eq.sym, NFP=eq.NFP)
-        data = eq.compute(["iota"], grid=grid_fsa)
-        iota = grid_fsa.compress(data["iota"]).item()
-        alpha = 0
-        zeta = np.linspace(-np.pi / iota, np.pi / iota, (2 * eq.M_grid) * 4 + 1)
         grid = get_rtz_grid(eq, rho, alpha, zeta, coordinates="raz", iota=iota)
         data = eq.compute(
             Bounce1D.required_names
@@ -1397,7 +1225,130 @@
         data["iota"] = grid.compress(data["iota"])
         data["shear"] = grid.compress(data["shear"])
 
->>>>>>> 97d17472
+        things = {"grid": grid, "eq": eq}
+        return data, things
+
+    # TODO: stellarator geometry test with ripples
+    @staticmethod
+    def drift_analytic(data):
+        """Compute analytic approximation for bounce-averaged binormal drift.
+
+        Returns
+        -------
+        drift_analytic : jnp.ndarray
+            Analytic approximation for the true result that the numerical computation
+            should attempt to match.
+        cvdrift, gbdrift : jnp.ndarray
+            Numerically computed ``data["cvdrift"]` and ``data["gbdrift"]`` normalized
+            by some scale factors for this unit test. These should be fed to the bounce
+            integration as input.
+        pitch_inv : jnp.ndarray
+            Shape (P, ).
+            1/λ values used.
+
+        """
+        B = data["|B|"] / data["Bref"]
+        B0 = np.mean(B)
+        # epsilon should be changed to dimensionless, and computed in a way that
+        # is independent of normalization length scales, like "effective r/R0".
+        epsilon = data["a"] * data["rho"]  # Aspect ratio of the flux surface.
+        np.testing.assert_allclose(epsilon, 0.05)
+        theta_PEST = data["alpha"] + data["iota"] * data["zeta"]
+        # same as 1 / (1 + epsilon cos(theta)) assuming epsilon << 1
+        B_analytic = B0 * (1 - epsilon * np.cos(theta_PEST))
+        np.testing.assert_allclose(B, B_analytic, atol=3e-3)
+
+        gradpar = data["a"] * data["B^zeta"] / data["|B|"]
+        # This method of computing G0 suggests a fixed point iteration.
+        G0 = data["a"]
+        gradpar_analytic = G0 * (1 - epsilon * np.cos(theta_PEST))
+        gradpar_theta_analytic = data["iota"] * gradpar_analytic
+        G0 = np.mean(gradpar_theta_analytic)
+        np.testing.assert_allclose(gradpar, gradpar_analytic, atol=5e-3)
+
+        # Comparing coefficient calculation here with coefficients from compute/_metric
+        data["normalization"] = -np.sign(data["psi"]) * data["Bref"] * data["a"] ** 2
+        cvdrift = data["cvdrift"] * data["normalization"]
+        gbdrift = data["gbdrift"] * data["normalization"]
+        dPdrho = np.mean(-0.5 * (cvdrift - gbdrift) * data["|B|"] ** 2)
+        alpha_MHD = -0.5 * dPdrho / data["iota"] ** 2
+        gds21 = (
+            -np.sign(data["iota"])
+            * data["shear"]
+            * dot(data["grad(psi)"], data["grad(alpha)"])
+            / data["Bref"]
+        )
+        gds21_analytic = -data["shear"] * (
+            data["shear"] * theta_PEST - alpha_MHD / B**4 * np.sin(theta_PEST)
+        )
+        gds21_analytic_low_order = -data["shear"] * (
+            data["shear"] * theta_PEST - alpha_MHD / B0**4 * np.sin(theta_PEST)
+        )
+        np.testing.assert_allclose(gds21, gds21_analytic, atol=2e-2)
+        np.testing.assert_allclose(gds21, gds21_analytic_low_order, atol=2.7e-2)
+
+        fudge_1 = 0.19
+        gbdrift_analytic = fudge_1 * (
+            -data["shear"]
+            + np.cos(theta_PEST)
+            - gds21_analytic / data["shear"] * np.sin(theta_PEST)
+        )
+        gbdrift_analytic_low_order = fudge_1 * (
+            -data["shear"]
+            + np.cos(theta_PEST)
+            - gds21_analytic_low_order / data["shear"] * np.sin(theta_PEST)
+        )
+        fudge_2 = 0.07
+        cvdrift_analytic = gbdrift_analytic + fudge_2 * alpha_MHD / B**2
+        cvdrift_analytic_low_order = (
+            gbdrift_analytic_low_order + fudge_2 * alpha_MHD / B0**2
+        )
+        np.testing.assert_allclose(gbdrift, gbdrift_analytic, atol=1e-2)
+        np.testing.assert_allclose(cvdrift, cvdrift_analytic, atol=2e-2)
+        np.testing.assert_allclose(gbdrift, gbdrift_analytic_low_order, atol=1e-2)
+        np.testing.assert_allclose(cvdrift, cvdrift_analytic_low_order, atol=2e-2)
+
+        # Exclude singularity not captured by analytic approximation for pitch near
+        # the maximum |B|. (This is captured by the numerical integration).
+        pitch_inv = get_pitch_inv(np.min(B), np.max(B), 100)[:-1]
+        k2 = 0.5 * ((1 - B0 / pitch_inv) / (epsilon * B0 / pitch_inv) + 1)
+        I_0, I_1, I_2, I_3, I_4, I_5, I_6, I_7 = (
+            TestBounce1DQuadrature.elliptic_incomplete(k2)
+        )
+        y = np.sqrt(2 * epsilon * B0 / pitch_inv)
+        I_0, I_2, I_4, I_6 = map(lambda I: I / y, (I_0, I_2, I_4, I_6))
+        I_1, I_3, I_5, I_7 = map(lambda I: I * y, (I_1, I_3, I_5, I_7))
+
+        drift_analytic_num = (
+            fudge_2 * alpha_MHD / B0**2 * I_1
+            - 0.5
+            * fudge_1
+            * (
+                data["shear"] * (I_0 + I_1 - I_2 - I_3)
+                + alpha_MHD / B0**4 * (I_4 + I_5)
+                - (I_6 + I_7)
+            )
+        ) / G0
+        drift_analytic_den = I_0 / G0
+        drift_analytic = drift_analytic_num / drift_analytic_den
+        return drift_analytic, cvdrift, gbdrift, pitch_inv
+
+    @staticmethod
+    def drift_num_integrand(cvdrift, gbdrift, B, pitch):
+        """Integrand of numerator of bounce averaged binormal drift."""
+        g = jnp.sqrt(jnp.abs(1 - pitch * B))
+        return (cvdrift * g) - (0.5 * g * gbdrift) + (0.5 * gbdrift / g)
+
+    @staticmethod
+    def drift_den_integrand(B, pitch):
+        """Integrand of denominator of bounce averaged binormal drift."""
+        return 1 / jnp.sqrt(jnp.abs(1 - pitch * B))
+
+    @pytest.mark.unit
+    @pytest.mark.mpl_image_compare(remove_text=True, tolerance=tol_1d)
+    def test_binormal_drift_bounce1d(self):
+        """Test bounce-averaged drift with analytical expressions."""
+        data, things = TestBounce1D.get_drift_analytic_data()
         # Compute analytic approximation.
         drift_analytic, cvdrift, gbdrift, pitch_inv = TestBounce1D.drift_analytic(data)
 
