"""Tests for objective functions.

These generally don't test the accuracy of the computation for realistic examples,
that is done in test_compute_functions or regression tests.

This module primarily tests the constructing/building/calling methods.
"""

import warnings

import numpy as np
import pytest
from scipy.constants import elementary_charge, mu_0

import desc.examples
from desc.backend import jnp
from desc.coils import (
    CoilSet,
    FourierPlanarCoil,
    FourierRZCoil,
    FourierXYZCoil,
    MixedCoilSet,
)
from desc.compute import get_transforms
from desc.equilibrium import Equilibrium
from desc.examples import get
from desc.geometry import FourierPlanarCurve, FourierRZToroidalSurface, FourierXYZCurve
from desc.grid import ConcentricGrid, LinearGrid, QuadratureGrid
from desc.io import load
from desc.magnetic_fields import (
    FourierCurrentPotentialField,
    OmnigenousField,
    PoloidalMagneticField,
    SplineMagneticField,
    ToroidalMagneticField,
    VerticalMagneticField,
)
from desc.objectives import (
    AspectRatio,
    BallooningStability,
    BootstrapRedlConsistency,
    BoundaryError,
    BScaleLength,
    CoilArclengthVariance,
    CoilCurrentLength,
    CoilCurvature,
    CoilLength,
    CoilSetLinkingNumber,
    CoilSetMinDistance,
    CoilTorsion,
    EffectiveRipple,
    Elongation,
    Energy,
    ForceBalance,
    ForceBalanceAnisotropic,
    FusionPower,
    GammaC,
    GenericObjective,
    HeatingPowerISS04,
    Isodynamicity,
    LinearObjectiveFromUser,
    MagneticWell,
    MeanCurvature,
    MercierStability,
    ObjectiveFromUser,
    ObjectiveFunction,
    Omnigenity,
    PlasmaCoilSetMinDistance,
    PlasmaVesselDistance,
    Pressure,
    PrincipalCurvature,
    QuadraticFlux,
    QuasisymmetryBoozer,
    QuasisymmetryTripleProduct,
    QuasisymmetryTwoTerm,
    RotationalTransform,
    Shear,
    ToroidalCurrent,
    ToroidalFlux,
    UmbilicFieldAligned,
    UmbilicHighCurvature,
    VacuumBoundaryError,
    Volume,
)
from desc.objectives._free_boundary import BoundaryErrorNESTOR
from desc.objectives.normalization import compute_scaling_factors
from desc.objectives.objective_funs import _Objective, collect_docs
from desc.objectives.utils import softmax, softmin
from desc.profiles import FourierZernikeProfile, PowerSeriesProfile
from desc.utils import PRINT_WIDTH
from desc.vmec_utils import ptolemy_linear_transform


class TestObjectiveFunction:
    """Test ObjectiveFunction classes."""

    @pytest.mark.unit
    def test_generic(self):
        """Test GenericObjective for arbitrary Equilibrium quantities."""

        def test(f, thing, grid=None, compress=False):
            obj = GenericObjective(f, thing=thing, grid=grid)
            obj.build()
            val = thing.compute(f, grid=obj.constants["transforms"]["grid"])[f]
            if compress:
                val = obj.constants["transforms"]["grid"].compress(val)
            np.testing.assert_allclose(
                obj.compute(thing.params_dict),
                val,
            )

        test("curvature", FourierXYZCurve(Y_n=[-1, 0, 0]), LinearGrid(0, 0, 12))
        test("length", FourierPlanarCoil(r_n=0.5), LinearGrid(0, 0, 12))
        test(
            "Phi",
            FourierCurrentPotentialField(Phi_mn=np.array([0.2])),
            LinearGrid(0, 4, 4),
        )
        test("sqrt(g)", Equilibrium())
        test("current", Equilibrium(iota=PowerSeriesProfile(0)), None, True)
        test("iota", Equilibrium(current=PowerSeriesProfile(0)), None, True)

    @pytest.mark.unit
    def test_objective_from_user(self):
        """Test ObjectiveFromUser for arbitrary callable."""

        def myfun(grid, data):
            x = data["X"]
            y = data["Y"]
            r = jnp.sqrt(x * data["X"] + y**2)
            return r

        def test(thing, grid):
            objective = ObjectiveFromUser(myfun, thing=thing, grid=grid)
            objective.build()
            R1 = objective.compute(*objective.xs(thing))
            R2 = thing.compute("R", grid=grid)["R"]
            np.testing.assert_allclose(R1, R2)

        curve = FourierXYZCurve()
        grid = LinearGrid(0, 0, 5)
        test(curve, grid)

        surf = FourierRZToroidalSurface()
        grid = LinearGrid(2, 2, 2)
        test(surf, grid)

        eq = Equilibrium()
        grid = LinearGrid(2, 2, 2)
        test(eq, grid)

    @pytest.mark.unit
    def test_linear_objective_from_user(self):
        """Test LinearObjectiveFromUser for arbitrary callable."""

        def myfun(params):
            L_lmn = params["L_lmn"]
            p_l = params["p_l"]
            c_l = params["c_l"]
            Zb_lmn = params["Zb_lmn"]
            r = jnp.array([p_l[0] + Zb_lmn[0], c_l[2] + L_lmn[1]])
            return r

        eq = Equilibrium(pressure=np.array([1, 0, -1]), current=np.array([0, 0, 2]))
        objective = LinearObjectiveFromUser(myfun, eq)
        objective.build()
        f = objective.compute(*objective.xs(eq))
        np.testing.assert_allclose(f, np.array([0, 2]))

    @pytest.mark.unit
    def test_volume(self):
        """Test calculation of plasma volume."""

        def test(eq):
            obj = Volume(
                target=10 * np.pi**2,
                weight=1 / np.pi**2,
                eq=eq,
                normalize=False,
            )
            obj.build()
            V = obj.compute_unscaled(*obj.xs(eq))
            V_scaled = obj.compute_scaled_error(*obj.xs(eq))
            V_scalar = obj.compute_scalar(*obj.xs(eq))
            np.testing.assert_allclose(V, 20 * np.pi**2)
            np.testing.assert_allclose(V_scaled, 10)
            np.testing.assert_allclose(V_scalar, 10)

        eqi = Equilibrium(iota=PowerSeriesProfile(0))
        test(eqi)
        test(Equilibrium(current=PowerSeriesProfile(0)))
        # test that it can compute with a surface object
        test(eqi.surface)

    @pytest.mark.unit
    def test_aspect_ratio(self):
        """Test calculation of aspect ratio."""

        def test(eq):
            obj = AspectRatio(target=5, weight=1, eq=eq)
            obj.build()
            AR = obj.compute_unscaled(*obj.xs(eq))
            AR_scaled = obj.compute_scaled_error(*obj.xs(eq))
            np.testing.assert_allclose(AR, 10)
            np.testing.assert_allclose(AR_scaled, 5)

        test(Equilibrium(iota=PowerSeriesProfile(0)))
        test(Equilibrium(current=PowerSeriesProfile(0)))
        test(Equilibrium(iota=PowerSeriesProfile(0)).surface)

    @pytest.mark.unit
    def test_elongation(self):
        """Test calculation of elongation."""

        def test(eq):
            obj = Elongation(target=0, weight=2, eq=eq)
            obj.build()
            f = obj.compute_unscaled(*obj.xs(eq))
            f_scaled = obj.compute_scaled_error(*obj.xs(eq))
            np.testing.assert_allclose(f, 1.3 / 0.7, rtol=8e-3)
            np.testing.assert_allclose(f_scaled, 2 * (1.3 / 0.7), rtol=8e-3)

        test(get("HELIOTRON"))
        test(get("HELIOTRON").surface)

    @pytest.mark.unit
    def test_energy(self):
        """Test calculation of MHD energy."""

        def test(eq):
            obj = Energy(target=0, weight=mu_0, eq=eq, normalize=False)
            obj.build()
            W = obj.compute_unscaled(*obj.xs(eq))
            W_scaled = obj.compute_scaled_error(*obj.xs(eq))
            np.testing.assert_allclose(W, 10 / mu_0)
            np.testing.assert_allclose(W_scaled, 10)

        test(Equilibrium(iota=PowerSeriesProfile(0)))
        test(Equilibrium(current=PowerSeriesProfile(0)))

    @pytest.mark.unit
    def test_target_iota(self):
        """Test calculation of iota profile."""

        def test(eq):
            obj = RotationalTransform(target=1, weight=2, eq=eq)
            obj.build()
            iota = obj.compute_unscaled(*obj.xs(eq))
            iota_scaled = obj.compute_scaled_error(*obj.xs(eq))
            np.testing.assert_allclose(iota, 0)
            np.testing.assert_allclose(iota_scaled, -2 / np.sqrt(3))

        test(Equilibrium(iota=PowerSeriesProfile(0)))
        test(Equilibrium(current=PowerSeriesProfile(0)))

    @pytest.mark.unit
    def test_target_shear(self):
        """Test calculation of shear profile."""

        def test(eq, raw, scaled):
            obj = Shear(target=-1, weight=2, eq=eq)
            obj.build()
            shear = obj.compute_unscaled(*obj.xs(eq))
            shear_scaled = obj.compute_scaled_error(*obj.xs(eq))
            np.testing.assert_allclose(shear, raw)
            np.testing.assert_allclose(shear_scaled, scaled)

        test(Equilibrium(iota=PowerSeriesProfile(0)), 0, 2 / np.sqrt(3))
        test(Equilibrium(current=PowerSeriesProfile(0)), 0, 2 / np.sqrt(3))
        test(Equilibrium(iota=PowerSeriesProfile([0, 0, 0.5])), -2, -2 / np.sqrt(3))

    @pytest.mark.unit
    def test_toroidal_current(self):
        """Test calculation of toroidal current."""

        def test(eq):
            obj = ToroidalCurrent(target=1, weight=2, eq=eq, normalize=False)
            obj.build()
            I = obj.compute_unscaled(*obj.xs(eq))
            I_scaled = obj.compute_scaled_error(*obj.xs(eq))
            np.testing.assert_allclose(I, 0)
            np.testing.assert_allclose(I_scaled, -2 / np.sqrt(3))

        test(Equilibrium(iota=PowerSeriesProfile(0)))
        test(Equilibrium(current=PowerSeriesProfile(0)))

    @pytest.mark.unit
    def test_pressure(self):
        """Test calculation of pressure objective."""

        def test(eq):
            obj = Pressure(target=1, weight=2, eq=eq, normalize=False)
            obj.build()
            p = obj.compute_unscaled(*obj.xs(eq))
            p_scaled = obj.compute_scaled_error(*obj.xs(eq))
            np.testing.assert_allclose(p, 12)
            # (value - target) * objective weight * quadrature weights
            # in this case, both value and target are constant wrt rho
            np.testing.assert_allclose(p_scaled, (12 - 1) * 2 / np.sqrt(3))

        test(Equilibrium(pressure=PowerSeriesProfile(12)))
        test(
            Equilibrium(
                electron_temperature=PowerSeriesProfile(2),
                electron_density=PowerSeriesProfile(3 / elementary_charge),
            )
        )

    @pytest.mark.unit
    def test_qa_boozer(self):
        """Test calculation of Boozer QA metric."""

        def test(eq):
            obj = QuasisymmetryBoozer(eq=eq)
            obj.build()
            fb = obj.compute_unscaled(*obj.xs(eq))
            np.testing.assert_allclose(fb, 0, atol=1e-12)

        test(Equilibrium(L=2, M=2, N=1, iota=PowerSeriesProfile(0)))
        test(Equilibrium(L=2, M=2, N=1, current=PowerSeriesProfile(0)))

    @pytest.mark.unit
    def test_jax_compile_boozer(self):
        """Test compilation of Boozer QA metric in ObjectiveFunction."""

        def test(eq):
            """Ensure compilation without any errors from JAX, related to issue #625."""
            obj = ObjectiveFunction(QuasisymmetryBoozer(eq=eq))
            obj.build()
            obj.compile("all")
            fb = obj.compute_scaled_error(obj.x(eq))
            np.testing.assert_allclose(fb, 0, atol=1e-12)

        test(Equilibrium(L=2, M=2, N=1, current=PowerSeriesProfile(0)))

    @pytest.mark.unit
    def test_qh_boozer(self):
        """Test calculation of Boozer QH metric."""
        eq = get("WISTELL-A")  # WISTELL-A is optimized for QH symmetry
        helicity = (1, -eq.NFP)
        M_booz = eq.M
        N_booz = eq.N
        grid = LinearGrid(M=2 * eq.M, N=2 * eq.N, NFP=eq.NFP, sym=False)

        # objective function returns amplitudes of non-symmetric modes
        obj = QuasisymmetryBoozer(
            helicity=helicity,
            M_booz=M_booz,
            N_booz=N_booz,
            grid=grid,
            normalize=False,
            eq=eq,
        )
        obj.build()
        f = obj.compute_unscaled(*obj.xs(eq))
        idx_f = np.argsort(np.abs(f))

        # compute all amplitudes in the Boozer spectrum
        transforms = get_transforms(
            "|B|_mn", obj=eq, grid=grid, M_booz=M_booz, N_booz=N_booz
        )
        matrix, modes, idx = ptolemy_linear_transform(
            transforms["B"].basis.modes, helicity=helicity, NFP=eq.NFP
        )
        data = eq.compute("|B|_mn", helicity=helicity, grid=grid, transforms=transforms)
        B_mn = matrix @ data["|B|_mn"]
        idx_B = np.argsort(np.abs(B_mn))

        # check that largest amplitudes are the QH modes
        np.testing.assert_allclose(B_mn[idx_B[-3:]], np.flip(np.delete(B_mn, idx)[:3]))
        # check that these QH modes are not returned by the objective
        assert [b not in f for b in B_mn[idx_B[-3:]]]
        # check that the objective returns the lowest amplitudes
        # 120 ~ smallest amplitudes BEFORE QH modes show up so that sorting both arrays
        # should have the same values up until then
        np.testing.assert_allclose(f[idx_f][:120], B_mn[idx_B][:120])

    @pytest.mark.unit
    def test_qh_boozer_multiple_surfaces(self):
        """Test for computing Boozer error on multiple surfaces."""
        eq = get("WISTELL-A")  # WISTELL-A is optimized for QH symmetry
        helicity = (1, -eq.NFP)
        M_booz = eq.M
        N_booz = eq.N
        grid1 = LinearGrid(rho=0.5, M=2 * eq.M, N=2 * eq.N, NFP=eq.NFP, sym=False)
        grid2 = LinearGrid(rho=1.0, M=2 * eq.M, N=2 * eq.N, NFP=eq.NFP, sym=False)
        grid3 = LinearGrid(
            rho=np.array([0.5, 1.0]), M=2 * eq.M, N=2 * eq.N, NFP=eq.NFP, sym=False
        )

        obj1 = QuasisymmetryBoozer(
            helicity=helicity,
            M_booz=M_booz,
            N_booz=N_booz,
            grid=grid1,
            normalize=False,
            eq=eq,
        )
        obj2 = QuasisymmetryBoozer(
            helicity=helicity,
            M_booz=M_booz,
            N_booz=N_booz,
            grid=grid2,
            normalize=False,
            eq=eq,
        )
        obj3 = QuasisymmetryBoozer(
            helicity=helicity,
            M_booz=M_booz,
            N_booz=N_booz,
            grid=grid3,
            normalize=False,
            eq=eq,
        )
        obj1.build()
        obj2.build()
        obj3.build()
        f1 = obj1.compute_unscaled(*obj1.xs(eq))
        f2 = obj2.compute_unscaled(*obj2.xs(eq))
        f3 = obj3.compute_unscaled(*obj3.xs(eq))
        np.testing.assert_allclose(f3, np.concatenate([f1, f2]), atol=1e-14)

    @pytest.mark.unit
    def test_qs_twoterm(self):
        """Test calculation of two term QS metric."""

        def test(eq):
            obj = QuasisymmetryTwoTerm(eq=eq)
            obj.build()
            fc = obj.compute_unscaled(*obj.xs(eq))
            np.testing.assert_allclose(fc, 0)

        test(Equilibrium(iota=PowerSeriesProfile(0)))
        test(Equilibrium(current=PowerSeriesProfile(0)))

        # also make sure helicity is set correctly
        eq1 = desc.examples.get("precise_QA")
        eq2 = desc.examples.get("precise_QH")

        helicity_QA = (1, 0)
        helicity_QH = (1, eq2.NFP)

        # precise_QA should have lower QA than QH
        obj = QuasisymmetryTwoTerm(eq=eq1, helicity=helicity_QA)
        obj.build()
        f1 = obj.compute_scalar(*obj.xs(eq1), constants=obj.constants)
        obj.helicity = helicity_QH
        obj.build()
        f2 = obj.compute_scalar(*obj.xs(eq1), constants=obj.constants)
        assert f1 < f2

        # precise_QH should have lower QH than QA
        obj = QuasisymmetryTwoTerm(eq=eq2, helicity=helicity_QH)
        obj.build()
        f1 = obj.compute_scalar(*obj.xs(eq2), constants=obj.constants)
        obj.helicity = helicity_QA
        obj.build()
        f2 = obj.compute_scalar(*obj.xs(eq2), constants=obj.constants)
        assert f1 < f2

    @pytest.mark.unit
    def test_qs_tripleproduct(self):
        """Test calculation of triple product QS metric."""

        def test(eq):
            obj = QuasisymmetryTripleProduct(eq=eq)
            obj.build()
            ft = obj.compute_unscaled(*obj.xs(eq))
            np.testing.assert_allclose(ft, 0, atol=5e-35)

        test(Equilibrium(iota=PowerSeriesProfile(0)))
        test(Equilibrium(current=PowerSeriesProfile(0)))

    @pytest.mark.unit
    def test_isodynamicity(self):
        """Test calculation of isodynamicity metric."""

        def test(eq):
            obj = Isodynamicity(eq=eq)
            obj.build()
            iso = obj.compute(*obj.xs(eq))
            np.testing.assert_allclose(iso, 0, atol=1e-14)

        test(Equilibrium(iota=PowerSeriesProfile(0)))
        test(Equilibrium(current=PowerSeriesProfile(0)))

    @pytest.mark.unit
    def test_qs_boozer_grids(self):
        """Test grid compatibility with QS objectives."""
        eq = get("NCSX")

        # symmetric grid
        grid = LinearGrid(M=eq.M, N=eq.N, NFP=eq.NFP, sym=True)
        with pytest.raises(ValueError):
            QuasisymmetryBoozer(eq=eq, grid=grid).build()

    @pytest.mark.unit
    def test_mercier_stability(self):
        """Test calculation of mercier stability criteria."""

        def test(eq):
            obj = MercierStability(eq=eq)
            obj.build()
            DMerc = obj.compute_unscaled(*obj.xs(eq))
            np.testing.assert_equal(
                len(DMerc), obj.constants["transforms"]["grid"].num_rho
            )
            np.testing.assert_allclose(DMerc, 0)

        test(Equilibrium(iota=PowerSeriesProfile(0)))
        test(Equilibrium(current=PowerSeriesProfile(0)))

    @pytest.mark.unit
    def test_magnetic_well(self):
        """Test calculation of magnetic well stability criteria."""

        def test(eq):
            obj = MagneticWell(eq=eq)
            obj.build()
            magnetic_well = obj.compute_unscaled(*obj.xs(eq))
            np.testing.assert_equal(
                len(magnetic_well), obj.constants["transforms"]["grid"].num_rho
            )
            np.testing.assert_allclose(magnetic_well, 0, atol=1e-15)

        test(Equilibrium(iota=PowerSeriesProfile(0)))
        test(Equilibrium(current=PowerSeriesProfile(0)))

    @pytest.mark.unit
    def test_boundary_error_biestsc(self):
        """Test calculation of boundary error using BIEST w/ sheet current."""
        coil = FourierXYZCoil(5e5)
        coilset = CoilSet.linspaced_angular(coil, n=100)
        coil_grid = LinearGrid(N=20)
        eq = Equilibrium(L=3, M=3, N=3, Psi=np.pi)
        eq.surface = FourierCurrentPotentialField.from_surface(
            eq.surface, M_Phi=eq.M, N_Phi=eq.N
        )
        eq.solve()
        obj = BoundaryError(eq, coilset, field_grid=coil_grid)
        obj.build()
        f = obj.compute_scaled_error(*obj.xs())
        n = len(f) // 3
        # first n should be B*n errors
        np.testing.assert_allclose(f[:n], 0, atol=1e-4)
        # next n should be B^2 errors
        np.testing.assert_allclose(f[n : 2 * n], 0, atol=5e-2)
        # last n should be K errors
        np.testing.assert_allclose(f[2 * n :], 0, atol=3e-2)

    @pytest.mark.unit
    def test_boundary_error_biest(self):
        """Test calculation of boundary error using BIEST."""
        coil = FourierXYZCoil(5e5)
        coilset = CoilSet.linspaced_angular(coil, n=100)
        coil_grid = LinearGrid(N=20)
        eq = Equilibrium(L=3, M=3, N=3, Psi=np.pi)
        eq.solve()
        obj = BoundaryError(eq, coilset, field_grid=coil_grid)
        obj.build()
        f = obj.compute_scaled_error(*obj.xs())
        n = len(f) // 2
        # first n should be B*n errors
        np.testing.assert_allclose(f[:n], 0, atol=1e-4)
        # next n should be B^2 errors
        np.testing.assert_allclose(f[n : 2 * n], 0, atol=5e-2)

    @pytest.mark.unit
    def test_boundary_error_vacuum(self):
        """Test calculation of vacuum boundary error."""
        coil = FourierXYZCoil(5e5)
        coilset = CoilSet.linspaced_angular(coil, n=100)
        coil_grid = LinearGrid(N=20)
        eq = Equilibrium(L=3, M=3, N=3, Psi=np.pi)
        eq.solve()
        obj = VacuumBoundaryError(eq, coilset, field_grid=coil_grid)
        obj.build()
        f = obj.compute_scaled_error(*obj.xs())
        n = len(f) // 2
        # first n should be B*n errors
        np.testing.assert_allclose(f[:n], 0, atol=1e-4)
        # next n should be B^2 errors
        np.testing.assert_allclose(f[n : 2 * n], 0, atol=4e-2)

    @pytest.mark.unit
    def test_boundary_error_nestor(self):
        """Test calculation of boundary error using NESTOR."""
        coil = FourierXYZCoil(5e5)
        coilset = CoilSet.linspaced_angular(coil, n=100)
        coil_grid = LinearGrid(N=20)
        eq = Equilibrium(L=3, M=3, N=3, Psi=np.pi)
        eq.solve()
        obj = BoundaryErrorNESTOR(eq, coilset, field_grid=coil_grid)
        obj.build()
        f = obj.compute_scaled_error(*obj.xs())
        np.testing.assert_allclose(f, 0, atol=2e-3)

    @pytest.mark.unit
    def test_target_mean_iota(self):
        """Test calculation of iota profile average."""

        def test(eq):
            grid = LinearGrid(L=5, M=1, N=1, NFP=eq.NFP)
            mean_iota = jnp.mean(eq.compute("iota", grid=grid)["iota"])
            obj = RotationalTransform(
                target=mean_iota, weight=1, eq=eq, loss_function="mean", grid=grid
            )
            obj.build()
            mean_iota_unscaled = obj.compute_unscaled(*obj.xs(eq))
            mean_iota_scaled_error = obj.compute_scaled_error(*obj.xs(eq))
            mean_iota_scaled = obj.compute_scaled(*obj.xs(eq))
            np.testing.assert_allclose(mean_iota, mean_iota_unscaled, atol=1e-16)
            np.testing.assert_allclose(mean_iota_scaled_error, 0, atol=5e-16)
            np.testing.assert_allclose(mean_iota_scaled, mean_iota, atol=5e-16)

        test(get("DSHAPE"))
        test(get("HELIOTRON"))

    @pytest.mark.unit
    def test_target_max_iota(self):
        """Test calculation of iota profile max."""

        def test(eq):
            grid = LinearGrid(L=5, M=1, N=1, NFP=eq.NFP)
            max_iota = jnp.max(eq.compute("iota", grid=grid)["iota"])
            obj = RotationalTransform(
                target=max_iota, weight=1, eq=eq, loss_function="max", grid=grid
            )
            obj.build()
            max_iota_unscaled = obj.compute_unscaled(*obj.xs(eq))
            max_iota_scaled_error = obj.compute_scaled_error(*obj.xs(eq))
            max_iota_scaled = obj.compute_scaled(*obj.xs(eq))
            np.testing.assert_allclose(max_iota, max_iota_unscaled, atol=1e-16)
            np.testing.assert_allclose(max_iota_scaled_error, 0, atol=5e-16)
            np.testing.assert_allclose(max_iota_scaled, max_iota, atol=5e-16)

        test(get("DSHAPE"))
        test(get("HELIOTRON"))

    @pytest.mark.unit
    def test_target_min_iota(self):
        """Test calculation of iota profile min."""

        def test(eq):
            grid = LinearGrid(L=5, M=1, N=1, NFP=eq.NFP)
            min_iota = jnp.min(eq.compute("iota", grid=grid)["iota"])
            obj = RotationalTransform(
                target=min_iota, weight=1, eq=eq, loss_function="min", grid=grid
            )
            obj.build()
            min_iota_unscaled = obj.compute_unscaled(*obj.xs(eq))
            min_iota_scaled_error = obj.compute_scaled_error(*obj.xs(eq))
            min_iota_scaled = obj.compute_scaled(*obj.xs(eq))
            np.testing.assert_allclose(min_iota, min_iota_unscaled, atol=1e-16)
            np.testing.assert_allclose(min_iota_scaled_error, 0, atol=5e-16)
            np.testing.assert_allclose(min_iota_scaled, min_iota, atol=5e-16)

        test(get("DSHAPE"))
        test(get("HELIOTRON"))

    @pytest.mark.unit
    def test_plasma_vessel_distance(self):
        """Test calculation of min distance from plasma to vessel."""
        R0 = 10.0
        a_p = 1.0
        a_s = 2.0
        # default eq has R0=10, a=1
        eq = Equilibrium(M=3, N=2)
        # surface with same R0, a=2, so true d=1 for all pts
        surface = FourierRZToroidalSurface(
            R_lmn=[R0, a_s], Z_lmn=[-a_s], modes_R=[[0, 0], [1, 0]], modes_Z=[[-1, 0]]
        )
        # For equally spaced grids, should get true d=1
        surf_grid = LinearGrid(M=5, N=6)
        plas_grid = LinearGrid(M=5, N=6)
        obj = PlasmaVesselDistance(
            eq=eq, plasma_grid=plas_grid, surface_grid=surf_grid, surface=surface
        )
        obj.build()
        d = obj.compute_unscaled(*obj.xs(eq, surface))
        np.testing.assert_allclose(d, a_s - a_p)

        # for unequal M, should have error of order M_spacing*a_p
        surf_grid = LinearGrid(M=5, N=6)
        plas_grid = LinearGrid(M=10, N=6)
        obj = PlasmaVesselDistance(
            eq=eq,
            plasma_grid=plas_grid,
            surface_grid=surf_grid,
            surface=surface,
            surface_fixed=True,
        )
        obj.build()
        d = obj.compute_unscaled(*obj.xs(eq))
        assert d.size == obj.dim_f
        assert abs(d.min() - (a_s - a_p)) < 1e-14
        assert abs(d.max() - (a_s - a_p)) < surf_grid.spacing[0, 1] * a_p

        # for unequal N, should have error of order N_spacing*R0
        surf_grid = LinearGrid(M=5, N=6)
        plas_grid = LinearGrid(M=5, N=12)
        obj = PlasmaVesselDistance(
            eq=eq, plasma_grid=plas_grid, surface_grid=surf_grid, surface=surface
        )
        obj.build()
        d = obj.compute_unscaled(*obj.xs(eq, surface))
        assert abs(d.min() - (a_s - a_p)) < 1e-14
        assert abs(d.max() - (a_s - a_p)) < surf_grid.spacing[0, 2] * R0
        # ensure that it works (dimension-wise) when compute_scaled is called
        _ = obj.compute_scaled(*obj.xs(eq, surface))

        grid = LinearGrid(L=3, M=3, N=3)
        eq = Equilibrium()
        surf = FourierRZToroidalSurface()
        obj = PlasmaVesselDistance(
            surface=surf, surface_grid=grid, plasma_grid=grid, eq=eq
        )
        with pytest.raises(UserWarning):
            with warnings.catch_warnings():
                warnings.simplefilter("error")
                obj.build()

        # test softmin, should give value less than true minimum
        surf_grid = LinearGrid(M=5, N=6)
        plas_grid = LinearGrid(M=5, N=6)
        obj = PlasmaVesselDistance(
            eq=eq,
            plasma_grid=plas_grid,
            surface_grid=surf_grid,
            surface=surface,
            use_softmin=True,
        )
        obj.build()
        d = obj.compute_unscaled(*obj.xs(eq, surface))
        assert d.size == obj.dim_f
        assert np.all(np.abs(d) < a_s - a_p)

        # for large enough alpha, should be same as actual min
        obj = PlasmaVesselDistance(
            eq=eq,
            plasma_grid=plas_grid,
            surface_grid=surf_grid,
            surface=surface,
            use_softmin=True,
            softmin_alpha=100,
        )
        obj.build()
        d = obj.compute_unscaled(*obj.xs(eq, surface))
        np.testing.assert_allclose(d, a_s - a_p)

    @pytest.mark.unit
    def test_mean_curvature(self):
        """Test for mean curvature objective function."""
        # torus should have mean curvature negative everywhere
        eq = Equilibrium()
        obj = MeanCurvature(eq=eq)
        obj.build()
        H = obj.compute_unscaled(*obj.xs(eq))
        assert np.all(H <= 0)

        # more shaped case like NCSX should have some positive curvature
        eq = get("NCSX")
        obj = MeanCurvature(eq=eq)
        obj.build()
        H = obj.compute_unscaled(*obj.xs(eq))
        assert np.any(H > 0)

        # check using the surface
        obj = MeanCurvature(eq=eq.surface)
        obj.build()
        H = obj.compute_unscaled(*obj.xs(eq.surface))
        assert np.any(H > 0)

    @pytest.mark.unit
    def test_principal_curvature(self):
        """Test for principal curvature objective function."""
        eq1 = get("DSHAPE")
        eq2 = get("NCSX")
        obj1 = PrincipalCurvature(eq=eq1, normalize=False)
        obj1.build()
        K1 = obj1.compute_unscaled(*obj1.xs(eq1))
        obj2 = PrincipalCurvature(eq=eq2, normalize=False)
        obj2.build()
        K2 = obj2.compute_unscaled(*obj2.xs(eq2))

        # simple test: NCSX should have higher mean absolute curvature than DSHAPE
        assert K1.mean() < K2.mean()

        # same test but using the surface directly
        obj1 = PrincipalCurvature(eq=eq1.surface, normalize=False)
        obj1.build()
        K1 = obj1.compute_unscaled(*obj1.xs(eq1.surface))
        obj2 = PrincipalCurvature(eq=eq2.surface, normalize=False)
        obj2.build()
        K2 = obj2.compute_unscaled(*obj2.xs(eq2.surface))

        # simple test: NCSX should have higher mean absolute curvature than DSHAPE
        assert K1.mean() < K2.mean()

    @pytest.mark.unit
    def test_field_scale_length(self):
        """Test for B field scale length objective function."""
        surf1 = FourierRZToroidalSurface(
            R_lmn=[5, 1], Z_lmn=[-1], modes_R=[[0, 0], [1, 0]], modes_Z=[[-1, 0]], NFP=1
        )
        surf2 = FourierRZToroidalSurface(
            R_lmn=[10, 2],
            Z_lmn=[-2],
            modes_R=[[0, 0], [1, 0]],
            modes_Z=[[-1, 0]],
            NFP=1,
        )
        eq1 = Equilibrium(L=2, M=2, N=0, surface=surf1)
        eq2 = Equilibrium(L=2, M=2, N=0, surface=surf2)
        eq1.solve()
        eq2.solve()

        obj1 = BScaleLength(eq=eq1, normalize=False)
        obj2 = BScaleLength(eq=eq2, normalize=False)
        obj1.build()
        obj2.build()

        L1 = obj1.compute_unscaled(*obj1.xs(eq1))
        L2 = obj2.compute_unscaled(*obj2.xs(eq2))

        np.testing.assert_array_less(L1, L2)

    @pytest.mark.unit
    def test_coil_length(self):
        """Tests coil length."""

        def test(coil, grid=None):
            obj = CoilLength(coil, grid=grid)
            obj.build()
            f = obj.compute(params=coil.params_dict)
            np.testing.assert_allclose(f, 4 * np.pi, rtol=1e-8)
            assert len(f) == obj.dim_f

        coil = FourierPlanarCoil(r_n=2, basis="rpz")
        coils = CoilSet.linspaced_linear(coil, n=3, displacement=[0, 3, 0])
        mixed_coils = MixedCoilSet.linspaced_linear(coil, n=2, displacement=[0, 7, 0])
        nested_coils = MixedCoilSet(coils, mixed_coils, check_intersection=False)

        grid = None  # default grid

        test(coil)
        test(coils)
        test(mixed_coils)
        test(nested_coils, grid=grid)

    @pytest.mark.unit
    def test_coil_current_length(self):
        """Tests coil current length."""

        def test(coil, grid=None):
            obj = CoilCurrentLength(coil, grid=grid)
            obj.build()
            f = obj.compute(params=coil.params_dict)
            np.testing.assert_allclose(f, 4 * np.pi, rtol=1e-8)
            assert f.shape == (obj.dim_f,)

        coil = FourierPlanarCoil(r_n=2, basis="rpz")
        coils = CoilSet.linspaced_linear(coil, n=3, displacement=[0, 3, 0])
        mixed_coils = MixedCoilSet.linspaced_linear(coil, n=2, displacement=[0, 7, 0])
        nested_coils = MixedCoilSet(coils, mixed_coils, check_intersection=False)

        grid = LinearGrid(N=5)  # single grid

        test(coil)
        test(coils)
        test(mixed_coils)
        test(nested_coils, grid=grid)

    @pytest.mark.unit
    def test_coil_curvature(self):
        """Tests coil curvature."""

        def test(coil, grid=None):
            obj = CoilCurvature(coil, grid=grid)
            obj.build()
            f = obj.compute(params=coil.params_dict)
            np.testing.assert_allclose(f, 1 / 2, rtol=1e-8)
            assert len(f) == obj.dim_f

        coil = FourierPlanarCoil(r_n=2, basis="rpz")
        coils = CoilSet.linspaced_linear(coil, n=3, displacement=[0, 3, 0])
        mixed_coils = MixedCoilSet.linspaced_linear(coil, n=2, displacement=[0, 7, 0])
        nested_coils = MixedCoilSet(coils, mixed_coils, check_intersection=False)

        grid = [LinearGrid(N=5)] * 5  # single list of grids

        test(coil)
        test(coils)
        test(mixed_coils)
        test(nested_coils, grid=grid)

    @pytest.mark.unit
    def test_coil_torsion(self):
        """Tests coil torsion."""

        def test(coil, grid=None):
            obj = CoilTorsion(coil, grid=grid)
            obj.build()
            f = obj.compute(params=coil.params_dict)
            np.testing.assert_allclose(f, 0, atol=1e-8)
            assert len(f) == obj.dim_f

        coil = FourierPlanarCoil(r_n=2, basis="rpz")
        coils = CoilSet.linspaced_linear(coil, n=3, displacement=[0, 3, 0])
        mixed_coils = MixedCoilSet.linspaced_linear(coil, n=2, displacement=[0, 7, 0])
        nested_coils = MixedCoilSet(coils, mixed_coils, check_intersection=False)

        grid = [[LinearGrid(N=5)] * 3, [LinearGrid(N=5)] * 2]  # nested list of grids

        test(coil)
        test(coils)
        test(mixed_coils)
        test(nested_coils, grid=grid)

    @pytest.mark.unit
    def test_coil_type_error(self):
        """Tests error when objective is not passed a coil."""
        curve = FourierPlanarCurve(r_n=2, basis="rpz")
        obj = CoilLength(curve)
        with pytest.raises(TypeError):
            obj.build()

    @pytest.mark.unit
    def test_coil_min_distance(self):
        """Tests minimum distance between coils in a coilset."""

        def test(coils, mindist, grid=None, expect_intersect=False, tol=None):
            obj = CoilSetMinDistance(coils, grid=grid)
            obj.build()
            f = obj.compute(params=coils.params_dict)
            assert f.size == coils.num_coils
            np.testing.assert_allclose(f, mindist)
            assert coils.is_self_intersecting(grid=grid, tol=tol) == expect_intersect

        # linearly spaced planar coils, all coils are min distance from their neighbors
        n = 3
        disp = 5
        coil = FourierPlanarCoil(r_n=1, normal=[0, 0, 1])
        coils_linear = CoilSet.linspaced_linear(coil, n=n, displacement=[0, 0, disp])
        test(coils_linear, disp / n)

        # planar toroidal coils, without symmetry
        # min points are at the inboard midplane and are corners of a square inscribed
        # in a circle of radius = center - r
        center = 3
        r = 1
        coil = FourierPlanarCoil(center=[center, 0, 0], normal=[0, 1, 0], r_n=r)
        coils_angular = CoilSet.linspaced_angular(coil, n=4)
        test(
            coils_angular, np.sqrt(2) * (center - r), grid=LinearGrid(zeta=4), tol=1e-5
        )

        # planar toroidal coils, with symmetry
        # min points are at the inboard midplane and are corners of an octagon inscribed
        # in a circle of radius = center - r
        center = 3
        r = 1
        coil = FourierPlanarCoil(center=[center, 0, 0], normal=[0, 1, 0], r_n=r)
        coils = CoilSet.linspaced_angular(coil, angle=np.pi / 2, n=5, endpoint=True)
        coils_sym = CoilSet(coils[1::2], NFP=2, sym=True)
        test(coils_sym, 2 * (center - r) * np.sin(np.pi / 8), grid=LinearGrid(zeta=4))

        # mixture of toroidal field coilset, vertical field coilset, and extra coil
        # TF coils instersect with the middle VF coil
        # extra coil is 5 m from middle VF coil
        tf_coil = FourierPlanarCoil(center=[2, 0, 0], normal=[0, 1, 0], r_n=1)
        tf_coilset = CoilSet.linspaced_angular(tf_coil, n=4)
        vf_coil = FourierRZCoil(R_n=3, Z_n=-1)
        vf_coilset = CoilSet.linspaced_linear(
            vf_coil, displacement=[0, 0, 2], n=3, endpoint=True
        )
        xyz_coil = FourierXYZCoil(X_n=[0, 6, 1], Y_n=[0, 0, 0], Z_n=[-1, 0, 0])
        coils_mixed = MixedCoilSet(
            (tf_coilset, vf_coilset, xyz_coil), check_intersection=False
        )
        with pytest.warns(UserWarning, match="nearly intersecting"):
            test(
                coils_mixed,
                [0, 0, 0, 0, 1, 0, 1, 2],
                grid=LinearGrid(zeta=4),
                expect_intersect=True,
            )
        # TODO: move this coil set to conftest?

    @pytest.mark.unit
    def test_plasma_coil_min_distance(self):
        """Tests minimum distance between plasma and a coilset."""

        def test(
            eq,
            coils,
            mindist,
            plasma_grid=None,
            coil_grid=None,
            eq_fixed=False,
            coils_fixed=False,
        ):
            obj = PlasmaCoilSetMinDistance(
                eq=eq,
                coil=coils,
                plasma_grid=plasma_grid,
                coil_grid=coil_grid,
                eq_fixed=eq_fixed,
                coils_fixed=coils_fixed,
            )
            obj.build()
            if eq_fixed:
                f = obj.compute(params_1=coils.params_dict)
            elif coils_fixed:
                f = obj.compute(params_1=eq.params_dict)
            else:
                f = obj.compute(params_1=eq.params_dict, params_2=coils.params_dict)
            assert f.size == coils.num_coils
            np.testing.assert_allclose(f, mindist)

        plasma_grid = LinearGrid(M=4, zeta=16)
        coil_grid = LinearGrid(N=8)

        # planar toroidal coils without symmetry, around fixed circular tokamak
        R0 = 3
        a = 1
        offset = 0.5
        surf = FourierRZToroidalSurface(
            R_lmn=np.array([R0, a]),
            Z_lmn=np.array([0, -a]),
            modes_R=np.array([[0, 0], [1, 0]]),
            modes_Z=np.array([[0, 0], [-1, 0]]),
        )
        eq = Equilibrium(surface=surf, NFP=1, M=2, N=0, sym=True)
        coil = FourierPlanarCoil(center=[R0, 0, 0], normal=[0, 1, 0], r_n=[a + offset])
        coils = CoilSet.linspaced_angular(coil, n=8)
        test(
            eq,
            coils,
            offset,
            plasma_grid=plasma_grid,
            coil_grid=coil_grid,
            eq_fixed=True,
        )
        test(
            eq.surface,
            coils,
            offset,
            plasma_grid=plasma_grid,
            coil_grid=coil_grid,
            eq_fixed=True,
        )

        # planar toroidal coils with symmetry, around unfixed circular tokamak
        R0 = 5
        a = 1.5
        offset = 0.75
        surf = FourierRZToroidalSurface(
            R_lmn=np.array([R0, a]),
            Z_lmn=np.array([0, -a]),
            modes_R=np.array([[0, 0], [1, 0]]),
            modes_Z=np.array([[0, 0], [-1, 0]]),
        )
        eq = Equilibrium(surface=surf, NFP=1, M=2, N=0, sym=True)
        coil = FourierPlanarCoil(center=[R0, 0, 0], normal=[0, 1, 0], r_n=[a + offset])
        coils = CoilSet.linspaced_angular(coil, angle=np.pi / 2, n=5, endpoint=True)
        coils = CoilSet(coils[1::2], NFP=2, sym=True)
        test(
            eq,
            coils,
            offset,
            plasma_grid=plasma_grid,
            coil_grid=coil_grid,
            eq_fixed=False,
        )
        test(
            eq.surface,
            coils,
            offset,
            plasma_grid=plasma_grid,
            coil_grid=coil_grid,
            eq_fixed=False,
        )

        # fixed planar toroidal coils with symmetry, around unfixed circular tokamak
        R0 = 5
        a = 1.5
        offset = 0.75
        surf = FourierRZToroidalSurface(
            R_lmn=np.array([R0, a]),
            Z_lmn=np.array([0, -a]),
            modes_R=np.array([[0, 0], [1, 0]]),
            modes_Z=np.array([[0, 0], [-1, 0]]),
        )
        eq = Equilibrium(surface=surf, NFP=1, M=2, N=0, sym=True)
        coil = FourierPlanarCoil(center=[R0, 0, 0], normal=[0, 1, 0], r_n=[a + offset])
        coils = CoilSet.linspaced_angular(coil, angle=np.pi / 2, n=5, endpoint=True)
        coils = CoilSet(coils[1::2], NFP=2, sym=True)
        test(
            eq,
            coils,
            offset,
            plasma_grid=plasma_grid,
            coil_grid=coil_grid,
            eq_fixed=False,
            coils_fixed=True,
        )

        # TODO: add more complex test case with a stellarator and/or MixedCoilSet

    @pytest.mark.unit
    def test_quadratic_flux(self):
        """Test calculation of quadratic flux on the boundary."""
        t_field = ToroidalMagneticField(1, 1)

        # test that torus (axisymmetric) Bnorm is exactly 0
        eq = load("./tests/inputs/vacuum_circular_tokamak.h5")
        obj = QuadraticFlux(eq, t_field)
        obj.build(eq, verbose=2)
        f = obj.compute(field_params=t_field.params_dict)
        np.testing.assert_allclose(f, 0, rtol=1e-14, atol=1e-14)

        # test non-axisymmetric surface
        eq = desc.examples.get("precise_QA", "all")[0]
        with pytest.warns(UserWarning, match="Reducing radial"):
            eq.change_resolution(4, 4, 4, 8, 8, 8)
        eval_grid = LinearGrid(
            rho=np.array([1.0]),
            M=eq.M_grid,
            N=eq.N_grid,
            NFP=eq.NFP,
            sym=False,
        )
        source_grid = LinearGrid(
            rho=np.array([1.0]),
            M=eq.M_grid,
            N=eq.N_grid,
            NFP=eq.NFP,
            sym=False,
        )

        obj = QuadraticFlux(eq, t_field, eval_grid=eval_grid, source_grid=source_grid)
        Bnorm = t_field.compute_Bnormal(
            eq.surface, eval_grid=eval_grid, source_grid=source_grid
        )[0]
        obj.build(eq)
        dA = eq.compute("|e_theta x e_zeta|", grid=eval_grid)["|e_theta x e_zeta|"]
        f = obj.compute(field_params=t_field.params_dict)

        np.testing.assert_allclose(f, Bnorm * dA, atol=2e-4, rtol=1e-2)

        # equilibrium that has B_plasma == 0
        eq = load("./tests/inputs/vacuum_nonaxisym.h5")

        eval_grid = LinearGrid(
            rho=np.array([1.0]),
            M=eq.M_grid,
            N=eq.N_grid,
            NFP=eq.NFP,
            sym=False,
        )
        obj = QuadraticFlux(eq, t_field, vacuum=True, eval_grid=eval_grid)
        Bnorm = t_field.compute_Bnormal(eq.surface, eval_grid=eval_grid)[0]
        obj.build(eq)
        f = obj.compute(field_params=t_field.params_dict)
        dA = eq.compute("|e_theta x e_zeta|", grid=eval_grid)["|e_theta x e_zeta|"]
        # check that they're the same since we set B_plasma = 0
        np.testing.assert_allclose(f, Bnorm * dA, atol=1e-14)

    @pytest.mark.unit
    def test_toroidal_flux(self):
        """Test calculation of toroidal flux from coils."""
        grid1 = LinearGrid(L=0, M=40, zeta=np.array(0.0))

        def test(eq, field, correct_value, rtol=1e-14, grid=None):
            obj = ToroidalFlux(
                eq=eq,
                field=field,
                eval_grid=grid,
            )
            obj.build(verbose=2)
            torflux = obj.compute_unscaled(*obj.xs(field))
            np.testing.assert_allclose(torflux, correct_value, rtol=rtol)

        eq = Equilibrium(iota=PowerSeriesProfile(0))
        test(eq, VerticalMagneticField(B0=1), 0, grid=grid1)
        field = ToroidalMagneticField(B0=1, R0=1)
        # calc field Psi

        data = eq.compute(["R", "phi", "Z", "e_theta"], grid=grid1)
        field_A = field.compute_magnetic_vector_potential(
            np.vstack([data["R"], data["phi"], data["Z"]]).T
        )

        A_dot_e_theta = jnp.sum(field_A * data["e_theta"], axis=1)

        psi_from_field = np.sum(grid1.spacing[:, 1] * A_dot_e_theta)
        eq.change_resolution(L_grid=20, M_grid=20)

        test(eq, field, psi_from_field)
        test(eq, field, psi_from_field, rtol=1e-3)
        # test on field with no vector potential
        test(eq, PoloidalMagneticField(1, 1, 1), 0.0)

    @pytest.mark.unit
    def test_coil_linking_number(self):
        """Test for linking number objective."""
        coil = FourierPlanarCoil(center=[10, 1, 0])
        # regular modular coilset from symmetry, so that there are 10 coils, half going
        # one way and half going the other way
        coilset = CoilSet.from_symmetry(coil, NFP=5, sym=True)
        coil2 = FourierRZCoil()
        # add a coil along the axis that links all the other coils
        coilset2 = MixedCoilSet(coilset, coil2)

        obj = CoilSetLinkingNumber(coilset2)
        obj.build()
        out = obj.compute_scaled_error(coilset2.params_dict)
        # the modular coils all link 1 other coil (the axis)
        # while the axis links all 10 modular coils
        expected = np.array([1] * 10 + [10])
        np.testing.assert_allclose(out, expected, rtol=1e-3)

    @pytest.mark.unit
    def test_signed_plasma_vessel_distance(self):
        """Test calculation of signed distance from plasma to vessel."""
        R0 = 10.0
        a_p = 1.0
        a_s = 2.0
        # default eq has R0=10, a=1
        eq = Equilibrium(M=3, N=2)
        # surface with same R0, a=2, so true d=1 for all pts
        surface = FourierRZToroidalSurface(
            R_lmn=[R0, a_s], Z_lmn=[-a_s], modes_R=[[0, 0], [1, 0]], modes_Z=[[-1, 0]]
        )
        grid = LinearGrid(M=5, N=6)
        obj = PlasmaVesselDistance(
            eq=eq,
            surface_grid=grid,
            plasma_grid=grid,
            surface=surface,
            use_signed_distance=True,
        )
        obj.build()
        d = obj.compute_unscaled(*obj.xs(eq, surface))
        assert obj.dim_f == d.size
        np.testing.assert_allclose(d, a_s - a_p)

        # ensure that it works (dimension-wise) when compute_scaled is called
        _ = obj.compute_scaled(*obj.xs(eq, surface))

        # For plasma outside surface, should get signed distance
        a_s = 0.5 * a_p
        surface = FourierRZToroidalSurface(
            R_lmn=[R0, a_s],
            Z_lmn=[-a_s],
            modes_R=[[0, 0], [1, 0]],
            modes_Z=[[-1, 0]],
        )
        grid = LinearGrid(M=5, N=6)
        obj = PlasmaVesselDistance(
            eq=eq,
            surface_grid=grid,
            plasma_grid=grid,
            surface=surface,
            use_signed_distance=True,
        )
        obj.build()
        d = obj.compute_unscaled(*obj.xs(eq, surface))
        assert obj.dim_f == d.size
        np.testing.assert_allclose(d, a_s - a_p)

        # ensure it works with different sized grids (poloidal resolution different)
        grid = LinearGrid(M=5, N=6)
        obj = PlasmaVesselDistance(
            eq=eq,
            surface_grid=grid,
            plasma_grid=LinearGrid(M=10, N=6),
            surface=surface,
            use_signed_distance=True,
        )
        obj.build()
        d = obj.compute_unscaled(*obj.xs(eq, surface))
        assert obj.dim_f == d.size
        assert abs(d.max() - (-a_s)) < 1e-14
        assert abs(d.min() - (-a_s)) < grid.spacing[0, 1] * a_s

        # ensure it works with different sized grids (poloidal resolution different)
        # and using softmin (with deprecated name alpha)
        grid = LinearGrid(M=5, N=6)
        with pytest.raises(FutureWarning):
            obj = PlasmaVesselDistance(
                eq=eq,
                surface_grid=grid,
                plasma_grid=LinearGrid(M=10, N=6),
                surface=surface,
                use_signed_distance=True,
                use_softmin=True,
                alpha=4000,
            )
        obj.build()
        d = obj.compute_unscaled(*obj.xs(eq, surface))
        assert obj.dim_f == d.size
        assert abs(d.max() - (-a_s)) < 1e-14
        assert abs(d.min() - (-a_s)) < grid.spacing[0, 1] * a_s

        # test errors
        # differing grid zetas, same num_zeta
        with pytest.raises(ValueError):
            obj = PlasmaVesselDistance(
                eq=eq,
                surface_grid=grid,
                plasma_grid=LinearGrid(M=grid.M, N=grid.N, NFP=2),
                surface=surface,
                use_signed_distance=True,
            )
            obj.build()
        # test with differing grid.num_zeta
        with pytest.raises(ValueError):
            obj = PlasmaVesselDistance(
                eq=eq,
                surface_grid=grid,
                plasma_grid=LinearGrid(M=grid.M, N=grid.N - 2),
                surface=surface,
                use_signed_distance=True,
            )
            obj.build()


@pytest.mark.regression
def test_derivative_modes():
    """Test equality of derivatives using batched, looped methods."""
    eq = Equilibrium(M=2, N=1, L=2)
    surf = FourierRZToroidalSurface()
    obj1 = ObjectiveFunction(
        [
            PlasmaVesselDistance(eq, surf, jac_chunk_size=1),
            MagneticWell(eq),
            AspectRatio(eq),
        ],
        deriv_mode="batched",
        use_jit=False,
    )
    obj2 = ObjectiveFunction(
        [
            PlasmaVesselDistance(eq, surf, jac_chunk_size=2),
            MagneticWell(eq),
            AspectRatio(eq, jac_chunk_size=None),
        ],
        deriv_mode="blocked",
        jac_chunk_size=10,
        use_jit=False,
    )
    with pytest.warns(DeprecationWarning, match="looped"):
        obj3 = ObjectiveFunction(
            [
                PlasmaVesselDistance(eq, surf),
                MagneticWell(eq),
                AspectRatio(eq),
            ],
            deriv_mode="looped",
            use_jit=False,
        )
    with pytest.raises(ValueError, match="jac_chunk_size"):
        obj1.build()
    with pytest.raises(ValueError, match="jac_chunk_size"):
        obj2.build()
    obj1 = ObjectiveFunction(
        [
            PlasmaVesselDistance(eq, surf),
            MagneticWell(eq),
            AspectRatio(eq),
        ],
        deriv_mode="batched",
        jac_chunk_size="auto",
        use_jit=False,
    )
    obj2 = ObjectiveFunction(
        [
            PlasmaVesselDistance(eq, surf, jac_chunk_size=2),
            MagneticWell(eq),
            AspectRatio(eq, jac_chunk_size=None),
        ],
        deriv_mode="blocked",
        jac_chunk_size="auto",
        use_jit=False,
    )
    obj1.build()
    obj2.build()
    # check that default size works for blocked
    assert obj2.objectives[0]._jac_chunk_size == 2
    assert obj2.objectives[1]._jac_chunk_size > 0
    assert obj2.objectives[2]._jac_chunk_size > 0
    # hard to say what size auto will give, just check it is >0
    assert obj1._jac_chunk_size > 0
    obj3.build()
    x = obj1.x(eq, surf)
    v = jnp.ones_like(x)
    g1 = obj1.grad(x)
    g2 = obj2.grad(x)
    g3 = obj3.grad(x)
    np.testing.assert_allclose(g1, g2, atol=1e-10)
    np.testing.assert_allclose(g1, g3, atol=1e-10)
    J1 = obj1.jac_scaled(x)
    J2 = obj2.jac_scaled(x)
    J3 = obj3.jac_scaled(x)
    np.testing.assert_allclose(J1, J2, atol=1e-10)
    np.testing.assert_allclose(J1, J3, atol=1e-10)
    J1 = obj1.jac_unscaled(x)
    J2 = obj2.jac_unscaled(x)
    J3 = obj3.jac_unscaled(x)
    np.testing.assert_allclose(J1, J2, atol=1e-10)
    np.testing.assert_allclose(J1, J3, atol=1e-10)
    H1 = obj1.hess(x)
    H2 = obj2.hess(x)
    H3 = obj3.hess(x)
    np.testing.assert_allclose(H1, H2, atol=1e-10)
    np.testing.assert_allclose(H1, H3, atol=1e-10)
    j1 = obj1.jvp_scaled(v, x)
    j2 = obj2.jvp_scaled(v, x)
    j3 = obj3.jvp_scaled(v, x)
    np.testing.assert_allclose(j1, j2, atol=1e-10)
    np.testing.assert_allclose(j1, j3, atol=1e-10)


@pytest.mark.unit
def test_fwd_rev():
    """Test that forward and reverse mode jvps etc give same results."""
    eq = Equilibrium()
    obj1 = MeanCurvature(eq, deriv_mode="fwd")
    obj2 = MeanCurvature(eq, deriv_mode="rev")
    obj1.build()
    obj2.build()

    x = eq.pack_params(eq.params_dict)
    J1 = obj1.jac_scaled(x)
    J2 = obj2.jac_scaled(x)
    np.testing.assert_allclose(J1, J2, atol=1e-14)

    jvp1 = obj1.jvp_scaled(x, jnp.ones_like(x))
    jvp2 = obj2.jvp_scaled(x, jnp.ones_like(x))
    np.testing.assert_allclose(jvp1, jvp2, atol=1e-14)

    surf = FourierRZToroidalSurface()
    obj1 = PlasmaVesselDistance(eq, surf, deriv_mode="fwd")
    obj2 = PlasmaVesselDistance(eq, surf, deriv_mode="rev")
    obj1.build()
    obj2.build()

    x1 = eq.pack_params(eq.params_dict)
    x2 = surf.pack_params(surf.params_dict)

    J1a, J1b = obj1.jac_scaled(x1, x2)
    J2a, J2b = obj2.jac_scaled(x1, x2)
    np.testing.assert_allclose(J1a, J2a, atol=1e-14)
    np.testing.assert_allclose(J1b, J2b, atol=1e-14)

    jvp1 = obj1.jvp_scaled((x1, x2), (jnp.ones_like(x1), jnp.ones_like(x2)))
    jvp2 = obj2.jvp_scaled((x1, x2), (jnp.ones_like(x1), jnp.ones_like(x2)))
    np.testing.assert_allclose(jvp1, jvp2, atol=1e-14)


@pytest.mark.unit
def test_getter_setter():
    """Test getter and setter methods of Objectives."""
    eq = Equilibrium()
    obj = GenericObjective("R", thing=eq)
    obj.build()
    R = obj.compute_unscaled(*obj.xs(eq))

    # target
    target = R - 0.5
    obj.target = target
    np.testing.assert_allclose(obj.target, target)

    # bounds
    bounds = (0.5 * R, 2 * R)
    obj.bounds = bounds
    np.testing.assert_allclose(obj.bounds, bounds)

    # weight
    weight = R
    obj.weight = weight
    np.testing.assert_allclose(obj.weight, weight)


@pytest.mark.unit
def test_bounds_format():
    """Test that tuple targets are in the format (lower bound, upper bound)."""
    eq = Equilibrium()
    with pytest.raises(AssertionError):
        GenericObjective("R", bounds=(1,), thing=eq).build()
    with pytest.raises(AssertionError):
        GenericObjective("R", bounds=(1, 2, 3), thing=eq).build()
    with pytest.raises(ValueError):
        GenericObjective("R", bounds=(1, -1), thing=eq).build()


@pytest.mark.unit
def test_target_profiles():
    """Tests for using Profile objects as targets for profile objectives."""
    iota = PowerSeriesProfile([1, 0, -0.3])
    shear = PowerSeriesProfile([0, -0.6])
    current = PowerSeriesProfile([4, 0, 1, 0, -1])
    merc = PowerSeriesProfile([1, 0, -1])
    well = PowerSeriesProfile([2, 0, -2])
    pres = PowerSeriesProfile([3, 0, -3])
    eqi = Equilibrium(L=5, N=3, M=3, iota=iota)
    eqc = Equilibrium(L=3, N=3, M=3, current=current)
    obji = RotationalTransform(target=iota, eq=eqi)
    obji.build()
    np.testing.assert_allclose(
        obji.target,
        iota(
            obji.constants["transforms"]["grid"].nodes[
                obji.constants["transforms"]["grid"].unique_rho_idx
            ]
        ),
    )
    objs = Shear(target=shear, eq=eqi)
    objs.build()
    np.testing.assert_allclose(
        objs.target,
        shear(
            objs.constants["transforms"]["grid"].nodes[
                objs.constants["transforms"]["grid"].unique_rho_idx
            ]
        ),
    )
    objc = ToroidalCurrent(target=current, eq=eqc)
    objc.build()
    np.testing.assert_allclose(
        objc.target,
        current(
            objc.constants["transforms"]["grid"].nodes[
                objc.constants["transforms"]["grid"].unique_rho_idx
            ]
        ),
    )
    objm = MercierStability(bounds=(merc, np.inf), eq=eqi)
    objm.build()
    np.testing.assert_allclose(
        objm.bounds[0],
        merc(
            objm.constants["transforms"]["grid"].nodes[
                objm.constants["transforms"]["grid"].unique_rho_idx
            ]
        ),
    )
    np.testing.assert_allclose(objm.bounds[1], np.inf)
    objw = MagneticWell(bounds=(merc, well), eq=eqi)
    objw.build()
    np.testing.assert_allclose(
        objw.bounds[0],
        merc(
            objw.constants["transforms"]["grid"].nodes[
                objw.constants["transforms"]["grid"].unique_rho_idx
            ]
        ),
    )
    np.testing.assert_allclose(
        objw.bounds[1],
        well(
            objw.constants["transforms"]["grid"].nodes[
                objw.constants["transforms"]["grid"].unique_rho_idx
            ]
        ),
    )
    objp = Pressure(target=pres, eq=eqc)
    objp.build()
    np.testing.assert_allclose(
        objp.target,
        pres(
            objp.constants["transforms"]["grid"].nodes[
                objp.constants["transforms"]["grid"].unique_rho_idx
            ]
        ),
    )
    objp = Pressure(target=lambda x: 2 * x, eq=eqc)
    objp.build()
    np.testing.assert_allclose(
        objp.target,
        2
        * objp.constants["transforms"]["grid"].nodes[
            objp.constants["transforms"]["grid"].unique_rho_idx, 0
        ],
    )


@pytest.mark.unit
def test_profile_objective_print(capsys):
    """Test that the profile objectives print correctly."""
    eq = Equilibrium(
        iota=PowerSeriesProfile([1, 0, 0.5]), pressure=PowerSeriesProfile([1, 0, -1])
    )
    grid = LinearGrid(L=10, M=10, N=5, axis=False)
    pre_width = len("Maximum ")

    def test(obj, values, print_init=False, normalize=False):
        if print_init:
            # print the initial value too. For this test, it is the
            # same as the final value
            obj.print_value(obj.xs(eq), obj.xs(eq))
            print_fmt = (
                f"{obj._print_value_fmt:<{PRINT_WIDTH-pre_width}}"
                + "{:10.3e}  -->  {:10.3e} "
            )
        else:
            obj.print_value(obj.xs(eq))
            print_fmt = f"{obj._print_value_fmt:<{PRINT_WIDTH-pre_width}}" + "{:10.3e} "
        out = capsys.readouterr()

        corr_out = str(
            "Precomputing transforms\n"
            + "Maximum "
            + print_fmt.format(np.max(values), np.max(values))
            + obj._units
            + "\n"
            + "Minimum "
            + print_fmt.format(np.min(values), np.min(values))
            + obj._units
            + "\n"
            + "Average "
            + print_fmt.format(np.mean(values), np.mean(values))
            + obj._units
            + "\n"
        )
        if normalize:
            corr_out += str(
                "Maximum "
                + print_fmt.format(
                    np.max(values / obj.normalization),
                    np.max(values / obj.normalization),
                )
                + "(normalized)"
                + "\n"
                + "Minimum "
                + print_fmt.format(
                    np.min(values / obj.normalization),
                    np.min(values / obj.normalization),
                )
                + "(normalized)"
                + "\n"
                + "Average "
                + print_fmt.format(
                    np.mean(values / obj.normalization),
                    np.mean(values / obj.normalization),
                )
                + "(normalized)"
                + "\n"
            )

        assert out.out == corr_out

    iota = eq.compute("iota", grid=grid)["iota"]
    obj = RotationalTransform(eq=eq, target=1, grid=grid)
    obj.build()
    test(obj, iota, print_init=True)
    shear = eq.compute("shear", grid=grid)["shear"]
    obj = Shear(eq=eq, target=1, grid=grid)
    obj.build()
    test(obj, shear)
    curr = eq.compute("current", grid=grid)["current"]
    obj = ToroidalCurrent(eq=eq, target=1, grid=grid)
    obj.build()
    test(obj, curr, print_init=True, normalize=True)
    pres = eq.compute("p", grid=grid)["p"]
    obj = Pressure(eq=eq, target=1, grid=grid)
    obj.build()
    test(obj, pres, normalize=True)


@pytest.mark.unit
def test_plasma_vessel_distance_print(capsys):
    """Test that the PlasmaVesselDistance objective prints correctly."""
    pre_width = len("Maximum ")

    def test(obj, eq, surface, d, print_init=False):
        if print_init:
            if isinstance(obj, ObjectiveFunction):
                obj.print_value(obj.x(eq, surface), obj.x(eq, surface))
                print_fmt = (
                    f"{obj.objectives[0]._print_value_fmt:<{PRINT_WIDTH-pre_width}}"  # noqa: E501
                    + "{:10.3e}  -->  {:10.3e} "
                )
                units = obj.objectives[0]._units
                norm = obj.objectives[0].normalization
            else:
                obj.print_value(obj.xs(eq, surface), obj.xs(eq, surface))
                print_fmt = (
                    f"{obj._print_value_fmt:<{PRINT_WIDTH-pre_width}}"
                    + "{:10.3e}  -->  {:10.3e} "
                )
                units = obj._units
                norm = obj.normalization
        else:
            if isinstance(obj, ObjectiveFunction):
                obj.print_value(obj.x(eq, surface))
                print_fmt = (
                    f"{obj.objectives[0]._print_value_fmt:<{PRINT_WIDTH-pre_width}}"  # noqa: E501
                    + "{:10.3e} "
                )
                units = obj.objectives[0]._units
                norm = obj.objectives[0].normalization
            else:
                obj.print_value(obj.xs(eq, surface))
                print_fmt = (
                    f"{obj._print_value_fmt:<{PRINT_WIDTH-pre_width}}" + "{:10.3e} "
                )
                units = obj._units
                norm = obj.normalization
        out = capsys.readouterr()

        corr_out = str(
            "Maximum "
            + print_fmt.format(np.max(d), np.max(d))
            + units
            + "\n"
            + "Minimum "
            + print_fmt.format(np.min(d), np.min(d))
            + units
            + "\n"
            + "Average "
            + print_fmt.format(np.mean(d), np.mean(d))
            + units
            + "\n"
            + "Maximum "
            + print_fmt.format(np.max(d / norm), np.max(d / norm))
            + "(normalized)"
            + "\n"
            + "Minimum "
            + print_fmt.format(np.min(d / norm), np.min(d / norm))
            + "(normalized)"
            + "\n"
            + "Average "
            + print_fmt.format(np.mean(d / norm), np.mean(d / norm))
            + "(normalized)"
            + "\n"
        )
        if isinstance(obj, ObjectiveFunction):
            f = obj.compute_scalar(obj.x(eq, surface))
            if print_init:
                corr_out = (
                    str(
                        f"{'Total (sum of squares): ':<{PRINT_WIDTH}}"
                        + "{:10.3e}  -->  {:10.3e}, \n".format(f, f)
                    )
                    + corr_out
                )
            else:
                corr_out = (
                    str(
                        f"{'Total (sum of squares): ':<{PRINT_WIDTH}}"
                        + "{:10.3e}, \n".format(f)
                    )
                    + corr_out
                )
        assert out.out == corr_out

    R0 = 10.0
    a_p = 1.0
    a_s = 2.0
    # default eq has R0=10, a=1
    eq = Equilibrium(M=3, N=2)
    # surface with same R0, a=2, so true d=1 for all pts
    surface = FourierRZToroidalSurface(
        R_lmn=[R0, a_s], Z_lmn=[-a_s], modes_R=[[0, 0], [1, 0]], modes_Z=[[-1, 0]]
    )
    surf_grid = LinearGrid(M=5, N=0)
    plas_grid = LinearGrid(M=5, N=0)
    obj = PlasmaVesselDistance(
        eq=eq, plasma_grid=plas_grid, surface_grid=surf_grid, surface=surface
    )
    obj.build(verbose=0)
    d = obj.compute_unscaled(*obj.xs(eq, surface))
    np.testing.assert_allclose(d, a_s - a_p)
    test(obj, eq, surface, d)
    test(obj, eq, surface, d, print_init=True)

    obj = ObjectiveFunction(
        PlasmaVesselDistance(
            eq=eq, plasma_grid=plas_grid, surface_grid=surf_grid, surface=surface
        )
    )
    obj.build(verbose=0)
    d = obj.compute_unscaled(obj.x(eq, surface))
    test(obj, eq, surface, d)
    test(obj, eq, surface, d, print_init=True)


@pytest.mark.unit
def test_boundary_error_print(capsys):
    """Test that the boundary error objectives print correctly."""
    coil = FourierXYZCoil(5e5)
    coilset = CoilSet.linspaced_angular(coil, n=100)
    coil_grid = LinearGrid(N=20)
    eq = Equilibrium(L=3, M=3, N=3, Psi=np.pi)

    obj = VacuumBoundaryError(eq, coilset, field_grid=coil_grid)
    obj.build()

    f = np.abs(obj.compute_unscaled(*obj.xs(eq, coilset)))
    n = len(f) // 2
    f1 = f[:n]
    f2 = f[n:]
    obj.print_value(obj.xs())
    out = capsys.readouterr()
    pre_width = len("Maximum absolute ")

    corr_out = str(
        "Precomputing transforms\n"
        + "Maximum absolute "
        + f"{'Boundary normal field error: ':<{PRINT_WIDTH-pre_width}}"
        + "{:10.3e} ".format(np.max(f1))
        + "(T*m^2)"
        + "\n"
        + "Minimum absolute "
        + f"{'Boundary normal field error: ':<{PRINT_WIDTH-pre_width}}"
        + "{:10.3e} ".format(np.min(f1))
        + "(T*m^2)"
        + "\n"
        + "Average absolute "
        + f"{'Boundary normal field error: ':<{PRINT_WIDTH-pre_width}}"
        + "{:10.3e} ".format(np.mean(f1))
        + "(T*m^2)"
        + "\n"
        + "Maximum absolute "
        + f"{'Boundary normal field error: ':<{PRINT_WIDTH-pre_width}}"
        + "{:10.3e} ".format(np.max(f1 / obj.normalization[0]))
        + "(normalized)"
        + "\n"
        + "Minimum absolute "
        + f"{'Boundary normal field error: ':<{PRINT_WIDTH-pre_width}}"
        + "{:10.3e} ".format(np.min(f1 / obj.normalization[0]))
        + "(normalized)"
        + "\n"
        + "Average absolute "
        + f"{'Boundary normal field error: ':<{PRINT_WIDTH-pre_width}}"
        + "{:10.3e} ".format(np.mean(f1 / obj.normalization[0]))
        + "(normalized)"
        + "\n"
        + "Maximum absolute "
        + f"{'Boundary magnetic pressure error: ':<{PRINT_WIDTH-pre_width}}"
        + "{:10.3e} ".format(np.max(f2))
        + "(T^2*m^2)"
        + "\n"
        + "Minimum absolute "
        + f"{'Boundary magnetic pressure error: ':<{PRINT_WIDTH-pre_width}}"
        + "{:10.3e} ".format(np.min(f2))
        + "(T^2*m^2)"
        + "\n"
        + "Average absolute "
        + f"{'Boundary magnetic pressure error: ':<{PRINT_WIDTH-pre_width}}"
        + "{:10.3e} ".format(np.mean(f2))
        + "(T^2*m^2)"
        + "\n"
        + "Maximum absolute "
        + f"{'Boundary magnetic pressure error: ':<{PRINT_WIDTH-pre_width}}"
        + "{:10.3e} ".format(np.max(f2 / obj.normalization[-1]))
        + "(normalized)"
        + "\n"
        + "Minimum absolute "
        + f"{'Boundary magnetic pressure error: ':<{PRINT_WIDTH-pre_width}}"
        + "{:10.3e} ".format(np.min(f2 / obj.normalization[-1]))
        + "(normalized)"
        + "\n"
        + "Average absolute "
        + f"{'Boundary magnetic pressure error: ':<{PRINT_WIDTH-pre_width}}"
        + "{:10.3e} ".format(np.mean(f2 / obj.normalization[-1]))
        + "(normalized)"
        + "\n"
    )
    assert out.out == corr_out

    obj = BoundaryError(eq, coilset, field_grid=coil_grid)
    obj.build()

    f = np.abs(obj.compute_unscaled(*obj.xs(eq, coilset)))
    n = len(f) // 2
    f1 = f[:n]
    f2 = f[n:]
    obj.print_value(obj.xs())
    out = capsys.readouterr()

    corr_out = str(
        "Precomputing transforms\n"
        + "Maximum absolute "
        + f"{'Boundary normal field error: ':{PRINT_WIDTH-pre_width}}"
        + "{:10.3e} ".format(np.max(f1))
        + "(T*m^2)"
        + "\n"
        + "Minimum absolute "
        + f"{'Boundary normal field error: ':{PRINT_WIDTH-pre_width}}"
        + "{:10.3e} ".format(np.min(f1))
        + "(T*m^2)"
        + "\n"
        + "Average absolute "
        + f"{'Boundary normal field error: ':{PRINT_WIDTH-pre_width}}"
        + "{:10.3e} ".format(np.mean(f1))
        + "(T*m^2)"
        + "\n"
        + "Maximum absolute "
        + f"{'Boundary normal field error: ':{PRINT_WIDTH-pre_width}}"
        + "{:10.3e} ".format(np.max(f1 / obj.normalization[0]))
        + "(normalized)"
        + "\n"
        + "Minimum absolute "
        + f"{'Boundary normal field error: ':{PRINT_WIDTH-pre_width}}"
        + "{:10.3e} ".format(np.min(f1 / obj.normalization[0]))
        + "(normalized)"
        + "\n"
        + "Average absolute "
        + f"{'Boundary normal field error: ':{PRINT_WIDTH-pre_width}}"
        + "{:10.3e} ".format(np.mean(f1 / obj.normalization[0]))
        + "(normalized)"
        + "\n"
        + "Maximum absolute "
        + f"{'Boundary magnetic pressure error: ':{PRINT_WIDTH-pre_width}}"
        + "{:10.3e} ".format(np.max(f2))
        + "(T^2*m^2)"
        + "\n"
        + "Minimum absolute "
        + f"{'Boundary magnetic pressure error: ':{PRINT_WIDTH-pre_width}}"
        + "{:10.3e} ".format(np.min(f2))
        + "(T^2*m^2)"
        + "\n"
        + "Average absolute "
        + f"{'Boundary magnetic pressure error: ':{PRINT_WIDTH-pre_width}}"
        + "{:10.3e} ".format(np.mean(f2))
        + "(T^2*m^2)"
        + "\n"
        + "Maximum absolute "
        + f"{'Boundary magnetic pressure error: ':{PRINT_WIDTH-pre_width}}"
        + "{:10.3e} ".format(np.max(f2 / obj.normalization[-1]))
        + "(normalized)"
        + "\n"
        + "Minimum absolute "
        + f"{'Boundary magnetic pressure error: ':{PRINT_WIDTH-pre_width}}"
        + "{:10.3e} ".format(np.min(f2 / obj.normalization[-1]))
        + "(normalized)"
        + "\n"
        + "Average absolute "
        + f"{'Boundary magnetic pressure error: ':{PRINT_WIDTH-pre_width}}"
        + "{:10.3e} ".format(np.mean(f2 / obj.normalization[-1]))
        + "(normalized)"
        + "\n"
    )
    assert out.out == corr_out

    eq.surface = FourierCurrentPotentialField.from_surface(eq.surface)
    obj = BoundaryError(eq, coilset, field_grid=coil_grid)
    obj.build()

    f = np.abs(obj.compute_unscaled(*obj.xs(eq, coilset)))
    n = len(f) // 3
    f1 = f[:n]
    f2 = f[n : 2 * n]
    f3 = f[2 * n :]
    obj.print_value(obj.xs())
    out = capsys.readouterr()

    corr_out = str(
        "Precomputing transforms\n"
        + "Maximum absolute "
        + f"{'Boundary normal field error: ':{PRINT_WIDTH-pre_width}}"
        + "{:10.3e} ".format(np.max(f1))
        + "(T*m^2)"
        + "\n"
        + "Minimum absolute "
        + f"{'Boundary normal field error: ':{PRINT_WIDTH-pre_width}}"
        + "{:10.3e} ".format(np.min(f1))
        + "(T*m^2)"
        + "\n"
        + "Average absolute "
        + f"{'Boundary normal field error: ':{PRINT_WIDTH-pre_width}}"
        + "{:10.3e} ".format(np.mean(f1))
        + "(T*m^2)"
        + "\n"
        + "Maximum absolute "
        + f"{'Boundary normal field error: ':{PRINT_WIDTH-pre_width}}"
        + "{:10.3e} ".format(np.max(f1 / obj.normalization[0]))
        + "(normalized)"
        + "\n"
        + "Minimum absolute "
        + f"{'Boundary normal field error: ':{PRINT_WIDTH-pre_width}}"
        + "{:10.3e} ".format(np.min(f1 / obj.normalization[0]))
        + "(normalized)"
        + "\n"
        + "Average absolute "
        + f"{'Boundary normal field error: ':{PRINT_WIDTH-pre_width}}"
        + "{:10.3e} ".format(np.mean(f1 / obj.normalization[0]))
        + "(normalized)"
        + "\n"
        + "Maximum absolute "
        + f"{'Boundary magnetic pressure error: ':{PRINT_WIDTH-pre_width}}"
        + "{:10.3e} ".format(np.max(f2))
        + "(T^2*m^2)"
        + "\n"
        + "Minimum absolute "
        + f"{'Boundary magnetic pressure error: ':{PRINT_WIDTH-pre_width}}"
        + "{:10.3e} ".format(np.min(f2))
        + "(T^2*m^2)"
        + "\n"
        + "Average absolute "
        + f"{'Boundary magnetic pressure error: ':{PRINT_WIDTH-pre_width}}"
        + "{:10.3e} ".format(np.mean(f2))
        + "(T^2*m^2)"
        + "\n"
        + "Maximum absolute "
        + f"{'Boundary magnetic pressure error: ':{PRINT_WIDTH-pre_width}}"
        + "{:10.3e} ".format(np.max(f2 / obj.normalization[n]))
        + "(normalized)"
        + "\n"
        + "Minimum absolute "
        + f"{'Boundary magnetic pressure error: ':{PRINT_WIDTH-pre_width}}"
        + "{:10.3e} ".format(np.min(f2 / obj.normalization[n]))
        + "(normalized)"
        + "\n"
        + "Average absolute "
        + f"{'Boundary magnetic pressure error: ':{PRINT_WIDTH-pre_width}}"
        + "{:10.3e} ".format(np.mean(f2 / obj.normalization[n]))
        + "(normalized)"
        + "\n"
        + "Maximum absolute "
        + f"{'Boundary field jump error: ':{PRINT_WIDTH-pre_width}}"
        + "{:10.3e} ".format(np.max(f3))
        + "(T*m^2)"
        + "\n"
        + "Minimum absolute "
        + f"{'Boundary field jump error: ':{PRINT_WIDTH-pre_width}}"
        + "{:10.3e} ".format(np.min(f3))
        + "(T*m^2)"
        + "\n"
        + "Average absolute "
        + f"{'Boundary field jump error: ':{PRINT_WIDTH-pre_width}}"
        + "{:10.3e} ".format(np.mean(f3))
        + "(T*m^2)"
        + "\n"
        + "Maximum absolute "
        + f"{'Boundary field jump error: ':{PRINT_WIDTH-pre_width}}"
        + "{:10.3e} ".format(np.max(f3 / obj.normalization[-1]))
        + "(normalized)"
        + "\n"
        + "Minimum absolute "
        + f"{'Boundary field jump error: ':{PRINT_WIDTH-pre_width}}"
        + "{:10.3e} ".format(np.min(f3 / obj.normalization[-1]))
        + "(normalized)"
        + "\n"
        + "Average absolute "
        + f"{'Boundary field jump error: ':{PRINT_WIDTH-pre_width}}"
        + "{:10.3e} ".format(np.mean(f3 / obj.normalization[-1]))
        + "(normalized)"
        + "\n"
    )
    assert out.out == corr_out


@pytest.mark.unit
def test_objective_fun_things():
    """Test that the objective things logic works correctly."""
    R0 = 10.0
    a_p = 1.0
    a_s = 2.0
    # default eq has R0=10, a=1
    eq = Equilibrium(M=3, N=2)
    # surface with same R0, a=2, so true d=1 for all pts
    surface = FourierRZToroidalSurface(
        R_lmn=[R0, a_s], Z_lmn=[-a_s], modes_R=[[0, 0], [1, 0]], modes_Z=[[-1, 0]]
    )
    # For equally spaced grids, should get true d=1
    surf_grid = LinearGrid(M=5, N=6)
    plas_grid = LinearGrid(M=5, N=6)
    obj = PlasmaVesselDistance(
        eq=eq, plasma_grid=plas_grid, surface_grid=surf_grid, surface=surface
    )
    obj.build()
    d = obj.compute_unscaled(*obj.xs(eq, surface))
    np.testing.assert_allclose(d, a_s - a_p)

    surface2 = surface.copy()
    eq2 = eq.copy()
    obj.things = [eq2, surface2]
    obj.build()
    d = obj.compute_unscaled(*obj.xs(eq2, surface2))
    np.testing.assert_allclose(d, a_s - a_p)

    # change objects, and surface resolution as well
    a_s2 = 2.5
    surface2 = FourierRZToroidalSurface(
        R_lmn=[R0, a_s2], Z_lmn=[-a_s2], modes_R=[[0, 0], [1, 0]], modes_Z=[[-1, 0]]
    )
    eq2 = Equilibrium(M=3, N=2)
    surface2.change_resolution(M=4, N=4)
    obj.things = [eq2, surface2]
    obj.build()
    d = obj.compute_unscaled(*obj.xs(eq2, surface2))
    np.testing.assert_allclose(d, a_s2 - a_p)

    # test that works correctly when changing both objects
    # with the resolution of the equilibrium surface also changing
    a_s2 = 2.5
    surface2 = FourierRZToroidalSurface(
        R_lmn=[R0, a_s2], Z_lmn=[-a_s2], modes_R=[[0, 0], [1, 0]], modes_Z=[[-1, 0]]
    )
    eq2 = Equilibrium(surface=surface, M=3, N=2)
    obj.things = [eq2, surface2]
    obj.build()
    d = obj.compute_unscaled(*obj.xs(eq2, surface2))
    np.testing.assert_allclose(d, a_s2 - a_s)

    with pytest.raises(AssertionError):
        # one of these is not optimizable, throws error
        obj.things = [eq, 2.0]
    with pytest.raises(AssertionError):
        # these are not the expected types
        obj.things = [eq, eq2]
    with pytest.raises(AssertionError):
        # these are not in the correct order for the objective
        obj.things = [surface, eq]


@pytest.mark.unit
def test_jvp_scaled():
    """Test that jvps are scaled correctly."""
    eq = Equilibrium()
    weight = 3
    target = 5
    objective = ObjectiveFunction(
        Volume(target=target, normalize=True, weight=weight, eq=eq), use_jit=False
    )
    objective.build()
    x = objective.x(eq)
    dx = x / 100
    jvp1u = objective.jvp_unscaled((dx,), x)
    jvp2u = objective.jvp_unscaled((dx, dx), x)
    jvp3u = objective.jvp_unscaled((dx, dx, dx), x)
    jvp1s = objective.jvp_scaled((dx,), x)
    jvp2s = objective.jvp_scaled((dx, dx), x)
    jvp3s = objective.jvp_scaled((dx, dx, dx), x)

    np.testing.assert_allclose(
        jvp1u / objective._objectives[0].normalization * weight, jvp1s
    )
    np.testing.assert_allclose(
        jvp2u / objective._objectives[0].normalization * weight, jvp2s
    )
    np.testing.assert_allclose(
        jvp3u / objective._objectives[0].normalization * weight, jvp3s
    )

    with pytest.raises(NotImplementedError):
        _ = objective.jvp_scaled((dx, dx, dx, dx), x)

    with pytest.raises(NotImplementedError):
        _ = objective.jvp_unscaled((dx, dx, dx, dx), x)


@pytest.mark.unit
def test_vjp():
    """Test that vjps are scaled correctly."""
    eq = Equilibrium()
    weight = 3
    target = 5
    objective = ObjectiveFunction(
        ForceBalance(target=target, normalize=True, weight=weight, eq=eq), use_jit=False
    )
    objective.build()
    x = objective.x(eq)
    y = np.linspace(0, 1, objective.dim_f)
    vjp1u = objective.vjp_unscaled(y, x)
    vjp1s = objective.vjp_scaled(y, x)
    vjp2u = y @ objective.jac_unscaled(x)
    vjp2s = y @ objective.jac_scaled(x)

    np.testing.assert_allclose(vjp1u, vjp2u, atol=1e-8)
    np.testing.assert_allclose(vjp1s, vjp2s, atol=1e-8)


@pytest.mark.unit
def test_objective_target_bounds():
    """Test that the target_scaled and bounds_scaled etc. return the right things."""
    eq = Equilibrium()

    vol = Volume(target=3, normalize=True, weight=2, eq=eq)
    asp = AspectRatio(bounds=(2, 3), normalize=False, weight=3, eq=eq)
    fbl = ForceBalance(normalize=True, bounds=(-1, 2), weight=5, eq=eq)

    objective = ObjectiveFunction((vol, asp, fbl), use_jit=False)
    objective.build()

    target = objective.target_scaled
    bounds = objective.bounds_scaled
    weight = objective.weights

    assert bounds[0][0] == 3 / vol.normalization * vol.weight
    assert bounds[1][0] == 3 / vol.normalization * vol.weight
    assert bounds[0][1] == 2 * asp.weight
    assert bounds[1][1] == 3 * asp.weight
    np.testing.assert_allclose(
        bounds[0][2:],
        (-1 / fbl.normalization * fbl.weight * fbl.constants["quad_weights"]),
    )
    np.testing.assert_allclose(
        bounds[1][2:],
        (2 / fbl.normalization * fbl.weight * fbl.constants["quad_weights"]),
    )

    assert target[0] == 3 / vol.normalization * vol.weight
    assert target[1] == 2.5 * asp.weight
    np.testing.assert_allclose(
        target[2:],
        (0.5 / fbl.normalization * fbl.weight * fbl.constants["quad_weights"]),
    )

    assert weight[0] == 2
    assert weight[1] == 3
    assert np.all(weight[2:] == 5)

    eq = Equilibrium(L=8, M=2, N=2, iota=PowerSeriesProfile(0.42))

    con = ObjectiveFunction(
        RotationalTransform(eq=eq, bounds=(0.41, 0.43)), use_jit=False
    )
    con.build()

    np.testing.assert_allclose(con.compute_scaled_error(con.x(eq)), 0)
    np.testing.assert_array_less(con.bounds_scaled[0], con.compute_scaled(con.x(eq)))
    np.testing.assert_array_less(con.compute_scaled(con.x(eq)), con.bounds_scaled[1])


@pytest.mark.unit
def test_softmax_and_softmin():
    """Test softmax and softmin function."""
    arr = np.arange(-17, 17, 5)
    # expect this to not be equal to the max but rather be more
    # since softmax is a conservative estimate of the max
    sftmax = softmax(arr, alpha=1)
    assert sftmax >= np.max(arr)

    # expect this to be equal to the max
    # as alpha -> infinity, softmax -> max
    sftmax = softmax(arr, alpha=100)
    np.testing.assert_almost_equal(sftmax, np.max(arr))

    # expect this to not be equal to the min but rather be less
    # since softmin is a conservative estimate of the min
    sftmin = softmin(arr, alpha=1)
    assert sftmin <= np.min(arr)

    # expect this to be equal to the min
    # as alpha -> infinity, softmin -> min
    sftmin = softmin(arr, alpha=100)
    np.testing.assert_almost_equal(sftmin, np.min(arr))
    sftmin = softmin(arr, alpha=100)
    np.testing.assert_almost_equal(sftmin, np.min(arr))


@pytest.mark.unit
def test_loss_function_asserts():
    """Test the checks on loss function for _Objective."""
    eq = Equilibrium()
    # ensure passed-in loss_function is callable
    with pytest.raises(AssertionError):
        RotationalTransform(eq=eq, loss_function=1)
    # ensure passed-in loss_function takes only one argument
    fun = lambda x, y: x + y
    with pytest.raises(Exception):
        RotationalTransform(eq=eq, loss_function=fun)
    # ensure passed-in loss_function returns a single 0D or 1D array
    fun = lambda x: jnp.vstack((x, x))
    with pytest.raises(AssertionError):
        RotationalTransform(eq=eq, loss_function=fun)
    fun = lambda x: (x, x)
    with pytest.raises(AssertionError):
        RotationalTransform(eq=eq, loss_function=fun)


def _reduced_resolution_objective(eq, objective):
    """Speed up testing suite by defining rules to reduce objective resolution."""
    kwargs = {}
<<<<<<< HEAD
    if objective in {EffectiveRipple}:
        kwargs["knots_per_transit"] = 50
=======
    if objective in {EffectiveRipple, GammaC}:
        kwargs["Y_B"] = 50
>>>>>>> 808c5e2f
        kwargs["num_transit"] = 2
        kwargs["num_pitch"] = 25
    return objective(eq=eq, **kwargs)


class TestComputeScalarResolution:
    """Test that compute_scalar values are roughly independent of grid resolution."""

    # get a list of all the objectives
    objectives = [
        getattr(desc.objectives, obj)
        for obj in dir(desc.objectives)
        if obj[0].isupper()
        and (not obj.startswith("Fix"))
        and (obj != "ObjectiveFunction")
        and ("SelfConsistency" not in obj)
    ]
    specials = [
        # these require special logic
        BootstrapRedlConsistency,
        BoundaryError,
        CoilArclengthVariance,
        CoilCurrentLength,
        CoilCurvature,
        CoilLength,
        CoilSetLinkingNumber,
        CoilSetMinDistance,
        CoilTorsion,
        FusionPower,
        GenericObjective,
        HeatingPowerISS04,
        Omnigenity,
        PlasmaCoilSetMinDistance,
        PlasmaVesselDistance,
        QuadraticFlux,
        ToroidalFlux,
        VacuumBoundaryError,
        # need to avoid blowup near the axis
        MercierStability,
        # don't test these since they depend on what user wants
        LinearObjectiveFromUser,
        ObjectiveFromUser,
        UmbilicHighCurvature,
        UmbilicFieldAligned,
    ]
    other_objectives = list(set(objectives) - set(specials))

    eq = get("HELIOTRON")
    res_array = np.array([2, 2.5, 3])

    @pytest.mark.regression
    def test_compute_scalar_resolution_plasma_vessel(self):
        """PlasmaVesselDistance."""
        f = np.zeros_like(self.res_array, dtype=float)
        surface = FourierRZToroidalSurface(
            R_lmn=[10, 1.5], Z_lmn=[-1.5], modes_R=[[0, 0], [1, 0]], modes_Z=[[-1, 0]]
        )
        for i, res in enumerate(self.res_array):
            grid = LinearGrid(
                M=int(self.eq.M * res), N=int(self.eq.N * res), NFP=self.eq.NFP
            )
            obj = ObjectiveFunction(
                PlasmaVesselDistance(
                    surface=surface, eq=self.eq, surface_grid=grid, plasma_grid=grid
                ),
                use_jit=False,
            )
            obj.build(verbose=0)
            f[i] = obj.compute_scalar(obj.x())
        np.testing.assert_allclose(f, f[-1], rtol=5e-2)

    @pytest.mark.regression
    def test_compute_scalar_resolution_bootstrap(self):
        """BootstrapRedlConsistency."""
        eq = self.eq.copy()
        eq.electron_density = PowerSeriesProfile([1e19, 0, -1e19])
        eq.electron_temperature = PowerSeriesProfile([1e3, 0, -1e3])
        eq.ion_temperature = PowerSeriesProfile([1e3, 0, -1e3])
        eq.atomic_number = 1.0

        f = np.zeros_like(self.res_array, dtype=float)
        for i, res in enumerate(self.res_array):
            grid = LinearGrid(
                M=int(self.eq.M * res), N=int(self.eq.N * res), NFP=self.eq.NFP
            )
            obj = ObjectiveFunction(
                BootstrapRedlConsistency(eq=eq, grid=grid), use_jit=False
            )
            obj.build(verbose=0)
            f[i] = obj.compute_scalar(obj.x())
        np.testing.assert_allclose(f, f[-1], rtol=5e-2)

    @pytest.mark.regression
    def test_compute_scalar_resolution_fusion_power(self):
        """FusionPower."""
        eq = self.eq.copy()
        eq.electron_density = PowerSeriesProfile([1e19, 0, -1e19])
        eq.electron_temperature = PowerSeriesProfile([1e3, 0, -1e3])
        eq.ion_temperature = PowerSeriesProfile([1e3, 0, -1e3])
        eq.atomic_number = 1.0

        f = np.zeros_like(self.res_array, dtype=float)
        for i, res in enumerate(self.res_array):
            grid = QuadratureGrid(
                L=int(self.eq.L * res),
                M=int(self.eq.M * res),
                N=int(self.eq.N * res),
                NFP=self.eq.NFP,
            )
            obj = ObjectiveFunction(FusionPower(eq=eq, grid=grid))
            obj.build(verbose=0)
            f[i] = obj.compute_scalar(obj.x())
        np.testing.assert_allclose(f, f[-1], rtol=5e-2)

    @pytest.mark.regression
    def test_compute_scalar_resolution_heating_power(self):
        """HeatingPowerISS04."""
        eq = self.eq.copy()
        eq.electron_density = PowerSeriesProfile([1e19, 0, -1e19])
        eq.electron_temperature = PowerSeriesProfile([1e3, 0, -1e3])
        eq.ion_temperature = PowerSeriesProfile([1e3, 0, -1e3])
        eq.atomic_number = 1.0

        f = np.zeros_like(self.res_array, dtype=float)
        for i, res in enumerate(self.res_array):
            grid = QuadratureGrid(
                L=int(self.eq.L * res),
                M=int(self.eq.M * res),
                N=int(self.eq.N * res),
                NFP=self.eq.NFP,
            )
            obj = ObjectiveFunction(HeatingPowerISS04(eq=eq, grid=grid))
            obj.build(verbose=0)
            f[i] = obj.compute_scalar(obj.x())
        np.testing.assert_allclose(f, f[-1], rtol=5e-2)

    @pytest.mark.regression
    def test_compute_scalar_resolution_boundary_error(self):
        """BoundaryError."""
        with pytest.warns(UserWarning):
            # user warning because saved mgrid no vector potential
            ext_field = SplineMagneticField.from_mgrid(r"tests/inputs/mgrid_solovev.nc")

        pres = PowerSeriesProfile([1.25e-1, 0, -1.25e-1])
        iota = PowerSeriesProfile([-4.9e-1, 0, 3.0e-1])
        surf = FourierRZToroidalSurface(
            R_lmn=[4.0, 1.0],
            modes_R=[[0, 0], [1, 0]],
            Z_lmn=[-1.0],
            modes_Z=[[-1, 0]],
            NFP=1,
        )
        eq = Equilibrium(M=6, N=0, Psi=1.0, surface=surf, pressure=pres, iota=iota)

        f = np.zeros_like(self.res_array, dtype=float)
        for i, res in enumerate(self.res_array):
            eq.change_resolution(
                L_grid=int(eq.L * res), M_grid=int(eq.M * res), N_grid=int(eq.N * res)
            )
            obj = ObjectiveFunction(BoundaryError(eq, ext_field), use_jit=False)
            obj.build(verbose=0)
            f[i] = obj.compute_scalar(obj.x())
        np.testing.assert_allclose(f, f[-1], rtol=5e-2)

    @pytest.mark.regression
    def test_compute_scalar_resolution_vacuum_boundary_error(self):
        """VacuumBoundaryError."""
        with pytest.warns(UserWarning):
            # user warning because saved mgrid no vector potential
            ext_field = SplineMagneticField.from_mgrid(r"tests/inputs/mgrid_solovev.nc")

        pres = PowerSeriesProfile([1.25e-1, 0, -1.25e-1])
        iota = PowerSeriesProfile([-4.9e-1, 0, 3.0e-1])
        surf = FourierRZToroidalSurface(
            R_lmn=[4.0, 1.0],
            modes_R=[[0, 0], [1, 0]],
            Z_lmn=[-1.0],
            modes_Z=[[-1, 0]],
            NFP=1,
        )
        eq = Equilibrium(M=6, N=0, Psi=1.0, surface=surf, pressure=pres, iota=iota)

        f = np.zeros_like(self.res_array, dtype=float)
        for i, res in enumerate(self.res_array):
            eq.change_resolution(
                L_grid=int(eq.L * res), M_grid=int(eq.M * res), N_grid=int(eq.N * res)
            )
            obj = ObjectiveFunction(VacuumBoundaryError(eq, ext_field), use_jit=False)
            with pytest.warns(UserWarning):
                obj.build(verbose=0)
            f[i] = obj.compute_scalar(obj.x())
        np.testing.assert_allclose(f, f[-1], rtol=5e-2)

    @pytest.mark.regression
    def test_compute_scalar_resolution_quadratic_flux(self):
        """VacuumBoundaryError."""
        with pytest.warns(UserWarning):
            ext_field = SplineMagneticField.from_mgrid(r"tests/inputs/mgrid_solovev.nc")

        pres = PowerSeriesProfile([1.25e-1, 0, -1.25e-1])
        iota = PowerSeriesProfile([-4.9e-1, 0, 3.0e-1])
        surf = FourierRZToroidalSurface(
            R_lmn=[4.0, 1.0],
            modes_R=[[0, 0], [1, 0]],
            Z_lmn=[-1.0],
            modes_Z=[[-1, 0]],
            NFP=1,
        )
        eq = Equilibrium(M=6, N=0, Psi=1.0, surface=surf, pressure=pres, iota=iota)

        f = np.zeros_like(self.res_array, dtype=float)
        for i, res in enumerate(self.res_array):
            eq.change_resolution(
                L_grid=int(eq.L * res), M_grid=int(eq.M * res), N_grid=int(eq.N * res)
            )
            obj = ObjectiveFunction(QuadraticFlux(eq, ext_field), use_jit=False)
            obj.build(verbose=0)
            f[i] = obj.compute_scalar(obj.x())
        np.testing.assert_allclose(f, f[-1], rtol=5e-2)

    @pytest.mark.regression
    def test_compute_scalar_resolution_toroidal_flux_A(self):
        """ToroidalFlux."""
        ext_field = ToroidalMagneticField(1, 1)
        eq = get("precise_QA")
        with pytest.warns(UserWarning, match="Reducing radial"):
            eq.change_resolution(4, 4, 4, 8, 8, 8)

        f = np.zeros_like(self.res_array, dtype=float)
        for i, res in enumerate(self.res_array):
            eq.change_resolution(
                L_grid=int(eq.L * res), M_grid=int(eq.M * res), N_grid=int(eq.N * res)
            )
            obj = ObjectiveFunction(ToroidalFlux(eq, ext_field), use_jit=False)
            obj.build(verbose=0)
            f[i] = obj.compute_scalar(obj.x())
        np.testing.assert_allclose(f, f[-1], rtol=5e-2)

    @pytest.mark.regression
    def test_compute_scalar_resolution_toroidal_flux_B(self):
        """ToroidalFlux."""
        ext_field = ToroidalMagneticField(1, 1)
        eq = get("precise_QA")
        with pytest.warns(UserWarning, match="Reducing radial"):
            eq.change_resolution(4, 4, 4, 8, 8, 8)

        f = np.zeros_like(self.res_array, dtype=float)
        for i, res in enumerate(self.res_array):
            eq.change_resolution(
                L_grid=int(eq.L * res), M_grid=int(eq.M * res), N_grid=int(eq.N * res)
            )
            obj = ObjectiveFunction(ToroidalFlux(eq, ext_field), use_jit=False)
            obj.build(verbose=0)
            f[i] = obj.compute_scalar(obj.x())
        np.testing.assert_allclose(f, f[-1], rtol=5e-2)

    @pytest.mark.regression
    def test_compute_scalar_resolution_generic_scalar(self):
        """Generic objective with scalar qty."""
        f = np.zeros_like(self.res_array, dtype=float)
        for i, res in enumerate(self.res_array):
            grid = QuadratureGrid(
                L=int(self.eq.L * res),
                M=int(self.eq.M * res),
                N=int(self.eq.N * res),
                NFP=self.eq.NFP,
            )
            obj = ObjectiveFunction(
                GenericObjective("<beta>_vol", thing=self.eq, grid=grid), use_jit=False
            )
            obj.build(verbose=0)
            f[i] = obj.compute_scalar(obj.x())
        np.testing.assert_allclose(f, f[-1], rtol=1e-2)

    @pytest.mark.regression
    def test_compute_scalar_resolution_generic_profile(self):
        """Generic objective with profile qty."""
        f = np.zeros_like(self.res_array, dtype=float)
        for i, res in enumerate(self.res_array):
            grid = LinearGrid(
                L=int(self.eq.L * res),
                M=int(self.eq.M * res),
                N=int(self.eq.N * res),
                NFP=self.eq.NFP,
                sym=self.eq.sym,
                axis=False,
            )
            obj = ObjectiveFunction(
                GenericObjective("<J*B>", thing=self.eq, grid=grid), use_jit=False
            )
            obj.build(verbose=0)
            f[i] = obj.compute_scalar(obj.x())
        np.testing.assert_allclose(f, f[-1], rtol=2e-2)

    @pytest.mark.regression
    def test_compute_scalar_resolution_generic_volume(self):
        """Generic objective with volume qty."""
        f = np.zeros_like(self.res_array, dtype=float)
        for i, res in enumerate(self.res_array):
            grid = ConcentricGrid(
                L=int(self.eq.L * res),
                M=int(self.eq.M * res),
                N=int(self.eq.N * res),
                NFP=self.eq.NFP,
                sym=self.eq.sym,
            )
            obj = ObjectiveFunction(
                GenericObjective("sqrt(g)", thing=self.eq, grid=grid), use_jit=False
            )
            obj.build(verbose=0)
            f[i] = obj.compute_scalar(obj.x())
        np.testing.assert_allclose(f, f[-1], rtol=2e-2)

    @pytest.mark.regression
    def test_compute_scalar_resolution_mercier(self):
        """Mercier stability."""
        f = np.zeros_like(self.res_array, dtype=float)
        for i, res in enumerate(self.res_array):
            rho = np.linspace(0.2, 1, int(self.eq.L * res))
            grid = LinearGrid(
                rho=rho,
                M=int(self.eq.M * res),
                N=int(self.eq.N * res),
                NFP=self.eq.NFP,
                sym=self.eq.sym,
            )
            obj = ObjectiveFunction(
                MercierStability(eq=self.eq, grid=grid), use_jit=False
            )
            obj.build(verbose=0)
            f[i] = obj.compute_scalar(obj.x())
        np.testing.assert_allclose(f, f[-1], rtol=2e-2)

    @pytest.mark.regression
    def test_compute_scalar_resolution_omnigenity(self):
        """Omnigenity."""
        surf = FourierRZToroidalSurface.from_qp_model(
            major_radius=1,
            aspect_ratio=20,
            elongation=6,
            mirror_ratio=0.2,
            torsion=0.1,
            NFP=1,
            sym=True,
        )
        eq = Equilibrium(Psi=6e-3, M=4, N=4, surface=surf)
        eq, _ = eq.solve(objective="force", verbose=3)
        field = OmnigenousField(
            L_B=0,
            M_B=2,
            L_x=0,
            M_x=0,
            N_x=0,
            NFP=eq.NFP,
            helicity=(0, eq.NFP),
            B_lm=np.array([0.8, 1.2]),
        )
        f = np.zeros_like(self.res_array, dtype=float)
        for i, res in enumerate(self.res_array + 0.5):  # omnigenity needs higher res
            grid = LinearGrid(M=int(eq.M * res), N=int(eq.N * res), NFP=eq.NFP)
            obj = ObjectiveFunction(
                Omnigenity(eq=eq, field=field, eq_grid=grid, field_grid=grid)
            )
            obj.build(verbose=0)
            f[i] = obj.compute_scalar(obj.x(eq, field))
        np.testing.assert_allclose(f, f[-1], rtol=1e-3)

    @pytest.mark.regression
    @pytest.mark.parametrize(
        "objective", sorted(other_objectives, key=lambda x: str(x.__name__))
    )
    def test_compute_scalar_resolution_others(self, objective):
        """All other objectives."""
        f = np.zeros_like(self.res_array, dtype=float)
        for i, res in enumerate(self.res_array):
            # just change eq resolution and let objective pick the right grid type
            self.eq.change_resolution(
                L_grid=int(self.eq.L * res),
                M_grid=int(self.eq.M * res),
                N_grid=int(self.eq.N * res),
            )
            obj = ObjectiveFunction(
                _reduced_resolution_objective(self.eq, objective), use_jit=False
            )
            obj.build(verbose=0)
            f[i] = obj.compute_scalar(obj.x())
        np.testing.assert_allclose(f, f[-1], rtol=5e-2)

    @pytest.mark.regression
    @pytest.mark.parametrize(
        "objective",
        [
            CoilArclengthVariance,
            CoilCurrentLength,
            CoilCurvature,
            CoilLength,
            CoilTorsion,
            CoilSetLinkingNumber,
            CoilSetMinDistance,
        ],
    )
    def test_compute_scalar_resolution_coils(self, objective):
        """Coil objectives."""
        coil = FourierXYZCoil()
        coilset = CoilSet.linspaced_angular(coil)
        f = np.zeros_like(self.res_array, dtype=float)
        for i, res in enumerate(self.res_array):
            obj = ObjectiveFunction(
                objective(coilset, grid=LinearGrid(N=int(5 + 3 * res))), use_jit=False
            )
            obj.build(verbose=0)
            f[i] = obj.compute_scalar(obj.x())
        np.testing.assert_allclose(f, f[-1], rtol=1e-2, atol=1e-12)


class TestObjectiveNaNGrad:
    """Make sure reverse mode AD works correctly for all objectives."""

    # get a list of all the objectives
    objectives = [
        getattr(desc.objectives, obj)
        for obj in dir(desc.objectives)
        if obj[0].isupper()
        and (not obj.startswith("Fix"))
        and (obj != "ObjectiveFunction")
        and ("SelfConsistency" not in obj)
    ]
    specials = [
        # these require special logic
        BallooningStability,
        BootstrapRedlConsistency,
        BoundaryError,
        CoilArclengthVariance,
        CoilLength,
        CoilCurrentLength,
        CoilCurvature,
        CoilSetLinkingNumber,
        CoilSetMinDistance,
        CoilTorsion,
        EffectiveRipple,
        ForceBalanceAnisotropic,
        FusionPower,
        GammaC,
        HeatingPowerISS04,
        Omnigenity,
        PlasmaCoilSetMinDistance,
        PlasmaVesselDistance,
        QuadraticFlux,
        ToroidalFlux,
        VacuumBoundaryError,
        # we don't test these since they depend too much on what exactly the user wants
        GenericObjective,
        LinearObjectiveFromUser,
        ObjectiveFromUser,
        # TODO: add Omnigenity objective (see GH issue #943)
        UmbilicHighCurvature,
        UmbilicFieldAligned,
    ]
    other_objectives = list(set(objectives) - set(specials))

    @pytest.mark.unit
    def test_objective_no_nangrad_plasma_vessel(self):
        """PlasmaVesselDistance."""
        eq = Equilibrium(L=2, M=2, N=2)
        surf = FourierRZToroidalSurface()
        obj = ObjectiveFunction(PlasmaVesselDistance(eq, surf), use_jit=False)
        obj.build()
        g = obj.grad(obj.x(eq, surf))
        assert not np.any(np.isnan(g)), "plasma vessel distance"

    @pytest.mark.unit
    def test_objective_no_nangrad_anisotropy(self):
        """ForceBalanceAnisotropic."""
        eq = Equilibrium(L=2, M=2, N=2, anisotropy=FourierZernikeProfile())
        obj = ObjectiveFunction(ForceBalanceAnisotropic(eq), use_jit=False)
        obj.build()
        g = obj.grad(obj.x(eq))
        assert not np.any(np.isnan(g)), "anisotropic"

    @pytest.mark.unit
    def test_objective_no_nangrad_bootstrap(self):
        """BootstrapRedlConsistency."""
        eq = Equilibrium(
            L=2,
            M=2,
            N=2,
            electron_density=PowerSeriesProfile([1e19, 0, -1e19]),
            electron_temperature=PowerSeriesProfile([1e3, 0, -1e3]),
            current=PowerSeriesProfile([1, 0, -1]),
        )
        obj = ObjectiveFunction(BootstrapRedlConsistency(eq), use_jit=False)
        obj.build()
        g = obj.grad(obj.x(eq))
        assert not np.any(np.isnan(g)), "redl bootstrap"

    @pytest.mark.unit
    def test_objective_no_nangrad_fusion_power(self):
        """FusionPower."""
        eq = Equilibrium(
            L=2,
            M=2,
            N=2,
            electron_density=PowerSeriesProfile([1e19, 0, -1e19]),
            electron_temperature=PowerSeriesProfile([1e3, 0, -1e3]),
            current=PowerSeriesProfile([1, 0, -1]),
        )
        obj = ObjectiveFunction(FusionPower(eq))
        obj.build()
        g = obj.grad(obj.x(eq))
        assert not np.any(np.isnan(g)), "fusion power"

    @pytest.mark.unit
    def test_objective_no_nangrad_heating_power(self):
        """HeatingPowerISS04."""
        eq = Equilibrium(
            L=2,
            M=2,
            N=2,
            electron_density=PowerSeriesProfile([1e19, 0, -1e19]),
            electron_temperature=PowerSeriesProfile([1e3, 0, -1e3]),
            current=PowerSeriesProfile([1, 0, -1]),
        )
        obj = ObjectiveFunction(HeatingPowerISS04(eq))
        obj.build()
        g = obj.grad(obj.x(eq))
        assert not np.any(np.isnan(g)), "heating power"

    @pytest.mark.unit
    def test_objective_no_nangrad_boundary_error(self):
        """BoundaryError."""
        with pytest.warns(UserWarning):
            # user warning because saved mgrid no vector potential
            ext_field = SplineMagneticField.from_mgrid(r"tests/inputs/mgrid_solovev.nc")

        pres = PowerSeriesProfile([1.25e-1, 0, -1.25e-1])
        iota = PowerSeriesProfile([-4.9e-1, 0, 3.0e-1])
        surf = FourierRZToroidalSurface(
            R_lmn=[4.0, 1.0],
            modes_R=[[0, 0], [1, 0]],
            Z_lmn=[-1.0],
            modes_Z=[[-1, 0]],
            NFP=1,
        )

        eq = Equilibrium(M=6, N=0, Psi=1.0, surface=surf, pressure=pres, iota=iota)
        obj = ObjectiveFunction(BoundaryError(eq, ext_field), use_jit=False)
        obj.build()
        g = obj.grad(obj.x(eq, ext_field))
        assert not np.any(np.isnan(g)), "boundary error"

    @pytest.mark.unit
    def test_objective_no_nangrad_vacuum_boundary_error(self):
        """VacuumBoundaryError."""
        with pytest.warns(UserWarning):
            # user warning because saved mgrid no vector potential
            ext_field = SplineMagneticField.from_mgrid(r"tests/inputs/mgrid_solovev.nc")

        pres = PowerSeriesProfile([1.25e-1, 0, -1.25e-1])
        iota = PowerSeriesProfile([-4.9e-1, 0, 3.0e-1])
        surf = FourierRZToroidalSurface(
            R_lmn=[4.0, 1.0],
            modes_R=[[0, 0], [1, 0]],
            Z_lmn=[-1.0],
            modes_Z=[[-1, 0]],
            NFP=1,
        )

        eq = Equilibrium(M=6, N=0, Psi=1.0, surface=surf, pressure=pres, iota=iota)

        obj = ObjectiveFunction(VacuumBoundaryError(eq, ext_field), use_jit=False)
        with pytest.warns(UserWarning):
            obj.build()
        g = obj.grad(obj.x(eq, ext_field))
        assert not np.any(np.isnan(g)), "vacuum boundary error"

    @pytest.mark.unit
    def test_objective_no_nangrad_quadratic_flux(self):
        """QuadraticFlux."""
        with pytest.warns(UserWarning):
            # user warning because saved mgrid no vector potential
            ext_field = SplineMagneticField.from_mgrid(r"tests/inputs/mgrid_solovev.nc")

        pres = PowerSeriesProfile([1.25e-1, 0, -1.25e-1])
        iota = PowerSeriesProfile([-4.9e-1, 0, 3.0e-1])
        surf = FourierRZToroidalSurface(
            R_lmn=[4.0, 1.0],
            modes_R=[[0, 0], [1, 0]],
            Z_lmn=[-1.0],
            modes_Z=[[-1, 0]],
            NFP=1,
        )

        eq = Equilibrium(M=6, N=0, Psi=1.0, surface=surf, pressure=pres, iota=iota)

        obj = ObjectiveFunction(QuadraticFlux(eq, ext_field), use_jit=False)
        obj.build()
        g = obj.grad(obj.x(ext_field))
        assert not np.any(np.isnan(g)), "quadratic flux"

    @pytest.mark.unit
    def test_objective_no_nangrad_toroidal_flux(self):
        """ToroidalFlux."""
        ext_field = ToroidalMagneticField(1, 1)

        eq = get("precise_QA")
        with pytest.warns(UserWarning, match="Reducing radial"):
            eq.change_resolution(4, 4, 4, 8, 8, 8)

        obj = ObjectiveFunction(ToroidalFlux(eq, ext_field), use_jit=False)
        obj.build()
        g = obj.grad(obj.x(ext_field))
        assert not np.any(np.isnan(g)), "toroidal flux A"

        obj = ObjectiveFunction(ToroidalFlux(eq, ext_field), use_jit=False)
        obj.build()
        g = obj.grad(obj.x(ext_field))
        assert not np.any(np.isnan(g)), "toroidal flux B"

    @pytest.mark.unit
    @pytest.mark.parametrize(
        "objective", sorted(other_objectives, key=lambda x: str(x.__name__))
    )
    def test_objective_no_nangrad(self, objective):
        """Generic test for other objectives."""
        eq = Equilibrium(L=2, M=2, N=2)
        obj = ObjectiveFunction(objective(eq), use_jit=False)
        obj.build()
        g = obj.grad(obj.x(eq))
        assert not np.any(np.isnan(g)), str(objective)

    @pytest.mark.unit
    @pytest.mark.parametrize(
        "objective",
        [
            CoilArclengthVariance,
            CoilCurrentLength,
            CoilCurvature,
            CoilLength,
            CoilTorsion,
            CoilSetLinkingNumber,
            CoilSetMinDistance,
        ],
    )
    def test_objective_no_nangrad_coils(self, objective):
        """Coil objectives."""
        coil = FourierXYZCoil()
        coilset = CoilSet.linspaced_angular(coil, n=3)
        obj = ObjectiveFunction(objective(coilset), use_jit=False)
        obj.build(verbose=0)
        g = obj.grad(obj.x())
        assert not np.any(np.isnan(g)), str(objective)

    @pytest.mark.unit
    @pytest.mark.parametrize("helicity", [(1, 0), (1, 1), (0, 1)])
    def test_objective_no_nangrad_omnigenity(self, helicity):
        """Omnigenity."""
        surf = FourierRZToroidalSurface.from_qp_model(
            major_radius=1,
            aspect_ratio=20,
            elongation=6,
            mirror_ratio=0.2,
            torsion=0.1,
            NFP=1,
            sym=True,
        )
        eq = Equilibrium(Psi=6e-3, M=4, N=4, surface=surf)
        field = OmnigenousField(
            L_B=0,
            M_B=2,
            L_x=1,
            M_x=1,
            N_x=1,
            NFP=eq.NFP,
            helicity=helicity,
            B_lm=np.array([0.8, 1.2]),
        )
        obj = ObjectiveFunction(Omnigenity(eq=eq, field=field))
        obj.build()
        g = obj.grad(obj.x())
        assert not np.any(np.isnan(g)), str(helicity)

    @pytest.mark.unit
    def test_objective_no_nangrad_effective_ripple(self):
        """Effective ripple."""
        eq = get("ESTELL")
        with pytest.warns(UserWarning, match="Reducing radial"):
            eq.change_resolution(2, 2, 2, 4, 4, 4)
        obj = ObjectiveFunction(_reduced_resolution_objective(eq, EffectiveRipple))
        obj.build(verbose=0)
        g = obj.grad(obj.x())
        assert not np.any(np.isnan(g))

    @pytest.mark.unit
<<<<<<< HEAD
=======
    def test_objective_no_nangrad_Gamma_c(self):
        """Gamma_c."""
        eq = get("ESTELL")
        with pytest.warns(UserWarning, match="Reducing radial"):
            eq.change_resolution(2, 2, 2, 4, 4, 4)
        obj = ObjectiveFunction(_reduced_resolution_objective(eq, GammaC))
        obj.build(verbose=0)
        g = obj.grad(obj.x())
        assert not np.any(np.isnan(g))

    @pytest.mark.unit
>>>>>>> 808c5e2f
    def test_objective_no_nangrad_ballooning(self):
        """BallooningStability."""
        eq = get("HELIOTRON")
        obj = ObjectiveFunction(BallooningStability(eq=eq))
        obj.build()
        g = obj.grad(obj.x())
        assert not np.any(np.isnan(g))


@pytest.mark.unit
def test_asymmetric_normalization():
    """Tests normalizations for asymmetric equilibrium."""
    # related to PR #821
    a = 0.6
    # make a asym equilibrium with 0 for R_1_0 and Z_-1_0
    surf = FourierRZToroidalSurface(
        R_lmn=[10, -a],
        Z_lmn=[0, -a],
        modes_R=np.array([[0, 0], [-1, 0]]),
        modes_Z=np.array([[0, 0], [1, 0]]),
        sym=False,
    )
    eq = Equilibrium(surface=surf)
    scales_surf = compute_scaling_factors(surf)
    scales_eq = compute_scaling_factors(eq)

    for val in scales_surf.values():
        assert np.all(np.isfinite(val))
    for val in scales_eq.values():
        assert np.all(np.isfinite(val))


@pytest.mark.unit
def test_objective_print_widths():
    """Test that the objective's name is shorter than max."""
    subclasses = _Objective.__subclasses__()
    max_prewidth = len("Maximum Absolute ")
    max_width = PRINT_WIDTH - max_prewidth
    # check every subclass of _Objective class
    for subclass in subclasses:
        try:
            assert len(subclass._print_value_fmt) <= max_width, (
                f"{subclass.__name__} is too long for PRINT_WIDTH.\n"
                + "Note to Devs: If this is a new objective, please make sure the "
                + "name is short enough to fit in the PRINT_WIDTH. Either "
                + "change the name or increase the PRINT_WIDTH in the "
                + "desc/utils.py file. The former is preferred."
            )
        except AttributeError:
            # if the subclass has subclasses, check those
            subsubclasses = subclass.__subclasses__()
            for subsubclass in subsubclasses:
                assert len(subsubclass._print_value_fmt) <= max_width, (
                    f"{subsubclass.__name__} is too long for PRINT_WIDTH.\n"
                    + "Note to Devs: If this is a new objective, please make sure the "
                    + "name is short enough to fit in the PRINT_WIDTH. Either "
                    + "change the name or increase the PRINT_WIDTH in the "
                    + "desc/utils.py file. The former is preferred."
                )


@pytest.mark.unit
def test_objective_docstring():
    """Test that the objective docstring and collect_docs are consistent."""
    objective_docs = _Objective.__doc__.rstrip()
    doc_header = (
        "Objective (or constraint) used in the optimization of an Equilibrium.\n\n"
        + "    Parameters\n"
        + "    ----------\n"
        + "    things : Optimizable or tuple/list of Optimizable\n"
        + "        Objects that will be optimized to satisfy the Objective.\n"
    )
    collected_docs = collect_docs().strip()
    collected_docs = doc_header + "    " + collected_docs

    assert objective_docs == collected_docs<|MERGE_RESOLUTION|>--- conflicted
+++ resolved
@@ -2278,13 +2278,8 @@
 def _reduced_resolution_objective(eq, objective):
     """Speed up testing suite by defining rules to reduce objective resolution."""
     kwargs = {}
-<<<<<<< HEAD
-    if objective in {EffectiveRipple}:
-        kwargs["knots_per_transit"] = 50
-=======
     if objective in {EffectiveRipple, GammaC}:
         kwargs["Y_B"] = 50
->>>>>>> 808c5e2f
         kwargs["num_transit"] = 2
         kwargs["num_pitch"] = 25
     return objective(eq=eq, **kwargs)
@@ -2978,8 +2973,6 @@
         assert not np.any(np.isnan(g))
 
     @pytest.mark.unit
-<<<<<<< HEAD
-=======
     def test_objective_no_nangrad_Gamma_c(self):
         """Gamma_c."""
         eq = get("ESTELL")
@@ -2991,7 +2984,6 @@
         assert not np.any(np.isnan(g))
 
     @pytest.mark.unit
->>>>>>> 808c5e2f
     def test_objective_no_nangrad_ballooning(self):
         """BallooningStability."""
         eq = get("HELIOTRON")
