"""Classes for representing flux coordinates."""

from abc import ABC, abstractmethod

import numpy as np
from scipy import optimize, special

from desc.backend import fori_loop, jnp, put
from desc.io import IOAble
<<<<<<< HEAD
from desc.utils import Index, check_nonnegint, check_posint
=======
from desc.utils import Index, errorif
>>>>>>> bfe8c24e

__all__ = [
    "Grid",
    "LinearGrid",
    "QuadratureGrid",
    "ConcentricGrid",
    "find_least_rational_surfaces",
    "find_most_rational_surfaces",
]


class _Grid(IOAble, ABC):
    """Base class for collocation grids."""

    # TODO: calculate weights automatically using voronoi / delaunay triangulation
    _io_attrs_ = [
        "_L",
        "_M",
        "_N",
        "_NFP",
        "_sym",
        "_nodes",
        "_spacing",
        "_weights",
        "_axis",
        "_node_pattern",
        "_unique_rho_idx",
        "_unique_theta_idx",
        "_unique_zeta_idx",
        "_inverse_rho_idx",
        "_inverse_theta_idx",
        "_inverse_zeta_idx",
    ]

    @abstractmethod
    def _create_nodes(self, *args, **kwargs):
        """Allow for custom node creation."""
        pass

    def _set_up(self):
        """Do things after loading."""
        # ensure things that should be ints are ints
        self._L = int(self._L)
        self._M = int(self._M)
        self._N = int(self._N)
        self._NFP = int(self._NFP)

    def _enforce_symmetry(self):
        """Enforce stellarator symmetry.

        1. Remove nodes with theta > pi.
        2. Rescale theta spacing to preserve dtheta weight.
            Need to rescale on each theta coordinate curve by a different factor.
            dtheta should = 2pi / number of nodes remaining on that theta curve.
            Nodes on the symmetry line should not be rescaled.

        """
        if not self.sym:
            return
        # indices where theta coordinate is off the symmetry line of theta=0 or pi
        off_sym_line_idx = self.nodes[:, 1] % np.pi != 0
        __, inverse, off_sym_line_per_rho_surf_count = np.unique(
            self.nodes[off_sym_line_idx, 0], return_inverse=True, return_counts=True
        )
        # indices of nodes to be deleted
        to_delete_idx = self.nodes[:, 1] > np.pi
        __, to_delete_per_rho_surf_count = np.unique(
            self.nodes[to_delete_idx, 0], return_counts=True
        )
        assert (
            2 * np.pi not in self.nodes[:, 1]
            and off_sym_line_per_rho_surf_count.size
            >= to_delete_per_rho_surf_count.size
        )
        if off_sym_line_per_rho_surf_count.size > to_delete_per_rho_surf_count.size:
            # edge case where surfaces closest to axis lack theta > pi nodes
            # The number of nodes to delete on those surfaces is zero.
            pad_count = (
                off_sym_line_per_rho_surf_count.size - to_delete_per_rho_surf_count.size
            )
            to_delete_per_rho_surf_count = np.pad(
                to_delete_per_rho_surf_count, (pad_count, 0)
            )
        # The computation of this scale factor assumes
        # 1. number of nodes to delete is constant over zeta
        # 2. number of nodes off symmetry line is constant over zeta
        # 3. uniform theta spacing between nodes
        # The first two assumptions let _per_theta_curve = _per_rho_surf.
        # The third assumption lets the scale factor be constant over a
        # particular theta curve, so that each node in the open interval
        # (0, pi) has its spacing scaled up by the same factor.
        # Nodes at endpoints 0, pi should not be scaled.
        scale = off_sym_line_per_rho_surf_count / (
            off_sym_line_per_rho_surf_count - to_delete_per_rho_surf_count
        )
        # Arrange scale factors to match spacing's arbitrary ordering.
        scale = scale[inverse]

        # Scale up all nodes so that their spacing accounts for the node
        # that is their reflection across the symmetry line.
        self._spacing[off_sym_line_idx, 1] *= scale
        self._nodes = self.nodes[~to_delete_idx]
        self._spacing = self.spacing[~to_delete_idx]

    def _sort_nodes(self):
        """Sort nodes for use with FFT."""
        sort_idx = np.lexsort((self.nodes[:, 1], self.nodes[:, 0], self.nodes[:, 2]))
        self._nodes = self.nodes[sort_idx]
        self._spacing = self.spacing[sort_idx]

    def _find_axis(self):
        """Find indices of axis nodes."""
        return np.nonzero(self.nodes[:, 0] == 0)[0]

    def _find_unique_inverse_nodes(self):
        """Find unique values of coordinates and their indices."""
        __, unique_rho_idx, inverse_rho_idx = np.unique(
            self.nodes[:, 0], return_index=True, return_inverse=True
        )
        __, unique_theta_idx, inverse_theta_idx = np.unique(
            self.nodes[:, 1], return_index=True, return_inverse=True
        )
        __, unique_zeta_idx, inverse_zeta_idx = np.unique(
            self.nodes[:, 2], return_index=True, return_inverse=True
        )
        return (
            unique_rho_idx,
            inverse_rho_idx,
            unique_theta_idx,
            inverse_theta_idx,
            unique_zeta_idx,
            inverse_zeta_idx,
        )

    def _scale_weights(self):
        """Scale weights sum to full volume and reduce duplicate node weights."""
        nodes = self.nodes.copy().astype(float)
        nodes = put(nodes, Index[:, 1], nodes[:, 1] % (2 * np.pi))
        nodes = put(nodes, Index[:, 2], nodes[:, 2] % (2 * np.pi / self.NFP))
        # reduce weights for duplicated nodes
        _, inverse, counts = np.unique(
            nodes, axis=0, return_inverse=True, return_counts=True
        )
        duplicates = counts[inverse]
        temp_spacing = self.spacing.copy()
        temp_spacing = (temp_spacing.T / duplicates ** (1 / 3)).T
        # scale weights sum to full volume
        if temp_spacing.prod(axis=1).sum():
            temp_spacing *= (4 * np.pi**2 / temp_spacing.prod(axis=1).sum()) ** (1 / 3)
        weights = temp_spacing.prod(axis=1)

        # Spacing is the differential element used for integration over surfaces.
        # For this, 2 columns of the matrix are used.
        # Spacing is rescaled below to get the correct double product for each pair
        # of columns in grid.spacing.
        # The reduction of weight on duplicate nodes should be accounted for
        # by the 2 columns of spacing which span the surface.
        self._spacing = (self.spacing.T / duplicates ** (1 / 2)).T
        # Note we rescale 3 columns by the factor that 'should' rescale 2 columns,
        # so grid.spacing is valid for integrals over all surface labels.
        # Because a surface integral always ignores 1 column, with this approach,
        # duplicates nodes are scaled down properly regardless of which two columns
        # span the surface.

        # scale areas sum to full area
        # The following operation is not a general solution to return the weight
        # removed from the duplicate nodes back to the unique nodes.
        # (For the 3 predefined grid types this line of code has no effect).
        # For this reason, duplicates should typically be deleted rather than rescaled.
        # Note we multiply each column by duplicates^(1/6) to account for the extra
        # division by duplicates^(1/2) in one of the columns above.
        if (self.spacing.T * duplicates ** (1 / 6)).prod(axis=0).sum():
            self._spacing *= (
                4
                * np.pi**2
                / (self.spacing.T * duplicates ** (1 / 6)).prod(axis=0).sum()
            ) ** (1 / 3)
        return weights

    @property
    def L(self):
        """int: Radial grid resolution."""
        return self.__dict__.setdefault("_L", 0)

    @property
    def M(self):
        """int: Poloidal grid resolution."""
        return self.__dict__.setdefault("_M", 0)

    @property
    def N(self):
        """int: Toroidal grid resolution."""
        return self.__dict__.setdefault("_N", 0)

    @property
    def NFP(self):
        """int: Number of (toroidal) field periods."""
        return self.__dict__.setdefault("_NFP", 1)

    @property
    def sym(self):
        """bool: True for stellarator symmetry, False otherwise."""
        return self.__dict__.setdefault("_sym", False)

    @property
    def num_nodes(self):
        """int: Total number of nodes."""
        return self.nodes.shape[0]

    @property
    def num_rho(self):
        """int: Number of unique rho coordinates."""
        return self.unique_rho_idx.size

    @property
    def num_theta(self):
        """int: Number of unique theta coordinates."""
        return self.unique_theta_idx.size

    @property
    def num_zeta(self):
        """int: Number of unique zeta coordinates."""
        return self.unique_zeta_idx.size

    @property
    def unique_rho_idx(self):
        """ndarray: Indices of unique rho coordinates."""
        errorif(
            not hasattr(self, "_unique_rho_idx"),
            AttributeError,
            "jit compatible Grid objects do not have unique indices assigned.",
        )
        return self._unique_rho_idx

    @property
    def unique_theta_idx(self):
        """ndarray: Indices of unique theta coordinates."""
        errorif(
            not hasattr(self, "_unique_theta_idx"),
            AttributeError,
            "jit compatible Grid objects do not have unique indices assigned.",
        )
        return self._unique_theta_idx

    @property
    def unique_zeta_idx(self):
        """ndarray: Indices of unique zeta coordinates."""
        errorif(
            not hasattr(self, "_unique_zeta_idx"),
            AttributeError,
            "jit compatible Grid objects do not have unique indices assigned.",
        )
        return self._unique_zeta_idx

    @property
    def inverse_rho_idx(self):
        """ndarray: Indices of unique_rho_idx that recover the rho coordinates."""
        errorif(
            not hasattr(self, "_inverse_rho_idx"),
            AttributeError,
            "jit compatible Grid objects do not have inverse indices assigned.",
        )
        return self._inverse_rho_idx

    @property
    def inverse_theta_idx(self):
        """ndarray: Indices of unique_theta_idx that recover the theta coordinates."""
        errorif(
            not hasattr(self, "_inverse_theta_idx"),
            AttributeError,
            "jit compatible Grid objects do not have inverse indices assigned.",
        )
        return self._inverse_theta_idx

    @property
    def inverse_zeta_idx(self):
        """ndarray: Indices of unique_zeta_idx that recover the zeta coordinates."""
        errorif(
            not hasattr(self, "_inverse_zeta_idx"),
            AttributeError,
            "jit compatible Grid objects do not have inverse indices assigned.",
        )
        return self._inverse_zeta_idx

    @property
    def axis(self):
        """ndarray: Indices of nodes at magnetic axis."""
        return self.__dict__.setdefault("_axis", np.array([]))

    @property
    def node_pattern(self):
        """str: Pattern for placement of nodes in (rho,theta,zeta)."""
        return self.__dict__.setdefault("_node_pattern", "custom")

    @property
    def nodes(self):
        """ndarray: Node coordinates, in (rho,theta,zeta)."""
        return self.__dict__.setdefault("_nodes", np.array([]).reshape((0, 3)))

    @property
    def spacing(self):
        """ndarray: Node spacing, in (rho,theta,zeta)."""
        return self.__dict__.setdefault("_spacing", np.array([]).reshape((0, 3)))

    @property
    def weights(self):
        """ndarray: Weight for each node, either exact quadrature or volume based."""
        return self.__dict__.setdefault("_weights", np.array([]).reshape((0, 3)))

    def __repr__(self):
        """str: string form of the object."""
        return (
            type(self).__name__
            + " at "
            + str(hex(id(self)))
            + " (L={}, M={}, N={}, NFP={}, sym={}, node_pattern={})".format(
                self.L, self.M, self.N, self.NFP, self.sym, self.node_pattern
            )
        )

    def compress(self, x, surface_label="rho"):
        """Return elements of ``x`` at indices of unique surface label values.

        Parameters
        ----------
        x : ndarray
            The array to compress.
            Should usually represent a surface function (constant over a surface)
            in an array that matches the grid's pattern.
        surface_label : {"rho", "theta", "zeta"}
            The surface label of rho, theta, or zeta.

        Returns
        -------
        compress_x : ndarray
            This array will be sorted such that the first element corresponds to
            the value associated with the smallest surface, and the last element
            corresponds to the value associated with the largest surface.

        """
        assert surface_label in {"rho", "theta", "zeta"}
        assert len(x) == self.num_nodes
        if surface_label == "rho":
            errorif(
                not hasattr(self, "_unique_rho_idx"),
                AttributeError,
                "compress operation undefined for jit compatible grids",
            )
            return x[self.unique_rho_idx]
        if surface_label == "theta":
            errorif(
                not hasattr(self, "_unique_theta_idx"),
                AttributeError,
                "compress operation undefined for jit compatible grids",
            )
            return x[self.unique_theta_idx]
        if surface_label == "zeta":
            errorif(
                not hasattr(self, "_unique_zeta_idx"),
                AttributeError,
                "compress operation undefined for jit compatible grids",
            )
            return x[self.unique_zeta_idx]

    def expand(self, x, surface_label="rho"):
        """Expand ``x`` by duplicating elements to match the grid's pattern.

        Parameters
        ----------
        x : ndarray
            Stores the values of a surface function (constant over a surface)
            for all unique surfaces of the specified label on the grid.
            The length of ``x`` should match the number of unique surfaces of
            the corresponding label in this grid. ``x`` should be sorted such
            that the first element corresponds to the value associated with the
            smallest surface, and the last element corresponds to the value
            associated with the largest surface.
        surface_label : {"rho", "theta", "zeta"}
            The surface label of rho, theta, or zeta.

        Returns
        -------
        expand_x : ndarray
            ``x`` expanded to match the grid's pattern.

        """
        assert surface_label in {"rho", "theta", "zeta"}
        if surface_label == "rho":
            errorif(
                not hasattr(self, "_inverse_rho_idx"),
                AttributeError,
                "expand operation undefined for jit compatible grids",
            )
            assert len(x) == self.num_rho
            return x[self.inverse_rho_idx]
        if surface_label == "theta":
            errorif(
                not hasattr(self, "_inverse_theta_idx"),
                AttributeError,
                "expand operation undefined for jit compatible grids",
            )
            assert len(x) == self.num_theta
            return x[self.inverse_theta_idx]
        if surface_label == "zeta":
            errorif(
                not hasattr(self, "_inverse_zeta_idx"),
                AttributeError,
                "expand operation undefined for jit compatible grids",
            )
            assert len(x) == self.num_zeta
            return x[self.inverse_zeta_idx]

    def copy_data_from_other(self, x, other_grid, surface_label="rho", tol=1e-14):
        """Copy data x from other_grid to this grid at matching surface label.

        Given data x corresponding to nodes of other_grid, copy data
        to a new array that corresponds to this grid.

        Parameters
        ----------
        x : ndarray, shape(other_grid.num_nodes,...)
            Data to copy
        other_grid: Grid
            Grid to copy from.
        surface_label : {"rho", "theta", "zeta"}
            The surface label of rho, theta, or zeta.
        tol : float
            tolerance for considering nodes the same.

        Returns
        -------
        y : ndarray, shape(grid2.num_nodes, ...)
            Data copied to grid2
        """
        x = jnp.asarray(x)
        assert surface_label in {"rho", "theta", "zeta"}
        try:
            xc = other_grid.compress(x, surface_label)
            y = self.expand(xc, surface_label)
        except AttributeError:
            self_nodes = jnp.asarray(self.nodes)
            other_nodes = jnp.asarray(other_grid.nodes)
            axis = {"rho": 0, "theta": 1, "zeta": 2}[surface_label]
            y = jnp.zeros((self.num_nodes, *x.shape[1:]))

            def body(i, y):
                y = jnp.where(
                    jnp.abs(self_nodes[:, axis] - other_nodes[i, axis]) <= tol,
                    x[i],
                    y,
                )
                return y

            y = fori_loop(0, other_grid.num_nodes, body, y)
        return y

    def replace_at_axis(self, x, y, copy=False, **kwargs):
        """Replace elements of ``x`` with elements of ``y`` at the axis of grid.

        Parameters
        ----------
        x : array-like
            Values to selectively replace. Should have length ``grid.num_nodes``.
        y : array-like
            Replacement values. Should broadcast with arrays of size
            ``grid.num_nodes``. Can also be a function that returns such an
            array. Additional keyword arguments are then input to ``y``.
        copy : bool
            If some value of ``x`` is to be replaced by some value in ``y``,
            then setting ``copy`` to true ensures that ``x`` will not be
            modified in-place.

        Returns
        -------
        out : ndarray
            An array of size ``grid.num_nodes`` where elements at the indices
            corresponding to the axis of this grid match those of ``y`` and all
            others match ``x``.

        """
        if self.axis.size:
            if callable(y):
                y = y(**kwargs)
            return put(
                x.copy() if copy else x, self.axis, y[self.axis] if jnp.ndim(y) else y
            )
        return x


class Grid(_Grid):
    """Collocation grid with custom node placement.

    Unlike subclasses LinearGrid and ConcentricGrid, the base Grid allows the user
    to pass in a custom set of collocation nodes.

    Parameters
    ----------
    nodes : ndarray of float, size(num_nodes,3)
        Node coordinates, in (rho,theta,zeta)
    sort : bool
        Whether to sort the nodes for use with FFT method.
    jitable : bool
        Whether to skip certain checks and conditionals that don't work under jit.
        Allows grid to be created on the fly with custom nodes, but weights, symmetry
        etc may be wrong if grid contains duplicate nodes.
    """

    def __init__(self, nodes, sort=False, jitable=False, **kwargs):
        # Python 3.3 (PEP 412) introduced key-sharing dictionaries.
        # This change measurably reduces memory usage of objects that
        # define all attributes in their __init__ method.
        self._NFP = 1
        self._sym = False
        self._node_pattern = "custom"
        self._nodes, self._spacing = self._create_nodes(nodes)
        if sort:
            self._sort_nodes()
        if jitable:
            # dont do anything with symmetry since that changes # of nodes
            # avoid point at the axis, for now. FIXME: make axis boolean mask?
            r, t, z = self._nodes.T
            r = jnp.where(r == 0, 1e-12, r)
            self._nodes = jnp.array([r, t, z]).T
            self._axis = np.array([], dtype=int)
            # don't do anything fancy with weights
            self._weights = self._spacing.prod(axis=1)
            # allow for user supplied indices/inverse indices for special cases
            for attr in [
                "_unique_rho_idx",
                "_unique_theta_idx",
                "_unique_zeta_idx",
                "_inverse_rho_idx",
                "_inverse_theta_idx",
                "_inverse_zeta_idx",
            ]:
                if attr in kwargs:
                    setattr(self, attr, jnp.asarray(kwargs.pop(attr)))
        else:
            self._enforce_symmetry()
            self._axis = self._find_axis()
            (
                self._unique_rho_idx,
                self._inverse_rho_idx,
                self._unique_theta_idx,
                self._inverse_theta_idx,
                self._unique_zeta_idx,
                self._inverse_zeta_idx,
            ) = self._find_unique_inverse_nodes()
            self._weights = self._scale_weights()

        self._L = self.num_nodes
        self._M = self.num_nodes
        self._N = self.num_nodes
        errorif(len(kwargs), ValueError, f"Got unexpected kwargs {kwargs.keys()}")

    def _create_nodes(self, nodes):
        """Allow for custom node creation.

        Parameters
        ----------
        nodes : ndarray of float, size(num_nodes,3)
            Node coordinates, in (rho,theta,zeta).

        Returns
        -------
        nodes : ndarray of float, size(num_nodes,3)
            Node coordinates, in (rho,theta,zeta).
        spacing : ndarray of float, size(num_nodes,3)
            Node spacing, in (rho,theta,zeta).

        """
        nodes = jnp.atleast_2d(jnp.asarray(nodes)).reshape((-1, 3)).astype(float)
        # Do not alter nodes given by the user for custom grids.
        # In particular, do not modulo nodes by 2pi or 2pi/NFP.
        # This may cause the surface_integrals() function to fail recognizing
        # surfaces outside the interval [0, 2pi] as duplicates. However, most
        # surface integral computations are done with LinearGrid anyway.
        spacing = (  # make weights sum to 4pi^2
            jnp.ones_like(nodes)
            * jnp.array([1, 2 * np.pi, 2 * np.pi])
            / nodes.shape[0] ** (1 / 3)
        )
        return nodes, spacing


class LinearGrid(_Grid):
    """Grid in which the nodes are linearly spaced in each coordinate.

    Useful for plotting and other analysis, though not very efficient for using as the
    solution grid.

    Parameters
    ----------
    L : int, optional
        Radial grid resolution.
    M : int, optional
        Poloidal grid resolution.
    N : int, optional
        Toroidal grid resolution.
    NFP : int
        Number of field periods (Default = 1).
    sym : bool
        True for stellarator symmetry, False otherwise (Default = False).
    axis : bool
        True to include a point at rho=0 (default), False for rho[0] = rho[1]/2.
    endpoint : bool
        If True, theta=0 and zeta=0 are duplicated after a full period.
        Should be False for use with FFT. (Default = False).
        This boolean is ignored if an array is given for theta or zeta.
    rho : int or ndarray of float, optional
        Radial coordinates (Default = 1.0).
        Alternatively, the number of radial coordinates (if an integer).
        Note that if supplied the values may be reordered in the resulting grid.
    theta : int or ndarray of float, optional
        Poloidal coordinates (Default = 0.0).
        Alternatively, the number of poloidal coordinates (if an integer).
        Note that if supplied the values may be reordered in the resulting grid.
    zeta : int or ndarray of float, optional
        Toroidal coordinates (Default = 0.0).
        Alternatively, the number of toroidal coordinates (if an integer).
        Note that if supplied the values may be reordered in the resulting grid.
    """

    def __init__(
        self,
        L=None,
        M=None,
        N=None,
        NFP=1,
        sym=False,
        axis=True,
        endpoint=False,
        rho=np.array(1.0),
        theta=np.array(0.0),
        zeta=np.array(0.0),
    ):
        self._L = check_nonnegint(L, "L")
        self._M = check_nonnegint(M, "M")
        self._N = check_nonnegint(N, "N")
        self._NFP = check_posint(NFP, "NFP", False)
        self._sym = sym
        self._endpoint = bool(endpoint)
        self._node_pattern = "linear"
        self._nodes, self._spacing = self._create_nodes(
            L=L,
            M=M,
            N=N,
            NFP=NFP,
            axis=axis,
            endpoint=endpoint,
            rho=rho,
            theta=theta,
            zeta=zeta,
        )
        # symmetry handled in create_nodes()
        self._sort_nodes()
        self._axis = self._find_axis()
        (
            self._unique_rho_idx,
            self._inverse_rho_idx,
            self._unique_theta_idx,
            self._inverse_theta_idx,
            self._unique_zeta_idx,
            self._inverse_zeta_idx,
        ) = self._find_unique_inverse_nodes()
        self._weights = self._scale_weights()

    def _create_nodes(  # noqa: C901
        self,
        L=None,
        M=None,
        N=None,
        NFP=1,
        axis=True,
        endpoint=False,
        rho=1.0,
        theta=0.0,
        zeta=0.0,
    ):
        """Create grid nodes and weights.

        Parameters
        ----------
        L : int, optional
            Radial grid resolution.
        M : int, optional
            Poloidal grid resolution.
        N : int, optional
            Toroidal grid resolution.
        NFP : int
            Number of field periods (Default = 1).
        axis : bool
            True to include a point at rho=0 (default), False for rho[0] = rho[1]/2.
        endpoint : bool
            If True, theta=0 and zeta=0 are duplicated after a full period.
            Should be False for use with FFT. (Default = False).
            This boolean is ignored if an array is given for theta or zeta.
        rho : int or ndarray of float, optional
            Radial coordinates (Default = 1.0).
            Alternatively, the number of radial coordinates (if an integer).
        theta : int or ndarray of float, optional
            Poloidal coordinates (Default = 0.0).
            Alternatively, the number of poloidal coordinates (if an integer).
        zeta : int or ndarray of float, optional
            Toroidal coordinates (Default = 0.0).
            Alternatively, the number of toroidal coordinates (if an integer).

        Returns
        -------
        nodes : ndarray of float, size(num_nodes,3)
            node coordinates, in (rho,theta,zeta)
        spacing : ndarray of float, size(num_nodes,3)
            node spacing, based on local volume around the node

        """
        self._NFP = check_posint(NFP, "NFP", False)
        axis = bool(axis)
        endpoint = bool(endpoint)
        THETA_ENDPOINT = 2 * np.pi
        ZETA_ENDPOINT = 2 * np.pi / NFP

        # rho
        if L is not None:
            self._L = check_nonnegint(L, "L")
            rho = L + 1
        else:
            self._L = len(np.atleast_1d(rho))
        if np.isscalar(rho) and (int(rho) == rho) and rho > 0:
            r = np.flipud(np.linspace(1, 0, int(rho), endpoint=axis))
            # choose dr such that each node has the same weight
            dr = np.ones_like(r) / r.size
        else:
            # need to sort to compute correct spacing
            r = np.sort(np.atleast_1d(rho))
            dr = np.zeros_like(r)
            if r.size > 1:
                # choose dr such that cumulative sums of dr[] are node midpoints
                # and the total sum is 1
                dr[0] = (r[0] + r[1]) / 2
                dr[1:-1] = (r[2:] - r[:-2]) / 2
                dr[-1] = 1 - (r[-2] + r[-1]) / 2
            else:
                dr = np.array([1.0])

        # theta
        if M is not None:
            self._M = check_nonnegint(M, "M")
            theta = 2 * (M + 1) if self.sym else 2 * M + 1
        else:
            self._M = len(np.atleast_1d(theta))
        if np.isscalar(theta) and (int(theta) == theta) and theta > 0:
            theta = int(theta)
            if self.sym and theta > 1:
                # Enforce that no node lies on theta=0 or theta=2pi, so that
                # each node has a symmetric counterpart, and that, for all i,
                # t[i]-t[i-1] = 2 t[0] = 2 (pi - t[last node before pi]).
                # Both conditions necessary to evenly space nodes with constant dt.
                # This can be done by making (theta + endpoint) an even integer.
                if (theta + endpoint) % 2 != 0:
                    theta += 1
                t = np.linspace(0, THETA_ENDPOINT, theta, endpoint=endpoint)
                t += t[1] / 2
                # delete theta > pi nodes
                t = t[: np.searchsorted(t, np.pi, side="right")]
            else:
                t = np.linspace(0, THETA_ENDPOINT, theta, endpoint=endpoint)
            dt = THETA_ENDPOINT / t.size * np.ones_like(t)
            if (endpoint and not self.sym) and t.size > 1:
                # increase node weight to account for duplicate node
                dt *= t.size / (t.size - 1)
                # scale_weights() will reduce endpoint (dt[0] and dt[-1])
                # duplicate node weight
        else:
            t = np.atleast_1d(theta).astype(float)
            # enforce periodicity
            t[t != THETA_ENDPOINT] %= THETA_ENDPOINT
            # need to sort to compute correct spacing
            t = np.sort(t)
            if self.sym:
                # cut domain to relevant subdomain: delete theta > pi nodes
                t = t[: np.searchsorted(t, np.pi, side="right")]
            dt = np.zeros_like(t)
            if t.size > 1:
                # choose dt to be the cyclic distance of the surrounding two nodes
                dt[1:-1] = t[2:] - t[:-2]
                if not self.sym:
                    dt[0] = t[1] + (THETA_ENDPOINT - t[-1]) % THETA_ENDPOINT
                    dt[-1] = t[0] + (THETA_ENDPOINT - t[-2]) % THETA_ENDPOINT
                    dt /= 2  # choose dt to be half the cyclic distance
                    if t.size == 2:
                        assert dt[0] == np.pi and dt[-1] == 0
                        dt[-1] = dt[0]
                    if t[0] == 0 and t[-1] == THETA_ENDPOINT:
                        # The cyclic distance algorithm above correctly weights
                        # the duplicate endpoint node spacing at theta = 0 and 2pi
                        # to be half the weight of the other nodes.
                        # However, scale_weights() is not aware of this, so we
                        # counteract the reduction that will be done there.
                        dt[0] += dt[-1]
                        dt[-1] = dt[0]
                else:
                    first_positive_idx = np.searchsorted(t, 0, side="right")
                    if first_positive_idx == 0:
                        # then there are no nodes at theta=0
                        dt[0] = t[0] + t[1]
                    else:
                        # total spacing of nodes at theta=0 should be half the
                        # distance between first positive node and its
                        # reflection across the theta=0 line.
                        dt[0] = t[first_positive_idx]
                        assert (first_positive_idx == 1) or (
                            dt[0] == dt[first_positive_idx - 1]
                        )
                        # If the first condition is false and the latter true,
                        # then both of those dt should be halved.
                        # The scale_weights() function will handle this.
                    first_pi_idx = np.searchsorted(t, np.pi, side="left")
                    if first_pi_idx == t.size:
                        # then there are no nodes at theta=pi
                        dt[-1] = (THETA_ENDPOINT - t[-1]) - t[-2]
                    else:
                        # total spacing of nodes at theta=pi should be half the
                        # distance between first node < pi and its
                        # reflection across the theta=pi line.
                        dt[-1] = (THETA_ENDPOINT - t[-1]) - t[first_pi_idx - 1]
                        assert (first_pi_idx == t.size - 1) or (
                            dt[first_pi_idx] == dt[-1]
                        )
                        # If the first condition is false and the latter true,
                        # then both of those dt should be halved.
                        # The scale_weights() function will handle this.
            else:
                dt = np.array([THETA_ENDPOINT])

        # zeta
        # note: dz spacing should not depend on NFP
        # spacing corresponds to a node's weight in an integral --
        # such as integral = sum(dt * dz * data["B"]) -- not the node's coordinates
        if N is not None:
            self._N = check_nonnegint(N, "N")
            zeta = 2 * N + 1
        else:
            self._N = len(np.atleast_1d(zeta))
        if np.isscalar(zeta) and (int(zeta) == zeta) and zeta > 0:
            z = np.linspace(0, ZETA_ENDPOINT, int(zeta), endpoint=endpoint)
            dz = 2 * np.pi / z.size * np.ones_like(z)
            if endpoint and z.size > 1:
                # increase node weight to account for duplicate node
                dz *= z.size / (z.size - 1)
                # scale_weights() will reduce endpoint (dz[0] and dz[-1])
                # duplicate node weight
        else:
            z = np.atleast_1d(zeta).astype(float)
            # enforce periodicity
            z[z != ZETA_ENDPOINT] %= ZETA_ENDPOINT
            # need to sort to compute correct spacing
            z = np.sort(z)
            dz = np.zeros_like(z)
            if z.size > 1:
                # choose dz to be half the cyclic distance of the surrounding two nodes
                dz[0] = z[1] + (ZETA_ENDPOINT - z[-1]) % ZETA_ENDPOINT
                dz[1:-1] = z[2:] - z[:-2]
                dz[-1] = z[0] + (ZETA_ENDPOINT - z[-2]) % ZETA_ENDPOINT
                dz /= 2
                dz *= NFP
                if z.size == 2:
                    dz[-1] = dz[0]
                if z[0] == 0 and z[-1] == ZETA_ENDPOINT:
                    # The cyclic distance algorithm above correctly weights
                    # the duplicate node spacing at zeta = 0 and 2pi / NFP.
                    # However, scale_weights() is not aware of this, so we
                    # counteract the reduction that will be done there.
                    dz[0] += dz[-1]
                    dz[-1] = dz[0]
            else:
                dz = np.array([ZETA_ENDPOINT])

        self._endpoint = (
            t.size > 0
            and z.size > 0
            and (
                (
                    np.isclose(t[0], 0, atol=1e-12)
                    and np.isclose(t[-1], THETA_ENDPOINT, atol=1e-12)
                )
                or (t.size == 1 and z.size > 1)
            )
            and (
                (
                    np.isclose(z[0], 0, atol=1e-12)
                    and np.isclose(z[-1], ZETA_ENDPOINT, atol=1e-12)
                )
                or (z.size == 1 and t.size > 1)
            )
        )  # if only one theta or one zeta point, can have endpoint=True
        # if the other one is a full array

        r, t, z = np.meshgrid(r, t, z, indexing="ij")
        r = r.flatten()
        t = t.flatten()
        z = z.flatten()

        dr, dt, dz = np.meshgrid(dr, dt, dz, indexing="ij")
        dr = dr.flatten()
        dt = dt.flatten()
        dz = dz.flatten()

        nodes = np.stack([r, t, z]).T
        spacing = np.stack([dr, dt, dz]).T

        return nodes, spacing

    def change_resolution(self, L, M, N, NFP=None):
        """Change the resolution of the grid.

        Parameters
        ----------
        L : int
            new radial grid resolution (L radial nodes)
        M : int
            new poloidal grid resolution (M poloidal nodes)
        N : int
            new toroidal grid resolution (N toroidal nodes)
        NFP : int
            Number of field periods.

        """
        if NFP is None:
            NFP = self.NFP
        if L != self.L or M != self.M or N != self.N or NFP != self.NFP:
            self._nodes, self._spacing = self._create_nodes(
                L=L, M=M, N=N, NFP=NFP, axis=self.axis.size > 0, endpoint=self.endpoint
            )
            # symmetry handled in create_nodes()
            self._sort_nodes()
            self._axis = self._find_axis()
            (
                self._unique_rho_idx,
                self._inverse_rho_idx,
                self._unique_theta_idx,
                self._inverse_theta_idx,
                self._unique_zeta_idx,
                self._inverse_zeta_idx,
            ) = self._find_unique_inverse_nodes()
            self._weights = self._scale_weights()

    @property
    def endpoint(self):
        """bool: Whether the grid is made of open or closed intervals."""
        return self.__dict__.setdefault("_endpoint", False)


class QuadratureGrid(_Grid):
    """Grid used for numerical quadrature.

    Exactly integrates a Fourier-Zernike basis of resolution (L,M,N)
    This grid is never symmetric.

    Parameters
    ----------
    L : int
        radial grid resolution (exactly integrates radial modes up to order L)
    M : int
        poloidal grid resolution (exactly integrates poloidal modes up to order M)
    N : int
        toroidal grid resolution (exactly integrates toroidal modes up to order N)
    NFP : int
        number of field periods (Default = 1)

    """

    def __init__(self, L, M, N, NFP=1):
        self._L = check_nonnegint(L, "L", False)
        self._M = check_nonnegint(M, "N", False)
        self._N = check_nonnegint(N, "N", False)
        self._NFP = check_posint(NFP, "NFP", False)
        self._sym = False
        self._node_pattern = "quad"
        self._nodes, self._spacing = self._create_nodes(L=L, M=M, N=N, NFP=NFP)
        # symmetry is never enforced for Quadrature Grid
        self._sort_nodes()
        self._axis = self._find_axis()
        (
            self._unique_rho_idx,
            self._inverse_rho_idx,
            self._unique_theta_idx,
            self._inverse_theta_idx,
            self._unique_zeta_idx,
            self._inverse_zeta_idx,
        ) = self._find_unique_inverse_nodes()
        # quadrature weights do not need scaling
        self._weights = self.spacing.prod(axis=1)

    def _create_nodes(self, L=1, M=1, N=1, NFP=1):
        """Create grid nodes and weights.

        Parameters
        ----------
        L : int
            radial grid resolution (L radial nodes, Default = 1)
        M : int
            poloidal grid resolution (M poloidal nodes, Default = 1)
        N : int
            toroidal grid resolution (N toroidal nodes, Default = 1)
        NFP : int
            number of field periods (Default = 1)

        Returns
        -------
        nodes : ndarray of float, size(num_nodes,3)
            node coordinates, in (rho,theta,zeta)
        spacing : ndarray of float, size(num_nodes,3)
            node spacing, based on local volume around the node

        """
        self._L = check_nonnegint(L, "L", False)
        self._M = check_nonnegint(M, "M", False)
        self._N = check_nonnegint(N, "N", False)
        self._NFP = check_posint(NFP, "NFP", False)
        L = L + 1
        M = 2 * M + 1
        N = 2 * N + 1

        # rho
        r, dr = special.js_roots(L, 2, 2)
        dr /= r  # remove r weight function associated with the shifted Jacobi weights

        # theta/vartheta
        t = np.linspace(0, 2 * np.pi, M, endpoint=False)
        dt = 2 * np.pi / M * np.ones_like(t)

        # zeta/phi
        z = np.linspace(0, 2 * np.pi / NFP, N, endpoint=False)
        dz = 2 * np.pi / N * np.ones_like(z)

        r, t, z = np.meshgrid(r, t, z, indexing="ij")
        r = r.flatten()
        t = t.flatten()
        z = z.flatten()

        dr, dt, dz = np.meshgrid(dr, dt, dz, indexing="ij")
        dr = dr.flatten()
        dt = dt.flatten()
        dz = dz.flatten()

        nodes = np.stack([r, t, z]).T
        spacing = np.stack([dr, dt, dz]).T

        return nodes, spacing

    def change_resolution(self, L, M, N, NFP=None):
        """Change the resolution of the grid.

        Parameters
        ----------
        L : int
            new radial grid resolution (L radial nodes)
        M : int
            new poloidal grid resolution (M poloidal nodes)
        N : int
            new toroidal grid resolution (N toroidal nodes)
        NFP : int
            Number of field periods.

        """
        if NFP is None:
            NFP = self.NFP
        if L != self.L or M != self.M or N != self.N or NFP != self.NFP:
            self._nodes, self._spacing = self._create_nodes(L=L, M=M, N=N, NFP=NFP)
            self._sort_nodes()
            self._axis = self._find_axis()
            (
                self._unique_rho_idx,
                self._inverse_rho_idx,
                self._unique_theta_idx,
                self._inverse_theta_idx,
                self._unique_zeta_idx,
                self._inverse_zeta_idx,
            ) = self._find_unique_inverse_nodes()
            self._weights = self.spacing.prod(axis=1)  # instead of _scale_weights


class ConcentricGrid(_Grid):
    """Grid in which the nodes are arranged in concentric circles.

    Nodes are arranged concentrically within each toroidal cross-section, with more
    nodes per flux surface at larger radius. Typically used as the solution grid,
    cannot be easily used for plotting due to non-uniform spacing.

    Parameters
    ----------
    L : int
        radial grid resolution
    M : int
        poloidal grid resolution
    N : int
        toroidal grid resolution
    NFP : int
        number of field periods (Default = 1)
    sym : bool
        True for stellarator symmetry, False otherwise (Default = False)
    axis : bool
        True to include the magnetic axis, False otherwise (Default = False)
    node_pattern : {``'cheb1'``, ``'cheb2'``, ``'jacobi'``, ``linear``}
        pattern for radial coordinates

            * ``'cheb1'``: Chebyshev-Gauss-Lobatto nodes scaled to r=[0,1]
            * ``'cheb2'``: Chebyshev-Gauss-Lobatto nodes scaled to r=[-1,1]
            * ``'jacobi'``: Radial nodes are roots of Shifted Jacobi polynomial of
              degree M+1 r=(0,1), and angular nodes are equispaced 2(M+1) per surface
            * ``'ocs'``: optimal concentric sampling to minimize the condition number
              of the resulting transform matrix, for doing inverse transform.
            * ``linear`` : linear spacing in r=[0,1]

    """

    def __init__(self, L, M, N, NFP=1, sym=False, axis=False, node_pattern="jacobi"):
        self._L = check_nonnegint(L, "L", False)
        self._M = check_nonnegint(M, "M", False)
        self._N = check_nonnegint(N, "N", False)
        self._NFP = check_posint(NFP, "NFP", False)
        self._sym = sym
        self._node_pattern = node_pattern
        self._nodes, self._spacing = self._create_nodes(
            L=L, M=M, N=N, NFP=NFP, axis=axis, node_pattern=node_pattern
        )
        self._enforce_symmetry()
        self._sort_nodes()
        self._axis = self._find_axis()
        (
            self._unique_rho_idx,
            self._inverse_rho_idx,
            self._unique_theta_idx,
            self._inverse_theta_idx,
            self._unique_zeta_idx,
            self._inverse_zeta_idx,
        ) = self._find_unique_inverse_nodes()
        self._weights = self._scale_weights()

    def _create_nodes(self, L, M, N, NFP=1, axis=False, node_pattern="jacobi"):
        """Create grid nodes and weights.

        Parameters
        ----------
        L : int
            radial grid resolution
        M : int
            poloidal grid resolution
        N : int
            toroidal grid resolution
        NFP : int
            number of field periods (Default = 1)
        axis : bool
            True to include the magnetic axis, False otherwise (Default = False)
        node_pattern : {``'linear'``, ``'cheb1'``, ``'cheb2'``, ``'jacobi'``, ``None``}
            pattern for radial coordinates
                * ``linear`` : linear spacing in r=[0,1]
                * ``'cheb1'``: Chebyshev-Gauss-Lobatto nodes scaled to r=[0,1]
                * ``'cheb2'``: Chebyshev-Gauss-Lobatto nodes scaled to r=[-1,1]
                * ``'jacobi'``: Radial nodes are roots of Shifted Jacobi polynomial of
                  degree M+1 r=(0,1), and angular nodes are equispaced 2(M+1) per
                  surface.
                * ``'ocs'``: optimal concentric sampling to minimize the condition
                  number of the resulting transform matrix, for doing inverse transform.

        Returns
        -------
        nodes : ndarray of float, size(num_nodes, 3)
            node coordinates, in (rho,theta,zeta)
        spacing : ndarray of float, size(num_nodes,3)
            node spacing, based on local volume around the node

        """
        self._L = check_nonnegint(L, "L", False)
        self._M = check_nonnegint(M, "M", False)
        self._N = check_nonnegint(N, "N", False)
        self._NFP = check_posint(NFP, "NFP", False)

        def ocs(L):
            # Ramos-Lopez, et al. “Optimal Sampling Patterns for Zernike Polynomials.”
            # Applied Mathematics and Computation 274 (February 2016): 247–57.
            # https://doi.org/10.1016/j.amc.2015.11.006.
            j = np.arange(1, L // 2 + 2)
            z = np.cos((2 * j - 1) * np.pi / (2 * L + 2))
            rj = 1.1565 * z - 0.76535 * z**2 + 0.60517 * z**3
            return np.sort(rj)

        pattern = {
            "linear": np.linspace(0, 1, num=L // 2 + 1),
            "cheb1": (np.cos(np.arange(L // 2, -1, -1) * np.pi / (L // 2)) + 1) / 2,
            "cheb2": -np.cos(np.arange(L // 2, L + 1, 1) * np.pi / L),
            "jacobi": special.js_roots(L // 2 + 1, 2, 2)[0],
            "ocs": ocs(L),
        }
        rho = pattern.get(node_pattern)
        if rho is None:
            raise ValueError("node_pattern '{}' is not supported".format(node_pattern))
        rho = np.sort(rho, axis=None)
        if axis:
            rho[0] = 0
        elif rho[0] == 0:
            rho[0] = rho[1] / 10

        drho = np.zeros_like(rho)
        if rho.size > 1:
            drho[0] = (rho[0] + rho[1]) / 2
            drho[1:-1] = (rho[2:] - rho[:-2]) / 2
            drho[-1] = 1 - (rho[-2] + rho[-1]) / 2
        else:
            drho = np.array([1.0])
        r = []
        t = []
        dr = []
        dt = []

        for iring in range(L // 2 + 1, 0, -1):
            ntheta = 2 * M + np.ceil((M / L) * (5 - 4 * iring)).astype(int)
            if ntheta % 2 == 0:
                # ensure an odd number of nodes on each surface
                ntheta += 1
            if self.sym:
                # for symmetry, we want M+1 nodes on outer surface, so (2M+1+1)
                # for now, cut in half in _enforce_symmetry
                ntheta += 1
            dtheta = 2 * np.pi / ntheta
            theta = np.linspace(0, 2 * np.pi, ntheta, endpoint=False)
            if self.sym:
                theta = (theta + dtheta / 2) % (2 * np.pi)
            for tk in theta:
                r.append(rho[-iring])
                t.append(tk)
                dt.append(dtheta)
                dr.append(drho[-iring])

        r = np.asarray(r)
        t = np.asarray(t)
        dr = np.asarray(dr)
        dt = np.asarray(dt)
        dimzern = r.size

        z = np.linspace(0, 2 * np.pi / NFP, 2 * N + 1, endpoint=False)
        dz = 2 * np.pi / z.size

        r = np.tile(r, 2 * N + 1)
        t = np.tile(t, 2 * N + 1)
        z = np.tile(z[np.newaxis], (dimzern, 1)).flatten(order="F")
        dr = np.tile(dr, 2 * N + 1)
        dt = np.tile(dt, 2 * N + 1)
        dz = np.ones_like(z) * dz
        nodes = np.stack([r, t, z]).T
        spacing = np.stack([dr, dt, dz]).T

        return nodes, spacing

    def change_resolution(self, L, M, N, NFP=None):
        """Change the resolution of the grid.

        Parameters
        ----------
        L : int
            new radial grid resolution
        M : int
            new poloidal grid resolution
        N : int
            new toroidal grid resolution
        NFP : int
            Number of field periods.

        """
        if NFP is None:
            NFP = self.NFP
        if L != self.L or M != self.M or N != self.N or NFP != self.NFP:
            self._nodes, self._spacing = self._create_nodes(
                L=L,
                M=M,
                N=N,
                NFP=NFP,
                axis=self.axis.size > 0,
                node_pattern=self.node_pattern,
            )
            self._enforce_symmetry()
            self._sort_nodes()
            self._axis = self._find_axis()
            (
                self._unique_rho_idx,
                self._inverse_rho_idx,
                self._unique_theta_idx,
                self._inverse_theta_idx,
                self._unique_zeta_idx,
                self._inverse_zeta_idx,
            ) = self._find_unique_inverse_nodes()
            self._weights = self._scale_weights()


def _round(x, tol):
    # we do this to avoid some floating point issues with things
    # that are basically low order rationals to near machine precision
    if abs(x % 1) < tol or abs((x % 1) - 1) < tol:
        return round(x)
    return x


def dec_to_cf(x, dmax=20, itol=1e-14):
    """Compute continued fraction form of a number.

    Parameters
    ----------
    x : float
        floating point form of number
    dmax : int
        maximum iterations (ie, number of coefficients of continued fraction).
        (Default value = 20)
    itol : float, optional
        tolerance for rounding float to nearest int

    Returns
    -------
    cf : ndarray of int
        coefficients of continued fraction form of x.

    """
    x = float(_round(x, itol))
    cf = []
    q = np.floor(x).astype(int)
    cf.append(q)
    x = _round(x - q, itol)
    i = 0
    while x != 0 and i < dmax:
        q = np.floor(1 / x).astype(int)
        cf.append(q)
        x = _round(1 / x - q, itol)
        i = i + 1
    return np.array(cf).astype(int)


def cf_to_dec(cf):
    """Compute decimal form of a continued fraction.

    Parameters
    ----------
    cf : array-like
        coefficients of continued fraction.

    Returns
    -------
    x : float
        floating point representation of cf

    """
    if len(cf) == 1:
        return cf[0]
    else:
        return cf[0] + 1 / cf_to_dec(cf[1:])


def most_rational(a, b, itol=1e-14):
    """Compute the most rational number in the range [a,b].

    Parameters
    ----------
    a,b : float
        lower and upper bounds
    itol : float, optional
        tolerance for rounding float to nearest int

    Returns
    -------
    x : float
        most rational number between [a,b]

    """
    a = float(_round(a, itol))
    b = float(_round(b, itol))
    # handle empty range
    if a == b:
        return a
    # ensure a < b
    elif a > b:
        c = a
        a = b
        b = c
    # return 0 if in range
    if np.sign(a * b) <= 0:
        return 0
    # handle negative ranges
    elif np.sign(a) < 0:
        s = -1
        a *= -1
        b *= -1
    else:
        s = 1

    a_cf = dec_to_cf(a)
    b_cf = dec_to_cf(b)
    idx = 0  # first index of dissimilar digits
    for i in range(min(a_cf.size, b_cf.size)):
        if a_cf[i] != b_cf[i]:
            idx = i
            break
    f = 1
    while True:
        dec = cf_to_dec(np.append(a_cf[0:idx], f))
        if a <= dec <= b:
            return dec * s
        f += 1


def n_most_rational(a, b, n, eps=1e-12, itol=1e-14):
    """Find the n most rational numbers in a given interval.

    Parameters
    ----------
    a, b : float
        start and end points of the interval
    n : integer
        number of rationals to find
    eps : float, optional
        amount to displace points to avoid duplicates
    itol : float, optional
        tolerance for rounding float to nearest int

    Returns
    -------
    c : ndarray
        most rational points in (a,b), in approximate
        order of "rationality"
    """
    assert eps > itol
    a = float(_round(a, itol))
    b = float(_round(b, itol))
    # start with the full interval, find first most rational
    # then subdivide at that point and look for next most
    # rational in the largest sub-interval
    out = []
    intervals = np.array(sorted([a, b]))
    for i in range(n):
        i = np.argmax(np.diff(intervals))
        ai, bi = intervals[i : i + 2]
        if ai in out:
            ai += eps
        if bi in out:
            bi -= eps
        c = most_rational(ai, bi)
        out.append(c)
        j = np.searchsorted(intervals, c)
        intervals = np.insert(intervals, j, c)
    return np.array(out)


def _find_rho(iota, iota_vals, tol=1e-14):
    """Find rho values for iota_vals in iota profile."""
    r = np.linspace(0, 1, 1000)
    io = iota(r)
    rho = []
    for ior in iota_vals:
        f = lambda r: iota(np.atleast_1d(r))[0] - ior
        df = lambda r: iota(np.atleast_1d(r), dr=1)[0]
        # nearest neighbor search for initial guess
        x0 = r[np.argmin(np.abs(io - ior))]
        rho_i = optimize.root_scalar(f, x0=x0, fprime=df, xtol=tol).root
        rho.append(rho_i)
    return np.array(rho)


def find_most_rational_surfaces(iota, n, atol=1e-14, itol=1e-14, eps=1e-12, **kwargs):
    """Find "most rational" surfaces for a give iota profile.

    By most rational, we generally mean lowest order ie smallest continued fraction.

    Note: May not work as expected for non-monotonic profiles with duplicate rational
    surfaces. (generally only 1 of each rational is found)

    Parameters
    ----------
    iota : Profile
        iota profile to search
    n : integer
        number of rational surfaces to find
    atol : float, optional
        stopping tolerance for root finding
    itol : float, optional
        tolerance for rounding float to nearest int
    eps : float, optional
        amount to displace points to avoid duplicates

    Returns
    -------
    rho : ndarray
        sorted radial locations of rational surfaces
    rationals: ndarray
        values of iota at rational surfaces
    """
    # find approx min/max
    r = np.linspace(0, 1, kwargs.get("nsamples", 1000))
    io = iota(r)
    iomin, iomax = np.min(io), np.max(io)
    # find rational values of iota and corresponding rho
    io_rational = n_most_rational(iomin, iomax, n, itol=itol, eps=eps)
    rho = _find_rho(iota, io_rational, tol=atol)
    idx = np.argsort(rho)
    return rho[idx], io_rational[idx]


def find_most_distant(pts, n, a=None, b=None, atol=1e-14, **kwargs):
    """Find n points in interval that are maximally distant from pts and each other.

    Parameters
    ----------
    pts : ndarray
        Points to avoid
    n : int
        Number of points to find.
    a, b : float, optional
        Start and end points for interval. Default is min/max of pts
    atol : float, optional
        Stopping tolerance for minimization
    """

    def foo(x, xs):
        xs = np.atleast_1d(xs)
        d = x - xs[:, None]
        return -np.prod(np.abs(d), axis=0).squeeze()

    if a is None:
        a = np.min(pts)
    if b is None:
        b = np.max(pts)

    pts = list(pts)
    nsamples = kwargs.get("nsamples", 1000)
    x = np.linspace(a, b, nsamples)
    out = []
    for i in range(n):
        y = foo(x, pts)
        x0 = x[np.argmin(y)]
        bracket = (max(a, x0 - 5 / nsamples), min(x0 + 5 / nsamples, b))
        c = optimize.minimize_scalar(
            foo, bracket=bracket, bounds=(a, b), args=(pts,), options={"xatol": atol}
        ).x
        pts.append(c)
        out.append(c)
    return np.array(out)


def find_least_rational_surfaces(
    iota, n, nrational=100, atol=1e-14, itol=1e-14, eps=1e-12, **kwargs
):
    """Find "least rational" surfaces for given iota profile.

    By least rational we mean points farthest in iota from the nrational lowest
    order rational surfaces and each other.

    Note: May not work as expected for non-monotonic profiles with duplicate rational
    surfaces. (generally only 1 of each rational is found)

    Parameters
    ----------
    iota : Profile
        iota profile to search
    n : integer
        number of approximately irrational surfaces to find
    nrational : int, optional
        number of lowest order rational surfaces to avoid.
    atol : float, optional
        Stopping tolerance for minimization
    itol : float, optional
        tolerance for rounding float to nearest int
    eps : float, optional
        amount to displace points to avoid duplicates

    Returns
    -------
    rho : ndarray
        locations of least rational surfaces
    io : ndarray
        values of iota at least rational surfaces
    rho_rat : ndarray
        rho values of lowest order rational surfaces
    io_rat : ndarray
        iota values at lowest order rational surfaces
    """
    rho_rat, io_rat = find_most_rational_surfaces(
        iota, nrational, atol, itol, eps, **kwargs
    )
    a, b = iota([0.0, 1.0])
    io = find_most_distant(io_rat, n, a, b, tol=atol, **kwargs)
    rho = _find_rho(iota, io, tol=atol)
    return rho, io<|MERGE_RESOLUTION|>--- conflicted
+++ resolved
@@ -7,11 +7,7 @@
 
 from desc.backend import fori_loop, jnp, put
 from desc.io import IOAble
-<<<<<<< HEAD
-from desc.utils import Index, check_nonnegint, check_posint
-=======
-from desc.utils import Index, errorif
->>>>>>> bfe8c24e
+from desc.utils import Index, check_nonnegint, check_posint, errorif
 
 __all__ = [
     "Grid",
