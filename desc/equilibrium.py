--- conflicted
+++ resolved
@@ -211,14 +211,10 @@
             )
         elif self.node_pattern in ["quad"]:
             self._grid = QuadratureGrid(
-<<<<<<< HEAD
-                L=L_grid, M=self.M_grid, N=self.N_grid, NFP=self.NFP,
-=======
                 L=self.L_grid,
                 M=self.M_grid,
                 N=self.N_grid,
                 NFP=self.NFP,
->>>>>>> 86ca20fb
             )
         else:
             raise ValueError(
