--- conflicted
+++ resolved
@@ -177,12 +177,8 @@
     return data
 
 
-<<<<<<< HEAD
 @set_default_cpu
-def get_data_deps(keys, obj, has_axis=False):
-=======
 def get_data_deps(keys, obj, has_axis=False, basis="rpz"):
->>>>>>> 87592bc3
     """Get list of data keys needed to compute a given quantity.
 
     Parameters
@@ -232,12 +228,8 @@
     return sorted(list(set(out)))
 
 
-<<<<<<< HEAD
 @set_default_cpu
-def get_derivs(keys, obj, has_axis=False):
-=======
 def get_derivs(keys, obj, has_axis=False, basis="rpz"):
->>>>>>> 87592bc3
     """Get dict of derivative orders needed to compute a given quantity.
 
     Parameters
@@ -326,12 +318,8 @@
     return profiles
 
 
-<<<<<<< HEAD
 @set_default_cpu
-def get_params(keys, obj, has_axis=False, **kwargs):
-=======
 def get_params(keys, obj, has_axis=False, basis="rpz"):
->>>>>>> 87592bc3
     """Get parameters needed to compute a given quantity.
 
     Parameters
@@ -371,14 +359,10 @@
     return temp_params
 
 
-<<<<<<< HEAD
 @set_default_cpu
-def get_transforms(keys, obj, grid, jitable=False, **kwargs):
-=======
 def get_transforms(
     keys, obj, grid, jitable=False, has_axis=False, basis="rpz", **kwargs
 ):
->>>>>>> 87592bc3
     """Get transforms needed to compute a given quantity on a given grid.
 
     Parameters
