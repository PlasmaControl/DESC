"""Regression tests to verify that DESC agrees with VMEC and itself.

Computes several benchmark equilibria and compares the solutions by measuring the
difference in areas between constant theta and rho contours.
"""

import numpy as np
import pytest
from netCDF4 import Dataset
from qic import Qic
from qsc import Qsc

from desc.backend import jnp, tree_leaves
from desc.coils import (
    CoilSet,
    FourierPlanarCoil,
    FourierRZCoil,
    FourierXYZCoil,
    MixedCoilSet,
    _Coil,
)
from desc.continuation import solve_continuation_automatic
from desc.equilibrium import EquilibriaFamily, Equilibrium
from desc.examples import get
from desc.geometry import FourierRZToroidalSurface
from desc.grid import LinearGrid
from desc.io import load
from desc.magnetic_fields import (
    OmnigenousField,
    SplineMagneticField,
    ToroidalMagneticField,
    VerticalMagneticField,
)
from desc.objectives import (
    AspectRatio,
    BoundaryError,
    CoilCurvature,
    CoilLength,
    CoilSetMinDistance,
    CoilTorsion,
    CurrentDensity,
    ExternalObjective,
    FixBoundaryR,
    FixBoundaryZ,
    FixCoilCurrent,
    FixCurrent,
    FixIota,
    FixOmniBmax,
    FixOmniMap,
    FixParameters,
    FixPressure,
    FixPsi,
    FixSumModesLambda,
    ForceBalance,
    ForceBalanceAnisotropic,
    GenericObjective,
    LinearObjectiveFromUser,
    MeanCurvature,
    ObjectiveFunction,
    Omnigenity,
    PlasmaCoilSetMinDistance,
    PlasmaVesselDistance,
    PrincipalCurvature,
    QuadraticFlux,
    QuasisymmetryBoozer,
    QuasisymmetryTwoTerm,
    VacuumBoundaryError,
    Volume,
    get_fixed_boundary_constraints,
    get_NAE_constraints,
)
from desc.optimize import Optimizer
from desc.profiles import FourierZernikeProfile, PowerSeriesProfile
from desc.vmec import VMECIO

from .utils import area_difference_desc, area_difference_vmec


@pytest.mark.regression
@pytest.mark.solve
def test_SOLOVEV_results(SOLOVEV):
    """Tests that the SOLOVEV example gives the same result as VMEC."""
    eq = EquilibriaFamily.load(load_from=str(SOLOVEV["desc_h5_path"]))[-1]
    rho_err, theta_err = area_difference_vmec(eq, SOLOVEV["vmec_nc_path"])

    np.testing.assert_allclose(rho_err, 0, atol=1e-3)
    np.testing.assert_allclose(theta_err, 0, atol=1e-4)


@pytest.mark.regression
@pytest.mark.solve
def test_SOLOVEV_anisotropic_results(SOLOVEV):
    """Tests that SOLOVEV with zero anisotropic pressure gives the same result."""
    eq = EquilibriaFamily.load(load_from=str(SOLOVEV["desc_h5_path"]))[-1]
    # reset to start
    eq.set_initial_guess()
    # give it a zero anisotropy profile
    anisotropy = FourierZernikeProfile()
    anisotropy.change_resolution(eq.L, eq.M, eq.N)
    eq.anisotropy = anisotropy

    obj = ObjectiveFunction(ForceBalanceAnisotropic(eq=eq))
    constraints = get_fixed_boundary_constraints(eq=eq)
    eq.solve(obj, constraints, verbose=3)
    rho_err, theta_err = area_difference_vmec(eq, SOLOVEV["vmec_nc_path"])

    np.testing.assert_allclose(rho_err, 0, atol=1e-3)
    np.testing.assert_allclose(theta_err, 0, atol=1e-4)


@pytest.mark.unit
@pytest.mark.solve
def test_DSHAPE_results(DSHAPE):
    """Tests that the DSHAPE examples gives the same results as VMEC."""
    eq = EquilibriaFamily.load(load_from=str(DSHAPE["desc_h5_path"]))[-1]
    rho_err, theta_err = area_difference_vmec(eq, DSHAPE["vmec_nc_path"])
    np.testing.assert_allclose(rho_err, 0, atol=2e-3)
    np.testing.assert_allclose(theta_err, 0, atol=1e-4)


@pytest.mark.unit
@pytest.mark.solve
def test_DSHAPE_current_results(DSHAPE_current):
    """Tests that the DSHAPE with fixed current gives the same results as VMEC."""
    eq = EquilibriaFamily.load(load_from=str(DSHAPE_current["desc_h5_path"]))[-1]
    rho_err, theta_err = area_difference_vmec(eq, DSHAPE_current["vmec_nc_path"])
    np.testing.assert_allclose(rho_err, 0, atol=3e-3)
    np.testing.assert_allclose(theta_err, 0, atol=1e-4)


@pytest.mark.regression
@pytest.mark.solve
def test_HELIOTRON_results(HELIOTRON):
    """Tests that the HELIOTRON examples gives the same results as VMEC."""
    eq = EquilibriaFamily.load(load_from=str(HELIOTRON["desc_h5_path"]))[-1]
    rho_err, theta_err = area_difference_vmec(eq, HELIOTRON["vmec_nc_path"])
    np.testing.assert_allclose(rho_err.mean(), 0, atol=2e-2)
    np.testing.assert_allclose(theta_err.mean(), 0, atol=2e-2)


@pytest.mark.unit
@pytest.mark.solve
def test_HELIOTRON_vac_results(HELIOTRON_vac):
    """Tests that the HELIOTRON examples gives the same results as VMEC."""
    eq = EquilibriaFamily.load(load_from=str(HELIOTRON_vac["desc_h5_path"]))[-1]
    rho_err, theta_err = area_difference_vmec(eq, HELIOTRON_vac["vmec_nc_path"])
    np.testing.assert_allclose(rho_err.mean(), 0, atol=1e-2)
    np.testing.assert_allclose(theta_err.mean(), 0, atol=2e-2)
    curr = eq.get_profile("current")
    np.testing.assert_allclose(curr(np.linspace(0, 1, 20)), 0, atol=1e-8)


@pytest.mark.regression
@pytest.mark.solve
def test_solve_bounds():
    """Tests optimizing with bounds=(lower bound, upper bound)."""
    # decrease resolution and double pressure so no longer in force balance
    eq = get("DSHAPE")
    with pytest.warns(UserWarning, match="Reducing radial"):
        eq.change_resolution(L=eq.M, L_grid=eq.M_grid)
    eq.p_l *= 2

    # target force balance residuals with |F| <= 1e3 N
    obj = ObjectiveFunction(
        ForceBalance(normalize=False, normalize_target=False, bounds=(-1e3, 1e3), eq=eq)
    )
    eq.solve(objective=obj, ftol=1e-16, xtol=1e-16, maxiter=200, verbose=3)

    # check that all errors are nearly 0, since residual values are within target bounds
    f = obj.compute_scaled_error(obj.x(eq))
    np.testing.assert_allclose(f, 0, atol=1e-4)


@pytest.mark.regression
@pytest.mark.optimize
def test_1d_optimization():
    """Tests 1D optimization for target aspect ratio."""
    eq = get("SOLOVEV")
    objective = ObjectiveFunction(AspectRatio(eq=eq, target=2.5))
    constraints = (
        ForceBalance(eq=eq),
        FixBoundaryR(eq=eq),
        FixBoundaryZ(eq=eq, modes=eq.surface.Z_basis.modes[0:-1, :]),
        FixPressure(eq=eq),
        FixIota(eq=eq),
        FixPsi(eq=eq),
    )
    options = {"perturb_options": {"order": 1}}
    with pytest.warns((FutureWarning, UserWarning)):
        eq.optimize(objective, constraints, optimizer="lsq-exact", options=options)

    np.testing.assert_allclose(eq.compute("R0/a")["R0/a"], 2.5, rtol=2e-4)


def run_qh_step(n, eq):
    """Run 1 step of the precise QH optimization example from Landreman & Paul."""
    print(f"==========QH step {n+1}==========")
    grid = LinearGrid(
        M=eq.M_grid, N=eq.N_grid, NFP=eq.NFP, rho=np.array([0.6, 0.8, 1.0]), sym=True
    )

    objective = ObjectiveFunction(
        (
            QuasisymmetryTwoTerm(eq=eq, helicity=(1, eq.NFP), grid=grid),
            AspectRatio(eq=eq, target=8, weight=1e2),
        ),
    )
    R_modes = np.vstack(
        (
            [0, 0, 0],
            eq.surface.R_basis.modes[
                np.max(np.abs(eq.surface.R_basis.modes), 1) > n + 1, :
            ],
        )
    )
    Z_modes = eq.surface.Z_basis.modes[
        np.max(np.abs(eq.surface.Z_basis.modes), 1) > n + 1, :
    ]
    constraints = (
        ForceBalance(eq=eq),
        FixBoundaryR(eq=eq, modes=R_modes),
        FixBoundaryZ(eq=eq, modes=Z_modes),
        FixPressure(eq=eq),
        FixCurrent(eq=eq),
        FixPsi(eq=eq),
    )
    optimizer = Optimizer("proximal-lsq-exact")
    eq1, history = eq.optimize(
        objective=objective,
        constraints=constraints,
        optimizer=optimizer,
        maxiter=50,
        verbose=3,
        copy=True,
        options={},
    )

    return eq1


@pytest.mark.regression
@pytest.mark.slow
@pytest.mark.optimize
def test_qh_optimization():
    """Tests first 3 steps of precise QH optimization."""
    # create initial equilibrium
    surf = FourierRZToroidalSurface(
        R_lmn=[1, 0.125, 0.1],
        Z_lmn=[-0.125, -0.1],
        modes_R=[[0, 0], [1, 0], [0, 1]],
        modes_Z=[[-1, 0], [0, -1]],
        NFP=4,
    )
    eq = Equilibrium(M=5, N=5, Psi=0.04, surface=surf)
    eq = solve_continuation_automatic(eq, objective="force", bdry_step=0.5, verbose=3)[
        -1
    ]

    eq1 = run_qh_step(0, eq)

    obj = QuasisymmetryBoozer(helicity=(1, eq1.NFP), eq=eq1)
    obj.build()
    B_asym = obj.compute(*obj.xs(eq1))

    np.testing.assert_array_less(np.abs(B_asym).max(), 1e-1)
    np.testing.assert_array_less(eq1.compute("a_major/a_minor")["a_major/a_minor"], 5)

    eq2 = run_qh_step(1, eq1)

    obj = QuasisymmetryBoozer(helicity=(1, eq2.NFP), eq=eq2)
    obj.build()
    B_asym = obj.compute(*obj.xs(eq2))
    np.testing.assert_array_less(np.abs(B_asym).max(), 1e-2)
    np.testing.assert_array_less(eq2.compute("a_major/a_minor")["a_major/a_minor"], 5)

    eq3 = run_qh_step(2, eq2)

    obj = QuasisymmetryBoozer(helicity=(1, eq3.NFP), eq=eq3)
    obj.build()
    B_asym = obj.compute(*obj.xs(eq3))
    np.testing.assert_array_less(np.abs(B_asym).max(), 2e-3)
    np.testing.assert_array_less(eq3.compute("a_major/a_minor")["a_major/a_minor"], 5)


@pytest.mark.regression
@pytest.mark.solve
def test_ATF_results(tmpdir_factory):
    """Test automatic continuation method with ATF."""
    output_dir = tmpdir_factory.mktemp("result")
    eq0 = get("ATF")
    eq = Equilibrium(
        Psi=eq0.Psi,
        NFP=eq0.NFP,
        L=eq0.L,
        M=eq0.M,
        N=eq0.N,
        L_grid=eq0.L_grid,
        M_grid=eq0.M_grid,
        N_grid=eq0.N_grid,
        pressure=eq0.pressure,
        iota=eq0.iota,
        surface=eq0.get_surface_at(rho=1),
        sym=eq0.sym,
        spectral_indexing=eq0.spectral_indexing,
    )
    eqf = EquilibriaFamily.solve_continuation_automatic(
        eq,
        verbose=2,
        checkpoint_path=output_dir.join("ATF.h5"),
    )
    eqf = load(output_dir.join("ATF.h5"))
    rho_err, theta_err = area_difference_desc(eq0, eqf[-1])
    np.testing.assert_allclose(rho_err[:, 4:], 0, atol=4e-2)
    np.testing.assert_allclose(theta_err, 0, atol=5e-4)


@pytest.mark.regression
@pytest.mark.optimize
def test_simsopt_QH_comparison():
    """Test case that previously stalled before getting to the solution.

    From Matt's comparison with SIMSOPT.
    """
    nfp = 4
    aspect_target = 8.0
    # Initial (m=0, n=nfp) mode of the axis:
    torsion = 0.4
    LMN_resolution = 6
    # Set shape of the initial condition.
    # R_lmn and Z_lmn are the amplitudes. modes_R and modes_Z are the (m,n) pairs.
    surface = FourierRZToroidalSurface(
        R_lmn=[1.0, 1.0 / aspect_target, torsion],
        modes_R=[[0, 0], [1, 0], [0, 1]],
        Z_lmn=[0, -1.0 / aspect_target, torsion],
        modes_Z=[[0, 0], [-1, 0], [0, -1]],
        NFP=nfp,
    )
    # Set up a vacuum field:
    pressure = PowerSeriesProfile(params=[0], modes=[0])
    ndofs_current = 3
    current = PowerSeriesProfile(
        params=np.zeros(ndofs_current),
        modes=2 * np.arange(ndofs_current),
    )
    eq = Equilibrium(
        surface=surface,
        pressure=pressure,
        current=current,
        Psi=np.pi / (aspect_target**2),  # So |B| is ~ 1 T.
        NFP=nfp,
        L=LMN_resolution,
        M=LMN_resolution,
        N=LMN_resolution,
        L_grid=2 * LMN_resolution,
        M_grid=2 * LMN_resolution,
        N_grid=2 * LMN_resolution,
        sym=True,
    )
    # Fix the major radius, and all modes with |m| or |n| > 1:
    R_modes_to_fix = []
    for j in range(eq.surface.R_basis.modes.shape[0]):
        m = eq.surface.R_basis.modes[j, 1]
        n = eq.surface.R_basis.modes[j, 2]
        if (m * n < 0) or (m == 0 and n == 0) or (abs(m) > 1) or (abs(n) > 1):
            R_modes_to_fix.append([0, m, n])
        else:
            print(f"Freeing R mode: m={m}, n={n}")
    R_modes_to_fix = np.array(R_modes_to_fix)
    Z_modes_to_fix = []
    for j in range(eq.surface.Z_basis.modes.shape[0]):
        m = eq.surface.Z_basis.modes[j, 1]
        n = eq.surface.Z_basis.modes[j, 2]
        if (m * n > 0) or (m == 0 and n == 0) or (abs(m) > 1) or (abs(n) > 1):
            Z_modes_to_fix.append([0, m, n])
        else:
            print(f"Freeing Z mode: m={m}, n={n}")
    Z_modes_to_fix = np.array(Z_modes_to_fix)
    eq.solve(
        verbose=3,
        ftol=1e-8,
        constraints=get_fixed_boundary_constraints(eq=eq, profiles=False),
        objective=ObjectiveFunction(objectives=CurrentDensity(eq=eq)),
    )
    ##################################
    # Done creating initial condition.
    # Now define optimization problem.
    ##################################
    constraints = (
        CurrentDensity(eq=eq),
        FixBoundaryR(eq=eq, modes=R_modes_to_fix),
        FixBoundaryZ(eq=eq, modes=Z_modes_to_fix),
        FixPressure(eq=eq),
        FixCurrent(eq=eq),
        FixPsi(eq=eq),
    )
    # Objective function, for both desc and simsopt:
    # f = (aspect - 8)^2 + (2pi)^{-2} \int dtheta \int d\zeta [f_C(rho=1)]^2
    # grid for quasisymmetry objective:
    grid = LinearGrid(
        M=eq.M,
        N=eq.N,
        rho=[1.0],
        NFP=nfp,
    )
    # Cancel factor of 1/2 in desc objective which is not present in simsopt:
    aspect_weight = np.sqrt(2)
    # Also scale QS weight to match simsopt/VMEC
    qs_weight = np.sqrt(1 / (8 * (np.pi**4)))
    objective = ObjectiveFunction(
        (
            AspectRatio(
                eq=eq, target=aspect_target, weight=aspect_weight, normalize=False
            ),
            QuasisymmetryTwoTerm(
                eq=eq, helicity=(-1, nfp), grid=grid, weight=qs_weight, normalize=False
            ),
        )
    )
    eq2, _ = eq.optimize(
        verbose=3,
        objective=objective,
        constraints=constraints,
        optimizer=Optimizer("proximal-lsq-exact"),
        ftol=1e-3,
    )
    aspect = eq2.compute("R0/a")["R0/a"]
    np.testing.assert_allclose(aspect, aspect_target, atol=1e-2, rtol=1e-2)
    np.testing.assert_array_less(objective.compute_scalar(objective.x(eq)), 0.075)
    np.testing.assert_array_less(eq2.compute("a_major/a_minor")["a_major/a_minor"], 5)


@pytest.mark.regression
@pytest.mark.solve
@pytest.mark.slow
def test_NAE_QSC_solve():
    """Test O(rho) NAE QSC constraints solve."""
    qsc = Qsc.from_paper("precise QA")
    ntheta = 75
    r = 0.01
    N = 9
    eq = Equilibrium.from_near_axis(qsc, r=r, L=4, M=4, N=N, ntheta=ntheta)

    orig_Rax_val = eq.axis.R_n
    orig_Zax_val = eq.axis.Z_n

    eq_fit = eq.copy()
    eq_lambda_fixed_0th_order = eq.copy()
    eq_lambda_fixed_1st_order = eq.copy()

    # this has all the constraints we need,
    cs = get_NAE_constraints(eq, qsc, order=1, fix_lambda=False, N=eq.N)
    cs_lambda_fixed_0th_order = get_NAE_constraints(
        eq_lambda_fixed_0th_order, qsc, order=1, fix_lambda=0, N=eq.N
    )
    cs_lambda_fixed_1st_order = get_NAE_constraints(
        eq_lambda_fixed_1st_order, qsc, order=1, fix_lambda=True, N=eq.N
    )

    for c in cs:
        # should be no FixSumModeslambda in the fix_lambda=False constraint
        assert not isinstance(c, FixSumModesLambda)

    for eqq, constraints in zip(
        [eq, eq_lambda_fixed_0th_order, eq_lambda_fixed_1st_order],
        [cs, cs_lambda_fixed_0th_order, cs_lambda_fixed_1st_order],
    ):
        objectives = ForceBalance(eq=eqq)
        obj = ObjectiveFunction(objectives)

        eqq.solve(
            verbose=3,
            ftol=1e-2,
            objective=obj,
            maxiter=50,
            xtol=1e-6,
            constraints=constraints,
        )
    grid = LinearGrid(L=10, M=20, N=20, NFP=eq.NFP, sym=True, axis=False)
    grid_axis = LinearGrid(rho=0.0, theta=0.0, N=eq.N_grid, NFP=eq.NFP)
    # Make sure axis is same
    for eqq, string in zip(
        [eq, eq_lambda_fixed_0th_order, eq_lambda_fixed_1st_order],
        ["no lambda constraint", "lambda_fixed_0th_order", "lambda_fixed_1st_order"],
    ):
        np.testing.assert_array_almost_equal(orig_Rax_val, eqq.axis.R_n, err_msg=string)
        np.testing.assert_array_almost_equal(orig_Zax_val, eqq.axis.Z_n, err_msg=string)

        # Make sure surfaces of solved equilibrium are similar near axis as QSC
        rho_err, theta_err = area_difference_desc(eqq, eq_fit)

        np.testing.assert_allclose(rho_err[:, 0:-6], 0, atol=1.5e-2, err_msg=string)
        np.testing.assert_allclose(theta_err[:, 0:-6], 0, atol=1e-3, err_msg=string)

        # Make sure iota of solved equilibrium is same near axis as QSC

        iota = grid.compress(eqq.compute("iota", grid=grid)["iota"])

        np.testing.assert_allclose(iota[0], qsc.iota, atol=1e-5, err_msg=string)
        np.testing.assert_allclose(iota[1:10], qsc.iota, atol=1e-3, err_msg=string)

        # check lambda to match near axis
        # Evaluate lambda near the axis
        data_nae = eqq.compute(["lambda", "|B|"], grid=grid_axis)
        lam_nae = data_nae["lambda"]
        # Reshape to form grids on theta and phi

        phi = np.squeeze(grid_axis.nodes[:, 2])
        np.testing.assert_allclose(
            lam_nae, -qsc.iota * qsc.nu_spline(phi), atol=2e-5, err_msg=string
        )

        # check |B| on axis
        np.testing.assert_allclose(
            data_nae["|B|"], np.ones(np.size(phi)) * qsc.B0, atol=1e-4, err_msg=string
        )


@pytest.mark.regression
@pytest.mark.solve
@pytest.mark.slow
def test_NAE_QSC_solve_near_axis_based_off_eq():
    """Test O(rho) NAE QSC constraints solve when qsc eq is not given."""
    qsc = Qsc.from_paper("precise QA")
    ntheta = 75
    r = 0.01
    N = 9
    eq = Equilibrium.from_near_axis(qsc, r=r, L=6, M=6, N=N, ntheta=ntheta)

    orig_Rax_val = eq.axis.R_n
    orig_Zax_val = eq.axis.Z_n

    eq_fit = eq.copy()
    eq_lambda_fixed_0th_order = eq.copy()
    eq_lambda_fixed_1st_order = eq.copy()

    # this has all the constraints we need,
    cs = get_NAE_constraints(eq, qsc_eq=None, order=1, fix_lambda=False, N=eq.N)
    cs_lambda_fixed_0th_order = get_NAE_constraints(
        eq_lambda_fixed_0th_order, qsc_eq=None, order=1, fix_lambda=0, N=eq.N
    )
    cs_lambda_fixed_1st_order = get_NAE_constraints(
        eq_lambda_fixed_1st_order, qsc_eq=None, order=1, fix_lambda=True, N=eq.N
    )

    for c in cs:
        # should be no FixSumModeslambda in the fix_lambda=False constraint
        assert not isinstance(c, FixSumModesLambda)

    for eqq, constraints in zip(
        [eq, eq_lambda_fixed_0th_order, eq_lambda_fixed_1st_order],
        [cs, cs_lambda_fixed_0th_order, cs_lambda_fixed_1st_order],
    ):
        objectives = ForceBalance(eq=eqq)
        obj = ObjectiveFunction(objectives)

        eqq.solve(
            verbose=3,
            ftol=1e-2,
            objective=obj,
            maxiter=100,
            xtol=1e-6,
            constraints=constraints,
        )
    grid = LinearGrid(L=10, M=20, N=20, NFP=eq.NFP, sym=True, axis=False)
    grid_axis = LinearGrid(rho=0.0, theta=0.0, N=eq.N_grid, NFP=eq.NFP)
    # Make sure axis is same
    for eqq, string in zip(
        [eq, eq_lambda_fixed_0th_order, eq_lambda_fixed_1st_order],
        ["no lambda constraint", "lambda_fixed_0th_order", "lambda_fixed_1st_order"],
    ):
        np.testing.assert_array_almost_equal(orig_Rax_val, eqq.axis.R_n, err_msg=string)
        np.testing.assert_array_almost_equal(orig_Zax_val, eqq.axis.Z_n, err_msg=string)

        # Make sure surfaces of solved equilibrium are similar near axis as QSC
        rho_err, theta_err = area_difference_desc(eqq, eq_fit)

        np.testing.assert_allclose(rho_err[:, 0:-6], 0, atol=1.5e-2, err_msg=string)
        np.testing.assert_allclose(theta_err[:, 0:-6], 0, atol=1e-3, err_msg=string)

        # Make sure iota of solved equilibrium is same near axis as QSC

        iota = grid.compress(eqq.compute("iota", grid=grid)["iota"])

        np.testing.assert_allclose(iota[0], qsc.iota, atol=1e-5, err_msg=string)
        np.testing.assert_allclose(iota[1:10], qsc.iota, rtol=5e-3, err_msg=string)

        ### check lambda to match on axis
        # Evaluate lambda on the axis
        data_nae = eqq.compute(["lambda", "|B|"], grid=grid_axis)
        lam_nae = data_nae["lambda"]

        phi = np.squeeze(grid_axis.nodes[:, 2])
        np.testing.assert_allclose(
            lam_nae, -qsc.iota * qsc.nu_spline(phi), atol=2e-5, err_msg=string
        )

        # check |B| on axis
        np.testing.assert_allclose(
            data_nae["|B|"], np.ones(np.size(phi)) * qsc.B0, atol=1e-4, err_msg=string
        )


@pytest.mark.regression
@pytest.mark.solve
@pytest.mark.slow
def test_NAE_QIC_solve():
    """Test O(rho) NAE QIC constraints solve."""
    # get Qic example
    qic = Qic.from_paper("QI NFP2 r2", nphi=301, order="r1")
    qic.lasym = False  # don't need to consider stellarator asym for order 1 constraints
    ntheta = 75
    r = 0.01
    N = 11
    eq = Equilibrium.from_near_axis(qic, r=r, L=7, M=7, N=N, ntheta=ntheta)

    orig_Rax_val = eq.axis.R_n
    orig_Zax_val = eq.axis.Z_n

    eq_fit = eq.copy()

    # this has all the constraints we need,
    cs = get_NAE_constraints(eq, qic, order=1)

    objectives = ForceBalance(eq=eq)
    obj = ObjectiveFunction(objectives)

    eq.solve(
        verbose=3, ftol=1e-2, objective=obj, maxiter=100, xtol=1e-6, constraints=cs
    )

    # Make sure axis is same
    np.testing.assert_array_almost_equal(orig_Rax_val, eq.axis.R_n)
    np.testing.assert_array_almost_equal(orig_Zax_val, eq.axis.Z_n)

    # Make sure surfaces of solved equilibrium are similar near axis as QIC
    rho_err, theta_err = area_difference_desc(eq, eq_fit)

    np.testing.assert_allclose(rho_err[:, 0:3], 0, atol=5e-2)
    # theta error isn't really an indicator of near axis behavior
    # since it's computed over the full radius, but just indicates that
    # eq is similar to eq_fit
    np.testing.assert_allclose(theta_err, 0, atol=5e-2)

    # Make sure iota of solved equilibrium is same near axis as QIC
    grid = LinearGrid(L=10, M=20, N=20, NFP=eq.NFP, sym=True, axis=False)
    iota = grid.compress(eq.compute("iota", grid=grid)["iota"])

    np.testing.assert_allclose(iota[0], qic.iota, rtol=1e-5)
    np.testing.assert_allclose(iota[1:10], qic.iota, rtol=1e-3)

    # check lambda to match near axis
    grid_2d_05 = LinearGrid(rho=np.array(1e-6), M=50, N=50, NFP=eq.NFP, endpoint=True)

    # Evaluate lambda near the axis
    data_nae = eq.compute("lambda", grid=grid_2d_05)
    lam_nae = data_nae["lambda"]

    # Reshape to form grids on theta and phi
    zeta = (
        grid_2d_05.nodes[:, 2]
        .reshape(
            (grid_2d_05.num_theta, grid_2d_05.num_rho, grid_2d_05.num_zeta), order="F"
        )
        .squeeze()
    )

    lam_nae = lam_nae.reshape(
        (grid_2d_05.num_theta, grid_2d_05.num_rho, grid_2d_05.num_zeta), order="F"
    )

    phi = np.squeeze(zeta[0, :])
    lam_nae = np.squeeze(lam_nae[:, 0, :])

    lam_av_nae = np.mean(lam_nae, axis=0)
    np.testing.assert_allclose(
        lam_av_nae, -qic.iota * qic.nu_spline(phi), atol=1e-4, rtol=1e-2
    )

    # check |B| on axis

    grid = LinearGrid(M=eq.M_grid, N=eq.N_grid, NFP=eq.NFP, rho=np.array(1e-6))
    # Evaluate B modes near the axis
    data_nae = eq.compute(["|B|_mn", "B modes"], grid=grid)
    modes = data_nae["B modes"]
    B_mn_nae = data_nae["|B|_mn"]
    # Evaluate B on an angular grid
    theta = np.linspace(0, 2 * np.pi, 150)
    phi = np.linspace(0, 2 * np.pi, qic.nphi)
    th, ph = np.meshgrid(theta, phi)
    B_nae = np.zeros((qic.nphi, 150))

    for i, (l, m, n) in enumerate(modes):
        if m >= 0 and n >= 0:
            B_nae += B_mn_nae[i] * np.cos(m * th) * np.cos(n * ph)
        elif m >= 0 > n:
            B_nae += -B_mn_nae[i] * np.cos(m * th) * np.sin(n * ph)
        elif m < 0 <= n:
            B_nae += -B_mn_nae[i] * np.sin(m * th) * np.cos(n * ph)
        elif m < 0 and n < 0:
            B_nae += B_mn_nae[i] * np.sin(m * th) * np.sin(n * ph)
    # Eliminate the poloidal angle to focus on the toroidal behavior
    B_av_nae = np.mean(B_nae, axis=1)
    np.testing.assert_allclose(B_av_nae, np.ones(np.size(phi)) * qic.B0, atol=2e-2)


@pytest.mark.unit
@pytest.mark.optimize
def test_multiobject_optimization_al():
    """Test for optimizing multiple objects at once."""
    eq = Equilibrium(L=4, M=4, N=0, iota=2)
    surf = FourierRZToroidalSurface(
        R_lmn=[10, 2.1],
        Z_lmn=[-2],
        modes_R=np.array([[0, 0], [1, 0]]),
        modes_Z=np.array([[-1, 0]]),
    )
    surf.change_resolution(M=4, N=0)
    constraints = (
        ForceBalance(eq=eq, bounds=(-1e-4, 1e-4), normalize_target=False),
        FixPressure(eq=eq),
        FixParameters(surf, {"R_lmn": np.array([0]), "Z_lmn": np.array([3])}),
        FixParameters(eq, {"Psi": True, "i_l": True}),
        FixBoundaryR(eq, modes=[[0, 0, 0]]),
        PlasmaVesselDistance(surface=surf, eq=eq, target=1),
    )

    objective = ObjectiveFunction((Volume(eq=eq, target=eq.compute("V")["V"] * 2),))

    eq.solve(verbose=3)

    optimizer = Optimizer("fmin-auglag")
    (eq, surf), _ = optimizer.optimize(
        (eq, surf), objective, constraints, verbose=3, maxiter=500
    )

    np.testing.assert_allclose(
        constraints[-1].compute(*constraints[-1].xs(eq, surf)), 1, rtol=1e-3
    )
    assert surf.R_lmn[0] == 10
    assert surf.Z_lmn[-1] == -2
    assert eq.Psi == 1.0
    np.testing.assert_allclose(eq.i_l, [2, 0, 0])


@pytest.mark.unit
@pytest.mark.optimize
def test_multiobject_optimization_prox():
    """Test for optimizing multiple objects at once using proximal projection."""
    eq = Equilibrium(L=4, M=4, N=0, iota=2)
    surf = FourierRZToroidalSurface(
        R_lmn=[10, 2.1],
        Z_lmn=[-2],
        modes_R=np.array([[0, 0], [1, 0]]),
        modes_Z=np.array([[-1, 0]]),
    )
    surf.change_resolution(M=4, N=0)
    constraints = (
        ForceBalance(eq=eq),
        FixPressure(eq=eq),
        FixParameters(surf, {"R_lmn": np.array([0]), "Z_lmn": np.array([3])}),
        FixParameters(eq, {"Psi": True, "i_l": True}),
        FixBoundaryR(eq, modes=[[0, 0, 0]]),
    )

    objective = ObjectiveFunction(
        (
            Volume(eq=eq, target=eq.compute("V")["V"] * 2),
            PlasmaVesselDistance(surface=surf, eq=eq, target=1),
        )
    )

    eq.solve(verbose=3)

    optimizer = Optimizer("proximal-lsq-exact")
    (eq, surf), _ = optimizer.optimize(
        (eq, surf), objective, constraints, verbose=3, maxiter=100
    )

    np.testing.assert_allclose(
        objective.objectives[-1].compute(*objective.objectives[-1].xs(eq, surf)),
        1,
        rtol=1e-2,
    )
    assert surf.R_lmn[0] == 10
    assert surf.Z_lmn[-1] == -2
    assert eq.Psi == 1.0
    np.testing.assert_allclose(eq.i_l, [2, 0, 0])


@pytest.mark.unit
@pytest.mark.optimize
def test_omnigenity_qa():
    """Test optimizing omnigenity parameters to match an axisymmetric equilibrium."""
    # Solov'ev examples has B_max contours at theta=pi, need to change to theta=0
    eq = get("SOLOVEV")
    rone = np.ones_like(eq.R_lmn)
    rone[eq.R_basis.modes[:, 1] != 0] *= -1
    eq.R_lmn *= rone
    zone = np.ones_like(eq.Z_lmn)
    zone[eq.Z_basis.modes[:, 1] != 0] *= -1
    eq.Z_lmn *= zone
    lone = np.ones_like(eq.L_lmn)
    lone[eq.L_basis.modes[:, 1] != 0] *= -1
    eq.L_lmn *= lone
    eq.axis = eq.get_axis()
    eq.surface = eq.get_surface_at(rho=1)
    eq.Psi *= 5  # B0 = 1 T
    eq.solve()

    field = OmnigenousField(
        L_B=1, M_B=4, L_x=1, M_x=1, N_x=1, NFP=eq.NFP, helicity=(1, 0)
    )

    eq_axis_grid = LinearGrid(rho=1e-2, M=4 * eq.M, N=4 * eq.N, NFP=eq.NFP, sym=False)
    eq_lcfs_grid = LinearGrid(rho=1.0, M=4 * eq.M, N=4 * eq.N, NFP=eq.NFP, sym=False)

    field_axis_grid = LinearGrid(
        rho=1e-2, theta=2 * field.M_B, N=2 * field.N_x, NFP=field.NFP, sym=False
    )
    field_lcfs_grid = LinearGrid(
        rho=1.0, theta=2 * field.M_B, N=2 * field.N_x, NFP=field.NFP, sym=False
    )

    objective = ObjectiveFunction(
        (
            Omnigenity(
                eq=eq,
                field=field,
                eq_grid=eq_axis_grid,
                field_grid=field_axis_grid,
                eq_fixed=True,
            ),
            Omnigenity(
                eq=eq,
                field=field,
                eq_grid=eq_lcfs_grid,
                field_grid=field_lcfs_grid,
                eq_fixed=True,
            ),
        )
    )

    optimizer = Optimizer("lsq-exact")
    (field,), _ = optimizer.optimize(
        field,
        objective,
        maxiter=100,
        ftol=1e-6,
        xtol=1e-6,
        verbose=3,
    )

    B_lm = field.B_lm.reshape((field.B_basis.L + 1, -1))
    B0 = field.B_basis.evaluate(np.array([[0, 0, 0]])) @ B_lm
    B1 = field.B_basis.evaluate(np.array([[1, 0, 0]])) @ B_lm

    # x_lmn=0 because the equilibrium is QS
    np.testing.assert_allclose(field.x_lmn, 0, atol=1e-12)

    # check that magnetic well parameters get |B| on axis correct
    grid = LinearGrid(N=eq.N_grid, NFP=eq.NFP, rho=0)
    data = eq.compute("|B|", grid=grid)
    np.testing.assert_allclose(B0, np.mean(data["|B|"]), rtol=1e-3)

    # check that magnetic well parameters get |B| min & max on LCFS correct
    grid = LinearGrid(M=eq.M_grid, N=eq.N_grid, NFP=eq.NFP, rho=1)
    data = eq.compute(["min_tz |B|", "max_tz |B|"], grid=grid)
    np.testing.assert_allclose(np.min(B1), data["min_tz |B|"][0], rtol=2e-3)
    np.testing.assert_allclose(np.max(B1), data["max_tz |B|"][0], rtol=2e-3)


@pytest.mark.regression
@pytest.mark.optimize
@pytest.mark.slow
def test_omnigenity_optimization():
    """Test a realistic OP omnigenity optimization."""
    # this same example is used in docs/notebooks/tutorials/omnigenity

    # initial equilibrium from QP model
    surf = FourierRZToroidalSurface.from_qp_model(
        major_radius=1,
        aspect_ratio=10,
        elongation=3,
        mirror_ratio=0.2,
        torsion=0.1,
        NFP=2,
        sym=True,
    )
    eq = Equilibrium(Psi=3e-2, M=4, N=4, surface=surf)
    eq, _ = eq.solve(objective="force", verbose=3)

    # omnigenity optimization
    field = OmnigenousField(
        L_B=1,
        M_B=3,
        L_x=1,
        M_x=1,
        N_x=1,
        NFP=eq.NFP,
        helicity=(0, eq.NFP),
        B_lm=np.array([0.8, 1.0, 1.2, 0, 0, 0]),
    )

    def mirrorRatio(params):
        B_lm = params["B_lm"]
        f = jnp.array(
            [
                B_lm[0] - B_lm[field.M_B],  # B_min on axis
                B_lm[field.M_B - 1] - B_lm[-1],  # B_max on axis
            ]
        )
        return f

    eq_half_grid = LinearGrid(rho=0.5, M=4 * eq.M, N=4 * eq.N, NFP=eq.NFP, sym=False)
    eq_lcfs_grid = LinearGrid(rho=1.0, M=4 * eq.M, N=4 * eq.N, NFP=eq.NFP, sym=False)

    field_half_grid = LinearGrid(rho=0.5, theta=16, zeta=8, NFP=field.NFP, sym=False)
    field_lcfs_grid = LinearGrid(rho=1.0, theta=16, zeta=8, NFP=field.NFP, sym=False)

    objective = ObjectiveFunction(
        (
            GenericObjective("R0", thing=eq, target=1.0, name="major radius"),
            AspectRatio(eq=eq, bounds=(0, 10)),
            Omnigenity(
                eq=eq,
                field=field,
                eq_grid=eq_half_grid,
                field_grid=field_half_grid,
                eta_weight=1,
            ),
            Omnigenity(
                eq=eq,
                field=field,
                eq_grid=eq_lcfs_grid,
                field_grid=field_lcfs_grid,
                eta_weight=2,
            ),
        )
    )
    constraints = (
        CurrentDensity(eq=eq),
        FixPressure(eq=eq),
        FixCurrent(eq=eq),
        FixPsi(eq=eq),
        FixOmniBmax(field=field),
        FixOmniMap(field=field, indices=np.where(field.x_basis.modes[:, 1] == 0)[0]),
        LinearObjectiveFromUser(mirrorRatio, field, target=[0.8, 1.2]),
    )
    optimizer = Optimizer("lsq-auglag")
    (eq, field), _ = optimizer.optimize(
        (eq, field), objective, constraints, maxiter=100, verbose=3
    )
    eq, _ = eq.solve(objective="force", verbose=3)

    # check omnigenity error is low
    f = objective.compute_unscaled(objective.x(*(eq, field)))  # error in Tesla
    np.testing.assert_allclose(f[2:], 0, atol=1.2e-2)  # f[:2] is R0 and R0/a

    # check mirror ratio is correct
    grid = LinearGrid(N=eq.N_grid, NFP=eq.NFP, rho=np.array([0]))
    data = eq.compute("|B|", grid=grid)
    np.testing.assert_allclose(np.min(data["|B|"]), 0.8, atol=2e-2)
    np.testing.assert_allclose(np.max(data["|B|"]), 1.2, atol=2e-2)


@pytest.mark.unit
def test_omnigenity_proximal():
    """Test omnigenity optimization with proximal optimizer."""
    # this only tests that the optimization runs, not that it gives a good result

    # initial equilibrium and omnigenous field
    surf = FourierRZToroidalSurface.from_qp_model(
        major_radius=1,
        aspect_ratio=10,
        elongation=3,
        mirror_ratio=0.2,
        torsion=0.1,
        NFP=2,
        sym=True,
    )
    eq = Equilibrium(Psi=3e-2, M=4, N=4, surface=surf)
    eq, _ = eq.solve(objective="force", verbose=3)
    field = OmnigenousField(
        L_B=1,
        M_B=3,
        L_x=1,
        M_x=1,
        N_x=1,
        NFP=eq.NFP,
        helicity=(0, eq.NFP),
        B_lm=np.array([0.8, 1.0, 1.2, 0, 0, 0]),
    )

    # first, test optimizing the equilibrium with the field fixed
    objective = ObjectiveFunction(
        (
            GenericObjective("R0", thing=eq, target=1.0, name="major radius"),
            AspectRatio(eq=eq, bounds=(0, 10)),
            Omnigenity(eq=eq, field=field, field_fixed=True),  # field is fixed
        )
    )
    constraints = (
        CurrentDensity(eq=eq),
        FixPressure(eq=eq),
        FixCurrent(eq=eq),
        FixPsi(eq=eq),
    )
    optimizer = Optimizer("proximal-lsq-exact")
    [eq], _ = optimizer.optimize(eq, objective, constraints, maxiter=2, verbose=3)

    # second, test optimizing both the equilibrium and the field simultaneously
    objective = ObjectiveFunction(
        (
            GenericObjective("R0", thing=eq, target=1.0, name="major radius"),
            AspectRatio(eq=eq, bounds=(0, 10)),
            Omnigenity(eq=eq, field=field),  # field is not fixed
        )
    )
    constraints = (
        CurrentDensity(eq=eq),
        FixPressure(eq=eq),
        FixCurrent(eq=eq),
        FixPsi(eq=eq),
    )
    optimizer = Optimizer("proximal-lsq-exact")
    (eq, field), _ = optimizer.optimize(
        (eq, field), objective, constraints, maxiter=2, verbose=3
    )


@pytest.mark.unit
def test_non_eq_optimization():
    """Test for optimizing a non-eq object by fixing all eq parameters."""
    eq = get("DSHAPE")
    Rmax = 4
    Rmin = 2

    a = 2
    R0 = (Rmax + Rmin) / 2
    surf = FourierRZToroidalSurface(
        R_lmn=[R0, a],
        Z_lmn=[0.0, -a],
        modes_R=np.array([[0, 0], [1, 0]]),
        modes_Z=np.array([[0, 0], [-1, 0]]),
        sym=True,
        NFP=eq.NFP,
    )

    surf.change_resolution(M=eq.M, N=eq.N)
    constraints = (
        FixParameters(eq),
        MeanCurvature(surf, bounds=(-8, 8)),
        PrincipalCurvature(surf, bounds=(0, 15)),
    )

    grid = LinearGrid(M=18, N=0, NFP=eq.NFP)
    obj = PlasmaVesselDistance(
        surface=surf,
        eq=eq,
        target=0.5,
        use_softmin=True,
        surface_grid=grid,
        plasma_grid=grid,
        softmin_alpha=5000,
    )
    objective = ObjectiveFunction((obj,))
    optimizer = Optimizer("lsq-auglag")
    (eq, surf), _ = optimizer.optimize(
        (eq, surf), objective, constraints, verbose=3, maxiter=100
    )

    np.testing.assert_allclose(obj.compute(*obj.xs(eq, surf)), 0.5, atol=1e-5)


@pytest.mark.unit
def test_only_non_eq_optimization():
    """Test for optimizing only a non-eq object."""
    eq = get("DSHAPE")
    surf = eq.surface
    surf.change_resolution(M=eq.M, N=eq.N)
    constraints = (
        FixParameters(surf, {"R_lmn": np.array(surf.R_basis.get_idx(0, 0, 0))}),
    )
    obj = PrincipalCurvature(surf, target=1)
    objective = ObjectiveFunction((obj,))
    optimizer = Optimizer("lsq-exact")
    (surf), _ = optimizer.optimize(
        (surf), objective, constraints, verbose=3, maxiter=100
    )
    surf = surf[0]
    np.testing.assert_allclose(obj.compute(*obj.xs(surf)), 1, atol=1e-5)


@pytest.mark.regression
@pytest.mark.solve
@pytest.mark.slow
def test_freeb_vacuum():
    """Test for free boundary vacuum stellarator."""
    # currents from VMEC input this test is meant to reproduce
    extcur = [4700.0, 1000.0]
    ext_field = SplineMagneticField.from_mgrid(
        "tests/inputs/mgrid_test.nc", extcur=extcur
    )
    surf = FourierRZToroidalSurface(
        R_lmn=[0.70, 0.10],
        modes_R=[[0, 0], [1, 0]],
        Z_lmn=[-0.10],
        modes_Z=[[-1, 0]],
        NFP=5,
    )
    eq = Equilibrium(M=6, N=6, Psi=-0.035, surface=surf)
    eq.solve()

    constraints = (
        ForceBalance(eq=eq),
        FixCurrent(eq=eq),
        FixPressure(eq=eq),
        FixPsi(eq=eq),
    )
    objective = ObjectiveFunction(
        VacuumBoundaryError(eq=eq, field=ext_field, field_fixed=True)
    )
    eq, _ = eq.optimize(
        objective,
        constraints,
        optimizer="proximal-lsq-exact",
        verbose=3,
        options={},
    )

    rho_err, _ = area_difference_vmec(eq, "tests/inputs/wout_test_freeb.nc")
    np.testing.assert_allclose(rho_err[:, -1], 0, atol=4e-2)  # only check rho=1


@pytest.mark.regression
@pytest.mark.solve
@pytest.mark.slow
def test_freeb_axisym():
    """Test for free boundary finite beta tokamak."""
    # currents from VMEC input this test is meant to reproduce
    extcur = [
        3.884526409876309e06,
        -2.935577123737952e05,
        -1.734851853677043e04,
        6.002137016973160e04,
        6.002540940490887e04,
        -1.734993103183817e04,
        -2.935531536308510e05,
        -3.560639108717275e05,
        -6.588434719283084e04,
        -1.154387774712987e04,
        -1.153546510755219e04,
        -6.588300858364606e04,
        -3.560589388468855e05,
    ]
    ext_field = SplineMagneticField.from_mgrid(
        r"tests/inputs/mgrid_solovev.nc", extcur=extcur
    )

    pres = PowerSeriesProfile([1.25e-1, 0, -1.25e-1])
    iota = PowerSeriesProfile([-4.9e-1, 0, 3.0e-1])
    surf = FourierRZToroidalSurface(
        R_lmn=[4.0, 1.0],
        modes_R=[[0, 0], [1, 0]],
        Z_lmn=[-1.0],
        modes_Z=[[-1, 0]],
        NFP=1,
    )
    eq = Equilibrium(M=10, N=0, Psi=1.0, surface=surf, pressure=pres, iota=iota)
    eq.solve()

    constraints = (
        ForceBalance(eq=eq),
        FixIota(eq=eq),
        FixPressure(eq=eq),
        FixPsi(eq=eq),
    )
    objective = ObjectiveFunction(
        BoundaryError(eq=eq, field=ext_field, field_fixed=True)
    )

    # we know this is a pretty simple shape so we'll only use |m| <= 2
    R_modes = eq.surface.R_basis.modes[
        np.max(np.abs(eq.surface.R_basis.modes), 1) > 2, :
    ]
    Z_modes = eq.surface.Z_basis.modes[
        np.max(np.abs(eq.surface.Z_basis.modes), 1) > 2, :
    ]
    bdry_constraints = (
        FixBoundaryR(eq=eq, modes=R_modes),
        FixBoundaryZ(eq=eq, modes=Z_modes),
    )

    eq, _ = eq.optimize(
        objective,
        constraints + bdry_constraints,
        optimizer="proximal-lsq-exact",
        verbose=3,
        options={},
    )

    rho_err, _ = area_difference_vmec(eq, "tests/inputs/wout_solovev_freeb.nc")
    np.testing.assert_allclose(rho_err[:, -1], 0, atol=2e-2)  # only check rho=1


class TestGetExample:
    """Tests for desc.examples.get."""

    @pytest.mark.unit
    def test_missing_example(self):
        """Test for correct error thrown when no example is found."""
        with pytest.raises(ValueError, match="example FOO not found"):
            get("FOO")

    @pytest.mark.unit
    def test_example_get_eq(self):
        """Test getting a single equilibrium."""
        eq = get("SOLOVEV")
        assert eq.Psi == 1

    @pytest.mark.unit
    def test_example_get_eqf(self):
        """Test getting full equilibria family."""
        eqf = get("DSHAPE", "all")
        np.testing.assert_allclose(eqf[0].pressure.params, 0)

    @pytest.mark.unit
    def test_example_get_boundary(self):
        """Test getting boundary surface."""
        surf = get("HELIOTRON", "boundary")
        np.testing.assert_allclose(surf.R_lmn[surf.R_basis.get_idx(0, 1, 1)], -0.3)

    @pytest.mark.unit
    def test_example_get_pressure(self):
        """Test getting pressure profile."""
        pres = get("ATF", "pressure")
        np.testing.assert_allclose(pres.params[:5], [5e5, -1e6, 5e5, 0, 0])

    @pytest.mark.unit
    def test_example_get_iota(self):
        """Test getting iota profile."""
        iota = get("W7-X", "iota")
        np.testing.assert_allclose(
            iota.params[:5],
            [
                -8.56047021e-01,
                -3.88095412e-02,
                -6.86795128e-02,
                -1.86970315e-02,
                1.90561179e-02,
            ],
        )

    @pytest.mark.unit
    def test_example_get_current(self):
        """Test getting current profile."""
        current = get("NCSX", "current")
        np.testing.assert_allclose(
            current.params[:11],
            [
                0.00000000e00,
                -5.30230329e03,
                -4.65196499e05,
                2.31960013e06,
                -1.20570566e07,
                4.17520547e07,
                -9.51373229e07,
                1.38268651e08,
                -1.23703891e08,
                6.24782996e07,
                -1.36284423e07,
            ],
        )


@pytest.mark.unit
def test_quadratic_flux_optimization_with_analytic_field():
    """Test analytic field optimization to reduce quadratic flux.

    Checks that B goes to zero for non-axisymmetric eq and axisymmetric field.
    """
    eq = get("precise_QA")
    field = ToroidalMagneticField(1, 1)
    eval_grid = LinearGrid(
        rho=np.array([1.0]),
        M=eq.M_grid,
        N=eq.N_grid,
        NFP=eq.NFP,
        sym=False,
    )

    optimizer = Optimizer("lsq-exact")

    constraints = (FixParameters(field, {"R0": True}),)
    quadflux_obj = QuadraticFlux(
        eq=eq,
        field=field,
        eval_grid=eval_grid,
        vacuum=True,
    )
    objective = ObjectiveFunction(quadflux_obj)
    things, __ = optimizer.optimize(
        field,
        objective=objective,
        constraints=constraints,
        ftol=1e-14,
        gtol=1e-14,
        copy=True,
        verbose=3,
    )

    # optimizer should zero out field since that's the easiest way
    # to get to Bnorm = 0
    np.testing.assert_allclose(things[0].B0, 0, atol=1e-12)


@pytest.mark.unit
def test_second_stage_optimization():
    """Test optimizing magnetic field for a fixed axisymmetric equilibrium."""
    eq = get("DSHAPE")
    field = ToroidalMagneticField(B0=1, R0=3.5) + VerticalMagneticField(B0=1)
    objective = ObjectiveFunction(QuadraticFlux(eq=eq, field=field, vacuum=True))
    constraints = FixParameters(field, [{"R0": True}, {}])
    optimizer = Optimizer("scipy-trf")
    (field,), _ = optimizer.optimize(
        things=field,
        objective=objective,
        constraints=constraints,
        ftol=0,
        xtol=0,
        verbose=2,
    )
    np.testing.assert_allclose(field[0].R0, 3.5)  # this value was fixed
    np.testing.assert_allclose(field[0].B0, 1)  # toroidal field (no change)
    np.testing.assert_allclose(field[1].B0, 0, atol=1e-12)  # vertical field (vanishes)


@pytest.mark.unit
def test_second_stage_optimization_CoilSet():
    """Test optimizing CoilSet for a fixed axisymmetric equilibrium."""
    eq = get("SOLOVEV")
    R_coil = 3.5
    I = 100
    field = MixedCoilSet(
        FourierXYZCoil(
            current=I,
            X_n=[0, R_coil, 0],
            Y_n=[0, 0, R_coil],
            Z_n=[3, 0, 0],
            modes=[0, 1, -1],
        ),
        CoilSet(
            FourierPlanarCoil(
                current=I, center=[R_coil, 0, 0], normal=[0, 1, 0], r_n=2.5
            ),
            NFP=4,
            sym=True,
            check_intersection=False,
        ),
        check_intersection=False,
    )
    grid = LinearGrid(M=5)
    objective = ObjectiveFunction(
        QuadraticFlux(
            eq=eq, field=field, vacuum=True, eval_grid=grid, field_grid=LinearGrid(N=15)
        )
    )
    constraints = FixParameters(
        field,
        [
            {"X_n": True, "Y_n": True, "Z_n": True},
            {"r_n": True, "center": True, "normal": True, "current": True},
        ],
    )
    optimizer = Optimizer("lsq-exact")
    (field,), _ = optimizer.optimize(
        things=field,
        objective=objective,
        constraints=constraints,
        ftol=0,
        xtol=1e-7,
        gtol=0,
        verbose=2,
        maxiter=10,
    )

    # should be small current in the circular coil providing the vertical field
    np.testing.assert_allclose(field[0].current, 0, atol=1e-12)


@pytest.mark.slow
@pytest.mark.unit
def test_optimize_with_all_coil_types(DummyCoilSet, DummyMixedCoilSet):
    """Test optimizing for every type of coil and dummy coil sets."""
    sym_coils = load(load_from=str(DummyCoilSet["output_path_sym"]), file_format="hdf5")
    asym_coils = load(
        load_from=str(DummyCoilSet["output_path_asym"]), file_format="hdf5"
    )
    mixed_coils = load(
        load_from=str(DummyMixedCoilSet["output_path"]), file_format="hdf5"
    )
    nested_coils = MixedCoilSet(sym_coils, mixed_coils, check_intersection=False)
    eq = Equilibrium()
    # not attempting to accurately calc B for this test,
    # so make the grids very coarse
    quad_eval_grid = LinearGrid(M=2, sym=True)
    quad_field_grid = LinearGrid(N=2)

    def test(c, method):
        target = 11
        rtol = 1e-3
        # first just check that quad flux works for a couple iterations
        # as this is an expensive objective to compute
        obj = ObjectiveFunction(
            QuadraticFlux(
                eq=eq,
                field=c,
                vacuum=True,
                weight=1e-4,
                eval_grid=quad_eval_grid,
                field_grid=quad_field_grid,
            )
        )
        optimizer = Optimizer(method)
        (c,), _ = optimizer.optimize(c, obj, maxiter=2, ftol=0, xtol=1e-15)

        # now check with optimizing geometry and actually check result
        objs = [
            CoilLength(c, target=target),
        ]
        extra_msg = ""
        if isinstance(c, MixedCoilSet):
            # just to check they work without error
            objs.extend(
                [
                    CoilCurvature(c, target=0.5, weight=1e-2),
                    CoilTorsion(c, target=0, weight=1e-2),
                ]
            )
            rtol = 3e-2
            extra_msg = " with curvature and torsion obj"

        obj = ObjectiveFunction(objs)

        (c,), _ = optimizer.optimize(c, obj, maxiter=25, ftol=5e-3, xtol=1e-15)
        flattened_coils = tree_leaves(
            c, is_leaf=lambda x: isinstance(x, _Coil) and not isinstance(x, CoilSet)
        )
        lengths = [coil.compute("length")["length"] for coil in flattened_coils]
        np.testing.assert_allclose(
            lengths, target, rtol=rtol, err_msg=f"lengths {c}" + extra_msg
        )

    spline_coil = mixed_coils.coils[-1].copy()

    # single coil
    test(FourierPlanarCoil(), "fmintr")
    test(FourierRZCoil(), "fmintr")
    test(FourierXYZCoil(), "fmintr")
    test(spline_coil, "fmintr")

    # CoilSet
    test(sym_coils, "lsq-exact")
    test(asym_coils, "lsq-exact")

    # MixedCoilSet
    test(mixed_coils, "lsq-exact")
    test(nested_coils, "lsq-exact")


@pytest.mark.unit
def test_coilset_geometry_optimization():
    """Test optimizations with PlasmaCoilSetMinDistance and CoilSetMinDistance."""
    R0 = 5  # major radius of plasma
    a = 1.2  # minor radius of plasma
    phi0 = np.pi / 12  # initial angle of coil
    offset = 0.75  # target plasma-coil distance

    # circular tokamak
    surf = FourierRZToroidalSurface(
        R_lmn=np.array([R0, a]),
        Z_lmn=np.array([0, -a]),
        modes_R=np.array([[0, 0], [1, 0]]),
        modes_Z=np.array([[0, 0], [-1, 0]]),
    )
    eq = Equilibrium(Psi=3, surface=surf, NFP=1, M=2, N=0, sym=True)

    # symmetric coilset with 1 unique coil + 7 virtual coils
    # initial radius is too large for target plasma-coil distance
    # initial toroidal angle is too small for target coil-coil distance
    coil = FourierPlanarCoil(
        current=1e6,
        center=[R0, phi0, 0],
        normal=[0, 1, 0],
        r_n=[a + 2 * offset],
        basis="rpz",
    )
    coils = CoilSet(coil, NFP=4, sym=True)
    assert len(coils) == 1
    assert coils.num_coils == 8

    # grids
    plasma_grid = LinearGrid(M=8, zeta=64)
    coil_grid = LinearGrid(N=8)

    #### optimize coils with fixed equilibrium ####
    # optimizing for target coil-plasma distance and maximum coil-coil distance
    objective = ObjectiveFunction(
        (
            PlasmaCoilSetMinDistance(
                eq=eq,
                coil=coils,
                target=offset,
                weight=2,
                plasma_grid=plasma_grid,
                coil_grid=coil_grid,
                eq_fixed=True,
                coils_fixed=False,
            ),
            CoilSetMinDistance(
                coils,
                target=2 * np.pi * (R0 - offset) / coils.num_coils,
                grid=coil_grid,
            ),
        )
    )
    # only 2 free optimization variables are coil center position phi and radius r_n
    constraints = (
        FixCoilCurrent(coils),
        FixParameters(coils, {"center": np.array([0, 2]), "normal": True}),
    )
    optimizer = Optimizer("scipy-trf")
    [coils_opt], _ = optimizer.optimize(
        things=coils, objective=objective, constraints=constraints, verbose=2, copy=True
    )

    assert coils_opt[0].current == 1e6  # current was fixed
    np.testing.assert_allclose(  # check coils are equally spaced in toroidal angle phi
        coils_opt[0].center,
        [R0, np.pi / coils_opt.num_coils, 0],
        rtol=1e-5,
    )
    np.testing.assert_allclose(coils_opt[0].normal, [0, 1, 0])  # normal was fixed
    np.testing.assert_allclose(
        coils_opt[0].r_n, a + offset, rtol=1e-2
    )  # check coil radius

    #### optimize coils with fixed surface ####
    # same optimization as above, but with a fixed surface instead of an equilibrium
    objective = ObjectiveFunction(
        (
            PlasmaCoilSetMinDistance(
                eq=surf,
                coil=coils,
                target=offset,
                weight=2,
                plasma_grid=plasma_grid,
                coil_grid=coil_grid,
                eq_fixed=True,
                coils_fixed=False,
            ),
            CoilSetMinDistance(
                coils,
                target=2 * np.pi * (R0 - offset) / coils.num_coils,
                grid=coil_grid,
            ),
        )
    )
    # only 2 free optimization variables are coil center position phi and radius r_n
    constraints = (
        FixCoilCurrent(coils),
        FixParameters(coils, {"center": np.array([0, 2]), "normal": True}),
    )
    optimizer = Optimizer("scipy-trf")
    [coils_opt], _ = optimizer.optimize(
        things=coils, objective=objective, constraints=constraints, verbose=2, copy=True
    )

    assert coils_opt[0].current == 1e6  # current was fixed
    np.testing.assert_allclose(  # check coils are equally spaced in toroidal angle phi
        coils_opt[0].center,
        [R0, np.pi / coils_opt.num_coils, 0],
        rtol=1e-5,
    )
    np.testing.assert_allclose(coils_opt[0].normal, [0, 1, 0])  # normal was fixed
    np.testing.assert_allclose(
        coils_opt[0].r_n, a + offset, rtol=1e-2
    )  # check coil radius

    #### optimize surface with fixed coils ####
    # optimizing for target coil-plasma distance only

    def circle_constraint(params):
        """Constrain cross section of surface to be a circle."""
        return params["R_lmn"][1:] + jnp.flip(params["Z_lmn"])

    objective = ObjectiveFunction(
        (
            PlasmaCoilSetMinDistance(
                eq=surf,
                coil=coils,
                target=offset,
                plasma_grid=plasma_grid,
                coil_grid=coil_grid,
                eq_fixed=False,
                coils_fixed=True,
            ),
        )
    )
    # only 1 free optimization variable is surface minor radius
    constraints = (
        FixParameters(surf, {"R_lmn": np.array([0, 2])}),
        LinearObjectiveFromUser(circle_constraint, surf),
    )
    optimizer = Optimizer("scipy-trf")
    [surf_opt], _ = optimizer.optimize(
        things=[surf],
        objective=objective,
        constraints=constraints,
        verbose=2,
        copy=True,
    )

    # the R & Z boundary surface m=+/-1 coefficients should be equal magnitude and
    # have changed to match target offset
    np.testing.assert_allclose(
        coils[0].r_n,
        abs(surf_opt.R_lmn[surf_opt.R_basis.get_idx(M=1, N=0)]) + offset,
        rtol=2e-2,
    )
    np.testing.assert_allclose(
        coils[0].r_n,
        abs(surf_opt.Z_lmn[surf_opt.Z_basis.get_idx(M=-1, N=0)]) + offset,
        rtol=2e-2,
    )


<<<<<<< HEAD
@pytest.mark.unit
@pytest.mark.slow
def test_external_vs_generic_objectives(tmpdir_factory):
    """Test ExternalObjective compared to GenericObjective."""
    target = np.array([6.2e-3, 1.1e-1, 6.5e-3, 0])  # values at p_l = [2e2, -2e2]

    def data_from_vmec(eq, path=""):
        VMECIO.save(eq, path, surfs=8, verbose=0)
        file = Dataset(path, mode="r")
        betatot = float(file.variables["betatotal"][0])
        betapol = float(file.variables["betapol"][0])
        betator = float(file.variables["betator"][0])
        presf1 = float(file.variables["presf"][-1])
        file.close()
        return np.atleast_1d([betatot, betapol, betator, presf1])

    eq0 = get("SOLOVEV")
    optimizer = Optimizer("lsq-exact")

    # generic
    objective = ObjectiveFunction(
        (
            GenericObjective("<beta>_vol", thing=eq0, target=target[0]),
            GenericObjective("<beta_pol>_vol", thing=eq0, target=target[1]),
            GenericObjective("<beta_tor>_vol", thing=eq0, target=target[2]),
            GenericObjective(
                "p", thing=eq0, target=0, grid=LinearGrid(rho=[1], M=0, N=0)
            ),
        )
    )
    constraints = FixParameters(
        eq0,
        {
            "R_lmn": True,
            "Z_lmn": True,
            "L_lmn": True,
            "p_l": np.arange(2, len(eq0.p_l)),
            "i_l": True,
            "Psi": True,
        },
    )
    [eq_generic], _ = optimizer.optimize(
        things=eq0,
        objective=objective,
        constraints=constraints,
        copy=True,
        ftol=0,
        verbose=2,
    )

    # external
    dir = tmpdir_factory.mktemp("results")
    path = dir.join("wout_result.nc")
    objective = ObjectiveFunction(
        ExternalObjective(eq=eq0, fun=data_from_vmec, dim_f=4, target=target, path=path)
    )
    constraints = FixParameters(
        eq0,
        {
            "R_lmn": True,
            "Z_lmn": True,
            "L_lmn": True,
            "p_l": np.arange(2, len(eq0.p_l)),
            "i_l": True,
            "Psi": True,
        },
    )
    [eq_external], _ = optimizer.optimize(
        things=eq0,
        objective=objective,
        constraints=constraints,
        copy=True,
        ftol=0,
        verbose=2,
    )

    np.testing.assert_allclose(eq_generic.p_l, eq_external.p_l)
    np.testing.assert_allclose(eq_generic.p_l[:2], [2e2, -2e2], rtol=4e-2)
    np.testing.assert_allclose(eq_external.p_l[:2], [2e2, -2e2], rtol=4e-2)
=======
@pytest.mark.slow
@pytest.mark.regression
@pytest.mark.optimize
def test_signed_PlasmaVesselDistance():
    """Tests that signed distance works with surface optimization."""
    eq = get("HELIOTRON")
    eq.change_resolution(M=2, N=2)

    surf = eq.surface.copy()
    surf.change_resolution(M=1, N=1)

    target_dist = -0.25

    grid = LinearGrid(M=10, N=4, NFP=eq.NFP)
    obj = PlasmaVesselDistance(
        surface=surf,
        eq=eq,
        target=target_dist,
        surface_grid=grid,
        plasma_grid=grid,
        use_signed_distance=True,
        eq_fixed=True,
    )
    objective = ObjectiveFunction((obj,))

    optimizer = Optimizer("lsq-exact")
    (surf,), _ = optimizer.optimize(
        (surf,), objective, verbose=3, maxiter=60, ftol=1e-8, xtol=1e-9
    )

    np.testing.assert_allclose(
        obj.compute(*obj.xs(surf)), target_dist, atol=1e-2, err_msg="Using hardmin"
    )

    # with softmin
    surf = eq.surface.copy()
    surf.change_resolution(M=1, N=1)
    obj = PlasmaVesselDistance(
        surface=surf,
        eq=eq,
        target=target_dist,
        surface_grid=grid,
        plasma_grid=grid,
        use_signed_distance=True,
        use_softmin=True,
        softmin_alpha=100,
        eq_fixed=True,
    )
    objective = ObjectiveFunction((obj,))

    optimizer = Optimizer("lsq-exact")
    (surf,), _ = optimizer.optimize(
        (surf,),
        objective,
        verbose=3,
        maxiter=60,
        ftol=1e-8,
        xtol=1e-9,
    )

    np.testing.assert_allclose(
        obj.compute(*obj.xs(surf)), target_dist, atol=1e-2, err_msg="Using softmin"
    )

    # with changing eq
    eq = Equilibrium(M=1, N=1)
    surf = eq.surface.copy()
    surf.change_resolution(M=1, N=1)
    grid = LinearGrid(M=10, N=2, NFP=eq.NFP)

    obj = PlasmaVesselDistance(
        surface=surf,
        eq=eq,
        target=target_dist,
        surface_grid=grid,
        plasma_grid=grid,
        use_signed_distance=True,
    )
    objective = ObjectiveFunction((obj,))

    optimizer = Optimizer("lsq-exact")
    (eq, surf), _ = optimizer.optimize(
        (eq, surf),
        objective,
        constraints=(FixParameters(surf),),
        verbose=3,
        maxiter=60,
        ftol=1e-8,
        xtol=1e-9,
    )

    np.testing.assert_allclose(obj.compute(*obj.xs(eq, surf)), target_dist, atol=1e-2)
>>>>>>> 9f907cae
<|MERGE_RESOLUTION|>--- conflicted
+++ resolved
@@ -1635,7 +1635,6 @@
     )
 
 
-<<<<<<< HEAD
 @pytest.mark.unit
 @pytest.mark.slow
 def test_external_vs_generic_objectives(tmpdir_factory):
@@ -1715,7 +1714,8 @@
     np.testing.assert_allclose(eq_generic.p_l, eq_external.p_l)
     np.testing.assert_allclose(eq_generic.p_l[:2], [2e2, -2e2], rtol=4e-2)
     np.testing.assert_allclose(eq_external.p_l[:2], [2e2, -2e2], rtol=4e-2)
-=======
+
+
 @pytest.mark.slow
 @pytest.mark.regression
 @pytest.mark.optimize
@@ -1807,5 +1807,4 @@
         xtol=1e-9,
     )
 
-    np.testing.assert_allclose(obj.compute(*obj.xs(eq, surf)), target_dist, atol=1e-2)
->>>>>>> 9f907cae
+    np.testing.assert_allclose(obj.compute(*obj.xs(eq, surf)), target_dist, atol=1e-2)