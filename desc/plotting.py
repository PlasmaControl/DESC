--- conflicted
+++ resolved
@@ -4241,10 +4241,10 @@
         Default: 0.5
     alphas : array_like, optional
         Fieldline label values (toroidal angle).
-        Default: np.linspace(0, 2π, 32, endpoint=True)
+        Default: np.linspace(0, 2π, 25, endpoint=True)
     num_pitch : int, optional
         Number of pitch angle values for bounce integral calculation.
-        Default: 16
+        Default: 28
     ax : matplotlib AxesSubplot, optional
         Axis to plot on.
     return_data : bool
@@ -4282,32 +4282,22 @@
         from desc.plotting import plot_gammac
         fig, ax = plot_gammac(eq, rho=0.5)
     """
-    if rho is None:
-        rho = np.array([0.5], dtype=float)
-    else:
-        rho = np.asarray(rho, dtype=float).ravel()
-        errorif(rho.size != 1, msg="rho must be a scalar or length-1 array for plot")
-
+    rho = (
+        np.array([0.5], dtype=float)
+        if rho is None
+        else np.asarray(rho, dtype=float).ravel()
+    )
+    errorif(rho.size != 1, msg="rho must be a scalar or length-1 array for plot")
     if alphas is None:
         alphas = np.linspace(0, 2 * np.pi, 25, endpoint=True)
-
-    if num_pitch is None:
-        num_pitch = 28
+    num_pitch = setdefault(num_pitch, 28)
 
     # TODO(#1352)
-<<<<<<< HEAD
     X = kwargs.pop("X", 32)
     Y = kwargs.pop("Y", 64)
     Y_B = kwargs.pop("Y_B", Y * 2)
     num_quad = kwargs.pop("num_quad", 32)
     pitch_batch_size = kwargs.pop("pitch_batch_size", None)
-=======
-    X = kwargs.pop("X", 16)
-    Y = kwargs.pop("Y", 32)
-    Y_B = kwargs.pop("Y_B", Y * 2)
-    num_quad = kwargs.pop("num_quad", 20)
-    pitch_batch_size = kwargs.pop("pitch_batch_size", 1)
->>>>>>> c7042443
     num_transit = kwargs.pop("num_transit", 2)
     num_well = kwargs.pop("num_well", Y_B // 2 * num_transit)
 
