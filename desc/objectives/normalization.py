"""Utility function for computing scaling factors for non-dimensionalization."""

import numpy as np
from scipy.constants import elementary_charge, mu_0


# TODO: generalize this so that it will make different normalizations depending on the
# given thing (not always an equilibrium, if just a surface)
def compute_scaling_factors(thing):
    """Compute dimensional quantities for normalizations."""
    # local import to avoid circular import
    from desc.equilibrium import Equilibrium
    from desc.geometry import FourierRZToroidalSurface

    scales = {}
<<<<<<< HEAD
    # change this to also work with Poincare XS where bdry is  ZernikePolynomial
    # equivalent modes? might need to be a sum since the radial extent
    # is determined by the modes evaluated at rho=1 which is not
    # one single coefficient...
    R10 = (
        eq.Rb_lmn[eq.surface.R_basis.get_idx(M=1, N=0)]
        if eq.bdry_mode == "lcfs"
        else eq.Rb_lmn[eq.surface.R_basis.get_idx(L=1, M=1)]
    )

    Z10 = (
        eq.Zb_lmn[eq.surface.Z_basis.get_idx(M=-1, N=0)]
        if eq.bdry_mode == "lcfs"
        else eq.Zb_lmn[eq.surface.Z_basis.get_idx(L=1, M=-1)]
    )
    R00 = eq.Rb_lmn[eq.surface.R_basis.get_idx(M=0, N=0)]

    scales["R0"] = R00
    scales["a"] = np.sqrt(np.abs(R10 * Z10))
    scales["A"] = np.pi * scales["a"] ** 2
    scales["V"] = 2 * np.pi * scales["R0"] * scales["A"]
    scales["B_T"] = abs(eq.Psi) / scales["A"]
    iota_avg = np.mean(np.abs(eq.get_profile("iota")(np.linspace(0, 1, 20))))
    if np.isclose(iota_avg, 0):
        scales["B_P"] = scales["B_T"]
    else:
        scales["B_P"] = scales["B_T"] * iota_avg
    scales["B"] = np.sqrt(scales["B_T"] ** 2 + scales["B_P"] ** 2)
    scales["I"] = scales["B_P"] * 2 * np.pi / mu_0
    scales["p"] = scales["B"] ** 2 / (2 * mu_0)
    scales["W"] = scales["p"] * scales["V"]
    scales["J"] = scales["B"] / scales["a"] / mu_0
    scales["F"] = scales["p"] / scales["a"]
    scales["f"] = scales["F"] * scales["V"]
    scales["Psi"] = abs(eq.Psi)
    scales["n"] = 1e19
    scales["T"] = scales["p"] / (scales["n"] * elementary_charge)
=======

    if isinstance(thing, Equilibrium):
        R10 = thing.Rb_lmn[thing.surface.R_basis.get_idx(M=1, N=0)]
        Z10 = thing.Zb_lmn[thing.surface.Z_basis.get_idx(M=-1, N=0)]
        R00 = thing.Rb_lmn[thing.surface.R_basis.get_idx(M=0, N=0)]

        scales["R0"] = R00
        scales["a"] = np.sqrt(np.abs(R10 * Z10))
        scales["A"] = np.pi * scales["a"] ** 2
        scales["V"] = 2 * np.pi * scales["R0"] * scales["A"]
        scales["B_T"] = abs(thing.Psi) / scales["A"]
        iota_avg = np.mean(np.abs(thing.get_profile("iota")(np.linspace(0, 1, 20))))
        if np.isclose(iota_avg, 0):
            scales["B_P"] = scales["B_T"]
        else:
            scales["B_P"] = scales["B_T"] * iota_avg
        scales["B"] = np.sqrt(scales["B_T"] ** 2 + scales["B_P"] ** 2)
        scales["I"] = scales["B_P"] * 2 * np.pi / mu_0
        scales["p"] = scales["B"] ** 2 / (2 * mu_0)
        scales["W"] = scales["p"] * scales["V"]
        scales["J"] = scales["B"] / scales["a"] / mu_0
        scales["F"] = scales["p"] / scales["a"]
        scales["f"] = scales["F"] * scales["V"]
        scales["Psi"] = abs(thing.Psi)
        scales["n"] = 1e19
        scales["T"] = scales["p"] / (scales["n"] * elementary_charge)
    elif isinstance(thing, FourierRZToroidalSurface):
        R10 = thing.R_lmn[thing.R_basis.get_idx(M=1, N=0)]
        Z10 = thing.Z_lmn[thing.Z_basis.get_idx(M=-1, N=0)]
        R00 = thing.R_lmn[thing.R_basis.get_idx(M=0, N=0)]

        scales["R0"] = R00
        scales["a"] = np.sqrt(np.abs(R10 * Z10))
        scales["A"] = np.pi * scales["a"] ** 2
        scales["V"] = 2 * np.pi * scales["R0"] * scales["A"]

>>>>>>> 7a7ae27c
    # replace 0 scales to avoid normalizing by zero
    for scale in scales.keys():
        if np.isclose(scales[scale], 0):
            scales[scale] = 1

    return scales<|MERGE_RESOLUTION|>--- conflicted
+++ resolved
@@ -13,49 +13,24 @@
     from desc.geometry import FourierRZToroidalSurface
 
     scales = {}
-<<<<<<< HEAD
+    
     # change this to also work with Poincare XS where bdry is  ZernikePolynomial
     # equivalent modes? might need to be a sum since the radial extent
     # is determined by the modes evaluated at rho=1 which is not
     # one single coefficient...
-    R10 = (
-        eq.Rb_lmn[eq.surface.R_basis.get_idx(M=1, N=0)]
-        if eq.bdry_mode == "lcfs"
-        else eq.Rb_lmn[eq.surface.R_basis.get_idx(L=1, M=1)]
-    )
-
-    Z10 = (
-        eq.Zb_lmn[eq.surface.Z_basis.get_idx(M=-1, N=0)]
-        if eq.bdry_mode == "lcfs"
-        else eq.Zb_lmn[eq.surface.Z_basis.get_idx(L=1, M=-1)]
-    )
-    R00 = eq.Rb_lmn[eq.surface.R_basis.get_idx(M=0, N=0)]
-
-    scales["R0"] = R00
-    scales["a"] = np.sqrt(np.abs(R10 * Z10))
-    scales["A"] = np.pi * scales["a"] ** 2
-    scales["V"] = 2 * np.pi * scales["R0"] * scales["A"]
-    scales["B_T"] = abs(eq.Psi) / scales["A"]
-    iota_avg = np.mean(np.abs(eq.get_profile("iota")(np.linspace(0, 1, 20))))
-    if np.isclose(iota_avg, 0):
-        scales["B_P"] = scales["B_T"]
-    else:
-        scales["B_P"] = scales["B_T"] * iota_avg
-    scales["B"] = np.sqrt(scales["B_T"] ** 2 + scales["B_P"] ** 2)
-    scales["I"] = scales["B_P"] * 2 * np.pi / mu_0
-    scales["p"] = scales["B"] ** 2 / (2 * mu_0)
-    scales["W"] = scales["p"] * scales["V"]
-    scales["J"] = scales["B"] / scales["a"] / mu_0
-    scales["F"] = scales["p"] / scales["a"]
-    scales["f"] = scales["F"] * scales["V"]
-    scales["Psi"] = abs(eq.Psi)
-    scales["n"] = 1e19
-    scales["T"] = scales["p"] / (scales["n"] * elementary_charge)
-=======
 
     if isinstance(thing, Equilibrium):
-        R10 = thing.Rb_lmn[thing.surface.R_basis.get_idx(M=1, N=0)]
-        Z10 = thing.Zb_lmn[thing.surface.Z_basis.get_idx(M=-1, N=0)]
+        R10 = (
+            thing.Rb_lmn[thing.surface.R_basis.get_idx(M=1, N=0)]
+            if thing.bdry_mode == "lcfs"
+            else thing.Rb_lmn[thing.surface.R_basis.get_idx(L=1, M=1)]
+        )
+
+        Z10 = (
+            thing.Zb_lmn[thing.surface.Z_basis.get_idx(M=-1, N=0)]
+            if thing.bdry_mode == "lcfs"
+            else thing.Zb_lmn[thing.surface.Z_basis.get_idx(L=1, M=-1)]
+        ) 
         R00 = thing.Rb_lmn[thing.surface.R_basis.get_idx(M=0, N=0)]
 
         scales["R0"] = R00
@@ -88,7 +63,6 @@
         scales["A"] = np.pi * scales["a"] ** 2
         scales["V"] = 2 * np.pi * scales["R0"] * scales["A"]
 
->>>>>>> 7a7ae27c
     # replace 0 scales to avoid normalizing by zero
     for scale in scales.keys():
         if np.isclose(scales[scale], 0):
