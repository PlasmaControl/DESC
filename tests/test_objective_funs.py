"""Tests for objective functions.

These generally don't test the accuracy of the computation for realistic examples,
that is done in test_compute_functions or regression tests.

This module primarily tests the constructing/building/calling methods.
"""

import warnings

import numpy as np
import pytest
from scipy.constants import elementary_charge, mu_0

import desc.examples
from desc.backend import jnp
from desc.coils import (
    CoilSet,
    FourierPlanarCoil,
    FourierRZCoil,
    FourierXYZCoil,
    MixedCoilSet,
)
from desc.compute import get_transforms
from desc.equilibrium import Equilibrium
from desc.examples import get
from desc.geometry import FourierRZToroidalSurface
from desc.grid import ConcentricGrid, LinearGrid, QuadratureGrid
from desc.io import load
from desc.magnetic_fields import (
    FourierCurrentPotentialField,
    OmnigenousField,
    SplineMagneticField,
    ToroidalMagneticField,
    VerticalMagneticField,
)
from desc.objectives import (
    AspectRatio,
    BootstrapRedlConsistency,
    BoundaryError,
    BScaleLength,
    CoilCurvature,
    CoilLength,
    CoilsetMinDistance,
    CoilTorsion,
    Elongation,
    Energy,
    ForceBalance,
    ForceBalanceAnisotropic,
    GenericObjective,
    Isodynamicity,
    LinearObjectiveFromUser,
    MagneticWell,
    MeanCurvature,
    MercierStability,
    ObjectiveFromUser,
    ObjectiveFunction,
    Omnigenity,
    PlasmaCoilsetMinDistance,
    PlasmaVesselDistance,
    Pressure,
    PrincipalCurvature,
    QuadraticFlux,
    QuasisymmetryBoozer,
    QuasisymmetryTripleProduct,
    QuasisymmetryTwoTerm,
    RotationalTransform,
    Shear,
    ToroidalCurrent,
    ToroidalFlux,
    VacuumBoundaryError,
    Volume,
)
from desc.objectives._free_boundary import BoundaryErrorNESTOR
from desc.objectives.normalization import compute_scaling_factors
from desc.objectives.utils import softmax, softmin
from desc.profiles import FourierZernikeProfile, PowerSeriesProfile
from desc.vmec_utils import ptolemy_linear_transform


class TestObjectiveFunction:
    """Test ObjectiveFunction classes."""

    @pytest.mark.unit
    def test_generic(self):
        """Test GenericObjective for arbitrary quantities."""

        def test(f, eq, compress=False):
            obj = GenericObjective(f, eq=eq)
            obj.build()
            val = eq.compute(f, grid=obj.constants["transforms"]["grid"])[f]
            if compress:
                val = obj.constants["transforms"]["grid"].compress(val)
            np.testing.assert_allclose(
                obj.compute(eq.params_dict),
                val,
            )

        test("sqrt(g)", Equilibrium())
        test("current", Equilibrium(iota=PowerSeriesProfile(0)), True)
        test("iota", Equilibrium(current=PowerSeriesProfile(0)), True)

    @pytest.mark.unit
    def test_objective_from_user(self):
        """Test ObjectiveFromUser for arbitrary callable."""

        def myfun(grid, data):
            x = data["X"]
            y = data["Y"]
            r = jnp.sqrt(x * data["X"] + y**2)
            return r

        eq = Equilibrium()
        grid = LinearGrid(2, 2, 2)
        objective = ObjectiveFromUser(myfun, eq=eq, grid=grid)
        objective.build()
        R1 = objective.compute(*objective.xs(eq))
        R2 = eq.compute("R", grid=grid)["R"]
        np.testing.assert_allclose(R1, R2)

    @pytest.mark.unit
    def test_linear_objective_from_user(self):
        """Test LinearObjectiveFromUser for arbitrary callable."""

        def myfun(params):
            L_lmn = params["L_lmn"]
            p_l = params["p_l"]
            c_l = params["c_l"]
            Zb_lmn = params["Zb_lmn"]
            r = jnp.array([p_l[0] + Zb_lmn[0], c_l[2] + L_lmn[1]])
            return r

        eq = Equilibrium(pressure=np.array([1, 0, -1]), current=np.array([0, 0, 2]))
        objective = LinearObjectiveFromUser(myfun, eq)
        objective.build()
        f = objective.compute(*objective.xs(eq))
        np.testing.assert_allclose(f, np.array([0, 2]))

    @pytest.mark.unit
    def test_volume(self):
        """Test calculation of plasma volume."""

        def test(eq):
            obj = Volume(
                target=10 * np.pi**2,
                weight=1 / np.pi**2,
                eq=eq,
                normalize=False,
            )
            obj.build()
            V = obj.compute_unscaled(*obj.xs(eq))
            V_scaled = obj.compute_scaled_error(*obj.xs(eq))
            V_scalar = obj.compute_scalar(*obj.xs(eq))
            np.testing.assert_allclose(V, 20 * np.pi**2)
            np.testing.assert_allclose(V_scaled, 10)
            np.testing.assert_allclose(V_scalar, 10)

        eqi = Equilibrium(iota=PowerSeriesProfile(0))
        test(eqi)
        test(Equilibrium(current=PowerSeriesProfile(0)))
        # test that it can compute with a surface object
        test(eqi.surface)

    @pytest.mark.unit
    def test_aspect_ratio(self):
        """Test calculation of aspect ratio."""

        def test(eq):
            obj = AspectRatio(target=5, weight=1, eq=eq)
            obj.build()
            AR = obj.compute_unscaled(*obj.xs(eq))
            AR_scaled = obj.compute_scaled_error(*obj.xs(eq))
            np.testing.assert_allclose(AR, 10)
            np.testing.assert_allclose(AR_scaled, 5)

        test(Equilibrium(iota=PowerSeriesProfile(0)))
        test(Equilibrium(current=PowerSeriesProfile(0)))
        test(Equilibrium(iota=PowerSeriesProfile(0)).surface)

    @pytest.mark.unit
    def test_elongation(self):
        """Test calculation of elongation."""

        def test(eq):
            obj = Elongation(target=0, weight=2, eq=eq)
            obj.build()
            f = obj.compute_unscaled(*obj.xs(eq))
            f_scaled = obj.compute_scaled_error(*obj.xs(eq))
            np.testing.assert_allclose(f, 1.3 / 0.7, rtol=5e-3)
            np.testing.assert_allclose(f_scaled, 2 * (1.3 / 0.7), rtol=5e-3)

        test(get("HELIOTRON"))
        test(get("HELIOTRON").surface)

    @pytest.mark.unit
    def test_energy(self):
        """Test calculation of MHD energy."""

        def test(eq):
            obj = Energy(target=0, weight=mu_0, eq=eq, normalize=False)
            obj.build()
            W = obj.compute_unscaled(*obj.xs(eq))
            W_scaled = obj.compute_scaled_error(*obj.xs(eq))
            np.testing.assert_allclose(W, 10 / mu_0)
            np.testing.assert_allclose(W_scaled, 10)

        test(Equilibrium(iota=PowerSeriesProfile(0)))
        test(Equilibrium(current=PowerSeriesProfile(0)))

    @pytest.mark.unit
    def test_target_iota(self):
        """Test calculation of iota profile."""

        def test(eq):
            obj = RotationalTransform(target=1, weight=2, eq=eq)
            obj.build()
            iota = obj.compute_unscaled(*obj.xs(eq))
            iota_scaled = obj.compute_scaled_error(*obj.xs(eq))
            np.testing.assert_allclose(iota, 0)
            np.testing.assert_allclose(iota_scaled, -2 / np.sqrt(3))

        test(Equilibrium(iota=PowerSeriesProfile(0)))
        test(Equilibrium(current=PowerSeriesProfile(0)))

    @pytest.mark.unit
    def test_target_shear(self):
        """Test calculation of shear profile."""

        def test(eq, raw, scaled):
            obj = Shear(target=-1, weight=2, eq=eq)
            obj.build()
            shear = obj.compute_unscaled(*obj.xs(eq))
            shear_scaled = obj.compute_scaled_error(*obj.xs(eq))
            np.testing.assert_allclose(shear, raw)
            np.testing.assert_allclose(shear_scaled, scaled)

        test(Equilibrium(iota=PowerSeriesProfile(0)), 0, 2 / np.sqrt(3))
        test(Equilibrium(current=PowerSeriesProfile(0)), 0, 2 / np.sqrt(3))
        test(Equilibrium(iota=PowerSeriesProfile([0, 0, 0.5])), -2, -2 / np.sqrt(3))

    @pytest.mark.unit
    def test_toroidal_current(self):
        """Test calculation of toroidal current."""

        def test(eq):
            obj = ToroidalCurrent(target=1, weight=2, eq=eq, normalize=False)
            obj.build()
            I = obj.compute_unscaled(*obj.xs(eq))
            I_scaled = obj.compute_scaled_error(*obj.xs(eq))
            np.testing.assert_allclose(I, 0)
            np.testing.assert_allclose(I_scaled, -2 / np.sqrt(3))

        test(Equilibrium(iota=PowerSeriesProfile(0)))
        test(Equilibrium(current=PowerSeriesProfile(0)))

    @pytest.mark.unit
    def test_pressure(self):
        """Test calculation of pressure objective."""

        def test(eq):
            obj = Pressure(target=1, weight=2, eq=eq, normalize=False)
            obj.build()
            p = obj.compute_unscaled(*obj.xs(eq))
            p_scaled = obj.compute_scaled_error(*obj.xs(eq))
            np.testing.assert_allclose(p, 12)
            # (value - target) * objective weight * quadrature weights
            # in this case, both value and target are constant wrt rho
            np.testing.assert_allclose(p_scaled, (12 - 1) * 2 / np.sqrt(3))

        test(Equilibrium(pressure=PowerSeriesProfile(12)))
        test(
            Equilibrium(
                electron_temperature=PowerSeriesProfile(2),
                electron_density=PowerSeriesProfile(3 / elementary_charge),
            )
        )

    @pytest.mark.unit
    def test_qa_boozer(self):
        """Test calculation of Boozer QA metric."""

        def test(eq):
            obj = QuasisymmetryBoozer(eq=eq)
            obj.build()
            fb = obj.compute_unscaled(*obj.xs(eq))
            np.testing.assert_allclose(fb, 0, atol=1e-12)

        test(Equilibrium(L=2, M=2, N=1, iota=PowerSeriesProfile(0)))
        test(Equilibrium(L=2, M=2, N=1, current=PowerSeriesProfile(0)))

    @pytest.mark.unit
    def test_jax_compile_boozer(self):
        """Test compilation of Boozer QA metric in ObjectiveFunction."""

        def test(eq):
            """Ensure compilation without any errors from JAX, related to issue #625."""
            obj = ObjectiveFunction(QuasisymmetryBoozer(eq=eq))
            obj.build()
            obj.compile("all")
            fb = obj.compute_scaled_error(obj.x(eq))
            np.testing.assert_allclose(fb, 0, atol=1e-12)

        test(Equilibrium(L=2, M=2, N=1, current=PowerSeriesProfile(0)))

    @pytest.mark.unit
    def test_qh_boozer(self):
        """Test calculation of Boozer QH metric."""
        eq = get("WISTELL-A")  # WISTELL-A is optimized for QH symmetry
        helicity = (1, -eq.NFP)
        M_booz = eq.M
        N_booz = eq.N
        grid = LinearGrid(M=2 * eq.M, N=2 * eq.N, NFP=eq.NFP, sym=False)

        # objective function returns amplitudes of non-symmetric modes
        obj = QuasisymmetryBoozer(
            helicity=helicity,
            M_booz=M_booz,
            N_booz=N_booz,
            grid=grid,
            normalize=False,
            eq=eq,
        )
        obj.build()
        f = obj.compute_unscaled(*obj.xs(eq))
        idx_f = np.argsort(np.abs(f))

        # compute all amplitudes in the Boozer spectrum
        transforms = get_transforms(
            "|B|_mn", obj=eq, grid=grid, M_booz=M_booz, N_booz=N_booz
        )
        matrix, modes, idx = ptolemy_linear_transform(
            transforms["B"].basis.modes, helicity=helicity, NFP=eq.NFP
        )
        data = eq.compute("|B|_mn", helicity=helicity, grid=grid, transforms=transforms)
        B_mn = matrix @ data["|B|_mn"]
        idx_B = np.argsort(np.abs(B_mn))

        # check that largest amplitudes are the QH modes
        np.testing.assert_allclose(B_mn[idx_B[-3:]], np.flip(np.delete(B_mn, idx)[:3]))
        # check that these QH modes are not returned by the objective
        assert [b not in f for b in B_mn[idx_B[-3:]]]
        # check that the objective returns the lowest amplitudes
        # 120 ~ smallest amplitudes BEFORE QH modes show up so that sorting both arrays
        # should have the same values up until then
        np.testing.assert_allclose(f[idx_f][:120], B_mn[idx_B][:120])

    @pytest.mark.unit
    def test_qs_twoterm(self):
        """Test calculation of two term QS metric."""

        def test(eq):
            obj = QuasisymmetryTwoTerm(eq=eq)
            obj.build()
            fc = obj.compute_unscaled(*obj.xs(eq))
            np.testing.assert_allclose(fc, 0)

        test(Equilibrium(iota=PowerSeriesProfile(0)))
        test(Equilibrium(current=PowerSeriesProfile(0)))

        # also make sure helicity is set correctly
        eq1 = desc.examples.get("precise_QA")
        eq2 = desc.examples.get("precise_QH")

        helicity_QA = (1, 0)
        helicity_QH = (1, eq2.NFP)

        # precise_QA should have lower QA than QH
        obj = QuasisymmetryTwoTerm(eq=eq1, helicity=helicity_QA)
        obj.build()
        f1 = obj.compute_scalar(*obj.xs(eq1), constants=obj.constants)
        obj.helicity = helicity_QH
        obj.build()
        f2 = obj.compute_scalar(*obj.xs(eq1), constants=obj.constants)
        assert f1 < f2

        # precise_QH should have lower QH than QA
        obj = QuasisymmetryTwoTerm(eq=eq2, helicity=helicity_QH)
        obj.build()
        f1 = obj.compute_scalar(*obj.xs(eq2), constants=obj.constants)
        obj.helicity = helicity_QA
        obj.build()
        f2 = obj.compute_scalar(*obj.xs(eq2), constants=obj.constants)
        assert f1 < f2

    @pytest.mark.unit
    def test_qs_tripleproduct(self):
        """Test calculation of triple product QS metric."""

        def test(eq):
            obj = QuasisymmetryTripleProduct(eq=eq)
            obj.build()
            ft = obj.compute_unscaled(*obj.xs(eq))
            np.testing.assert_allclose(ft, 0, atol=5e-35)

        test(Equilibrium(iota=PowerSeriesProfile(0)))
        test(Equilibrium(current=PowerSeriesProfile(0)))

    @pytest.mark.unit
    def test_isodynamicity(self):
        """Test calculation of isodynamicity metric."""

        def test(eq):
            obj = Isodynamicity(eq=eq)
            obj.build()
            iso = obj.compute(*obj.xs(eq))
            np.testing.assert_allclose(iso, 0, atol=1e-14)

        test(Equilibrium(iota=PowerSeriesProfile(0)))
        test(Equilibrium(current=PowerSeriesProfile(0)))

    @pytest.mark.unit
    def test_qs_boozer_grids(self):
        """Test grid compatibility with QS objectives."""
        eq = get("NCSX")

        # symmetric grid
        grid = LinearGrid(M=eq.M, N=eq.N, NFP=eq.NFP, sym=True)
        with pytest.raises(ValueError):
            QuasisymmetryBoozer(eq=eq, grid=grid).build()

        # multiple flux surfaces
        grid = LinearGrid(M=eq.M, N=eq.N, NFP=eq.NFP, rho=[0.25, 0.5, 0.75, 1])
        with pytest.raises(ValueError):
            QuasisymmetryBoozer(eq=eq, grid=grid).build()

    @pytest.mark.unit
    def test_mercier_stability(self):
        """Test calculation of mercier stability criteria."""

        def test(eq):
            obj = MercierStability(eq=eq)
            obj.build()
            DMerc = obj.compute_unscaled(*obj.xs(eq))
            np.testing.assert_equal(
                len(DMerc), obj.constants["transforms"]["grid"].num_rho
            )
            np.testing.assert_allclose(DMerc, 0)

        test(Equilibrium(iota=PowerSeriesProfile(0)))
        test(Equilibrium(current=PowerSeriesProfile(0)))

    @pytest.mark.unit
    def test_magnetic_well(self):
        """Test calculation of magnetic well stability criteria."""

        def test(eq):
            obj = MagneticWell(eq=eq)
            obj.build()
            magnetic_well = obj.compute_unscaled(*obj.xs(eq))
            np.testing.assert_equal(
                len(magnetic_well), obj.constants["transforms"]["grid"].num_rho
            )
            np.testing.assert_allclose(magnetic_well, 0, atol=1e-15)

        test(Equilibrium(iota=PowerSeriesProfile(0)))
        test(Equilibrium(current=PowerSeriesProfile(0)))

    @pytest.mark.unit
    def test_boundary_error_biestsc(self):
        """Test calculation of boundary error using BIEST w/ sheet current."""
        coil = FourierXYZCoil(5e5)
        coilset = CoilSet.linspaced_angular(coil, n=100)
        coil_grid = LinearGrid(N=20)
        eq = Equilibrium(L=3, M=3, N=3, Psi=np.pi)
        eq.surface = FourierCurrentPotentialField.from_surface(
            eq.surface, M_Phi=eq.M, N_Phi=eq.N
        )
        eq.solve()
        obj = BoundaryError(eq, coilset, field_grid=coil_grid)
        obj.build()
        f = obj.compute_scaled_error(*obj.xs())
        n = len(f) // 3
        # first n should be B*n errors
        np.testing.assert_allclose(f[:n], 0, atol=1e-4)
        # next n should be B^2 errors
        np.testing.assert_allclose(f[n : 2 * n], 0, atol=5e-2)
        # last n should be K errors
        np.testing.assert_allclose(f[2 * n :], 0, atol=3e-2)

    @pytest.mark.unit
    def test_boundary_error_biest(self):
        """Test calculation of boundary error using BIEST."""
        coil = FourierXYZCoil(5e5)
        coilset = CoilSet.linspaced_angular(coil, n=100)
        coil_grid = LinearGrid(N=20)
        eq = Equilibrium(L=3, M=3, N=3, Psi=np.pi)
        eq.solve()
        obj = BoundaryError(eq, coilset, field_grid=coil_grid)
        obj.build()
        f = obj.compute_scaled_error(*obj.xs())
        n = len(f) // 2
        # first n should be B*n errors
        np.testing.assert_allclose(f[:n], 0, atol=1e-4)
        # next n should be B^2 errors
        np.testing.assert_allclose(f[n : 2 * n], 0, atol=5e-2)

    @pytest.mark.unit
    def test_boundary_error_vacuum(self):
        """Test calculation of vacuum boundary error."""
        coil = FourierXYZCoil(5e5)
        coilset = CoilSet.linspaced_angular(coil, n=100)
        coil_grid = LinearGrid(N=20)
        eq = Equilibrium(L=3, M=3, N=3, Psi=np.pi)
        eq.solve()
        obj = VacuumBoundaryError(eq, coilset, field_grid=coil_grid)
        obj.build()
        f = obj.compute_scaled_error(*obj.xs())
        n = len(f) // 2
        # first n should be B*n errors
        np.testing.assert_allclose(f[:n], 0, atol=1e-4)
        # next n should be B^2 errors
        np.testing.assert_allclose(f[n : 2 * n], 0, atol=4e-2)

    @pytest.mark.unit
    def test_boundary_error_nestor(self):
        """Test calculation of boundary error using NESTOR."""
        coil = FourierXYZCoil(5e5)
        coilset = CoilSet.linspaced_angular(coil, n=100)
        coil_grid = LinearGrid(N=20)
        eq = Equilibrium(L=3, M=3, N=3, Psi=np.pi)
        eq.solve()
        obj = BoundaryErrorNESTOR(eq, coilset, field_grid=coil_grid)
        obj.build()
        f = obj.compute_scaled_error(*obj.xs())
        np.testing.assert_allclose(f, 0, atol=2e-3)

    @pytest.mark.unit
    def test_target_mean_iota(self):
        """Test calculation of iota profile average."""

        def test(eq):
            grid = LinearGrid(L=5, M=1, N=1, NFP=eq.NFP)
            mean_iota = jnp.mean(eq.compute("iota", grid=grid)["iota"])
            obj = RotationalTransform(
                target=mean_iota, weight=1, eq=eq, loss_function="mean", grid=grid
            )
            obj.build()
            mean_iota_unscaled = obj.compute_unscaled(*obj.xs(eq))
            mean_iota_scaled_error = obj.compute_scaled_error(*obj.xs(eq))
            mean_iota_scaled = obj.compute_scaled(*obj.xs(eq))
            np.testing.assert_allclose(mean_iota, mean_iota_unscaled, atol=1e-16)
            np.testing.assert_allclose(mean_iota_scaled_error, 0, atol=5e-16)
            np.testing.assert_allclose(mean_iota_scaled, mean_iota, atol=5e-16)

        test(get("DSHAPE"))
        test(get("HELIOTRON"))

    @pytest.mark.unit
    def test_target_max_iota(self):
        """Test calculation of iota profile max."""

        def test(eq):
            grid = LinearGrid(L=5, M=1, N=1, NFP=eq.NFP)
            max_iota = jnp.max(eq.compute("iota", grid=grid)["iota"])
            obj = RotationalTransform(
                target=max_iota, weight=1, eq=eq, loss_function="max", grid=grid
            )
            obj.build()
            max_iota_unscaled = obj.compute_unscaled(*obj.xs(eq))
            max_iota_scaled_error = obj.compute_scaled_error(*obj.xs(eq))
            max_iota_scaled = obj.compute_scaled(*obj.xs(eq))
            np.testing.assert_allclose(max_iota, max_iota_unscaled, atol=1e-16)
            np.testing.assert_allclose(max_iota_scaled_error, 0, atol=5e-16)
            np.testing.assert_allclose(max_iota_scaled, max_iota, atol=5e-16)

        test(get("DSHAPE"))
        test(get("HELIOTRON"))

    @pytest.mark.unit
    def test_target_min_iota(self):
        """Test calculation of iota profile min."""

        def test(eq):
            grid = LinearGrid(L=5, M=1, N=1, NFP=eq.NFP)
            min_iota = jnp.min(eq.compute("iota", grid=grid)["iota"])
            obj = RotationalTransform(
                target=min_iota, weight=1, eq=eq, loss_function="min", grid=grid
            )
            obj.build()
            min_iota_unscaled = obj.compute_unscaled(*obj.xs(eq))
            min_iota_scaled_error = obj.compute_scaled_error(*obj.xs(eq))
            min_iota_scaled = obj.compute_scaled(*obj.xs(eq))
            np.testing.assert_allclose(min_iota, min_iota_unscaled, atol=1e-16)
            np.testing.assert_allclose(min_iota_scaled_error, 0, atol=5e-16)
            np.testing.assert_allclose(min_iota_scaled, min_iota, atol=5e-16)

        test(get("DSHAPE"))
        test(get("HELIOTRON"))

    @pytest.mark.unit
    def test_plasma_vessel_distance(self):
        """Test calculation of min distance from plasma to vessel."""
        R0 = 10.0
        a_p = 1.0
        a_s = 2.0
        # default eq has R0=10, a=1
        eq = Equilibrium(M=3, N=2)
        # surface with same R0, a=2, so true d=1 for all pts
        surface = FourierRZToroidalSurface(
            R_lmn=[R0, a_s], Z_lmn=[-a_s], modes_R=[[0, 0], [1, 0]], modes_Z=[[-1, 0]]
        )
        # For equally spaced grids, should get true d=1
        surf_grid = LinearGrid(M=5, N=6)
        plas_grid = LinearGrid(M=5, N=6)
        obj = PlasmaVesselDistance(
            eq=eq, plasma_grid=plas_grid, surface_grid=surf_grid, surface=surface
        )
        obj.build()
        d = obj.compute_unscaled(*obj.xs(eq, surface))
        np.testing.assert_allclose(d, a_s - a_p)

        # for unequal M, should have error of order M_spacing*a_p
        surf_grid = LinearGrid(M=5, N=6)
        plas_grid = LinearGrid(M=10, N=6)
        obj = PlasmaVesselDistance(
            eq=eq,
            plasma_grid=plas_grid,
            surface_grid=surf_grid,
            surface=surface,
            surface_fixed=True,
        )
        obj.build()
        d = obj.compute_unscaled(*obj.xs(eq, surface))
        assert abs(d.min() - (a_s - a_p)) < 1e-14
        assert abs(d.max() - (a_s - a_p)) < surf_grid.spacing[0, 1] * a_p

        # for unequal N, should have error of order N_spacing*R0
        surf_grid = LinearGrid(M=5, N=6)
        plas_grid = LinearGrid(M=5, N=12)
        obj = PlasmaVesselDistance(
            eq=eq, plasma_grid=plas_grid, surface_grid=surf_grid, surface=surface
        )
        obj.build()
        d = obj.compute_unscaled(*obj.xs(eq, surface))
        assert abs(d.min() - (a_s - a_p)) < 1e-14
        assert abs(d.max() - (a_s - a_p)) < surf_grid.spacing[0, 2] * R0
        # ensure that it works (dimension-wise) when compute_scaled is called
        _ = obj.compute_scaled(*obj.xs(eq, surface))

        grid = LinearGrid(L=3, M=3, N=3)
        eq = Equilibrium()
        surf = FourierRZToroidalSurface()
        obj = PlasmaVesselDistance(
            surface=surf, surface_grid=grid, plasma_grid=grid, eq=eq
        )
        with pytest.raises(UserWarning):
            with warnings.catch_warnings():
                warnings.simplefilter("error")
                obj.build()

        # test softmin, should give value less than true minimum
        surf_grid = LinearGrid(M=5, N=6)
        plas_grid = LinearGrid(M=5, N=6)
        obj = PlasmaVesselDistance(
            eq=eq,
            plasma_grid=plas_grid,
            surface_grid=surf_grid,
            surface=surface,
            use_softmin=True,
        )
        obj.build()
        d = obj.compute_unscaled(*obj.xs(eq, surface))
        assert np.all(np.abs(d) < a_s - a_p)

        # for large enough alpha, should be same as actual min
        obj = PlasmaVesselDistance(
            eq=eq,
            plasma_grid=plas_grid,
            surface_grid=surf_grid,
            surface=surface,
            use_softmin=True,
            alpha=100,
        )
        obj.build()
        d = obj.compute_unscaled(*obj.xs(eq, surface))
        np.testing.assert_allclose(d, a_s - a_p)

    @pytest.mark.unit
    def test_mean_curvature(self):
        """Test for mean curvature objective function."""
        # torus should have mean curvature negative everywhere
        eq = Equilibrium()
        obj = MeanCurvature(eq=eq)
        obj.build()
        H = obj.compute_unscaled(*obj.xs(eq))
        assert np.all(H <= 0)

        # more shaped case like NCSX should have some positive curvature
        eq = get("NCSX")
        obj = MeanCurvature(eq=eq)
        obj.build()
        H = obj.compute_unscaled(*obj.xs(eq))
        assert np.any(H > 0)

        # check using the surface
        obj = MeanCurvature(eq=eq.surface)
        obj.build()
        H = obj.compute_unscaled(*obj.xs(eq.surface))
        assert np.any(H > 0)

    @pytest.mark.unit
    def test_principal_curvature(self):
        """Test for principal curvature objective function."""
        eq1 = get("DSHAPE")
        eq2 = get("NCSX")
        obj1 = PrincipalCurvature(eq=eq1, normalize=False)
        obj1.build()
        K1 = obj1.compute_unscaled(*obj1.xs(eq1))
        obj2 = PrincipalCurvature(eq=eq2, normalize=False)
        obj2.build()
        K2 = obj2.compute_unscaled(*obj2.xs(eq2))

        # simple test: NCSX should have higher mean absolute curvature than DSHAPE
        assert K1.mean() < K2.mean()

        # same test but using the surface directly
        obj1 = PrincipalCurvature(eq=eq1.surface, normalize=False)
        obj1.build()
        K1 = obj1.compute_unscaled(*obj1.xs(eq1.surface))
        obj2 = PrincipalCurvature(eq=eq2.surface, normalize=False)
        obj2.build()
        K2 = obj2.compute_unscaled(*obj2.xs(eq2.surface))

        # simple test: NCSX should have higher mean absolute curvature than DSHAPE
        assert K1.mean() < K2.mean()

    @pytest.mark.unit
    def test_field_scale_length(self):
        """Test for B field scale length objective function."""
        surf1 = FourierRZToroidalSurface(
            R_lmn=[5, 1], Z_lmn=[-1], modes_R=[[0, 0], [1, 0]], modes_Z=[[-1, 0]], NFP=1
        )
        surf2 = FourierRZToroidalSurface(
            R_lmn=[10, 2],
            Z_lmn=[-2],
            modes_R=[[0, 0], [1, 0]],
            modes_Z=[[-1, 0]],
            NFP=1,
        )
        eq1 = Equilibrium(L=2, M=2, N=0, surface=surf1)
        eq2 = Equilibrium(L=2, M=2, N=0, surface=surf2)
        eq1.solve()
        eq2.solve()

        obj1 = BScaleLength(eq=eq1, normalize=False)
        obj2 = BScaleLength(eq=eq2, normalize=False)
        obj1.build()
        obj2.build()

        L1 = obj1.compute_unscaled(*obj1.xs(eq1))
        L2 = obj2.compute_unscaled(*obj2.xs(eq2))

        np.testing.assert_array_less(L1, L2)

    @pytest.mark.unit
    def test_coil_length(self):
        """Tests coil length."""

        def test(coil, grid=None):
            obj = CoilLength(coil, grid=grid)
            obj.build()
            f = obj.compute(params=coil.params_dict)
            np.testing.assert_allclose(f, 2 * np.pi, rtol=1e-8)
            assert len(f) == obj.dim_f

        coil = FourierPlanarCoil(r_n=1)
        coils = CoilSet.linspaced_linear(coil, n=2)
        mixed_coils = MixedCoilSet.linspaced_linear(coil, n=2)
        nested_coils = MixedCoilSet(coils, coils)

        nested_grids = [
            [LinearGrid(N=5), LinearGrid(N=5)],
            [LinearGrid(N=5), LinearGrid(N=5)],
        ]
        test(coil, grid=LinearGrid(N=5))
        test(coils)
        test(mixed_coils, grid=[LinearGrid(N=5)] * len(mixed_coils.coils))
        test(nested_coils, grid=nested_grids)

    @pytest.mark.unit
    def test_coil_curvature(self):
        """Tests coil curvature."""

        def test(coil, grid=None):
            obj = CoilCurvature(coil, grid=grid)
            obj.build()
            f = obj.compute(params=coil.params_dict)
            np.testing.assert_allclose(f, 1 / 2, rtol=1e-8)
            assert len(f) == obj.dim_f

        coil = FourierPlanarCoil()
        coils = CoilSet.linspaced_linear(coil, n=2)
        mixed_coils = MixedCoilSet.linspaced_linear(coil, n=2)
        nested_coils = MixedCoilSet(coils, coils)

        nested_grids = [
            [LinearGrid(N=5), LinearGrid(N=5)],
            [LinearGrid(N=5), LinearGrid(N=5)],
        ]

        test(coil, grid=LinearGrid(N=5))
        test(coils)
        test(mixed_coils, grid=[LinearGrid(N=5)] * len(mixed_coils.coils))
        test(nested_coils, grid=nested_grids)

    @pytest.mark.unit
    def test_coil_torsion(self):
        """Tests coil torsion."""

        def test(coil, grid=None):
            obj = CoilTorsion(coil, grid=grid)
            obj.build()
            f = obj.compute(params=coil.params_dict)
            np.testing.assert_allclose(f, 0, atol=1e-8)
            assert len(f) == obj.dim_f

        coil = FourierPlanarCoil()
        coils = CoilSet.linspaced_linear(coil, n=2)
        mixed_coils = MixedCoilSet.linspaced_linear(coil, n=2)
        nested_coils = MixedCoilSet(coils, coils)

        nested_grids = [
            [LinearGrid(N=5), LinearGrid(N=5)],
            [LinearGrid(N=5), LinearGrid(N=5)],
        ]

        test(coil, grid=LinearGrid(N=5))
        test(coils)
        test(mixed_coils, grid=[LinearGrid(N=5)] * len(mixed_coils.coils))
        test(nested_coils, grid=nested_grids)

    @pytest.mark.unit
    def test_coil_min_distance(self):
<<<<<<< HEAD
        """Tests coilset minimum distance between coils."""
=======
        """Tests minimum distance between coils in a coilset."""
>>>>>>> 1d42fe4d

        def test(coils, mindist, grid=None):
            obj = CoilsetMinDistance(coils, grid=grid)
            obj.build()
            f = obj.compute(params=coils.params_dict)
<<<<<<< HEAD
=======
            assert f.size == coils.num_coils
>>>>>>> 1d42fe4d
            np.testing.assert_allclose(f, mindist)

        # linearly spaced planar coils, all coils are min distance from their neighbors
        n = 3
        disp = 5
        coil = FourierPlanarCoil(r_n=1, normal=[0, 0, 1])
        coils_linear = CoilSet.linspaced_linear(coil, n=n, displacement=[0, 0, disp])
        test(coils_linear, disp / n)

        # planar toroidal coils, without symmetry
        # min points are at the inboard midplane and are corners of a square inscribed
        # in a circle of radius = center - r
        center = 3
        r = 1
        coil = FourierPlanarCoil(center=[center, 0, 0], normal=[0, 1, 0], r_n=r)
        coils_angular = CoilSet.linspaced_angular(coil, n=4)
        test(coils_angular, np.sqrt(2) * (center - r), grid=LinearGrid(zeta=4))

        # planar toroidal coils, with symmetry
        # min points are at the inboard midplane and are corners of an octagon inscribed
        # in a circle of radius = center - r
        center = 3
        r = 1
        coil = FourierPlanarCoil(center=[center, 0, 0], normal=[0, 1, 0], r_n=r)
        coils = CoilSet.linspaced_angular(coil, angle=np.pi / 2, n=5, endpoint=True)
<<<<<<< HEAD
        coils_sym = CoilSet.from_symmetry(coils[1::2], NFP=2, sym=True)
=======
        coils_sym = CoilSet(coils[1::2], NFP=2, sym=True)
>>>>>>> 1d42fe4d
        test(coils_sym, 2 * (center - r) * np.sin(np.pi / 8), grid=LinearGrid(zeta=4))

        # mixture of toroidal field coilset, vertical field coilset, and extra coil
        # TF coils instersect with the middle VF coil
        # extra coil is 5 m from middle VF coil
        tf_coil = FourierPlanarCoil(center=[2, 0, 0], normal=[0, 1, 0], r_n=1)
        tf_coilset = CoilSet.linspaced_angular(tf_coil, n=4)
        vf_coil = FourierRZCoil(R_n=3, Z_n=-1)
        vf_coilset = CoilSet.linspaced_linear(
            vf_coil, displacement=[0, 0, 2], n=3, endpoint=True
        )
        xyz_coil = FourierXYZCoil(X_n=[0, 6, 1], Y_n=[0, 0, 0], Z_n=[-1, 0, 0])
        coils_mixed = MixedCoilSet((tf_coilset, vf_coilset, xyz_coil))
        test(coils_mixed, [0, 0, 0, 0, 1, 0, 1, 2], grid=LinearGrid(zeta=4))
        # TODO: move this coil set to conftest?

<<<<<<< HEAD
=======
    @pytest.mark.unit
    def test_plasma_coil_min_distance(self):
        """Tests minimum distance between plasma and a coilset."""

        def test(eq, coils, mindist, plasma_grid=None, coil_grid=None, eq_fixed=False):
            obj = PlasmaCoilsetMinDistance(
                eq=eq,
                coils=coils,
                plasma_grid=plasma_grid,
                coil_grid=coil_grid,
                eq_fixed=eq_fixed,
            )
            obj.build()
            f = obj.compute(coils_params=coils.params_dict, eq_params=eq.params_dict)
            assert f.size == coils.num_coils
            np.testing.assert_allclose(f, mindist)

        plasma_grid = LinearGrid(M=4, zeta=16)
        coil_grid = LinearGrid(N=8)

        # planar toroidal coils without symmetry, around fixed circular tokamak
        R0 = 3
        a = 1
        offset = 0.5
        surf = FourierRZToroidalSurface(
            R_lmn=np.array([R0, a]),
            Z_lmn=np.array([0, -a]),
            modes_R=np.array([[0, 0], [1, 0]]),
            modes_Z=np.array([[0, 0], [-1, 0]]),
        )
        eq = Equilibrium(surface=surf, NFP=1, M=2, N=0, sym=True)
        coil = FourierPlanarCoil(center=[R0, 0, 0], normal=[0, 1, 0], r_n=[a + offset])
        coils = CoilSet.linspaced_angular(coil, n=8)
        test(
            eq,
            coils,
            offset,
            plasma_grid=plasma_grid,
            coil_grid=coil_grid,
            eq_fixed=True,
        )

        # planar toroidal coils with symmetry, around unfixed circular tokamak
        R0 = 5
        a = 1.5
        offset = 0.75
        surf = FourierRZToroidalSurface(
            R_lmn=np.array([R0, a]),
            Z_lmn=np.array([0, -a]),
            modes_R=np.array([[0, 0], [1, 0]]),
            modes_Z=np.array([[0, 0], [-1, 0]]),
        )
        eq = Equilibrium(surface=surf, NFP=1, M=2, N=0, sym=True)
        coil = FourierPlanarCoil(center=[R0, 0, 0], normal=[0, 1, 0], r_n=[a + offset])
        coils = CoilSet.linspaced_angular(coil, angle=np.pi / 2, n=5, endpoint=True)
        coils = CoilSet(coils[1::2], NFP=2, sym=True)
        test(
            eq,
            coils,
            offset,
            plasma_grid=plasma_grid,
            coil_grid=coil_grid,
            eq_fixed=False,
        )

        # TODO: add more complex test case with a stellarator and/or MixedCoilSet

>>>>>>> 1d42fe4d
    def test_quadratic_flux(self):
        """Test calculation of quadratic flux on the boundary."""
        t_field = ToroidalMagneticField(1, 1)

        # test that torus (axisymmetric) Bnorm is exactly 0
        eq = load("./tests/inputs/vacuum_circular_tokamak.h5")
        obj = QuadraticFlux(eq, t_field)
        obj.build(eq, verbose=2)
        f = obj.compute(field_params=t_field.params_dict)
        np.testing.assert_allclose(f, 0, rtol=1e-14, atol=1e-14)

        # test non-axisymmetric surface
        eq = desc.examples.get("precise_QA", "all")[0]
        eq.change_resolution(4, 4, 4, 8, 8, 8)
        eval_grid = LinearGrid(
            rho=np.array([1.0]),
            M=eq.M_grid,
            N=eq.N_grid,
            NFP=eq.NFP,
            sym=False,
        )
        source_grid = LinearGrid(
            rho=np.array([1.0]),
            M=eq.M_grid,
            N=eq.N_grid,
            NFP=eq.NFP,
            sym=False,
        )

        obj = QuadraticFlux(eq, t_field, eval_grid=eval_grid, source_grid=source_grid)
        Bnorm = t_field.compute_Bnormal(
            eq.surface, eval_grid=eval_grid, source_grid=source_grid
        )[0]
        obj.build(eq)
        dA = eq.compute("|e_theta x e_zeta|", grid=eval_grid)["|e_theta x e_zeta|"]
        f = obj.compute(field_params=t_field.params_dict)

        np.testing.assert_allclose(f, Bnorm * dA, atol=2e-4, rtol=1e-2)

        # equilibrium that has B_plasma == 0
        eq = load("./tests/inputs/vacuum_nonaxisym.h5")

        eval_grid = LinearGrid(
            rho=np.array([1.0]),
            M=eq.M_grid,
            N=eq.N_grid,
            NFP=eq.NFP,
            sym=False,
        )
        obj = QuadraticFlux(eq, t_field, vacuum=True, eval_grid=eval_grid)
        Bnorm = t_field.compute_Bnormal(eq.surface, eval_grid=eval_grid)[0]
        obj.build(eq)
        f = obj.compute(field_params=t_field.params_dict)
        dA = eq.compute("|e_theta x e_zeta|", grid=eval_grid)["|e_theta x e_zeta|"]
        # check that they're the same since we set B_plasma = 0
        np.testing.assert_allclose(f, Bnorm * dA, atol=1e-14)

    @pytest.mark.unit
    def test_toroidal_flux(self):
        """Test calculation of toroidal flux from coils."""
        grid1 = LinearGrid(L=10, M=10, zeta=np.array(0.0))

        def test(eq, field, correct_value, rtol=1e-14, grid=None):
            obj = ToroidalFlux(eq=eq, field=field, eval_grid=grid)
            obj.build(verbose=2)
            torflux = obj.compute_unscaled(*obj.xs(field))
            np.testing.assert_allclose(torflux, correct_value, rtol=rtol)

        eq = Equilibrium(iota=PowerSeriesProfile(0))
        test(eq, VerticalMagneticField(B0=1), 0, grid=grid1)
        field = ToroidalMagneticField(B0=1, R0=1)
        # calc field Psi

        data = eq.compute(["R", "phi", "Z", "|e_rho x e_theta|", "n_zeta"], grid=grid1)
        field_B = field.compute_magnetic_field(
            np.vstack([data["R"], data["phi"], data["Z"]]).T
        )

        B_dot_n_zeta = jnp.sum(field_B * data["n_zeta"], axis=1)

        psi_from_field = np.sum(
            grid1.spacing[:, 0]
            * grid1.spacing[:, 1]
            * data["|e_rho x e_theta|"]
            * B_dot_n_zeta
        )
        eq.change_resolution(L_grid=10, M_grid=10)

        test(eq, field, psi_from_field)


@pytest.mark.regression
def test_derivative_modes():
    """Test equality of derivatives using batched, looped methods."""
    eq = Equilibrium(M=2, N=1, L=2)
    surf = FourierRZToroidalSurface()
    obj1 = ObjectiveFunction(
        [
            PlasmaVesselDistance(eq, surf),
            MagneticWell(eq),
        ],
        deriv_mode="batched",
        use_jit=False,
    )
    obj2 = ObjectiveFunction(
        [
            PlasmaVesselDistance(eq, surf),
            MagneticWell(eq),
        ],
        deriv_mode="blocked",
        use_jit=False,
    )
    obj3 = ObjectiveFunction(
        [
            PlasmaVesselDistance(eq, surf),
            MagneticWell(eq),
        ],
        deriv_mode="looped",
        use_jit=False,
    )

    obj1.build()
    obj2.build()
    obj3.build()
    x = obj1.x(eq, surf)
    g1 = obj1.grad(x)
    g2 = obj2.grad(x)
    g3 = obj3.grad(x)
    np.testing.assert_allclose(g1, g2, atol=1e-10)
    np.testing.assert_allclose(g1, g3, atol=1e-10)
    J1 = obj1.jac_scaled(x)
    J2 = obj2.jac_scaled(x)
    J3 = obj3.jac_scaled(x)
    np.testing.assert_allclose(J1, J2, atol=1e-10)
    np.testing.assert_allclose(J1, J3, atol=1e-10)
    J1 = obj1.jac_unscaled(x)
    J2 = obj2.jac_unscaled(x)
    J3 = obj3.jac_unscaled(x)
    np.testing.assert_allclose(J1, J2, atol=1e-10)
    np.testing.assert_allclose(J1, J3, atol=1e-10)
    H1 = obj1.hess(x)
    H2 = obj2.hess(x)
    H3 = obj3.hess(x)
    np.testing.assert_allclose(H1, H2, atol=1e-10)
    np.testing.assert_allclose(H1, H3, atol=1e-10)


@pytest.mark.unit
def test_getter_setter():
    """Test getter and setter methods of Objectives."""
    eq = Equilibrium()
    obj = GenericObjective("R", eq=eq)
    obj.build()
    R = obj.compute_unscaled(*obj.xs(eq))

    # target
    target = R - 0.5
    obj.target = target
    np.testing.assert_allclose(obj.target, target)

    # bounds
    bounds = (0.5 * R, 2 * R)
    obj.bounds = bounds
    np.testing.assert_allclose(obj.bounds, bounds)

    # weight
    weight = R
    obj.weight = weight
    np.testing.assert_allclose(obj.weight, weight)


@pytest.mark.unit
def test_bounds_format():
    """Test that tuple targets are in the format (lower bound, upper bound)."""
    eq = Equilibrium()
    with pytest.raises(AssertionError):
        GenericObjective("R", bounds=(1,), eq=eq).build()
    with pytest.raises(AssertionError):
        GenericObjective("R", bounds=(1, 2, 3), eq=eq).build()
    with pytest.raises(ValueError):
        GenericObjective("R", bounds=(1, -1), eq=eq).build()


@pytest.mark.unit
def test_target_profiles():
    """Tests for using Profile objects as targets for profile objectives."""
    iota = PowerSeriesProfile([1, 0, -0.3])
    shear = PowerSeriesProfile([0, -0.6])
    current = PowerSeriesProfile([4, 0, 1, 0, -1])
    merc = PowerSeriesProfile([1, 0, -1])
    well = PowerSeriesProfile([2, 0, -2])
    pres = PowerSeriesProfile([3, 0, -3])
    eqi = Equilibrium(L=5, N=3, M=3, iota=iota)
    eqc = Equilibrium(L=3, N=3, M=3, current=current)
    obji = RotationalTransform(target=iota, eq=eqi)
    obji.build()
    np.testing.assert_allclose(
        obji.target,
        iota(
            obji.constants["transforms"]["grid"].nodes[
                obji.constants["transforms"]["grid"].unique_rho_idx
            ]
        ),
    )
    objs = Shear(target=shear, eq=eqi)
    objs.build()
    np.testing.assert_allclose(
        objs.target,
        shear(
            objs.constants["transforms"]["grid"].nodes[
                objs.constants["transforms"]["grid"].unique_rho_idx
            ]
        ),
    )
    objc = ToroidalCurrent(target=current, eq=eqc)
    objc.build()
    np.testing.assert_allclose(
        objc.target,
        current(
            objc.constants["transforms"]["grid"].nodes[
                objc.constants["transforms"]["grid"].unique_rho_idx
            ]
        ),
    )
    objm = MercierStability(bounds=(merc, np.inf), eq=eqi)
    objm.build()
    np.testing.assert_allclose(
        objm.bounds[0],
        merc(
            objm.constants["transforms"]["grid"].nodes[
                objm.constants["transforms"]["grid"].unique_rho_idx
            ]
        ),
    )
    np.testing.assert_allclose(objm.bounds[1], np.inf)
    objw = MagneticWell(bounds=(merc, well), eq=eqi)
    objw.build()
    np.testing.assert_allclose(
        objw.bounds[0],
        merc(
            objw.constants["transforms"]["grid"].nodes[
                objw.constants["transforms"]["grid"].unique_rho_idx
            ]
        ),
    )
    np.testing.assert_allclose(
        objw.bounds[1],
        well(
            objw.constants["transforms"]["grid"].nodes[
                objw.constants["transforms"]["grid"].unique_rho_idx
            ]
        ),
    )
    objp = Pressure(target=pres, eq=eqc)
    objp.build()
    np.testing.assert_allclose(
        objp.target,
        pres(
            objp.constants["transforms"]["grid"].nodes[
                objp.constants["transforms"]["grid"].unique_rho_idx
            ]
        ),
    )
    objp = Pressure(target=lambda x: 2 * x, eq=eqc)
    objp.build()
    np.testing.assert_allclose(
        objp.target,
        2
        * objp.constants["transforms"]["grid"].nodes[
            objp.constants["transforms"]["grid"].unique_rho_idx, 0
        ],
    )


@pytest.mark.unit
def test_profile_objective_print(capsys):
    """Test that the profile objectives print correctly."""
    eq = Equilibrium(
        iota=PowerSeriesProfile([1, 0, 0.5]), pressure=PowerSeriesProfile([1, 0, -1])
    )
    grid = LinearGrid(L=10, M=10, N=5, axis=False)

    def test(obj, values, normalize=False):
        obj.print_value(*obj.xs(eq))
        out = capsys.readouterr()

        corr_out = str(
            "Precomputing transforms\n"
            + "Maximum "
            + obj._print_value_fmt.format(np.max(values))
            + obj._units
            + "\n"
            + "Minimum "
            + obj._print_value_fmt.format(np.min(values))
            + obj._units
            + "\n"
            + "Average "
            + obj._print_value_fmt.format(np.mean(values))
            + obj._units
            + "\n"
        )
        if normalize:
            corr_out += str(
                "Maximum "
                + obj._print_value_fmt.format(np.max(values / obj.normalization))
                + "(normalized)"
                + "\n"
                + "Minimum "
                + obj._print_value_fmt.format(np.min(values / obj.normalization))
                + "(normalized)"
                + "\n"
                + "Average "
                + obj._print_value_fmt.format(np.mean(values / obj.normalization))
                + "(normalized)"
                + "\n"
            )

        assert out.out == corr_out

    iota = eq.compute("iota", grid=grid)["iota"]
    obj = RotationalTransform(eq=eq, target=1, grid=grid)
    obj.build()
    test(obj, iota)
    shear = eq.compute("shear", grid=grid)["shear"]
    obj = Shear(eq=eq, target=1, grid=grid)
    obj.build()
    test(obj, shear)
    curr = eq.compute("current", grid=grid)["current"]
    obj = ToroidalCurrent(eq=eq, target=1, grid=grid)
    obj.build()
    test(obj, curr, normalize=True)
    pres = eq.compute("p", grid=grid)["p"]
    obj = Pressure(eq=eq, target=1, grid=grid)
    obj.build()
    test(obj, pres, normalize=True)


@pytest.mark.unit
def test_plasma_vessel_distance_print(capsys):
    """Test that the PlasmaVesselDistance objective prints correctly."""
    R0 = 10.0
    a_p = 1.0
    a_s = 2.0
    # default eq has R0=10, a=1
    eq = Equilibrium(M=3, N=2)
    # surface with same R0, a=2, so true d=1 for all pts
    surface = FourierRZToroidalSurface(
        R_lmn=[R0, a_s], Z_lmn=[-a_s], modes_R=[[0, 0], [1, 0]], modes_Z=[[-1, 0]]
    )
    surf_grid = LinearGrid(M=5, N=0)
    plas_grid = LinearGrid(M=5, N=0)
    obj = PlasmaVesselDistance(
        eq=eq, plasma_grid=plas_grid, surface_grid=surf_grid, surface=surface
    )
    obj.build()
    d = obj.compute_unscaled(*obj.xs(eq, surface))
    np.testing.assert_allclose(d, a_s - a_p)

    obj.print_value(*obj.xs(eq, surface))
    out = capsys.readouterr()

    corr_out = str(
        "Precomputing transforms\n"
        + "Maximum "
        + obj._print_value_fmt.format(np.max(d))
        + obj._units
        + "\n"
        + "Minimum "
        + obj._print_value_fmt.format(np.min(d))
        + obj._units
        + "\n"
        + "Average "
        + obj._print_value_fmt.format(np.mean(d))
        + obj._units
        + "\n"
        + "Maximum "
        + obj._print_value_fmt.format(np.max(d / obj.normalization))
        + "(normalized)"
        + "\n"
        + "Minimum "
        + obj._print_value_fmt.format(np.min(d / obj.normalization))
        + "(normalized)"
        + "\n"
        + "Average "
        + obj._print_value_fmt.format(np.mean(d / obj.normalization))
        + "(normalized)"
        + "\n"
    )
    assert out.out == corr_out


@pytest.mark.unit
def test_boundary_error_print(capsys):
    """Test that the boundary error objectives print correctly."""
    coil = FourierXYZCoil(5e5)
    coilset = CoilSet.linspaced_angular(coil, n=100)
    coil_grid = LinearGrid(N=20)
    eq = Equilibrium(L=3, M=3, N=3, Psi=np.pi)

    obj = VacuumBoundaryError(eq, coilset, field_grid=coil_grid)
    obj.build()

    f = np.abs(obj.compute_unscaled(*obj.xs(eq)))
    n = len(f) // 2
    f1 = f[:n]
    f2 = f[n:]
    obj.print_value(*obj.xs())
    out = capsys.readouterr()

    corr_out = str(
        "Precomputing transforms\n"
        + "Maximum absolute "
        + "Boundary normal field error: {:10.3e} ".format(np.max(f1))
        + "(T*m^2)"
        + "\n"
        + "Minimum absolute "
        + "Boundary normal field error: {:10.3e} ".format(np.min(f1))
        + "(T*m^2)"
        + "\n"
        + "Average absolute "
        + "Boundary normal field error: {:10.3e} ".format(np.mean(f1))
        + "(T*m^2)"
        + "\n"
        + "Maximum absolute "
        + "Boundary normal field error: {:10.3e} ".format(
            np.max(f1 / obj.normalization[0])
        )
        + "(normalized)"
        + "\n"
        + "Minimum absolute "
        + "Boundary normal field error: {:10.3e} ".format(
            np.min(f1 / obj.normalization[0])
        )
        + "(normalized)"
        + "\n"
        + "Average absolute "
        + "Boundary normal field error: {:10.3e} ".format(
            np.mean(f1 / obj.normalization[0])
        )
        + "(normalized)"
        + "\n"
        + "Maximum absolute "
        + "Boundary magnetic pressure error: {:10.3e} ".format(np.max(f2))
        + "(T^2*m^2)"
        + "\n"
        + "Minimum absolute "
        + "Boundary magnetic pressure error: {:10.3e} ".format(np.min(f2))
        + "(T^2*m^2)"
        + "\n"
        + "Average absolute "
        + "Boundary magnetic pressure error: {:10.3e} ".format(np.mean(f2))
        + "(T^2*m^2)"
        + "\n"
        + "Maximum absolute "
        + "Boundary magnetic pressure error: {:10.3e} ".format(
            np.max(f2 / obj.normalization[-1])
        )
        + "(normalized)"
        + "\n"
        + "Minimum absolute "
        + "Boundary magnetic pressure error: {:10.3e} ".format(
            np.min(f2 / obj.normalization[-1])
        )
        + "(normalized)"
        + "\n"
        + "Average absolute "
        + "Boundary magnetic pressure error: {:10.3e} ".format(
            np.mean(f2 / obj.normalization[-1])
        )
        + "(normalized)"
        + "\n"
    )
    assert out.out == corr_out

    obj = BoundaryError(eq, coilset, field_grid=coil_grid)
    obj.build()

    f = np.abs(obj.compute_unscaled(*obj.xs(eq)))
    n = len(f) // 2
    f1 = f[:n]
    f2 = f[n:]
    obj.print_value(*obj.xs())
    out = capsys.readouterr()

    corr_out = str(
        "Precomputing transforms\n"
        + "Maximum absolute "
        + "Boundary normal field error: {:10.3e} ".format(np.max(f1))
        + "(T*m^2)"
        + "\n"
        + "Minimum absolute "
        + "Boundary normal field error: {:10.3e} ".format(np.min(f1))
        + "(T*m^2)"
        + "\n"
        + "Average absolute "
        + "Boundary normal field error: {:10.3e} ".format(np.mean(f1))
        + "(T*m^2)"
        + "\n"
        + "Maximum absolute "
        + "Boundary normal field error: {:10.3e} ".format(
            np.max(f1 / obj.normalization[0])
        )
        + "(normalized)"
        + "\n"
        + "Minimum absolute "
        + "Boundary normal field error: {:10.3e} ".format(
            np.min(f1 / obj.normalization[0])
        )
        + "(normalized)"
        + "\n"
        + "Average absolute "
        + "Boundary normal field error: {:10.3e} ".format(
            np.mean(f1 / obj.normalization[0])
        )
        + "(normalized)"
        + "\n"
        + "Maximum absolute "
        + "Boundary magnetic pressure error: {:10.3e} ".format(np.max(f2))
        + "(T^2*m^2)"
        + "\n"
        + "Minimum absolute "
        + "Boundary magnetic pressure error: {:10.3e} ".format(np.min(f2))
        + "(T^2*m^2)"
        + "\n"
        + "Average absolute "
        + "Boundary magnetic pressure error: {:10.3e} ".format(np.mean(f2))
        + "(T^2*m^2)"
        + "\n"
        + "Maximum absolute "
        + "Boundary magnetic pressure error: {:10.3e} ".format(
            np.max(f2 / obj.normalization[-1])
        )
        + "(normalized)"
        + "\n"
        + "Minimum absolute "
        + "Boundary magnetic pressure error: {:10.3e} ".format(
            np.min(f2 / obj.normalization[-1])
        )
        + "(normalized)"
        + "\n"
        + "Average absolute "
        + "Boundary magnetic pressure error: {:10.3e} ".format(
            np.mean(f2 / obj.normalization[-1])
        )
        + "(normalized)"
        + "\n"
    )
    assert out.out == corr_out

    eq.surface = FourierCurrentPotentialField.from_surface(eq.surface)
    obj = BoundaryError(eq, coilset, field_grid=coil_grid)
    obj.build()

    f = np.abs(obj.compute_unscaled(*obj.xs(eq)))
    n = len(f) // 3
    f1 = f[:n]
    f2 = f[n : 2 * n]
    f3 = f[2 * n :]
    obj.print_value(*obj.xs())
    out = capsys.readouterr()

    corr_out = str(
        "Precomputing transforms\n"
        + "Maximum absolute "
        + "Boundary normal field error: {:10.3e} ".format(np.max(f1))
        + "(T*m^2)"
        + "\n"
        + "Minimum absolute "
        + "Boundary normal field error: {:10.3e} ".format(np.min(f1))
        + "(T*m^2)"
        + "\n"
        + "Average absolute "
        + "Boundary normal field error: {:10.3e} ".format(np.mean(f1))
        + "(T*m^2)"
        + "\n"
        + "Maximum absolute "
        + "Boundary normal field error: {:10.3e} ".format(
            np.max(f1 / obj.normalization[0])
        )
        + "(normalized)"
        + "\n"
        + "Minimum absolute "
        + "Boundary normal field error: {:10.3e} ".format(
            np.min(f1 / obj.normalization[0])
        )
        + "(normalized)"
        + "\n"
        + "Average absolute "
        + "Boundary normal field error: {:10.3e} ".format(
            np.mean(f1 / obj.normalization[0])
        )
        + "(normalized)"
        + "\n"
        + "Maximum absolute "
        + "Boundary magnetic pressure error: {:10.3e} ".format(np.max(f2))
        + "(T^2*m^2)"
        + "\n"
        + "Minimum absolute "
        + "Boundary magnetic pressure error: {:10.3e} ".format(np.min(f2))
        + "(T^2*m^2)"
        + "\n"
        + "Average absolute "
        + "Boundary magnetic pressure error: {:10.3e} ".format(np.mean(f2))
        + "(T^2*m^2)"
        + "\n"
        + "Maximum absolute "
        + "Boundary magnetic pressure error: {:10.3e} ".format(
            np.max(f2 / obj.normalization[n])
        )
        + "(normalized)"
        + "\n"
        + "Minimum absolute "
        + "Boundary magnetic pressure error: {:10.3e} ".format(
            np.min(f2 / obj.normalization[n])
        )
        + "(normalized)"
        + "\n"
        + "Average absolute "
        + "Boundary magnetic pressure error: {:10.3e} ".format(
            np.mean(f2 / obj.normalization[n])
        )
        + "(normalized)"
        + "\n"
        + "Maximum absolute "
        + "Boundary field jump error: {:10.3e} ".format(np.max(f3))
        + "(T*m^2)"
        + "\n"
        + "Minimum absolute "
        + "Boundary field jump error: {:10.3e} ".format(np.min(f3))
        + "(T*m^2)"
        + "\n"
        + "Average absolute "
        + "Boundary field jump error: {:10.3e} ".format(np.mean(f3))
        + "(T*m^2)"
        + "\n"
        + "Maximum absolute "
        + "Boundary field jump error: {:10.3e} ".format(
            np.max(f3 / obj.normalization[-1])
        )
        + "(normalized)"
        + "\n"
        + "Minimum absolute "
        + "Boundary field jump error: {:10.3e} ".format(
            np.min(f3 / obj.normalization[-1])
        )
        + "(normalized)"
        + "\n"
        + "Average absolute "
        + "Boundary field jump error: {:10.3e} ".format(
            np.mean(f3 / obj.normalization[-1])
        )
        + "(normalized)"
        + "\n"
    )
    assert out.out == corr_out


@pytest.mark.unit
def test_objective_fun_things():
    """Test that the objective things logic works correctly."""
    R0 = 10.0
    a_p = 1.0
    a_s = 2.0
    # default eq has R0=10, a=1
    eq = Equilibrium(M=3, N=2)
    # surface with same R0, a=2, so true d=1 for all pts
    surface = FourierRZToroidalSurface(
        R_lmn=[R0, a_s], Z_lmn=[-a_s], modes_R=[[0, 0], [1, 0]], modes_Z=[[-1, 0]]
    )
    # For equally spaced grids, should get true d=1
    surf_grid = LinearGrid(M=5, N=6)
    plas_grid = LinearGrid(M=5, N=6)
    obj = PlasmaVesselDistance(
        eq=eq, plasma_grid=plas_grid, surface_grid=surf_grid, surface=surface
    )
    obj.build()
    d = obj.compute_unscaled(*obj.xs(eq, surface))
    np.testing.assert_allclose(d, a_s - a_p)

    surface2 = surface.copy()
    eq2 = eq.copy()
    obj.things = [eq2, surface2]
    obj.build()
    d = obj.compute_unscaled(*obj.xs(eq2, surface2))
    np.testing.assert_allclose(d, a_s - a_p)

    # change objects, and surface resolution as well
    a_s2 = 2.5
    surface2 = FourierRZToroidalSurface(
        R_lmn=[R0, a_s2], Z_lmn=[-a_s2], modes_R=[[0, 0], [1, 0]], modes_Z=[[-1, 0]]
    )
    eq2 = Equilibrium(M=3, N=2)
    surface2.change_resolution(M=4, N=4)
    obj.things = [eq2, surface2]
    obj.build()
    d = obj.compute_unscaled(*obj.xs(eq2, surface2))
    np.testing.assert_allclose(d, a_s2 - a_p)

    # test that works correctly when changing both objects
    # with the resolution of the equilibrium surface also changing
    a_s2 = 2.5
    surface2 = FourierRZToroidalSurface(
        R_lmn=[R0, a_s2], Z_lmn=[-a_s2], modes_R=[[0, 0], [1, 0]], modes_Z=[[-1, 0]]
    )
    eq2 = Equilibrium(surface=surface, M=3, N=2)
    obj.things = [eq2, surface2]
    obj.build()
    d = obj.compute_unscaled(*obj.xs(eq2, surface2))
    np.testing.assert_allclose(d, a_s2 - a_s)

    with pytest.raises(AssertionError):
        # one of these is not optimizable, throws error
        obj.things = [eq, 2.0]
    with pytest.raises(AssertionError):
        # these are not the expected types
        obj.things = [eq, eq2]
    with pytest.raises(AssertionError):
        # these are not in the correct order for the objective
        obj.things = [surface, eq]


@pytest.mark.unit
def test_jvp_scaled():
    """Test that jvps are scaled correctly."""
    eq = Equilibrium()
    weight = 3
    target = 5
    objective = ObjectiveFunction(
        Volume(target=target, normalize=True, weight=weight, eq=eq), use_jit=False
    )
    objective.build()
    x = objective.x(eq)
    dx = x / 100
    jvp1u = objective.jvp_unscaled((dx,), x)
    jvp2u = objective.jvp_unscaled((dx, dx), x)
    jvp3u = objective.jvp_unscaled((dx, dx, dx), x)
    jvp1s = objective.jvp_scaled((dx,), x)
    jvp2s = objective.jvp_scaled((dx, dx), x)
    jvp3s = objective.jvp_scaled((dx, dx, dx), x)

    np.testing.assert_allclose(
        jvp1u / objective._objectives[0].normalization * weight, jvp1s
    )
    np.testing.assert_allclose(
        jvp2u / objective._objectives[0].normalization * weight, jvp2s
    )
    np.testing.assert_allclose(
        jvp3u / objective._objectives[0].normalization * weight, jvp3s
    )

    with pytest.raises(NotImplementedError):
        _ = objective.jvp_scaled((dx, dx, dx, dx), x)

    with pytest.raises(NotImplementedError):
        _ = objective.jvp_unscaled((dx, dx, dx, dx), x)


@pytest.mark.unit
def test_vjp():
    """Test that vjps are scaled correctly."""
    eq = Equilibrium()
    weight = 3
    target = 5
    objective = ObjectiveFunction(
        ForceBalance(target=target, normalize=True, weight=weight, eq=eq), use_jit=False
    )
    objective.build()
    x = objective.x(eq)
    y = np.linspace(0, 1, objective.dim_f)
    vjp1u = objective.vjp_unscaled(y, x)
    vjp1s = objective.vjp_scaled(y, x)
    vjp2u = y @ objective.jac_unscaled(x)
    vjp2s = y @ objective.jac_scaled(x)

    np.testing.assert_allclose(vjp1u, vjp2u, atol=1e-8)
    np.testing.assert_allclose(vjp1s, vjp2s, atol=1e-8)


@pytest.mark.unit
def test_objective_target_bounds():
    """Test that the target_scaled and bounds_scaled etc. return the right things."""
    eq = Equilibrium()

    vol = Volume(target=3, normalize=True, weight=2, eq=eq)
    asp = AspectRatio(bounds=(2, 3), normalize=False, weight=3, eq=eq)
    fbl = ForceBalance(normalize=True, bounds=(-1, 2), weight=5, eq=eq)

    objective = ObjectiveFunction((vol, asp, fbl), use_jit=False)
    objective.build()

    target = objective.target_scaled
    bounds = objective.bounds_scaled
    weight = objective.weights

    assert bounds[0][0] == 3 / vol.normalization * vol.weight
    assert bounds[1][0] == 3 / vol.normalization * vol.weight
    assert bounds[0][1] == 2 * asp.weight
    assert bounds[1][1] == 3 * asp.weight
    np.testing.assert_allclose(
        bounds[0][2:],
        (-1 / fbl.normalization * fbl.weight * fbl.constants["quad_weights"]),
    )
    np.testing.assert_allclose(
        bounds[1][2:],
        (2 / fbl.normalization * fbl.weight * fbl.constants["quad_weights"]),
    )

    assert target[0] == 3 / vol.normalization * vol.weight
    assert target[1] == 2.5 * asp.weight
    np.testing.assert_allclose(
        target[2:],
        (0.5 / fbl.normalization * fbl.weight * fbl.constants["quad_weights"]),
    )

    assert weight[0] == 2
    assert weight[1] == 3
    assert np.all(weight[2:] == 5)

    eq = Equilibrium(L=8, M=2, N=2, iota=PowerSeriesProfile(0.42))

    con = ObjectiveFunction(
        RotationalTransform(eq=eq, bounds=(0.41, 0.43)), use_jit=False
    )
    con.build()

    np.testing.assert_allclose(con.compute_scaled_error(con.x(eq)), 0)
    np.testing.assert_array_less(con.bounds_scaled[0], con.compute_scaled(con.x(eq)))
    np.testing.assert_array_less(con.compute_scaled(con.x(eq)), con.bounds_scaled[1])


@pytest.mark.unit
def test_softmax_and_softmin():
    """Test softmax and softmin function."""
    arr = np.arange(-17, 17, 5)
    # expect this to not be equal to the max but rather be more
    # since softmax is a conservative estimate of the max
    sftmax = softmax(arr, alpha=1)
    assert sftmax >= np.max(arr)

    # expect this to be equal to the max
    # as alpha -> infinity, softmax -> max
    sftmax = softmax(arr, alpha=100)
    np.testing.assert_almost_equal(sftmax, np.max(arr))

    # expect this to not be equal to the min but rather be less
    # since softmin is a conservative estimate of the min
    sftmin = softmin(arr, alpha=1)
    assert sftmin <= np.min(arr)

    # expect this to be equal to the min
    # as alpha -> infinity, softmin -> min
    sftmin = softmin(arr, alpha=100)
    np.testing.assert_almost_equal(sftmin, np.min(arr))
    sftmin = softmin(arr, alpha=100)
    np.testing.assert_almost_equal(sftmin, np.min(arr))


@pytest.mark.unit
def test_loss_function_asserts():
    """Test the checks on loss function for _Objective."""
    eq = Equilibrium()
    # ensure passed-in loss_function is callable
    with pytest.raises(AssertionError):
        RotationalTransform(eq=eq, loss_function=1)
    # ensure passed-in loss_function takes only one argument
    fun = lambda x, y: x + y
    with pytest.raises(Exception):
        RotationalTransform(eq=eq, loss_function=fun)
    # ensure passed-in loss_function returns a single 0D or 1D array
    fun = lambda x: jnp.vstack((x, x))
    with pytest.raises(AssertionError):
        RotationalTransform(eq=eq, loss_function=fun)
    fun = lambda x: (x, x)
    with pytest.raises(AssertionError):
        RotationalTransform(eq=eq, loss_function=fun)


class TestComputeScalarResolution:
    """Test that compute_scalar values are roughly independent of grid resolution."""

    # get a list of all the objectives
    objectives = [
        getattr(desc.objectives, obj)
        for obj in dir(desc.objectives)
        if obj[0].isupper()
        and (not obj.startswith("Fix"))
        and (obj != "ObjectiveFunction")
        and ("SelfConsistency" not in obj)
    ]
    specials = [
        # these require special logic
        BootstrapRedlConsistency,
        BoundaryError,
        CoilCurvature,
        CoilLength,
        CoilsetMinDistance,
        CoilTorsion,
<<<<<<< HEAD
        CoilCurvature,
        CoilsetMinDistance,
=======
        GenericObjective,
        Omnigenity,
        PlasmaCoilsetMinDistance,
        PlasmaVesselDistance,
>>>>>>> 1d42fe4d
        QuadraticFlux,
        ToroidalFlux,
        VacuumBoundaryError,
        # need to avoid blowup near the axis
        MercierStability,
        # don't test these since they depend on what user wants
        LinearObjectiveFromUser,
        ObjectiveFromUser,
    ]
    other_objectives = list(set(objectives) - set(specials))

    eq = get("HELIOTRON")
    res_array = np.array([2, 2.5, 3])

    @pytest.mark.regression
    def test_compute_scalar_resolution_plasma_vessel(self):
        """PlasmaVesselDistance."""
        f = np.zeros_like(self.res_array, dtype=float)
        surface = FourierRZToroidalSurface(
            R_lmn=[10, 1.5], Z_lmn=[-1.5], modes_R=[[0, 0], [1, 0]], modes_Z=[[-1, 0]]
        )
        for i, res in enumerate(self.res_array):
            grid = LinearGrid(
                M=int(self.eq.M * res), N=int(self.eq.N * res), NFP=self.eq.NFP
            )
            obj = ObjectiveFunction(
                PlasmaVesselDistance(
                    surface=surface, eq=self.eq, surface_grid=grid, plasma_grid=grid
                ),
                use_jit=False,
            )
            obj.build(verbose=0)
            f[i] = obj.compute_scalar(obj.x())
        np.testing.assert_allclose(f, f[-1], rtol=5e-2)

    @pytest.mark.regression
    def test_compute_scalar_resolution_bootstrap(self):
        """BootstrapRedlConsistency."""
        eq = self.eq.copy()
        eq.electron_density = PowerSeriesProfile([1e19, 0, -1e19])
        eq.electron_temperature = PowerSeriesProfile([1e3, 0, -1e3])
        eq.ion_temperature = PowerSeriesProfile([1e3, 0, -1e3])
        eq.atomic_number = 1.0

        f = np.zeros_like(self.res_array, dtype=float)
        for i, res in enumerate(self.res_array):
            grid = LinearGrid(
                M=int(self.eq.M * res), N=int(self.eq.N * res), NFP=self.eq.NFP
            )
            obj = ObjectiveFunction(
                BootstrapRedlConsistency(eq=eq, grid=grid), use_jit=False
            )
            obj.build(verbose=0)
            f[i] = obj.compute_scalar(obj.x())
        np.testing.assert_allclose(f, f[-1], rtol=5e-2)

    @pytest.mark.regression
    def test_compute_scalar_resolution_boundary_error(self):
        """BoundaryError."""
        ext_field = SplineMagneticField.from_mgrid(r"tests/inputs/mgrid_solovev.nc")

        pres = PowerSeriesProfile([1.25e-1, 0, -1.25e-1])
        iota = PowerSeriesProfile([-4.9e-1, 0, 3.0e-1])
        surf = FourierRZToroidalSurface(
            R_lmn=[4.0, 1.0],
            modes_R=[[0, 0], [1, 0]],
            Z_lmn=[-1.0],
            modes_Z=[[-1, 0]],
            NFP=1,
        )
        eq = Equilibrium(M=6, N=0, Psi=1.0, surface=surf, pressure=pres, iota=iota)

        f = np.zeros_like(self.res_array, dtype=float)
        for i, res in enumerate(self.res_array):
            eq.change_resolution(
                L_grid=int(eq.L * res), M_grid=int(eq.M * res), N_grid=int(eq.N * res)
            )
            obj = ObjectiveFunction(BoundaryError(eq, ext_field), use_jit=False)
            obj.build(verbose=0)
            f[i] = obj.compute_scalar(obj.x())
        np.testing.assert_allclose(f, f[-1], rtol=5e-2)

    @pytest.mark.regression
    def test_compute_scalar_resolution_vacuum_boundary_error(self):
        """VacuumBoundaryError."""
        ext_field = SplineMagneticField.from_mgrid(r"tests/inputs/mgrid_solovev.nc")

        pres = PowerSeriesProfile([1.25e-1, 0, -1.25e-1])
        iota = PowerSeriesProfile([-4.9e-1, 0, 3.0e-1])
        surf = FourierRZToroidalSurface(
            R_lmn=[4.0, 1.0],
            modes_R=[[0, 0], [1, 0]],
            Z_lmn=[-1.0],
            modes_Z=[[-1, 0]],
            NFP=1,
        )
        eq = Equilibrium(M=6, N=0, Psi=1.0, surface=surf, pressure=pres, iota=iota)

        f = np.zeros_like(self.res_array, dtype=float)
        for i, res in enumerate(self.res_array):
            eq.change_resolution(
                L_grid=int(eq.L * res), M_grid=int(eq.M * res), N_grid=int(eq.N * res)
            )
            obj = ObjectiveFunction(VacuumBoundaryError(eq, ext_field), use_jit=False)
            with pytest.warns(UserWarning):
                obj.build(verbose=0)
            f[i] = obj.compute_scalar(obj.x())
        np.testing.assert_allclose(f, f[-1], rtol=5e-2)

    @pytest.mark.regression
    def test_compute_scalar_resolution_quadratic_flux(self):
        """VacuumBoundaryError."""
        ext_field = SplineMagneticField.from_mgrid(r"tests/inputs/mgrid_solovev.nc")

        pres = PowerSeriesProfile([1.25e-1, 0, -1.25e-1])
        iota = PowerSeriesProfile([-4.9e-1, 0, 3.0e-1])
        surf = FourierRZToroidalSurface(
            R_lmn=[4.0, 1.0],
            modes_R=[[0, 0], [1, 0]],
            Z_lmn=[-1.0],
            modes_Z=[[-1, 0]],
            NFP=1,
        )
        eq = Equilibrium(M=6, N=0, Psi=1.0, surface=surf, pressure=pres, iota=iota)

        f = np.zeros_like(self.res_array, dtype=float)
        for i, res in enumerate(self.res_array):
            eq.change_resolution(
                L_grid=int(eq.L * res), M_grid=int(eq.M * res), N_grid=int(eq.N * res)
            )
            obj = ObjectiveFunction(QuadraticFlux(eq, ext_field), use_jit=False)
            obj.build(verbose=0)
            f[i] = obj.compute_scalar(obj.x())
        np.testing.assert_allclose(f, f[-1], rtol=5e-2)

    @pytest.mark.regression
    def test_compute_scalar_resolution_toroidal_flux(self):
        """ToroidalFlux."""
        ext_field = ToroidalMagneticField(1, 1)
        eq = get("precise_QA")
        eq.change_resolution(4, 4, 4, 8, 8, 8)

        f = np.zeros_like(self.res_array, dtype=float)
        for i, res in enumerate(self.res_array):
            eq.change_resolution(
                L_grid=int(eq.L * res), M_grid=int(eq.M * res), N_grid=int(eq.N * res)
            )
            obj = ObjectiveFunction(ToroidalFlux(eq, ext_field), use_jit=False)
            obj.build(verbose=0)
            f[i] = obj.compute_scalar(obj.x())
        np.testing.assert_allclose(f, f[-1], rtol=5e-2)

    @pytest.mark.regression
    def test_compute_scalar_resolution_generic_scalar(self):
        """Generic objective with scalar qty."""
        f = np.zeros_like(self.res_array, dtype=float)
        for i, res in enumerate(self.res_array):
            grid = QuadratureGrid(
                L=int(self.eq.L * res),
                M=int(self.eq.M * res),
                N=int(self.eq.N * res),
                NFP=self.eq.NFP,
            )
            obj = ObjectiveFunction(
                GenericObjective("<beta>_vol", eq=self.eq, grid=grid), use_jit=False
            )
            obj.build(verbose=0)
            f[i] = obj.compute_scalar(obj.x())
        np.testing.assert_allclose(f, f[-1], rtol=1e-2)

    @pytest.mark.regression
    def test_compute_scalar_resolution_generic_profile(self):
        """Generic objective with profile qty."""
        f = np.zeros_like(self.res_array, dtype=float)
        for i, res in enumerate(self.res_array):
            grid = LinearGrid(
                L=int(self.eq.L * res),
                M=int(self.eq.M * res),
                N=int(self.eq.N * res),
                NFP=self.eq.NFP,
                sym=self.eq.sym,
                axis=False,
            )
            obj = ObjectiveFunction(
                GenericObjective("<J*B>", eq=self.eq, grid=grid), use_jit=False
            )
            obj.build(verbose=0)
            f[i] = obj.compute_scalar(obj.x())
        np.testing.assert_allclose(f, f[-1], rtol=2e-2)

    @pytest.mark.regression
    def test_compute_scalar_resolution_generic_volume(self):
        """Generic objective with volume qty."""
        f = np.zeros_like(self.res_array, dtype=float)
        for i, res in enumerate(self.res_array):
            grid = ConcentricGrid(
                L=int(self.eq.L * res),
                M=int(self.eq.M * res),
                N=int(self.eq.N * res),
                NFP=self.eq.NFP,
                sym=self.eq.sym,
            )
            obj = ObjectiveFunction(
                GenericObjective("sqrt(g)", eq=self.eq, grid=grid), use_jit=False
            )
            obj.build(verbose=0)
            f[i] = obj.compute_scalar(obj.x())
        np.testing.assert_allclose(f, f[-1], rtol=2e-2)

    @pytest.mark.regression
    def test_compute_scalar_resolution_mercier(self):
        """Mercier stability."""
        f = np.zeros_like(self.res_array, dtype=float)
        for i, res in enumerate(self.res_array):
            rho = np.linspace(0.2, 1, int(self.eq.L * res))
            grid = LinearGrid(
                rho=rho,
                M=int(self.eq.M * res),
                N=int(self.eq.N * res),
                NFP=self.eq.NFP,
                sym=self.eq.sym,
            )
            obj = ObjectiveFunction(
                MercierStability(eq=self.eq, grid=grid), use_jit=False
            )
            obj.build(verbose=0)
            f[i] = obj.compute_scalar(obj.x())
        np.testing.assert_allclose(f, f[-1], rtol=2e-2)

    @pytest.mark.regression
    def test_compute_scalar_resolution_omnigenity(self):
        """Omnigenity."""
        surf = FourierRZToroidalSurface.from_qp_model(
            major_radius=1,
            aspect_ratio=20,
            elongation=6,
            mirror_ratio=0.2,
            torsion=0.1,
            NFP=1,
            sym=True,
        )
        eq = Equilibrium(Psi=6e-3, M=4, N=4, surface=surf)
        eq, _ = eq.solve(objective="force", verbose=3)
        field = OmnigenousField(
            L_B=0,
            M_B=2,
            L_x=0,
            M_x=0,
            N_x=0,
            NFP=eq.NFP,
            helicity=(0, eq.NFP),
            B_lm=np.array([0.8, 1.2]),
        )
        f = np.zeros_like(self.res_array, dtype=float)
        for i, res in enumerate(self.res_array + 0.5):  # omnigenity needs higher res
            grid = LinearGrid(M=int(eq.M * res), N=int(eq.N * res), NFP=eq.NFP)
            obj = ObjectiveFunction(
                Omnigenity(eq=eq, field=field, eq_grid=grid, field_grid=grid)
            )
            obj.build(verbose=0)
            f[i] = obj.compute_scalar(obj.x(eq, field))
        np.testing.assert_allclose(f, f[-1], rtol=1e-3)

    @pytest.mark.regression
    @pytest.mark.parametrize(
        "objective", sorted(other_objectives, key=lambda x: str(x.__name__))
    )
    def test_compute_scalar_resolution_others(self, objective):
        """All other objectives."""
        f = np.zeros_like(self.res_array, dtype=float)
        for i, res in enumerate(self.res_array):
            # just change eq resolution and let objective pick the right grid type
            self.eq.change_resolution(
                L_grid=int(self.eq.L * res),
                M_grid=int(self.eq.M * res),
                N_grid=int(self.eq.N * res),
            )

            obj = ObjectiveFunction(objective(eq=self.eq), use_jit=False)
            obj.build(verbose=0)
            f[i] = obj.compute_scalar(obj.x())
        np.testing.assert_allclose(f, f[-1], rtol=5e-2)

    @pytest.mark.regression
    @pytest.mark.parametrize(
        "objective", [CoilLength, CoilTorsion, CoilCurvature, CoilsetMinDistance]
    )
    def test_compute_scalar_resolution_coils(self, objective):
        """Coil objectives."""
        coil = FourierXYZCoil()
        coilset = CoilSet.linspaced_angular(coil)
        f = np.zeros_like(self.res_array, dtype=float)
        for i, res in enumerate(self.res_array):
            obj = ObjectiveFunction(
                objective(coilset, grid=LinearGrid(N=int(5 + 3 * res))), use_jit=False
            )
            obj.build(verbose=0)
            f[i] = obj.compute_scalar(obj.x())
        np.testing.assert_allclose(f, f[-1], rtol=1e-2, atol=1e-12)


class TestObjectiveNaNGrad:
    """Make sure reverse mode AD works correctly for all objectives."""

    # get a list of all the objectives
    objectives = [
        getattr(desc.objectives, obj)
        for obj in dir(desc.objectives)
        if obj[0].isupper()
        and (not obj.startswith("Fix"))
        and (obj != "ObjectiveFunction")
        and ("SelfConsistency" not in obj)
    ]
    specials = [
        # these require special logic
        BootstrapRedlConsistency,
        BoundaryError,
        CoilCurvature,
<<<<<<< HEAD
=======
        CoilLength,
>>>>>>> 1d42fe4d
        CoilsetMinDistance,
        CoilTorsion,
        ForceBalanceAnisotropic,
        PlasmaCoilsetMinDistance,
        PlasmaVesselDistance,
        QuadraticFlux,
        ToroidalFlux,
        VacuumBoundaryError,
        # we don't test these since they depend too much on what exactly the user wants
        GenericObjective,
        LinearObjectiveFromUser,
        ObjectiveFromUser,
        # TODO: add Omnigenity objective (see GH issue #943)
        Omnigenity,
    ]
    other_objectives = list(set(objectives) - set(specials))

    @pytest.mark.unit
    def test_objective_no_nangrad_plasma_vessel(self):
        """PlasmaVesselDistance."""
        eq = Equilibrium(L=2, M=2, N=2)
        surf = FourierRZToroidalSurface()
        obj = ObjectiveFunction(PlasmaVesselDistance(eq, surf), use_jit=False)
        obj.build()
        g = obj.grad(obj.x(eq, surf))
        assert not np.any(np.isnan(g)), "plasma vessel distance"

    @pytest.mark.unit
    def test_objective_no_nangrad_anisotropy(self):
        """ForceBalanceAnisotropic."""
        eq = Equilibrium(L=2, M=2, N=2, anisotropy=FourierZernikeProfile())
        obj = ObjectiveFunction(ForceBalanceAnisotropic(eq), use_jit=False)
        obj.build()
        g = obj.grad(obj.x(eq))
        assert not np.any(np.isnan(g)), "anisotropic"

    @pytest.mark.unit
    def test_objective_no_nangrad_bootstrap(self):
        """BootstrapRedlConsistency."""
        eq = Equilibrium(
            L=2,
            M=2,
            N=2,
            electron_density=PowerSeriesProfile([1e19, 0, -1e19]),
            electron_temperature=PowerSeriesProfile([1e3, 0, -1e3]),
            current=PowerSeriesProfile([1, 0, -1]),
        )
        obj = ObjectiveFunction(BootstrapRedlConsistency(eq), use_jit=False)
        obj.build()
        g = obj.grad(obj.x(eq))
        assert not np.any(np.isnan(g)), "redl bootstrap"

    @pytest.mark.unit
    def test_objective_no_nangrad_boundary_error(self):
        """BoundaryError."""
        ext_field = SplineMagneticField.from_mgrid(r"tests/inputs/mgrid_solovev.nc")

        pres = PowerSeriesProfile([1.25e-1, 0, -1.25e-1])
        iota = PowerSeriesProfile([-4.9e-1, 0, 3.0e-1])
        surf = FourierRZToroidalSurface(
            R_lmn=[4.0, 1.0],
            modes_R=[[0, 0], [1, 0]],
            Z_lmn=[-1.0],
            modes_Z=[[-1, 0]],
            NFP=1,
        )

        eq = Equilibrium(M=6, N=0, Psi=1.0, surface=surf, pressure=pres, iota=iota)
        obj = ObjectiveFunction(BoundaryError(eq, ext_field), use_jit=False)
        obj.build()
        g = obj.grad(obj.x(eq, ext_field))
        assert not np.any(np.isnan(g)), "boundary error"

    @pytest.mark.unit
    def test_objective_no_nangrad_vacuum_boundary_error(self):
        """VacuumBoundaryError."""
        ext_field = SplineMagneticField.from_mgrid(r"tests/inputs/mgrid_solovev.nc")

        pres = PowerSeriesProfile([1.25e-1, 0, -1.25e-1])
        iota = PowerSeriesProfile([-4.9e-1, 0, 3.0e-1])
        surf = FourierRZToroidalSurface(
            R_lmn=[4.0, 1.0],
            modes_R=[[0, 0], [1, 0]],
            Z_lmn=[-1.0],
            modes_Z=[[-1, 0]],
            NFP=1,
        )

        eq = Equilibrium(M=6, N=0, Psi=1.0, surface=surf, pressure=pres, iota=iota)

        obj = ObjectiveFunction(VacuumBoundaryError(eq, ext_field), use_jit=False)
        with pytest.warns(UserWarning):
            obj.build()
        g = obj.grad(obj.x(eq, ext_field))
        assert not np.any(np.isnan(g)), "vacuum boundary error"

    @pytest.mark.unit
    def test_objective_no_nangrad_quadratic_flux(self):
        """QuadraticFlux."""
        ext_field = SplineMagneticField.from_mgrid(r"tests/inputs/mgrid_solovev.nc")

        pres = PowerSeriesProfile([1.25e-1, 0, -1.25e-1])
        iota = PowerSeriesProfile([-4.9e-1, 0, 3.0e-1])
        surf = FourierRZToroidalSurface(
            R_lmn=[4.0, 1.0],
            modes_R=[[0, 0], [1, 0]],
            Z_lmn=[-1.0],
            modes_Z=[[-1, 0]],
            NFP=1,
        )

        eq = Equilibrium(M=6, N=0, Psi=1.0, surface=surf, pressure=pres, iota=iota)

        obj = ObjectiveFunction(QuadraticFlux(eq, ext_field), use_jit=False)
        obj.build()
        g = obj.grad(obj.x(ext_field))
        assert not np.any(np.isnan(g)), "quadratic flux"

    @pytest.mark.unit
    def test_objective_no_nangrad_toroidal_flux(self):
        """ToroidalFlux."""
        ext_field = ToroidalMagneticField(1, 1)

        eq = get("precise_QA")
        eq.change_resolution(4, 4, 4, 8, 8, 8)

        obj = ObjectiveFunction(ToroidalFlux(eq, ext_field), use_jit=False)
        obj.build()
        g = obj.grad(obj.x(ext_field))
        assert not np.any(np.isnan(g)), "toroidal flux"

    @pytest.mark.unit
    @pytest.mark.parametrize(
        "objective", sorted(other_objectives, key=lambda x: str(x.__name__))
    )
    def test_objective_no_nangrad(self, objective):
        """Generic test for other objectives."""
        eq = Equilibrium(L=2, M=2, N=2)
        obj = ObjectiveFunction(objective(eq), use_jit=False)
        obj.build()
        g = obj.grad(obj.x(eq))
        assert not np.any(np.isnan(g)), str(objective)

    @pytest.mark.unit
    @pytest.mark.parametrize(
        "objective", [CoilLength, CoilTorsion, CoilCurvature, CoilsetMinDistance]
    )
    def test_objective_no_nangrad_coils(self, objective):
        """Coil objectives."""
        coil = FourierXYZCoil()
        coilset = CoilSet.linspaced_angular(coil, n=3)
        obj = ObjectiveFunction(objective(coilset), use_jit=False)
        obj.build(verbose=0)
        g = obj.grad(obj.x())
        assert not np.any(np.isnan(g)), str(objective)


@pytest.mark.unit
def test_asymmetric_normalization():
    """Tests normalizations for asymmetric equilibrium."""
    # related to PR #821
    a = 0.6
    # make a asym equilibrium with 0 for R_1_0 and Z_-1_0
    surf = FourierRZToroidalSurface(
        R_lmn=[10, -a],
        Z_lmn=[0, -a],
        modes_R=np.array([[0, 0], [-1, 0]]),
        modes_Z=np.array([[0, 0], [1, 0]]),
        sym=False,
    )
    eq = Equilibrium(surface=surf)
    scales_surf = compute_scaling_factors(surf)
    scales_eq = compute_scaling_factors(eq)

    for val in scales_surf.values():
        assert np.all(np.isfinite(val))
    for val in scales_eq.values():
        assert np.all(np.isfinite(val))<|MERGE_RESOLUTION|>--- conflicted
+++ resolved
@@ -831,20 +831,13 @@
 
     @pytest.mark.unit
     def test_coil_min_distance(self):
-<<<<<<< HEAD
-        """Tests coilset minimum distance between coils."""
-=======
         """Tests minimum distance between coils in a coilset."""
->>>>>>> 1d42fe4d
 
         def test(coils, mindist, grid=None):
             obj = CoilsetMinDistance(coils, grid=grid)
             obj.build()
             f = obj.compute(params=coils.params_dict)
-<<<<<<< HEAD
-=======
             assert f.size == coils.num_coils
->>>>>>> 1d42fe4d
             np.testing.assert_allclose(f, mindist)
 
         # linearly spaced planar coils, all coils are min distance from their neighbors
@@ -870,11 +863,7 @@
         r = 1
         coil = FourierPlanarCoil(center=[center, 0, 0], normal=[0, 1, 0], r_n=r)
         coils = CoilSet.linspaced_angular(coil, angle=np.pi / 2, n=5, endpoint=True)
-<<<<<<< HEAD
-        coils_sym = CoilSet.from_symmetry(coils[1::2], NFP=2, sym=True)
-=======
         coils_sym = CoilSet(coils[1::2], NFP=2, sym=True)
->>>>>>> 1d42fe4d
         test(coils_sym, 2 * (center - r) * np.sin(np.pi / 8), grid=LinearGrid(zeta=4))
 
         # mixture of toroidal field coilset, vertical field coilset, and extra coil
@@ -891,8 +880,6 @@
         test(coils_mixed, [0, 0, 0, 0, 1, 0, 1, 2], grid=LinearGrid(zeta=4))
         # TODO: move this coil set to conftest?
 
-<<<<<<< HEAD
-=======
     @pytest.mark.unit
     def test_plasma_coil_min_distance(self):
         """Tests minimum distance between plasma and a coilset."""
@@ -960,7 +947,6 @@
 
         # TODO: add more complex test case with a stellarator and/or MixedCoilSet
 
->>>>>>> 1d42fe4d
     def test_quadratic_flux(self):
         """Test calculation of quadratic flux on the boundary."""
         t_field = ToroidalMagneticField(1, 1)
@@ -1858,15 +1844,10 @@
         CoilLength,
         CoilsetMinDistance,
         CoilTorsion,
-<<<<<<< HEAD
-        CoilCurvature,
-        CoilsetMinDistance,
-=======
         GenericObjective,
         Omnigenity,
         PlasmaCoilsetMinDistance,
         PlasmaVesselDistance,
->>>>>>> 1d42fe4d
         QuadraticFlux,
         ToroidalFlux,
         VacuumBoundaryError,
@@ -2185,10 +2166,7 @@
         BootstrapRedlConsistency,
         BoundaryError,
         CoilCurvature,
-<<<<<<< HEAD
-=======
         CoilLength,
->>>>>>> 1d42fe4d
         CoilsetMinDistance,
         CoilTorsion,
         ForceBalanceAnisotropic,
