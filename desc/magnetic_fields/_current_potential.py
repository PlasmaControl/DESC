"""Magnetic field due to sheet current on a winding surface."""

import warnings

import matplotlib.pyplot as plt
import numpy as np
from scipy.constants import mu_0

from desc.backend import fori_loop, jnp
from desc.basis import DoubleFourierSeries
from desc.compute import rpz2xyz, rpz2xyz_vec, xyz2rpz, xyz2rpz_vec
from desc.compute.utils import _compute as compute_fun
<<<<<<< HEAD
from desc.compute.utils import safediv
from desc.derivatives import Derivative
=======
>>>>>>> d62612cf
from desc.geometry import FourierRZToroidalSurface
from desc.grid import Grid, LinearGrid
from desc.optimizable import Optimizable, optimizable_parameter
from desc.singularities import compute_B_plasma
from desc.utils import Timer, copy_coeffs, errorif, setdefault, svd_inv_null, warnif

from ._core import _MagneticField, biot_savart_general


class CurrentPotentialField(_MagneticField, FourierRZToroidalSurface):
    """Magnetic field due to a surface current potential on a toroidal surface.

    Surface current K is assumed given by K = n x ∇ Φ
    where:

        - n is the winding surface unit normal.
        - Phi is the current potential function, which is a function of theta and zeta.

    This function then uses biot-savart to find the B field from this current
    density K on the surface.

    Parameters
    ----------
    potential : callable
        function to compute the current potential. Should have a signature of
        the form potential(theta,zeta,**params) -> ndarray.
        theta,zeta are poloidal and toroidal angles on the surface
    potential_dtheta: callable
        function to compute the theta derivative of the current potential
    potential_dzeta: callable
        function to compute the zeta derivative of the current potential
    params : dict, optional
        default parameters to pass to potential function (and its derivatives)
    R_lmn, Z_lmn : array-like, shape(k,)
        Fourier coefficients for winding surface R and Z in cylindrical coordinates
    modes_R : array-like, shape(k,2)
        poloidal and toroidal mode numbers [m,n] for R_lmn.
    modes_Z : array-like, shape(k,2)
        mode numbers associated with Z_lmn, defaults to modes_R
    NFP : int
        number of field periods
    sym : bool
        whether to enforce stellarator symmetry for the surface geometry.
        Default is "auto" which enforces if modes are symmetric. If True,
        non-symmetric modes will be truncated.
    M, N: int or None
        Maximum poloidal and toroidal mode numbers. Defaults to maximum from modes_R
        and modes_Z.
    name : str
        name for this field
    check_orientation : bool
        ensure that this surface has a right handed orientation. Do not set to False
        unless you are sure the parameterization you have given is right handed
        (ie, e_theta x e_zeta points outward from the surface).

    """

    _io_attrs_ = (
        _MagneticField._io_attrs_
        + FourierRZToroidalSurface._io_attrs_
        + [
            "_params",
        ]
    )

    def __init__(
        self,
        potential,
        potential_dtheta,
        potential_dzeta,
        params=None,
        R_lmn=None,
        Z_lmn=None,
        modes_R=None,
        modes_Z=None,
        NFP=1,
        sym="auto",
        M=None,
        N=None,
        name="",
        check_orientation=True,
    ):
        assert callable(potential), "Potential must be callable!"
        assert callable(potential_dtheta), "Potential derivative must be callable!"
        assert callable(potential_dzeta), "Potential derivative must be callable!"

        self._potential = potential
        self._potential_dtheta = potential_dtheta
        self._potential_dzeta = potential_dzeta
        self._params = params

        super().__init__(
            R_lmn=R_lmn,
            Z_lmn=Z_lmn,
            modes_R=modes_R,
            modes_Z=modes_Z,
            NFP=NFP,
            sym=sym,
            M=M,
            N=N,
            name=name,
            check_orientation=check_orientation,
        )

    @property
    def params(self):
        """Dict of parameters to pass to potential function and its derivatives."""
        return self._params

    @params.setter
    def params(self, new):
        warnif(
            len(new) != len(self._params),
            UserWarning,
            "Length of new params is different from length of current params! "
            "May cause errors unless potential function is also changed.",
        )
        self._params = new

    @property
    def potential(self):
        """Potential function, signature (theta,zeta,**params) -> potential value."""
        return self._potential

    @potential.setter
    def potential(self, new):
        if new != self._potential:
            assert callable(new), "Potential must be callable!"
            self._potential = new

    @property
    def potential_dtheta(self):
        """Phi poloidal deriv. function, signature (theta,zeta,**params) -> value."""
        return self._potential_dtheta

    @potential_dtheta.setter
    def potential_dtheta(self, new):
        if new != self._potential_dtheta:
            assert callable(new), "Potential derivative must be callable!"
            self._potential_dtheta = new

    @property
    def potential_dzeta(self):
        """Phi toroidal deriv. function, signature (theta,zeta,**params) -> value."""
        return self._potential_dzeta

    @potential_dzeta.setter
    def potential_dzeta(self, new):
        if new != self._potential_dzeta:
            assert callable(new), "Potential derivative must be callable!"
            self._potential_dzeta = new

    def save(self, file_name, file_format=None, file_mode="w"):
        """Save the object.

        **Not supported for this object!**

        Parameters
        ----------
        file_name : str file path OR file instance
            location to save object
        file_format : str (Default hdf5)
            format of save file. Only used if file_name is a file path
        file_mode : str (Default w - overwrite)
            mode for save file. Only used if file_name is a file path

        """
        raise OSError(
            "Saving CurrentPotentialField is not supported,"
            " as the potential function cannot be serialized."
        )

    def compute_magnetic_field(
        self, coords, params=None, basis="rpz", source_grid=None, transforms=None
    ):
        """Compute magnetic field at a set of points.

        Parameters
        ----------
        coords : array-like shape(n,3)
            Nodes to evaluate field at in [R,phi,Z] or [X,Y,Z] coordinates.
        params : dict or array-like of dict, optional
            Dictionary of optimizable parameters, eg field.params_dict.
        basis : {"rpz", "xyz"}
            Basis for input coordinates and returned magnetic field.
        source_grid : Grid, int or None or array-like, optional
            Source grid upon which to evaluate the surface current density K.
        transforms : dict of Transform
            Transforms for R, Z, lambda, etc. Default is to build from source_grid

        Returns
        -------
        field : ndarray, shape(N,3)
            magnetic field at specified points

        """
        source_grid = source_grid or LinearGrid(
            M=30 + 2 * self.M,
            N=30 + 2 * self.N,
            NFP=self.NFP,
        )
        return _compute_magnetic_field_from_CurrentPotentialField(
            field=self,
            coords=coords,
            params=params,
            basis=basis,
            source_grid=source_grid,
            transforms=transforms,
        )

    @classmethod
    def from_surface(
        cls,
        surface,
        potential,
        potential_dtheta,
        potential_dzeta,
        params=None,
    ):
        """Create CurrentPotentialField using geometry provided by given surface.

        Parameters
        ----------
        surface: FourierRZToroidalSurface, optional, default None
            Existing FourierRZToroidalSurface object to create a
            CurrentPotentialField with.
        potential : callable
            function to compute the current potential. Should have a signature of
            the form potential(theta,zeta,**params) -> ndarray.
            theta,zeta are poloidal and toroidal angles on the surface
        potential_dtheta: callable
            function to compute the theta derivative of the current potential
        potential_dzeta: callable
            function to compute the zeta derivative of the current potential
        params : dict, optional
            default parameters to pass to potential function (and its derivatives)

        """
        errorif(
            not isinstance(surface, FourierRZToroidalSurface),
            TypeError,
            "Expected type FourierRZToroidalSurface for argument surface, "
            f"instead got type {type(surface)}",
        )

        R_lmn = surface.R_lmn
        Z_lmn = surface.Z_lmn
        modes_R = surface._R_basis.modes[:, 1:]
        modes_Z = surface._Z_basis.modes[:, 1:]
        NFP = surface.NFP
        sym = surface.sym
        name = surface.name

        return cls(
            potential,
            potential_dtheta,
            potential_dzeta,
            params,
            R_lmn,
            Z_lmn,
            modes_R,
            modes_Z,
            NFP,
            sym,
            name=name,
            check_orientation=False,
        )


class FourierCurrentPotentialField(
    _MagneticField, FourierRZToroidalSurface, Optimizable
):
    """Magnetic field due to a surface current potential on a toroidal surface.

    Surface current K is assumed given by

    K = n x ∇ Φ

    Φ(θ,ζ) = Φₛᵥ(θ,ζ) + Gζ/2π + Iθ/2π

    where:

        - n is the winding surface unit normal.
        - Phi is the current potential function, which is a function of theta and zeta,
          and is given as a secular linear term in theta/zeta and a double Fourier
          series in theta/zeta.

    This function then uses biot-savart to find the B field from this current
    density K on the surface.

    Parameters
    ----------
    Phi_mn : ndarray
        Fourier coefficients of the double FourierSeries part of the current potential.
    modes_Phi : array-like, shape(k,2)
        Poloidal and Toroidal mode numbers corresponding to passed-in Phi_mn
        coefficients.
    I : float
        Net current linking the plasma and the surface toroidally
        Denoted I in the algorithm
    G : float
        Net current linking the plasma and the surface poloidally
        Denoted G in the algorithm
        NOTE: a negative G will tend to produce a positive toroidal magnetic field
        B in DESC, as in DESC the poloidal angle is taken to be positive
        and increasing when going in the clockwise direction, which with the
        convention n x grad(phi) will result in a toroidal field in the negative
        toroidal direction.
    sym_Phi :  {False,"cos","sin"}
        whether to enforce a given symmetry for the DoubleFourierSeries part of the
        current potential.
    M_Phi, N_Phi: int or None
        Maximum poloidal and toroidal mode numbers for the single valued part of the
        current potential.
    R_lmn, Z_lmn : array-like, shape(k,)
        Fourier coefficients for winding surface R and Z in cylindrical coordinates
    modes_R : array-like, shape(k,2)
        poloidal and toroidal mode numbers [m,n] for R_lmn.
    modes_Z : array-like, shape(k,2)
        mode numbers associated with Z_lmn, defaults to modes_R
    NFP : int
        number of field periods
    sym : bool
        whether to enforce stellarator symmetry for the surface geometry.
        Default is "auto" which enforces if modes are symmetric. If True,
        non-symmetric modes will be truncated.
    M, N: int or None
        Maximum poloidal and toroidal mode numbers. Defaults to maximum from modes_R
        and modes_Z.
    name : str
        name for this field
    check_orientation : bool
        ensure that this surface has a right handed orientation. Do not set to False
        unless you are sure the parameterization you have given is right handed
        (ie, e_theta x e_zeta points outward from the surface).

    """

    _io_attrs_ = (
        _MagneticField._io_attrs_
        + FourierRZToroidalSurface._io_attrs_
        + ["_Phi_mn", "_I", "_G", "_Phi_basis", "_M_Phi", "_N_Phi", "_sym_Phi"]
    )

    def __init__(
        self,
        Phi_mn=np.array([0.0]),
        modes_Phi=np.array([[0, 0]]),
        I=0,
        G=0,
        sym_Phi=False,
        M_Phi=None,
        N_Phi=None,
        R_lmn=None,
        Z_lmn=None,
        modes_R=None,
        modes_Z=None,
        NFP=1,
        sym="auto",
        M=None,
        N=None,
        name="",
        check_orientation=True,
    ):
        Phi_mn, modes_Phi = map(np.asarray, (Phi_mn, modes_Phi))
        assert (
            Phi_mn.size == modes_Phi.shape[0]
        ), "Phi_mn size and modes_Phi.shape[0] must be the same size!"

        assert np.issubdtype(modes_Phi.dtype, np.integer)

        M_Phi = setdefault(M_Phi, np.max(abs(modes_Phi[:, 0])))
        N_Phi = setdefault(N_Phi, np.max(abs(modes_Phi[:, 1])))

        self._M_Phi = M_Phi
        self._N_Phi = N_Phi

        self._sym_Phi = sym_Phi
        self._Phi_basis = DoubleFourierSeries(M=M_Phi, N=N_Phi, NFP=NFP, sym=sym_Phi)
        self._Phi_mn = copy_coeffs(Phi_mn, modes_Phi, self._Phi_basis.modes[:, 1:])

        self._I = float(np.squeeze(I))
        self._G = float(np.squeeze(G))

        super().__init__(
            R_lmn=R_lmn,
            Z_lmn=Z_lmn,
            modes_R=modes_R,
            modes_Z=modes_Z,
            NFP=NFP,
            sym=sym,
            M=M,
            N=N,
            name=name,
            check_orientation=check_orientation,
        )

    @optimizable_parameter
    @property
    def I(self):  # noqa: E743
        """Net current linking the plasma and the surface toroidally."""
        return self._I

    @I.setter
    def I(self, new):  # noqa: E743
        self._I = float(np.squeeze(new))

    @optimizable_parameter
    @property
    def G(self):
        """Net current linking the plasma and the surface poloidally."""
        return self._G

    @G.setter
    def G(self, new):
        self._G = float(np.squeeze(new))

    @optimizable_parameter
    @property
    def Phi_mn(self):
        """Fourier coefficients describing single-valued part of potential."""
        return self._Phi_mn

    @Phi_mn.setter
    def Phi_mn(self, new):
        if len(new) == self.Phi_basis.num_modes:
            self._Phi_mn = jnp.asarray(new)
        else:
            raise ValueError(
                f"Phi_mn should have the same size as the basis, got {len(new)} for "
                + f"basis with {self.Phi_basis.num_modes} modes."
            )

    @property
    def Phi_basis(self):
        """DoubleFourierSeries: Spectral basis for Phi."""
        return self._Phi_basis

    @property
    def sym_Phi(self):
        """str: Type of symmetry of periodic part of Phi (no symmetry if False)."""
        return self._sym_Phi

    @property
    def M_Phi(self):
        """int: Poloidal resolution of periodic part of Phi."""
        return self._M_Phi

    @property
    def N_Phi(self):
        """int: Toroidal resolution of periodic part of Phi."""
        return self._N_Phi

    def change_Phi_resolution(self, M=None, N=None, NFP=None, sym_Phi=None):
        """Change the maximum poloidal and toroidal resolution for Phi.

        Parameters
        ----------
        M : int
            Poloidal resolution to change Phi basis to.
            If None, defaults to current self.Phi_basis poloidal resolution
        N : int
            Toroidal resolution to change Phi basis to.
            If None, defaults to current self.Phi_basis toroidal resolution
        NFP : int
            Number of field periods for surface and Phi basis.
            If None, defaults to current NFP.
            Note: will change the NFP of the surface geometry as well as the
            Phi basis.
        sym_Phi :  {"auto","cos","sin",False}
            whether to enforce a given symmetry for the DoubleFourierSeries part of the
            current potential. Default is "auto" which enforces if modes are symmetric.
            If True, non-symmetric modes will be truncated.

        """
        M = M or self._M_Phi
        N = N or self._M_Phi
        NFP = NFP or self.NFP
        sym_Phi = sym_Phi or self.sym_Phi

        Phi_modes_old = self.Phi_basis.modes
        self.Phi_basis.change_resolution(M=M, N=N, NFP=self.NFP, sym=sym_Phi)

        self._Phi_mn = copy_coeffs(self.Phi_mn, Phi_modes_old, self.Phi_basis.modes)
        self._M_Phi = M
        self._N_Phi = N
        self._sym_Phi = sym_Phi
        self.change_resolution(
            NFP=NFP
        )  # make sure surface and Phi basis NFP are the same

    def compute_magnetic_field(
        self, coords, params=None, basis="rpz", source_grid=None, transforms=None
    ):
        """Compute magnetic field at a set of points.

        Parameters
        ----------
        coords : array-like shape(n,3)
            Nodes to evaluate field at in [R,phi,Z] or [X,Y,Z] coordinates.
        params : dict or array-like of dict, optional
            Dictionary of optimizable parameters, eg field.params_dict.
        basis : {"rpz", "xyz"}
            Basis for input coordinates and returned magnetic field.
        source_grid : Grid, int or None or array-like, optional
            Source grid upon which to evaluate the surface current density K.
        transforms : dict of Transform
            Transforms for R, Z, lambda, etc. Default is to build from source_grid

        Returns
        -------
        field : ndarray, shape(N,3)
            magnetic field at specified points

        """
        source_grid = source_grid or LinearGrid(
            M=30 + 2 * max(self.M, self.M_Phi),
            N=30 + 2 * max(self.N, self.N_Phi),
            NFP=self.NFP,
        )
        return _compute_magnetic_field_from_CurrentPotentialField(
            field=self,
            coords=coords,
            params=params,
            basis=basis,
            source_grid=source_grid,
            transforms=transforms,
        )

    @classmethod
    def from_surface(
        cls,
        surface,
        Phi_mn=np.array([0.0]),
        modes_Phi=np.array([[0, 0]]),
        I=0,
        G=0,
        sym_Phi="auto",
        M_Phi=None,
        N_Phi=None,
    ):
        """Create FourierCurrentPotentialField using geometry of given surface.

        Parameters
        ----------
        surface: FourierRZToroidalSurface, optional, default None
            Existing FourierRZToroidalSurface object to create a
            CurrentPotentialField with.
        Phi_mn : ndarray
            Fourier coefficients of the double FourierSeries of the current potential.
            Should correspond to the given DoubleFourierSeries basis object passed in.
        modes_Phi : array-like, shape(k,2)
            Poloidal and Toroidal mode numbers corresponding to passed-in Phi_mn
            coefficients
        I : float
            Net current linking the plasma and the surface toroidally
            Denoted I in the algorithm
        G : float
            Net current linking the plasma and the surface poloidally
            Denoted G in the algorithm
            NOTE: a negative G will tend to produce a positive toroidal magnetic field
            B in DESC, as in DESC the poloidal angle is taken to be positive
            and increasing when going in the clockwise direction, which with the
            convention n x grad(phi) will result in a toroidal field in the negative
            toroidal direction.
        sym_Phi :  {"auto", "cos","sin", False}
            whether to enforce a given symmetry for the DoubleFourierSeries part of the
            current potential. If "auto", assumes sin symmetry if the surface is
            symmetric, else False.
        M_Phi, N_Phi: int or None
            Maximum poloidal and toroidal mode numbers for the single valued part of the
            current potential.

        """
        if not isinstance(surface, FourierRZToroidalSurface):
            raise TypeError(
                "Expected type FourierRZToroidalSurface for argument surface, "
                f"instead got type {type(surface)}"
            )
        R_lmn = surface.R_lmn
        Z_lmn = surface.Z_lmn
        modes_R = surface._R_basis.modes[:, 1:]
        modes_Z = surface._Z_basis.modes[:, 1:]
        NFP = surface.NFP
        sym = surface.sym
        name = surface.name
        if sym_Phi == "auto":
            sym_Phi = "sin" if surface.sym else False

        return cls(
            Phi_mn=Phi_mn,
            modes_Phi=modes_Phi,
            I=I,
            G=G,
            sym_Phi=sym_Phi,
            M_Phi=M_Phi,
            N_Phi=N_Phi,
            R_lmn=R_lmn,
            Z_lmn=Z_lmn,
            modes_R=modes_R,
            modes_Z=modes_Z,
            NFP=NFP,
            sym=sym,
            name=name,
            check_orientation=False,
        )

    def to_CoilSet(  # noqa: C901 - FIXME: simplify this
        self,
        desirednumcoils=10,  # TODO: make this coils_per_NFP for modular...
        step=2,
        spline_method="cubic",
        show_plots=False,
    ):
        """Find helical or modular coils from this surface current potential.

        Parameters
        ----------
        desirednumcoils : int, optional
            Total number of coils to discretize the surface current with, by default 10
        step : int, optional
            Amount of points to skip by when saving the coil geometry spline
            by default 2, meaning that every other point will be saved
            if higher, less points will be saved e.g. 3 saves every 3rd point
        spline_method : str, optional
            method of fitting to use for the spline, by default ``"cubic"``
            see ``SplineXYZCoil`` for more info
        show_plots : bool, optional,
            whether to show plots of the contours chosen for coils, by default False

        Returns
        -------
        coils : CoilSet or MixedCoilSet
            DESC `CoilSet` of `SplineXYZCoil` coils that are a discretization of
            the surface current on the given winding surface.
            A `MixedCoilSet` is returned if the number of spline points per
            coil are not uniform across the coils.
        """
        nfp = self.Phi_basis.NFP

        net_toroidal_current = self.I
        net_poloidal_current = self.G
        assert not jnp.isclose(net_toroidal_current, 0) or not jnp.isclose(
            net_poloidal_current, 0
        ), (
            "Detected both net toroidal and poloidal current are both zero, "
            "this function cannot find windowpane coils"
        )

        ################################################################
        # find current helicity
        ################################################################
        # we know that I = -(G - G_ext) / (helicity * NFP)
        # if net_toroidal_current is zero, then we have modular coils,
        # and just make helicity zero
        helicity = safediv(
            net_poloidal_current, net_toroidal_current * nfp, threshold=1e-8
        )
        npts = 128  # number of points in the zeta direction
        dz = 2 * np.pi / nfp / npts
        if not jnp.isclose(helicity, 0):
            # helical coils
            zeta_full = jnp.arange(
                0,
                2 * jnp.pi / nfp + 1e-6,
                dz,
            )
            # ensure we have always have points at least from -2pi, 2pi as depending
            # on sign of I, the contours from Phi = [0, abs(I)] may have their starting
            # points (the theta value at zeta=0) be positive or negative theta values,
            # and we want to ensure we catch the start and end of the contours
            theta_full = jnp.arange(
                jnp.sign(helicity) * 2 * jnp.pi,
                -jnp.sign(helicity) * (2 * np.pi * int(np.abs(helicity) + 1) + 1e-6),
                -jnp.sign(helicity) * 2 * np.pi / npts / nfp,
            )

            theta_full = jnp.sort(theta_full)
        else:
            # modular coils
            theta_full = jnp.linspace(0, 2 * jnp.pi, npts + 1)
            # we start below 0 for zeta to allow for contours which may go in/out of
            # the zeta=0 plane
            zeta_full = jnp.arange(-jnp.pi / nfp, (2 + 1 / nfp) * jnp.pi, dz)
            # TODO: make this also go to only 2pi/NFP, and make it so that
            # the number of coils means coils per field period

        ################################################################
        # find contours of constant phi
        ################################################################
        # make linspace contours
        if not jnp.isclose(helicity, 0):
            # helical coils
            # we start them on zeta=0 plane, so we will find contours
            # going from 0 to I (corresponding to zeta=0, and theta*sign(I) increasing)
            contours = jnp.linspace(
                0, jnp.abs(net_toroidal_current), desirednumcoils + 1, endpoint=True
            )
            contours = jnp.sort(contours)
            coil_current = jnp.abs(net_toroidal_current) / desirednumcoils

        else:
            # modular coils
            # go from zero to G
            contours = jnp.linspace(
                0, jnp.abs(net_poloidal_current), desirednumcoils + 1, endpoint=True
            ) * jnp.sign(net_poloidal_current)
            contours = jnp.sort(jnp.asarray(contours))
            coil_current = net_poloidal_current / desirednumcoils

        # TODO: change this so that  this we only need Ncoils length array
        theta_full_2D, zeta_full_2D = jnp.meshgrid(theta_full, zeta_full, indexing="ij")

        grid = Grid(
            jnp.vstack(
                (
                    jnp.zeros_like(theta_full_2D.flatten(order="F")),
                    theta_full_2D.flatten(order="F"),
                    zeta_full_2D.flatten(order="F"),
                )
            ).T,
            sort=False,
        )
        phi_total_full = self.compute("Phi", grid=grid)["Phi"].reshape(
            theta_full.size, zeta_full.size, order="F"
        )

        N_trial_contours = len(contours) - 1
        contour_zeta = []
        contour_theta = []
        plt.figure(figsize=(18, 10))
        cdata = plt.contour(
            zeta_full_2D.T, theta_full_2D.T, jnp.transpose(phi_total_full), contours
        )

        numCoils = 0
        plt.xlabel(r"$\zeta$")
        plt.ylabel(r"$\theta$")

        for j in range(N_trial_contours):
            try:
                with warnings.catch_warnings():
                    warnings.filterwarnings("ignore", category=DeprecationWarning)
                    p = cdata.collections[j].get_paths()[0]
            except Exception as e:
                print("failed to find a contour with error:")
                print(e)

            v = p.vertices

            contour_zeta.append(v[:, 0])
            contour_theta.append(v[:, 1])

            # check if closed and if not throw warning
            ## closure condition in zeta for modular is returns to same zeta,
            ## while for helical is that the contour dzeta = 2pi/NFP
            zeta_diff = 2 * jnp.pi / nfp if not jnp.isclose(helicity, 0) else 0.0
            ## closure condition in theta for modular is that dtheta = 2pi,
            ## while for helical the dtheta = 2pi*abs(helicity)
            theta_diff = (
                2 * jnp.pi * jnp.abs(helicity)
                if not jnp.isclose(helicity, 0)
                else 2 * jnp.pi
            )
            if not jnp.isclose(
                jnp.abs(v[-1, 0] - v[0, 0]), zeta_diff
            ) or not jnp.isclose(jnp.abs(v[-1, 1] - v[0, 1]), theta_diff):
                warnings.warn(
                    f"Detected a coil contour (coil index {j}) that may not be "
                    "closed, this may lead to incorrect coils, "
                    "check that the surface current potential contours do not contain "
                    "any local maxima or window-pane-like structures,"
                    " and that the current potential contours do not go across "
                    "The edges of the zeta extent used for the plotting:"
                    "the zeta=0 or zeta=2pi/NFP planes for helical coils or the"
                    " zeta=-pi/NFP and zeta=2pi+pi/NFP planes, for modular coils. "
                    "Use `show_plots=True` to visualize the contours.",
                    UserWarning,
                )

            numCoils += 1
            if show_plots:
                plt.plot(contour_zeta[-1], contour_theta[-1], "-r", linewidth=1)
                plt.plot(contour_zeta[-1][-1], contour_theta[-1][-1], "sk")
        if not jnp.isclose(helicity, 0):
            # right now these are only over 1 FP
            # so must tile them s.t. they are full coils, by repeating them
            #  with a 2pi/NFP shift in zeta
            # and a -2pi*helicity shift in theta
            # we could alternatively wait until we are in real space and then
            # rotate the coils there, but this also works

            for i_contour in range(len(contour_theta)):
                # check if the contour is arranged with zeta=0 at the start
                # or at the end, easiest to do this tiling if we assume
                # the first index is at zeta=0
                zeta_starts_at_zero = (
                    contour_zeta[i_contour][-1] > contour_zeta[i_contour][0]
                )
                orig_theta = contour_theta[i_contour]
                orig_zeta = contour_zeta[i_contour]
                if not zeta_starts_at_zero:
                    # flip so that the contour starts at zeta=0
                    orig_theta = jnp.flip(orig_theta)
                    orig_zeta = jnp.flip(orig_zeta)
                orig_endpoint_theta = orig_theta[-1]

                # dont need last points here since we will shift the whole
                # curve over, and we know the last point must be
                # (zeta0+2pi/NFP, theta0+2pi*abs(helicity)),
                # so easiest to just not include them initially and shift whole curve
                orig_theta = jnp.atleast_1d(orig_theta[:-1])
                orig_zeta = jnp.atleast_1d(orig_zeta[:-1])

                contour_theta[i_contour] = jnp.atleast_1d(orig_theta)
                contour_zeta[i_contour] = jnp.atleast_1d(orig_zeta)

                theta_shift = -2 * np.pi * helicity

                zeta_shift = 2 * jnp.pi / nfp - orig_zeta[0]

                for i in range(1, nfp):
                    contour_theta[i_contour] = jnp.concatenate(
                        [contour_theta[i_contour], orig_theta + theta_shift * i]
                    )
                    contour_zeta[i_contour] = jnp.concatenate(
                        [contour_zeta[i_contour], orig_zeta + zeta_shift * i]
                    )
                contour_theta[i_contour] = jnp.append(
                    contour_theta[i_contour],
                    nfp * (orig_endpoint_theta - contour_theta[i_contour][0])
                    + contour_theta[i_contour][0],
                )
                contour_zeta[i_contour] = jnp.append(
                    contour_zeta[i_contour], 2 * jnp.pi
                )

        else:
            # TODO: this should be able to easily be used to
            # find only N contours in one FP then rotate them in zeta
            # to get the full coilset.
            pass
        if not show_plots:
            plt.close("all")

        # for modular coils, easiest way to check contour direction is to see
        # direction of the contour thetas
        sign_of_theta_contours = jnp.sign(contour_theta[0][-1] - contour_theta[0][0])

        ################################################################
        # Find the XYZ points in real space of the coil contours
        ################################################################
        def find_XYZ_points(
            theta_pts,
            zeta_pts,
            surface,
        ):
            contour_X = []
            contour_Y = []
            contour_Z = []
            coil_coords = []

            for thetas, zetas in zip(theta_pts, zeta_pts):
                coords = surface.compute(
                    "x",
                    grid=Grid(
                        jnp.vstack((jnp.zeros_like(thetas), thetas, zetas)).T,
                        sort=False,
                    ),
                    basis="xyz",
                )["x"]
                contour_X.append(coords[:, 0])
                contour_Y.append(coords[:, 1])
                contour_Z.append(coords[:, 2])
                coil_coords.append(
                    jnp.vstack((coords[:, 0], coords[:, 1], coords[:, 2])).T
                )

            return contour_X, contour_Y, contour_Z

        contour_X, contour_Y, contour_Z = find_XYZ_points(
            contour_theta,
            contour_zeta,
            self,
        )
        ################################################################
        # Create CoilSet object
        ################################################################
        # local imports to avoid circular imports
        from desc.coils import CoilSet, MixedCoilSet, SplineXYZCoil

        coils = []
        for j in range(len(contour_X)):
            if not jnp.isclose(helicity, 0):
                # helical coils
                # make sure that the sign of the coil current is correct
                # by dotting K with the vector along the contour
                # TODO: probably could use helicity sign and just check the slope of
                # the contours to see which way they are going, but this is easy for
                # now and not too expensive
                contour_vector = jnp.array(
                    [
                        contour_X[j][1] - contour_X[j][0],
                        contour_Y[j][1] - contour_Y[j][0],
                        contour_Z[j][1] - contour_Z[j][0],
                    ]
                )
                K = self.compute(
                    "K",
                    grid=Grid(
                        jnp.array([[0, contour_theta[j][0], contour_zeta[j][0]]])
                    ),
                    basis="xyz",
                )["K"]
                current_sign = jnp.sign(jnp.dot(contour_vector, K[0, :]))
                thisCurrent = current_sign * coil_current
            else:
                # modular coils
                # make sure that the sign of the coil current is correct
                # don't need to dot with K here because we know the direction
                # based off the direction of the theta contour and sign of G
                # (extra negative sign because a positive G -> negative toroidal B
                # but we always have a right-handed coord system, and so current flowing
                # in positive poloidal direction creates a positive toroidal B)
                current_sign = -sign_of_theta_contours * jnp.sign(net_poloidal_current)
                thisCurrent = jnp.abs(coil_current) * current_sign
            coils.append(
                SplineXYZCoil(
                    thisCurrent,
                    jnp.append(contour_X[j][0::step], contour_X[j][0]),
                    jnp.append(contour_Y[j][0::step], contour_Y[j][0]),
                    jnp.append(contour_Z[j][0::step], contour_Z[j][0]),
                    method=spline_method,
                )
            )
        try:
            final_coilset = CoilSet(*coils)
        except ValueError:
            # can't make a CoilSet so make a MixedCoilSet instead
            final_coilset = MixedCoilSet(*coils)
        return final_coilset


def _compute_magnetic_field_from_CurrentPotentialField(
    field, coords, source_grid, params=None, basis="rpz", transforms=None
):
    """Compute magnetic field at a set of points.

    Parameters
    ----------
    field : CurrentPotentialField or FourierCurrentPotentialField
        current potential field object from which to compute magnetic field.
    coords : array-like shape(N,3)
        cylindrical or cartesian coordinates
    source_grid : Grid,
        source grid upon which to evaluate the surface current density K
    params : dict, optional
        parameters to pass to compute function
        should include the potential
    basis : {"rpz", "xyz"}
        basis for input coordinates and returned magnetic field


    Returns
    -------
    field : ndarray, shape(N,3)
        magnetic field at specified points

    """
    assert basis.lower() in ["rpz", "xyz"]
    coords = jnp.atleast_2d(jnp.asarray(coords))
    if basis == "rpz":
        coords = rpz2xyz(coords)

    # compute surface current, and store grid quantities
    # needed for integration in class
    # TODO: does this have to be xyz, or can it be computed in rpz as well?
<<<<<<< HEAD
    if not params and not transforms:
=======
    if not params or not transforms:
>>>>>>> d62612cf
        data = field.compute(
            ["K", "x"],
            grid=source_grid,
            basis="xyz",
            params=params,
            transforms=transforms,
        )
    else:
        data = compute_fun(
            field,
            names=["K", "x"],
            params=params,
            transforms=transforms,
            profiles={},
            basis="xyz",
        )

    _rs = xyz2rpz(data["x"])
    _K = xyz2rpz_vec(data["K"], phi=source_grid.nodes[:, 2])

    # surface element, must divide by NFP to remove the NFP multiple on the
    # surface grid weights, as we account for that when doing the for loop
    # over NFP
    _dV = source_grid.weights * data["|e_theta x e_zeta|"] / source_grid.NFP

    def nfp_loop(j, f):
        # calculate (by rotating) rs, rs_t, rz_t
        phi = (source_grid.nodes[:, 2] + j * 2 * jnp.pi / source_grid.NFP) % (
            2 * jnp.pi
        )
        # new coords are just old R,Z at a new phi (bc of discrete NFP symmetry)
        rs = jnp.vstack((_rs[:, 0], phi, _rs[:, 2])).T
        rs = rpz2xyz(rs)
        K = rpz2xyz_vec(_K, phi=phi)
        fj = biot_savart_general(
            coords,
            rs,
            K,
            _dV,
        )
        f += fj
        return f

    B = fori_loop(0, source_grid.NFP, nfp_loop, jnp.zeros_like(coords))
    if basis == "rpz":
        B = xyz2rpz_vec(B, x=coords[:, 0], y=coords[:, 1])
    return B


# REGCOIL utilities


def run_regcoil(  # noqa: C901 fxn too complex
    current_potential_field,
    eq,
    alpha=0.0,
    source_grid=None,
    eval_grid=None,
    current_helicity=0,
    external_field=None,
    external_field_grid=None,
    verbose=1,
    normalize=True,
    vacuum=False,
):
    """Runs regcoil algorithm to find the current potential for the surface.

    NOTE: will set the FourierCurrentPotentialField's Phi_mn to
    the lowest alpha value's solution, and will also set I and G
    to the values corresponding to the input equilibrium, external_field,
    and current_helicity.

    Follows algorithm of [1] to find the current potential Phi on the surface,
    given a surface current::

        K = n x ∇ Φ
        Φ(θ,ζ) = Φₛᵥ(θ,ζ) + Gζ/2π + Iθ/2π

    The algorithm minimizes the quadratic flux on the plasma surface due to the
    surface current (B_Phi_SV for field from the single valued part Φₛᵥ, and
    B_GI for that from the secular terms I and G), plasma current, and external
    fields::

        Bn = ∫ ∫ (B . n)^2 dA
        B = B_plasma + B_external + B_Phi_SV + B_GI

    G is fixed by the equilibrium magnetic field strength, and I is determined
    by the desired coil topology (given by ``current_helicity``), with zero
    helicity corresponding to modular coils, and non-zero helicity corresponding
    to helical coils. The algorithm then finds the single-valued part of Φ
    by minimizing the quadratic flux on the plasma surface along with a
    regularization term on the surface current magnitude::

        min_Φₛᵥ  ∫ ∫ (B . n)^2 dA + α ∫ ∫ |K|^2 dA

    where α is the regularization parameter, smaller alpha corresponds to no
    regularization (consequently, lower Bn error but more complex and large surface
    currents) and larger alpha corresponds to more regularization (consequently,
    higher Bn error but simpler and smaller surface currents).

    [1] Landreman, An improved current potential method for fast computation
        of stellarator coil shapes, Nuclear Fusion (2017)

    Parameters
    ----------
    current_potential_field : FourierCurrentPotentialField
        `FourierCurrentPotentialField` to run REGCOIL with.
    eq : Equilibrium
        Equilibrium to minimize the quadratic flux (plus regularization) on.
    alpha : float or ndarray, optional
        regularization parameter, > 0, regularizes minimization of Bn
        on plasma surface with minimization of current density mag K on winding
        surface i.e. larger alpha, simpler coilset and smaller currents, but
        worse Bn. If a float, only runs REGCOIL for that single value and returns
        a single FourierCurrentPotentialField and the associated data. If an array
        is passed, will run REGCOIL for each alpha in that array and return a list
        of FourierCurrentPotentialFields, and the associated data.
    source_grid : Grid, optional
        Source grid upon which to evaluate the surface current when calculating
        the normal field on the plasma surface. Also used to evaluate the
        virtual casing current, if the plasma has finite plasma currents.
        Defaults to
        `LinearGrid(M=max(3 * current_potential_field.M_Phi, 30),
         N=max(3 * current_potential_field.N_Phi, 30), NFP=eq.NFP)`
    eval_grid : _type_, optional
        Grid upon which to evaluate the normal field on the plasma surface, and
        at which the normal field is minimized.
        Defaults to
        `LinearGrid(M= 30, N= 30, NFP=eq.NFP)`
    external_field: _MagneticField,
        DESC `_MagneticField` object giving the magnetic field
        provided by any coils/fields external to the winding surface.
        e.g. can provide a TF coilset to calculate the surface current
        which is needed to minimize Bn given this external coilset providing
        the bulk of the required net toroidal magnetic flux, by default None
    external_field_grid : Grid, optional
        Source grid with which to evaluate the external field when calculating
        its contribution to the normal field on the plasma surface (if it is a type
        that requires a source, like a `CoilSet` or a `CurrentPotentialField`).
        By default None, which will use the default grid for the given
        external field type.
    current_helicity : int, optional
        Ratio of used to determine if coils are modular (0) or helical (!=0)
        defined as (G - G_ext) / (I * NFP)  = current_helicity
        positive current_helicity corresponds to coils which rotate in the negative
        poloidal direction as they rotate toroidally
    verbose : int, optional
        level of verbosity, if 0 will print nothing.
        1 will display jacobian timing info
        2 will display Bn max,min,average and chi^2 values for each alpha.
    normalize : bool, optional
        whether or not to normalize Bn when printing the Bnormal errors. If true,
        will normalize by the average equilibrium field strength on the surface.
    vacuum : bool, optional
        if True, will not include the contribution to the normal field from the
        plasma currents.


    Returns
    -------
    surface_current_field : FourierCurrentPotentialField or list of
        A FourierCurrentPotentialField with the Phi_mn set to the
        optimized current potential. If multiple alpha were passed in,
        this is a list of length alpha.size with the optimized fields
        for each parameter value alpha.
    data : dict
        Dictionary with the following keys,::

            alpha : regularization parameter the algorithm was ran with, a float
                    if passed-in alpha was a float, or an array if it was an array,
                    corresponding to the list of `Phi_mn`.
            Phi_mn : the single-valued current potential coefficients which
                    minimize the Bn at the given eval_grid on the plasma, subject
                    to regularization on the surface current magnitude governed by
                    alpha.
                    An array of length `self.Phi_basis.num_modes` if passed-in alpha,
                    was a float, or a list of arrays, with list length `alpha.size` if
                    `alpha` was an array, corresponding to the list of regularization
                    parameters alpha.
            I : float, net toroidal current (in Amperes) on the winding surface.
                Governed by the `current_helicity` parameter, and is zero for
                modular coils (`current_helicity=0`).
            G : float, net poloidal current (in Amperes) on the winding surface.
                Determined by the equilibrium toroidal magnetic field, as well as
                the given external field.
            chi^2_B : quadratic flux integrated over the plasma surface.
                a float if `alpha` was a float, or list of float of length
                `alpha.size` if `alpha` was an array, corresponding to the array
                of `alpha` values.
            chi^2_K : Current density magnitude integrated over winding surface.
                a float if `alpha` was a float, or list of float of length
                `alpha.size` if `alpha` was an array, corresponding to the array of
                `alpha`.
            |K| : Current density magnitude on winding surface, evaluated at the
                given `source_grid`. An array of length `source_grid.num_nodes` if
                `alpha` was a float, or list of arrays, with list length
                `alpha.size`, if `alpha` was an array, corresponding to the array of
                `alpha`.
            eval_grid: Grid object that Bn was evaluated at.
            source_grid: Grid object that Phi and K were evaluated at.


    """
    assert (
        int(current_helicity) == current_helicity
    ), "current_helicity must be an integer!"
    # maybe it is an EquilibriaFamily
    if hasattr(eq, "__len__"):
        eq = eq[-1]

    # check if vacuum flag should be True or not
    pres = np.max(np.abs(eq.compute("p")["p"]))
    curr = np.max(np.abs(eq.compute("current")["current"]))
    warnif(
        vacuum and pres > 1e-8,
        UserWarning,
        f"Pressure appears to be non-zero (max {pres} Pa), "
        + "vacuum flag should probably be set to False.",
    )
    warnif(
        vacuum and curr > 1e-8,
        UserWarning,
        f"Current appears to be non-zero (max {curr} A), "
        + "vacuum flag should probably be set to False.",
    )

    data = {}
    if external_field:  # ensure given field is an instance of _MagneticField
        assert hasattr(external_field, "compute_magnetic_field"), (
            "Expected"
            + "MagneticField for argument external_field,"
            + f" got type {type(external_field)} "
        )
        data["external_field"] = external_field
        data["external_field_grid"] = external_field_grid

    if source_grid is None:
        source_grid = LinearGrid(
            M=max(3 * current_potential_field.M_Phi, 30),
            N=max(3 * current_potential_field.N_Phi, 30),
            NFP=int(eq.NFP),
        )
    if eval_grid is None:
        eval_grid = LinearGrid(M=30, N=30, NFP=int(eq.NFP))
    if normalize:
        B_eq_surf = eq.compute("|B|", eval_grid)["|B|"]
        # just need it for normalization, so do a simple mean
        normalization_B = jnp.mean(B_eq_surf)
    else:
        normalization_B = 1

    data["eval_grid"] = eval_grid
    data["source_grid"] = source_grid

    # plasma surface normal vector magnitude on eval grid
    ne_mag = eq.compute(["|e_theta x e_zeta|"], eval_grid)["|e_theta x e_zeta|"]
    # winding surface normal vector magnitude on source grid
    ns_mag = current_potential_field.compute(["|e_theta x e_zeta|"], source_grid)[
        "|e_theta x e_zeta|"
    ]

    # calculate net enclosed poloidal and toroidal currents
    G_tot = -(eq.compute("G", grid=source_grid)["G"][0] / mu_0 * 2 * jnp.pi)

    if external_field:
        # calculate the portion of G provided by external field
        # by integrating external toroidal field along a curve of constant theta
        try:
            G_ext = external_field.G
        except AttributeError:
            curve_grid = LinearGrid(
                N=int(eq.NFP) * 1000,
                theta=jnp.array(jnp.pi),
                rho=jnp.array(1.0),
                endpoint=True,
            )
            with warnings.catch_warnings():
                warnings.simplefilter("ignore", UserWarning)
                # ignore warning from unequal NFP for grid and basis,
                # as we don't know a-priori if the external field
                # shares the same discrete symmetry as the equilibrium,
                # so we will use a grid with NFP=1 to be safe
                curve_data = eq.compute(
                    ["R", "phi", "Z", "e_zeta"],
                    grid=curve_grid,
                )
                curve_coords = jnp.vstack(
                    (curve_data["R"], curve_data["phi"], curve_data["Z"])
                ).T
                ext_field_along_curve = external_field.compute_magnetic_field(
                    curve_coords, basis="rpz", source_grid=external_field_grid
                )
            # calculate covariant B_zeta = B dot e_zeta from external field
            ext_field_B_zeta = jnp.sum(
                ext_field_along_curve * curve_data["e_zeta"], axis=-1
            )
            # negative sign here because with REGCOIL convention, negative G makes
            # positive toroidal B
            G_ext = -(
                np.trapz(
                    y=ext_field_B_zeta,
                    x=curve_grid.nodes[:, 2],
                )
                / mu_0
            )
    else:
        G_ext = 0

    # G needed by surface current is the total G minus the external contribution
    G = G_tot - G_ext
    # calclulate I, net toroidal current on winding surface
    if current_helicity == 0:  # modular coils
        I = 0
    else:  # helical coils
        I = G / current_helicity / eq.NFP

    def B_from_K_SV(phi_mn):
        """B from single value part of K from REGCOIL eqn 4."""
        params = current_potential_field.params_dict
        params["Phi_mn"] = phi_mn
        params["I"] = 0
        params["G"] = 0
        Bn, _ = current_potential_field.compute_Bnormal(
            eq.surface, eval_grid=eval_grid, source_grid=source_grid, params=params
        )
        return Bn

    def B_from_K_secular(I, G):
        """B from secular part of K, i.e. B^GI_{normal} from REGCOIL eqn 4."""
        params = current_potential_field.params_dict
        params["I"] = I
        params["G"] = G
        params["Phi_mn"] = jnp.zeros_like(params["Phi_mn"])

        Bn, _ = current_potential_field.compute_Bnormal(
            eq.surface, eval_grid=eval_grid, source_grid=source_grid, params=params
        )
        return Bn

    timer = Timer()
    # calculate the Jacobian matrix A for  Bn_SV = A*Phi_mn
    timer.start("Jacobian Calculation")
    A = Derivative(B_from_K_SV).compute(current_potential_field.Phi_mn)
    timer.stop("Jacobian Calculation")
    if verbose > 0:
        timer.disp("Jacobian Calculation")

    current_potential_field.I = float(I)
    current_potential_field.G = float(G)

    # find the normal field from the secular part of the current potential
    B_GI_normal = B_from_K_secular(I, G)
    if not vacuum:
        Bn_plasma = compute_B_plasma(eq, eval_grid, source_grid, normal_only=True)
    else:
        Bn_plasma = jnp.zeros_like(
            B_GI_normal
        )  # from plasma current, currently assume is 0
    # find external field's Bnormal contribution
    if external_field:
        Bn_ext, _ = external_field.compute_Bnormal(
            eq.surface, eval_grid=eval_grid, source_grid=external_field_grid
        )
    else:
        Bn_ext = jnp.zeros_like(B_GI_normal)

    rhs = -(Bn_plasma + Bn_ext + B_GI_normal).T @ A
    alphas = np.atleast_1d(alpha)
    scan = alphas.size > 1

    chi2Bs = []
    chi2Ks = []
    K_mags = []
    phi_mns = []
    Bn_arrs = []
    fields = []

    # calculate the Phi_mn which minimizes (chi^2_B + alpha*chi^2_K) for each alpha
    for alpha in alphas:
        printstring = f"Calculating Phi_SV for alpha = {alpha:1.5e}"
        if verbose > 1:
            print(
                "#" * len(printstring)
                + "\n"
                + printstring
                + "\n"
                + "#" * len(printstring)
            )

        # calculate Phi_mn with SVD
        Ainv_full, _ = svd_inv_null(A.T @ A + alpha * jnp.eye(A.shape[1]))
        phi_mn_opt = Ainv_full @ rhs

        phi_mns.append(phi_mn_opt)

        Bn_SV = A @ phi_mn_opt
        Bn_tot = Bn_SV + Bn_plasma + B_GI_normal + Bn_ext

        chi_B = jnp.sum(Bn_tot * Bn_tot * ne_mag * eval_grid.weights)
        chi2Bs.append(chi_B)

        current_potential_field.Phi_mn = phi_mn_opt
        fields.append(current_potential_field.copy())
        K = current_potential_field.compute(["K"], grid=source_grid)["K"]
        K_mag = jnp.linalg.norm(K, axis=-1)
        chi_K = jnp.sum(K_mag * K_mag * ns_mag * source_grid.weights)
        chi2Ks.append(chi_K)
        K_mags.append(K_mag)
        Bn_print = Bn_tot / normalization_B
        Bn_arrs.append(Bn_tot)
        if verbose > 1:
            units = " (T)" if not normalize else " (unitless)"
            printstring = f"chi^2 B = {chi_B:1.5e}"
            print(printstring)
            printstring = f"min Bnormal = {jnp.min(np.abs(Bn_print)):1.5e}"
            printstring += units
            print(printstring)
            printstring = f"Max Bnormal = {jnp.max(jnp.abs(Bn_print)):1.5e}"
            printstring += units
            print(printstring)
            printstring = f"Avg Bnormal = {jnp.mean(jnp.abs(Bn_print)):1.5e}"
            printstring += units
            print(printstring)
    data["alpha"] = alphas[0] if not scan else alphas
    data["Phi_mn"] = phi_mns[0] if not scan else phi_mns
    data["I"] = I
    data["G"] = G
    data["chi^2_B"] = chi2Bs[0] if not scan else chi2Bs
    data["chi^2_K"] = chi2Ks[0] if not scan else chi2Ks
    data["|K|"] = K_mags[0] if not scan else K_mags
    data["Bn_total"] = Bn_arrs[0] if not scan else Bn_arrs

    if len(fields) == 1:
        fields = fields[0]
    return fields, data<|MERGE_RESOLUTION|>--- conflicted
+++ resolved
@@ -10,11 +10,8 @@
 from desc.basis import DoubleFourierSeries
 from desc.compute import rpz2xyz, rpz2xyz_vec, xyz2rpz, xyz2rpz_vec
 from desc.compute.utils import _compute as compute_fun
-<<<<<<< HEAD
 from desc.compute.utils import safediv
 from desc.derivatives import Derivative
-=======
->>>>>>> d62612cf
 from desc.geometry import FourierRZToroidalSurface
 from desc.grid import Grid, LinearGrid
 from desc.optimizable import Optimizable, optimizable_parameter
@@ -992,11 +989,7 @@
     # compute surface current, and store grid quantities
     # needed for integration in class
     # TODO: does this have to be xyz, or can it be computed in rpz as well?
-<<<<<<< HEAD
-    if not params and not transforms:
-=======
     if not params or not transforms:
->>>>>>> d62612cf
         data = field.compute(
             ["K", "x"],
             grid=source_grid,
