"""Methods for computing bounce integrals."""

from functools import partial

import numpy as np
from interpax import CubicHermiteSpline, PchipInterpolator, PPoly, interp1d
from matplotlib import pyplot as plt
from orthax.legendre import leggauss

from desc.backend import flatnonzero, imap, jnp, put, take
from desc.compute.utils import safediv
from desc.utils import Index, errorif, warnif


@partial(jnp.vectorize, signature="(m),(m)->(n)", excluded={2, 3})
def _take_mask(a, mask, size=None, fill_value=None):
    """JIT compilable method to return ``a[mask][:size]`` padded by ``fill_value``.

    Parameters
    ----------
    a : jnp.ndarray
        The source array.
    mask : jnp.ndarray
        Boolean mask to index into ``a``. Should have same shape as ``a``.
    size : int
        Elements of ``a`` at the first size True indices of ``mask`` will be returned.
        If there are fewer elements than size indicates, the returned array will be
        padded with ``fill_value``. The size default is ``mask.size``.
    fill_value : Any
        When there are fewer than the indicated number of elements, the remaining
        elements will be filled with ``fill_value``. Defaults to NaN for inexact types,
        the largest negative value for signed types, the largest positive value for
        unsigned types, and True for booleans.

    Returns
    -------
    result : jnp.ndarray
        Shape (size, ).

    """
    assert a.shape == mask.shape
    idx = flatnonzero(
        mask, size=mask.size if size is None else size, fill_value=mask.size
    )
    return take(
        a,
        idx,
        mode="fill",
        fill_value=fill_value,
        unique_indices=True,
        indices_are_sorted=True,
    )


# use for debugging and testing
def _filter_not_nan(a, check=False):
    """Filter out nan from ``a`` while asserting nan is padded at right."""
    is_nan = np.isnan(a)
    if check:
        assert np.array_equal(is_nan, np.sort(is_nan, axis=-1))
    return a[~is_nan]


# use for debugging and testing
def _filter_nonzero_measure(bp1, bp2):
    """Return only bounce points such that |bp2 - bp1| > 0."""
    mask = (bp2 - bp1) != 0
    return bp1[mask], bp2[mask]


def _sentinel_append(r, sentinel, num=1):
    """Concat ``sentinel`` ``num`` times to ``r`` on last axis."""
    sent = jnp.broadcast_to(sentinel, (*r.shape[:-1], num))
    return jnp.append(r, sent, axis=-1)


def _root_linear(a, b, sentinel, eps, distinct=False):
    """Return r such that a r + b = 0."""
    return safediv(-b, a, jnp.where(jnp.abs(b) <= eps, 0, sentinel))


def _root_quadratic(a, b, c, sentinel, eps, distinct):
    """Return r such that a r² + b r + c = 0, assuming real coefficients and roots."""
    # numerical.recipes/book.html, page 227
    discriminant = b**2 - 4 * a * c
    q = -0.5 * (b + jnp.sign(b) * jnp.sqrt(jnp.abs(discriminant)))
    r1 = jnp.where(
        discriminant < 0,
        sentinel,
        safediv(q, a, _root_linear(b, c, sentinel, eps)),
    )
    r2 = jnp.where(
        # more robust to remove repeated roots with discriminant
        (discriminant < 0) | (distinct & (discriminant <= eps)),
        sentinel,
        safediv(c, q, sentinel),
    )
    return jnp.stack([r1, r2], axis=-1)


def _root_cubic(a, b, c, d, sentinel, eps, distinct):
    """Return r such that a r³ + b r² + c r + d = 0, assuming real coef and roots."""
    # numerical.recipes/book.html, page 228

    def irreducible(Q, R, b, mask):
        # Three irrational real roots.
        theta = jnp.arccos(R / jnp.sqrt(jnp.where(mask, Q**3, R**2 + 1)))
        return jnp.moveaxis(
            -2
            * jnp.sqrt(Q)
            * jnp.stack(
                [
                    jnp.cos(theta / 3),
                    jnp.cos((theta + 2 * jnp.pi) / 3),
                    jnp.cos((theta - 2 * jnp.pi) / 3),
                ]
            )
            - b / 3,
            source=0,
            destination=-1,
        )

    def reducible(Q, R, b):
        # One real and two complex roots.
        A = -jnp.sign(R) * (jnp.abs(R) + jnp.sqrt(jnp.abs(R**2 - Q**3))) ** (1 / 3)
        B = safediv(Q, A)
        r1 = (A + B) - b / 3
        return _sentinel_append(r1[..., jnp.newaxis], sentinel, num=2)

    def root(b, c, d):
        b = safediv(b, a)
        c = safediv(c, a)
        d = safediv(d, a)
        Q = (b**2 - 3 * c) / 9
        R = (2 * b**3 - 9 * b * c + 27 * d) / 54
        mask = R**2 < Q**3
        return jnp.where(
            mask[..., jnp.newaxis],
            irreducible(jnp.abs(Q), R, b, mask),
            reducible(Q, R, b),
        )

    return jnp.where(
        # Tests catch failure here if eps < 1e-12 for 64 bit jax.
        jnp.expand_dims(jnp.abs(a) <= eps, axis=-1),
        _sentinel_append(_root_quadratic(b, c, d, sentinel, eps, distinct), sentinel),
        root(b, c, d),
    )


_roots = jnp.vectorize(partial(jnp.roots, strip_zeros=False), signature="(m)->(n)")


def _poly_root(
    c,
    k=0,
    a_min=None,
    a_max=None,
    sort=False,
    sentinel=jnp.nan,
    # About 2e-12 for 64 bit jax.
    eps=min(jnp.finfo(jnp.array(1.0).dtype).eps * 1e4, 1e-8),
    distinct=False,
):
    """Roots of polynomial with given coefficients.

    Parameters
    ----------
    c : jnp.ndarray
        First axis should store coefficients of a polynomial. For a polynomial given by
        ∑ᵢⁿ cᵢ xⁱ, where n is ``c.shape[0]-1``, coefficient cᵢ should be stored at
        ``c[n-i]``.
    k : Array
        Specify to find solutions to ∑ᵢⁿ cᵢ xⁱ = ``k``. Should broadcast with arrays of
        shape ``c.shape[1:]``.
    a_min, a_max : jnp.ndarray, jnp.ndarray
        Minimum and maximum value to return roots between. If specified only real roots
        are returned. If None, returns all complex roots. Should broadcast with arrays
        of shape ``c.shape[1:]``.
    sort : bool
        Whether to sort the roots.
    sentinel : float
        Value with which to pad array in place of filtered elements.
        Anything less than ``a_min`` or greater than ``a_max`` plus some floating point
        error buffer will work just like nan while also avoiding nan gradient.
    eps : float
        Absolute tolerance with which to consider value as zero.
    distinct : bool
        Whether to only return the distinct roots. If true, when the multiplicity is
        greater than one, the repeated roots are set to nan.

    Returns
    -------
    r : jnp.ndarray
        Shape (..., c.shape[1:], c.shape[0] - 1).
        The roots of the polynomial, iterated over the last axis.

    """
    is_real = not (jnp.iscomplexobj(c) or jnp.iscomplexobj(k))
    get_only_real_roots = not (a_min is None and a_max is None)

    func = {2: _root_linear, 3: _root_quadratic, 4: _root_cubic}
    if c.shape[0] in func and is_real and get_only_real_roots:
        # Compute from analytic formula to avoid the issue of complex roots with small
        # imaginary parts and to avoid nan in gradient.
        r = func[c.shape[0]](*c[:-1], c[-1] - k, sentinel, eps, distinct)
        distinct = distinct and c.shape[0] > 3
    else:
        # Compute from eigenvalues of polynomial companion matrix.
        c_n = c[-1] - k
        c = [jnp.broadcast_to(c_i, c_n.shape) for c_i in c[:-1]]
        c.append(c_n)
        c = jnp.stack(c, axis=-1)
        r = jnp.nan_to_num(_roots(c), nan=sentinel)
    if get_only_real_roots:
        a_min = -jnp.inf if a_min is None else a_min[..., jnp.newaxis]
        a_max = +jnp.inf if a_max is None else a_max[..., jnp.newaxis]
<<<<<<< HEAD
        # Keep real values inside [a_min, a_max], and set others to sentinel.
=======
>>>>>>> 390e7821
        r = jnp.where(
            (jnp.abs(jnp.imag(r)) <= eps) & (a_min <= r) & (r <= a_max),
            jnp.real(r),
            sentinel,
        )

    if sort or distinct:
        r = jnp.sort(r, axis=-1)
    if distinct:
        # eps needs to be low enough that close distinct roots do not get removed.
        # Otherwise, algorithms relying on continuity will fail.
        mask = jnp.isclose(jnp.diff(r, axis=-1, prepend=sentinel), 0, atol=eps)
        r = jnp.where(mask, sentinel, r)
    return r


def _poly_der(c):
    """Coefficients for the derivatives of the given set of polynomials.

    Parameters
    ----------
    c : jnp.ndarray
        First axis should store coefficients of a polynomial. For a polynomial given by
        ∑ᵢⁿ cᵢ xⁱ, where n is ``c.shape[0]-1``, coefficient cᵢ should be stored at
        ``c[n-i]``.

    Returns
    -------
    poly : jnp.ndarray
        Coefficients of polynomial derivative, ignoring the arbitrary constant. That is,
        ``poly[i]`` stores the coefficient of the monomial xⁿ⁻ⁱ⁻¹,  where n is
        ``c.shape[0]-1``.

    """
    poly = (c[:-1].T * jnp.arange(c.shape[0] - 1, 0, -1)).T
    return poly


def _poly_val(x, c):
    """Evaluate the set of polynomials ``c`` at the points ``x``.

    Note this function is not the same as ``np.polynomial.polynomial.polyval(x,c)``.

    Parameters
    ----------
    x : jnp.ndarray
        Coordinates at which to evaluate the set of polynomials.
    c : jnp.ndarray
        First axis should store coefficients of a polynomial. For a polynomial given by
        ∑ᵢⁿ cᵢ xⁱ, where n is ``c.shape[0]-1``, coefficient cᵢ should be stored at
        ``c[n-i]``.

    Returns
    -------
    val : jnp.ndarray
        Polynomial with given coefficients evaluated at given points.

    Examples
    --------
    .. code-block:: python

        val = _poly_val(x, c)
        if val.ndim != max(x.ndim, c.ndim - 1):
            raise ValueError(f"Incompatible shapes {x.shape} and {c.shape}.")
        for index in np.ndindex(c.shape[1:]):
            idx = (..., *index)
            np.testing.assert_allclose(
                actual=val[idx],
                desired=np.poly1d(c[idx])(x[idx]),
                err_msg=f"Failed with shapes {x.shape} and {c.shape}.",
            )

    """
    # Fine instead of Horner's method as we expect to evaluate cubic polynomials.
    X = x[..., jnp.newaxis] ** jnp.arange(c.shape[0] - 1, -1, -1)
    val = jnp.einsum("...i,i...->...", X, c)
    return val


def plot_field_line(
    B,
    pitch=None,
    bp1=np.array([]),
    bp2=np.array([]),
    start=None,
    stop=None,
    num=1000,
    title=r"Computed bounce points for $\vert B \vert$ and pitch $\lambda$",
    title_id=None,
    include_knots=True,
    alpha_knot=0.1,
    alpha_pitch=0.25,
    show=True,
):
    """Plot the field line given spline of |B|.

    Parameters
    ----------
    B : PPoly
        Spline of |B| over given field line.
    pitch : np.ndarray
        λ value.
    bp1 : np.ndarray
        Bounce points with (∂|B|/∂ζ)|ρ,α <= 0.
    bp2 : np.ndarray
        Bounce points with (∂|B|/∂ζ)|ρ,α >= 0.
    start : float
        Minimum ζ on plot.
    stop : float
        Maximum ζ on plot.
    num : int
        Number of ζ points to plot. Pick a big number.
    title : str
        Plot title.
    title_id : str
        Identifier string to append to plot title.
    include_knots : bool
        Whether to plot vertical lines at the knots.
    alpha_knot : float
        Transparency of knot lines.
    alpha_pitch : float
        Transparency of pitch lines.
    show : bool
        Whether to show the plot. Default is true.

    Returns
    -------
    fig, ax : matplotlib figure and axes.

    """
    legend = {}

    def add(lines):
        if not hasattr(lines, "__iter__"):
            lines = [lines]
        for line in lines:
            label = line.get_label()
            if label not in legend:
                legend[label] = line

    fig, ax = plt.subplots()
    if include_knots:
        for knot in B.x:
            add(ax.axvline(x=knot, color="tab:blue", alpha=alpha_knot, label="knot"))
    z = np.linspace(
        start=B.x[0] if start is None else start,
        stop=B.x[-1] if stop is None else stop,
        num=num,
    )
    add(ax.plot(z, B(z), label=r"$\vert B \vert (\zeta)$"))

    if pitch is not None:
        b = 1 / np.atleast_1d(pitch)
        for val in b:
            add(
                ax.axhline(
                    val, color="tab:purple", alpha=alpha_pitch, label=r"$1 / \lambda$"
                )
            )
        bp1, bp2 = np.atleast_2d(bp1, bp2)
        for i in range(bp1.shape[0]):
            if bp1.shape == bp2.shape:
                bp1_i, bp2_i = _filter_nonzero_measure(bp1[i], bp2[i])
            else:
                bp1_i, bp2_i = bp1[i], bp2[i]
            bp1_i, bp2_i = map(_filter_not_nan, (bp1_i, bp2_i))
            add(
                ax.scatter(
                    bp1_i,
                    np.full_like(bp1_i, b[i]),
                    marker="v",
                    color="tab:red",
                    label="bp1",
                )
            )
            add(
                ax.scatter(
                    bp2_i,
                    np.full_like(bp2_i, b[i]),
                    marker="^",
                    color="tab:green",
                    label="bp2",
                )
            )

    ax.set_xlabel(r"Field line $\zeta$")
    ax.set_ylabel(r"$\vert B \vert \sim 1 / \lambda$")
    ax.legend(legend.values(), legend.keys(), loc="lower right")
    if title_id is not None:
        title = f"{title}. id = {title_id}."
    ax.set_title(title)
    plt.tight_layout()
    if show:
        plt.show()
        plt.close()
    return fig, ax


def _check_bounce_points(bp1, bp2, sentinel, pitch, knots, B_c, plot, **kwargs):
    """Check that bounce points are computed correctly."""
    bp1 = jnp.where(bp1 > sentinel, bp1, jnp.nan)
    bp2 = jnp.where(bp2 > sentinel, bp2, jnp.nan)

    eps = jnp.finfo(jnp.array(1.0).dtype).eps * 10
    P, S = bp1.shape[:-1]
    msg_1 = "Bounce points have an inversion."
    err_1 = jnp.any(bp1 > bp2, axis=-1)
    msg_2 = "Discontinuity detected."
    err_2 = jnp.any(bp1[..., 1:] < bp2[..., :-1], axis=-1)

    for s in range(S):
        B = PPoly(B_c[:, s], knots)
        for p in range(P):
            B_mid = B((bp1[p, s] + bp2[p, s]) / 2)
            err_3 = jnp.any(B_mid > 1 / pitch[p, s] + eps)
            if err_1[p, s] or err_2[p, s] or err_3:
                bp1_p = _filter_not_nan(bp1[p, s], check=True)
                bp2_p = _filter_not_nan(bp2[p, s], check=True)
                B_mid = _filter_not_nan(B_mid, check=True)
                if plot:
                    plot_field_line(
                        B, pitch[p, s], bp1_p, bp2_p, title_id=f"{p},{s}", **kwargs
                    )
                print("bp1:", bp1_p)
                print("bp2:", bp2_p)
                assert not err_1[p, s], msg_1
                assert not err_2[p, s], msg_2
                msg_3 = (
                    f"Detected B midpoint = {B_mid}>{1 / pitch[p, s] + eps} = 1/pitch. "
                    "You need to use more knots or, if that is infeasible, switch to a "
                    "monotonic spline method.\n"
                )
                assert not err_3, msg_3
        if plot:
            plot_field_line(
                B, pitch[:, s], bp1[:, s], bp2[:, s], title_id=str(s), **kwargs
            )


def _check_shape(knots, B_c, B_z_ra_c, pitch=None):
    """Ensure inputs have compatible shape, and return them with full dimension.

    Parameters
    ----------
    knots : jnp.ndarray
        Shape (knots.size, ).
        Field line-following ζ coordinates of spline knots.

    Returns
    -------
    B_c : jnp.ndarray
        Shape (B_c.shape[0], S, knots.size - 1).
        Polynomial coefficients of the spline of |B| in local power basis.
    B_z_ra_c : jnp.ndarray
        Shape (B_c.shape[0] - 1, *B_c.shape[1:]).
        Polynomial coefficients of the spline of (∂|B|/∂ζ)|ρ,α in local power basis.
    pitch : jnp.ndarray
        Shape (P, S).
        λ values to evaluate the bounce integral at each field line.

    """
    errorif(knots.ndim != 1, msg=f"knots should be 1d; got shape {knots.shape}.")
    if B_c.ndim == 2 and B_z_ra_c.ndim == 2:
        # Add axis which enumerates field lines.
        B_c = B_c[:, jnp.newaxis]
        B_z_ra_c = B_z_ra_c[:, jnp.newaxis]
    msg = (
        "Invalid shape for spline arrays. "
        f"B_c.shape={B_c.shape}. B_z_ra_c.shape={B_z_ra_c.shape}."
    )
    errorif(not (B_c.ndim == B_z_ra_c.ndim == 3), msg=msg)
    errorif(B_c.shape[0] - 1 != B_z_ra_c.shape[0], msg=msg)
    errorif(B_c.shape[1:] != B_z_ra_c.shape[1:], msg=msg)
    errorif(
        B_c.shape[-1] != knots.size - 1,
        msg=(
            "Last axis does not enumerate polynomials of spline. "
            f"B_c.shape={B_c.shape}. knots.shape={knots.shape}."
        ),
    )
    if pitch is not None:
        pitch = jnp.atleast_2d(pitch)
        msg = f"Invalid shape {pitch.shape} for pitch angles."
        errorif(pitch.ndim != 2, msg=msg)
        errorif(pitch.shape[-1] != 1 and pitch.shape[-1] != B_c.shape[1], msg=msg)
    return B_c, B_z_ra_c, pitch


def bounce_points(pitch, knots, B_c, B_z_ra_c, check=False, plot=True, **kwargs):
    """Compute the bounce points given spline of |B| and pitch λ.

    Parameters
    ----------
    pitch : jnp.ndarray
        Shape (P, S).
        λ values to evaluate the bounce integral at each field line. λ(ρ,α) is
        specified by ``pitch[...,(ρ,α)]`` where in the latter the labels (ρ,α) are
        interpreted as the index into the last axis that corresponds to that field
        line. If two-dimensional, the first axis is the batch axis.
    knots : jnp.ndarray
        Shape (knots.size, ).
        Field line-following ζ coordinates of spline knots. Must be strictly increasing.
    B_c : jnp.ndarray
        Shape (B_c.shape[0], S, knots.size - 1).
        Polynomial coefficients of the spline of |B| in local power basis.
        First axis enumerates the coefficients of power series. Second axis
        enumerates the splines along the field lines. Last axis enumerates the
        polynomials that compose the spline along a particular field line.
    B_z_ra_c : jnp.ndarray
        Shape (B_c.shape[0] - 1, *B_c.shape[1:]).
        Polynomial coefficients of the spline of (∂|B|/∂ζ)|ρ,α in local power basis.
        First axis enumerates the coefficients of power series. Second axis
        enumerates the splines along the field lines. Last axis enumerates the
        polynomials that compose the spline along a particular field line.
    check : bool
        Flag for debugging.
    plot : bool
        Whether to plot some things if check is true.

    Returns
    -------
    bp1, bp2 : (jnp.ndarray, jnp.ndarray)
        Shape (P, S, N * degree).
        The field line-following ζ coordinates of bounce points for a given pitch along
        a field line. The pairs ``bp1[i,j,k]`` and ``bp2[i,j,k]`` form left and right
        integration boundaries, respectively, for the bounce integrals.

        For the shaping notation, the ``degree`` of the spline of |B| matches
        ``B_c.shape[0]-1``, the number of polynomials per spline ``N`` matches
        ``knots.size-1``, and the number of field lines is denoted by ``S``.
        If there were less than ``N*degree`` bounce points detected along a field line,
        then the last axis, which enumerates the bounce points for a particular field
        line, is padded with zero.

    """
    B_c, B_z_ra_c, pitch = _check_shape(knots, B_c, B_z_ra_c, pitch)
    P, S, N, degree = pitch.shape[0], B_c.shape[1], knots.size - 1, B_c.shape[0] - 1
    # Intersection points in local power basis.
    intersect = _poly_root(
        c=B_c,
        k=jnp.reciprocal(pitch)[..., jnp.newaxis],
        a_min=jnp.array([0]),
        a_max=jnp.diff(knots),
        sort=True,
        sentinel=-1,
        distinct=True,
    )
    assert intersect.shape == (P, S, N, degree)

    # Reshape so that last axis enumerates intersects of a pitch along a field line.
    # Only consider intersect if it is within knots that bound that polynomial.
    is_intersect = intersect.reshape(P, S, -1) >= 0
    B_z_ra = _poly_val(x=intersect, c=B_z_ra_c[..., jnp.newaxis]).reshape(P, S, -1)
    # Gather intersects along a field line to be contiguous.
    B_z_ra = _take_mask(B_z_ra, is_intersect, fill_value=0)

    sentinel = knots[0] - 1
    # Transform out of local power basis expansion.
    intersect = (intersect + knots[:-1, jnp.newaxis]).reshape(P, S, -1)
    # Gather intersects along a field line to be contiguous, followed by some sentinel.
    intersect = _take_mask(intersect, is_intersect, fill_value=sentinel)
    is_intersect = intersect > sentinel
    is_bp1 = (B_z_ra <= 0) & is_intersect
    is_bp2 = (B_z_ra >= 0) & is_intersect
    edge_case = (
        (B_z_ra[..., 0] == 0)
        & (B_z_ra[..., 1] < 0)
        & is_intersect[..., 0]
        & is_intersect[..., 1]
        # In theory, we need to keep propagating this edge case,
        # e.g (B_z_ra[..., 1] < 0) | ((B_z_ra[..., 1] == 0) & (B_z_ra[..., 2] < 0)...).
        # At each step, the likelihood that an intersection has already been lost
        # due to floating point errors grows, so the real solution is to pick a less
        # degenerate pitch value - one that does not ride the global extrema of |B|.
    )
    is_bp2 = put(is_bp2, Index[..., 0], edge_case)
    # Get ζ values of bounce points from the masks.
    bp1 = _take_mask(intersect, is_bp1, fill_value=sentinel)
    bp2 = _take_mask(intersect, is_bp2, fill_value=sentinel)
    # The pairs bp1[i, j, k] and bp2[i, j, k] are boundaries of an integral only
    # if bp1[i, j, k] <= bp2[i, j, k]. For correctness of the algorithm, it is
    # required that the first intersect satisfies non-positive derivative. Now,
    # because B_z_ra[i, j, k] <= 0 implies B_z_ra[i, j, k + 1] >= 0 by continuity,
    # there can be at most one inversion, and if it exists, the inversion must be
    # at the first pair. To correct the inversion, it suffices to disqualify the
    # first intersect as a right boundary, except under the above edge case.

    # Following discussion on page 3 and 5 of https://doi.org/10.1063/1.873749,
    # we ignore the bounce points of particles assigned to a class that are
    # trapped outside this snapshot of the field line.
    # TODO: Better to always consider boundary as bounce points. Simple change;
    #  do in same pull request that resolves GitHub issue #1045.

    if check:
        _check_bounce_points(bp1, bp2, sentinel, pitch, knots, B_c, plot, **kwargs)

    mask = (bp1 > sentinel) & (bp2 > sentinel)
    # Set outside mask to same value so that integration is over set of measure zero.
    bp1 = jnp.where(mask, bp1, 0)
    bp2 = jnp.where(mask, bp2, 0)
    return bp1, bp2


def _composite_linspace(x, num):
    """Returns linearly spaced points between every pair of points ``x``.

    Parameters
    ----------
    x : jnp.ndarray
        First axis has values to return linearly spaced values between. The remaining
        axes are batch axes. Assumes input is sorted along first axis.
    num : int
        Number of points between every pair of points in ``x``.

    Returns
    -------
    pts : jnp.ndarray
        Shape ((x.shape[0] - 1) * num + x.shape[0], *x.shape[1:]).
        Linearly spaced points between ``x``.

    """
    x = jnp.atleast_1d(x)
    pts = jnp.linspace(x[:-1], x[1:], num + 1, endpoint=False)
    pts = jnp.moveaxis(pts, source=0, destination=1).reshape(-1, *x.shape[1:])
    pts = jnp.append(pts, x[jnp.newaxis, -1], axis=0)
    assert pts.shape == ((x.shape[0] - 1) * num + x.shape[0], *x.shape[1:])
    return pts


def get_pitch(min_B, max_B, num, relative_shift=1e-6):
    """Return uniformly spaced pitch values between 1 / max B and 1 / min B.

    Parameters
    ----------
    min_B : jnp.ndarray
        Minimum |B| value.
    max_B : jnp.ndarray
        Maximum |B| value.
    num : int
        Number of values, not including endpoints.
    relative_shift : float
        Relative amount to shift maxima down and minima up to avoid floating point
        errors in downstream routines.

    Returns
    -------
    pitch : jnp.ndarray
        Shape (num + 2, *min_B.shape).

    """
    # Floating point error impedes consistent detection of bounce points riding
    # extrema. Shift values slightly to resolve this issue.
    min_B = (1 + relative_shift) * min_B
    max_B = (1 - relative_shift) * max_B
    pitch = _composite_linspace(jnp.reciprocal(jnp.stack([max_B, min_B])), num)
    assert pitch.shape == (num + 2, *pitch.shape[1:])
    return pitch


def get_extrema(knots, B_c, B_z_ra_c, relative_shift=1e-6):
    """Return |B| values at extrema.

    The quantity 1 / √(1 − λ |B|) common to bounce integrals is singular with
    strength ~ |ζ_b₂ - ζ_b₁| / |(∂|B|/∂ζ)|ρ,α|. Therefore, an integral over the pitch
    angle λ may have mass concentrated near λ = 1 / |B|(ζ*) where |B|(ζ*) is a
    local maximum. Depending on the quantity to integrate, it may be beneficial
    to place quadrature points at these regions.

    Parameters
    ----------
    knots : jnp.ndarray
        Shape (knots.size, ).
        Field line-following ζ coordinates of spline knots. Must be strictly increasing.
    B_c : jnp.ndarray
        Shape (B_c.shape[0], S, knots.size - 1).
        Polynomial coefficients of the spline of |B| in local power basis.
        First axis enumerates the coefficients of power series. Second axis
        enumerates the splines along the field lines. Last axis enumerates the
        polynomials that compose the spline along a particular field line.
    B_z_ra_c : jnp.ndarray
        Shape (B_c.shape[0] - 1, *B_c.shape[1:]).
        Polynomial coefficients of the spline of (∂|B|/∂ζ)|ρ,α in local power basis.
        First axis enumerates the coefficients of power series. Second axis
        enumerates the splines along the field lines. Last axis enumerates the
        polynomials that compose the spline along a particular field line.
    relative_shift : float
        Relative amount to shift maxima down and minima up to avoid floating point
        errors in downstream routines.

    Returns
    -------
    B_extrema : jnp.ndarray
        Shape (N * (degree - 1), S).
        For the shaping notation, the ``degree`` of the spline of |B| matches
        ``B_c.shape[0]-1``, the number of polynomials per spline ``N`` matches
        ``knots.size-1``, and the number of field lines is denoted by ``S``.
        If there were less than ``N*degree`` bounce points detected along a field line,
        then the last axis, which enumerates the bounce points for a particular field
        line, is padded with nan.

    """
    B_c, B_z_ra_c, _ = _check_shape(knots, B_c, B_z_ra_c)
    S, N, degree = B_c.shape[1], knots.size - 1, B_c.shape[0] - 1
    extrema = _poly_root(c=B_z_ra_c, a_min=jnp.array([0]), a_max=jnp.diff(knots))
    assert extrema.shape == (S, N, degree - 1)
    B_extrema = _poly_val(x=extrema, c=B_c[..., jnp.newaxis])
    B_zz_ra_extrema = _poly_val(x=extrema, c=_poly_der(B_z_ra_c)[..., jnp.newaxis])
    # Floating point error impedes consistent detection of bounce points riding
    # extrema. Shift pitch values slightly to resolve this issue.
    B_extrema = (
        jnp.where(
            # Higher priority to shift down maxima than shift up minima, so identify
            # near equality with zero as maxima.
            B_zz_ra_extrema <= 0,
            (1 - relative_shift) * B_extrema,
            (1 + relative_shift) * B_extrema,
        )
        .reshape(S, -1)
        .T
    )
    assert B_extrema.shape == (N * (degree - 1), S)
    return B_extrema


def affine_bijection(x, a, b):
    """[−1, 1] ∋ x ↦ y ∈ [a, b]."""
    y = (x + 1) / 2 * (b - a) + a
    return y


def grad_affine_bijection(a, b):
    """Gradient of affine bijection."""
    dy_dx = (b - a) / 2
    return dy_dx


def automorphism_arcsin(x):
    """[-1, 1] ∋ x ↦ y ∈ [−1, 1].

    The arcsin transformation introduces a singularity that augments the singularity
    in the bounce integral, so the quadrature scheme used to evaluate the integral must
    work well on functions with large derivative near the boundary.

    Parameters
    ----------
    x : jnp.ndarray
        Points to transform.

    Returns
    -------
    y : jnp.ndarray
        Transformed points.

    """
    y = 2 * jnp.arcsin(x) / jnp.pi
    return y


def grad_automorphism_arcsin(x):
    """Gradient of arcsin automorphism."""
    dy_dx = 2 / (jnp.sqrt(1 - x**2) * jnp.pi)
    return dy_dx


grad_automorphism_arcsin.__doc__ += "\n" + automorphism_arcsin.__doc__


def automorphism_sin(x, s=0, m=10):
    """[-1, 1] ∋ x ↦ y ∈ [−1, 1].

    When used as the change of variable map for the bounce integral, the Lipschitzness
    of the sin transformation prevents generation of new singularities. Furthermore,
    its derivative vanishes to zero slowly near the boundary, which will suppress the
    large derivatives near the boundary of singular integrals.

    In effect, this map pulls the mass of the integral away from the singularities,
    which should improve convergence if the quadrature performs better on less singular
    integrands. Pairs well with Gauss-Legendre quadrature.

    Parameters
    ----------
    x : jnp.ndarray
        Points to transform.
    s : float
        Strength of derivative suppression, s ∈ [0, 1].
    m : float
        Number of machine epsilons used for floating point error buffer.

    Returns
    -------
    y : jnp.ndarray
        Transformed points.

    """
    errorif(not (0 <= s <= 1))
    # s = 0 -> derivative vanishes like cosine.
    # s = 1 -> derivative vanishes like cosine^k.
    y0 = jnp.sin(jnp.pi * x / 2)
    y1 = x + jnp.sin(jnp.pi * x) / jnp.pi  # k = 2
    y = (1 - s) * y0 + s * y1
    # y is an expansion, so y(x) > x near x ∈ {−1, 1} and there is a tendency
    # for floating point error to overshoot the true value.
    eps = m * jnp.finfo(jnp.array(1.0).dtype).eps
    return jnp.clip(y, -1 + eps, 1 - eps)


def grad_automorphism_sin(x, s=0):
    """Gradient of sin automorphism."""
    dy0_dx = jnp.pi * jnp.cos(jnp.pi * x / 2) / 2
    dy1_dx = 1 + jnp.cos(jnp.pi * x)
    dy_dx = (1 - s) * dy0_dx + s * dy1_dx
    return dy_dx


grad_automorphism_sin.__doc__ += "\n" + automorphism_sin.__doc__


def tanh_sinh(deg, m=10):
    """Tanh-Sinh quadrature.

    Returns quadrature points xₖ and weights wₖ for the approximate evaluation of the
    integral ∫₋₁¹ f(x) dx ≈ ∑ₖ wₖ f(xₖ).

    Parameters
    ----------
    deg: int
        Number of quadrature points.
    m : float
        Number of machine epsilons used for floating point error buffer. Larger implies
        less floating point error, but increases the minimum achievable error.

    Returns
    -------
    x, w : (jnp.ndarray, jnp.ndarray)
        Quadrature points and weights.

    """
    # buffer to avoid numerical instability
    x_max = jnp.array(1.0)
    x_max = x_max - m * jnp.finfo(x_max.dtype).eps
    t_max = jnp.arcsinh(2 * jnp.arctanh(x_max) / jnp.pi)
    # maximal-spacing scheme, doi.org/10.48550/arXiv.2007.15057
    t = jnp.linspace(-t_max, t_max, deg)
    dt = 2 * t_max / (deg - 1)
    arg = 0.5 * jnp.pi * jnp.sinh(t)
    x = jnp.tanh(arg)  # x = g(t)
    w = 0.5 * jnp.pi * jnp.cosh(t) / jnp.cosh(arg) ** 2 * dt  # w = (dg/dt) dt
    return x, w


def _plot(Z, V, title_id=""):
    """Plot V[λ, (ρ, α), (ζ₁, ζ₂)](Z)."""
    for p in range(Z.shape[0]):
        for s in range(Z.shape[1]):
            marked = jnp.nonzero(jnp.any(Z != 0, axis=-1))[0]
            if marked.size == 0:
                continue
            fig, ax = plt.subplots()
            ax.set_xlabel(r"Field line $\zeta$")
            ax.set_ylabel(title_id)
            ax.set_title(
                f"Interpolation of {title_id} to quadrature points. Index {p},{s}."
            )
            for i in marked:
                ax.plot(Z[p, s, i], V[p, s, i], marker="o")
            fig.text(
                0.01,
                0.01,
                f"Each color specifies the set of points and values (ζ, {title_id}(ζ)) "
                "used to evaluate an integral.",
            )
            plt.tight_layout()
            plt.show()


def _check_interp(Z, f, B_sup_z, B, B_z_ra, inner_product, plot):
    """Check for floating point errors.

    Parameters
    ----------
    Z : jnp.ndarray
        Quadrature points at field line-following ζ coordinates.
    f : list of jnp.ndarray
        Arguments to the integrand interpolated to Z.
    B_sup_z : jnp.ndarray
        Contravariant field-line following toroidal component of magnetic field,
        interpolated to Z.
    B : jnp.ndarray
        Norm of magnetic field, interpolated to Z.
    B_z_ra : jnp.ndarray
        Norm of magnetic field, derivative with respect to field-line following
        coordinate, interpolated to Z.
    inner_product : jnp.ndarray
        Output of ``_interpolatory_quadrature``.
    plot : bool
        Whether to plot stuff.

    """
    assert jnp.isfinite(Z).all(), "NaN interpolation point."
    # Integrals that we should be computing.
    marked = jnp.any(Z != 0, axis=-1)
    goal = jnp.sum(marked)

    msg = "Interpolation failed."
    assert jnp.isfinite(B_z_ra).all(), msg
    assert goal == jnp.sum(marked & jnp.isfinite(jnp.sum(B_sup_z, axis=-1))), msg
    assert goal == jnp.sum(marked & jnp.isfinite(jnp.sum(B, axis=-1))), msg
    for f_i in f:
        assert goal == jnp.sum(marked & jnp.isfinite(jnp.sum(f_i, axis=-1))), msg

    msg = "|B| has vanished, violating the hairy ball theorem."
    assert not jnp.isclose(B, 0).any(), msg
    assert not jnp.isclose(B_sup_z, 0).any(), msg

    # Number of those integrals that were computed.
    actual = jnp.sum(marked & jnp.isfinite(inner_product))
    assert goal == actual, (
        f"Lost {goal - actual} integrals from NaN generation in the integrand. This "
        "can be caused by floating point error or a poor choice of quadrature nodes."
    )
    if plot:
        _plot(Z, B, title_id=r"$\vert B \vert$")
        _plot(Z, B_sup_z, title_id=r"$ (B/\vert B \vert) \cdot e^{\zeta}$")


_interp1d_vec = jnp.vectorize(
    interp1d, signature="(m),(n),(n)->(m)", excluded={"method"}
)


@partial(jnp.vectorize, signature="(m),(n),(n),(n)->(m)", excluded={"method"})
def _interp1d_vec_with_df(xq, x, f, fx, method):
    return interp1d(xq, x, f, method, fx=fx)


def _interpolate_and_integrate(
    Z,
    w,
    integrand,
    f,
    B_sup_z,
    B,
    B_z_ra,
    pitch,
    knots,
    method,
    method_B="cubic",
    check=False,
    plot=False,
):
    """Interpolate given functions to points ``Z`` and perform quadrature.

    Parameters
    ----------
    Z : jnp.ndarray
        Shape (P, S, Z.shape[2], w.size).
        Quadrature points at field line-following ζ coordinates.

    Returns
    -------
    inner_product : jnp.ndarray
        Shape Z.shape[:-1].
        Quadrature for every pitch along every field line.

    """
    assert pitch.ndim == 2
    assert w.ndim == knots.ndim == 1
    assert 3 <= Z.ndim <= 4 and Z.shape[:2] == (pitch.shape[0], B.shape[0])
    assert Z.shape[-1] == w.size
    assert knots.size == B.shape[-1]
    assert B_sup_z.shape == B.shape == B_z_ra.shape
    pitch = jnp.expand_dims(pitch, axis=(2, 3) if (Z.ndim == 4) else 2)
    shape = Z.shape
    Z = Z.reshape(Z.shape[0], Z.shape[1], -1)
    # Spline the integrand so that we can evaluate it at quadrature points without
    # expensive coordinate mappings and root finding. Spline each function separately so
    # that the singularity near the bounce points can be captured more accurately than
    # can be by any polynomial.
    f = [_interp1d_vec(Z, knots, f_i, method=method).reshape(shape) for f_i in f]
    # TODO: Pass in derivative and use method_B.
    b_sup_z = _interp1d_vec(Z, knots, B_sup_z / B, method=method).reshape(shape)
    B = _interp1d_vec_with_df(Z, knots, B, B_z_ra, method=method_B).reshape(shape)
    inner_product = jnp.dot(integrand(*f, B=B, pitch=pitch) / b_sup_z, w)

    if check:
        _check_interp(Z.reshape(shape), f, b_sup_z, B, B_z_ra, inner_product, plot)

    return inner_product


def _bounce_quadrature(
    bp1,
    bp2,
    x,
    w,
    integrand,
    f,
    B_sup_z,
    B,
    B_z_ra,
    pitch,
    knots,
    method="akima",
    method_B="cubic",
    batch=True,
    check=False,
):
    """Bounce integrate ∫ f(ℓ) dℓ.

    Parameters
    ----------
    bp1 : jnp.ndarray
        Shape (P, S, bp1.shape[-1]).
        The field line-following ζ coordinates of bounce points for a given pitch along
        a field line. The pairs ``bp1[i,j,k]`` and ``bp2[i,j,k]`` form left and right
        integration boundaries, respectively, for the bounce integrals.
    bp2 : jnp.ndarray
        Shape (P, S, bp1.shape[-1]).
        The field line-following ζ coordinates of bounce points for a given pitch along
        a field line. The pairs ``bp1[i,j,k]`` and ``bp2[i,j,k]`` form left and right
        integration boundaries, respectively, for the bounce integrals.
    x : jnp.ndarray
        Shape (w.size, ).
        Quadrature points in [-1, 1].
    w : jnp.ndarray
        Shape (w.size, ).
        Quadrature weights.
    integrand : callable
        The composition operator on the set of functions in ``f`` that maps the
        functions in ``f`` to the integrand f(ℓ) in ∫ f(ℓ) dℓ. It should accept the
        arrays in ``f`` as arguments as well as the additional keyword arguments:
        ``B`` and ``pitch``. A quadrature will be performed to approximate the
        bounce integral of ``integrand(*f,B=B,pitch=pitch)``.
    f : list of jnp.ndarray
        Shape (S, knots.size) or (S * knots.size).
        Arguments to the callable ``integrand``. These should be the scalar-valued
        functions in the bounce integrand evaluated on the DESC grid.
    B_sup_z : jnp.ndarray
        Shape (S, knots.size) or (S * knots.size).
        Contravariant field-line following toroidal component of magnetic field.
    B : jnp.ndarray
        Shape (S, knots.size) or (S * knots.size).
        Norm of magnetic field.
    B_z_ra : jnp.ndarray
        Shape (S, knots.size) or (S * knots.size).
        Norm of magnetic field, derivative with respect to field-line following
        coordinate.
    pitch : jnp.ndarray
        Shape (P, S).
        λ values to evaluate the bounce integral at each field line.
    knots : jnp.ndarray
        Shape (knots.size, ).
        Field line following coordinate values where ``B_sup_z``, ``B``, ``B_z_ra``, and
        those in ``f`` supplied to the returned method were evaluated. Must be strictly
        increasing.
    method : str
        Method of interpolation for functions contained in ``f``.
        See https://interpax.readthedocs.io/en/latest/_api/interpax.interp1d.html.
        Default is akima spline.
    method_B : str
        Method of interpolation for |B|. Default is C1 cubic Hermite spline.
    batch : bool
        Whether to perform computation in a batched manner. Default is true.
    check : bool
        Flag for debugging.

    Returns
    -------
    result : jnp.ndarray
        Shape (P, S, bp1.shape[-1]).
        First axis enumerates pitch values. Second axis enumerates the field lines.
        Last axis enumerates the bounce integrals.

    """
    errorif(bp1.ndim != 3 or bp1.shape != bp2.shape)
    errorif(x.ndim != 1 or x.shape != w.shape)
    pitch = jnp.atleast_2d(pitch)
    S = B.shape[0]
    if not isinstance(f, (list, tuple)):
        f = [f]
    # group data by field line
    f = map(lambda f_i: f_i.reshape(-1, knots.size), f)

    # Integrate and complete the change of variable.
    if batch:
        result = _interpolate_and_integrate(
            affine_bijection(x, bp1[..., jnp.newaxis], bp2[..., jnp.newaxis]),
            w,
            integrand,
            f,
            B_sup_z,
            B,
            B_z_ra,
            pitch,
            knots,
            method,
            method_B,
            check,
            # Only developers doing debugging want to see these plots.
            plot=False,
        )
    else:
        f = list(f)

        def loop(bp):
            bp1, bp2 = bp
            return None, _interpolate_and_integrate(
                affine_bijection(x, bp1[..., jnp.newaxis], bp2[..., jnp.newaxis]),
                w,
                integrand,
                f,
                B_sup_z,
                B,
                B_z_ra,
                pitch,
                knots,
                method,
                method_B,
                check=False,
                plot=False,
            )

        result = jnp.moveaxis(
            imap(loop, (jnp.moveaxis(bp1, -1, 0), jnp.moveaxis(bp2, -1, 0)))[1],
            source=0,
            destination=-1,
        )

    result = result * grad_affine_bijection(bp1, bp2)
    assert result.shape == (pitch.shape[0], S, bp1.shape[-1])
    return result


def bounce_integral(
    B_sup_z,
    B,
    B_z_ra,
    knots,
    quad=leggauss(21),
    automorphism=(automorphism_sin, grad_automorphism_sin),
    B_ref=1,
    L_ref=1,
    check=False,
    plot=False,
    **kwargs,
):
    """Returns a method to compute bounce integrals.

    The bounce integral is defined as ∫ f(ℓ) dℓ, where
        dℓ parameterizes the distance along the field line in meters,
        λ is a constant proportional to the magnetic moment over energy,
        |B| is the norm of the magnetic field,
        f(ℓ) is the quantity to integrate along the field line,
        and the boundaries of the integral are bounce points ζ₁, ζ₂ s.t. λ|B|(ζᵢ) = 1.

    For a particle with fixed λ, bounce points are defined to be the location on the
    field line such that the particle's velocity parallel to the magnetic field is zero.
    The bounce integral is defined up to a sign. We choose the sign that corresponds to
    the particle's guiding center trajectory traveling in the direction of increasing
    field-line-following coordinate ζ.

    Notes
    -----
    The quantities ``B_sup_z``, ``B``, ``B_z_ra``, and those in ``f`` supplied to the
    returned method must be separable into data evaluated along particular field lines
    via ``.reshape(S,knots.size)``. One way to satisfy this is to compute stuff on the
    grid returned from the method ``desc.equilibrium.coords.rtz_grid``. See
    ``tests.test_bounce_integral.test_bounce_integral_checks`` for example use.

    Parameters
    ----------
    B_sup_z : jnp.ndarray
        Shape (S, knots.size) or (S * knots.size).
        Contravariant field-line following toroidal component of magnetic field.
        B^ζ(ρ, α, ζ) is specified by ``B_sup_z[(ρ,α),ζ]``, where in the latter the
        labels (ρ,α) are interpreted as the index into the first axis that corresponds
        to that field line.
    B : jnp.ndarray
        Shape (S, knots.size) or (S * knots.size).
        Norm of magnetic field. |B|(ρ, α, ζ) is specified by ``B[(ρ,α),ζ]``, where in
        the latter the labels (ρ,α) are interpreted as the index into the first axis
        that corresponds to that field line.
    B_z_ra : jnp.ndarray
        Shape (S, knots.size) or (S * knots.size).
        Norm of magnetic field, derivative with respect to field-line following
        coordinate. (∂|B|/∂ζ)|ρ,α(ρ, α, ζ) is specified by ``B_z_ra[(ρ,α),ζ]``, where in
        the latter the labels (ρ,α) are interpreted as the index into the first axis
        that corresponds to that field line.
    knots : jnp.ndarray
        Shape (knots.size, ).
        Field line following coordinate values where ``B_sup_z``, ``B``, ``B_z_ra``, and
        those in ``f`` supplied to the returned method were evaluated. Must be strictly
        increasing. These knots are used to compute a spline of |B| and interpolate the
        integrand. A good reference density is 100 knots per toroidal transit.
    quad : (jnp.ndarray, jnp.ndarray)
        Quadrature points xₖ and weights wₖ for the approximate evaluation of an
        integral ∫₋₁¹ g(x) dx = ∑ₖ wₖ g(xₖ). Default is 21 points.
    automorphism : (Callable, Callable) or None
        The first callable should be an automorphism of the real interval [-1, 1].
        The second callable should be the derivative of the first. This map defines a
        change of variable for the bounce integral. The choice made for the automorphism
        can affect the performance of the quadrature method.
    B_ref : float
        Optional. Reference magnetic field strength for normalization.
    L_ref : float
        Optional. Reference length scale for normalization.
    check : bool
        Flag for debugging. Must be false for jax transformations.
    plot : bool
        Whether to plot stuff if ``check`` is true.

    Returns
    -------
    bounce_integrate : callable
        This callable method computes the bounce integral ∫ f(ℓ) dℓ for every
        specified field line for every λ value in ``pitch``.
    spline : dict of jnp.ndarray
        knots : jnp.ndarray
            Shape (knots.size, ).
            Field line-following ζ coordinates of spline knots.
        B_c : jnp.ndarray
            Shape (4, S, knots.size - 1).
            Polynomial coefficients of the spline of |B| in local power basis.
            First axis enumerates the coefficients of power series. Second axis
            enumerates the splines along the field lines. Last axis enumerates the
            polynomials that compose the spline along a particular field line.
        B_z_ra_c : jnp.ndarray
            Shape (3, S, knots.size - 1).
            Polynomial coefficients of the spline of (∂|B|/∂ζ)|ρ,α in local power basis.
            First axis enumerates the coefficients of power series. Second axis
            enumerates the splines along the field lines. Last axis enumerates the
            polynomials that compose the spline along a particular field line.

    """
    warnif(
        check and kwargs.pop("warn", True) and jnp.any(jnp.sign(B_sup_z) <= 0),
        msg="(∂ℓ/∂ζ)|ρ,a > 0 is required. Enforcing positive B^ζ.",
    )
    # Strictly increasing zeta knots enforces dζ > 0.
    # To retain dℓ = (|B|/B^ζ) dζ > 0 after fixing dζ > 0, we require B^ζ = B⋅∇ζ > 0.
    # This is equivalent to changing the sign of ∇ζ (or [∂/∂ζ]|ρ,a).
    # Recall dζ = ∇ζ⋅dR, implying 1 = ∇ζ⋅(e_ζ|ρ,a). Hence, a sign change in ∇ζ
    # requires the same sign change in e_ζ|ρ,a to retain the metric identity. For any
    # quantity f, we may write df = ∇f⋅dR, implying ∂f/∂ζ|ρ,α = ∇f ⋅ e_ζ|ρ,a. Hence,
    # a sign change in e_ζ|ρ,a requires the same sign change in ∂f/∂ζ|ρ,α.
    B_sup_z = jnp.abs(B_sup_z) * L_ref / B_ref
    B = B / B_ref
    B_z_ra = B_z_ra / B_ref  # This is already the correct sign.
    # group data by field line
    B_sup_z, B, B_z_ra = (f.reshape(-1, knots.size) for f in [B_sup_z, B, B_z_ra])

    # Compute splines.
    monotonic = kwargs.pop("monotonic", False)
    # Interpax interpolation requires strictly increasing knots.
    B_c = (
        PchipInterpolator(knots, B, axis=-1, check=check).c
        if monotonic
        else CubicHermiteSpline(knots, B, B_z_ra, axis=-1, check=check).c
    )
    B_c = jnp.moveaxis(B_c, source=1, destination=-1)
    B_z_ra_c = _poly_der(B_c)
    degree = 3
    assert B_c.shape[0] == degree + 1
    assert B_z_ra_c.shape[0] == degree
    assert B_c.shape[-1] == B_z_ra_c.shape[-1] == knots.size - 1
    spline = {"knots": knots, "B_c": B_c, "B_z_ra_c": B_z_ra_c}

    x, w = quad
    assert x.ndim == w.ndim == 1
    if automorphism is not None:
        auto, grad_auto = automorphism
        w = w * grad_auto(x)
        # Recall affine_bijection(auto(x), ζ_b₁, ζ_b₂) = ζ.
        x = auto(x)

    def bounce_integrate(integrand, f, pitch, method="akima", batch=True):
        """Bounce integrate ∫ f(ℓ) dℓ.

        Parameters
        ----------
        integrand : callable
            The composition operator on the set of functions in ``f`` that maps the
            functions in ``f`` to the integrand f(ℓ) in ∫ f(ℓ) dℓ. It should accept the
            arrays in ``f`` as arguments as well as the additional keyword arguments:
            ``B`` and ``pitch``. A quadrature will be performed to approximate the
            bounce integral of ``integrand(*f,B=B,pitch=pitch)``.
        f : list of jnp.ndarray
            Shape (S, knots.size) or (S * knots.size).
            Arguments to the callable ``integrand``. These should be the scalar-valued
            functions in the bounce integrand evaluated on the DESC grid.
        pitch : jnp.ndarray
            Shape (P, S).
            λ values to evaluate the bounce integral at each field line. λ(ρ,α) is
            specified by ``pitch[...,(ρ,α)]`` where in the latter the labels (ρ,α) are
            interpreted as the index into the last axis that corresponds to that field
            line. If two-dimensional, the first axis is the batch axis.
        method : str
            Method of interpolation for functions contained in ``f``.
            See https://interpax.readthedocs.io/en/latest/_api/interpax.interp1d.html.
            Default is akima spline.
        batch : bool
            Whether to perform computation in a batched manner. Default is true.

        Returns
        -------
        result : jnp.ndarray
            Shape (P, S, (knots.size - 1) * degree).
            First axis enumerates pitch values. Second axis enumerates the field lines.
            Last axis enumerates the bounce integrals.

        """
        bp1, bp2 = bounce_points(pitch, knots, B_c, B_z_ra_c, check, plot)
        result = _bounce_quadrature(
            bp1,
            bp2,
            x,
            w,
            integrand,
            f,
            B_sup_z,
            B,
            B_z_ra,
            pitch,
            knots,
            method,
            method_B="monotonic" if monotonic else "cubic",
            batch=batch,
            check=check,
        )
        assert result.shape[-1] == (knots.size - 1) * degree
        return result

    return bounce_integrate, spline<|MERGE_RESOLUTION|>--- conflicted
+++ resolved
@@ -215,10 +215,6 @@
     if get_only_real_roots:
         a_min = -jnp.inf if a_min is None else a_min[..., jnp.newaxis]
         a_max = +jnp.inf if a_max is None else a_max[..., jnp.newaxis]
-<<<<<<< HEAD
-        # Keep real values inside [a_min, a_max], and set others to sentinel.
-=======
->>>>>>> 390e7821
         r = jnp.where(
             (jnp.abs(jnp.imag(r)) <= eps) & (a_min <= r) & (r <= a_max),
             jnp.real(r),
