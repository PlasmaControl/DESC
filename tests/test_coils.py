"""Tests for coils and coilsets."""

import shutil

import numpy as np
import pytest
import scipy
import scipy.constants

from desc.backend import jnp
from desc.coils import (
    CoilSet,
    FourierPlanarCoil,
    FourierPlanarFiniteBuildCoil,
    FourierRZCoil,
    FourierXYCoil,
    FourierXYZCoil,
    MixedCoilSet,
    SplineXYZCoil,
    initialize_helical_coils,
    initialize_modular_coils,
    initialize_saddle_coils,
)
from desc.compute import get_params, get_transforms, rpz2xyz, xyz2rpz, xyz2rpz_vec
from desc.compute.geom_utils import copy_rpz_periods
from desc.compute.utils import _compute as compute_fun
from desc.equilibrium import Equilibrium
from desc.examples import get
from desc.geometry import FourierRZCurve, FourierRZToroidalSurface, FourierXYZCurve
from desc.grid import Grid, LinearGrid
from desc.io import load
from desc.magnetic_fields import SumMagneticField, VerticalMagneticField
from desc.objectives import LinkingCurrentConsistency
from desc.utils import dot


class TestCoil:
    """Tests for singular coil objects."""

    @pytest.mark.unit
    def test_biot_savart_all_coils(self):
        """Test biot-savart implementation against analytic formula."""
        coil_grid = LinearGrid(zeta=100, endpoint=False)

        R = 2
        y = 1
        I = 1e7

        By_true = scipy.constants.mu_0 / 2 * R**2 * I / (y**2 + R**2) ** (3 / 2)
        Bz_true = scipy.constants.mu_0 / 2 * R**2 * I / (y**2 + R**2) ** (3 / 2)

        B_true_xyz = np.atleast_2d([0, By_true, 0])
        grid_xyz = np.atleast_2d([10, y, 0])
        grid_rpz = xyz2rpz(grid_xyz)
        B_true_rpz_xy = xyz2rpz_vec(B_true_xyz, x=grid_xyz[:, 0], y=grid_xyz[:, 1])
        B_true_rpz_phi = xyz2rpz_vec(B_true_xyz, phi=grid_rpz[:, 1])

        # FourierXYZCoil
        coil = FourierXYZCoil(I)
        transforms = get_transforms(["x", "x_s", "ds"], coil, coil_grid)
        params = get_params(["x", "x_s", "ds"], coil)
        B_xyz = coil.compute_magnetic_field(
            grid_xyz,
            basis="xyz",
            source_grid=coil_grid,
            transforms=transforms,
            params=params,
        )
        B_rpz = coil.compute_magnetic_field(
            grid_rpz, basis="rpz", source_grid=coil_grid
        )
        np.testing.assert_allclose(
            B_true_xyz, B_xyz, rtol=1e-3, atol=1e-10, err_msg="Using FourierXYZCoil"
        )
        np.testing.assert_allclose(
            B_true_rpz_xy, B_rpz, rtol=1e-3, atol=1e-10, err_msg="Using FourierXYZCoil"
        )
        np.testing.assert_allclose(
            B_true_rpz_phi, B_rpz, rtol=1e-3, atol=1e-10, err_msg="Using FourierXYZCoil"
        )

        # SplineXYZCoil
        x = coil.compute("x", grid=coil_grid, basis="xyz")["x"]
        coil = SplineXYZCoil(I, X=x[:, 0], Y=x[:, 1], Z=x[:, 2])
        B_xyz = coil.compute_magnetic_field(
            grid_xyz, basis="xyz", source_grid=coil_grid
        )
        B_rpz = coil.compute_magnetic_field(
            grid_rpz, basis="rpz", source_grid=coil_grid
        )
        np.testing.assert_allclose(
            B_true_xyz, B_xyz, rtol=1e-3, atol=1e-10, err_msg="Using SplineXYZCoil"
        )
        np.testing.assert_allclose(
            B_true_rpz_xy, B_rpz, rtol=1e-3, atol=1e-10, err_msg="Using SplineXYZCoil"
        )
        np.testing.assert_allclose(
            B_true_rpz_phi, B_rpz, rtol=1e-3, atol=1e-10, err_msg="Using SplineXYZCoil"
        )

        # FourierPlanarCoil
        coil = FourierPlanarCoil(I)
        B_xyz = coil.compute_magnetic_field(
            grid_xyz, basis="xyz", source_grid=coil_grid
        )
        B_rpz = coil.compute_magnetic_field(
            grid_rpz, basis="rpz", source_grid=coil_grid
        )
        np.testing.assert_allclose(
            B_true_xyz, B_xyz, rtol=1e-3, atol=1e-10, err_msg="Using FourierPlanarCoil"
        )
        np.testing.assert_allclose(
            B_true_rpz_xy,
            B_rpz,
            rtol=1e-3,
            atol=1e-10,
            err_msg="Using FourierPlanarCoil",
        )
        np.testing.assert_allclose(
            B_true_rpz_phi,
            B_rpz,
            rtol=1e-3,
            atol=1e-10,
            err_msg="Using FourierPlanarCoil",
        )

<<<<<<< HEAD
        # FourierPlanarFiniteBuildCoil with filamentary field
        coil = FourierPlanarFiniteBuildCoil(current=I)
=======
        # FourierXYCoil
        coil = FourierXYCoil(I)
>>>>>>> 2f82b1e2
        B_xyz = coil.compute_magnetic_field(
            grid_xyz, basis="xyz", source_grid=coil_grid
        )
        B_rpz = coil.compute_magnetic_field(
            grid_rpz, basis="rpz", source_grid=coil_grid
        )
        np.testing.assert_allclose(
<<<<<<< HEAD
            B_true_xyz,
            B_xyz,
            rtol=1e-3,
            atol=1e-10,
            err_msg="Using FourierPlanarFiniteBuildCoil",
=======
            B_true_xyz, B_xyz, rtol=1e-3, atol=1e-10, err_msg="Using FourierXYCoil"
>>>>>>> 2f82b1e2
        )
        np.testing.assert_allclose(
            B_true_rpz_xy,
            B_rpz,
            rtol=1e-3,
            atol=1e-10,
<<<<<<< HEAD
            err_msg="Using FourierPlanarFiniteBuildCoil",
=======
            err_msg="Using FourierXYCoil",
>>>>>>> 2f82b1e2
        )
        np.testing.assert_allclose(
            B_true_rpz_phi,
            B_rpz,
            rtol=1e-3,
            atol=1e-10,
<<<<<<< HEAD
            err_msg="Using FourierPlanarFiniteBuildCoil",
=======
            err_msg="Using FourierXYCoil",
>>>>>>> 2f82b1e2
        )

        B_true_xyz = np.atleast_2d([0, 0, Bz_true])
        grid_xyz = np.atleast_2d([0, 0, y])
        grid_rpz = xyz2rpz(grid_xyz)
        B_true_rpz_xy = xyz2rpz_vec(B_true_xyz, x=grid_xyz[:, 0], y=grid_xyz[:, 1])
        B_true_rpz_phi = xyz2rpz_vec(B_true_xyz, phi=grid_rpz[:, 1])

        # FourierRZCoil
        coil = FourierRZCoil(I, R_n=np.array([R]), modes_R=np.array([0]))
        B_xyz = coil.compute_magnetic_field(
            grid_xyz, basis="xyz", source_grid=coil_grid
        )
        B_rpz = coil.compute_magnetic_field(
            grid_rpz, basis="rpz", source_grid=coil_grid
        )
        np.testing.assert_allclose(
            B_true_xyz, B_xyz, rtol=1e-3, atol=1e-10, err_msg="Using FourierRZCoil"
        )
        np.testing.assert_allclose(
            B_true_rpz_xy, B_rpz, rtol=1e-3, atol=1e-10, err_msg="Using FourierRZCoil"
        )
        np.testing.assert_allclose(
            B_true_rpz_phi, B_rpz, rtol=1e-3, atol=1e-10, err_msg="Using FourierRZCoil"
        )

        # FourierRZCoil with NFP>1
        coil = FourierRZCoil(I, R_n=np.array([R]), modes_R=np.array([0]), NFP=2)
        B_xyz = coil.compute_magnetic_field(grid_xyz, basis="xyz", source_grid=None)
        B_rpz = coil.compute_magnetic_field(grid_rpz, basis="rpz", source_grid=None)
        np.testing.assert_allclose(
            B_true_xyz, B_xyz, rtol=1e-3, atol=1e-10, err_msg="Using FourierRZCoil"
        )
        np.testing.assert_allclose(
            B_true_rpz_xy, B_rpz, rtol=1e-3, atol=1e-10, err_msg="Using FourierRZCoil"
        )
        np.testing.assert_allclose(
            B_true_rpz_phi, B_rpz, rtol=1e-3, atol=1e-10, err_msg="Using FourierRZCoil"
        )

    @pytest.mark.unit
    def test_biot_savart_vector_potential_all_coils(self):
        """Test biot-savart vec potential implementation against analytic formula."""
        coil_grid = LinearGrid(zeta=100, endpoint=False)

        R = 2
        y = 1
        I = 1e7

        A_true = np.atleast_2d([0, 0, 0])
        grid_xyz = np.atleast_2d([10, y, 0])
        grid_rpz = xyz2rpz(grid_xyz)

        def test(coil, grid_xyz, grid_rpz):
            A_xyz = coil.compute_magnetic_vector_potential(
                grid_xyz, basis="xyz", source_grid=coil_grid
            )
            A_rpz = coil.compute_magnetic_vector_potential(
                grid_rpz, basis="rpz", source_grid=coil_grid
            )
            np.testing.assert_allclose(
                A_true, A_xyz, rtol=1e-3, atol=1e-10, err_msg=f"Using {coil}"
            )
            np.testing.assert_allclose(
                A_true, A_rpz, rtol=1e-3, atol=1e-10, err_msg=f"Using {coil}"
            )
            np.testing.assert_allclose(
                A_true, A_rpz, rtol=1e-3, atol=1e-10, err_msg=f"Using {coil}"
            )

        # FourierXYZCoil
        coil = FourierXYZCoil(I)
        test(coil, grid_xyz, grid_rpz)

        # SplineXYZCoil
        x = coil.compute("x", grid=coil_grid, basis="xyz")["x"]
        coil = SplineXYZCoil(I, X=x[:, 0], Y=x[:, 1], Z=x[:, 2])
        test(coil, grid_xyz, grid_rpz)

        # FourierPlanarCoil
        coil = FourierPlanarCoil(I)
        test(coil, grid_xyz, grid_rpz)

<<<<<<< HEAD
        # FourierPlanarFiniteBuildCoil
        coil = FourierPlanarFiniteBuildCoil(current=I)
=======
        # FourierXYCoil
        coil = FourierXYCoil(I)
>>>>>>> 2f82b1e2
        test(coil, grid_xyz, grid_rpz)

        grid_xyz = np.atleast_2d([0, 0, y])
        grid_rpz = xyz2rpz(grid_xyz)

        # FourierRZCoil
        coil = FourierRZCoil(I, R_n=np.array([R]), modes_R=np.array([0]))
        test(coil, grid_xyz, grid_rpz)
        # test in a CoilSet
        coil2 = CoilSet(coil)
        test(coil2, grid_xyz, grid_rpz)
        # test in a MixedCoilSet
        coil3 = MixedCoilSet(coil2, coil, check_intersection=False)
        coil3[1].current = 0
        test(coil3, grid_xyz, grid_rpz)

    @pytest.mark.unit
    def test_biot_savart_vector_potential_integral_all_coils(self):
        """Test analytic expression of flux integral for all coils."""
        # taken from analytic benchmark in
        # "A Magnetic Diagnostic Code for 3D Fusion Equilibria", Lazerson 2013
        # find flux for concentric loops of varying radii to a circular coil

        coil_grid = LinearGrid(zeta=1000, endpoint=False)

        R = 1
        I = 1e7

        # analytic eqn for "A_phi" (phi is in dl direction for loop)
        def _A_analytic(r):
            # elliptic integral arguments must be k^2, not k,
            # error in original paper and apparently in Jackson EM book too.
            theta = np.pi / 2
            arg = R**2 + r**2 + 2 * r * R * np.sin(theta)
            term_1_num = I * R * scipy.constants.mu_0 / np.pi
            term_1_den = np.sqrt(arg)
            k_sqd = 4 * r * R * np.sin(theta) / arg
            term_2_num = (2 - k_sqd) * scipy.special.ellipk(
                k_sqd
            ) - 2 * scipy.special.ellipe(k_sqd)
            term_2_den = k_sqd
            return term_1_num * term_2_num / term_1_den / term_2_den

        # we only evaluate it at theta=np.pi/2 (b/c it is in spherical coords)
        rs = np.linspace(0.1, 3, 10, endpoint=True)
        N = 200
        curve_grid = LinearGrid(zeta=N)

        def test(
            coil, grid_xyz, grid_rpz, A_true_rpz, correct_flux, rtol=1e-10, atol=1e-12
        ):
            """Test that we compute the correct flux for the given coil."""
            A_xyz = coil.compute_magnetic_vector_potential(
                grid_xyz, basis="xyz", source_grid=coil_grid
            )
            A_rpz = coil.compute_magnetic_vector_potential(
                grid_rpz, basis="rpz", source_grid=coil_grid
            )
            flux_xyz = jnp.sum(
                dot(A_xyz, curve_data["x_s"], axis=-1) * curve_grid.spacing[:, 2]
            )
            flux_rpz = jnp.sum(
                dot(A_rpz, curve_data_rpz["x_s"], axis=-1) * curve_grid.spacing[:, 2]
            )

            np.testing.assert_allclose(
                correct_flux, flux_xyz, rtol=rtol, err_msg=f"Using {coil}"
            )
            np.testing.assert_allclose(
                correct_flux, flux_rpz, rtol=rtol, err_msg=f"Using {coil}"
            )
            np.testing.assert_allclose(
                A_true_rpz,
                A_rpz,
                rtol=rtol,
                atol=atol,
                err_msg=f"Using {coil}",
            )

        for r in rs:
            # A_phi is constant around the loop (no phi dependence)
            A_true_phi = _A_analytic(r) * np.ones(N)
            A_true_rpz = np.vstack(
                (np.zeros_like(A_true_phi), A_true_phi, np.zeros_like(A_true_phi))
            ).T
            correct_flux = np.sum(r * A_true_phi * 2 * np.pi / N)

            curve = FourierXYZCurve(
                X_n=[-r, 0, 0], Y_n=[0, 0, r], Z_n=[0, 0, 0]
            )  # flux loop to integrate A over

            curve_data = curve.compute(["x", "x_s"], grid=curve_grid, basis="xyz")
            curve_data_rpz = curve.compute(["x", "x_s"], grid=curve_grid, basis="rpz")

            grid_rpz = np.vstack(
                [
                    curve_data_rpz["x"][:, 0],
                    curve_data_rpz["x"][:, 1],
                    curve_data_rpz["x"][:, 2],
                ]
            ).T
            grid_xyz = rpz2xyz(grid_rpz)
            # FourierXYZCoil
            coil = FourierXYZCoil(I, X_n=[-R, 0, 0], Y_n=[0, 0, R], Z_n=[0, 0, 0])
            test(
                coil,
                grid_xyz,
                grid_rpz,
                A_true_rpz,
                correct_flux,
                rtol=1e-8,
                atol=1e-12,
            )

            # SplineXYZCoil
            x = coil.compute("x", grid=coil_grid, basis="xyz")["x"]
            coil = SplineXYZCoil(I, X=x[:, 0], Y=x[:, 1], Z=x[:, 2])
            test(
                coil,
                grid_xyz,
                grid_rpz,
                A_true_rpz,
                correct_flux,
                rtol=1e-4,
                atol=1e-12,
            )

            # FourierPlanarCoil
            coil = FourierPlanarCoil(I, center=[0, 0, 0], normal=[0, 0, 1], r_n=R)
            test(
                coil,
                grid_xyz,
                grid_rpz,
                A_true_rpz,
                correct_flux,
                rtol=1e-8,
                atol=1e-12,
            )

<<<<<<< HEAD
            # FourierPlanarFiniteBuildCoil
            coil = FourierPlanarFiniteBuildCoil(
                current=I, center=[0, 0, 0], normal=[0, 0, -1], r_n=R
=======
            # FourierXYCoil
            coil = FourierXYCoil(
                I, center=[0, 0, 0], normal=[0, 0, -1], X_n=[0, R], Y_n=[R, 0]
>>>>>>> 2f82b1e2
            )
            test(
                coil,
                grid_xyz,
                grid_rpz,
<<<<<<< HEAD
                A_true_rpz,
                correct_flux,
=======
                -A_true_rpz,
                -correct_flux,
>>>>>>> 2f82b1e2
                rtol=1e-8,
                atol=1e-12,
            )

            # FourierRZCoil
            coil = FourierRZCoil(I, R_n=np.array([R]), modes_R=np.array([0]))
            test(
                coil,
                grid_xyz,
                grid_rpz,
                A_true_rpz,
                correct_flux,
                rtol=1e-8,
                atol=1e-12,
            )

    @pytest.mark.unit
    def test_properties(self):
        """Test getting/setting attributes for Coil class."""
        current = 4.34
        coil = FourierPlanarCoil(current)
        assert coil.current == current
        new_current = 3.5
        coil.current = new_current
        assert coil.current == new_current

    @pytest.mark.unit
    def test_SumMagneticField_with_Coil(self):
        """Test SumMagneticField working with Coil and MagneticField objects."""
        R = 2
        y = 1
        I = 1e7
        B_Z = 2  # add constant vertical field of 2T
        By_true = scipy.constants.mu_0 / 2 * R**2 * I / (y**2 + R**2) ** (3 / 2)
        B_true = np.array([0, By_true, 2])
        coil = FourierXYZCoil(I)

        field = SumMagneticField(coil, VerticalMagneticField(B_Z))
        B_approx = field.compute_magnetic_field(
            np.array([[10, y, 0], [10, -y, 0]]), basis="xyz", source_grid=100
        )[0]
        np.testing.assert_allclose(B_true, B_approx, rtol=1e-3, atol=1e-10)

    @pytest.mark.unit
    def test_adding_MagneticField_with_Coil_or_CoilSet(self):
        """Test MagneticField plus Coil/CoilSet and vice versa."""
        R = 2
        y = 1
        I = 1e7
        B_Z = 2  # add constant vertical field of 2T
        By_true = scipy.constants.mu_0 / 2 * R**2 * I / (y**2 + R**2) ** (3 / 2)
        B_true = np.array([0, By_true, 2])
        coil = FourierXYZCoil(I)
        coilset = CoilSet(coil)
        mixedcoilset = MixedCoilSet(coil)

        field1 = coil + VerticalMagneticField(B_Z)
        field2 = VerticalMagneticField(B_Z) + coil
        # coilset + magnetic field (tests __radd__ of field)
        field3 = coilset + VerticalMagneticField(B_Z)
        field4 = VerticalMagneticField(B_Z) + coilset
        field5 = mixedcoilset + VerticalMagneticField(B_Z)
        field6 = VerticalMagneticField(B_Z) + mixedcoilset

        for i, field in enumerate([field1, field2, field3, field4, field5, field6]):
            B_approx = field.compute_magnetic_field(
                np.array([[10, y, 0], [10, -y, 0]]), basis="xyz", source_grid=100
            )[0]
            np.testing.assert_allclose(
                B_true, B_approx, rtol=1e-3, atol=1e-10, err_msg=f"field {i}"
            )

    @pytest.mark.unit
    def test_convert_type(self):
        """Test conversions between coil representations."""
        s = np.linspace(0, 2 * np.pi, 100, endpoint=False)
        coil1 = FourierRZCoil(1e6, [0, 10, 1], [0, 0, 0])
        coil2 = coil1.to_FourierXYZ(s=s)
        coil3 = coil1.to_SplineXYZ(knots=s)
        coil4 = coil1.to_FourierRZ(N=coil1.N)
<<<<<<< HEAD
        coil5 = coil1.to_FourierPlanar(N=10, basis="rpz")
        coil6 = FourierPlanarFiniteBuildCoil.from_FourierPlanarCoil(coil5)
        coil7 = coil6.to_FourierPlanar()
=======
        coil5 = coil1.to_FourierXY(N=10, basis="rpz")
        coil6 = coil1.to_FourierPlanar(N=10, basis="rpz")
>>>>>>> 2f82b1e2

        grid = LinearGrid(zeta=s)
        x1 = coil1.compute("x", grid=grid, basis="xyz")["x"]
        x2 = coil2.compute("x", grid=grid, basis="xyz")["x"]
        x3 = coil3.compute("x", grid=grid, basis="xyz")["x"]
        x4 = coil4.compute("x", grid=grid, basis="xyz")["x"]
        x5 = coil5.compute("x", grid=grid, basis="xyz")["x"]
        zeta = np.arctan2(  # zeta = polar angle for planar coil for same points
            x1[:, 1] - coil5.center[1],
            x1[:, 0] - coil5.center[0],
        )  # use Grid instead of LinearGrid to prevent node sorting
        grid_planar = Grid(np.array([np.zeros_like(zeta), np.zeros_like(zeta), zeta]).T)
<<<<<<< HEAD
        x5 = coil5.compute("x", grid=grid_planar, basis="xyz")["x"]
        x6 = coil6.compute("x", grid=grid_planar, basis="xyz")["x"]
        x7 = coil7.compute("x", grid=grid_planar, basis="xyz")["x"]
=======
        x6 = coil6.compute("x", grid=grid_planar, basis="xyz")["x"]
>>>>>>> 2f82b1e2

        B1 = coil1.compute_magnetic_field(
            np.zeros((1, 3)), source_grid=grid, basis="xyz"
        )
        B2 = coil2.compute_magnetic_field(
            np.zeros((1, 3)), source_grid=grid, basis="xyz"
        )
        B3 = coil3.compute_magnetic_field(
            np.zeros((1, 3)), source_grid=grid, basis="xyz"
        )
        B4 = coil4.compute_magnetic_field(
            np.zeros((1, 3)), source_grid=grid, basis="xyz"
        )
        B5 = coil5.compute_magnetic_field(
            np.zeros((1, 3)), source_grid=grid, basis="xyz"
        )
        B6 = coil6.compute_magnetic_field(
            np.zeros((1, 3)), source_grid=grid, basis="xyz"
        )
<<<<<<< HEAD
        B7 = coil7.compute_magnetic_field(
            np.zeros((1, 3)), source_grid=grid, basis="xyz"
        )
=======
>>>>>>> 2f82b1e2

        np.testing.assert_allclose(x1, x2, atol=1e-12)
        np.testing.assert_allclose(x1, x3, atol=1e-12)
        np.testing.assert_allclose(x1, x4, atol=1e-12)
        np.testing.assert_allclose(x1, x5, atol=1e-12)
<<<<<<< HEAD
        np.testing.assert_allclose(x1, x6, atol=1e-12)
        np.testing.assert_allclose(x1, x7, atol=1e-12)
=======
        np.testing.assert_allclose(x1, x6, atol=1e-10)
>>>>>>> 2f82b1e2
        np.testing.assert_allclose(B1, B2, rtol=1e-8, atol=1e-8)
        np.testing.assert_allclose(B1, B3, rtol=1e-3, atol=1e-8)
        np.testing.assert_allclose(B1, B4, rtol=1e-8, atol=1e-8)
        np.testing.assert_allclose(B1, B5, rtol=1e-6, atol=1e-7)
<<<<<<< HEAD
        np.testing.assert_allclose(B1, B6, rtol=1e-8, atol=1e-8)
        np.testing.assert_allclose(B1, B7, rtol=1e-8, atol=1e-8)
=======
        np.testing.assert_allclose(B1, B6, rtol=1e-6, atol=1e-7)
>>>>>>> 2f82b1e2


class TestCoilSet:
    """Tests for sets of multiple coils."""

    @pytest.mark.unit
    def test_current_setter(self):
        """Test setting current for a MixedCoilSet."""
        coil0 = FourierRZCoil()
        coils0 = CoilSet.linspaced_linear(
            coil0, displacement=[0, 0, 10], n=2, endpoint=True
        )
        coil1 = FourierPlanarCoil()
        coils1 = CoilSet.linspaced_angular(coil1, n=3)
        coilset = MixedCoilSet([coils0, coils1])
        new_currents = [[1, 2], [3, 4, 5]]
        coilset.current = [c for cs in new_currents for c in cs]  # must be 1D iterable
        assert coilset.current == new_currents

    @pytest.mark.unit
    def test_linspaced_linear(self):
        """Field from straight solenoid."""
        R = 10
        z = np.linspace(0, 10, 10)
        I = 1e7
        n = 10
        Bz_true = np.sum(scipy.constants.mu_0 / 2 * R**2 * I / (z**2 + R**2) ** (3 / 2))
        B_true = np.array([0, 0, Bz_true])
        coil = FourierRZCoil(0.1)
        coils = CoilSet.linspaced_linear(
            coil, displacement=[0, 0, 10], n=n, endpoint=True
        )
        coils.current = I
        with pytest.raises(ValueError):
            # we pass in a list less than len(coils), so throws a ValueError
            coils.current = [I, I]
        np.testing.assert_allclose(coils.current, I)
        B_approx = coils.compute_magnetic_field(
            [0, 0, z[-1]], basis="xyz", source_grid=32
        )[0]
        np.testing.assert_allclose(B_true, B_approx, rtol=1e-3, atol=1e-10)

    @pytest.mark.unit
    def test_linspaced_angular(self):
        """Field from uniform toroidal solenoid."""
        R = 10
        N = 50
        I = 1e7
        Bp_true = np.sum(scipy.constants.mu_0 * N * I / 2 / np.pi / R)
        B_true = np.array([0, Bp_true, 0])
        coil = FourierPlanarCoil()
        coil.current = I
        coils = CoilSet.linspaced_angular(coil, n=N)
        grid = LinearGrid(N=32, endpoint=False)
        transforms = get_transforms(["x", "x_s", "ds"], coil, grid=grid)
        B_approx = coils.compute_magnetic_field(
            [10, 0, 0], basis="rpz", source_grid=grid, transforms=transforms
        )[0]
        np.testing.assert_allclose(B_true, B_approx, rtol=1e-3, atol=1e-10)

        surf = FourierRZToroidalSurface(
            R_lmn=np.array([10, 0.1]),
            Z_lmn=np.array([-0.1]),
            modes_R=np.array([[0, 0], [1, 0]]),
            modes_Z=np.array([[-1, 0]]),
        )

        B_normal, _ = coils.compute_Bnormal(surf)
        np.testing.assert_allclose(B_normal, 0, atol=1e-9)

    @pytest.mark.unit
    def test_from_symmetry(self):
        """Same toroidal solenoid field, but different construction."""
        R = 10
        N = 48
        I = 1e7
        Bp_true = np.sum(scipy.constants.mu_0 * N * I / 2 / np.pi / R)
        B_true = np.array([0, Bp_true, 0])
        coil = FourierPlanarCoil(I)
        coils = CoilSet.linspaced_angular(coil, angle=np.pi / 2, n=N // 4)
        coils = MixedCoilSet.from_symmetry(coils, NFP=4)
        grid = LinearGrid(N=32, endpoint=False)
        transforms = get_transforms(["x", "x_s", "ds"], coil, grid=grid)
        B_approx = coils.compute_magnetic_field(
            [10, 0, 0], basis="rpz", source_grid=grid, transforms=transforms
        )[0]
        np.testing.assert_allclose(B_true, B_approx, rtol=1e-3, atol=1e-10)

        # with stellarator symmetry
        NFP = 4
        coil = FourierXYZCoil()
        coil.rotate(angle=np.pi / N)
        coils = CoilSet.linspaced_angular(
            coil, I, [0, 0, 1], np.pi / NFP, N // NFP // 2
        )
        coils2 = MixedCoilSet.from_symmetry(coils, NFP, True)
        B_approx = coils2.compute_magnetic_field(
            [10, 0, 0], basis="rpz", source_grid=32
        )[0]
        np.testing.assert_allclose(B_true, B_approx, rtol=1e-3, atol=1e-10)

        # With a MixedCoilSet as the base coils and only rotation
        coil = FourierPlanarCoil(I)
        coils = [coil] + [FourierXYZCoil(I) for i in range(N // 4 - 1)]
        for i, c in enumerate(coils[1:]):
            c.rotate(angle=2 * np.pi / N * (i + 1))
        coils = MixedCoilSet.from_symmetry(coils, NFP=4)
        grid = LinearGrid(N=32, endpoint=False)
        transforms = get_transforms(["x", "x_s", "ds"], coil, grid=grid)
        B_approx = coils.compute_magnetic_field(
            [10, 0, 0], basis="rpz", source_grid=grid
        )[0]
        np.testing.assert_allclose(B_true, B_approx, rtol=1e-3, atol=1e-10)

    @pytest.mark.unit
    def test_is_self_intersecting_warnings(self):
        """Test warning in from_symmetry for self-intersection."""
        N = 40
        # tilt coils so they cross the symmetry plane
        # and the resulting coils are self-intersecting
        coil = FourierPlanarCoil(normal=[1e-4, 1, 3])
        coils_list_sym = [coil.copy()] + [coil.copy() for i in range(N // 8 - 1)]

        for i, c in enumerate(coils_list_sym[1:]):
            c.rotate(angle=2 * np.pi / N * (i + 1))

        # test the warning for self-intersecting coils, as two
        #  of the coils in each field period lie nearly
        # in the same physical space (intersecting at 2 points) after reflection
        with pytest.warns(UserWarning) as warninfo:
            _ = CoilSet.from_symmetry(coils_list_sym, NFP=4, sym=True)
        assert "nearly intersecting" in str(warninfo[0].message)

    @pytest.mark.unit
    def test_properties(self):
        """Test getting/setting of CoilSet attributes."""
        coil = FourierPlanarCoil()
        coils = CoilSet.linspaced_linear(coil, n=4, displacement=[0, 2, 0])
        data = coils.compute(
            [
                "x",
                "curvature",
                "torsion",
                "frenet_tangent",
                "frenet_normal",
                "frenet_binormal",
            ],
            grid=0,
            basis="xyz",
        )
        np.testing.assert_allclose(
            [dat["x"] for dat in data],
            np.array(
                [
                    [12, 0, 0],
                    [12, 0.5, 0],
                    [12, 1, 0],
                    [12, 1.5, 0],
                ]
            ).reshape((4, 1, 3)),
        )
        np.testing.assert_allclose([dat["curvature"] for dat in data], 1 / 2)
        np.testing.assert_allclose([dat["torsion"] for dat in data], 0)
        T = [dat["frenet_tangent"] for dat in data]
        N = [dat["frenet_normal"] for dat in data]
        B = [dat["frenet_binormal"] for dat in data]
        np.testing.assert_allclose(
            T,
            np.array(
                [
                    [0, 0, -1],
                    [0, 0, -1],
                    [0, 0, -1],
                    [0, 0, -1],
                ]
            ).reshape((4, 1, 3)),
            atol=1e-12,
        )
        np.testing.assert_allclose(
            N,
            np.array(
                [
                    [-1, 0, 0],
                    [-1, 0, 0],
                    [-1, 0, 0],
                    [-1, 0, 0],
                ]
            ).reshape((4, 1, 3)),
            atol=1e-12,
        )
        np.testing.assert_allclose(
            B,
            np.array(
                [
                    [0, 1, 0],
                    [0, 1, 0],
                    [0, 1, 0],
                    [0, 1, 0],
                ]
            ).reshape((4, 1, 3)),
            atol=1e-12,
        )
        data = coils.compute("length", grid=32)
        np.testing.assert_allclose([dat["length"] for dat in data], 2 * 2 * np.pi)
        coils.translate([1, 1, 1])
        data = coils.compute("length", grid=32)
        np.testing.assert_allclose([dat["length"] for dat in data], 2 * 2 * np.pi)
        coils.flip([1, 0, 0])
        data = coils.compute(
            ["frenet_tangent", "frenet_normal", "frenet_binormal"],
            grid=0,
            basis="xyz",
        )
        T = [dat["frenet_tangent"] for dat in data]
        N = [dat["frenet_normal"] for dat in data]
        B = [dat["frenet_binormal"] for dat in data]
        np.testing.assert_allclose(
            T,
            np.array(
                [
                    [0, 0, -1],
                    [0, 0, -1],
                    [0, 0, -1],
                    [0, 0, -1],
                ]
            ).reshape((4, 1, 3)),
            atol=1e-12,
        )
        np.testing.assert_allclose(
            N,
            np.array(
                [
                    [1, 0, 0],
                    [1, 0, 0],
                    [1, 0, 0],
                    [1, 0, 0],
                ]
            ).reshape((4, 1, 3)),
            atol=1e-12,
        )
        np.testing.assert_allclose(
            B,
            np.array(
                [
                    [0, 1, 0],
                    [0, 1, 0],
                    [0, 1, 0],
                    [0, 1, 0],
                ]
            ).reshape((4, 1, 3)),
            atol=1e-12,
        )

    @pytest.mark.unit
    def test_dunder_methods(self):
        """Test methods for combining and calling CoilSet objects."""
        coil1 = FourierXYZCoil()
        coils1 = MixedCoilSet.from_symmetry(coil1, NFP=4)
        coil2 = FourierPlanarCoil(center=[100, 0, 0])
        coils2 = coils1 + [coil2]
        assert coils2[-1] is coil2
        with pytest.warns(UserWarning, match="nearly intersecting"):
            coils2 = coils1 + MixedCoilSet([coil2, coil2], check_intersection=False)
        assert coils2[-1] is coil2

        with pytest.raises(TypeError):
            _ = coils1 + FourierRZCurve()

        with pytest.raises(TypeError):
            coils1[-1] = FourierRZCurve()

        coils1[-1] = coil2
        assert coils1[-1] is coil2

        coils1.insert(-1, coil2)
        with pytest.raises(TypeError):
            coils1.insert(-1, FourierRZCurve())

        assert len(coils1) == 5

        assert coils1[-1] is coil2
        assert coils1[-2] is coil2

        s = coils1[-2:]
        assert s[-1] is coil2

        del coils1[-2]
        assert len(coils1) == 4
        assert coils1[-1] is coil2
        assert coils1[-2].__class__ is coil1.__class__

        coils2 = CoilSet.linspaced_angular(coil1)
        assert coils2[0].equiv(coil1) and not (coils2[0] is coil1)
        coils2[0] = coil1
        assert coils2[0] is coil1
        with pytest.raises(TypeError):
            coils2[1] = coil2
        with pytest.raises(TypeError):
            coils2.insert(4, coil2)

    @pytest.mark.unit
    def test_convert_type(self):
        """Test converting coilsets between different representations."""
        grid = LinearGrid(N=20)
        coil = FourierRZCoil(1e6, [0, 10, 1], [0, 0, 0])

        # MixedCoilSet
        coils0 = MixedCoilSet.linspaced_linear(coil, displacement=[0, 0, 2.5], n=4)
        coils1 = coils0.to_SplineXYZ(grid=grid, check_intersection=False)
        coils2 = coils0.to_FourierXYZ(grid=grid, check_intersection=False)
        coils3 = coils0.to_FourierXY(grid=grid, check_intersection=False)
        coils4 = coils0.to_FourierPlanar(grid=grid, check_intersection=False)
        assert isinstance(coils1, MixedCoilSet)
        assert isinstance(coils2, MixedCoilSet)
        assert isinstance(coils3, MixedCoilSet)
        assert isinstance(coils4, MixedCoilSet)
        assert all(isinstance(coil, SplineXYZCoil) for coil in coils1)
        assert all(isinstance(coil, FourierXYZCoil) for coil in coils2)
        assert all(isinstance(coil, FourierXYCoil) for coil in coils3)
        assert all(isinstance(coil, FourierPlanarCoil) for coil in coils4)
        x0 = coils0.compute("x", grid=grid, basis="xyz")
        x1 = coils1.compute("x", grid=grid, basis="xyz")
        x2 = coils2.compute("x", grid=grid, basis="xyz")
        x3 = coils3.compute("x", grid=grid, basis="xyz")
        zeta = np.arctan2(  # zeta = polar angle for planar coil for same points
            x0[0]["x"][:, 1] - coils3[0].center[1],
            x0[0]["x"][:, 0] - coils3[0].center[0],
        )  # use Grid instead of LinearGrid to prevent node sorting
        grid_planar = Grid(np.array([np.zeros_like(zeta), np.zeros_like(zeta), zeta]).T)
        x4 = coils4.compute("x", grid=grid_planar, basis="xyz")
        np.testing.assert_allclose(
            [xi["x"] for xi in x0], [xi["x"] for xi in x1], atol=1e-12
        )
        np.testing.assert_allclose(
            [xi["x"] for xi in x0], [xi["x"] for xi in x2], atol=1e-12
        )
        np.testing.assert_allclose(
            [xi["x"] for xi in x0], [xi["x"] for xi in x3], atol=1e-12
        )
        np.testing.assert_allclose(
            [xi["x"] for xi in x0], [xi["x"] for xi in x4], atol=1e-12
        )
        B0 = coils0.compute_magnetic_field(np.array([[5, 2, 1]]), source_grid=grid)
        B1 = coils1.compute_magnetic_field(np.array([[5, 2, 1]]), source_grid=grid)
        B2 = coils2.compute_magnetic_field(np.array([[5, 2, 1]]), source_grid=grid)
        B3 = coils3.compute_magnetic_field(np.array([[5, 2, 1]]), source_grid=grid)
        B4 = coils4.compute_magnetic_field(np.array([[5, 2, 1]]), source_grid=grid)
        np.testing.assert_allclose(B0, B1, rtol=1e-2)
        np.testing.assert_allclose(B0, B2, rtol=1e-2)
        np.testing.assert_allclose(B0, B3, rtol=1e-2)
        np.testing.assert_allclose(B0, B4, rtol=1e-2)

        # CoilSet
        coil = coils2[0]  # FourierXYZCoil
        coils5 = CoilSet.linspaced_linear(coil, displacement=[0, 0, 3.5], n=6)
        coils6 = coils5.to_SplineXYZ(grid=grid, check_intersection=False)
        coils7 = coils5.to_FourierRZ(grid=grid, check_intersection=False)
        coils8 = coils5.to_FourierXY(grid=grid, check_intersection=False)
        coils9 = coils5.to_FourierPlanar(grid=grid, check_intersection=False)
        assert isinstance(coils6, CoilSet)
        assert isinstance(coils7, CoilSet)
        assert isinstance(coils8, CoilSet)
        assert isinstance(coils9, CoilSet)
        assert all(isinstance(coil, SplineXYZCoil) for coil in coils6)
        assert all(isinstance(coil, FourierRZCoil) for coil in coils7)
        assert all(isinstance(coil, FourierXYCoil) for coil in coils8)
        assert all(isinstance(coil, FourierPlanarCoil) for coil in coils9)
        x5 = coils5.compute("x", grid=grid, basis="xyz")
        x6 = coils6.compute("x", grid=grid, basis="xyz")
        x7 = coils7.compute("x", grid=grid, basis="xyz")
        x8 = coils8.compute("x", grid=grid, basis="xyz")
        zeta = np.arctan2(  # zeta = polar angle for planar coil for same points
            x5[0]["x"][:, 1] - coils8[0].center[1],
            x5[0]["x"][:, 0] - coils8[0].center[0],
        )  # use Grid instead of LinearGrid to prevent node sorting
        grid_planar = Grid(np.array([np.zeros_like(zeta), np.zeros_like(zeta), zeta]).T)
        x9 = coils9.compute("x", grid=grid_planar, basis="xyz")
        np.testing.assert_allclose(
            [xi["x"] for xi in x5], [xi["x"] for xi in x6], atol=1e-12
        )
        np.testing.assert_allclose(
            [xi["x"] for xi in x5], [xi["x"] for xi in x7], atol=1e-12
        )
        np.testing.assert_allclose(
            [xi["x"] for xi in x5], [xi["x"] for xi in x8], atol=1e-12
        )
        np.testing.assert_allclose(
            [xi["x"] for xi in x5], [xi["x"] for xi in x9], atol=1e-12
        )
        B5 = coils5.compute_magnetic_field(np.array([[5, 2, 1]]), source_grid=grid)
        B6 = coils6.compute_magnetic_field(np.array([[5, 2, 1]]), source_grid=grid)
        B7 = coils7.compute_magnetic_field(np.array([[5, 2, 1]]), source_grid=grid)
        B8 = coils8.compute_magnetic_field(np.array([[5, 2, 1]]), source_grid=grid)
        B9 = coils9.compute_magnetic_field(np.array([[5, 2, 1]]), source_grid=grid)
        np.testing.assert_allclose(B5, B6, rtol=1e-2)
        np.testing.assert_allclose(B5, B7, rtol=1e-2)
        np.testing.assert_allclose(B5, B8, rtol=1e-2)
        np.testing.assert_allclose(B5, B9, rtol=1e-2)


@pytest.mark.unit
def test_symmetry_position(DummyCoilSet):
    """Tests that compute position is correct from symmetry."""
    # same coil sets with vs without symmetry
    coilset_sym = load(
        load_from=str(DummyCoilSet["output_path_sym"]), file_format="hdf5"
    )
    coilset_asym = load(
        load_from=str(DummyCoilSet["output_path_asym"]), file_format="hdf5"
    )
    coilset_mixed = MixedCoilSet(*coilset_asym)
    grid = LinearGrid(N=30)

    # check that positions of CoilSets are the same with xyz basis
    x_sym = coilset_sym._compute_position(basis="xyz", grid=grid)
    x_asym = coilset_asym._compute_position(basis="xyz", grid=grid)
    x_mixed = coilset_mixed._compute_position(basis="xyz", grid=grid)

    np.testing.assert_allclose(x_sym, x_asym)
    np.testing.assert_allclose(x_sym, x_mixed)

    # check that positions of CoilSets are the same with rpz basis
    x_sym = coilset_sym._compute_position(basis="rpz", grid=grid)
    x_asym = coilset_asym._compute_position(basis="rpz", grid=grid)
    x_mixed = coilset_mixed._compute_position(basis="rpz", grid=grid)

    np.testing.assert_allclose(x_sym, x_asym)
    np.testing.assert_allclose(x_sym, x_mixed)


@pytest.mark.unit
def test_symmetry_magnetic_field(DummyCoilSet):
    """Tests that compute magnetic field is correct from symmetry."""
    # same coil sets with vs without symmetry
    eq = get("precise_QH")
    coilset_sym = load(
        load_from=str(DummyCoilSet["output_path_sym"]), file_format="hdf5"
    )
    coilset_asym = load(
        load_from=str(DummyCoilSet["output_path_asym"]), file_format="hdf5"
    )

    # test that both coil sets compute the same field on the plasma surface
    grid = LinearGrid(rho=[1.0], M=eq.M_grid, N=eq.N_grid, NFP=1, sym=False)
    with pytest.warns(UserWarning):  # because eq.NFP != grid.NFP
        data = eq.compute(["phi", "R", "X", "Y", "Z"], grid)

    # test in (R, phi, Z) coordinates
    nodes_rpz = np.array([data["R"], data["phi"], data["Z"]]).T
    B_sym_rpz = coilset_sym.compute_magnetic_field(nodes_rpz, basis="rpz")
    B_asym_rpz = coilset_asym.compute_magnetic_field(nodes_rpz, basis="rpz")
    np.testing.assert_allclose(B_sym_rpz, B_asym_rpz, atol=1e-14)

    # test in (X, Y, Z) coordinates
    nodes_xyz = np.array([data["X"], data["Y"], data["Z"]]).T
    B_sym_xyz = coilset_sym.compute_magnetic_field(nodes_xyz, basis="xyz")
    B_asym_xyz = coilset_asym.compute_magnetic_field(nodes_xyz, basis="xyz")
    np.testing.assert_allclose(B_sym_xyz, B_asym_xyz, atol=1e-14)


@pytest.mark.unit
def test_load_and_save_makegrid_coils(tmpdir_factory):
    """Test loading in and saving CoilSets from MAKEGRID format files."""
    Ncoils = 22
    input_path = f"./tests/inputs/coils.MAKEGRID_format_{Ncoils}_coils"
    tmpdir = tmpdir_factory.mktemp("coil_files")
    tmp_path = tmpdir.join(f"coils.MAKEGRID_format_{Ncoils}_coils")
    shutil.copyfile(input_path, tmp_path)

    coilset = CoilSet.from_makegrid_coilfile(str(tmp_path))
    assert len(coilset) == Ncoils  # correct number of coils

    path = tmpdir.join("coils.MAKEGRID_format_desc")
    coilset.save_in_makegrid_format(
        str(path), grid=LinearGrid(zeta=coilset[0].knots, theta=0, endpoint=True)
    )

    coilset2 = CoilSet.from_makegrid_coilfile(str(path))

    grid = LinearGrid(N=200, endpoint=False)

    # check values at saved points, ensure they match
    for i, (c1, c2) in enumerate(zip(coilset, coilset2)):
        # make sure knots are exactly the same
        np.testing.assert_allclose(c1.knots, c2.knots, err_msg=f"Coil {i}")

        grid = LinearGrid(zeta=coilset2[0].knots, endpoint=False)
        coords1 = c1.compute("x", grid=grid, basis="xyz")["x"]
        X1 = coords1[:, 0]
        Y1 = coords1[:, 1]
        Z1 = coords1[:, 2]

        coords2 = c2.compute("x", grid=grid, basis="xyz")["x"]
        X2 = coords2[:, 0]
        Y2 = coords2[:, 1]
        Z2 = coords2[:, 2]

        np.testing.assert_allclose(c1.current, c2.current, err_msg=f"Coil {i}")
        np.testing.assert_allclose(X1, X2, err_msg=f"Coil {i}")
        np.testing.assert_allclose(Y1, Y2, err_msg=f"Coil {i}")
        np.testing.assert_allclose(Z1, Z2, atol=2e-7, err_msg=f"Coil {i}")

    # check magnetic field from both, check that matches
    grid = LinearGrid(N=200, endpoint=False)
    B1 = coilset.compute_magnetic_field(
        np.array([[0.7, 0, 0]]), basis="xyz", source_grid=grid
    )
    B2 = coilset2.compute_magnetic_field(
        np.array([[0.7, 0, 0]]), basis="xyz", source_grid=grid
    )

    np.testing.assert_allclose(B1, B2, atol=1e-7)


@pytest.mark.unit
def test_load_and_save_makegrid_coils_diff_length_of_knots(tmpdir_factory):
    """Test loading and saving coils from MAKEGRID file that are not uniform length."""
    Ncoils = 2
    input_path = f"./tests/inputs/coils.MAKEGRID_format_{Ncoils}_coils_diff_lengths"
    tmpdir = tmpdir_factory.mktemp("coil_files")
    tmp_path = tmpdir.join(f"coils.MAKEGRID_format_{Ncoils}_coils")
    shutil.copyfile(input_path, tmp_path)

    with pytest.raises(ValueError, match="CoilSet"):
        coilset = CoilSet.from_makegrid_coilfile(str(tmp_path))
    coilset = MixedCoilSet.from_makegrid_coilfile(str(tmp_path), ignore_groups=True)
    assert len(coilset) == Ncoils  # correct number of coils
    # if the coils are not all the same number of knots, then making a CoilSet
    # will fail (as each underyling coil must have same length knots),
    # instead the function should make a MixedCoilSet
    assert isinstance(coilset, MixedCoilSet)

    path = tmpdir.join("coils.MAKEGRID_format_desc")
    # save using the default grids
    coilset.save_in_makegrid_format(str(path))

    coilset2 = MixedCoilSet.from_makegrid_coilfile(str(path))
    assert isinstance(coilset2, MixedCoilSet)

    grid = LinearGrid(N=50, endpoint=False)

    # check values, ensure they are close
    for i, (c1, c2) in enumerate(zip(coilset, coilset2)):

        coords1 = c1.compute("x", grid=grid, basis="xyz")["x"]
        X1 = coords1[:, 0]
        Y1 = coords1[:, 1]
        Z1 = coords1[:, 2]

        coords2 = c2.compute("x", grid=grid, basis="xyz")["x"]
        X2 = coords2[:, 0]
        Y2 = coords2[:, 1]
        Z2 = coords2[:, 2]
        # knots are not the exact same, so these points will be close but not the
        # same.
        np.testing.assert_allclose(c1.current, c2.current, err_msg=f"Coil {i}")
        np.testing.assert_allclose(X1, X2, rtol=2e-5, err_msg=f"Coil {i}")
        np.testing.assert_allclose(Y1, Y2, rtol=2e-5, err_msg=f"Coil {i}")
        np.testing.assert_allclose(Z1, Z2, atol=2e-7, rtol=1e-3, err_msg=f"Coil {i}")

    # check magnetic field from both, check that matches
    grid = LinearGrid(N=200, endpoint=False)
    B1 = coilset.compute_magnetic_field(
        np.array([[0.7, 0, 0]]), basis="xyz", source_grid=grid
    )
    B2 = coilset2.compute_magnetic_field(
        np.array([[0.7, 0, 0]]), basis="xyz", source_grid=grid
    )

    np.testing.assert_allclose(B1, B2, atol=1e-7)


@pytest.mark.unit
def test_load_and_save_makegrid_coils_groups(tmpdir_factory):
    """Test loading and saving CoilSets from MAKEGRID format files with coilgroups."""
    Ncoils_per_group = 2
    coilgroups = ["groupone", "grouptwo"]
    input_path = "./tests/inputs/coils.MAKEGRID_format_two_groups"
    tmpdir = tmpdir_factory.mktemp("coil_files")
    tmp_path = tmpdir.join("coils.MAKEGRID_format_two_groups")
    shutil.copyfile(input_path, tmp_path)

    coilset = MixedCoilSet.from_makegrid_coilfile(str(tmp_path))
    assert len(coilset) == len(coilgroups)  # correct number of coils
    for i, (coils, groupname) in enumerate(zip(coilset, coilgroups)):
        assert len(coils) == Ncoils_per_group
        assert groupname in coils.name
        assert str(i + 1) in coils.name  # make sure the correct number is in the name
    path = tmpdir.join("coils.MAKEGRID_format_groups_desc")

    coilset.save_in_makegrid_format(
        str(path), grid=LinearGrid(zeta=coilset[0][0].knots, theta=0, endpoint=True)
    )
    coilset2 = MixedCoilSet.from_makegrid_coilfile(str(path), ignore_groups=False)
    # also compare to flattened
    coilset_flat = MixedCoilSet.from_makegrid_coilfile(str(path), ignore_groups=True)
    assert len(coilset_flat) == Ncoils_per_group * len(coilgroups)

    assert len(coilset2) == len(coilgroups)  # correct number of coils groups
    for i, (coils, groupname) in enumerate(zip(coilset2, coilgroups)):
        assert len(coils) == Ncoils_per_group
        assert groupname in coils.name
        assert str(i + 1) in coils.name  # make sure the correct number is in the name

    grid = LinearGrid(zeta=coilset[0][0].knots, endpoint=False)

    # check values at saved points, ensure they match
    for i, (cs1, cs2) in enumerate(zip(coilset, coilset2)):
        for j, (c1, c2) in enumerate(zip(cs1, cs2)):
            c3 = coilset_flat[2 * i + j]
            print(c1)
            print(c2)
            print(c3)
            # make sure knots are exactly the same
            np.testing.assert_allclose(
                c1.knots, c2.knots, err_msg=f"CoilSet {i} Coil {j}"
            )
            np.testing.assert_allclose(
                c3.knots, c2.knots, err_msg=f"CoilSet {i} Coil {j}"
            )

            coords1 = c1.compute("x", grid=grid, basis="xyz")["x"]
            X1 = coords1[:, 0]
            Y1 = coords1[:, 1]
            Z1 = coords1[:, 2]

            coords2 = c2.compute("x", grid=grid, basis="xyz")["x"]
            X2 = coords2[:, 0]
            Y2 = coords2[:, 1]
            Z2 = coords2[:, 2]

            coords3 = c3.compute("x", grid=grid, basis="xyz")["x"]
            X3 = coords3[:, 0]
            Y3 = coords3[:, 1]
            Z3 = coords3[:, 2]

            np.testing.assert_allclose(
                c1.current, c2.current, err_msg=f"CoilSet {i} Coil {j}"
            )
            np.testing.assert_allclose(
                c3.current, c2.current, err_msg=f"CoilSet {i} Coil {j}"
            )
            np.testing.assert_allclose(X1, X2, err_msg=f"CoilSet {i} Coil {j}")
            np.testing.assert_allclose(X3, X2, err_msg=f"CoilSet {i} Coil {j}")
            np.testing.assert_allclose(Y1, Y2, err_msg=f"CoilSet {i} Coil {j}")
            np.testing.assert_allclose(Y3, Y2, err_msg=f"CoilSet {i} Coil {j}")
            np.testing.assert_allclose(
                Z1, Z2, atol=2e-7, err_msg=f"CoilSet {i} Coil {j}"
            )
            np.testing.assert_allclose(
                Z3, Z2, atol=2e-7, err_msg=f"CoilSet {i} Coil {j}"
            )

    # check magnetic field from both, check that matches
    grid = LinearGrid(N=200, endpoint=False)
    B1 = coilset.compute_magnetic_field(
        np.array([[0.7, 0, 0]]), basis="xyz", source_grid=grid
    )
    B2 = coilset2.compute_magnetic_field(
        np.array([[0.7, 0, 0]]), basis="xyz", source_grid=grid
    )
    B3 = coilset_flat.compute_magnetic_field(
        np.array([[0.7, 0, 0]]), basis="xyz", source_grid=grid
    )

    np.testing.assert_allclose(B1, B2, atol=1e-7)
    np.testing.assert_allclose(B3, B2, atol=1e-7)


@pytest.mark.unit
def test_save_and_load_makegrid_coils_rotated(tmpdir_factory):
    """Test saving and reloading CoilSet linspaced angular from MAKEGRID file."""
    tmpdir = tmpdir_factory.mktemp("coil_files")
    path = tmpdir.join("coils.MAKEGRID_format_angular_coil")

    # make a coilset with angular coilset
    N = 22
    coil = FourierPlanarCoil()
    coil.current = 1
    coilset = CoilSet.linspaced_angular(coil, n=N, angle=2 * np.pi)

    grid = LinearGrid(N=200, endpoint=False)
    coilset.save_in_makegrid_format(str(path), grid=grid, NFP=2)

    coilset2 = CoilSet.from_makegrid_coilfile(str(path))

    # check values at saved points, ensure they match
    for i, (c1, c2) in enumerate(zip(coilset, coilset2)):
        grid = LinearGrid(zeta=coilset2[0].knots, endpoint=False)
        coords1 = c1.compute("x", grid=grid, basis="xyz")["x"]
        X1 = coords1[:, 0]
        Y1 = coords1[:, 1]
        Z1 = coords1[:, 2]

        coords2 = c2.compute("x", grid=grid, basis="xyz")["x"]
        X2 = coords2[:, 0]
        Y2 = coords2[:, 1]
        Z2 = coords2[:, 2]

        np.testing.assert_allclose(c1.current, c2.current, err_msg=f"Coil {i}")
        np.testing.assert_allclose(X1, X2, err_msg=f"Coil {i}")
        np.testing.assert_allclose(Y1, Y2, err_msg=f"Coil {i}")
        np.testing.assert_allclose(Z1, Z2, atol=2e-7, err_msg=f"Coil {i}")

    # check values at interpolated points, ensure they match closely
    grid = LinearGrid(N=51, endpoint=False)
    for c1, c2 in zip(coilset, coilset2):
        coords1 = c1.compute("x", grid=grid, basis="xyz")["x"]
        X1 = coords1[:, 0]
        Y1 = coords1[:, 1]
        Z1 = coords1[:, 2]

        coords2 = c2.compute("x", grid=grid, basis="xyz")["x"]
        X2 = coords2[:, 0]
        Y2 = coords2[:, 1]
        Z2 = coords2[:, 2]

        np.testing.assert_allclose(c1.current, c2.current, err_msg=f"Coil {i}")
        np.testing.assert_allclose(X1, X2, err_msg=f"Coil {i}", atol=1e-16)
        np.testing.assert_allclose(Y1, Y2, err_msg=f"Coil {i}", atol=1e-16)
        np.testing.assert_allclose(Z1, Z2, atol=2e-7, err_msg=f"Coil {i}")

    # check Bnormal on torus and ensure is near zero
    surf = FourierRZToroidalSurface(
        R_lmn=np.array([10, 0.1]),
        Z_lmn=np.array([-0.1]),
        modes_R=np.array([[0, 0], [1, 0]]),
        modes_Z=np.array([[-1, 0]]),
    )

    B_normal, _ = coilset.compute_Bnormal(surf, source_grid=grid)
    np.testing.assert_allclose(B_normal, 0, atol=1e-16)
    B_normal2, _ = coilset2.compute_Bnormal(surf)
    np.testing.assert_allclose(B_normal2, 0, atol=1e-16)

    # check B btwn the two coilsets
    B1 = coilset.compute_magnetic_field(
        np.array([[10, 0, 0]]), basis="xyz", source_grid=32
    )
    B2 = coilset2.compute_magnetic_field(
        np.array([[10, 0, 0]]), basis="xyz", source_grid=1000
    )

    # coilset uses fourier discretization so biot savart is more accurate
    # coilset2 uses hanson hirshman which is only 2nd order
    np.testing.assert_allclose(B1, B2, atol=1e-16, rtol=1e-6)


@pytest.mark.unit
def test_save_and_load_makegrid_coils_rotated_int_grid(tmpdir_factory):
    """Test save/load CoilSet linspaced angular from MAKEGRID file with int grid."""
    tmpdir = tmpdir_factory.mktemp("coil_files")
    path = tmpdir.join("coils.MAKEGRID_format_angular_coil")

    # make a coilset with angular coilset
    N = 10
    coil = FourierPlanarCoil()
    coil.current = 1
    coilset = CoilSet.linspaced_angular(coil, n=N, angle=2 * np.pi)

    grid = 200
    coilset.save_in_makegrid_format(str(path), grid=grid, NFP=2)

    coilset2 = CoilSet.from_makegrid_coilfile(str(path))

    # check values at saved points, ensure they match
    for i, (c1, c2) in enumerate(zip(coilset, coilset2)):
        grid = LinearGrid(zeta=coilset2[0].knots, endpoint=False)
        coords1 = c1.compute("x", grid=grid, basis="xyz")["x"]
        X1 = coords1[:, 0]
        Y1 = coords1[:, 1]
        Z1 = coords1[:, 2]

        coords2 = c2.compute("x", grid=grid, basis="xyz")["x"]
        X2 = coords2[:, 0]
        Y2 = coords2[:, 1]
        Z2 = coords2[:, 2]

        np.testing.assert_allclose(c1.current, c2.current, err_msg=f"Coil {i}")
        np.testing.assert_allclose(X1, X2, err_msg=f"Coil {i}")
        np.testing.assert_allclose(Y1, Y2, err_msg=f"Coil {i}")
        np.testing.assert_allclose(Z1, Z2, atol=2e-7, err_msg=f"Coil {i}")

    # check values at interpolated points, ensure they match closely
    grid = LinearGrid(N=101, endpoint=False)
    for c1, c2 in zip(coilset, coilset2):
        coords1 = c1.compute("x", grid=grid, basis="xyz")["x"]
        X1 = coords1[:, 0]
        Y1 = coords1[:, 1]
        Z1 = coords1[:, 2]

        coords2 = c2.compute("x", grid=grid, basis="xyz")["x"]
        X2 = coords2[:, 0]
        Y2 = coords2[:, 1]
        Z2 = coords2[:, 2]

        np.testing.assert_allclose(c1.current, c2.current, err_msg=f"Coil {i}")
        np.testing.assert_allclose(X1, X2, err_msg=f"Coil {i}", atol=1e-16)
        np.testing.assert_allclose(Y1, Y2, err_msg=f"Coil {i}", atol=1e-16)
        np.testing.assert_allclose(Z1, Z2, atol=2e-7, err_msg=f"Coil {i}")

    # check Bnormal on torus and ensure is near zero
    surf = FourierRZToroidalSurface(
        R_lmn=np.array([10, 0.1]),
        Z_lmn=np.array([-0.1]),
        modes_R=np.array([[0, 0], [1, 0]]),
        modes_Z=np.array([[-1, 0]]),
    )

    B_normal, _ = coilset.compute_Bnormal(surf, source_grid=grid)
    np.testing.assert_allclose(B_normal, 0, atol=1e-16)
    B_normal2, _ = coilset2.compute_Bnormal(surf)
    np.testing.assert_allclose(B_normal2, 0, atol=1e-16)

    # check B btwn the two coilsets
    B1 = coilset.compute_magnetic_field(
        np.array([[10, 0, 0]]), basis="xyz", source_grid=grid
    )
    B2 = coilset2.compute_magnetic_field(
        np.array([[10, 0, 0]]), basis="xyz", source_grid=grid
    )

    np.testing.assert_allclose(B1, B2, atol=1e-10)


@pytest.mark.unit
def test_save_and_load_makegrid_coils_nested(tmpdir_factory):
    """Test saving and reloading a nested CoilSet from MAKEGRID file."""
    tmpdir = tmpdir_factory.mktemp("coil_files")
    path = tmpdir.join("coils.MAKEGRID_format_nested")

    # make a coilset with angular coilset
    N = 22
    coil = FourierPlanarCoil()
    coil.current = 1
    coilset_NFP = CoilSet(coil, NFP=N, sym=False)
    coilset_sym = CoilSet(
        FourierPlanarCoil(r_n=3, center=[10, 2 * np.pi / 7, 0], basis="rpz"),
        NFP=1,
        sym=True,
    )
    coilset = MixedCoilSet(coilset_NFP, coilset_sym)

    grid = LinearGrid(N=25, endpoint=False)
    coilset.save_in_makegrid_format(str(path), grid=grid, NFP=2)

    coilset2 = CoilSet.from_makegrid_coilfile(str(path))

    assert coilset2.num_coils == coilset.num_coils

    # check length of each coil
    # first 22 are the coilset_NFP coils
    correct_length = coilset_NFP.compute("length")[0]["length"]
    loaded_coil_lengths = [c.compute("length")["length"] for c in coilset2[:22]]
    np.testing.assert_allclose(correct_length, loaded_coil_lengths, rtol=1e-2)
    # last 2 are the coilset_sym coils
    correct_length = coilset_sym.compute("length")[0]["length"]
    loaded_coil_lengths = [c.compute("length")["length"] for c in coilset2[22:]]
    np.testing.assert_allclose(correct_length, loaded_coil_lengths, rtol=1e-2)


@pytest.mark.unit
def test_save_and_load_makegrid_coils_sym(tmpdir_factory):
    """Test saving and reloading a nested CoilSet from MAKEGRID file."""
    tmpdir = tmpdir_factory.mktemp("coil_files")
    path = tmpdir.join("coils.MAKEGRID_format_sym")

    coil = FourierPlanarCoil()
    coil2 = coil.copy()
    coil.rotate(angle=np.pi / 8)
    coil2.rotate(angle=np.pi / 6)
    coil2.current = 10
    coil_list = [coil, coil2]

    coilset = CoilSet(coil_list, NFP=2, sym=True)

    coilset.save_in_makegrid_format(path, grid=24, NFP=coilset.NFP)

    coilset2 = CoilSet.from_makegrid_coilfile(str(path))

    assert coilset2.num_coils == coilset.num_coils

    # check length of each coil
    correct_length = coilset.compute("length")[0]["length"]
    loaded_coil_lengths = [c.compute("length")["length"] for c in coilset2]
    np.testing.assert_allclose(correct_length, loaded_coil_lengths, rtol=1e-2)
    # check current of each coil
    correct_currents = coilset._all_currents()
    loaded_coil_currents = coilset2.current
    np.testing.assert_allclose(correct_currents, loaded_coil_currents, rtol=1e-8)


@pytest.mark.unit
def test_save_makegrid_coils_assert_NFP(tmpdir_factory):
    """Test saving CoilSet that with incompatible NFP throws an error."""
    Ncoils = 22
    input_path = f"./tests/inputs/coils.MAKEGRID_format_{Ncoils}_coils"
    tmpdir = tmpdir_factory.mktemp("coil_files")
    tmp_path = tmpdir.join("coils.MAKEGRID_format_{Ncoils}_coils")
    shutil.copyfile(input_path, tmp_path)

    coilset = CoilSet.from_makegrid_coilfile(str(tmp_path))
    assert len(coilset) == Ncoils  # correct number of coils
    path = tmpdir.join("coils.MAKEGRID_format_desc")
    assert len(coilset) % 3 != 0
    with pytest.raises(AssertionError):
        coilset.save_in_makegrid_format(str(path), NFP=3)


@pytest.mark.unit
def test_load_makegrid_coils_header_asserts(tmpdir_factory):
    """Test loading in CoilSets from incorrect MAKEGRID format files throws error."""
    Ncoils = 22
    input_path = f"./tests/inputs/coils.MAKEGRID_format_{Ncoils}_coils_header_too_long"
    tmpdir = tmpdir_factory.mktemp("coil_files")
    tmp_path = tmpdir.join("coils.MAKEGRID_format_{Ncoils}_coils_header_too_long")
    shutil.copyfile(input_path, tmp_path)
    with pytest.raises(IOError):
        CoilSet.from_makegrid_coilfile(str(tmp_path))
    input_path = f"./tests/inputs/coils.MAKEGRID_format_{Ncoils}_coils_header_too_short"
    shutil.copyfile(input_path, tmp_path)
    with pytest.raises(IOError):
        CoilSet.from_makegrid_coilfile(str(tmp_path))


@pytest.mark.unit
def test_repr():
    """Test string representation of Coil objects."""
    coil = FourierPlanarCoil()
    assert "FourierPlanarCoil" in str(coil)
    assert "current=1" in str(coil)

    coils = CoilSet.linspaced_angular(coil, n=4)
    assert "CoilSet" in str(coils)
    assert "4 submembers" in str(coils)

    coils.name = "MyCoils"
    assert "MyCoils" in str(coils)


@pytest.mark.unit
def test_linking_number():
    """Test calculation of linking number."""
    coil = FourierPlanarCoil(center=[10, 1, 0])
    grid = LinearGrid(N=25)
    # regular modular coilset from symmetry, so that there are 10 coils, half going
    # one way and half going the other way
    coilset = CoilSet(coil, NFP=5, sym=True)
    coil2 = FourierRZCoil()
    # add a coil along the axis that links all the other coils
    coilset2 = MixedCoilSet(coilset, coil2)
    link = coilset2._compute_linking_number(grid=grid)

    # modular coils don't link each other
    np.testing.assert_allclose(link[:-1, :-1], 0, atol=1e-14)
    # axis coil doesn't link itself
    np.testing.assert_allclose(link[-1, -1], 0, atol=1e-14)
    # we expect the axis coil to link all the modular coils, with alternating sign
    # due to alternating orientation of the coils due to symmetry.
    expected = [1, -1] * 5
    np.testing.assert_allclose(link[-1, :-1], expected, rtol=1e-3)


@pytest.mark.unit
def test_initialize_modular():
    """Test initializing a modular coilset."""
    eq = Equilibrium(NFP=2, sym=True)
    coilset = initialize_modular_coils(eq, 3, 2.0)
    assert len(coilset) == 3
    np.testing.assert_allclose(coilset[0].r_n, 2.0)  # a=1, so r/a of 2 gives r=2
    x = coilset[1]._compute_position(basis="rpz")[0]
    # eq is axisymmetric so coils should each be at const zeta
    # with symmetry and 2 field periods, each half period goes from 0 to pi/2
    # with 3 coils, one coil should be right in the middle at pi/4
    np.testing.assert_allclose(x[:, 1], np.pi / 4)
    np.testing.assert_allclose(x[:, 0].min(), 8, rtol=1e-2)  # Rmin ~ 10-2
    np.testing.assert_allclose(x[:, 0].max(), 12, rtol=1e-2)  # Rmax ~ 10+2
    y = coilset._compute_position()
    assert len(y) == 12  # 3 coils/fp * 2 fp * 2 sym


@pytest.mark.unit
def test_initialize_saddle():
    """Test initializing a saddle coilset."""
    eq = Equilibrium(NFP=2, sym=False)
    coilset = initialize_saddle_coils(eq, 3, offset=2.0, r_over_a=1.0, position="inner")
    assert len(coilset) == 3
    y = coilset._compute_position()
    assert len(y) == 6  # 3 coils/fp * 2 fp
    np.testing.assert_allclose(coilset[0].r_n, 1.0)  # a=1, so r/a of 1 gives r=1
    x = coilset[1]._compute_position(grid=LinearGrid(N=50), basis="xyz")[0]
    # 2 field periods, each half period goes from 0 to pi
    # with 3 coils, one coil should be right in the middle at pi/2, eg parallel to
    # x axis
    np.testing.assert_allclose(x[:, 1], 8)  # R ~ 10-2
    np.testing.assert_allclose(x[:, 0].min(), -1, rtol=1e-2)  # xmin
    np.testing.assert_allclose(x[:, 0].max(), 1, rtol=1e-2)  # xmax

    coilset = initialize_saddle_coils(eq, 1, offset=2.0, r_over_a=1.0, position="outer")
    assert len(coilset) == 1
    y = coilset._compute_position()
    assert len(y) == 2  # 3 coils/fp * 2 fp
    np.testing.assert_allclose(coilset[0].r_n, 1.0)  # a=1, so r/a of 1 gives r=1
    x = coilset[0]._compute_position(grid=LinearGrid(N=50), basis="xyz")[0]
    # 2 field periods, each half period goes from 0 to pi
    # with 1 coils, it should be at pi/2
    np.testing.assert_allclose(x[:, 1], 12)  # R ~ 10+2
    np.testing.assert_allclose(x[:, 0].min(), -1, rtol=1e-2)  # xmin
    np.testing.assert_allclose(x[:, 0].max(), 1, rtol=1e-2)  # xmax

    offset = 3.0
    coilset = initialize_saddle_coils(
        eq, 1, offset=offset, r_over_a=1.0, position="top"
    )
    assert len(coilset) == 1
    y = coilset._compute_position()
    assert len(y) == 2  # 3 coils/fp * 2 fp
    np.testing.assert_allclose(coilset[0].r_n, 1.0)  # a=1, so r/a of 1 gives r=1
    x = coilset[0]._compute_position(grid=LinearGrid(N=50), basis="xyz")[0]
    # 2 field periods, each half period goes from 0 to pi
    # with 1 coils, it should be at pi/2
    np.testing.assert_allclose(x[:, 2], offset)  # Z ~ 3
    np.testing.assert_allclose(x[:, 0].min(), -1, rtol=1e-2)  # xmin
    np.testing.assert_allclose(x[:, 0].max(), 1, rtol=1e-2)  # xmax

    coilset = initialize_saddle_coils(
        eq, 1, offset=offset, r_over_a=1.0, position="bottom"
    )
    assert len(coilset) == 1
    y = coilset._compute_position()
    assert len(y) == 2  # 3 coils/fp * 2 fp
    np.testing.assert_allclose(coilset[0].r_n, 1.0)  # a=1, so r/a of 1 gives r=1
    x = coilset[0]._compute_position(grid=LinearGrid(N=50), basis="xyz")[0]
    # 2 field periods, each half period goes from 0 to pi
    # with 1 coils, it should be at pi/2
    np.testing.assert_allclose(x[:, 2], -offset)  # Z ~ -3
    np.testing.assert_allclose(x[:, 0].min(), -1, rtol=1e-2)  # xmin
    np.testing.assert_allclose(x[:, 0].max(), 1, rtol=1e-2)  # xmax


@pytest.mark.unit
def test_initialize_helical():
    """Test initializing a helical coilset."""
    eq = get("NCSX")
    coilset = initialize_helical_coils(eq, 2, r_over_a=2.0, helicity=(3, 1), npts=100)
    assert len(coilset) == 2
    obj = LinkingCurrentConsistency(eq, coilset)
    obj.build()
    np.testing.assert_allclose(
        obj.compute(coilset.params_dict, eq.params_dict), 0, atol=1e-8
    )
    assert obj.constants["link"][0] == 9  # M=3 per period * 3 periods

    coils_pts = coilset._compute_position()
    a = eq.compute("a")["a"]
    data = eq.compute(
        ["R", "phi", "Z"],
        grid=LinearGrid(rho=1.0, M=eq.M_grid, N=eq.N_grid, NFP=eq.NFP),
    )
    rpz = jnp.array([data["R"], data["phi"], data["Z"]]).T
    rpz = copy_rpz_periods(rpz, eq.NFP)
    plasma_pts = rpz2xyz(rpz)
    dist = np.linalg.norm(coils_pts[:, None, :, :] - plasma_pts[:, None, :], axis=-1)
    # dist is distance from every point on the plasma to every point on the coil
    # first take a min over plasma pts to get distance from each coil pt to plasma
    # then we expect the avg of that to be ~a since r/a=2 so offset is 1*a
    np.testing.assert_allclose(dist.min(axis=1).mean(axis=-1), a, rtol=3e-2)


<<<<<<< HEAD
class TestFiniteBuildCoil:
    """Tests for finite build coil objects."""

    @pytest.mark.unit
    def test_p_q_frame(self):
        """Test p/q frame of a FramedCoil."""
        coil = FourierPlanarFiniteBuildCoil()
        data = coil.compute(
            ["p_frame", "q_frame", "frenet_tangent"],
            basis="xyz",
            grid=0,
        )
        p, q = (
            data["p_frame"],
            data["q_frame"],
        )

        np.testing.assert_allclose(p, np.array([[1, 0, 0]]), atol=1e-12)
        np.testing.assert_allclose(q, np.array([[0, -1, 0]]), atol=1e-12)

        # check that this is a right handed frame
        t = data["frenet_tangent"]

        np.testing.assert_allclose(t, np.cross(p, q), atol=1e-12)

    @pytest.mark.unit
    def test_curv_frame(self):
        """Test curvature projections of a FramedCoil."""
        coil = FourierPlanarFiniteBuildCoil()
        data = coil.compute(
            ["curvature", "curv1_frame", "curv2_frame"],
            basis="xyz",
            grid=20,
        )
        k, k1, k2 = (
            data["curvature"],
            data["curv1_frame"],
            data["curv2_frame"],
        )
        np.testing.assert_allclose(k, 1 / 2, atol=1e-12)
        np.testing.assert_allclose(k1, -1 / 2, atol=1e-12)
        np.testing.assert_allclose(k2, 0, atol=1e-12)

    @pytest.mark.unit
    def test_u_v_xsection(self):
        """Test u/v coordinates for FiniteBuildCoil cross-section."""
        coil = FourierPlanarFiniteBuildCoil()
        grid = LinearGrid(L=2, M=1, N=1, endpoint=True)

        u = compute_fun(
            coil,
            "u_fb",
            transforms={"grid": grid},
            params={},
            profiles={},
        )["u_fb"]

        v = compute_fun(
            coil,
            "v_fb",
            transforms={"grid": grid},
            params={},
            profiles={},
        )["v_fb"]

        u_nominal = np.array([[-1, 0, 1]]) * 0.9999
        u_nominal = np.repeat(u_nominal, 3)
        u_nominal = np.tile(u_nominal, 3)
        u_nominal = u_nominal.flatten()

        v_nominal = np.array([[-1, 0, 1]]) * 0.9999
        v_nominal = np.tile(v_nominal, 9)
        v_nominal = v_nominal.flatten()

        np.testing.assert_allclose(u, u_nominal, atol=1e-12)
        np.testing.assert_allclose(v, v_nominal, atol=1e-12)

    @pytest.mark.unit
    def test_multifilament_biot_savart(self):
        """Test multifilament Biot-Savart implementation with centerline field."""
        coil = FourierPlanarFiniteBuildCoil(
            current=1e7,
            cross_section_dims=[0.1, 0.2],
        )
        centerline_grid = LinearGrid(N=500, endpoint=False)
        xsection_grid = 10
        finite_build_grid = FourierPlanarFiniteBuildCoil.prep_grid(
            xsection_grid, centerline_grid
        )
        grid_xyz = np.atleast_2d([10, 0, 0])
        grid_rpz = xyz2rpz(grid_xyz)

        B_xyz = coil.compute_magnetic_field(
            grid_xyz,
            basis="xyz",
            source_grid=finite_build_grid,
        )

        B_rpz = coil.compute_magnetic_field(
            grid_rpz,
            basis="rpz",
            source_grid=finite_build_grid,
        )

        B_rpz_magnitude = np.linalg.norm(B_rpz, axis=1)

        # Analytic solution for center field
        # Equation 7 in section 1.1.1 of
        # https://apps.dtic.mil/sti/tr/pdf/ADA242978.pdf#page=8.06
        a1 = 2 - coil.cross_section_dims[0] / 2
        a2 = 2 + coil.cross_section_dims[0] / 2
        b = coil.cross_section_dims[1] / 2
        alpha = a2 / a1
        beta = b / a1
        j = coil.current / (coil.cross_section_dims[0] * coil.cross_section_dims[1])

        B_analytic = (
            4
            * np.pi
            * 1e-7
            * j
            * a1
            * beta
            * np.log((alpha + (alpha**2 + beta**2) ** 0.5) / (1 + (1 + beta**2) ** 0.5))
        )

        np.testing.assert_allclose(B_rpz_magnitude, B_analytic, rtol=1e-5, atol=1e-10)

        B_analytic = np.array([0, B_analytic, 0]).reshape((1, 3))

        np.testing.assert_allclose(B_xyz, B_analytic, rtol=1e-5, atol=1e-10)

    @pytest.mark.unit
    def test_self_field(self):
        """Test self field of FourierPlanarFiniteBuildCoil."""
        coil = FourierPlanarFiniteBuildCoil(
            current=1e7,
            cross_section_dims=[0.1, 0.2],
        )
        centerline_grid = LinearGrid(N=100, endpoint=False)
        xsection_grid = 50

        finite_build_grid = FourierPlanarFiniteBuildCoil.prep_grid(
            xsection_grid, centerline_grid
        )

        field_array_coilframe, field_positions, centerline_mask = (
            coil.compute_self_field(
                finite_build_grid=finite_build_grid,
                coil_frame=True,
            )
        )

        # compare against results from the CoilForces package in Julia
        field_t = np.abs(field_array_coilframe[:, 0])
        max_field_p = np.max(np.abs(field_array_coilframe[:, 1]))
        max_field_q = np.max(np.abs(field_array_coilframe[:, 2]))
        field_magnitude_coilframe = np.linalg.norm(field_array_coilframe, axis=1)
        max_field_magnitude_coilframe = np.max(field_magnitude_coilframe)

        np.testing.assert_allclose(field_t, 0, atol=1e-10)
        np.testing.assert_allclose(max_field_p, 23.967, rtol=1e-3, atol=1e-10)
        np.testing.assert_allclose(max_field_q, 25.111, rtol=1e-3, atol=1e-10)
        np.testing.assert_allclose(
            max_field_magnitude_coilframe, 25.111, rtol=1e-3, atol=1e-10
        )

        field_array_labframe, _, _ = coil.compute_self_field(
            finite_build_grid=finite_build_grid,
            coil_frame=False,
        )

        field_q = field_array_coilframe[:, 2]
        field_y = field_array_labframe[:, 1]
        field_magnitude_labframe = np.linalg.norm(field_array_labframe, axis=1)

        # q and y vectors are antiparallel
        np.testing.assert_allclose(field_q, -field_y, atol=1e-10)
        np.testing.assert_allclose(
            field_magnitude_labframe, field_magnitude_coilframe, atol=1e-10
        )

    @pytest.mark.unit
    def test_project_coil_frame(self):
        """Test FourierPlanarFiniteBuildCoil vector projection to coil frame."""
        coil = FourierPlanarFiniteBuildCoil(
            current=1e7,
            cross_section_dims=[0.1, 0.2],
        )
        centerline_grid = LinearGrid(N=10, endpoint=False)
        xsection_grid = 2

        finite_build_grid = FourierPlanarFiniteBuildCoil.prep_grid(
            xsection_grid, centerline_grid
        )

        coords = finite_build_grid.nodes

        test_vecs_labframe = np.zeros_like(coords)
        test_vecs_labframe[:, 1] = 1

        test_vecs_coilframe = coil.project_coil_frame(
            test_vecs_labframe, finite_build_grid
        )

        # q and y vectors are antiparallel
        np.testing.assert_allclose(
            test_vecs_labframe[:, 1], -test_vecs_coilframe[:, 2], atol=1e-10
        )
=======
@pytest.mark.unit
def test_planar_coil_from_values_orientation():
    """Test that fitting to a planar coils preserves orientation."""
    # easiest to check this is working using a coil, as can use
    # biot savart to see if B is same or not
    # tests fix for GH #1715
    coil_XYZ = FourierXYZCoil(
        current=1e6, X_n=[0, 10, 2], Y_n=[-2, 0, 0], Z_n=[0, 0, 0.1]
    )
    coil_planar1 = coil_XYZ.to_FourierPlanar(N=1)
    coil_planar2 = coil_XYZ.to_FourierXY(N=1)

    coords = [[1, 1, 1]]
    grid = LinearGrid(N=40)
    B_XYZ = coil_XYZ.compute_magnetic_field(coords, source_grid=grid)
    B_planar1 = coil_planar1.compute_magnetic_field(coords, source_grid=grid)
    B_planar2 = coil_planar2.compute_magnetic_field(coords, source_grid=grid)
    np.testing.assert_allclose(B_XYZ, B_planar1, rtol=1e-3)
    np.testing.assert_allclose(B_XYZ, B_planar2, rtol=1e-3)


@pytest.mark.unit
def test_planar_coil_opposing_normals_fields():
    """Test that planar coils with opposing normals have opposing fields."""
    coil_r = FourierPlanarCoil(current=1e6, center=[0, 0, 0], normal=[0, 0, 1], r_n=[2])
    coil_xy = FourierXYCoil(
        current=1e6, center=[0, 0, 0], normal=[0, 0, 1], X_n=[0, 2], Y_n=[2, 0]
    )

    def test(coil1):
        coil2 = coil1.copy()
        coil2.normal = -coil1.normal
        grid = LinearGrid(N=20)
        field1 = coil1.compute_magnetic_field([0, 0, 0], source_grid=grid)
        field2 = coil2.compute_magnetic_field([0, 0, 0], source_grid=grid)
        # because the normals are opposite directions, the "positive" current direction
        # for each coil is opposite the other, so their fields should be exactly
        # opposite in direction but equal in magnitude (as the geometry is the same)
        np.testing.assert_allclose(field1, -field2)

    test(coil_r)
    test(coil_xy)
>>>>>>> 2f82b1e2
<|MERGE_RESOLUTION|>--- conflicted
+++ resolved
@@ -124,13 +124,34 @@
             err_msg="Using FourierPlanarCoil",
         )
 
-<<<<<<< HEAD
+        # FourierXYCoil
+        coil = FourierXYCoil(I)
+        B_xyz = coil.compute_magnetic_field(
+            grid_xyz, basis="xyz", source_grid=coil_grid
+        )
+        B_rpz = coil.compute_magnetic_field(
+            grid_rpz, basis="rpz", source_grid=coil_grid
+        )
+        np.testing.assert_allclose(
+            B_true_xyz, B_xyz, rtol=1e-3, atol=1e-10, err_msg="Using FourierXYCoil"
+        )
+        np.testing.assert_allclose(
+            B_true_rpz_xy,
+            B_rpz,
+            rtol=1e-3,
+            atol=1e-10,
+            err_msg="Using FourierXYCoil",
+        )
+        np.testing.assert_allclose(
+            B_true_rpz_phi,
+            B_rpz,
+            rtol=1e-3,
+            atol=1e-10,
+            err_msg="Using FourierXYCoil",
+        )
+
         # FourierPlanarFiniteBuildCoil with filamentary field
         coil = FourierPlanarFiniteBuildCoil(current=I)
-=======
-        # FourierXYCoil
-        coil = FourierXYCoil(I)
->>>>>>> 2f82b1e2
         B_xyz = coil.compute_magnetic_field(
             grid_xyz, basis="xyz", source_grid=coil_grid
         )
@@ -138,37 +159,25 @@
             grid_rpz, basis="rpz", source_grid=coil_grid
         )
         np.testing.assert_allclose(
-<<<<<<< HEAD
             B_true_xyz,
             B_xyz,
             rtol=1e-3,
             atol=1e-10,
             err_msg="Using FourierPlanarFiniteBuildCoil",
-=======
-            B_true_xyz, B_xyz, rtol=1e-3, atol=1e-10, err_msg="Using FourierXYCoil"
->>>>>>> 2f82b1e2
         )
         np.testing.assert_allclose(
             B_true_rpz_xy,
             B_rpz,
             rtol=1e-3,
             atol=1e-10,
-<<<<<<< HEAD
             err_msg="Using FourierPlanarFiniteBuildCoil",
-=======
-            err_msg="Using FourierXYCoil",
->>>>>>> 2f82b1e2
         )
         np.testing.assert_allclose(
             B_true_rpz_phi,
             B_rpz,
             rtol=1e-3,
             atol=1e-10,
-<<<<<<< HEAD
             err_msg="Using FourierPlanarFiniteBuildCoil",
-=======
-            err_msg="Using FourierXYCoil",
->>>>>>> 2f82b1e2
         )
 
         B_true_xyz = np.atleast_2d([0, 0, Bz_true])
@@ -252,13 +261,12 @@
         coil = FourierPlanarCoil(I)
         test(coil, grid_xyz, grid_rpz)
 
-<<<<<<< HEAD
+        # FourierXYCoil
+        coil = FourierXYCoil(I)
+        test(coil, grid_xyz, grid_rpz)
+
         # FourierPlanarFiniteBuildCoil
         coil = FourierPlanarFiniteBuildCoil(current=I)
-=======
-        # FourierXYCoil
-        coil = FourierXYCoil(I)
->>>>>>> 2f82b1e2
         test(coil, grid_xyz, grid_rpz)
 
         grid_xyz = np.atleast_2d([0, 0, y])
@@ -398,27 +406,30 @@
                 atol=1e-12,
             )
 
-<<<<<<< HEAD
-            # FourierPlanarFiniteBuildCoil
-            coil = FourierPlanarFiniteBuildCoil(
-                current=I, center=[0, 0, 0], normal=[0, 0, -1], r_n=R
-=======
             # FourierXYCoil
             coil = FourierXYCoil(
                 I, center=[0, 0, 0], normal=[0, 0, -1], X_n=[0, R], Y_n=[R, 0]
->>>>>>> 2f82b1e2
             )
             test(
                 coil,
                 grid_xyz,
                 grid_rpz,
-<<<<<<< HEAD
+                -A_true_rpz,
+                -correct_flux,
+                rtol=1e-8,
+                atol=1e-12,
+            )
+
+            # FourierPlanarFiniteBuildCoil
+            coil = FourierPlanarFiniteBuildCoil(
+                current=I, center=[0, 0, 0], normal=[0, 0, -1], r_n=R
+            )
+            test(
+                coil,
+                grid_xyz,
+                grid_rpz,
                 A_true_rpz,
                 correct_flux,
-=======
-                -A_true_rpz,
-                -correct_flux,
->>>>>>> 2f82b1e2
                 rtol=1e-8,
                 atol=1e-12,
             )
@@ -499,14 +510,10 @@
         coil2 = coil1.to_FourierXYZ(s=s)
         coil3 = coil1.to_SplineXYZ(knots=s)
         coil4 = coil1.to_FourierRZ(N=coil1.N)
-<<<<<<< HEAD
-        coil5 = coil1.to_FourierPlanar(N=10, basis="rpz")
-        coil6 = FourierPlanarFiniteBuildCoil.from_FourierPlanarCoil(coil5)
-        coil7 = coil6.to_FourierPlanar()
-=======
         coil5 = coil1.to_FourierXY(N=10, basis="rpz")
         coil6 = coil1.to_FourierPlanar(N=10, basis="rpz")
->>>>>>> 2f82b1e2
+        coil7 = FourierPlanarFiniteBuildCoil.from_FourierPlanarCoil(coil6)
+        coil8 = coil7.to_FourierPlanar()
 
         grid = LinearGrid(zeta=s)
         x1 = coil1.compute("x", grid=grid, basis="xyz")["x"]
@@ -519,13 +526,9 @@
             x1[:, 0] - coil5.center[0],
         )  # use Grid instead of LinearGrid to prevent node sorting
         grid_planar = Grid(np.array([np.zeros_like(zeta), np.zeros_like(zeta), zeta]).T)
-<<<<<<< HEAD
-        x5 = coil5.compute("x", grid=grid_planar, basis="xyz")["x"]
         x6 = coil6.compute("x", grid=grid_planar, basis="xyz")["x"]
         x7 = coil7.compute("x", grid=grid_planar, basis="xyz")["x"]
-=======
-        x6 = coil6.compute("x", grid=grid_planar, basis="xyz")["x"]
->>>>>>> 2f82b1e2
+        x8 = coil8.compute("x", grid=grid_planar, basis="xyz")["x"]
 
         B1 = coil1.compute_magnetic_field(
             np.zeros((1, 3)), source_grid=grid, basis="xyz"
@@ -545,33 +548,27 @@
         B6 = coil6.compute_magnetic_field(
             np.zeros((1, 3)), source_grid=grid, basis="xyz"
         )
-<<<<<<< HEAD
         B7 = coil7.compute_magnetic_field(
             np.zeros((1, 3)), source_grid=grid, basis="xyz"
         )
-=======
->>>>>>> 2f82b1e2
+        B8 = coil8.compute_magnetic_field(
+            np.zeros((1, 3)), source_grid=grid, basis="xyz"
+        )
 
         np.testing.assert_allclose(x1, x2, atol=1e-12)
         np.testing.assert_allclose(x1, x3, atol=1e-12)
         np.testing.assert_allclose(x1, x4, atol=1e-12)
         np.testing.assert_allclose(x1, x5, atol=1e-12)
-<<<<<<< HEAD
-        np.testing.assert_allclose(x1, x6, atol=1e-12)
+        np.testing.assert_allclose(x1, x6, atol=1e-10)
         np.testing.assert_allclose(x1, x7, atol=1e-12)
-=======
-        np.testing.assert_allclose(x1, x6, atol=1e-10)
->>>>>>> 2f82b1e2
+        np.testing.assert_allclose(x1, x8, atol=1e-12)
         np.testing.assert_allclose(B1, B2, rtol=1e-8, atol=1e-8)
         np.testing.assert_allclose(B1, B3, rtol=1e-3, atol=1e-8)
         np.testing.assert_allclose(B1, B4, rtol=1e-8, atol=1e-8)
         np.testing.assert_allclose(B1, B5, rtol=1e-6, atol=1e-7)
-<<<<<<< HEAD
-        np.testing.assert_allclose(B1, B6, rtol=1e-8, atol=1e-8)
+        np.testing.assert_allclose(B1, B6, rtol=1e-6, atol=1e-7)
         np.testing.assert_allclose(B1, B7, rtol=1e-8, atol=1e-8)
-=======
-        np.testing.assert_allclose(B1, B6, rtol=1e-6, atol=1e-7)
->>>>>>> 2f82b1e2
+        np.testing.assert_allclose(B1, B8, rtol=1e-8, atol=1e-8)
 
 
 class TestCoilSet:
@@ -1641,217 +1638,6 @@
     np.testing.assert_allclose(dist.min(axis=1).mean(axis=-1), a, rtol=3e-2)
 
 
-<<<<<<< HEAD
-class TestFiniteBuildCoil:
-    """Tests for finite build coil objects."""
-
-    @pytest.mark.unit
-    def test_p_q_frame(self):
-        """Test p/q frame of a FramedCoil."""
-        coil = FourierPlanarFiniteBuildCoil()
-        data = coil.compute(
-            ["p_frame", "q_frame", "frenet_tangent"],
-            basis="xyz",
-            grid=0,
-        )
-        p, q = (
-            data["p_frame"],
-            data["q_frame"],
-        )
-
-        np.testing.assert_allclose(p, np.array([[1, 0, 0]]), atol=1e-12)
-        np.testing.assert_allclose(q, np.array([[0, -1, 0]]), atol=1e-12)
-
-        # check that this is a right handed frame
-        t = data["frenet_tangent"]
-
-        np.testing.assert_allclose(t, np.cross(p, q), atol=1e-12)
-
-    @pytest.mark.unit
-    def test_curv_frame(self):
-        """Test curvature projections of a FramedCoil."""
-        coil = FourierPlanarFiniteBuildCoil()
-        data = coil.compute(
-            ["curvature", "curv1_frame", "curv2_frame"],
-            basis="xyz",
-            grid=20,
-        )
-        k, k1, k2 = (
-            data["curvature"],
-            data["curv1_frame"],
-            data["curv2_frame"],
-        )
-        np.testing.assert_allclose(k, 1 / 2, atol=1e-12)
-        np.testing.assert_allclose(k1, -1 / 2, atol=1e-12)
-        np.testing.assert_allclose(k2, 0, atol=1e-12)
-
-    @pytest.mark.unit
-    def test_u_v_xsection(self):
-        """Test u/v coordinates for FiniteBuildCoil cross-section."""
-        coil = FourierPlanarFiniteBuildCoil()
-        grid = LinearGrid(L=2, M=1, N=1, endpoint=True)
-
-        u = compute_fun(
-            coil,
-            "u_fb",
-            transforms={"grid": grid},
-            params={},
-            profiles={},
-        )["u_fb"]
-
-        v = compute_fun(
-            coil,
-            "v_fb",
-            transforms={"grid": grid},
-            params={},
-            profiles={},
-        )["v_fb"]
-
-        u_nominal = np.array([[-1, 0, 1]]) * 0.9999
-        u_nominal = np.repeat(u_nominal, 3)
-        u_nominal = np.tile(u_nominal, 3)
-        u_nominal = u_nominal.flatten()
-
-        v_nominal = np.array([[-1, 0, 1]]) * 0.9999
-        v_nominal = np.tile(v_nominal, 9)
-        v_nominal = v_nominal.flatten()
-
-        np.testing.assert_allclose(u, u_nominal, atol=1e-12)
-        np.testing.assert_allclose(v, v_nominal, atol=1e-12)
-
-    @pytest.mark.unit
-    def test_multifilament_biot_savart(self):
-        """Test multifilament Biot-Savart implementation with centerline field."""
-        coil = FourierPlanarFiniteBuildCoil(
-            current=1e7,
-            cross_section_dims=[0.1, 0.2],
-        )
-        centerline_grid = LinearGrid(N=500, endpoint=False)
-        xsection_grid = 10
-        finite_build_grid = FourierPlanarFiniteBuildCoil.prep_grid(
-            xsection_grid, centerline_grid
-        )
-        grid_xyz = np.atleast_2d([10, 0, 0])
-        grid_rpz = xyz2rpz(grid_xyz)
-
-        B_xyz = coil.compute_magnetic_field(
-            grid_xyz,
-            basis="xyz",
-            source_grid=finite_build_grid,
-        )
-
-        B_rpz = coil.compute_magnetic_field(
-            grid_rpz,
-            basis="rpz",
-            source_grid=finite_build_grid,
-        )
-
-        B_rpz_magnitude = np.linalg.norm(B_rpz, axis=1)
-
-        # Analytic solution for center field
-        # Equation 7 in section 1.1.1 of
-        # https://apps.dtic.mil/sti/tr/pdf/ADA242978.pdf#page=8.06
-        a1 = 2 - coil.cross_section_dims[0] / 2
-        a2 = 2 + coil.cross_section_dims[0] / 2
-        b = coil.cross_section_dims[1] / 2
-        alpha = a2 / a1
-        beta = b / a1
-        j = coil.current / (coil.cross_section_dims[0] * coil.cross_section_dims[1])
-
-        B_analytic = (
-            4
-            * np.pi
-            * 1e-7
-            * j
-            * a1
-            * beta
-            * np.log((alpha + (alpha**2 + beta**2) ** 0.5) / (1 + (1 + beta**2) ** 0.5))
-        )
-
-        np.testing.assert_allclose(B_rpz_magnitude, B_analytic, rtol=1e-5, atol=1e-10)
-
-        B_analytic = np.array([0, B_analytic, 0]).reshape((1, 3))
-
-        np.testing.assert_allclose(B_xyz, B_analytic, rtol=1e-5, atol=1e-10)
-
-    @pytest.mark.unit
-    def test_self_field(self):
-        """Test self field of FourierPlanarFiniteBuildCoil."""
-        coil = FourierPlanarFiniteBuildCoil(
-            current=1e7,
-            cross_section_dims=[0.1, 0.2],
-        )
-        centerline_grid = LinearGrid(N=100, endpoint=False)
-        xsection_grid = 50
-
-        finite_build_grid = FourierPlanarFiniteBuildCoil.prep_grid(
-            xsection_grid, centerline_grid
-        )
-
-        field_array_coilframe, field_positions, centerline_mask = (
-            coil.compute_self_field(
-                finite_build_grid=finite_build_grid,
-                coil_frame=True,
-            )
-        )
-
-        # compare against results from the CoilForces package in Julia
-        field_t = np.abs(field_array_coilframe[:, 0])
-        max_field_p = np.max(np.abs(field_array_coilframe[:, 1]))
-        max_field_q = np.max(np.abs(field_array_coilframe[:, 2]))
-        field_magnitude_coilframe = np.linalg.norm(field_array_coilframe, axis=1)
-        max_field_magnitude_coilframe = np.max(field_magnitude_coilframe)
-
-        np.testing.assert_allclose(field_t, 0, atol=1e-10)
-        np.testing.assert_allclose(max_field_p, 23.967, rtol=1e-3, atol=1e-10)
-        np.testing.assert_allclose(max_field_q, 25.111, rtol=1e-3, atol=1e-10)
-        np.testing.assert_allclose(
-            max_field_magnitude_coilframe, 25.111, rtol=1e-3, atol=1e-10
-        )
-
-        field_array_labframe, _, _ = coil.compute_self_field(
-            finite_build_grid=finite_build_grid,
-            coil_frame=False,
-        )
-
-        field_q = field_array_coilframe[:, 2]
-        field_y = field_array_labframe[:, 1]
-        field_magnitude_labframe = np.linalg.norm(field_array_labframe, axis=1)
-
-        # q and y vectors are antiparallel
-        np.testing.assert_allclose(field_q, -field_y, atol=1e-10)
-        np.testing.assert_allclose(
-            field_magnitude_labframe, field_magnitude_coilframe, atol=1e-10
-        )
-
-    @pytest.mark.unit
-    def test_project_coil_frame(self):
-        """Test FourierPlanarFiniteBuildCoil vector projection to coil frame."""
-        coil = FourierPlanarFiniteBuildCoil(
-            current=1e7,
-            cross_section_dims=[0.1, 0.2],
-        )
-        centerline_grid = LinearGrid(N=10, endpoint=False)
-        xsection_grid = 2
-
-        finite_build_grid = FourierPlanarFiniteBuildCoil.prep_grid(
-            xsection_grid, centerline_grid
-        )
-
-        coords = finite_build_grid.nodes
-
-        test_vecs_labframe = np.zeros_like(coords)
-        test_vecs_labframe[:, 1] = 1
-
-        test_vecs_coilframe = coil.project_coil_frame(
-            test_vecs_labframe, finite_build_grid
-        )
-
-        # q and y vectors are antiparallel
-        np.testing.assert_allclose(
-            test_vecs_labframe[:, 1], -test_vecs_coilframe[:, 2], atol=1e-10
-        )
-=======
 @pytest.mark.unit
 def test_planar_coil_from_values_orientation():
     """Test that fitting to a planar coils preserves orientation."""
@@ -1894,4 +1680,214 @@
 
     test(coil_r)
     test(coil_xy)
->>>>>>> 2f82b1e2
+
+
+class TestFiniteBuildCoil:
+    """Tests for finite build coil objects."""
+
+    @pytest.mark.unit
+    def test_p_q_frame(self):
+        """Test p/q frame of a FramedCoil."""
+        coil = FourierPlanarFiniteBuildCoil()
+        data = coil.compute(
+            ["p_frame", "q_frame", "frenet_tangent"],
+            basis="xyz",
+            grid=0,
+        )
+        p, q = (
+            data["p_frame"],
+            data["q_frame"],
+        )
+
+        np.testing.assert_allclose(p, np.array([[1, 0, 0]]), atol=1e-12)
+        np.testing.assert_allclose(q, np.array([[0, -1, 0]]), atol=1e-12)
+
+        # check that this is a right handed frame
+        t = data["frenet_tangent"]
+
+        np.testing.assert_allclose(t, np.cross(p, q), atol=1e-12)
+
+    @pytest.mark.unit
+    def test_curv_frame(self):
+        """Test curvature projections of a FramedCoil."""
+        coil = FourierPlanarFiniteBuildCoil()
+        data = coil.compute(
+            ["curvature", "curv1_frame", "curv2_frame"],
+            basis="xyz",
+            grid=20,
+        )
+        k, k1, k2 = (
+            data["curvature"],
+            data["curv1_frame"],
+            data["curv2_frame"],
+        )
+        np.testing.assert_allclose(k, 1 / 2, atol=1e-12)
+        np.testing.assert_allclose(k1, -1 / 2, atol=1e-12)
+        np.testing.assert_allclose(k2, 0, atol=1e-12)
+
+    @pytest.mark.unit
+    def test_u_v_xsection(self):
+        """Test u/v coordinates for FiniteBuildCoil cross-section."""
+        coil = FourierPlanarFiniteBuildCoil()
+        grid = LinearGrid(L=2, M=1, N=1, endpoint=True)
+
+        u = compute_fun(
+            coil,
+            "u_fb",
+            transforms={"grid": grid},
+            params={},
+            profiles={},
+        )["u_fb"]
+
+        v = compute_fun(
+            coil,
+            "v_fb",
+            transforms={"grid": grid},
+            params={},
+            profiles={},
+        )["v_fb"]
+
+        u_nominal = np.array([[-1, 0, 1]]) * 0.9999
+        u_nominal = np.repeat(u_nominal, 3)
+        u_nominal = np.tile(u_nominal, 3)
+        u_nominal = u_nominal.flatten()
+
+        v_nominal = np.array([[-1, 0, 1]]) * 0.9999
+        v_nominal = np.tile(v_nominal, 9)
+        v_nominal = v_nominal.flatten()
+
+        np.testing.assert_allclose(u, u_nominal, atol=1e-12)
+        np.testing.assert_allclose(v, v_nominal, atol=1e-12)
+
+    @pytest.mark.unit
+    def test_multifilament_biot_savart(self):
+        """Test multifilament Biot-Savart implementation with centerline field."""
+        coil = FourierPlanarFiniteBuildCoil(
+            current=1e7,
+            cross_section_dims=[0.1, 0.2],
+        )
+        centerline_grid = LinearGrid(N=500, endpoint=False)
+        xsection_grid = 10
+        finite_build_grid = FourierPlanarFiniteBuildCoil.prep_grid(
+            xsection_grid, centerline_grid
+        )
+        grid_xyz = np.atleast_2d([10, 0, 0])
+        grid_rpz = xyz2rpz(grid_xyz)
+
+        B_xyz = coil.compute_magnetic_field(
+            grid_xyz,
+            basis="xyz",
+            source_grid=finite_build_grid,
+        )
+
+        B_rpz = coil.compute_magnetic_field(
+            grid_rpz,
+            basis="rpz",
+            source_grid=finite_build_grid,
+        )
+
+        B_rpz_magnitude = np.linalg.norm(B_rpz, axis=1)
+
+        # Analytic solution for center field
+        # Equation 7 in section 1.1.1 of
+        # https://apps.dtic.mil/sti/tr/pdf/ADA242978.pdf#page=8.06
+        a1 = 2 - coil.cross_section_dims[0] / 2
+        a2 = 2 + coil.cross_section_dims[0] / 2
+        b = coil.cross_section_dims[1] / 2
+        alpha = a2 / a1
+        beta = b / a1
+        j = coil.current / (coil.cross_section_dims[0] * coil.cross_section_dims[1])
+
+        B_analytic = (
+            4
+            * np.pi
+            * 1e-7
+            * j
+            * a1
+            * beta
+            * np.log((alpha + (alpha**2 + beta**2) ** 0.5) / (1 + (1 + beta**2) ** 0.5))
+        )
+
+        np.testing.assert_allclose(B_rpz_magnitude, B_analytic, rtol=1e-5, atol=1e-10)
+
+        B_analytic = np.array([0, B_analytic, 0]).reshape((1, 3))
+
+        np.testing.assert_allclose(B_xyz, B_analytic, rtol=1e-5, atol=1e-10)
+
+    @pytest.mark.unit
+    def test_self_field(self):
+        """Test self field of FourierPlanarFiniteBuildCoil."""
+        coil = FourierPlanarFiniteBuildCoil(
+            current=1e7,
+            cross_section_dims=[0.1, 0.2],
+        )
+        centerline_grid = LinearGrid(N=100, endpoint=False)
+        xsection_grid = 50
+
+        finite_build_grid = FourierPlanarFiniteBuildCoil.prep_grid(
+            xsection_grid, centerline_grid
+        )
+
+        field_array_coilframe, field_positions, centerline_mask = (
+            coil.compute_self_field(
+                finite_build_grid=finite_build_grid,
+                coil_frame=True,
+            )
+        )
+
+        # compare against results from the CoilForces package in Julia
+        field_t = np.abs(field_array_coilframe[:, 0])
+        max_field_p = np.max(np.abs(field_array_coilframe[:, 1]))
+        max_field_q = np.max(np.abs(field_array_coilframe[:, 2]))
+        field_magnitude_coilframe = np.linalg.norm(field_array_coilframe, axis=1)
+        max_field_magnitude_coilframe = np.max(field_magnitude_coilframe)
+
+        np.testing.assert_allclose(field_t, 0, atol=1e-10)
+        np.testing.assert_allclose(max_field_p, 23.967, rtol=1e-3, atol=1e-10)
+        np.testing.assert_allclose(max_field_q, 25.111, rtol=1e-3, atol=1e-10)
+        np.testing.assert_allclose(
+            max_field_magnitude_coilframe, 25.111, rtol=1e-3, atol=1e-10
+        )
+
+        field_array_labframe, _, _ = coil.compute_self_field(
+            finite_build_grid=finite_build_grid,
+            coil_frame=False,
+        )
+
+        field_q = field_array_coilframe[:, 2]
+        field_y = field_array_labframe[:, 1]
+        field_magnitude_labframe = np.linalg.norm(field_array_labframe, axis=1)
+
+        # q and y vectors are antiparallel
+        np.testing.assert_allclose(field_q, -field_y, atol=1e-10)
+        np.testing.assert_allclose(
+            field_magnitude_labframe, field_magnitude_coilframe, atol=1e-10
+        )
+
+    @pytest.mark.unit
+    def test_project_coil_frame(self):
+        """Test FourierPlanarFiniteBuildCoil vector projection to coil frame."""
+        coil = FourierPlanarFiniteBuildCoil(
+            current=1e7,
+            cross_section_dims=[0.1, 0.2],
+        )
+        centerline_grid = LinearGrid(N=10, endpoint=False)
+        xsection_grid = 2
+
+        finite_build_grid = FourierPlanarFiniteBuildCoil.prep_grid(
+            xsection_grid, centerline_grid
+        )
+
+        coords = finite_build_grid.nodes
+
+        test_vecs_labframe = np.zeros_like(coords)
+        test_vecs_labframe[:, 1] = 1
+
+        test_vecs_coilframe = coil.project_coil_frame(
+            test_vecs_labframe, finite_build_grid
+        )
+
+        # q and y vectors are antiparallel
+        np.testing.assert_allclose(
+            test_vecs_labframe[:, 1], -test_vecs_coilframe[:, 2], atol=1e-10
+        )