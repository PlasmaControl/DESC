import numpy as np
from scipy.constants import mu_0
from desc.vmec_utils import zernike_to_fourier, ptolemy_identity_rev
from desc.backend import jnp, put
from desc.compute import data_index
from desc.grid import Grid


def check_derivs(key, R_transform=None, Z_transform=None, L_transform=None):
    """Check if Transforms can compute required derivatives of R, Z, lambda.

    Parameters
    ----------
    key : str
        Key indicating a quantity from data_index.
    R_transform : Transform, optional
        Transforms R_lmn coefficients to real space.
    Z_transform : Transform, optional
        Transforms Z_lmn coefficients to real space.
    L_transform : Transform, optional
        Transforms L_lmn coefficients to real space.

    Returns
    -------
    flag : bool
        True if the Transforms can compute requested derivatives, False otherwise.

    """
    if "R_derivs" not in data_index[key]:
        R_flag = True
        Z_flag = True
    else:
        R_flag = np.array(
            [d in R_transform.derivatives.tolist() for d in data_index[key]["R_derivs"]]
        ).all()
        Z_flag = np.array(
            [d in Z_transform.derivatives.tolist() for d in data_index[key]["R_derivs"]]
        ).all()

    if "L_derivs" not in data_index[key]:
        L_flag = True
    else:
        L_flag = np.array(
            [d in L_transform.derivatives.tolist() for d in data_index[key]["L_derivs"]]
        ).all()

    return R_flag and Z_flag and L_flag


def dot(a, b, axis=-1):
    """Batched vector dot product.

    Parameters
    ----------
    a : array-like
        First array of vectors.
    b : array-like
        Second array of vectors.
    axis : int
        Axis along which vectors are stored.

    Returns
    -------
    y : array-like
        y = sum(a*b, axis=axis)

    """
    return jnp.sum(a * b, axis=axis, keepdims=False)


def cross(a, b, axis=-1):
    """Batched vector cross product.

    Parameters
    ----------
    a : array-like
        First array of vectors.
    b : array-like
        Second array of vectors.
    axis : int
        Axis along which vectors are stored.

    Returns
    -------
    y : array-like
        y = a x b

    """
    return jnp.cross(a, b, axis=axis)


def compute_flux_coords(
    iota,
    data=None,
):
    """Compute flux coordinates (rho,theta,zeta).

    Parameters
    ----------
    iota : Profile
        Transforms i_l coefficients to real space.

    Returns
    -------
    data : dict
        Dictionary of ndarray, shape(num_nodes,) of flux coordinates.

    """
    if data is None:
        data = {}

    data["rho"] = iota.grid.nodes[:, 0]
    data["theta"] = iota.grid.nodes[:, 1]
    data["zeta"] = iota.grid.nodes[:, 2]

    return data


def compute_toroidal_flux(
    Psi,
    iota,
    data=None,
):
    """Compute toroidal magnetic flux profile.

    Parameters
    ----------
    Psi : float
        Total toroidal magnetic flux within the last closed flux surface, in Webers.
    iota : Profile
        Transforms i_l coefficients to real space.

    Returns
    -------
    data : dict
        Dictionary of ndarray, shape(num_nodes,) of toroidal magnetic flux profile.
        Keys are of the form 'X_y' meaning the derivative of X wrt to y.

    """
    data = compute_flux_coords(iota, data=data)

    data["psi"] = Psi * data["rho"] ** 2 / (2 * jnp.pi)
    data["psi_r"] = 2 * Psi * data["rho"] / (2 * jnp.pi)
    data["psi_rr"] = 2 * Psi * jnp.ones_like(data["rho"]) / (2 * jnp.pi)

    return data


def compute_toroidal_coords(
    R_lmn,
    Z_lmn,
    R_transform,
    Z_transform,
    data=None,
):
    """Compute toroidal coordinates (R,phi,Z).

    Parameters
    ----------
    R_lmn : ndarray
        Spectral coefficients of R(rho,theta,zeta) -- flux surface R coordinate.
    Z_lmn : ndarray
        Spectral coefficients of Z(rho,theta,zeta) -- flux surface Z coordinate.
    R_transform : Transform
        Transforms R_lmn coefficients to real space.
    Z_transform : Transform
        Transforms Z_lmn coefficients to real space.

    Returns
    -------
    data : dict
        Dictionary of ndarray, shape(num_nodes,) of toroidal coordinates.
        Keys are of the form 'X_y' meaning the derivative of X wrt y.

    """
    if data is None:
        data = {}

    derivs = [
        "",
        "_r",
        "_t",
        "_z",
        "_rr",
        "_tt",
        "_zz",
        "_rt",
        "_rz",
        "_tz",
        "_rrr",
        "_ttt",
        "_zzz",
        "_rrt",
        "_rtt",
        "_rrz",
        "_rzz",
        "_ttz",
        "_tzz",
        "_rtz",
    ]

    for d in derivs:
        keyR = "R" + d
        keyZ = "Z" + d
        if check_derivs(keyR, R_transform, Z_transform):
            data[keyR] = R_transform.transform(R_lmn, *data_index[keyR]["R_derivs"][0])
            data[keyZ] = Z_transform.transform(Z_lmn, *data_index[keyZ]["R_derivs"][0])

    return data


def compute_cartesian_coords(
    R_lmn,
    Z_lmn,
    R_transform,
    Z_transform,
    data=None,
):
    """Compute Cartesian coordinates (X,Y,Z).

    Parameters
    ----------
    R_lmn : ndarray
        Spectral coefficients of R(rho,theta,zeta) -- flux surface R coordinate.
    Z_lmn : ndarray
        Spectral coefficients of Z(rho,theta,zeta) -- flux surface Z coordiante.
    R_transform : Transform
        Transforms R_lmn coefficients to real space.
    Z_transform : Transform
        Transforms Z_lmn coefficients to real space.

    Returns
    -------
    data : dict
        Dictionary of ndarray, shape(num_nodes,) of Cartesian coordinates.

    """
    data = compute_flux_coords(R_transform, data=data)
    data = compute_toroidal_coords(R_lmn, Z_lmn, R_transform, Z_transform, data=data)

    data["phi"] = data["zeta"]
    data["X"] = data["R"] * jnp.cos(data["phi"])
    data["Y"] = data["R"] * jnp.sin(data["phi"])

    return data


def compute_lambda(
    L_lmn,
    L_transform,
    data=None,
):
    """Compute lambda such that theta* = theta + lambda is a sfl coordinate.

    Parameters
    ----------
    L_lmn : ndarray
        Spectral coefficients of lambda(rho,theta,zeta) -- poloidal stream function.
    L_transform : Transform
        Transforms L_lmn coefficients to real space.

    Returns
    -------
    data : dict
        Dictionary of ndarray, shape(num_nodes,) of lambda values.
        Keys are of the form 'lambda_x' meaning the derivative of lambda wrt to x.

    """
    if data is None:
        data = {}

    keys = [
        "lambda",
        "lambda_r",
        "lambda_t",
        "lambda_z",
        "lambda_rr",
        "lambda_tt",
        "lambda_zz",
        "lambda_rt",
        "lambda_rz",
        "lambda_tz",
        "lambda_rrr",
        "lambda_ttt",
        "lambda_zzz",
        "lambda_rrt",
        "lambda_rtt",
        "lambda_rrz",
        "lambda_rzz",
        "lambda_ttz",
        "lambda_tzz",
        "lambda_rtz",
    ]

    for key in keys:
        if check_derivs(key, L_transform=L_transform):
            data[key] = L_transform.transform(L_lmn, *data_index[key]["L_derivs"][0])

    return data


def compute_pressure(
    p_l,
    pressure,
    data=None,
):
    """Compute pressure profile.

    Parameters
    ----------
    p_l : ndarray
        Spectral coefficients of p(rho) -- pressure profile.
    pressure : Profile
        Transforms p_l coefficients to real space.

    Returns
    -------
    data : dict
        Dictionary of ndarray, shape(num_nodes,) of pressure profile.
        Keys are of the form 'X_y' meaning the derivative of X wrt to y.

    """
    if data is None:
        data = {}

    data["p"] = pressure.compute(p_l, dr=0)
    data["p_r"] = pressure.compute(p_l, dr=1)

    return data


def compute_rotational_transform(
    i_l,
    iota,
    data=None,
):
    """Compute rotational transform profile.

    Parameters
    ----------
    i_l : ndarray
        Spectral coefficients of iota(rho) -- rotational transform profile.
    iota : Profile
        Transforms i_l coefficients to real space.

    Returns
    -------
    data : dict
        Dictionary of ndarray, shape(num_nodes,) of rotational transform profile.
        Keys are of the form 'X_y' meaning the derivative of X wrt to y.

    """
    if data is None:
        data = {}

    data["iota"] = iota.compute(i_l, dr=0)
    data["iota_r"] = iota.compute(i_l, dr=1)
    data["iota_rr"] = iota.compute(i_l, dr=2)

    return data


def compute_covariant_basis(
    R_lmn,
    Z_lmn,
    R_transform,
    Z_transform,
    data=None,
):
    """Compute covariant basis vectors.

    Parameters
    ----------
    R_lmn : ndarray
        Spectral coefficients of R(rho,theta,zeta) -- flux surface R coordinate.
    Z_lmn : ndarray
        Spectral coefficients of Z(rho,theta,zeta) -- flux surface Z coordiante.
    R_transform : Transform
        Transforms R_lmn coefficients to real space.
    Z_transform : Transform
        Transforms Z_lmn coefficients to real space.

    Returns
    -------
    data : dict
        Dictionary of ndarray, shape(num_nodes,) of covariant basis vectors.
        Keys are of the form 'e_x_y', meaning the covariant basis vector in the x
        direction, differentiated wrt y.

    """
    data = compute_toroidal_coords(R_lmn, Z_lmn, R_transform, Z_transform, data=data)
    data["0"] = jnp.zeros(R_transform.num_nodes)

    # 0th order derivatives
    if check_derivs("e_rho", R_transform, Z_transform):
        data["e_rho"] = jnp.array([data["R_r"], data["0"], data["Z_r"]]).T
    if check_derivs("e_theta", R_transform, Z_transform):
        data["e_theta"] = jnp.array([data["R_t"], data["0"], data["Z_t"]]).T
    if check_derivs("e_zeta", R_transform, Z_transform):
        data["e_zeta"] = jnp.array([data["R_z"], data["R"], data["Z_z"]]).T

    # 1st order derivatives
    if check_derivs("e_rho_r", R_transform, Z_transform):
        data["e_rho_r"] = jnp.array([data["R_rr"], data["0"], data["Z_rr"]]).T
    if check_derivs("e_rho_t", R_transform, Z_transform):
        data["e_rho_t"] = jnp.array([data["R_rt"], data["0"], data["Z_rt"]]).T
    if check_derivs("e_rho_z", R_transform, Z_transform):
        data["e_rho_z"] = jnp.array([data["R_rz"], data["0"], data["Z_rz"]]).T
    if check_derivs("e_theta_r", R_transform, Z_transform):
        data["e_theta_r"] = jnp.array([data["R_rt"], data["0"], data["Z_rt"]]).T
    if check_derivs("e_theta_t", R_transform, Z_transform):
        data["e_theta_t"] = jnp.array([data["R_tt"], data["0"], data["Z_tt"]]).T
    if check_derivs("e_theta_z", R_transform, Z_transform):
        data["e_theta_z"] = jnp.array([data["R_tz"], data["0"], data["Z_tz"]]).T
    if check_derivs("e_zeta_r", R_transform, Z_transform):
        data["e_zeta_r"] = jnp.array([data["R_rz"], data["R_r"], data["Z_rz"]]).T
    if check_derivs("e_zeta_t", R_transform, Z_transform):
        data["e_zeta_t"] = jnp.array([data["R_tz"], data["R_t"], data["Z_tz"]]).T
    if check_derivs("e_zeta_z", R_transform, Z_transform):
        data["e_zeta_z"] = jnp.array([data["R_zz"], data["R_z"], data["Z_zz"]]).T

    # 2nd order derivatives
    if check_derivs("e_rho_rr", R_transform, Z_transform):
        data["e_rho_rr"] = jnp.array([data["R_rrr"], data["0"], data["Z_rrr"]]).T
    if check_derivs("e_rho_tt", R_transform, Z_transform):
        data["e_rho_tt"] = jnp.array([data["R_rtt"], data["0"], data["Z_rtt"]]).T
    if check_derivs("e_rho_zz", R_transform, Z_transform):
        data["e_rho_zz"] = jnp.array([data["R_rzz"], data["0"], data["Z_rzz"]]).T
    if check_derivs("e_rho_rt", R_transform, Z_transform):
        data["e_rho_rt"] = jnp.array([data["R_rrt"], data["0"], data["Z_rrt"]]).T
    if check_derivs("e_rho_rz", R_transform, Z_transform):
        data["e_rho_rz"] = jnp.array([data["R_rrz"], data["0"], data["Z_rrz"]]).T
    if check_derivs("e_rho_tz", R_transform, Z_transform):
        data["e_rho_tz"] = jnp.array([data["R_rtz"], data["0"], data["Z_rtz"]]).T
    if check_derivs("e_theta_rr", R_transform, Z_transform):
        data["e_theta_rr"] = jnp.array([data["R_rrt"], data["0"], data["Z_rrt"]]).T
    if check_derivs("e_theta_tt", R_transform, Z_transform):
        data["e_theta_tt"] = jnp.array([data["R_ttt"], data["0"], data["Z_ttt"]]).T
    if check_derivs("e_theta_zz", R_transform, Z_transform):
        data["e_theta_zz"] = jnp.array([data["R_tzz"], data["0"], data["Z_tzz"]]).T
    if check_derivs("e_theta_rt", R_transform, Z_transform):
        data["e_theta_rt"] = jnp.array([data["R_rtt"], data["0"], data["Z_rtt"]]).T
    if check_derivs("e_theta_rz", R_transform, Z_transform):
        data["e_theta_rz"] = jnp.array([data["R_rtz"], data["0"], data["Z_rtz"]]).T
    if check_derivs("e_theta_tz", R_transform, Z_transform):
        data["e_theta_tz"] = jnp.array([data["R_ttz"], data["0"], data["Z_ttz"]]).T
    if check_derivs("e_zeta_rr", R_transform, Z_transform):
        data["e_zeta_rr"] = jnp.array([data["R_rrz"], data["R_rr"], data["Z_rrz"]]).T
    if check_derivs("e_zeta_tt", R_transform, Z_transform):
        data["e_zeta_tt"] = jnp.array([data["R_ttz"], data["R_tt"], data["Z_ttz"]]).T
    if check_derivs("e_zeta_zz", R_transform, Z_transform):
        data["e_zeta_zz"] = jnp.array([data["R_zzz"], data["R_zz"], data["Z_zzz"]]).T
    if check_derivs("e_zeta_rt", R_transform, Z_transform):
        data["e_zeta_rt"] = jnp.array([data["R_rtz"], data["R_rt"], data["Z_rtz"]]).T
    if check_derivs("e_zeta_rz", R_transform, Z_transform):
        data["e_zeta_rz"] = jnp.array([data["R_rzz"], data["R_rz"], data["Z_rzz"]]).T
    if check_derivs("e_zeta_tz", R_transform, Z_transform):
        data["e_zeta_tz"] = jnp.array([data["R_tzz"], data["R_tz"], data["Z_tzz"]]).T

    return data


def compute_contravariant_basis(
    R_lmn,
    Z_lmn,
    R_transform,
    Z_transform,
    data=None,
):
    """Compute contravariant basis vectors.

    Parameters
    ----------
    R_lmn : ndarray
        Spectral coefficients of R(rho,theta,zeta) -- flux surface R coordinate.
    Z_lmn : ndarray
        Spectral coefficients of Z(rho,theta,zeta) -- flux surface Z coordiante.
    R_transform : Transform
        Transforms R_lmn coefficients to real space.
    Z_transform : Transform
        Transforms Z_lmn coefficients to real space.

    Returns
    -------
    data : dict
        Dictionary of ndarray, shape(num_nodes,) of contravariant basis vectors.
        Keys are of the form 'e^x_y', meaning the contravariant basis vector in the x
        direction, differentiated wrt y.

    """
    if data is None or "sqrt(g)" not in data:
        data = compute_jacobian(
            R_lmn,
            Z_lmn,
            R_transform,
            Z_transform,
            data=data,
        )

    if check_derivs("e^rho", R_transform, Z_transform):
        data["e^rho"] = (cross(data["e_theta"], data["e_zeta"]).T / data["sqrt(g)"]).T
    if check_derivs("e^theta", R_transform, Z_transform):
        data["e^theta"] = (cross(data["e_zeta"], data["e_rho"]).T / data["sqrt(g)"]).T
    if check_derivs("e^zeta", R_transform, Z_transform):
        data["e^zeta"] = jnp.array([data["0"], 1 / data["R"], data["0"]]).T

    return data


def compute_jacobian(
    R_lmn,
    Z_lmn,
    R_transform,
    Z_transform,
    data=None,
):
    """Compute coordinate system Jacobian.

    Parameters
    ----------
    R_lmn : ndarray
        Spectral coefficients of R(rho,theta,zeta) -- flux surface R coordinate.
    Z_lmn : ndarray
        Spectral coefficients of Z(rho,theta,zeta) -- flux surface Z coordiante.
    R_transform : Transform
        Transforms R_lmn coefficients to real space.
    Z_transform : Transform
        Transforms Z_lmn coefficients to real space.

    Returns
    -------
    data : dict
        Dictionary of ndarray, shape(num_nodes,) of coordinate system Jacobian.
        Keys are of the form 'sqrt(g)_x', meaning the x derivative of the coordinate
        system Jacobian sqrt(g).

    """
    data = compute_covariant_basis(
        R_lmn,
        Z_lmn,
        R_transform,
        Z_transform,
        data=data,
    )

    if check_derivs("sqrt(g)", R_transform, Z_transform):
        data["sqrt(g)"] = dot(data["e_rho"], cross(data["e_theta"], data["e_zeta"]))

    # 1st order derivatives
    if check_derivs("sqrt(g)_r", R_transform, Z_transform):
        data["sqrt(g)_r"] = (
            dot(data["e_rho_r"], cross(data["e_theta"], data["e_zeta"]))
            + dot(data["e_rho"], cross(data["e_theta_r"], data["e_zeta"]))
            + dot(data["e_rho"], cross(data["e_theta"], data["e_zeta_r"]))
        )
    if check_derivs("sqrt(g)_t", R_transform, Z_transform):
        data["sqrt(g)_t"] = (
            dot(data["e_rho_t"], cross(data["e_theta"], data["e_zeta"]))
            + dot(data["e_rho"], cross(data["e_theta_t"], data["e_zeta"]))
            + dot(data["e_rho"], cross(data["e_theta"], data["e_zeta_t"]))
        )
    if check_derivs("sqrt(g)_z", R_transform, Z_transform):
        data["sqrt(g)_z"] = (
            dot(data["e_rho_z"], cross(data["e_theta"], data["e_zeta"]))
            + dot(data["e_rho"], cross(data["e_theta_z"], data["e_zeta"]))
            + dot(data["e_rho"], cross(data["e_theta"], data["e_zeta_z"]))
        )

    # 2nd order derivatives
    if check_derivs("sqrt(g)_rr", R_transform, Z_transform):
        data["sqrt(g)_rr"] = (
            dot(data["e_rho_rr"], cross(data["e_theta"], data["e_zeta"]))
            + dot(data["e_rho"], cross(data["e_theta_rr"], data["e_zeta"]))
            + dot(data["e_rho"], cross(data["e_theta"], data["e_zeta_rr"]))
            + 2 * dot(data["e_rho_r"], cross(data["e_theta_r"], data["e_zeta"]))
            + 2 * dot(data["e_rho_r"], cross(data["e_theta"], data["e_zeta_r"]))
            + 2 * dot(data["e_rho"], cross(data["e_theta_r"], data["e_zeta_r"]))
        )
    if check_derivs("sqrt(g)_tt", R_transform, Z_transform):
        data["sqrt(g)_tt"] = (
            dot(data["e_rho_tt"], cross(data["e_theta"], data["e_zeta"]))
            + dot(data["e_rho"], cross(data["e_theta_tt"], data["e_zeta"]))
            + dot(data["e_rho"], cross(data["e_theta"], data["e_zeta_tt"]))
            + 2 * dot(data["e_rho_t"], cross(data["e_theta_t"], data["e_zeta"]))
            + 2 * dot(data["e_rho_t"], cross(data["e_theta"], data["e_zeta_t"]))
            + 2 * dot(data["e_rho"], cross(data["e_theta_t"], data["e_zeta_t"]))
        )
    if check_derivs("sqrt(g)_zz", R_transform, Z_transform):
        data["sqrt(g)_zz"] = (
            dot(data["e_rho_zz"], cross(data["e_theta"], data["e_zeta"]))
            + dot(data["e_rho"], cross(data["e_theta_zz"], data["e_zeta"]))
            + dot(data["e_rho"], cross(data["e_theta"], data["e_zeta_zz"]))
            + 2 * dot(data["e_rho_z"], cross(data["e_theta_z"], data["e_zeta"]))
            + 2 * dot(data["e_rho_z"], cross(data["e_theta"], data["e_zeta_z"]))
            + 2 * dot(data["e_rho"], cross(data["e_theta_z"], data["e_zeta_z"]))
        )
    if check_derivs("sqrt(g)_tz", R_transform, Z_transform):
        data["sqrt(g)_tz"] = (
            dot(data["e_rho_tz"], cross(data["e_theta"], data["e_zeta"]))
            + dot(data["e_rho_z"], cross(data["e_theta_t"], data["e_zeta"]))
            + dot(data["e_rho_z"], cross(data["e_theta"], data["e_zeta_t"]))
            + dot(data["e_rho_t"], cross(data["e_theta_z"], data["e_zeta"]))
            + dot(data["e_rho"], cross(data["e_theta_tz"], data["e_zeta"]))
            + dot(data["e_rho"], cross(data["e_theta_z"], data["e_zeta_t"]))
            + dot(data["e_rho_t"], cross(data["e_theta"], data["e_zeta_z"]))
            + dot(data["e_rho"], cross(data["e_theta_t"], data["e_zeta_z"]))
            + dot(data["e_rho"], cross(data["e_theta"], data["e_zeta_tz"]))
        )

    return data


def compute_covariant_metric_coefficients(
    R_lmn,
    Z_lmn,
    R_transform,
    Z_transform,
    data=None,
):
    """Compute metric coefficients.

    Parameters
    ----------
    R_lmn : ndarray
        Spectral coefficients of R(rho,theta,zeta) -- flux surface R coordinate.
    Z_lmn : ndarray
        Spectral coefficients of Z(rho,theta,zeta) -- flux surface Z coordiante.
    R_transform : Transform
        Transforms R_lmn coefficients to real space.
    Z_transform : Transform
        Transforms Z_lmn coefficients to real space.

    Returns
    -------
    data : dict
        Dictionary of ndarray, shape(num_nodes,) of metric coefficients.
        Keys are of the form 'g_xy', meaning the metric coefficient defined by the dot
        product of the covariant basis vectors e_x and e_y.

    """
    data = compute_covariant_basis(
        R_lmn,
        Z_lmn,
        R_transform,
        Z_transform,
        data=data,
    )

    if check_derivs("g_rr", R_transform, Z_transform):
        data["g_rr"] = dot(data["e_rho"], data["e_rho"])
    if check_derivs("g_tt", R_transform, Z_transform):
        data["g_tt"] = dot(data["e_theta"], data["e_theta"])
    if check_derivs("g_zz", R_transform, Z_transform):
        data["g_zz"] = dot(data["e_zeta"], data["e_zeta"])
    if check_derivs("g_rt", R_transform, Z_transform):
        data["g_rt"] = dot(data["e_rho"], data["e_theta"])
    if check_derivs("g_rz", R_transform, Z_transform):
        data["g_rz"] = dot(data["e_rho"], data["e_zeta"])
    if check_derivs("g_tz", R_transform, Z_transform):
        data["g_tz"] = dot(data["e_theta"], data["e_zeta"])

    return data


def compute_contravariant_metric_coefficients(
    R_lmn,
    Z_lmn,
    R_transform,
    Z_transform,
    data=None,
):
    """Compute reciprocal metric coefficients.

    Parameters
    ----------
    R_lmn : ndarray
        Spectral coefficients of R(rho,theta,zeta) -- flux surface R coordinate.
    Z_lmn : ndarray
        Spectral coefficients of Z(rho,theta,zeta) -- flux surface Z coordiante.
    R_transform : Transform
        Transforms R_lmn coefficients to real space.
    Z_transform : Transform
        Transforms Z_lmn coefficients to real space.

    Returns
    -------
    data : dict
        Dictionary of ndarray, shape(num_nodes,) of reciprocal metric coefficients.
        Keys are of the form 'g^xy', meaning the metric coefficient defined by the dot
        product of the contravariant basis vectors e^x and e^y.

    """
    data = compute_contravariant_basis(
        R_lmn,
        Z_lmn,
        R_transform,
        Z_transform,
        data=data,
    )

    if check_derivs("g^rr", R_transform, Z_transform):
        data["g^rr"] = dot(data["e^rho"], data["e^rho"])
    if check_derivs("g^tt", R_transform, Z_transform):
        data["g^tt"] = dot(data["e^theta"], data["e^theta"])
    if check_derivs("g^zz", R_transform, Z_transform):
        data["g^zz"] = dot(data["e^zeta"], data["e^zeta"])
    if check_derivs("g^rt", R_transform, Z_transform):
        data["g^rt"] = dot(data["e^rho"], data["e^theta"])
    if check_derivs("g^rz", R_transform, Z_transform):
        data["g^rz"] = dot(data["e^rho"], data["e^zeta"])
    if check_derivs("g^tz", R_transform, Z_transform):
        data["g^tz"] = dot(data["e^theta"], data["e^zeta"])

    if check_derivs("|grad(rho)|", R_transform, Z_transform):
        data["|grad(rho)|"] = jnp.sqrt(data["g^rr"])
    if check_derivs("|grad(theta)|", R_transform, Z_transform):
        data["|grad(theta)|"] = jnp.sqrt(data["g^tt"])
    if check_derivs("|grad(zeta)|", R_transform, Z_transform):
        data["|grad(zeta)|"] = jnp.sqrt(data["g^zz"])

    return data


def compute_contravariant_magnetic_field(
    R_lmn,
    Z_lmn,
    L_lmn,
    i_l,
    Psi,
    R_transform,
    Z_transform,
    L_transform,
    iota,
    data=None,
):
    """Compute contravariant magnetic field components.

    Parameters
    ----------
    R_lmn : ndarray
        Spectral coefficients of R(rho,theta,zeta) -- flux surface R coordinate.
    Z_lmn : ndarray
        Spectral coefficients of Z(rho,theta,zeta) -- flux surface Z coordiante.
    L_lmn : ndarray
        Spectral coefficients of lambda(rho,theta,zeta) -- poloidal stream function.
    i_l : ndarray
        Spectral coefficients of iota(rho) -- rotational transform profile.
    Psi : float
        Total toroidal magnetic flux within the last closed flux surface, in Webers.
    R_transform : Transform
        Transforms R_lmn coefficients to real space.
    Z_transform : Transform
        Transforms Z_lmn coefficients to real space.
    L_transform : Transform
        Transforms L_lmn coefficients to real space.
    iota : Profile
        Transforms i_l coefficients to real space.

    Returns
    -------
    data : dict
        Dictionary of ndarray, shape(num_nodes,) of contravariant magnetic field
        components. Keys are of the form 'B^x_y', meaning the x contravariant (B^x)
        component of the magnetic field, differentiated wrt y.

    """
    data = compute_toroidal_flux(Psi, iota, data=data)
    data = compute_rotational_transform(i_l, iota, data=data)
    data = compute_lambda(L_lmn, L_transform, data=data)
    data = compute_jacobian(
        R_lmn,
        Z_lmn,
        R_transform,
        Z_transform,
        data=data,
    )

    # 0th order terms
    if check_derivs("B0", R_transform, Z_transform, L_transform):
        data["B0"] = data["psi_r"] / data["sqrt(g)"]
    if check_derivs("B^rho", R_transform, Z_transform, L_transform):
        data["B^rho"] = data["0"]
    if check_derivs("B^theta", R_transform, Z_transform, L_transform):
        data["B^theta"] = data["B0"] * (data["iota"] - data["lambda_z"])
    if check_derivs("B^zeta", R_transform, Z_transform, L_transform):
        data["B^zeta"] = data["B0"] * (1 + data["lambda_t"])
    if check_derivs("B", R_transform, Z_transform, L_transform):
        data["B"] = (
            data["B^theta"] * data["e_theta"].T + data["B^zeta"] * data["e_zeta"].T
        ).T
        data["B_R"] = data["B"][:, 0]
        data["B_phi"] = data["B"][:, 1]
        data["B_Z"] = data["B"][:, 2]

    # 1st order derivatives
    if check_derivs("B0_r", R_transform, Z_transform, L_transform):
        data["B0_r"] = (
            data["psi_rr"] / data["sqrt(g)"]
            - data["psi_r"] * data["sqrt(g)_r"] / data["sqrt(g)"] ** 2
        )
    if check_derivs("B^theta_r", R_transform, Z_transform, L_transform):
        data["B^theta_r"] = data["B0_r"] * (data["iota"] - data["lambda_z"]) + data[
            "B0"
        ] * (data["iota_r"] - data["lambda_rz"])
    if check_derivs("B^zeta_r", R_transform, Z_transform, L_transform):
        data["B^zeta_r"] = (
            data["B0_r"] * (1 + data["lambda_t"]) + data["B0"] * data["lambda_rt"]
        )
    if check_derivs("B_r", R_transform, Z_transform, L_transform):
        data["B_r"] = (
            data["B^theta_r"] * data["e_theta"].T
            + data["B^theta"] * data["e_theta_r"].T
            + data["B^zeta_r"] * data["e_zeta"].T
            + data["B^zeta"] * data["e_zeta_r"].T
        ).T
    if check_derivs("B0_t", R_transform, Z_transform, L_transform):
        data["B0_t"] = -data["psi_r"] * data["sqrt(g)_t"] / data["sqrt(g)"] ** 2
    if check_derivs("B^theta_t", R_transform, Z_transform, L_transform):
        data["B^theta_t"] = (
            data["B0_t"] * (data["iota"] - data["lambda_z"])
            - data["B0"] * data["lambda_tz"]
        )
    if check_derivs("B^zeta_t", R_transform, Z_transform, L_transform):
        data["B^zeta_t"] = (
            data["B0_t"] * (1 + data["lambda_t"]) + data["B0"] * data["lambda_tt"]
        )
    if check_derivs("B_t", R_transform, Z_transform, L_transform):
        data["B_t"] = (
            data["B^theta_t"] * data["e_theta"].T
            + data["B^theta"] * data["e_theta_t"].T
            + data["B^zeta_t"] * data["e_zeta"].T
            + data["B^zeta"] * data["e_zeta_t"].T
        ).T
    if check_derivs("B0_z", R_transform, Z_transform, L_transform):
        data["B0_z"] = -data["psi_r"] * data["sqrt(g)_z"] / data["sqrt(g)"] ** 2
    if check_derivs("B^theta_z", R_transform, Z_transform, L_transform):
        data["B^theta_z"] = (
            data["B0_z"] * (data["iota"] - data["lambda_z"])
            - data["B0"] * data["lambda_zz"]
        )
    if check_derivs("B^zeta_z", R_transform, Z_transform, L_transform):
        data["B^zeta_z"] = (
            data["B0_z"] * (1 + data["lambda_t"]) + data["B0"] * data["lambda_tz"]
        )
    if check_derivs("B_z", R_transform, Z_transform, L_transform):
        data["B_z"] = (
            data["B^theta_z"] * data["e_theta"].T
            + data["B^theta"] * data["e_theta_z"].T
            + data["B^zeta_z"] * data["e_zeta"].T
            + data["B^zeta"] * data["e_zeta_z"].T
        ).T

    # 2nd order derivatives
    if check_derivs("B0_tt", R_transform, Z_transform, L_transform):
        data["B0_tt"] = -(
            data["psi_r"]
            / data["sqrt(g)"] ** 2
            * (data["sqrt(g)_tt"] - 2 * data["sqrt(g)_t"] ** 2 / data["sqrt(g)"])
        )
    if check_derivs("B^theta_tt", R_transform, Z_transform, L_transform):
        data["B^theta_tt"] = data["B0_tt"] * (data["iota"] - data["lambda_z"])
        -2 * data["B0_t"] * data["lambda_tz"] - data["B0"] * data["lambda_ttz"]
    if check_derivs("B^zeta_tt", R_transform, Z_transform, L_transform):
        data["B^zeta_tt"] = data["B0_tt"] * (1 + data["lambda_t"])
        +2 * data["B0_t"] * data["lambda_tt"] + data["B0"] * data["lambda_ttt"]
    if check_derivs("B0_zz", R_transform, Z_transform, L_transform):
        data["B0_zz"] = -(
            data["psi_r"]
            / data["sqrt(g)"] ** 2
            * (data["sqrt(g)_zz"] - 2 * data["sqrt(g)_z"] ** 2 / data["sqrt(g)"])
        )
    if check_derivs("B^theta_zz", R_transform, Z_transform, L_transform):
        data["B^theta_zz"] = data["B0_zz"] * (data["iota"] - data["lambda_z"])
        -2 * data["B0_z"] * data["lambda_zz"] - data["B0"] * data["lambda_zzz"]
    if check_derivs("B^zeta_zz", R_transform, Z_transform, L_transform):
        data["B^zeta_zz"] = data["B0_zz"] * (1 + data["lambda_t"])
        +2 * data["B0_z"] * data["lambda_tz"] + data["B0"] * data["lambda_tzz"]
    if check_derivs("B0_tz", R_transform, Z_transform, L_transform):
        data["B0_tz"] = -(
            data["psi_r"]
            / data["sqrt(g)"] ** 2
            * (
                data["sqrt(g)_tz"]
                - 2 * data["sqrt(g)_t"] * data["sqrt(g)_z"] / data["sqrt(g)"]
            )
        )
    if check_derivs("B^theta_tz", R_transform, Z_transform, L_transform):
        data["B^theta_tz"] = data["B0_tz"] * (data["iota"] - data["lambda_z"])
        -data["B0_t"] * data["lambda_zz"] - data["B0_z"] * data["lambda_tz"]
        -data["B0"] * data["lambda_tzz"]
    if check_derivs("B^zeta_tz", R_transform, Z_transform, L_transform):
        data["B^zeta_tz"] = data["B0_tz"] * (1 + data["lambda_t"])
        (
            +data["B0_t"] * data["lambda_tz"]
            + data["B0_z"] * data["lambda_tt"]
            + data["B0"] * data["lambda_ttz"]
        )

    return data


def compute_covariant_magnetic_field(
    R_lmn,
    Z_lmn,
    L_lmn,
    i_l,
    Psi,
    R_transform,
    Z_transform,
    L_transform,
    iota,
    data=None,
):
    """Compute covariant magnetic field components.

    Parameters
    ----------
    R_lmn : ndarray
        Spectral coefficients of R(rho,theta,zeta) -- flux surface R coordinate.
    Z_lmn : ndarray
        Spectral coefficients of Z(rho,theta,zeta) -- flux surface Z coordiante.
    L_lmn : ndarray
        Spectral coefficients of lambda(rho,theta,zeta) -- poloidal stream function.
    i_l : ndarray
        Spectral coefficients of iota(rho) -- rotational transform profile.
    Psi : float
        Total toroidal magnetic flux within the last closed flux surface, in Webers.
    R_transform : Transform
        Transforms R_lmn coefficients to real space.
    Z_transform : Transform
        Transforms Z_lmn coefficients to real space.
    L_transform : Transform
        Transforms L_lmn coefficients to real space.
    iota : Profile
        Transforms i_l coefficients to real space.

    Returns
    -------
    data : dict
        Dictionary of ndarray, shape(num_nodes,) of covariant magnetic field
        components. Keys are of the form 'B_x_y', meaning the x covariant (B_x)
        component of the magnetic field, differentiated wrt y.

    """
    data = compute_contravariant_magnetic_field(
        R_lmn,
        Z_lmn,
        L_lmn,
        i_l,
        Psi,
        R_transform,
        Z_transform,
        L_transform,
        iota,
        data=data,
    )

    # 0th order terms
    if check_derivs("B_rho", R_transform, Z_transform, L_transform):
        data["B_rho"] = dot(data["B"], data["e_rho"])
    if check_derivs("B_theta", R_transform, Z_transform, L_transform):
        data["B_theta"] = dot(data["B"], data["e_theta"])
    if check_derivs("B_zeta", R_transform, Z_transform, L_transform):
        data["B_zeta"] = dot(data["B"], data["e_zeta"])

    # 1st order derivatives
    if check_derivs("B_rho_r", R_transform, Z_transform, L_transform):
        data["B_rho_r"] = dot(data["B_r"], data["e_rho"]) + dot(
            data["B"], data["e_rho_r"]
        )
    if check_derivs("B_theta_r", R_transform, Z_transform, L_transform):
        data["B_theta_r"] = dot(data["B_r"], data["e_theta"]) + dot(
            data["B"], data["e_theta_r"]
        )
    if check_derivs("B_zeta_r", R_transform, Z_transform, L_transform):
        data["B_zeta_r"] = dot(data["B_r"], data["e_zeta"]) + dot(
            data["B"], data["e_zeta_r"]
        )
    if check_derivs("B_rho_t", R_transform, Z_transform, L_transform):
        data["B_rho_t"] = dot(data["B_t"], data["e_rho"]) + dot(
            data["B"], data["e_rho_t"]
        )
    if check_derivs("B_theta_t", R_transform, Z_transform, L_transform):
        data["B_theta_t"] = dot(data["B_t"], data["e_theta"]) + dot(
            data["B"], data["e_theta_t"]
        )
    if check_derivs("B_zeta_t", R_transform, Z_transform, L_transform):
        data["B_zeta_t"] = dot(data["B_t"], data["e_zeta"]) + dot(
            data["B"], data["e_zeta_t"]
        )
    if check_derivs("B_rho_z", R_transform, Z_transform, L_transform):
        data["B_rho_z"] = dot(data["B_z"], data["e_rho"]) + dot(
            data["B"], data["e_rho_z"]
        )
    if check_derivs("B_theta_z", R_transform, Z_transform, L_transform):
        data["B_theta_z"] = dot(data["B_z"], data["e_theta"]) + dot(
            data["B"], data["e_theta_z"]
        )
    if check_derivs("B_zeta_z", R_transform, Z_transform, L_transform):
        data["B_zeta_z"] = dot(data["B_z"], data["e_zeta"]) + dot(
            data["B"], data["e_zeta_z"]
        )

    return data


def compute_magnetic_field_magnitude(
    R_lmn,
    Z_lmn,
    L_lmn,
    i_l,
    Psi,
    R_transform,
    Z_transform,
    L_transform,
    iota,
    data=None,
):
    """Compute magnetic field magnitude.

    Parameters
    ----------
    R_lmn : ndarray
        Spectral coefficients of R(rho,theta,zeta) -- flux surface R coordinate.
    Z_lmn : ndarray
        Spectral coefficients of Z(rho,theta,zeta) -- flux surface Z coordiante.
    L_lmn : ndarray
        Spectral coefficients of lambda(rho,theta,zeta) -- poloidal stream function.
    i_l : ndarray
        Spectral coefficients of iota(rho) -- rotational transform profile.
    Psi : float
        Total toroidal magnetic flux within the last closed flux surface, in Webers.
    R_transform : Transform
        Transforms R_lmn coefficients to real space.
    Z_transform : Transform
        Transforms Z_lmn coefficients to real space.
    L_transform : Transform
        Transforms L_lmn coefficients to real space.
    iota : Profile
        Transforms i_l coefficients to real space.

    Returns
    -------
    data : dict
        Dictionary of ndarray, shape(num_nodes,) of magnetic field magnitude.
        Keys are of the form '|B|_x', meaning the x derivative of the
        magnetic field magnitude |B|.

    """
    data = compute_contravariant_magnetic_field(
        R_lmn,
        Z_lmn,
        L_lmn,
        i_l,
        Psi,
        R_transform,
        Z_transform,
        L_transform,
        iota,
        data=data,
    )
    data = compute_covariant_metric_coefficients(
        R_lmn, Z_lmn, R_transform, Z_transform, data=data
    )

    # TODO: would it be simpler to compute this as B^theta*B_theta+B^zeta*B_zeta?

    # 0th order term
    if check_derivs("|B|", R_transform, Z_transform, L_transform):
        data["|B|"] = jnp.sqrt(
            data["B^theta"] ** 2 * data["g_tt"]
            + data["B^zeta"] ** 2 * data["g_zz"]
            + 2 * data["B^theta"] * data["B^zeta"] * data["g_tz"]
        )

    # 1st order derivatives
    # TODO: |B|_r
    if check_derivs("|B|_t", R_transform, Z_transform, L_transform):
        data["|B|_t"] = (
            data["B^theta"]
            * (
                data["B^zeta_t"] * data["g_tz"]
                + data["B^theta_t"] * data["g_tt"]
                + data["B^theta"] * dot(data["e_theta_t"], data["e_theta"])
            )
            + data["B^zeta"]
            * (
                data["B^theta_t"] * data["g_tz"]
                + data["B^zeta_t"] * data["g_zz"]
                + data["B^zeta"] * dot(data["e_zeta_t"], data["e_zeta"])
            )
            + data["B^theta"]
            * data["B^zeta"]
            * (
                dot(data["e_theta_t"], data["e_zeta"])
                + dot(data["e_zeta_t"], data["e_theta"])
            )
        ) / data["|B|"]
    if check_derivs("|B|_z", R_transform, Z_transform, L_transform):
        data["|B|_z"] = (
            data["B^theta"]
            * (
                data["B^zeta_z"] * data["g_tz"]
                + data["B^theta_z"] * data["g_tt"]
                + data["B^theta"] * dot(data["e_theta_z"], data["e_theta"])
            )
            + data["B^zeta"]
            * (
                data["B^theta_z"] * data["g_tz"]
                + data["B^zeta_z"] * data["g_zz"]
                + data["B^zeta"] * dot(data["e_zeta_z"], data["e_zeta"])
            )
            + data["B^theta"]
            * data["B^zeta"]
            * (
                dot(data["e_theta_z"], data["e_zeta"])
                + dot(data["e_zeta_z"], data["e_theta"])
            )
        ) / data["|B|"]

    # 2nd order derivatives
    # TODO: |B|_rr
    if check_derivs("|B|_tt", R_transform, Z_transform, L_transform):
        data["|B|_tt"] = (
            data["B^theta_t"]
            * (
                data["B^zeta_t"] * data["g_tz"]
                + data["B^theta_t"] * data["g_tt"]
                + data["B^theta"] * dot(data["e_theta_t"], data["e_theta"])
            )
            + data["B^theta"]
            * (
                data["B^zeta_tt"] * data["g_tz"]
                + data["B^theta_tt"] * data["g_tt"]
                + data["B^theta_t"] * dot(data["e_theta_t"], data["e_theta"])
            )
            + data["B^theta"]
            * (
                data["B^zeta_t"]
                * (
                    dot(data["e_theta_t"], data["e_zeta"])
                    + dot(data["e_theta"], data["e_zeta_t"])
                )
                + 2 * data["B^theta_t"] * dot(data["e_theta_t"], data["e_theta"])
                + data["B^theta"]
                * (
                    dot(data["e_theta_tt"], data["e_theta"])
                    + dot(data["e_theta_t"], data["e_theta_t"])
                )
            )
            + data["B^zeta_t"]
            * (
                data["B^theta_t"] * data["g_tz"]
                + data["B^zeta_t"] * data["g_zz"]
                + data["B^zeta"] * dot(data["e_zeta_t"], data["e_zeta"])
            )
            + data["B^zeta"]
            * (
                data["B^theta_tt"] * data["g_tz"]
                + data["B^zeta_tt"] * data["g_zz"]
                + data["B^zeta_t"] * dot(data["e_zeta_t"], data["e_zeta"])
            )
            + data["B^zeta"]
            * (
                data["B^theta_t"]
                * (
                    dot(data["e_theta_t"], data["e_zeta"])
                    + dot(data["e_theta"], data["e_zeta_t"])
                )
                + 2 * data["B^zeta_t"] * dot(data["e_zeta_t"], data["e_zeta"])
                + data["B^zeta"]
                * (
                    dot(data["e_zeta_tt"], data["e_zeta"])
                    + dot(data["e_zeta_t"], data["e_zeta_t"])
                )
            )
            + (data["B^theta_t"] * data["B^zeta"] + data["B^theta"] * data["B^zeta_t"])
            * (
                dot(data["e_theta_t"], data["e_zeta"])
                + dot(data["e_zeta_t"], data["e_theta"])
            )
            + data["B^theta"]
            * data["B^zeta"]
            * (
                dot(data["e_theta_tt"], data["e_zeta"])
                + dot(data["e_zeta_tt"], data["e_theta"])
                + 2 * dot(data["e_zeta_t"], data["e_theta_t"])
            )
        ) / data["|B|"] - data["|B|_t"] ** 2 / data["|B|"]
    if check_derivs("|B|_zz", R_transform, Z_transform, L_transform):
        data["|B|_zz"] = (
            data["B^theta_z"]
            * (
                data["B^zeta_z"] * data["g_tz"]
                + data["B^theta_z"] * data["g_tt"]
                + data["B^theta"] * dot(data["e_theta_z"], data["e_theta"])
            )
            + data["B^theta"]
            * (
                data["B^zeta_zz"] * data["g_tz"]
                + data["B^theta_zz"] * data["g_tt"]
                + data["B^theta_z"] * dot(data["e_theta_z"], data["e_theta"])
            )
            + data["B^theta"]
            * (
                data["B^zeta_z"]
                * (
                    dot(data["e_theta_z"], data["e_zeta"])
                    + dot(data["e_theta"], data["e_zeta_z"])
                )
                + 2 * data["B^theta_z"] * dot(data["e_theta_z"], data["e_theta"])
                + data["B^theta"]
                * (
                    dot(data["e_theta_zz"], data["e_theta"])
                    + dot(data["e_theta_z"], data["e_theta_z"])
                )
            )
            + data["B^zeta_z"]
            * (
                data["B^theta_z"] * data["g_tz"]
                + data["B^zeta_z"] * data["g_zz"]
                + data["B^zeta"] * dot(data["e_zeta_z"], data["e_zeta"])
            )
            + data["B^zeta"]
            * (
                data["B^theta_zz"] * data["g_tz"]
                + data["B^zeta_zz"] * data["g_zz"]
                + data["B^zeta_z"] * dot(data["e_zeta_z"], data["e_zeta"])
            )
            + data["B^zeta"]
            * (
                data["B^theta_z"]
                * (
                    dot(data["e_theta_z"], data["e_zeta"])
                    + dot(data["e_theta"], data["e_zeta_z"])
                )
                + 2 * data["B^zeta_z"] * dot(data["e_zeta_z"], data["e_zeta"])
                + data["B^zeta"]
                * (
                    dot(data["e_zeta_zz"], data["e_zeta"])
                    + dot(data["e_zeta_z"], data["e_zeta_z"])
                )
            )
            + (data["B^theta_z"] * data["B^zeta"] + data["B^theta"] * data["B^zeta_z"])
            * (
                dot(data["e_theta_z"], data["e_zeta"])
                + dot(data["e_zeta_z"], data["e_theta"])
            )
            + data["B^theta"]
            * data["B^zeta"]
            * (
                dot(data["e_theta_zz"], data["e_zeta"])
                + dot(data["e_zeta_zz"], data["e_theta"])
                + 2 * dot(data["e_theta_z"], data["e_zeta_z"])
            )
        ) / data["|B|"] - data["|B|_z"] ** 2 / data["|B|"]
    # TODO: |B|_rt
    # TODO: |B|_rz
    if check_derivs("|B|_tz", R_transform, Z_transform, L_transform):
        data["|B|_tz"] = (
            data["B^theta_z"]
            * (
                data["B^zeta_t"] * data["g_tz"]
                + data["B^theta_t"] * data["g_tt"]
                + data["B^theta"] * dot(data["e_theta_t"], data["e_theta"])
            )
            + data["B^theta"]
            * (
                data["B^zeta_tz"] * data["g_tz"]
                + data["B^theta_tz"] * data["g_tt"]
                + data["B^theta_z"] * dot(data["e_theta_t"], data["e_theta"])
            )
            + data["B^theta"]
            * (
                data["B^zeta_t"]
                * (
                    dot(data["e_theta_z"], data["e_zeta"])
                    + dot(data["e_theta"], data["e_zeta_z"])
                )
                + 2 * data["B^theta_t"] * dot(data["e_theta_z"], data["e_theta"])
                + data["B^theta"]
                * (
                    dot(data["e_theta_tz"], data["e_theta"])
                    + dot(data["e_theta_t"], data["e_theta_z"])
                )
            )
            + data["B^zeta_z"]
            * (
                data["B^theta_t"] * data["g_tz"]
                + data["B^zeta_t"] * data["g_zz"]
                + data["B^zeta"] * dot(data["e_zeta_t"], data["e_zeta"])
            )
            + data["B^zeta"]
            * (
                data["B^theta_tz"] * data["g_tz"]
                + data["B^zeta_tz"] * data["g_zz"]
                + data["B^zeta_z"] * dot(data["e_zeta_t"], data["e_zeta"])
            )
            + data["B^zeta"]
            * (
                data["B^theta_t"]
                * (
                    dot(data["e_theta_z"], data["e_zeta"])
                    + dot(data["e_theta"], data["e_zeta_z"])
                )
                + 2 * data["B^zeta_t"] * dot(data["e_zeta_z"], data["e_zeta"])
                + data["B^zeta"]
                * (
                    dot(data["e_zeta_tz"], data["e_zeta"])
                    + dot(data["e_zeta_t"], data["e_zeta_z"])
                )
            )
            + (data["B^theta_z"] * data["B^zeta"] + data["B^theta"] * data["B^zeta_z"])
            * (
                dot(data["e_theta_t"], data["e_zeta"])
                + dot(data["e_zeta_t"], data["e_theta"])
            )
            + data["B^theta"]
            * data["B^zeta"]
            * (
                dot(data["e_theta_tz"], data["e_zeta"])
                + dot(data["e_zeta_tz"], data["e_theta"])
                + dot(data["e_theta_t"], data["e_zeta_z"])
                + dot(data["e_zeta_t"], data["e_theta_z"])
            )
        ) / data["|B|"] - data["|B|_t"] * data["|B|_z"] / data["|B|"]

    return data


def compute_magnetic_pressure_gradient(
    R_lmn,
    Z_lmn,
    L_lmn,
    i_l,
    Psi,
    R_transform,
    Z_transform,
    L_transform,
    iota,
    data=None,
):
    """Compute magnetic pressure gradient.

    Parameters
    ----------
    R_lmn : ndarray
        Spectral coefficients of R(rho,theta,zeta) -- flux surface R coordinate.
    Z_lmn : ndarray
        Spectral coefficients of Z(rho,theta,zeta) -- flux surface Z coordiante.
    L_lmn : ndarray
        Spectral coefficients of lambda(rho,theta,zeta) -- poloidal stream function.
    i_l : ndarray
        Spectral coefficients of iota(rho) -- rotational transform profile.
    Psi : float
        Total toroidal magnetic flux within the last closed flux surface, in Webers.
    R_transform : Transform
        Transforms R_lmn coefficients to real space.
    Z_transform : Transform
        Transforms Z_lmn coefficients to real space.
    L_transform : Transform
        Transforms L_lmn coefficients to real space.
    iota : Profile
        Transforms i_l coefficients to real space.

    Returns
    -------
    data : dict
        Dictionary of ndarray, shape(num_nodes,) of magnetic pressure gradient
        components and magnitude. Keys are of the form 'grad(|B|^2)_x', meaning the x
        covariant component of the magnetic pressure gradient grad(|B|^2).

    """
    data = compute_covariant_magnetic_field(
        R_lmn,
        Z_lmn,
        L_lmn,
        i_l,
        Psi,
        R_transform,
        Z_transform,
        L_transform,
        iota,
        data=data,
    )
    data = compute_contravariant_metric_coefficients(
        R_lmn, Z_lmn, R_transform, Z_transform, data=data
    )

    # covariant components
    if check_derivs("grad(|B|^2)_rho", R_transform, Z_transform, L_transform):
        data["grad(|B|^2)_rho"] = (
            data["B^theta"] * data["B_theta_r"]
            + data["B_theta"] * data["B^theta_r"]
            + data["B^zeta"] * data["B_zeta_r"]
            + data["B_zeta"] * data["B^zeta_r"]
        )
    if check_derivs("grad(|B|^2)_theta", R_transform, Z_transform, L_transform):
        data["grad(|B|^2)_theta"] = (
            data["B^theta"] * data["B_theta_t"]
            + data["B_theta"] * data["B^theta_t"]
            + data["B^zeta"] * data["B_zeta_t"]
            + data["B_zeta"] * data["B^zeta_t"]
        )
    if check_derivs("grad(|B|^2)_zeta", R_transform, Z_transform, L_transform):
        data["grad(|B|^2)_zeta"] = (
            data["B^theta"] * data["B_theta_z"]
            + data["B_theta"] * data["B^theta_z"]
            + data["B^zeta"] * data["B_zeta_z"]
            + data["B_zeta"] * data["B^zeta_z"]
        )

    # gradient vector
    if check_derivs("grad(|B|^2)", R_transform, Z_transform, L_transform):
        data["grad(|B|^2)"] = (
            data["grad(|B|^2)_rho"] * data["e^rho"].T
            + data["grad(|B|^2)_theta"] * data["e^theta"].T
            + data["grad(|B|^2)_zeta"] * data["e^zeta"].T
        ).T

    # magnitude
    if check_derivs("|grad(|B|^2)|", R_transform, Z_transform, L_transform):
        data["|grad(|B|^2)|"] = jnp.sqrt(
            data["grad(|B|^2)_rho"] ** 2 * data["g^rr"]
            + data["grad(|B|^2)_theta"] ** 2 * data["g^tt"]
            + data["grad(|B|^2)_zeta"] ** 2 * data["g^zz"]
            + 2 * data["grad(|B|^2)_rho"] * data["grad(|B|^2)_theta"] * data["g^rt"]
            + 2 * data["grad(|B|^2)_rho"] * data["grad(|B|^2)_zeta"] * data["g^rz"]
            + 2 * data["grad(|B|^2)_theta"] * data["grad(|B|^2)_zeta"] * data["g^tz"]
        )

    return data


def compute_magnetic_tension(
    R_lmn,
    Z_lmn,
    L_lmn,
    i_l,
    Psi,
    R_transform,
    Z_transform,
    L_transform,
    iota,
    data=None,
):
    """Compute magnetic tension.

    Parameters
    ----------
    R_lmn : ndarray
        Spectral coefficients of R(rho,theta,zeta) -- flux surface R coordinate.
    Z_lmn : ndarray
        Spectral coefficients of Z(rho,theta,zeta) -- flux surface Z coordiante.
    L_lmn : ndarray
        Spectral coefficients of lambda(rho,theta,zeta) -- poloidal stream function.
    i_l : ndarray
        Spectral coefficients of iota(rho) -- rotational transform profile.
    Psi : float
        Total toroidal magnetic flux within the last closed flux surface, in Webers.
    R_transform : Transform
        Transforms R_lmn coefficients to real space.
    Z_transform : Transform
        Transforms Z_lmn coefficients to real space.
    L_transform : Transform
        Transforms L_lmn coefficients to real space.
    iota : Profile
        Transforms i_l coefficients to real space.

    Returns
    -------
    data : dict
        Dictionary of ndarray, shape(num_nodes,) of magnetic tension vector components
        and magnitude. Keys are of the form '((B*grad(|B|))B)^x', meaning the x
        contravariant component of the magnetic tension vector (B*grad(|B|))B.

    """
    data = compute_contravariant_current_density(
        R_lmn,
        Z_lmn,
        L_lmn,
        i_l,
        Psi,
        R_transform,
        Z_transform,
        L_transform,
        iota,
        data=data,
    )
    data = compute_magnetic_pressure_gradient(
        R_lmn,
        Z_lmn,
        L_lmn,
        i_l,
        Psi,
        R_transform,
        Z_transform,
        L_transform,
        iota,
        data=data,
    )

    if check_derivs("(curl(B)xB)_rho", R_transform, Z_transform, L_transform):
        data["(curl(B)xB)_rho"] = (
            mu_0
            * data["sqrt(g)"]
            * (data["B^zeta"] * data["J^theta"] - data["B^theta"] * data["J^zeta"])
        )
    if check_derivs("(curl(B)xB)_theta", R_transform, Z_transform, L_transform):
        data["(curl(B)xB)_theta"] = (
            -mu_0 * data["sqrt(g)"] * data["B^zeta"] * data["J^rho"]
        )
    if check_derivs("(curl(B)xB)_zeta", R_transform, Z_transform, L_transform):
        data["(curl(B)xB)_zeta"] = (
            mu_0 * data["sqrt(g)"] * data["B^theta"] * data["J^rho"]
        )
    if check_derivs("curl(B)xB", R_transform, Z_transform, L_transform):
        data["curl(B)xB"] = (
            data["(curl(B)xB)_rho"] * data["e^rho"].T
            + data["(curl(B)xB)_theta"] * data["e^theta"].T
            + data["(curl(B)xB)_zeta"] * data["e^zeta"].T
        ).T

    # tension vector
    if check_derivs("(B*grad)B", R_transform, Z_transform, L_transform):
        data["(B*grad)B"] = data["curl(B)xB"] + data["grad(|B|^2)"] / 2
        data["((B*grad)B)_rho"] = dot(data["(B*grad)B"], data["e_rho"])
        data["((B*grad)B)_theta"] = dot(data["(B*grad)B"], data["e_theta"])
        data["((B*grad)B)_zeta"] = dot(data["(B*grad)B"], data["e_zeta"])
        data["|(B*grad)B|"] = jnp.sqrt(
            data["((B*grad)B)_rho"] ** 2 * data["g^rr"]
            + data["((B*grad)B)_theta"] ** 2 * data["g^tt"]
            + data["((B*grad)B)_zeta"] ** 2 * data["g^zz"]
            + 2 * data["((B*grad)B)_rho"] * data["((B*grad)B)_theta"] * data["g^rt"]
            + 2 * data["((B*grad)B)_rho"] * data["((B*grad)B)_zeta"] * data["g^rz"]
            + 2 * data["((B*grad)B)_theta"] * data["((B*grad)B)_zeta"] * data["g^tz"]
        )

    return data


def compute_B_dot_gradB(
    R_lmn,
    Z_lmn,
    L_lmn,
    i_l,
    Psi,
    R_transform,
    Z_transform,
    L_transform,
    iota,
    data=None,
):
    """Compute the quantity B*grad(|B|) and its partial derivatives.

    Parameters
    ----------
    R_lmn : ndarray
        Spectral coefficients of R(rho,theta,zeta) -- flux surface R coordinate.
    Z_lmn : ndarray
        Spectral coefficients of Z(rho,theta,zeta) -- flux surface Z coordiante.
    L_lmn : ndarray
        Spectral coefficients of lambda(rho,theta,zeta) -- poloidal stream function.
    i_l : ndarray
        Spectral coefficients of iota(rho) -- rotational transform profile.
    Psi : float
        Total toroidal magnetic flux within the last closed flux surface, in Webers.
    R_transform : Transform
        Transforms R_lmn coefficients to real space.
    Z_transform : Transform
        Transforms Z_lmn coefficients to real space.
    L_transform : Transform
        Transforms L_lmn coefficients to real space.
    iota : Profile
        Transforms i_l coefficients to real space.
    dr : int, optional
        Order of derivative wrt the radial coordinate, rho.
    dt : int, optional
        Order of derivative wrt the poloidal coordinate, theta.
    dz : int, optional
        Order of derivative wrt the toroidal coordinate, zeta.
    drtz : int, optional
        Order of mixed derivatives wrt multiple coordinates.

    Returns
    -------
    data : dict
        Dictionary of ndarray, shape(num_nodes,) of the quantity B*grad(|B|). Keys are
        of the form 'B*grad(|B|)_x', meaning the derivative of B*grad(|B|) wrt x.

    """
    data = compute_magnetic_field_magnitude(
        R_lmn,
        Z_lmn,
        L_lmn,
        i_l,
        Psi,
        R_transform,
        Z_transform,
        L_transform,
        iota,
        data=data,
    )

    # 0th order term
    if check_derivs("B*grad(|B|)", R_transform, Z_transform, L_transform):
        data["B*grad(|B|)"] = (
            data["B^theta"] * data["|B|_t"] + data["B^zeta"] * data["|B|_z"]
        )

    # 1st order derivatives
    # TODO: (B*grad(|B|))_r
    if check_derivs("(B*grad(|B|))_t", R_transform, Z_transform, L_transform):
        data["(B*grad(|B|))_t"] = (
            data["B^theta_t"] * data["|B|_t"]
            + data["B^zeta_t"] * data["|B|_z"]
            + data["B^theta"] * data["|B|_tt"]
            + data["B^zeta"] * data["|B|_tz"]
        )
    if check_derivs("(B*grad(|B|))_z", R_transform, Z_transform, L_transform):
        data["(B*grad(|B|))_z"] = (
            data["B^theta_z"] * data["|B|_t"]
            + data["B^zeta_z"] * data["|B|_z"]
            + data["B^theta"] * data["|B|_tz"]
            + data["B^zeta"] * data["|B|_zz"]
        )

    return data


def compute_contravariant_current_density(
    R_lmn,
    Z_lmn,
    L_lmn,
    i_l,
    Psi,
    R_transform,
    Z_transform,
    L_transform,
    iota,
    data=None,
):
    """Compute contravariant current density components.

    Parameters
    ----------
    R_lmn : ndarray
        Spectral coefficients of R(rho,theta,zeta) -- flux surface R coordinate.
    Z_lmn : ndarray
        Spectral coefficients of Z(rho,theta,zeta) -- flux surface Z coordiante.
    L_lmn : ndarray
        Spectral coefficients of lambda(rho,theta,zeta) -- poloidal stream function.
    i_l : ndarray
        Spectral coefficients of iota(rho) -- rotational transform profile.
    Psi : float
        Total toroidal magnetic flux within the last closed flux surface, in Webers.
    R_transform : Transform
        Transforms R_lmn coefficients to real space.
    Z_transform : Transform
        Transforms Z_lmn coefficients to real space.
    L_transform : Transform
        Transforms L_lmn coefficients to real space.
    iota : Profile
        Transforms i_l coefficients to real space.

    Returns
    -------
    data : dict
        Dictionary of ndarray, shape(num_nodes,) of contravariant current density
        components. Keys are of the form 'J^x_y', meaning the x contravariant (J^x)
        component of the current density J, differentiated wrt y.

    """
    data = compute_covariant_magnetic_field(
        R_lmn,
        Z_lmn,
        L_lmn,
        i_l,
        Psi,
        R_transform,
        Z_transform,
        L_transform,
        iota,
        data=data,
    )
    data = compute_covariant_metric_coefficients(
        R_lmn, Z_lmn, R_transform, Z_transform, data=data
    )

    if check_derivs("J^rho", R_transform, Z_transform, L_transform):
        data["J^rho"] = (data["B_zeta_t"] - data["B_theta_z"]) / (
            mu_0 * data["sqrt(g)"]
        )
    if check_derivs("J^theta", R_transform, Z_transform, L_transform):
        data["J^theta"] = (data["B_rho_z"] - data["B_zeta_r"]) / (
            mu_0 * data["sqrt(g)"]
        )
    if check_derivs("J^zeta", R_transform, Z_transform, L_transform):
        data["J^zeta"] = (data["B_theta_r"] - data["B_rho_t"]) / (
            mu_0 * data["sqrt(g)"]
        )
    if check_derivs("J", R_transform, Z_transform, L_transform):
        data["J"] = (
            data["J^rho"] * data["e_rho"].T
            + data["J^theta"] * data["e_theta"].T
            + data["J^zeta"] * data["e_zeta"].T
        ).T
        data["J_R"] = data["J"][:, 0]
        data["J_phi"] = data["J"][:, 1]
        data["J_Z"] = data["J"][:, 2]
        data["|B|"] = jnp.sqrt(
            data["B^theta"] ** 2 * data["g_tt"]
            + data["B^zeta"] ** 2 * data["g_zz"]
            + 2 * data["B^theta"] * data["B^zeta"] * data["g_tz"]
        )
        data["J_parallel"] = (
            data["J^theta"] * data["B^theta"] * data["g_tt"]
            + data["J^theta"] * data["B^zeta"] * data["g_tz"]
            + data["J^zeta"] * data["B^theta"] * data["g_tz"]
            + data["J^zeta"] * data["B^zeta"] * data["g_zz"]
        ) / data["|B|"]
    return data


def compute_force_error(
    R_lmn,
    Z_lmn,
    L_lmn,
    p_l,
    i_l,
    Psi,
    R_transform,
    Z_transform,
    L_transform,
    pressure,
    iota,
    data=None,
):
    """Compute force error components.

    Parameters
    ----------
    R_lmn : ndarray
        Spectral coefficients of R(rho,theta,zeta) -- flux surface R coordinate.
    Z_lmn : ndarray
        Spectral coefficients of Z(rho,theta,zeta) -- flux surface Z coordiante.
    L_lmn : ndarray
        Spectral coefficients of lambda(rho,theta,zeta) -- poloidal stream function.
    p_l : ndarray
        Spectral coefficients of p(rho) -- pressure profile.
    i_l : ndarray
        Spectral coefficients of iota(rho) -- rotational transform profile.
    Psi : float
        Total toroidal magnetic flux within the last closed flux surface, in Webers.
    R_transform : Transform
        Transforms R_lmn coefficients to real space.
    Z_transform : Transform
        Transforms Z_lmn coefficients to real space.
    L_transform : Transform
        Transforms L_lmn coefficients to real space.
    pressure : Profile
        Transforms p_l coefficients to real space.
    iota : Profile
        Transforms i_l coefficients to real space.

    Returns
    -------
    data : dict
        Dictionary of ndarray, shape(num_nodes,) of force error components.
        Keys are of the form 'F_x', meaning the x covariant (F_x) component of the
        force error.

    """
    data = compute_pressure(p_l, pressure, data=data)
    data = compute_contravariant_current_density(
        R_lmn,
        Z_lmn,
        L_lmn,
        i_l,
        Psi,
        R_transform,
        Z_transform,
        L_transform,
        iota,
        data=data,
    )
    data = compute_contravariant_metric_coefficients(
        R_lmn, Z_lmn, R_transform, Z_transform, data=data
    )

    if check_derivs("F_rho", R_transform, Z_transform, L_transform):
        data["F_rho"] = -data["p_r"] + data["sqrt(g)"] * (
            data["B^zeta"] * data["J^theta"] - data["B^theta"] * data["J^zeta"]
        )
    if check_derivs("F_theta", R_transform, Z_transform, L_transform):
        data["F_theta"] = -data["sqrt(g)"] * data["B^zeta"] * data["J^rho"]
    if check_derivs("F_zeta", R_transform, Z_transform, L_transform):
        data["F_zeta"] = data["sqrt(g)"] * data["B^theta"] * data["J^rho"]
    if check_derivs("F_beta", R_transform, Z_transform, L_transform):
        data["F_beta"] = data["sqrt(g)"] * data["J^rho"]
    if check_derivs("F", R_transform, Z_transform, L_transform):
        data["F"] = (
            data["F_rho"] * data["e^rho"].T
            + data["F_theta"] * data["e^theta"].T
            + data["F_zeta"] * data["e^zeta"].T
        ).T
    if check_derivs("|F|", R_transform, Z_transform, L_transform):
        data["|F|"] = jnp.sqrt(
            data["F_rho"] ** 2 * data["g^rr"]
            + data["F_theta"] ** 2 * data["g^tt"]
            + data["F_zeta"] ** 2 * data["g^zz"]
            + 2 * data["F_rho"] * data["F_theta"] * data["g^rt"]
            + 2 * data["F_rho"] * data["F_zeta"] * data["g^rz"]
            + 2 * data["F_theta"] * data["F_zeta"] * data["g^tz"]
        )

    if check_derivs("|grad(p)|", R_transform, Z_transform, L_transform):
        data["|grad(p)|"] = jnp.sqrt(data["p_r"] ** 2) * data["|grad(rho)|"]
    if check_derivs("|beta|", R_transform, Z_transform, L_transform):
        data["|beta|"] = jnp.sqrt(
            data["B^zeta"] ** 2 * data["g^tt"]
            + data["B^theta"] ** 2 * data["g^zz"]
            - 2 * data["B^theta"] * data["B^zeta"] * data["g^tz"]
        )

    return data

def periodic_along_each_dim(array):
    '''
    Take an array and append the first value in the first dim onto the end,
    and the first value of the second dim to the end
    (i.e. the array is periodic in each of the two angular dimensions, so 
     add the first val to the end to enforce the periodicity)

    Parameters
    ----------
    array : array
        3D array of dims [M,1,N] .

    Returnss
    -------
    array : TYPE
        2D array of dim[M+1,N+1], where the last values of each dim are 
        the same as the first.

    '''
    array = jnp.vstack((array[:,0,:],array[0,0,:]))
    array = jnp.hstack((array,jnp.expand_dims(array[:,0],axis=-1)))
    return array


def compute_boozer_coords(
    R_lmn,
    Z_lmn,
    L_lmn,
    i_l,
    Psi,
    R_transform,
    Z_transform,
    L_transform,
    B_transform,
    nu_transform,
    iota,
    data=None,
):
    """Compute Boozer coordinates.

    Parameters
    ----------
    R_lmn : ndarray
        Spectral coefficients of R(rho,theta,zeta) -- flux surface R coordinate.
    Z_lmn : ndarray
        Spectral coefficients of Z(rho,theta,zeta) -- flux surface Z coordiante.
    L_lmn : ndarray
        Spectral coefficients of lambda(rho,theta,zeta) -- poloidal stream function.
    i_l : ndarray
        Spectral coefficients of iota(rho) -- rotational transform profile.
    Psi : float
        Total toroidal magnetic flux within the last closed flux surface, in Webers.
    R_transform : Transform
        Transforms R_lmn coefficients to real space.
    Z_transform : Transform
        Transforms Z_lmn coefficients to real space.
    L_transform : Transform
        Transforms L_lmn coefficients to real space.
    B_transform : Transform
        Transforms spectral coefficients of B(rho,theta,zeta) to real space.
    nu_transform : Transform
        Transforms spectral coefficients of nu(rho,theta,zeta) to real space.
    iota : Profile
        Transforms i_l coefficients to real space.

    Returns
    -------
    data : dict
        Dictionary of ndarray, shape(num_nodes,) of Boozer harmonics.

    """
    data = compute_magnetic_field_magnitude(
        R_lmn,
        Z_lmn,
        L_lmn,
        i_l,
        Psi,
        R_transform,
        Z_transform,
        L_transform,
        iota,
        data=data,
    )
    # TODO: can remove this call if compute_|B| changed to use B_covariant
    data = compute_covariant_magnetic_field(
        R_lmn,
        Z_lmn,
        L_lmn,
        i_l,
        Psi,
        R_transform,
        Z_transform,
        L_transform,
        iota,
        data=data,
    )
    if len(jnp.unique(R_transform.grid.nodes[:, 2])) == 1:
        is_axisymmetric = True
    else:
        is_axisymmetric = False
    idx0 = jnp.where((B_transform.basis.modes == [0, 0, 0]).all(axis=1))[0]
    M,N,L = R_transform.grid.M,R_transform.grid.N,R_transform.grid.L
    NFP = R_transform.grid.NFP
    theta_unique= np.unique(R_transform.grid.nodes[:,1])
    theta_unique=jnp.append(theta_unique,2*jnp.pi)
    zeta_unique=jnp.unique(R_transform.grid.nodes[:,2])
    if False:#not is_axisymmetric:
        # zeta_unique=jnp.append(zeta_unique,2*jnp.pi/NFP)
        Bt = data['B_theta'].reshape(M,L,N,order='F')
        Bz = data['B_zeta'].reshape(M,L,N,order='F')
        Bt = periodic_along_each_dim(Bt)
        Bz = periodic_along_each_dim(Bz)
        data["G"] = NFP/(4*jnp.pi**2)*jnp.trapz(x=theta_unique,y=jnp.trapz(x=zeta_unique,y=Bz))
        data["I"] = NFP/(4*jnp.pi**2)*jnp.trapz(x=theta_unique,y=jnp.trapz(x=zeta_unique,y=Bt))
    else: # TODO: make this use a nyquist spectrum
    # covariant Boozer components: I = B_theta, G = B_zeta (in Boozer coordinates)
        if check_derivs("I", R_transform, Z_transform, L_transform):
            B_theta_mn = B_transform.fit(data["B_theta"])
            xm, xn, Bt_s, Bt_c = ptolemy_identity_rev(B_transform.basis.modes[:,1], B_transform.basis.modes[:,2], B_theta_mn)
            data["I"] = Bt_c[0][jnp.where(jnp.logical_and(xm==0, xn==0)==True)]
        if check_derivs("G", R_transform, Z_transform, L_transform):
            # B_zeta_mn = B_transform.fit(data["B_zeta"])
            # data["G"] = B_zeta_mn[idx0]
            B_zeta_mn = B_transform.fit(data["B_zeta"])
            xm, xn, Bz_s, Bz_c = ptolemy_identity_rev(B_transform.basis.modes[:,1], B_transform.basis.modes[:,2], B_zeta_mn)
            data["G"] = Bz_c[0][jnp.where(jnp.logical_and(xm==0, xn==0)==True)]
    if not is_axisymmetric:
        zeta_unique=jnp.append(zeta_unique,2*jnp.pi/NFP)
    data["Bt_mn"] = B_theta_mn
    data["Bz_mn"] = B_zeta_mn
    data["Bt_c"] = Bt_c
    data["Bz_c"] = Bz_c
    data['four_basis']=B_transform.basis
    data['transform']=B_transform
    Bt = data['B_theta'].reshape(M,L,N,order='F')
    Bz = data['B_zeta'].reshape(M,L,N,order='F')
    # Bt = periodic_along_each_dim(Bt)
    # Bz = periodic_along_each_dim(Bz)
    # if not is_axisymmetric:
    #     data["G"] = NFP/(4*jnp.pi**2)*jnp.trapz(x=theta_unique,y=jnp.trapz(x=zeta_unique,y=Bz))
    #     data["I"] = NFP/(4*jnp.pi**2)*jnp.trapz(x=theta_unique,y=jnp.trapz(x=zeta_unique,y=Bt))
    # else:
    #     data["G"] = 1/(2*jnp.pi)*jnp.trapz(x=theta_unique,y=Bz)
    #     data["I"] = 1/(2*jnp.pi)*jnp.trapz(x=theta_unique,y=Bt)

    # QS Boozer harmonics
<<<<<<< HEAD
    lambda_mn = nu_transform.fit(data["lambda"])
    rho = jnp.unique(R_transform.grid.nodes[:, 0])
=======
    lambda_mn = nu_transform.fit(data["lambda"])  
    rho = jnp.unique(R_transform.grid.nodes[:,0])

>>>>>>> 49299766
    # exact eval is the same...
    # m,n, lambda_mn2 = zernike_to_fourier(L_lmn,basis=L_transform.basis,rho=rho)
    nu_mn = jnp.zeros_like(lambda_mn)
    for k, (l, m, n) in enumerate(nu_transform.basis.modes):
        if m != 0:
            idx = jnp.where((B_transform.basis.modes == [0, -m, n]).all(axis=1))[0]
            nu_mn = put(
                nu_mn,
                k,
                (
                    (B_theta_mn[idx] / m - data["I"] * lambda_mn[k])
                    / (data["G"] + data["iota"][0] * data["I"])
                )[0],
            )
        elif n != 0:
            idx = jnp.where((B_transform.basis.modes == [0, m, -n]).all(axis=1))[0]
            nu_mn = put(
                nu_mn,
                k,
                (
                    (B_zeta_mn[idx] / (NFP*n) - data["I"] * lambda_mn[k])
                    / (data["G"] + data["iota"][0] * data["I"])
                )[0],
            )
    data["nu"] = nu_transform.transform(nu_mn)
    data["nu_t"] = nu_transform.transform(nu_mn, dr=0, dt=1, dz=0)
    data["nu_z"] = nu_transform.transform(nu_mn, dr=0, dt=0, dz=1)
    # TODO: Add endpoints to all periodic quantities (since they do not go to 2*pi)
    data["Boozer modes"] = B_transform.basis.modes
<<<<<<< HEAD
    M, N, L = R_transform.grid.M, R_transform.grid.N, R_transform.grid.L
    lam = data["lambda"].reshape(M, L, N, order="F")
    lam_t = data["lambda_t"].reshape(M, L, N, order="F")
    lam_z = data["lambda_z"].reshape(M, L, N, order="F")

    iota = data["iota"].reshape(M, L, N, order="F")
    nu = data["nu"].reshape(M, L, N, order="F")
    nu_z = data["nu_z"].reshape(M, L, N, order="F")
    nu_t = data["nu_t"].reshape(M, L, N, order="F")
    B = data["|B|"].reshape(M, L, N, order="F")

    # theta = np.unique(R_transform.grid.nodes[:,1])
    theta = R_transform.grid.nodes[:, 1]
    theta_unique = np.unique(R_transform.grid.nodes[:, 1])
    theta_unique = jnp.append(theta_unique, 2 * jnp.pi)
    theta = theta.reshape(M, L, N, order="F")

    zeta = R_transform.grid.nodes[:, 2]
    zeta_unique = jnp.unique(R_transform.grid.nodes[:, 2])
    if not is_axisymmetric:
        zeta_unique = jnp.append(zeta_unique, 2 * jnp.pi)
        zeta = zeta.reshape(M, L, N, order="F")

    def periodic_along_each_dim(array):
        """
        Take an array and append the first value in the first dim onto the end,
        and the first value of the second dim to the end
        (i.e. the array is periodic in each of the two angular dimensions, so
         add the first val to the end to enforce the periodicity)

        Parameters
        ----------
        array : array
            3D array of dims [M,1,N] .

        Returns
        -------
        array : TYPE
            2D array of dim[M+1,N+1], where the last values of each dim are
            the same as the first.

        """
        array = np.vstack((array[:, 0, :], array[0, 0, :]))
        array = np.hstack((array, np.expand_dims(array[:, 0], axis=-1)))
        return array

=======
    lam = data['lambda'].reshape(M,L,N,order="F")
    lam_t = data['lambda_t'].reshape(M,L,N,order="F")
    lam_z = data['lambda_z'].reshape(M,L,N,order="F")
    
    iota = data['iota'].reshape(M,L,N,order="F")
    nu = data['nu'].reshape(M,L,N,order="F")
    nu_z = data['nu_z'].reshape(M,L,N,order="F")
    nu_t = data['nu_t'].reshape(M,L,N,order="F")
    B = data["|B|"].reshape(M,L,N,order="F")
    
    # theta = np.unique(R_transform.grid.nodes[:,1])
    theta = R_transform.grid.nodes[:,1]
    
    theta = theta.reshape(M,L,N,order="F")
    
    zeta = R_transform.grid.nodes[:,2]
    
    if not is_axisymmetric:
        zeta = zeta.reshape(M,L,N,order="F")
        # zeta_unique=jnp.append(zeta_unique,2*jnp.pi/NFP)


>>>>>>> 49299766
    if not is_axisymmetric:

        lam = periodic_along_each_dim(lam)
        lam_t = periodic_along_each_dim(lam_t)
        lam_z = periodic_along_each_dim(lam_z)
        nu = periodic_along_each_dim(nu)
        nu_t = periodic_along_each_dim(nu_t)
        nu_z = periodic_along_each_dim(nu_z)
        iota = periodic_along_each_dim(iota)
        B = periodic_along_each_dim(B)
<<<<<<< HEAD

        zeta = np.vstack((zeta[:, 0, :], 2 * jnp.pi * np.ones_like(zeta[0, 0, :])))
        zeta = np.hstack(
            (zeta, np.expand_dims(2 * jnp.pi * np.ones_like(zeta[:, 0]), axis=-1))
        )

        theta = np.vstack((theta[:, 0, :], 2 * jnp.pi * np.ones_like(theta[0, 0, :])))
        theta = np.hstack(
            (theta, np.expand_dims(2 * jnp.pi * np.ones_like(theta[:, 0]), axis=-1))
        )

    else:
        lam = np.append(lam[:, 0, 0], lam[0, 0, 0])
        lam_t = np.append(lam_t[:, 0, 0], lam_t[0, 0, 0])
        lam_z = np.append(lam_z[:, 0, 0], lam_z[0, 0, 0])
        nu = np.append(nu[:, 0, 0], nu[0, 0, 0])
        nu_t = np.append(nu_t[:, 0, 0], nu_t[0, 0, 0])
        nu_z = np.append(nu_z[:, 0, 0], nu_z[0, 0, 0])
        iota = np.append(iota[:, 0, 0], iota[0, 0, 0])
        B = np.append(B[:, 0, 0], B[0, 0, 0])

        theta = theta.reshape(M, L, N, order="F")
        theta = np.append(theta[:, 0, 0], 2 * jnp.pi)
=======
        
        zeta = np.vstack((zeta[:,0,:],zeta[0,0,:]))
        zeta = np.hstack((zeta,jnp.expand_dims(2*jnp.pi/NFP*jnp.ones_like(zeta[:,0]),axis=-1)))
        
        theta = np.vstack((theta[:,0,:],2*jnp.pi*jnp.ones_like(theta[0,0,:])))
        theta = np.hstack((theta,jnp.expand_dims(theta[:,0],axis=-1)))
        
    else:
        lam = jnp.append(lam[:,0,0],lam[0,0,0])
        lam_t = jnp.append(lam_t[:,0,0],lam_t[0,0,0])
        lam_z = jnp.append(lam_z[:,0,0],lam_z[0,0,0])
        nu = jnp.append(nu[:,0,0],nu[0,0,0])
        nu_t = jnp.append(nu_t[:,0,0],nu_t[0,0,0])
        nu_z = jnp.append(nu_z[:,0,0],nu_z[0,0,0])
        iota = jnp.append(iota[:,0,0],iota[0,0,0])
        B = jnp.append(B[:,0,0],B[0,0,0])
        
        theta = theta.reshape(M,L,N,order="F")
        theta = np.append(theta[:,0,0],2*jnp.pi)
>>>>>>> 49299766
        zeta = zeta_unique

    # jac_B = (1 + data["lambda_t"])*(1 + data["nu_z"]) + (data['iota'] - data['lambda_z'])*data['nu_t'] # jacobian boozer to normal coords
    jac_B = (1 + lam_t) * (1 + nu_z) + (
        iota - lam_z
    ) * nu_t  # jacobian boozer to normal coords

    # jac_B = jac_B.reshape(M,L,N,order="F")
    if check_derivs("|B|_mn", R_transform, Z_transform, L_transform):
        b_nodes = nu_transform.grid.nodes
        b_grid = Grid(b_nodes)
        # B_transform.grid = b_grid
        data["|B|_mn0"] = B_transform.fit(data["|B|"])
<<<<<<< HEAD
        b_nodes[:, 2] = b_nodes[:, 2] - data["nu"]
        b_nodes[:, 1] = b_nodes[:, 1] - data["lambda"] - data["iota"] * data["nu"]
        b_grid = Grid(b_nodes)
        B_transform.grid = b_grid
        data["T_B"] = b_nodes[:, 1]
        data["Z_B"] = b_nodes[:, 2]
=======
        # b_nodes[:, 2] = b_nodes[:, 2] - data["nu"]
        # b_nodes[:, 1] = b_nodes[:, 1] - data["lambda"] - data["iota"] * data["nu"]
        # b_grid = Grid(b_nodes)
        # B_transform.grid = b_grid
        # data['T_B']=b_nodes[:, 1]
        # data['Z_B'] = b_nodes[:, 2]
>>>>>>> 49299766
        B_mn = np.zeros_like(data["|B|_mn0"])

        for k, (l, m, n) in enumerate(B_transform.basis.modes):
<<<<<<< HEAD
            cos_term = jnp.cos(m * (theta_unique + lam + iota * nu) - n * (zeta + nu))
            integrand = B * cos_term * jac_B
            if is_axisymmetric:  # axisymmetric
                B_mn[k] = (1 / 2 / jnp.pi) * jnp.trapz(x=theta_unique, y=integrand)
            else:
                B_mn[k] = (1 / 4 / jnp.pi ** 2) * jnp.trapz(
                    x=theta_unique, y=jnp.trapz(x=zeta_unique, y=integrand)
                )
=======
            cos_term = jnp.cos(m * (theta + lam + iota*nu) - n * (zeta + nu))
            integrand = B*cos_term*jac_B
            if is_axisymmetric: # axisymmetric
                B_mn[k] = (1/2/jnp.pi)*jnp.trapz(x=theta_unique,y=integrand)
            else:
                B_mn[k] = NFP*(1/4/jnp.pi**2)*jnp.trapz(x=theta_unique,y=jnp.trapz(x=zeta_unique,y=integrand))
>>>>>>> 49299766
                # TODO: check that indexing is correct (is middle index radial) and test on HELIOTRON
            # B_mn[k] = np.trapz(x=)
        # data["|B|_mn"] = B_transform.fit(data["|B|"])# this part can be different
        data["|B|_mn"] = B_mn
    return data


def compute_quasisymmetry_error(
    R_lmn,
    Z_lmn,
    L_lmn,
    i_l,
    Psi,
    R_transform,
    Z_transform,
    L_transform,
    iota,
    helicity=(1, 0),
    data=None,
):
    """Compute quasi-symmetry errors.

    Parameters
    ----------
    R_lmn : ndarray
        Spectral coefficients of R(rho,theta,zeta) -- flux surface R coordinate.
    Z_lmn : ndarray
        Spectral coefficients of Z(rho,theta,zeta) -- flux surface Z coordiante.
    L_lmn : ndarray
        Spectral coefficients of lambda(rho,theta,zeta) -- poloidal stream function.
    i_l : ndarray
        Spectral coefficients of iota(rho) -- rotational transform profile.
    Psi : float
        Total toroidal magnetic flux within the last closed flux surface, in Webers.
    R_transform : Transform
        Transforms R_lmn coefficients to real space.
    Z_transform : Transform
        Transforms Z_lmn coefficients to real space.
    L_transform : Transform
        Transforms L_lmn coefficients to real space.
    iota : Profile
        Transforms i_l coefficients to real space.
    helicity : tuple, int
        Type of quasi-symmetry (M, N).

    Returns
    -------
    data : dict
        Dictionary of ndarray, shape(num_nodes,) of quasi-symmetry errors.
        Key "QS_FF" is the flux function metric, key "QS_TP" is the triple product.

    """
    data = compute_B_dot_gradB(
        R_lmn,
        Z_lmn,
        L_lmn,
        i_l,
        Psi,
        R_transform,
        Z_transform,
        L_transform,
        iota,
        data=data,
    )
    # TODO: can remove this call if compute_|B| changed to use B_covariant
    data = compute_covariant_magnetic_field(
        R_lmn,
        Z_lmn,
        L_lmn,
        i_l,
        Psi,
        R_transform,
        Z_transform,
        L_transform,
        iota,
        data=data,
    )

    M = helicity[0]
    N = helicity[1]

    # covariant Boozer components: I = B_theta, G = B_zeta (in Boozer coordinates)
    if check_derivs("I", R_transform, Z_transform, L_transform):
        data["I"] = jnp.mean(data["B_theta"] * data["sqrt(g)"]) / jnp.mean(
            data["sqrt(g)"]
        )
    if check_derivs("G", R_transform, Z_transform, L_transform):
        data["G"] = jnp.mean(data["B_zeta"] * data["sqrt(g)"]) / jnp.mean(
            data["sqrt(g)"]
        )

    # QS flux function (T^3)
    if check_derivs("QS_FF", R_transform, Z_transform, L_transform):
        data["QS_FF"] = (data["psi_r"] / data["sqrt(g)"]) * (
            data["B_zeta"] * data["|B|_t"] - data["B_theta"] * data["|B|_z"]
        ) - (M * data["G"] + N * data["I"]) / (M * data["iota"] - N) * data[
            "B*grad(|B|)"
        ]
    # QS triple product (T^4/m^2)
    if check_derivs("QS_TP", R_transform, Z_transform, L_transform):
        data["QS_TP"] = (data["psi_r"] / data["sqrt(g)"]) * (
            data["|B|_t"] * data["(B*grad(|B|))_z"]
            - data["|B|_z"] * data["(B*grad(|B|))_t"]
        )

    return data


def compute_energy(
    R_lmn,
    Z_lmn,
    L_lmn,
    p_l,
    i_l,
    Psi,
    R_transform,
    Z_transform,
    L_transform,
    iota,
    pressure,
    gamma=0,
    data=None,
):
    """Compute MHD energy. W = integral( B^2 / (2*mu0) + p / (gamma - 1) ) dV  (J).

    Parameters
    ----------
    R_lmn : ndarray
        Spectral coefficients of R(rho,theta,zeta) -- flux surface R coordinate.
    Z_lmn : ndarray
        Spectral coefficients of Z(rho,theta,zeta) -- flux surface Z coordiante.
    L_lmn : ndarray
        Spectral coefficients of lambda(rho,theta,zeta) -- poloidal stream function.
    p_l : ndarray
        Spectral coefficients of p(rho) -- pressure profile.
    i_l : ndarray
        Spectral coefficients of iota(rho) -- rotational transform profile.
    Psi : float
        Total toroidal magnetic flux within the last closed flux surface, in Webers.
    R_transform : Transform
        Transforms R_lmn coefficients to real space.
    Z_transform : Transform
        Transforms Z_lmn coefficients to real space.
    L_transform : Transform
        Transforms L_lmn coefficients to real space.
    iota : Profile
        Transforms i_l coefficients to real space.
    pressure : Profile
        Transforms p_l coefficients to real space.
    gamma : float
        Adiabatic (compressional) index.

    Returns
    -------
    data : dict
        Dictionary of ndarray, shape(num_nodes,) with energy keys "W", "W_B", "W_p".

    """
    data = compute_pressure(p_l, pressure, data=data)
    data = compute_magnetic_field_magnitude(
        R_lmn,
        Z_lmn,
        L_lmn,
        i_l,
        Psi,
        R_transform,
        Z_transform,
        L_transform,
        iota,
        data=data,
    )

    if check_derivs("W_B", R_transform, Z_transform, L_transform):
        data["W_B"] = jnp.sum(
            data["|B|"] ** 2 * jnp.abs(data["sqrt(g)"]) * R_transform.grid.weights
        ) / (2 * mu_0)
    if check_derivs("W_p", R_transform, Z_transform, L_transform):
        data["W_p"] = jnp.sum(
            data["p"] * jnp.abs(data["sqrt(g)"]) * R_transform.grid.weights
        ) / (gamma - 1)
    if check_derivs("W", R_transform, Z_transform, L_transform):
        data["W"] = data["W_B"] + data["W_p"]

    return data


def compute_geometry(
    R_lmn,
    Z_lmn,
    R_transform,
    Z_transform,
    data=None,
):
    """Compute plasma volume.

    Parameters
    ----------
    R_lmn : ndarray
        Spectral coefficients of R(rho,theta,zeta) -- flux surface R coordinate.
    Z_lmn : ndarray
        Spectral coefficients of Z(rho,theta,zeta) -- flux surface Z coordiante.
    R_transform : Transform
        Transforms R_lmn coefficients to real space.
    Z_transform : Transform
        Transforms Z_lmn coefficients to real space.

    Returns
    -------
    data : dict
        Dictionary of ndarray, shape(num_nodes,) with volume key "V".

    """
    data = compute_jacobian(R_lmn, Z_lmn, R_transform, Z_transform, data=data)

    # FIXME: this is not differentiable with JAX -- reference grid.N instead?
    # N = jnp.unique(R_transform.grid.nodes[:, -1]).size  # number of toroidal angles
    N = 2 * R_transform.grid.N + 1  # hack that works for QuadratureGrid
    weights = R_transform.grid.weights / (2 * jnp.pi / N)  # remove toroidal weights

    data["V"] = jnp.sum(jnp.abs(data["sqrt(g)"]) * R_transform.grid.weights)
    data["A"] = jnp.mean(
        jnp.sum(  # sqrt(g) / R * weight = dArea
            jnp.reshape(jnp.abs(data["sqrt(g)"] / data["R"]) * weights, (N, -1)),
            axis=1,
        )
    )
    data["R0"] = data["V"] / (2 * jnp.pi * data["A"])
    data["a"] = jnp.sqrt(data["A"] / jnp.pi)
    data["R0/a"] = data["V"] / (2 * jnp.sqrt(jnp.pi * data["A"] ** 3))

    return data<|MERGE_RESOLUTION|>--- conflicted
+++ resolved
@@ -1825,11 +1825,12 @@
 
     return data
 
+
 def periodic_along_each_dim(array):
-    '''
+    """
     Take an array and append the first value in the first dim onto the end,
     and the first value of the second dim to the end
-    (i.e. the array is periodic in each of the two angular dimensions, so 
+    (i.e. the array is periodic in each of the two angular dimensions, so
      add the first val to the end to enforce the periodicity)
 
     Parameters
@@ -1840,12 +1841,12 @@
     Returnss
     -------
     array : TYPE
-        2D array of dim[M+1,N+1], where the last values of each dim are 
+        2D array of dim[M+1,N+1], where the last values of each dim are
         the same as the first.
 
-    '''
-    array = jnp.vstack((array[:,0,:],array[0,0,:]))
-    array = jnp.hstack((array,jnp.expand_dims(array[:,0],axis=-1)))
+    """
+    array = jnp.vstack((array[:, 0, :], array[0, 0, :]))
+    array = jnp.hstack((array, jnp.expand_dims(array[:, 0], axis=-1)))
     return array
 
 
@@ -1926,41 +1927,53 @@
     else:
         is_axisymmetric = False
     idx0 = jnp.where((B_transform.basis.modes == [0, 0, 0]).all(axis=1))[0]
-    M,N,L = R_transform.grid.M,R_transform.grid.N,R_transform.grid.L
+    M, N, L = R_transform.grid.M, R_transform.grid.N, R_transform.grid.L
     NFP = R_transform.grid.NFP
-    theta_unique= np.unique(R_transform.grid.nodes[:,1])
-    theta_unique=jnp.append(theta_unique,2*jnp.pi)
-    zeta_unique=jnp.unique(R_transform.grid.nodes[:,2])
-    if False:#not is_axisymmetric:
+    theta_unique = np.unique(R_transform.grid.nodes[:, 1])
+    theta_unique = jnp.append(theta_unique, 2 * jnp.pi)
+    zeta_unique = jnp.unique(R_transform.grid.nodes[:, 2])
+    if False:  # not is_axisymmetric:
         # zeta_unique=jnp.append(zeta_unique,2*jnp.pi/NFP)
-        Bt = data['B_theta'].reshape(M,L,N,order='F')
-        Bz = data['B_zeta'].reshape(M,L,N,order='F')
+        Bt = data["B_theta"].reshape(M, L, N, order="F")
+        Bz = data["B_zeta"].reshape(M, L, N, order="F")
         Bt = periodic_along_each_dim(Bt)
         Bz = periodic_along_each_dim(Bz)
-        data["G"] = NFP/(4*jnp.pi**2)*jnp.trapz(x=theta_unique,y=jnp.trapz(x=zeta_unique,y=Bz))
-        data["I"] = NFP/(4*jnp.pi**2)*jnp.trapz(x=theta_unique,y=jnp.trapz(x=zeta_unique,y=Bt))
-    else: # TODO: make this use a nyquist spectrum
-    # covariant Boozer components: I = B_theta, G = B_zeta (in Boozer coordinates)
+        data["G"] = (
+            NFP
+            / (4 * jnp.pi ** 2)
+            * jnp.trapz(x=theta_unique, y=jnp.trapz(x=zeta_unique, y=Bz))
+        )
+        data["I"] = (
+            NFP
+            / (4 * jnp.pi ** 2)
+            * jnp.trapz(x=theta_unique, y=jnp.trapz(x=zeta_unique, y=Bt))
+        )
+    else:  # TODO: make this use a nyquist spectrum
+        # covariant Boozer components: I = B_theta, G = B_zeta (in Boozer coordinates)
         if check_derivs("I", R_transform, Z_transform, L_transform):
             B_theta_mn = B_transform.fit(data["B_theta"])
-            xm, xn, Bt_s, Bt_c = ptolemy_identity_rev(B_transform.basis.modes[:,1], B_transform.basis.modes[:,2], B_theta_mn)
-            data["I"] = Bt_c[0][jnp.where(jnp.logical_and(xm==0, xn==0)==True)]
+            xm, xn, Bt_s, Bt_c = ptolemy_identity_rev(
+                B_transform.basis.modes[:, 1], B_transform.basis.modes[:, 2], B_theta_mn
+            )
+            data["I"] = Bt_c[0][jnp.where(jnp.logical_and(xm == 0, xn == 0) == True)]
         if check_derivs("G", R_transform, Z_transform, L_transform):
             # B_zeta_mn = B_transform.fit(data["B_zeta"])
             # data["G"] = B_zeta_mn[idx0]
             B_zeta_mn = B_transform.fit(data["B_zeta"])
-            xm, xn, Bz_s, Bz_c = ptolemy_identity_rev(B_transform.basis.modes[:,1], B_transform.basis.modes[:,2], B_zeta_mn)
-            data["G"] = Bz_c[0][jnp.where(jnp.logical_and(xm==0, xn==0)==True)]
+            xm, xn, Bz_s, Bz_c = ptolemy_identity_rev(
+                B_transform.basis.modes[:, 1], B_transform.basis.modes[:, 2], B_zeta_mn
+            )
+            data["G"] = Bz_c[0][jnp.where(jnp.logical_and(xm == 0, xn == 0) == True)]
     if not is_axisymmetric:
-        zeta_unique=jnp.append(zeta_unique,2*jnp.pi/NFP)
+        zeta_unique = jnp.append(zeta_unique, 2 * jnp.pi / NFP)
     data["Bt_mn"] = B_theta_mn
     data["Bz_mn"] = B_zeta_mn
     data["Bt_c"] = Bt_c
     data["Bz_c"] = Bz_c
-    data['four_basis']=B_transform.basis
-    data['transform']=B_transform
-    Bt = data['B_theta'].reshape(M,L,N,order='F')
-    Bz = data['B_zeta'].reshape(M,L,N,order='F')
+    data["four_basis"] = B_transform.basis
+    data["transform"] = B_transform
+    Bt = data["B_theta"].reshape(M, L, N, order="F")
+    Bz = data["B_zeta"].reshape(M, L, N, order="F")
     # Bt = periodic_along_each_dim(Bt)
     # Bz = periodic_along_each_dim(Bz)
     # if not is_axisymmetric:
@@ -1971,14 +1984,9 @@
     #     data["I"] = 1/(2*jnp.pi)*jnp.trapz(x=theta_unique,y=Bt)
 
     # QS Boozer harmonics
-<<<<<<< HEAD
     lambda_mn = nu_transform.fit(data["lambda"])
     rho = jnp.unique(R_transform.grid.nodes[:, 0])
-=======
-    lambda_mn = nu_transform.fit(data["lambda"])  
-    rho = jnp.unique(R_transform.grid.nodes[:,0])
-
->>>>>>> 49299766
+
     # exact eval is the same...
     # m,n, lambda_mn2 = zernike_to_fourier(L_lmn,basis=L_transform.basis,rho=rho)
     nu_mn = jnp.zeros_like(lambda_mn)
@@ -1999,7 +2007,7 @@
                 nu_mn,
                 k,
                 (
-                    (B_zeta_mn[idx] / (NFP*n) - data["I"] * lambda_mn[k])
+                    (B_zeta_mn[idx] / (NFP * n) - data["I"] * lambda_mn[k])
                     / (data["G"] + data["iota"][0] * data["I"])
                 )[0],
             )
@@ -2008,8 +2016,6 @@
     data["nu_z"] = nu_transform.transform(nu_mn, dr=0, dt=0, dz=1)
     # TODO: Add endpoints to all periodic quantities (since they do not go to 2*pi)
     data["Boozer modes"] = B_transform.basis.modes
-<<<<<<< HEAD
-    M, N, L = R_transform.grid.M, R_transform.grid.N, R_transform.grid.L
     lam = data["lambda"].reshape(M, L, N, order="F")
     lam_t = data["lambda_t"].reshape(M, L, N, order="F")
     lam_z = data["lambda_z"].reshape(M, L, N, order="F")
@@ -2022,63 +2028,15 @@
 
     # theta = np.unique(R_transform.grid.nodes[:,1])
     theta = R_transform.grid.nodes[:, 1]
-    theta_unique = np.unique(R_transform.grid.nodes[:, 1])
-    theta_unique = jnp.append(theta_unique, 2 * jnp.pi)
+
     theta = theta.reshape(M, L, N, order="F")
 
     zeta = R_transform.grid.nodes[:, 2]
-    zeta_unique = jnp.unique(R_transform.grid.nodes[:, 2])
+
     if not is_axisymmetric:
-        zeta_unique = jnp.append(zeta_unique, 2 * jnp.pi)
         zeta = zeta.reshape(M, L, N, order="F")
-
-    def periodic_along_each_dim(array):
-        """
-        Take an array and append the first value in the first dim onto the end,
-        and the first value of the second dim to the end
-        (i.e. the array is periodic in each of the two angular dimensions, so
-         add the first val to the end to enforce the periodicity)
-
-        Parameters
-        ----------
-        array : array
-            3D array of dims [M,1,N] .
-
-        Returns
-        -------
-        array : TYPE
-            2D array of dim[M+1,N+1], where the last values of each dim are
-            the same as the first.
-
-        """
-        array = np.vstack((array[:, 0, :], array[0, 0, :]))
-        array = np.hstack((array, np.expand_dims(array[:, 0], axis=-1)))
-        return array
-
-=======
-    lam = data['lambda'].reshape(M,L,N,order="F")
-    lam_t = data['lambda_t'].reshape(M,L,N,order="F")
-    lam_z = data['lambda_z'].reshape(M,L,N,order="F")
-    
-    iota = data['iota'].reshape(M,L,N,order="F")
-    nu = data['nu'].reshape(M,L,N,order="F")
-    nu_z = data['nu_z'].reshape(M,L,N,order="F")
-    nu_t = data['nu_t'].reshape(M,L,N,order="F")
-    B = data["|B|"].reshape(M,L,N,order="F")
-    
-    # theta = np.unique(R_transform.grid.nodes[:,1])
-    theta = R_transform.grid.nodes[:,1]
-    
-    theta = theta.reshape(M,L,N,order="F")
-    
-    zeta = R_transform.grid.nodes[:,2]
-    
-    if not is_axisymmetric:
-        zeta = zeta.reshape(M,L,N,order="F")
         # zeta_unique=jnp.append(zeta_unique,2*jnp.pi/NFP)
 
-
->>>>>>> 49299766
     if not is_axisymmetric:
 
         lam = periodic_along_each_dim(lam)
@@ -2089,51 +2047,30 @@
         nu_z = periodic_along_each_dim(nu_z)
         iota = periodic_along_each_dim(iota)
         B = periodic_along_each_dim(B)
-<<<<<<< HEAD
-
-        zeta = np.vstack((zeta[:, 0, :], 2 * jnp.pi * np.ones_like(zeta[0, 0, :])))
+
+        zeta = np.vstack((zeta[:, 0, :], zeta[0, 0, :]))
         zeta = np.hstack(
-            (zeta, np.expand_dims(2 * jnp.pi * np.ones_like(zeta[:, 0]), axis=-1))
-        )
-
-        theta = np.vstack((theta[:, 0, :], 2 * jnp.pi * np.ones_like(theta[0, 0, :])))
-        theta = np.hstack(
-            (theta, np.expand_dims(2 * jnp.pi * np.ones_like(theta[:, 0]), axis=-1))
-        )
+            (
+                zeta,
+                jnp.expand_dims(2 * jnp.pi / NFP * jnp.ones_like(zeta[:, 0]), axis=-1),
+            )
+        )
+
+        theta = np.vstack((theta[:, 0, :], 2 * jnp.pi * jnp.ones_like(theta[0, 0, :])))
+        theta = np.hstack((theta, jnp.expand_dims(theta[:, 0], axis=-1)))
 
     else:
-        lam = np.append(lam[:, 0, 0], lam[0, 0, 0])
-        lam_t = np.append(lam_t[:, 0, 0], lam_t[0, 0, 0])
-        lam_z = np.append(lam_z[:, 0, 0], lam_z[0, 0, 0])
-        nu = np.append(nu[:, 0, 0], nu[0, 0, 0])
-        nu_t = np.append(nu_t[:, 0, 0], nu_t[0, 0, 0])
-        nu_z = np.append(nu_z[:, 0, 0], nu_z[0, 0, 0])
-        iota = np.append(iota[:, 0, 0], iota[0, 0, 0])
-        B = np.append(B[:, 0, 0], B[0, 0, 0])
+        lam = jnp.append(lam[:, 0, 0], lam[0, 0, 0])
+        lam_t = jnp.append(lam_t[:, 0, 0], lam_t[0, 0, 0])
+        lam_z = jnp.append(lam_z[:, 0, 0], lam_z[0, 0, 0])
+        nu = jnp.append(nu[:, 0, 0], nu[0, 0, 0])
+        nu_t = jnp.append(nu_t[:, 0, 0], nu_t[0, 0, 0])
+        nu_z = jnp.append(nu_z[:, 0, 0], nu_z[0, 0, 0])
+        iota = jnp.append(iota[:, 0, 0], iota[0, 0, 0])
+        B = jnp.append(B[:, 0, 0], B[0, 0, 0])
 
         theta = theta.reshape(M, L, N, order="F")
         theta = np.append(theta[:, 0, 0], 2 * jnp.pi)
-=======
-        
-        zeta = np.vstack((zeta[:,0,:],zeta[0,0,:]))
-        zeta = np.hstack((zeta,jnp.expand_dims(2*jnp.pi/NFP*jnp.ones_like(zeta[:,0]),axis=-1)))
-        
-        theta = np.vstack((theta[:,0,:],2*jnp.pi*jnp.ones_like(theta[0,0,:])))
-        theta = np.hstack((theta,jnp.expand_dims(theta[:,0],axis=-1)))
-        
-    else:
-        lam = jnp.append(lam[:,0,0],lam[0,0,0])
-        lam_t = jnp.append(lam_t[:,0,0],lam_t[0,0,0])
-        lam_z = jnp.append(lam_z[:,0,0],lam_z[0,0,0])
-        nu = jnp.append(nu[:,0,0],nu[0,0,0])
-        nu_t = jnp.append(nu_t[:,0,0],nu_t[0,0,0])
-        nu_z = jnp.append(nu_z[:,0,0],nu_z[0,0,0])
-        iota = jnp.append(iota[:,0,0],iota[0,0,0])
-        B = jnp.append(B[:,0,0],B[0,0,0])
-        
-        theta = theta.reshape(M,L,N,order="F")
-        theta = np.append(theta[:,0,0],2*jnp.pi)
->>>>>>> 49299766
         zeta = zeta_unique
 
     # jac_B = (1 + data["lambda_t"])*(1 + data["nu_z"]) + (data['iota'] - data['lambda_z'])*data['nu_t'] # jacobian boozer to normal coords
@@ -2147,41 +2084,25 @@
         b_grid = Grid(b_nodes)
         # B_transform.grid = b_grid
         data["|B|_mn0"] = B_transform.fit(data["|B|"])
-<<<<<<< HEAD
-        b_nodes[:, 2] = b_nodes[:, 2] - data["nu"]
-        b_nodes[:, 1] = b_nodes[:, 1] - data["lambda"] - data["iota"] * data["nu"]
-        b_grid = Grid(b_nodes)
-        B_transform.grid = b_grid
-        data["T_B"] = b_nodes[:, 1]
-        data["Z_B"] = b_nodes[:, 2]
-=======
         # b_nodes[:, 2] = b_nodes[:, 2] - data["nu"]
         # b_nodes[:, 1] = b_nodes[:, 1] - data["lambda"] - data["iota"] * data["nu"]
         # b_grid = Grid(b_nodes)
         # B_transform.grid = b_grid
         # data['T_B']=b_nodes[:, 1]
         # data['Z_B'] = b_nodes[:, 2]
->>>>>>> 49299766
         B_mn = np.zeros_like(data["|B|_mn0"])
 
         for k, (l, m, n) in enumerate(B_transform.basis.modes):
-<<<<<<< HEAD
-            cos_term = jnp.cos(m * (theta_unique + lam + iota * nu) - n * (zeta + nu))
+            cos_term = jnp.cos(m * (theta + lam + iota * nu) - n * (zeta + nu))
             integrand = B * cos_term * jac_B
             if is_axisymmetric:  # axisymmetric
                 B_mn[k] = (1 / 2 / jnp.pi) * jnp.trapz(x=theta_unique, y=integrand)
             else:
-                B_mn[k] = (1 / 4 / jnp.pi ** 2) * jnp.trapz(
-                    x=theta_unique, y=jnp.trapz(x=zeta_unique, y=integrand)
+                B_mn[k] = (
+                    NFP
+                    * (1 / 4 / jnp.pi ** 2)
+                    * jnp.trapz(x=theta_unique, y=jnp.trapz(x=zeta_unique, y=integrand))
                 )
-=======
-            cos_term = jnp.cos(m * (theta + lam + iota*nu) - n * (zeta + nu))
-            integrand = B*cos_term*jac_B
-            if is_axisymmetric: # axisymmetric
-                B_mn[k] = (1/2/jnp.pi)*jnp.trapz(x=theta_unique,y=integrand)
-            else:
-                B_mn[k] = NFP*(1/4/jnp.pi**2)*jnp.trapz(x=theta_unique,y=jnp.trapz(x=zeta_unique,y=integrand))
->>>>>>> 49299766
                 # TODO: check that indexing is correct (is middle index radial) and test on HELIOTRON
             # B_mn[k] = np.trapz(x=)
         # data["|B|_mn"] = B_transform.fit(data["|B|"])# this part can be different
