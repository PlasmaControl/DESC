--- conflicted
+++ resolved
@@ -2185,7 +2185,7 @@
 def _reduced_resolution_objective(eq, objective):
     """Speed up testing suite by defining rules to reduce objective resolution."""
     kwargs = {}
-    if objective in {EffectiveRipple}:
+    if objective in {EffectiveRipple, GammaC}:
         kwargs["knots_per_transit"] = 50
         kwargs["num_transit"] = 2
         kwargs["num_pitch"] = 25
@@ -2564,23 +2564,9 @@
                 M_grid=int(self.eq.M * res),
                 N_grid=int(self.eq.N * res),
             )
-<<<<<<< HEAD
-            if objective in {EffectiveRipple, GammaC}:
-                obj = ObjectiveFunction(
-                    [
-                        objective(
-                            self.eq, knots_per_transit=50, num_transit=2, num_pitch=25
-                        )
-                    ],
-                    use_jit=False,
-                )
-            else:
-                obj = ObjectiveFunction(objective(eq=self.eq), use_jit=False)
-=======
             obj = ObjectiveFunction(
                 _reduced_resolution_objective(self.eq, objective), use_jit=False
             )
->>>>>>> 3e4c0ab4
             obj.build(verbose=0)
             f[i] = obj.compute_scalar(obj.x())
         np.testing.assert_allclose(f, f[-1], rtol=5e-2)
@@ -2874,9 +2860,7 @@
         eq = get("ESTELL")
         with pytest.warns(UserWarning, match="Reducing radial"):
             eq.change_resolution(2, 2, 2, 4, 4, 4)
-        obj = ObjectiveFunction(
-            [GammaC(eq, knots_per_transit=50, num_transit=2, num_pitch=25)]
-        )
+        obj = ObjectiveFunction(_reduced_resolution_objective(eq, GammaC))
         obj.build(verbose=0)
         g = obj.grad(obj.x())
         assert not np.any(np.isnan(g))
