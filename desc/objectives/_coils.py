--- conflicted
+++ resolved
@@ -216,7 +216,7 @@
 
         super().build(use_jit=use_jit, verbose=verbose)
 
-    def compute(self, params, constants=None, **kwargs):
+    def compute(self, params, constants=None):
         """Compute data of coil for given data key.
 
         Parameters
@@ -241,7 +241,6 @@
             params=params,
             transforms=constants["transforms"],
             grid=self._grid,
-            basis=kwargs.get("basis", "xyz"),
         )
 
         return data
@@ -609,28 +608,16 @@
         return out
 
 
-<<<<<<< HEAD
-class CoilsetMinDistance(_CoilObjective):
-    """Target the min distance btwn coils in the coilset.
-
-    Will yield one value per coil in the coilset, which is the
-    minimumm distance to the neighboring coils for that coilset.
-=======
 class CoilsetMinDistance(_Objective):
     """Target the minimum distance between coils in a coilset.
 
     Will yield one value per coil in the coilset, which is the minimumm distance to
     another coil in that coilset.
->>>>>>> 98c560dd
 
     Parameters
     ----------
     coils : CoilSet
-<<<<<<< HEAD
-        Coil(s) that are to be optimized
-=======
         Coils that are to be optimized.
->>>>>>> 98c560dd
     target : float, ndarray, optional
         Target value(s) of the objective. Only used if bounds is None.
         Must be broadcastable to Objective.dim_f. If array, it has to
@@ -658,25 +645,15 @@
         of the objective. Has no effect on self.grad or self.hess which always use
         reverse mode and forward over reverse mode respectively.
     grid : Grid, optional
-<<<<<<< HEAD
-        Collocation grid containing the nodes to evaluate at.
-    name : str, optional
-        Name of the objective function.
-=======
         Collocation grid used to discritize each coil. Default = LinearGrid(N=16)
     name : str, optional
         Name of the objective function.
 
->>>>>>> 98c560dd
     """
 
     _scalar = False
     _units = "(m)"
-<<<<<<< HEAD
-    _print_value_fmt = "CoilSet Minimum Distance: {:10.3e} "
-=======
     _print_value_fmt = "Minimum coil-coil distance: {:10.3e} "
->>>>>>> 98c560dd
 
     def __init__(
         self,
@@ -692,19 +669,10 @@
         name="coilset minimum distance",
     ):
         if target is None and bounds is None:
-<<<<<<< HEAD
-            target = 0
-        self._coils = coils
-
-        super().__init__(
-            coils,
-            ["x"],
-=======
             bounds = (0, np.inf)
         self._grid = grid
         super().__init__(
             things=coils,
->>>>>>> 98c560dd
             target=target,
             bounds=bounds,
             weight=weight,
@@ -712,10 +680,6 @@
             normalize_target=normalize_target,
             loss_function=loss_function,
             deriv_mode=deriv_mode,
-<<<<<<< HEAD
-            grid=grid,
-=======
->>>>>>> 98c560dd
             name=name,
         )
 
@@ -730,30 +694,6 @@
             Level of output.
 
         """
-<<<<<<< HEAD
-        from desc.coils import CoilSet, _Coil
-
-        super().build(use_jit=use_jit, verbose=verbose)
-
-        if self._normalize:
-            self._normalization = self._scales["a"]
-
-        # TODO: repeated code but maybe it's fine
-        flattened_coils = tree_flatten(
-            self._coils,
-            is_leaf=lambda x: isinstance(x, _Coil) and not isinstance(x, CoilSet),
-        )[0]
-        flattened_coils = (
-            [flattened_coils[0]]
-            if not isinstance(self._coils, CoilSet)
-            else flattened_coils
-        )
-        self._dim_f = len(flattened_coils)
-        self._constants["quad_weights"] = 1
-
-    def compute(self, params, constants=None):
-        """Compute coil torsion.
-=======
         self._coilset = self.things[0]
         if self._grid is None:
             self._grid = LinearGrid(N=16)
@@ -777,48 +717,18 @@
 
     def compute(self, params, constants=None):
         """Compute minimum distances between coils.
->>>>>>> 98c560dd
 
         Parameters
         ----------
         params : dict
-<<<<<<< HEAD
-            Dictionary of the coil's degrees of freedom.
-        constants : dict
-            Dictionary of constant data, eg transforms, profiles etc. Defaults to
-            self._constants.
-=======
             Dictionary of coilset degrees of freedom, eg CoilSet.params_dict
         constants : dict
             Dictionary of constant data, eg transforms, profiles etc.
             Defaults to self._constants.
->>>>>>> 98c560dd
 
         Returns
         -------
         f : array of floats
-<<<<<<< HEAD
-            Distance to nearest coil for each coil in the coilset.
-        """
-        data = super().compute(params, constants=constants, basis="xyz")
-        data = tree_flatten(data, is_leaf=lambda x: isinstance(x, dict))[0]
-
-        pts = jnp.dstack([d["x"].T for d in data]).T  # shape (ncoil, npts, 3)
-        ncoil = pts.shape[0]
-
-        def body(i):
-            dx = pts[i] - pts
-            dist = safenorm(dx, axis=-1)
-            # ignore distance to pts within each coil
-            mask = jnp.ones(ncoil)
-            mask = mask.at[i].set(0)[:, None]
-            return jnp.min(dist, where=mask, initial=jnp.inf)
-
-        min_dist_per_coil = fori_loop(
-            0, ncoil, lambda i, mind: mind.at[i].set(body(i)), jnp.zeros(ncoil)
-        )
-
-=======
             Minimum distance to another coil for each coil in the coilset.
 
         """
@@ -838,7 +748,6 @@
             lambda k, min_dist: min_dist.at[k].set(body(k)),
             jnp.zeros(self.dim_f),
         )
->>>>>>> 98c560dd
         return min_dist_per_coil
 
 
