"""Tests for coils and coilsets."""

import shutil

import numpy as np
import pytest
import scipy
import scipy.constants

from desc.backend import jnp
from desc.coils import (
    CoilSet,
    FourierPlanarCoil,
    FourierRZCoil,
    FourierXYCoil,
    FourierXYZCoil,
    MixedCoilSet,
    SplineXYZCoil,
    initialize_helical_coils,
    initialize_modular_coils,
    initialize_saddle_coils,
)
from desc.compute import get_params, get_transforms
from desc.equilibrium import Equilibrium
from desc.examples import get
from desc.geometry import FourierRZCurve, FourierRZToroidalSurface
from desc.grid import Grid, LinearGrid
from desc.io import load
from desc.magnetic_fields import SumMagneticField, VerticalMagneticField
from desc.objectives import LinkingCurrentConsistency
<<<<<<< HEAD
from desc.objectives._reconstruction import FluxLoop
from desc.utils import dot
=======
from desc.utils import copy_rpz_periods, dot, rpz2xyz, xyz2rpz, xyz2rpz_vec
>>>>>>> 1d577580


class TestCoil:
    """Tests for singular coil objects."""

    @pytest.mark.unit
    def test_biot_savart_all_coils(self):
        """Test biot-savart implementation against analytic formula."""
        coil_grid = LinearGrid(zeta=100, endpoint=False)

        R = 2
        y = 1
        I = 1e7

        By_true = scipy.constants.mu_0 / 2 * R**2 * I / (y**2 + R**2) ** (3 / 2)
        Bz_true = scipy.constants.mu_0 / 2 * R**2 * I / (y**2 + R**2) ** (3 / 2)

        B_true_xyz = np.atleast_2d([0, By_true, 0])
        grid_xyz = np.atleast_2d([10, y, 0])
        grid_rpz = xyz2rpz(grid_xyz)
        B_true_rpz_xy = xyz2rpz_vec(B_true_xyz, x=grid_xyz[:, 0], y=grid_xyz[:, 1])
        B_true_rpz_phi = xyz2rpz_vec(B_true_xyz, phi=grid_rpz[:, 1])

        # FourierXYZCoil
        coil = FourierXYZCoil(I)
        transforms = get_transforms(["x", "x_s", "ds"], coil, coil_grid)
        params = get_params(["x", "x_s", "ds"], coil)
        B_xyz = coil.compute_magnetic_field(
            grid_xyz,
            basis="xyz",
            source_grid=coil_grid,
            transforms=transforms,
            params=params,
        )
        B_rpz = coil.compute_magnetic_field(
            grid_rpz, basis="rpz", source_grid=coil_grid
        )
        np.testing.assert_allclose(
            B_true_xyz, B_xyz, rtol=1e-3, atol=1e-10, err_msg="Using FourierXYZCoil"
        )
        np.testing.assert_allclose(
            B_true_rpz_xy, B_rpz, rtol=1e-3, atol=1e-10, err_msg="Using FourierXYZCoil"
        )
        np.testing.assert_allclose(
            B_true_rpz_phi, B_rpz, rtol=1e-3, atol=1e-10, err_msg="Using FourierXYZCoil"
        )

        # SplineXYZCoil
        x = coil.compute("x", grid=coil_grid, basis="xyz")["x"]
        coil = SplineXYZCoil(I, X=x[:, 0], Y=x[:, 1], Z=x[:, 2])
        B_xyz = coil.compute_magnetic_field(
            grid_xyz, basis="xyz", source_grid=coil_grid
        )
        B_rpz = coil.compute_magnetic_field(
            grid_rpz, basis="rpz", source_grid=coil_grid
        )
        np.testing.assert_allclose(
            B_true_xyz, B_xyz, rtol=1e-3, atol=1e-10, err_msg="Using SplineXYZCoil"
        )
        np.testing.assert_allclose(
            B_true_rpz_xy, B_rpz, rtol=1e-3, atol=1e-10, err_msg="Using SplineXYZCoil"
        )
        np.testing.assert_allclose(
            B_true_rpz_phi, B_rpz, rtol=1e-3, atol=1e-10, err_msg="Using SplineXYZCoil"
        )

        # FourierPlanarCoil
        coil = FourierPlanarCoil(I)
        B_xyz = coil.compute_magnetic_field(
            grid_xyz, basis="xyz", source_grid=coil_grid
        )
        B_rpz = coil.compute_magnetic_field(
            grid_rpz, basis="rpz", source_grid=coil_grid
        )
        np.testing.assert_allclose(
            B_true_xyz, B_xyz, rtol=1e-3, atol=1e-10, err_msg="Using FourierPlanarCoil"
        )
        np.testing.assert_allclose(
            B_true_rpz_xy,
            B_rpz,
            rtol=1e-3,
            atol=1e-10,
            err_msg="Using FourierPlanarCoil",
        )
        np.testing.assert_allclose(
            B_true_rpz_phi,
            B_rpz,
            rtol=1e-3,
            atol=1e-10,
            err_msg="Using FourierPlanarCoil",
        )

        # FourierXYCoil
        coil = FourierXYCoil(I)
        B_xyz = coil.compute_magnetic_field(
            grid_xyz, basis="xyz", source_grid=coil_grid
        )
        B_rpz = coil.compute_magnetic_field(
            grid_rpz, basis="rpz", source_grid=coil_grid
        )
        np.testing.assert_allclose(
            B_true_xyz, B_xyz, rtol=1e-3, atol=1e-10, err_msg="Using FourierXYCoil"
        )
        np.testing.assert_allclose(
            B_true_rpz_xy,
            B_rpz,
            rtol=1e-3,
            atol=1e-10,
            err_msg="Using FourierXYCoil",
        )
        np.testing.assert_allclose(
            B_true_rpz_phi,
            B_rpz,
            rtol=1e-3,
            atol=1e-10,
            err_msg="Using FourierXYCoil",
        )

        B_true_xyz = np.atleast_2d([0, 0, Bz_true])
        grid_xyz = np.atleast_2d([0, 0, y])
        grid_rpz = xyz2rpz(grid_xyz)
        B_true_rpz_xy = xyz2rpz_vec(B_true_xyz, x=grid_xyz[:, 0], y=grid_xyz[:, 1])
        B_true_rpz_phi = xyz2rpz_vec(B_true_xyz, phi=grid_rpz[:, 1])

        # FourierRZCoil
        coil = FourierRZCoil(I, R_n=np.array([R]), modes_R=np.array([0]))
        B_xyz = coil.compute_magnetic_field(
            grid_xyz, basis="xyz", source_grid=coil_grid
        )
        B_rpz = coil.compute_magnetic_field(
            grid_rpz, basis="rpz", source_grid=coil_grid
        )
        np.testing.assert_allclose(
            B_true_xyz, B_xyz, rtol=1e-3, atol=1e-10, err_msg="Using FourierRZCoil"
        )
        np.testing.assert_allclose(
            B_true_rpz_xy, B_rpz, rtol=1e-3, atol=1e-10, err_msg="Using FourierRZCoil"
        )
        np.testing.assert_allclose(
            B_true_rpz_phi, B_rpz, rtol=1e-3, atol=1e-10, err_msg="Using FourierRZCoil"
        )

        # FourierRZCoil with NFP>1
        coil = FourierRZCoil(I, R_n=np.array([R]), modes_R=np.array([0]), NFP=2)
        B_xyz = coil.compute_magnetic_field(grid_xyz, basis="xyz", source_grid=None)
        B_rpz = coil.compute_magnetic_field(grid_rpz, basis="rpz", source_grid=None)
        np.testing.assert_allclose(
            B_true_xyz, B_xyz, rtol=1e-3, atol=1e-10, err_msg="Using FourierRZCoil"
        )
        np.testing.assert_allclose(
            B_true_rpz_xy, B_rpz, rtol=1e-3, atol=1e-10, err_msg="Using FourierRZCoil"
        )
        np.testing.assert_allclose(
            B_true_rpz_phi, B_rpz, rtol=1e-3, atol=1e-10, err_msg="Using FourierRZCoil"
        )

    @pytest.mark.unit
    def test_biot_savart_vector_potential_all_coils(self):
        """Test biot-savart vec potential implementation against analytic formula."""
        coil_grid = LinearGrid(zeta=100, endpoint=False)

        R = 2
        y = 1
        I = 1e7

        A_true = np.atleast_2d([0, 0, 0])
        grid_xyz = np.atleast_2d([10, y, 0])
        grid_rpz = xyz2rpz(grid_xyz)

        def test(coil, grid_xyz, grid_rpz):
            A_xyz = coil.compute_magnetic_vector_potential(
                grid_xyz, basis="xyz", source_grid=coil_grid
            )
            A_rpz = coil.compute_magnetic_vector_potential(
                grid_rpz, basis="rpz", source_grid=coil_grid
            )
            np.testing.assert_allclose(
                A_true, A_xyz, rtol=1e-3, atol=1e-10, err_msg=f"Using {coil}"
            )
            np.testing.assert_allclose(
                A_true, A_rpz, rtol=1e-3, atol=1e-10, err_msg=f"Using {coil}"
            )
            np.testing.assert_allclose(
                A_true, A_rpz, rtol=1e-3, atol=1e-10, err_msg=f"Using {coil}"
            )

        # FourierXYZCoil
        coil = FourierXYZCoil(I)
        test(coil, grid_xyz, grid_rpz)

        # SplineXYZCoil
        x = coil.compute("x", grid=coil_grid, basis="xyz")["x"]
        coil = SplineXYZCoil(I, X=x[:, 0], Y=x[:, 1], Z=x[:, 2])
        test(coil, grid_xyz, grid_rpz)

        # FourierPlanarCoil
        coil = FourierPlanarCoil(I)
        test(coil, grid_xyz, grid_rpz)

        # FourierXYCoil
        coil = FourierXYCoil(I)
        test(coil, grid_xyz, grid_rpz)

        grid_xyz = np.atleast_2d([0, 0, y])
        grid_rpz = xyz2rpz(grid_xyz)

        # FourierRZCoil
        coil = FourierRZCoil(I, R_n=np.array([R]), modes_R=np.array([0]))
        test(coil, grid_xyz, grid_rpz)
        # test in a CoilSet
        coil2 = CoilSet(coil)
        test(coil2, grid_xyz, grid_rpz)
        # test in a MixedCoilSet
        coil3 = MixedCoilSet(coil2, coil, check_intersection=False)
        coil3[1].current = 0
        test(coil3, grid_xyz, grid_rpz)

    @pytest.mark.unit
    def test_biot_savart_vector_potential_integral_all_coils(self):
        """Test analytic expression of flux integral for all coils."""
        # taken from analytic benchmark in
        # "A Magnetic Diagnostic Code for 3D Fusion Equilibria", Lazerson 2013
        # find flux for concentric loops of varying radii to a circular coil

        coil_grid = LinearGrid(zeta=1000, endpoint=False)

        R = 1
        I = 1e7

        # analytic eqn for "A_phi" (phi is in dl direction for loop)
        def _A_analytic(r):
            # elliptic integral arguments must be k^2, not k,
            # error in original paper and apparently in Jackson EM book too.
            theta = np.pi / 2
            arg = R**2 + r**2 + 2 * r * R * np.sin(theta)
            term_1_num = I * R * scipy.constants.mu_0 / np.pi
            term_1_den = np.sqrt(arg)
            k_sqd = 4 * r * R * np.sin(theta) / arg
            term_2_num = (2 - k_sqd) * scipy.special.ellipk(
                k_sqd
            ) - 2 * scipy.special.ellipe(k_sqd)
            term_2_den = k_sqd
            return term_1_num * term_2_num / term_1_den / term_2_den

        # we only evaluate it at theta=np.pi/2 (b/c it is in spherical coords)
        rs = np.linspace(0.1, 3, 10, endpoint=True)
        N = 200
        curve_grid = LinearGrid(zeta=N)
        eq_dummy = get("SOLOVEV")

        def test(
            coil,
            grid_xyz,
            grid_rpz,
            A_true_rpz,
            correct_flux,
            fluxloop,
            rtol=1e-10,
            atol=1e-12,
        ):
            """Test that we compute the correct flux for the given coil."""
            # also test FluxLoop obj
            obj = FluxLoop(
                eq_dummy,
                coilset=CoilSet(coil),
                flux_loops=CoilSet(fluxloop),
                vacuum=True,
                target=0,
            )
            A_xyz = coil.compute_magnetic_vector_potential(
                grid_xyz, basis="xyz", source_grid=coil_grid
            )
            A_rpz = coil.compute_magnetic_vector_potential(
                grid_rpz, basis="rpz", source_grid=coil_grid
            )
            flux_xyz = jnp.sum(
                dot(A_xyz, curve_data["x_s"], axis=-1) * curve_grid.spacing[:, 2]
            )
            flux_rpz = jnp.sum(
                dot(A_rpz, curve_data_rpz["x_s"], axis=-1) * curve_grid.spacing[:, 2]
            )
            obj.build()
            flux_obj = obj.compute(eq_dummy.params_dict, CoilSet(coil).params_dict)

            np.testing.assert_allclose(
                correct_flux, flux_xyz, rtol=rtol, err_msg=f"Using {coil}"
            )
            np.testing.assert_allclose(
                correct_flux, flux_rpz, rtol=rtol, err_msg=f"Using {coil}"
            )
            np.testing.assert_allclose(
                correct_flux, flux_obj, rtol=rtol, err_msg=f"Using {coil} FluxLoop obj"
            )
            np.testing.assert_allclose(
                A_true_rpz,
                A_rpz,
                rtol=rtol,
                atol=atol,
                err_msg=f"Using {coil}",
            )

        for r in rs:
            # A_phi is constant around the loop (no phi dependence)
            A_true_phi = _A_analytic(r) * np.ones(N)
            A_true_rpz = np.vstack(
                (np.zeros_like(A_true_phi), A_true_phi, np.zeros_like(A_true_phi))
            ).T
            correct_flux = np.sum(r * A_true_phi * 2 * np.pi / N)

            curve = FourierXYZCoil(
                X_n=[-r, 0, 0], Y_n=[0, 0, r], Z_n=[0, 0, 0]
            )  # flux loop to integrate A over

            curve_data = curve.compute(["x", "x_s"], grid=curve_grid, basis="xyz")
            curve_data_rpz = curve.compute(["x", "x_s"], grid=curve_grid, basis="rpz")

            grid_rpz = np.vstack(
                [
                    curve_data_rpz["x"][:, 0],
                    curve_data_rpz["x"][:, 1],
                    curve_data_rpz["x"][:, 2],
                ]
            ).T
            grid_xyz = rpz2xyz(grid_rpz)
            # FourierXYZCoil
            coil = FourierXYZCoil(I, X_n=[-R, 0, 0], Y_n=[0, 0, R], Z_n=[0, 0, 0])
            test(
                coil,
                grid_xyz,
                grid_rpz,
                A_true_rpz,
                correct_flux,
                curve,
                rtol=1e-8,
                atol=1e-12,
            )

            # SplineXYZCoil
            x = coil.compute("x", grid=coil_grid, basis="xyz")["x"]
            coil = SplineXYZCoil(I, X=x[:, 0], Y=x[:, 1], Z=x[:, 2])
            test(
                coil,
                grid_xyz,
                grid_rpz,
                A_true_rpz,
                correct_flux,
                curve,
                rtol=1e-4,
                atol=1e-12,
            )

            # FourierPlanarCoil
            coil = FourierPlanarCoil(I, center=[0, 0, 0], normal=[0, 0, 1], r_n=R)
            test(
                coil,
                grid_xyz,
                grid_rpz,
                A_true_rpz,
                correct_flux,
                curve,
                rtol=1e-8,
                atol=1e-12,
            )

            # FourierXYCoil
            coil = FourierXYCoil(
                I, center=[0, 0, 0], normal=[0, 0, -1], X_n=[0, R], Y_n=[R, 0]
            )
            test(
                coil,
                grid_xyz,
                grid_rpz,
                -A_true_rpz,
                -correct_flux,
                rtol=1e-8,
                atol=1e-12,
            )

            # FourierRZCoil
            coil = FourierRZCoil(I, R_n=np.array([R]), modes_R=np.array([0]))
            test(
                coil,
                grid_xyz,
                grid_rpz,
                A_true_rpz,
                correct_flux,
                curve,
                rtol=1e-8,
                atol=1e-12,
            )

    @pytest.mark.unit
    def test_properties(self):
        """Test getting/setting attributes for Coil class."""
        current = 4.34
        coil = FourierPlanarCoil(current)
        assert coil.current == current
        new_current = 3.5
        coil.current = new_current
        assert coil.current == new_current

    @pytest.mark.unit
    def test_SumMagneticField_with_Coil(self):
        """Test SumMagneticField working with Coil and MagneticField objects."""
        R = 2
        y = 1
        I = 1e7
        B_Z = 2  # add constant vertical field of 2T
        By_true = scipy.constants.mu_0 / 2 * R**2 * I / (y**2 + R**2) ** (3 / 2)
        B_true = np.array([0, By_true, 2])
        coil = FourierXYZCoil(I)

        field = SumMagneticField(coil, VerticalMagneticField(B_Z))
        B_approx = field.compute_magnetic_field(
            np.array([[10, y, 0], [10, -y, 0]]), basis="xyz", source_grid=100
        )[0]
        np.testing.assert_allclose(B_true, B_approx, rtol=1e-3, atol=1e-10)

    @pytest.mark.unit
    def test_adding_MagneticField_with_Coil_or_CoilSet(self):
        """Test MagneticField plus Coil/CoilSet and vice versa."""
        R = 2
        y = 1
        I = 1e7
        B_Z = 2  # add constant vertical field of 2T
        By_true = scipy.constants.mu_0 / 2 * R**2 * I / (y**2 + R**2) ** (3 / 2)
        B_true = np.array([0, By_true, 2])
        coil = FourierXYZCoil(I)
        coilset = CoilSet(coil)
        mixedcoilset = MixedCoilSet(coil)

        field1 = coil + VerticalMagneticField(B_Z)
        field2 = VerticalMagneticField(B_Z) + coil
        # coilset + magnetic field (tests __radd__ of field)
        field3 = coilset + VerticalMagneticField(B_Z)
        field4 = VerticalMagneticField(B_Z) + coilset
        field5 = mixedcoilset + VerticalMagneticField(B_Z)
        field6 = VerticalMagneticField(B_Z) + mixedcoilset

        for i, field in enumerate([field1, field2, field3, field4, field5, field6]):
            B_approx = field.compute_magnetic_field(
                np.array([[10, y, 0], [10, -y, 0]]), basis="xyz", source_grid=100
            )[0]
            np.testing.assert_allclose(
                B_true, B_approx, rtol=1e-3, atol=1e-10, err_msg=f"field {i}"
            )

    @pytest.mark.unit
    def test_convert_type(self):
        """Test conversions between coil representations."""
        s = np.linspace(0, 2 * np.pi, 100, endpoint=False)
        coil1 = FourierRZCoil(1e6, [0, 10, 1], [0, 0, 0])
        coil2 = coil1.to_FourierXYZ(s=s)
        coil3 = coil1.to_SplineXYZ(knots=s)
        coil4 = coil1.to_FourierRZ(N=coil1.N)
        coil5 = coil1.to_FourierXY(N=10, basis="rpz")
        coil6 = coil1.to_FourierPlanar(N=10, basis="rpz")

        grid = LinearGrid(zeta=s)
        x1 = coil1.compute("x", grid=grid, basis="xyz")["x"]
        x2 = coil2.compute("x", grid=grid, basis="xyz")["x"]
        x3 = coil3.compute("x", grid=grid, basis="xyz")["x"]
        x4 = coil4.compute("x", grid=grid, basis="xyz")["x"]
        x5 = coil5.compute("x", grid=grid, basis="xyz")["x"]
        zeta = np.arctan2(  # zeta = polar angle for planar coil for same points
            x1[:, 1] - coil5.center[1],
            x1[:, 0] - coil5.center[0],
        )  # use Grid instead of LinearGrid to prevent node sorting
        grid_planar = Grid(np.array([np.zeros_like(zeta), np.zeros_like(zeta), zeta]).T)
        x6 = coil6.compute("x", grid=grid_planar, basis="xyz")["x"]

        B1 = coil1.compute_magnetic_field(
            np.zeros((1, 3)), source_grid=grid, basis="xyz"
        )
        B2 = coil2.compute_magnetic_field(
            np.zeros((1, 3)), source_grid=grid, basis="xyz"
        )
        B3 = coil3.compute_magnetic_field(
            np.zeros((1, 3)), source_grid=grid, basis="xyz"
        )
        B4 = coil4.compute_magnetic_field(
            np.zeros((1, 3)), source_grid=grid, basis="xyz"
        )
        B5 = coil5.compute_magnetic_field(
            np.zeros((1, 3)), source_grid=grid, basis="xyz"
        )
        B6 = coil6.compute_magnetic_field(
            np.zeros((1, 3)), source_grid=grid, basis="xyz"
        )

        np.testing.assert_allclose(x1, x2, atol=1e-12)
        np.testing.assert_allclose(x1, x3, atol=1e-12)
        np.testing.assert_allclose(x1, x4, atol=1e-12)
        np.testing.assert_allclose(x1, x5, atol=1e-12)
        np.testing.assert_allclose(x1, x6, atol=1e-10)
        np.testing.assert_allclose(B1, B2, rtol=1e-8, atol=1e-8)
        np.testing.assert_allclose(B1, B3, rtol=1e-3, atol=1e-8)
        np.testing.assert_allclose(B1, B4, rtol=1e-8, atol=1e-8)
        np.testing.assert_allclose(B1, B5, rtol=1e-6, atol=1e-7)
        np.testing.assert_allclose(B1, B6, rtol=1e-6, atol=1e-7)


class TestCoilSet:
    """Tests for sets of multiple coils."""

    @pytest.mark.unit
    def test_current_setter(self):
        """Test setting current for a MixedCoilSet."""
        coil0 = FourierRZCoil()
        coils0 = CoilSet.linspaced_linear(
            coil0, displacement=[0, 0, 10], n=2, endpoint=True
        )
        coil1 = FourierPlanarCoil()
        coils1 = CoilSet.linspaced_angular(coil1, n=3)
        coilset = MixedCoilSet([coils0, coils1])
        new_currents = [[1, 2], [3, 4, 5]]
        coilset.current = [c for cs in new_currents for c in cs]  # must be 1D iterable
        assert coilset.current == new_currents

    @pytest.mark.unit
    def test_linspaced_linear(self):
        """Field from straight solenoid."""
        R = 10
        z = np.linspace(0, 10, 10)
        I = 1e7
        n = 10
        Bz_true = np.sum(scipy.constants.mu_0 / 2 * R**2 * I / (z**2 + R**2) ** (3 / 2))
        B_true = np.array([0, 0, Bz_true])
        coil = FourierRZCoil(0.1)
        coils = CoilSet.linspaced_linear(
            coil, displacement=[0, 0, 10], n=n, endpoint=True
        )
        coils.current = I
        with pytest.raises(ValueError):
            # we pass in a list less than len(coils), so throws a ValueError
            coils.current = [I, I]
        np.testing.assert_allclose(coils.current, I)
        B_approx = coils.compute_magnetic_field(
            [0, 0, z[-1]], basis="xyz", source_grid=32
        )[0]
        np.testing.assert_allclose(B_true, B_approx, rtol=1e-3, atol=1e-10)

    @pytest.mark.unit
    def test_linspaced_angular(self):
        """Field from uniform toroidal solenoid."""
        R = 10
        N = 50
        I = 1e7
        Bp_true = np.sum(scipy.constants.mu_0 * N * I / 2 / np.pi / R)
        B_true = np.array([0, Bp_true, 0])
        coil = FourierPlanarCoil()
        coil.current = I
        coils = CoilSet.linspaced_angular(coil, n=N)
        grid = LinearGrid(N=32, endpoint=False)
        transforms = get_transforms(["x", "x_s", "ds"], coil, grid=grid)
        B_approx = coils.compute_magnetic_field(
            [10, 0, 0], basis="rpz", source_grid=grid, transforms=transforms
        )[0]
        np.testing.assert_allclose(B_true, B_approx, rtol=1e-3, atol=1e-10)

        surf = FourierRZToroidalSurface(
            R_lmn=np.array([10, 0.1]),
            Z_lmn=np.array([-0.1]),
            modes_R=np.array([[0, 0], [1, 0]]),
            modes_Z=np.array([[-1, 0]]),
        )

        B_normal, _ = coils.compute_Bnormal(surf)
        np.testing.assert_allclose(B_normal, 0, atol=1e-9)

    @pytest.mark.unit
    def test_from_symmetry(self):
        """Same toroidal solenoid field, but different construction."""
        R = 10
        N = 48
        I = 1e7
        Bp_true = np.sum(scipy.constants.mu_0 * N * I / 2 / np.pi / R)
        B_true = np.array([0, Bp_true, 0])
        coil = FourierPlanarCoil(I)
        coils = CoilSet.linspaced_angular(coil, angle=np.pi / 2, n=N // 4)
        coils = MixedCoilSet.from_symmetry(coils, NFP=4)
        grid = LinearGrid(N=32, endpoint=False)
        transforms = get_transforms(["x", "x_s", "ds"], coil, grid=grid)
        B_approx = coils.compute_magnetic_field(
            [10, 0, 0], basis="rpz", source_grid=grid, transforms=transforms
        )[0]
        np.testing.assert_allclose(B_true, B_approx, rtol=1e-3, atol=1e-10)

        # with stellarator symmetry
        NFP = 4
        coil = FourierXYZCoil()
        coil.rotate(angle=np.pi / N)
        coils = CoilSet.linspaced_angular(
            coil, I, [0, 0, 1], np.pi / NFP, N // NFP // 2
        )
        coils2 = MixedCoilSet.from_symmetry(coils, NFP, True)
        B_approx = coils2.compute_magnetic_field(
            [10, 0, 0], basis="rpz", source_grid=32
        )[0]
        np.testing.assert_allclose(B_true, B_approx, rtol=1e-3, atol=1e-10)

        # With a MixedCoilSet as the base coils and only rotation
        coil = FourierPlanarCoil(I)
        coils = [coil] + [FourierXYZCoil(I) for i in range(N // 4 - 1)]
        for i, c in enumerate(coils[1:]):
            c.rotate(angle=2 * np.pi / N * (i + 1))
        coils = MixedCoilSet.from_symmetry(coils, NFP=4)
        grid = LinearGrid(N=32, endpoint=False)
        transforms = get_transforms(["x", "x_s", "ds"], coil, grid=grid)
        B_approx = coils.compute_magnetic_field(
            [10, 0, 0], basis="rpz", source_grid=grid
        )[0]
        np.testing.assert_allclose(B_true, B_approx, rtol=1e-3, atol=1e-10)

    @pytest.mark.unit
    def test_is_self_intersecting_warnings(self):
        """Test warning in from_symmetry for self-intersection."""
        N = 40
        # tilt coils so they cross the symmetry plane
        # and the resulting coils are self-intersecting
        coil = FourierPlanarCoil(normal=[1e-4, 1, 3])
        coils_list_sym = [coil.copy()] + [coil.copy() for i in range(N // 8 - 1)]

        for i, c in enumerate(coils_list_sym[1:]):
            c.rotate(angle=2 * np.pi / N * (i + 1))

        # test the warning for self-intersecting coils, as two
        #  of the coils in each field period lie nearly
        # in the same physical space (intersecting at 2 points) after reflection
        with pytest.warns(UserWarning) as warninfo:
            _ = CoilSet.from_symmetry(coils_list_sym, NFP=4, sym=True)
        assert "nearly intersecting" in str(warninfo[0].message)

    @pytest.mark.unit
    def test_properties(self):
        """Test getting/setting of CoilSet attributes."""
        coil = FourierPlanarCoil()
        coils = CoilSet.linspaced_linear(coil, n=4, displacement=[0, 2, 0])
        data = coils.compute(
            [
                "x",
                "curvature",
                "torsion",
                "frenet_tangent",
                "frenet_normal",
                "frenet_binormal",
            ],
            grid=0,
            basis="xyz",
        )
        np.testing.assert_allclose(
            [dat["x"] for dat in data],
            np.array(
                [
                    [12, 0, 0],
                    [12, 0.5, 0],
                    [12, 1, 0],
                    [12, 1.5, 0],
                ]
            ).reshape((4, 1, 3)),
        )
        np.testing.assert_allclose([dat["curvature"] for dat in data], 1 / 2)
        np.testing.assert_allclose([dat["torsion"] for dat in data], 0)
        T = [dat["frenet_tangent"] for dat in data]
        N = [dat["frenet_normal"] for dat in data]
        B = [dat["frenet_binormal"] for dat in data]
        np.testing.assert_allclose(
            T,
            np.array(
                [
                    [0, 0, -1],
                    [0, 0, -1],
                    [0, 0, -1],
                    [0, 0, -1],
                ]
            ).reshape((4, 1, 3)),
            atol=1e-12,
        )
        np.testing.assert_allclose(
            N,
            np.array(
                [
                    [-1, 0, 0],
                    [-1, 0, 0],
                    [-1, 0, 0],
                    [-1, 0, 0],
                ]
            ).reshape((4, 1, 3)),
            atol=1e-12,
        )
        np.testing.assert_allclose(
            B,
            np.array(
                [
                    [0, 1, 0],
                    [0, 1, 0],
                    [0, 1, 0],
                    [0, 1, 0],
                ]
            ).reshape((4, 1, 3)),
            atol=1e-12,
        )
        data = coils.compute("length", grid=32)
        np.testing.assert_allclose([dat["length"] for dat in data], 2 * 2 * np.pi)
        coils.translate([1, 1, 1])
        data = coils.compute("length", grid=32)
        np.testing.assert_allclose([dat["length"] for dat in data], 2 * 2 * np.pi)
        coils.flip([1, 0, 0])
        data = coils.compute(
            ["frenet_tangent", "frenet_normal", "frenet_binormal"],
            grid=0,
            basis="xyz",
        )
        T = [dat["frenet_tangent"] for dat in data]
        N = [dat["frenet_normal"] for dat in data]
        B = [dat["frenet_binormal"] for dat in data]
        np.testing.assert_allclose(
            T,
            np.array(
                [
                    [0, 0, -1],
                    [0, 0, -1],
                    [0, 0, -1],
                    [0, 0, -1],
                ]
            ).reshape((4, 1, 3)),
            atol=1e-12,
        )
        np.testing.assert_allclose(
            N,
            np.array(
                [
                    [1, 0, 0],
                    [1, 0, 0],
                    [1, 0, 0],
                    [1, 0, 0],
                ]
            ).reshape((4, 1, 3)),
            atol=1e-12,
        )
        np.testing.assert_allclose(
            B,
            np.array(
                [
                    [0, 1, 0],
                    [0, 1, 0],
                    [0, 1, 0],
                    [0, 1, 0],
                ]
            ).reshape((4, 1, 3)),
            atol=1e-12,
        )

    @pytest.mark.unit
    def test_dunder_methods(self):
        """Test methods for combining and calling CoilSet objects."""
        coil1 = FourierXYZCoil()
        coils1 = MixedCoilSet.from_symmetry(coil1, NFP=4)
        coil2 = FourierPlanarCoil(center=[100, 0, 0])
        coils2 = coils1 + [coil2]
        assert coils2[-1] is coil2
        with pytest.warns(UserWarning, match="nearly intersecting"):
            coils2 = coils1 + MixedCoilSet([coil2, coil2], check_intersection=False)
        assert coils2[-1] is coil2

        with pytest.raises(TypeError):
            _ = coils1 + FourierRZCurve()

        with pytest.raises(TypeError):
            coils1[-1] = FourierRZCurve()

        coils1[-1] = coil2
        assert coils1[-1] is coil2

        coils1.insert(-1, coil2)
        with pytest.raises(TypeError):
            coils1.insert(-1, FourierRZCurve())

        assert len(coils1) == 5

        assert coils1[-1] is coil2
        assert coils1[-2] is coil2

        s = coils1[-2:]
        assert s[-1] is coil2

        del coils1[-2]
        assert len(coils1) == 4
        assert coils1[-1] is coil2
        assert coils1[-2].__class__ is coil1.__class__

        coils2 = CoilSet.linspaced_angular(coil1)
        assert coils2[0].equiv(coil1) and not (coils2[0] is coil1)
        coils2[0] = coil1
        assert coils2[0] is coil1
        with pytest.raises(TypeError):
            coils2[1] = coil2
        with pytest.raises(TypeError):
            coils2.insert(4, coil2)

    @pytest.mark.unit
    def test_convert_type(self):
        """Test converting coilsets between different representations."""
        grid = LinearGrid(N=20)
        coil = FourierRZCoil(1e6, [0, 10, 1], [0, 0, 0])

        # MixedCoilSet
        coils0 = MixedCoilSet.linspaced_linear(coil, displacement=[0, 0, 2.5], n=4)
        coils1 = coils0.to_SplineXYZ(grid=grid, check_intersection=False)
        coils2 = coils0.to_FourierXYZ(grid=grid, check_intersection=False)
        coils3 = coils0.to_FourierXY(grid=grid, check_intersection=False)
        coils4 = coils0.to_FourierPlanar(grid=grid, check_intersection=False)
        assert isinstance(coils1, MixedCoilSet)
        assert isinstance(coils2, MixedCoilSet)
        assert isinstance(coils3, MixedCoilSet)
        assert isinstance(coils4, MixedCoilSet)
        assert all(isinstance(coil, SplineXYZCoil) for coil in coils1)
        assert all(isinstance(coil, FourierXYZCoil) for coil in coils2)
        assert all(isinstance(coil, FourierXYCoil) for coil in coils3)
        assert all(isinstance(coil, FourierPlanarCoil) for coil in coils4)
        x0 = coils0.compute("x", grid=grid, basis="xyz")
        x1 = coils1.compute("x", grid=grid, basis="xyz")
        x2 = coils2.compute("x", grid=grid, basis="xyz")
        x3 = coils3.compute("x", grid=grid, basis="xyz")
        zeta = np.arctan2(  # zeta = polar angle for planar coil for same points
            x0[0]["x"][:, 1] - coils3[0].center[1],
            x0[0]["x"][:, 0] - coils3[0].center[0],
        )  # use Grid instead of LinearGrid to prevent node sorting
        grid_planar = Grid(np.array([np.zeros_like(zeta), np.zeros_like(zeta), zeta]).T)
        x4 = coils4.compute("x", grid=grid_planar, basis="xyz")
        np.testing.assert_allclose(
            [xi["x"] for xi in x0], [xi["x"] for xi in x1], atol=1e-12
        )
        np.testing.assert_allclose(
            [xi["x"] for xi in x0], [xi["x"] for xi in x2], atol=1e-12
        )
        np.testing.assert_allclose(
            [xi["x"] for xi in x0], [xi["x"] for xi in x3], atol=1e-12
        )
        np.testing.assert_allclose(
            [xi["x"] for xi in x0], [xi["x"] for xi in x4], atol=1e-12
        )
        B0 = coils0.compute_magnetic_field(np.array([[5, 2, 1]]), source_grid=grid)
        B1 = coils1.compute_magnetic_field(np.array([[5, 2, 1]]), source_grid=grid)
        B2 = coils2.compute_magnetic_field(np.array([[5, 2, 1]]), source_grid=grid)
        B3 = coils3.compute_magnetic_field(np.array([[5, 2, 1]]), source_grid=grid)
        B4 = coils4.compute_magnetic_field(np.array([[5, 2, 1]]), source_grid=grid)
        np.testing.assert_allclose(B0, B1, rtol=1e-2)
        np.testing.assert_allclose(B0, B2, rtol=1e-2)
        np.testing.assert_allclose(B0, B3, rtol=1e-2)
        np.testing.assert_allclose(B0, B4, rtol=1e-2)

        # CoilSet
        coil = coils2[0]  # FourierXYZCoil
        coils5 = CoilSet.linspaced_linear(coil, displacement=[0, 0, 3.5], n=6)
        coils6 = coils5.to_SplineXYZ(grid=grid, check_intersection=False)
        coils7 = coils5.to_FourierRZ(grid=grid, check_intersection=False)
        coils8 = coils5.to_FourierXY(grid=grid, check_intersection=False)
        coils9 = coils5.to_FourierPlanar(grid=grid, check_intersection=False)
        assert isinstance(coils6, CoilSet)
        assert isinstance(coils7, CoilSet)
        assert isinstance(coils8, CoilSet)
        assert isinstance(coils9, CoilSet)
        assert all(isinstance(coil, SplineXYZCoil) for coil in coils6)
        assert all(isinstance(coil, FourierRZCoil) for coil in coils7)
        assert all(isinstance(coil, FourierXYCoil) for coil in coils8)
        assert all(isinstance(coil, FourierPlanarCoil) for coil in coils9)
        x5 = coils5.compute("x", grid=grid, basis="xyz")
        x6 = coils6.compute("x", grid=grid, basis="xyz")
        x7 = coils7.compute("x", grid=grid, basis="xyz")
        x8 = coils8.compute("x", grid=grid, basis="xyz")
        zeta = np.arctan2(  # zeta = polar angle for planar coil for same points
            x5[0]["x"][:, 1] - coils8[0].center[1],
            x5[0]["x"][:, 0] - coils8[0].center[0],
        )  # use Grid instead of LinearGrid to prevent node sorting
        grid_planar = Grid(np.array([np.zeros_like(zeta), np.zeros_like(zeta), zeta]).T)
        x9 = coils9.compute("x", grid=grid_planar, basis="xyz")
        np.testing.assert_allclose(
            [xi["x"] for xi in x5], [xi["x"] for xi in x6], atol=1e-12
        )
        np.testing.assert_allclose(
            [xi["x"] for xi in x5], [xi["x"] for xi in x7], atol=1e-12
        )
        np.testing.assert_allclose(
            [xi["x"] for xi in x5], [xi["x"] for xi in x8], atol=1e-12
        )
        np.testing.assert_allclose(
            [xi["x"] for xi in x5], [xi["x"] for xi in x9], atol=1e-12
        )
        B5 = coils5.compute_magnetic_field(np.array([[5, 2, 1]]), source_grid=grid)
        B6 = coils6.compute_magnetic_field(np.array([[5, 2, 1]]), source_grid=grid)
        B7 = coils7.compute_magnetic_field(np.array([[5, 2, 1]]), source_grid=grid)
        B8 = coils8.compute_magnetic_field(np.array([[5, 2, 1]]), source_grid=grid)
        B9 = coils9.compute_magnetic_field(np.array([[5, 2, 1]]), source_grid=grid)
        np.testing.assert_allclose(B5, B6, rtol=1e-2)
        np.testing.assert_allclose(B5, B7, rtol=1e-2)
        np.testing.assert_allclose(B5, B8, rtol=1e-2)
        np.testing.assert_allclose(B5, B9, rtol=1e-2)


@pytest.mark.unit
def test_symmetry_position(DummyCoilSet):
    """Tests that compute position is correct from symmetry."""
    # same coil sets with vs without symmetry
    coilset_sym = load(
        load_from=str(DummyCoilSet["output_path_sym"]), file_format="hdf5"
    )
    coilset_asym = load(
        load_from=str(DummyCoilSet["output_path_asym"]), file_format="hdf5"
    )
    coilset_mixed = MixedCoilSet(*coilset_asym)
    grid = LinearGrid(N=30)

    # check that positions of CoilSets are the same with xyz basis
    x_sym = coilset_sym._compute_position(basis="xyz", grid=grid)
    x_asym = coilset_asym._compute_position(basis="xyz", grid=grid)
    x_mixed = coilset_mixed._compute_position(basis="xyz", grid=grid)

    np.testing.assert_allclose(x_sym, x_asym)
    np.testing.assert_allclose(x_sym, x_mixed)

    # check that positions of CoilSets are the same with rpz basis
    x_sym = coilset_sym._compute_position(basis="rpz", grid=grid)
    x_asym = coilset_asym._compute_position(basis="rpz", grid=grid)
    x_mixed = coilset_mixed._compute_position(basis="rpz", grid=grid)

    np.testing.assert_allclose(x_sym, x_asym)
    np.testing.assert_allclose(x_sym, x_mixed)


@pytest.mark.unit
def test_symmetry_magnetic_field(DummyCoilSet):
    """Tests that compute magnetic field is correct from symmetry."""
    # same coil sets with vs without symmetry
    eq = get("precise_QH")
    coilset_sym = load(
        load_from=str(DummyCoilSet["output_path_sym"]), file_format="hdf5"
    )
    coilset_asym = load(
        load_from=str(DummyCoilSet["output_path_asym"]), file_format="hdf5"
    )

    # test that both coil sets compute the same field on the plasma surface
    grid = LinearGrid(rho=[1.0], M=eq.M_grid, N=eq.N_grid, NFP=1, sym=False)
    with pytest.warns(UserWarning):  # because eq.NFP != grid.NFP
        data = eq.compute(["phi", "R", "X", "Y", "Z"], grid)

    # test in (R, phi, Z) coordinates
    nodes_rpz = np.array([data["R"], data["phi"], data["Z"]]).T
    B_sym_rpz = coilset_sym.compute_magnetic_field(nodes_rpz, basis="rpz")
    B_asym_rpz = coilset_asym.compute_magnetic_field(nodes_rpz, basis="rpz")
    np.testing.assert_allclose(B_sym_rpz, B_asym_rpz, atol=1e-14)

    # test in (X, Y, Z) coordinates
    nodes_xyz = np.array([data["X"], data["Y"], data["Z"]]).T
    B_sym_xyz = coilset_sym.compute_magnetic_field(nodes_xyz, basis="xyz")
    B_asym_xyz = coilset_asym.compute_magnetic_field(nodes_xyz, basis="xyz")
    np.testing.assert_allclose(B_sym_xyz, B_asym_xyz, atol=1e-14)


@pytest.mark.unit
def test_load_and_save_makegrid_coils(tmpdir_factory):
    """Test loading in and saving CoilSets from MAKEGRID format files."""
    Ncoils = 22
    input_path = f"./tests/inputs/coils.MAKEGRID_format_{Ncoils}_coils"
    tmpdir = tmpdir_factory.mktemp("coil_files")
    tmp_path = tmpdir.join(f"coils.MAKEGRID_format_{Ncoils}_coils")
    shutil.copyfile(input_path, tmp_path)

    coilset = CoilSet.from_makegrid_coilfile(str(tmp_path))
    assert len(coilset) == Ncoils  # correct number of coils

    path = tmpdir.join("coils.MAKEGRID_format_desc")
    coilset.save_in_makegrid_format(
        str(path), grid=LinearGrid(zeta=coilset[0].knots, theta=0, endpoint=True)
    )

    coilset2 = CoilSet.from_makegrid_coilfile(str(path))

    grid = LinearGrid(N=200, endpoint=False)

    # check values at saved points, ensure they match
    for i, (c1, c2) in enumerate(zip(coilset, coilset2)):
        # make sure knots are exactly the same
        np.testing.assert_allclose(c1.knots, c2.knots, err_msg=f"Coil {i}")

        grid = LinearGrid(zeta=coilset2[0].knots, endpoint=False)
        coords1 = c1.compute("x", grid=grid, basis="xyz")["x"]
        X1 = coords1[:, 0]
        Y1 = coords1[:, 1]
        Z1 = coords1[:, 2]

        coords2 = c2.compute("x", grid=grid, basis="xyz")["x"]
        X2 = coords2[:, 0]
        Y2 = coords2[:, 1]
        Z2 = coords2[:, 2]

        np.testing.assert_allclose(c1.current, c2.current, err_msg=f"Coil {i}")
        np.testing.assert_allclose(X1, X2, err_msg=f"Coil {i}")
        np.testing.assert_allclose(Y1, Y2, err_msg=f"Coil {i}")
        np.testing.assert_allclose(Z1, Z2, atol=2e-7, err_msg=f"Coil {i}")

    # check magnetic field from both, check that matches
    grid = LinearGrid(N=200, endpoint=False)
    B1 = coilset.compute_magnetic_field(
        np.array([[0.7, 0, 0]]), basis="xyz", source_grid=grid
    )
    B2 = coilset2.compute_magnetic_field(
        np.array([[0.7, 0, 0]]), basis="xyz", source_grid=grid
    )

    np.testing.assert_allclose(B1, B2, atol=1e-7)


@pytest.mark.unit
def test_load_and_save_makegrid_coils_diff_length_of_knots(tmpdir_factory):
    """Test loading and saving coils from MAKEGRID file that are not uniform length."""
    Ncoils = 2
    input_path = f"./tests/inputs/coils.MAKEGRID_format_{Ncoils}_coils_diff_lengths"
    tmpdir = tmpdir_factory.mktemp("coil_files")
    tmp_path = tmpdir.join(f"coils.MAKEGRID_format_{Ncoils}_coils")
    shutil.copyfile(input_path, tmp_path)

    with pytest.raises(ValueError, match="CoilSet"):
        coilset = CoilSet.from_makegrid_coilfile(str(tmp_path))
    coilset = MixedCoilSet.from_makegrid_coilfile(str(tmp_path), ignore_groups=True)
    assert len(coilset) == Ncoils  # correct number of coils
    # if the coils are not all the same number of knots, then making a CoilSet
    # will fail (as each underyling coil must have same length knots),
    # instead the function should make a MixedCoilSet
    assert isinstance(coilset, MixedCoilSet)

    path = tmpdir.join("coils.MAKEGRID_format_desc")
    # save using the default grids
    coilset.save_in_makegrid_format(str(path))

    coilset2 = MixedCoilSet.from_makegrid_coilfile(str(path))
    assert isinstance(coilset2, MixedCoilSet)

    grid = LinearGrid(N=50, endpoint=False)

    # check values, ensure they are close
    for i, (c1, c2) in enumerate(zip(coilset, coilset2)):

        coords1 = c1.compute("x", grid=grid, basis="xyz")["x"]
        X1 = coords1[:, 0]
        Y1 = coords1[:, 1]
        Z1 = coords1[:, 2]

        coords2 = c2.compute("x", grid=grid, basis="xyz")["x"]
        X2 = coords2[:, 0]
        Y2 = coords2[:, 1]
        Z2 = coords2[:, 2]
        # knots are not the exact same, so these points will be close but not the
        # same.
        np.testing.assert_allclose(c1.current, c2.current, err_msg=f"Coil {i}")
        np.testing.assert_allclose(X1, X2, rtol=2e-5, err_msg=f"Coil {i}")
        np.testing.assert_allclose(Y1, Y2, rtol=2e-5, err_msg=f"Coil {i}")
        np.testing.assert_allclose(Z1, Z2, atol=2e-7, rtol=1e-3, err_msg=f"Coil {i}")

    # check magnetic field from both, check that matches
    grid = LinearGrid(N=200, endpoint=False)
    B1 = coilset.compute_magnetic_field(
        np.array([[0.7, 0, 0]]), basis="xyz", source_grid=grid
    )
    B2 = coilset2.compute_magnetic_field(
        np.array([[0.7, 0, 0]]), basis="xyz", source_grid=grid
    )

    np.testing.assert_allclose(B1, B2, atol=1e-7)


@pytest.mark.unit
def test_load_and_save_makegrid_coils_groups(tmpdir_factory):
    """Test loading and saving CoilSets from MAKEGRID format files with coilgroups."""
    Ncoils_per_group = 2
    coilgroups = ["groupone", "grouptwo"]
    input_path = "./tests/inputs/coils.MAKEGRID_format_two_groups"
    tmpdir = tmpdir_factory.mktemp("coil_files")
    tmp_path = tmpdir.join("coils.MAKEGRID_format_two_groups")
    shutil.copyfile(input_path, tmp_path)

    coilset = MixedCoilSet.from_makegrid_coilfile(str(tmp_path))
    assert len(coilset) == len(coilgroups)  # correct number of coils
    for i, (coils, groupname) in enumerate(zip(coilset, coilgroups)):
        assert len(coils) == Ncoils_per_group
        assert groupname in coils.name
        assert str(i + 1) in coils.name  # make sure the correct number is in the name
    path = tmpdir.join("coils.MAKEGRID_format_groups_desc")

    coilset.save_in_makegrid_format(
        str(path), grid=LinearGrid(zeta=coilset[0][0].knots, theta=0, endpoint=True)
    )
    coilset2 = MixedCoilSet.from_makegrid_coilfile(str(path), ignore_groups=False)
    # also compare to flattened
    coilset_flat = MixedCoilSet.from_makegrid_coilfile(str(path), ignore_groups=True)
    assert len(coilset_flat) == Ncoils_per_group * len(coilgroups)

    assert len(coilset2) == len(coilgroups)  # correct number of coils groups
    for i, (coils, groupname) in enumerate(zip(coilset2, coilgroups)):
        assert len(coils) == Ncoils_per_group
        assert groupname in coils.name
        assert str(i + 1) in coils.name  # make sure the correct number is in the name

    grid = LinearGrid(zeta=coilset[0][0].knots, endpoint=False)

    # check values at saved points, ensure they match
    for i, (cs1, cs2) in enumerate(zip(coilset, coilset2)):
        for j, (c1, c2) in enumerate(zip(cs1, cs2)):
            c3 = coilset_flat[2 * i + j]
            print(c1)
            print(c2)
            print(c3)
            # make sure knots are exactly the same
            np.testing.assert_allclose(
                c1.knots, c2.knots, err_msg=f"CoilSet {i} Coil {j}"
            )
            np.testing.assert_allclose(
                c3.knots, c2.knots, err_msg=f"CoilSet {i} Coil {j}"
            )

            coords1 = c1.compute("x", grid=grid, basis="xyz")["x"]
            X1 = coords1[:, 0]
            Y1 = coords1[:, 1]
            Z1 = coords1[:, 2]

            coords2 = c2.compute("x", grid=grid, basis="xyz")["x"]
            X2 = coords2[:, 0]
            Y2 = coords2[:, 1]
            Z2 = coords2[:, 2]

            coords3 = c3.compute("x", grid=grid, basis="xyz")["x"]
            X3 = coords3[:, 0]
            Y3 = coords3[:, 1]
            Z3 = coords3[:, 2]

            np.testing.assert_allclose(
                c1.current, c2.current, err_msg=f"CoilSet {i} Coil {j}"
            )
            np.testing.assert_allclose(
                c3.current, c2.current, err_msg=f"CoilSet {i} Coil {j}"
            )
            np.testing.assert_allclose(X1, X2, err_msg=f"CoilSet {i} Coil {j}")
            np.testing.assert_allclose(X3, X2, err_msg=f"CoilSet {i} Coil {j}")
            np.testing.assert_allclose(Y1, Y2, err_msg=f"CoilSet {i} Coil {j}")
            np.testing.assert_allclose(Y3, Y2, err_msg=f"CoilSet {i} Coil {j}")
            np.testing.assert_allclose(
                Z1, Z2, atol=2e-7, err_msg=f"CoilSet {i} Coil {j}"
            )
            np.testing.assert_allclose(
                Z3, Z2, atol=2e-7, err_msg=f"CoilSet {i} Coil {j}"
            )

    # check magnetic field from both, check that matches
    grid = LinearGrid(N=200, endpoint=False)
    B1 = coilset.compute_magnetic_field(
        np.array([[0.7, 0, 0]]), basis="xyz", source_grid=grid
    )
    B2 = coilset2.compute_magnetic_field(
        np.array([[0.7, 0, 0]]), basis="xyz", source_grid=grid
    )
    B3 = coilset_flat.compute_magnetic_field(
        np.array([[0.7, 0, 0]]), basis="xyz", source_grid=grid
    )

    np.testing.assert_allclose(B1, B2, atol=1e-7)
    np.testing.assert_allclose(B3, B2, atol=1e-7)


@pytest.mark.unit
def test_save_and_load_makegrid_coils_rotated(tmpdir_factory):
    """Test saving and reloading CoilSet linspaced angular from MAKEGRID file."""
    tmpdir = tmpdir_factory.mktemp("coil_files")
    path = tmpdir.join("coils.MAKEGRID_format_angular_coil")

    # make a coilset with angular coilset
    N = 22
    coil = FourierPlanarCoil()
    coil.current = 1
    coilset = CoilSet.linspaced_angular(coil, n=N, angle=2 * np.pi)

    grid = LinearGrid(N=200, endpoint=False)
    coilset.save_in_makegrid_format(str(path), grid=grid, NFP=2)

    coilset2 = CoilSet.from_makegrid_coilfile(str(path))

    # check values at saved points, ensure they match
    for i, (c1, c2) in enumerate(zip(coilset, coilset2)):
        grid = LinearGrid(zeta=coilset2[0].knots, endpoint=False)
        coords1 = c1.compute("x", grid=grid, basis="xyz")["x"]
        X1 = coords1[:, 0]
        Y1 = coords1[:, 1]
        Z1 = coords1[:, 2]

        coords2 = c2.compute("x", grid=grid, basis="xyz")["x"]
        X2 = coords2[:, 0]
        Y2 = coords2[:, 1]
        Z2 = coords2[:, 2]

        np.testing.assert_allclose(c1.current, c2.current, err_msg=f"Coil {i}")
        np.testing.assert_allclose(X1, X2, err_msg=f"Coil {i}")
        np.testing.assert_allclose(Y1, Y2, err_msg=f"Coil {i}")
        np.testing.assert_allclose(Z1, Z2, atol=2e-7, err_msg=f"Coil {i}")

    # check values at interpolated points, ensure they match closely
    grid = LinearGrid(N=51, endpoint=False)
    for c1, c2 in zip(coilset, coilset2):
        coords1 = c1.compute("x", grid=grid, basis="xyz")["x"]
        X1 = coords1[:, 0]
        Y1 = coords1[:, 1]
        Z1 = coords1[:, 2]

        coords2 = c2.compute("x", grid=grid, basis="xyz")["x"]
        X2 = coords2[:, 0]
        Y2 = coords2[:, 1]
        Z2 = coords2[:, 2]

        np.testing.assert_allclose(c1.current, c2.current, err_msg=f"Coil {i}")
        np.testing.assert_allclose(X1, X2, err_msg=f"Coil {i}", atol=1e-16)
        np.testing.assert_allclose(Y1, Y2, err_msg=f"Coil {i}", atol=1e-16)
        np.testing.assert_allclose(Z1, Z2, atol=2e-7, err_msg=f"Coil {i}")

    # check Bnormal on torus and ensure is near zero
    surf = FourierRZToroidalSurface(
        R_lmn=np.array([10, 0.1]),
        Z_lmn=np.array([-0.1]),
        modes_R=np.array([[0, 0], [1, 0]]),
        modes_Z=np.array([[-1, 0]]),
    )

    B_normal, _ = coilset.compute_Bnormal(surf, source_grid=grid)
    np.testing.assert_allclose(B_normal, 0, atol=1e-16)
    B_normal2, _ = coilset2.compute_Bnormal(surf)
    np.testing.assert_allclose(B_normal2, 0, atol=1e-16)

    # check B btwn the two coilsets
    B1 = coilset.compute_magnetic_field(
        np.array([[10, 0, 0]]), basis="xyz", source_grid=32
    )
    B2 = coilset2.compute_magnetic_field(
        np.array([[10, 0, 0]]), basis="xyz", source_grid=1000
    )

    # coilset uses fourier discretization so biot savart is more accurate
    # coilset2 uses hanson hirshman which is only 2nd order
    np.testing.assert_allclose(B1, B2, atol=1e-16, rtol=1e-6)


@pytest.mark.unit
def test_save_and_load_makegrid_coils_rotated_int_grid(tmpdir_factory):
    """Test save/load CoilSet linspaced angular from MAKEGRID file with int grid."""
    tmpdir = tmpdir_factory.mktemp("coil_files")
    path = tmpdir.join("coils.MAKEGRID_format_angular_coil")

    # make a coilset with angular coilset
    N = 10
    coil = FourierPlanarCoil()
    coil.current = 1
    coilset = CoilSet.linspaced_angular(coil, n=N, angle=2 * np.pi)

    grid = 200
    coilset.save_in_makegrid_format(str(path), grid=grid, NFP=2)

    coilset2 = CoilSet.from_makegrid_coilfile(str(path))

    # check values at saved points, ensure they match
    for i, (c1, c2) in enumerate(zip(coilset, coilset2)):
        grid = LinearGrid(zeta=coilset2[0].knots, endpoint=False)
        coords1 = c1.compute("x", grid=grid, basis="xyz")["x"]
        X1 = coords1[:, 0]
        Y1 = coords1[:, 1]
        Z1 = coords1[:, 2]

        coords2 = c2.compute("x", grid=grid, basis="xyz")["x"]
        X2 = coords2[:, 0]
        Y2 = coords2[:, 1]
        Z2 = coords2[:, 2]

        np.testing.assert_allclose(c1.current, c2.current, err_msg=f"Coil {i}")
        np.testing.assert_allclose(X1, X2, err_msg=f"Coil {i}")
        np.testing.assert_allclose(Y1, Y2, err_msg=f"Coil {i}")
        np.testing.assert_allclose(Z1, Z2, atol=2e-7, err_msg=f"Coil {i}")

    # check values at interpolated points, ensure they match closely
    grid = LinearGrid(N=101, endpoint=False)
    for c1, c2 in zip(coilset, coilset2):
        coords1 = c1.compute("x", grid=grid, basis="xyz")["x"]
        X1 = coords1[:, 0]
        Y1 = coords1[:, 1]
        Z1 = coords1[:, 2]

        coords2 = c2.compute("x", grid=grid, basis="xyz")["x"]
        X2 = coords2[:, 0]
        Y2 = coords2[:, 1]
        Z2 = coords2[:, 2]

        np.testing.assert_allclose(c1.current, c2.current, err_msg=f"Coil {i}")
        np.testing.assert_allclose(X1, X2, err_msg=f"Coil {i}", atol=1e-16)
        np.testing.assert_allclose(Y1, Y2, err_msg=f"Coil {i}", atol=1e-16)
        np.testing.assert_allclose(Z1, Z2, atol=2e-7, err_msg=f"Coil {i}")

    # check Bnormal on torus and ensure is near zero
    surf = FourierRZToroidalSurface(
        R_lmn=np.array([10, 0.1]),
        Z_lmn=np.array([-0.1]),
        modes_R=np.array([[0, 0], [1, 0]]),
        modes_Z=np.array([[-1, 0]]),
    )

    B_normal, _ = coilset.compute_Bnormal(surf, source_grid=grid)
    np.testing.assert_allclose(B_normal, 0, atol=1e-16)
    B_normal2, _ = coilset2.compute_Bnormal(surf)
    np.testing.assert_allclose(B_normal2, 0, atol=1e-16)

    # check B btwn the two coilsets
    B1 = coilset.compute_magnetic_field(
        np.array([[10, 0, 0]]), basis="xyz", source_grid=grid
    )
    B2 = coilset2.compute_magnetic_field(
        np.array([[10, 0, 0]]), basis="xyz", source_grid=grid
    )

    np.testing.assert_allclose(B1, B2, atol=1e-10)


@pytest.mark.unit
def test_save_and_load_makegrid_coils_nested(tmpdir_factory):
    """Test saving and reloading a nested CoilSet from MAKEGRID file."""
    tmpdir = tmpdir_factory.mktemp("coil_files")
    path = tmpdir.join("coils.MAKEGRID_format_nested")

    # make a coilset with angular coilset
    N = 22
    coil = FourierPlanarCoil()
    coil.current = 1
    coilset_NFP = CoilSet(coil, NFP=N, sym=False)
    coilset_sym = CoilSet(
        FourierPlanarCoil(r_n=3, center=[10, 2 * np.pi / 7, 0], basis="rpz"),
        NFP=1,
        sym=True,
    )
    coilset = MixedCoilSet(coilset_NFP, coilset_sym)

    grid = LinearGrid(N=25, endpoint=False)
    coilset.save_in_makegrid_format(str(path), grid=grid, NFP=2)

    coilset2 = CoilSet.from_makegrid_coilfile(str(path))

    assert coilset2.num_coils == coilset.num_coils

    # check length of each coil
    # first 22 are the coilset_NFP coils
    correct_length = coilset_NFP.compute("length")[0]["length"]
    loaded_coil_lengths = [c.compute("length")["length"] for c in coilset2[:22]]
    np.testing.assert_allclose(correct_length, loaded_coil_lengths, rtol=1e-2)
    # last 2 are the coilset_sym coils
    correct_length = coilset_sym.compute("length")[0]["length"]
    loaded_coil_lengths = [c.compute("length")["length"] for c in coilset2[22:]]
    np.testing.assert_allclose(correct_length, loaded_coil_lengths, rtol=1e-2)


@pytest.mark.unit
def test_save_and_load_makegrid_coils_sym(tmpdir_factory):
    """Test saving and reloading a nested CoilSet from MAKEGRID file."""
    tmpdir = tmpdir_factory.mktemp("coil_files")
    path = tmpdir.join("coils.MAKEGRID_format_sym")

    coil = FourierPlanarCoil()
    coil2 = coil.copy()
    coil.rotate(angle=np.pi / 8)
    coil2.rotate(angle=np.pi / 6)
    coil2.current = 10
    coil_list = [coil, coil2]

    coilset = CoilSet(coil_list, NFP=2, sym=True)

    coilset.save_in_makegrid_format(path, grid=24, NFP=coilset.NFP)

    coilset2 = CoilSet.from_makegrid_coilfile(str(path))

    assert coilset2.num_coils == coilset.num_coils

    # check length of each coil
    correct_length = coilset.compute("length")[0]["length"]
    loaded_coil_lengths = [c.compute("length")["length"] for c in coilset2]
    np.testing.assert_allclose(correct_length, loaded_coil_lengths, rtol=1e-2)
    # check current of each coil
    correct_currents = coilset._all_currents()
    loaded_coil_currents = coilset2.current
    np.testing.assert_allclose(correct_currents, loaded_coil_currents, rtol=1e-8)


@pytest.mark.unit
def test_save_makegrid_coils_assert_NFP(tmpdir_factory):
    """Test saving CoilSet that with incompatible NFP throws an error."""
    Ncoils = 22
    input_path = f"./tests/inputs/coils.MAKEGRID_format_{Ncoils}_coils"
    tmpdir = tmpdir_factory.mktemp("coil_files")
    tmp_path = tmpdir.join("coils.MAKEGRID_format_{Ncoils}_coils")
    shutil.copyfile(input_path, tmp_path)

    coilset = CoilSet.from_makegrid_coilfile(str(tmp_path))
    assert len(coilset) == Ncoils  # correct number of coils
    path = tmpdir.join("coils.MAKEGRID_format_desc")
    assert len(coilset) % 3 != 0
    with pytest.raises(AssertionError):
        coilset.save_in_makegrid_format(str(path), NFP=3)


@pytest.mark.unit
def test_load_makegrid_coils_header_asserts(tmpdir_factory):
    """Test loading in CoilSets from incorrect MAKEGRID format files throws error."""
    Ncoils = 22
    input_path = f"./tests/inputs/coils.MAKEGRID_format_{Ncoils}_coils_header_too_long"
    tmpdir = tmpdir_factory.mktemp("coil_files")
    tmp_path = tmpdir.join("coils.MAKEGRID_format_{Ncoils}_coils_header_too_long")
    shutil.copyfile(input_path, tmp_path)
    with pytest.raises(IOError):
        CoilSet.from_makegrid_coilfile(str(tmp_path))
    input_path = f"./tests/inputs/coils.MAKEGRID_format_{Ncoils}_coils_header_too_short"
    shutil.copyfile(input_path, tmp_path)
    with pytest.raises(IOError):
        CoilSet.from_makegrid_coilfile(str(tmp_path))


@pytest.mark.unit
def test_repr():
    """Test string representation of Coil objects."""
    coil = FourierPlanarCoil()
    assert "FourierPlanarCoil" in str(coil)
    assert "current=1" in str(coil)

    coils = CoilSet.linspaced_angular(coil, n=4)
    assert "CoilSet" in str(coils)
    assert "4 submembers" in str(coils)

    coils.name = "MyCoils"
    assert "MyCoils" in str(coils)


@pytest.mark.unit
def test_linking_number():
    """Test calculation of linking number."""
    coil = FourierPlanarCoil(center=[10, 1, 0])
    grid = LinearGrid(N=25)
    # regular modular coilset from symmetry, so that there are 10 coils, half going
    # one way and half going the other way
    coilset = CoilSet(coil, NFP=5, sym=True)
    coil2 = FourierRZCoil()
    # add a coil along the axis that links all the other coils
    coilset2 = MixedCoilSet(coilset, coil2)
    link = coilset2._compute_linking_number(grid=grid)

    # modular coils don't link each other
    np.testing.assert_allclose(link[:-1, :-1], 0, atol=1e-14)
    # axis coil doesn't link itself
    np.testing.assert_allclose(link[-1, -1], 0, atol=1e-14)
    # we expect the axis coil to link all the modular coils, with alternating sign
    # due to alternating orientation of the coils due to symmetry.
    expected = [1, -1] * 5
    np.testing.assert_allclose(link[-1, :-1], expected, rtol=1e-3)


@pytest.mark.unit
def test_initialize_modular():
    """Test initializing a modular coilset."""
    eq = Equilibrium(NFP=2, sym=True)
    coilset = initialize_modular_coils(eq, 3, 2.0)
    assert len(coilset) == 3
    np.testing.assert_allclose(coilset[0].r_n, 2.0)  # a=1, so r/a of 2 gives r=2
    x = coilset[1]._compute_position(basis="rpz")[0]
    # eq is axisymmetric so coils should each be at const zeta
    # with symmetry and 2 field periods, each half period goes from 0 to pi/2
    # with 3 coils, one coil should be right in the middle at pi/4
    np.testing.assert_allclose(x[:, 1], np.pi / 4)
    np.testing.assert_allclose(x[:, 0].min(), 8, rtol=1e-2)  # Rmin ~ 10-2
    np.testing.assert_allclose(x[:, 0].max(), 12, rtol=1e-2)  # Rmax ~ 10+2
    y = coilset._compute_position()
    assert len(y) == 12  # 3 coils/fp * 2 fp * 2 sym


@pytest.mark.unit
def test_initialize_saddle():
    """Test initializing a saddle coilset."""
    eq = Equilibrium(NFP=2, sym=False)
    coilset = initialize_saddle_coils(eq, 3, offset=2.0, r_over_a=1.0, position="inner")
    assert len(coilset) == 3
    y = coilset._compute_position()
    assert len(y) == 6  # 3 coils/fp * 2 fp
    np.testing.assert_allclose(coilset[0].r_n, 1.0)  # a=1, so r/a of 1 gives r=1
    x = coilset[1]._compute_position(grid=LinearGrid(N=50), basis="xyz")[0]
    # 2 field periods, each half period goes from 0 to pi
    # with 3 coils, one coil should be right in the middle at pi/2, eg parallel to
    # x axis
    np.testing.assert_allclose(x[:, 1], 8)  # R ~ 10-2
    np.testing.assert_allclose(x[:, 0].min(), -1, rtol=1e-2)  # xmin
    np.testing.assert_allclose(x[:, 0].max(), 1, rtol=1e-2)  # xmax

    coilset = initialize_saddle_coils(eq, 1, offset=2.0, r_over_a=1.0, position="outer")
    assert len(coilset) == 1
    y = coilset._compute_position()
    assert len(y) == 2  # 3 coils/fp * 2 fp
    np.testing.assert_allclose(coilset[0].r_n, 1.0)  # a=1, so r/a of 1 gives r=1
    x = coilset[0]._compute_position(grid=LinearGrid(N=50), basis="xyz")[0]
    # 2 field periods, each half period goes from 0 to pi
    # with 1 coils, it should be at pi/2
    np.testing.assert_allclose(x[:, 1], 12)  # R ~ 10+2
    np.testing.assert_allclose(x[:, 0].min(), -1, rtol=1e-2)  # xmin
    np.testing.assert_allclose(x[:, 0].max(), 1, rtol=1e-2)  # xmax

    offset = 3.0
    coilset = initialize_saddle_coils(
        eq, 1, offset=offset, r_over_a=1.0, position="top"
    )
    assert len(coilset) == 1
    y = coilset._compute_position()
    assert len(y) == 2  # 3 coils/fp * 2 fp
    np.testing.assert_allclose(coilset[0].r_n, 1.0)  # a=1, so r/a of 1 gives r=1
    x = coilset[0]._compute_position(grid=LinearGrid(N=50), basis="xyz")[0]
    # 2 field periods, each half period goes from 0 to pi
    # with 1 coils, it should be at pi/2
    np.testing.assert_allclose(x[:, 2], offset)  # Z ~ 3
    np.testing.assert_allclose(x[:, 0].min(), -1, rtol=1e-2)  # xmin
    np.testing.assert_allclose(x[:, 0].max(), 1, rtol=1e-2)  # xmax

    coilset = initialize_saddle_coils(
        eq, 1, offset=offset, r_over_a=1.0, position="bottom"
    )
    assert len(coilset) == 1
    y = coilset._compute_position()
    assert len(y) == 2  # 3 coils/fp * 2 fp
    np.testing.assert_allclose(coilset[0].r_n, 1.0)  # a=1, so r/a of 1 gives r=1
    x = coilset[0]._compute_position(grid=LinearGrid(N=50), basis="xyz")[0]
    # 2 field periods, each half period goes from 0 to pi
    # with 1 coils, it should be at pi/2
    np.testing.assert_allclose(x[:, 2], -offset)  # Z ~ -3
    np.testing.assert_allclose(x[:, 0].min(), -1, rtol=1e-2)  # xmin
    np.testing.assert_allclose(x[:, 0].max(), 1, rtol=1e-2)  # xmax


@pytest.mark.unit
def test_initialize_helical():
    """Test initializing a helical coilset."""
    eq = get("NCSX")
    coilset = initialize_helical_coils(eq, 2, r_over_a=2.0, helicity=(3, 1), npts=100)
    assert len(coilset) == 2
    obj = LinkingCurrentConsistency(eq, coilset)
    obj.build()
    np.testing.assert_allclose(
        obj.compute(coilset.params_dict, eq.params_dict), 0, atol=1e-8
    )
    assert obj.constants["link"][0] == 9  # M=3 per period * 3 periods

    coils_pts = coilset._compute_position()
    a = eq.compute("a")["a"]
    data = eq.compute(
        ["R", "phi", "Z"],
        grid=LinearGrid(rho=1.0, M=eq.M_grid, N=eq.N_grid, NFP=eq.NFP),
    )
    rpz = jnp.array([data["R"], data["phi"], data["Z"]]).T
    rpz = copy_rpz_periods(rpz, eq.NFP)
    plasma_pts = rpz2xyz(rpz)
    dist = np.linalg.norm(coils_pts[:, None, :, :] - plasma_pts[:, None, :], axis=-1)
    # dist is distance from every point on the plasma to every point on the coil
    # first take a min over plasma pts to get distance from each coil pt to plasma
    # then we expect the avg of that to be ~a since r/a=2 so offset is 1*a
    np.testing.assert_allclose(dist.min(axis=1).mean(axis=-1), a, rtol=3e-2)


@pytest.mark.unit
def test_planar_coil_from_values_orientation():
    """Test that fitting to a planar coils preserves orientation."""
    # easiest to check this is working using a coil, as can use
    # biot savart to see if B is same or not
    # tests fix for GH #1715
    coil_XYZ = FourierXYZCoil(
        current=1e6, X_n=[0, 10, 2], Y_n=[-2, 0, 0], Z_n=[0, 0, 0.1]
    )
    coil_planar1 = coil_XYZ.to_FourierPlanar(N=1)
    coil_planar2 = coil_XYZ.to_FourierXY(N=1)

    coords = [[1, 1, 1]]
    grid = LinearGrid(N=40)
    B_XYZ = coil_XYZ.compute_magnetic_field(coords, source_grid=grid)
    B_planar1 = coil_planar1.compute_magnetic_field(coords, source_grid=grid)
    B_planar2 = coil_planar2.compute_magnetic_field(coords, source_grid=grid)
    np.testing.assert_allclose(B_XYZ, B_planar1, rtol=1e-3)
    np.testing.assert_allclose(B_XYZ, B_planar2, rtol=1e-3)


@pytest.mark.unit
def test_planar_coil_opposing_normals_fields():
    """Test that planar coils with opposing normals have opposing fields."""
    coil_r = FourierPlanarCoil(current=1e6, center=[0, 0, 0], normal=[0, 0, 1], r_n=[2])
    coil_xy = FourierXYCoil(
        current=1e6, center=[0, 0, 0], normal=[0, 0, 1], X_n=[0, 2], Y_n=[2, 0]
    )

    def test(coil1):
        coil2 = coil1.copy()
        coil2.normal = -coil1.normal
        grid = LinearGrid(N=20)
        field1 = coil1.compute_magnetic_field([0, 0, 0], source_grid=grid)
        field2 = coil2.compute_magnetic_field([0, 0, 0], source_grid=grid)
        # because the normals are opposite directions, the "positive" current direction
        # for each coil is opposite the other, so their fields should be exactly
        # opposite in direction but equal in magnitude (as the geometry is the same)
        np.testing.assert_allclose(field1, -field2)

    test(coil_r)
    test(coil_xy)<|MERGE_RESOLUTION|>--- conflicted
+++ resolved
@@ -28,12 +28,8 @@
 from desc.io import load
 from desc.magnetic_fields import SumMagneticField, VerticalMagneticField
 from desc.objectives import LinkingCurrentConsistency
-<<<<<<< HEAD
 from desc.objectives._reconstruction import FluxLoop
-from desc.utils import dot
-=======
 from desc.utils import copy_rpz_periods, dot, rpz2xyz, xyz2rpz, xyz2rpz_vec
->>>>>>> 1d577580
 
 
 class TestCoil:
