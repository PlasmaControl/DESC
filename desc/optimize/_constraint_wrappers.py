"""Wrappers for doing STELLOPT/SIMSOPT like optimization."""

import functools

import numpy as np

from desc.backend import jit, jnp, put
from desc.batching import batched_vectorize
from desc.objectives import (
    BoundaryRSelfConsistency,
    BoundaryWSelfConsistency,
    BoundaryZSelfConsistency,
    ObjectiveFunction,
    get_fixed_boundary_constraints,
    maybe_add_self_consistency,
)
from desc.objectives.utils import (
    _Project,
    _Recover,
    factorize_linear_constraints,
    remove_fixed_parameters,
)
from desc.utils import Timer, errorif, get_instance, setdefault

from .utils import f_where_x


class LinearConstraintProjection(ObjectiveFunction):
    """Remove linear constraints via orthogonal projection.

    Given a problem of the form

    min_x f(x) subject to A*x=b

    We can write any feasible x=xp + Z*x_reduced where xp is a particular solution to
    Ax=b (taken to be the least norm solution), Z is a representation for the null
    space of A (A*Z=0) and x_reduced is unconstrained. This transforms the problem into

    min_x_reduced f(x_reduced)

    Parameters
    ----------
    objective : ObjectiveFunction
        Objective function to optimize.
    constraint : ObjectiveFunction
        Objective function of linear constraints to enforce.
    x_scale : array_like or ``'auto'``, optional
        Characteristic scale of each variable. Setting ``x_scale`` is equivalent
        to reformulating the problem in scaled variables ``xs = x / x_scale``.
        If set to ``'auto'``, the scale is determined from the initial state vector.
    name : str
        Name of the objective function.

    """

    def __init__(
        self, objective, constraint, x_scale="auto", name="LinearConstraintProjection"
    ):
        errorif(
            not isinstance(objective, ObjectiveFunction),
            ValueError,
            "Objective should be instance of ObjectiveFunction.",
        )
        errorif(
            not isinstance(constraint, ObjectiveFunction),
            ValueError,
            "Constraint should be instance of ObjectiveFunction.",
        )
        for con in constraint.objectives:
            errorif(
                not con.linear,
                ValueError,
                "LinearConstraintProjection method cannot handle "
                + f"nonlinear constraint {con}.",
            )
            errorif(
                con.bounds is not None,
                ValueError,
                f"Linear constraint {con} must use target instead of bounds.",
            )

        self._objective = objective
        self._constraint = constraint
        self._x_scale = x_scale
        self._built = False
        # don't want to compile this, just use the compiled objective
        self._use_jit = False
        self._compiled = False
        self._name = name

    def build(self, use_jit=None, verbose=1):
        """Build the objective.

        Parameters
        ----------
        use_jit : bool, optional
            Whether to just-in-time compile the objective and derivatives.
            Note: unused by this class, should pass to sub-objectives directly.
        verbose : int, optional
            Level of output.

        """
        timer = Timer()
        timer.start(f"{self.name} build")

        # we don't always build here because in ~all cases the user doesn't interact
        # with this directly, so if the user wants to manually rebuild they should
        # do it before this wrapper is created for them.
        if not self._objective.built:
            self._objective.build(verbose=verbose)
        if not self._constraint.built:
            self._constraint.build(verbose=verbose)

        self._dim_f = self._objective.dim_f
        self._scalar = self._objective.scalar
        (
            self._xp,
            self._A,
            self._b,
            self._Z,
            self._D,
            self._unfixed_idx,
            self._project,
            self._recover,
            self._ADinv,
            self._A_nondegenerate,
            self._degenerate_idx,
        ) = factorize_linear_constraints(
            self._objective,
            self._constraint,
            self._x_scale,
        )
        # inverse of the linear constraint matrix A without any scaling
        self._Ainv = self._D[self._unfixed_idx, None] * self._ADinv
        # nullspace of the linear constraint matrix A without any scaling
        self._ZA = self._D[self._unfixed_idx, None] * self._Z
        self._ZA = self._ZA / jnp.linalg.norm(self._ZA, axis=0)
        self._dim_x = self._objective.dim_x
        self._dim_x_reduced = self._Z.shape[1]

        # equivalent matrix for A[unfixed_idx] @ D @ Z == A @ feasible_tangents
        # Represents the tangent directions of the reduced parameters in full space
        # During optimization, we have the reduced parameters x_reduced, and we need
        # to compute the derivatives for that, but since compute functions are written
        # for the full state vector, we have to compute the derivatives with
        # these tangents.
        # For example, let's say the full state vector X has constraints X1=X2 and
        # X = [X1 X2 X3]. The reduced state vector of this is Y = [Y1 Y2]. We can take
        # Y1=X1=X2 and Y2=X3. Then df/dY1 = df/dX1 + df/dX2 and df/dY2 = df/dX3.
        # in this case, feasible_tangents = [ [1 , 0], [1, 0], [0,1]]
        # and is a shape 3x2 matrix equivalent to dx/dy
        # s.t. df/dy = df/dx @ dx/dy

        # TODO (1721):: Z is already scaled by D, so we don't need to scale it again.
        # Update the weights of the coil tests
        self._feasible_tangents = jnp.diag(self._D)[:, self._unfixed_idx] @ self._Z

        self._built = True
        timer.stop(f"{self.name} build")
        if verbose > 1:
            timer.disp(f"{self.name} build")

    def project(self, x):
        """Project full vector x into x_reduced that satisfies constraints."""
        return self._project(x)

    def recover(self, x_reduced):
        """Recover the full state vector from the reduced optimization vector."""
        return self._recover(x_reduced)

    def x(self, *things):
        """Return the reduced state vector from the Equilibrium eq."""
        x = self._objective.x(*things)
        return self.project(x)

    def unpack_state(self, x, per_objective=True):
        """Unpack the state vector into its components.

        Parameters
        ----------
        x : ndarray
            Reduced state vector (e.g. from calling self.x(*things)).
        per_objective : bool
            Whether to return param dicts for each objective (default) or for each
            unique optimizable thing.

        Returns
        -------
        params : pytree of dict
            if per_objective is True, this is a nested list of of parameters for each
            sub-Objective, such that self.objectives[i] has parameters params[i].
            Otherwise, it is a list of parameters tied to each optimizable thing
            such that params[i] = self.things[i].params_dict

        """
        if x.size != self._dim_x_reduced:
            raise ValueError(
                "Input vector dimension is invalid, expected "
                + f"{self._dim_x_reduced} got {x.size}."
            )
        x = self.recover(x)
        return self._objective.unpack_state(x, per_objective)

    def update_constraint_target(self, eq_new):
        """Update the target of the constraint.

        Updates the particular solution (xp), nullspace (Z), scaling (D) and
        the inverse of the scaled linear constraint matrix (ADinv) to reflect the new
        equilibrium a.k.a. the new target of the constraint of system Ax=b. This
        also updates the project and recover methods. Updating quantities in this way
        is faster than calling factorize_linear_constraints again.

        Parameters
        ----------
        eq_new : Equilibrium
            New equilibrium to target for the constraints.
        """
        for con in self._constraint.objectives:
            if hasattr(con, "update_target"):
                con.update_target(eq_new)

        dim_x = self._objective.dim_x
        # particular solution to Ax=b
        xp = jnp.zeros(dim_x)
        x0 = jnp.zeros(dim_x)
        A = self._A_nondegenerate
        b = -self._constraint.compute_scaled_error(x0)
        b = np.delete(b, self._degenerate_idx)

        # There is probably a more clever way of doing this, but for now we just
        # remove fixed parameters from A and b again by the same loop as in factorize
        # Actually A (unscaled linear constraint matrix without any degenerate rows)
        # does not change here, but still recompute it while updating others
        A, b, xp, unfixed_idx, fixed_idx = remove_fixed_parameters(A, b, xp)

        x_scale = self._objective.x(*self._objective.things)
        self._D = jnp.where(jnp.abs(x_scale) < 1e2, 1, jnp.abs(x_scale))

        # since D has changed, we need to update the ADinv
        # as mentioned above A does not change, so we can use the same Ainv
        # pinv(A) = Ainv, ADinv = pinv(A @ D) = Dinv @ Ainv, Dinv = 1 / D
        self._ADinv = (1 / self._D)[unfixed_idx, None] * self._Ainv
        # we also need to update the nullspace Z of AD in a similar way
        # A @ ZA = 0 -> (A @ D) @ ((1 / D) @ ZA) = 0 -> Z = (1 / D) @ ZA
        # where ZA is the nullspace of A, and Z is the nullspace of AD
        self._Z = (1 / self._D)[self._unfixed_idx, None] * self._ZA
        # we also normalize Z to make each column have unit norm
        self._Z = self._Z / jnp.linalg.norm(self._Z, axis=0)

        xp = put(xp, unfixed_idx, self._ADinv @ b)
        xp = put(xp, fixed_idx, ((1 / self._D) * xp)[fixed_idx])
        # cast to jnp arrays
        self._xp = jnp.asarray(xp)

        self._project = _Project(self._Z, self._D, self._xp, self._unfixed_idx)
        self._recover = _Recover(self._Z, self._D, self._xp, self._unfixed_idx, dim_x)

    def compute_unscaled(self, x_reduced, constants=None):
        """Compute the unscaled form of the objective function.

        Parameters
        ----------
        x_reduced : ndarray
            Reduced state vector that satisfies linear constraints.
        constants : list
            Constant parameters passed to sub-objectives.

        Returns
        -------
        f : ndarray
            Objective function value(s).

        """
        x = self.recover(x_reduced)
        f = self._objective.compute_unscaled(x, constants)
        return f

    def compute_scaled(self, x_reduced, constants=None):
        """Compute the objective function and apply weighting / normalization.

        Parameters
        ----------
        x_reduced : ndarray
            Reduced state vector that satisfies linear constraints.
        constants : list
            Constant parameters passed to sub-objectives.

        Returns
        -------
        f : ndarray
            Objective function value(s).

        """
        x = self.recover(x_reduced)
        f = self._objective.compute_scaled(x, constants)
        return f

    def compute_scaled_error(self, x_reduced, constants=None):
        """Compute the objective function and apply weighting / bounds.

        Parameters
        ----------
        x_reduced : ndarray
            Reduced state vector that satisfies linear constraints.
        constants : list
            Constant parameters passed to sub-objectives.

        Returns
        -------
        f : ndarray
            Objective function value(s).

        """
        x = self.recover(x_reduced)
        f = self._objective.compute_scaled_error(x, constants)
        return f

    def compute_scalar(self, x_reduced, constants=None):
        """Compute the scalar form of the objective function.

        Parameters
        ----------
        x_reduced : ndarray
            Reduced state vector that satisfies linear constraints.
        constants : list
            Constant parameters passed to sub-objectives.

        Returns
        -------
        f : float
            Objective function value.

        """
        x = self.recover(x_reduced)
        return self._objective.compute_scalar(x, constants)

    def grad(self, x_reduced, constants=None):
        """Compute gradient of self.compute_scalar.

        Parameters
        ----------
        x_reduced : ndarray
            Reduced state vector that satisfies linear constraints.
        constants : list
            Constant parameters passed to sub-objectives.

        Returns
        -------
        g : ndarray
            gradient vector.

        """
        x = self.recover(x_reduced)
        df = self._objective.grad(x, constants)
        return df[self._unfixed_idx] @ (self._Z * self._D[self._unfixed_idx, None])

    def hess(self, x_reduced, constants=None):
        """Compute Hessian of self.compute_scalar.

        Parameters
        ----------
        x_reduced : ndarray
            Reduced state vector that satisfies linear constraints.
        constants : list
            Constant parameters passed to sub-objectives.

        Returns
        -------
        H : ndarray
            Hessian matrix.

        """
        x = self.recover(x_reduced)
        df = self._objective.hess(x, constants)
        return (
            (self._Z.T * (1 / self._D)[None, self._unfixed_idx])
            @ df[self._unfixed_idx, :][:, self._unfixed_idx]
            @ (self._Z * self._D[self._unfixed_idx, None])
        )

    def _jac(self, x_reduced, constants=None, op="scaled"):
        x = self.recover(x_reduced)
        v = self._feasible_tangents
        df = getattr(self._objective, "jvp_" + op)(v.T, x, constants)
        return df.T

    def jac_scaled(self, x_reduced, constants=None):
        """Compute Jacobian of self.compute_scaled.

        Parameters
        ----------
        x_reduced : ndarray
            Reduced state vector that satisfies linear constraints.
        constants : list
            Constant parameters passed to sub-objectives.

        Returns
        -------
        J : ndarray
            Jacobian matrix.

        """
        return self._jac(x_reduced, constants, "scaled")

    def jac_scaled_error(self, x_reduced, constants=None):
        """Compute Jacobian of self.compute_scaled_error.

        Parameters
        ----------
        x_reduced : ndarray
            Reduced state vector that satisfies linear constraints.
        constants : list
            Constant parameters passed to sub-objectives.

        Returns
        -------
        J : ndarray
            Jacobian matrix.

        """
        return self._jac(x_reduced, constants, "scaled_error")

    def jac_unscaled(self, x_reduced, constants=None):
        """Compute Jacobian of self.compute_unscaled.

        Parameters
        ----------
        x_reduced : ndarray
            Reduced state vector that satisfies linear constraints.
        constants : list
            Constant parameters passed to sub-objectives.

        Returns
        -------
        J : ndarray
            Jacobian matrix.

        """
        return self._jac(x_reduced, constants, "unscaled")

    def _jvp(self, v, x_reduced, constants=None, op="jvp_scaled"):
        x = self.recover(x_reduced)
        v = self._feasible_tangents @ v
        df = getattr(self._objective, op)(v, x, constants)
        return df

    def jvp_scaled(self, v, x_reduced, constants=None):
        """Compute Jacobian-vector product of self.compute_scaled.

        Parameters
        ----------
        v : tuple of ndarray
            Vectors to right-multiply the Jacobian by.
        x_reduced : ndarray
            Optimization variables with linear constraints removed.
        constants : list
            Constant parameters passed to sub-objectives.

        """
        return self._jvp(v, x_reduced, constants, "jvp_scaled")

    def jvp_scaled_error(self, v, x_reduced, constants=None):
        """Compute Jacobian-vector product of self.compute_scaled_error.

        Parameters
        ----------
        v : tuple of ndarray
            Vectors to right-multiply the Jacobian by.
        x_reduced : ndarray
            Optimization variables with linear constraints removed.
        constants : list
            Constant parameters passed to sub-objectives.

        """
        return self._jvp(v, x_reduced, constants, "jvp_scaled_error")

    def jvp_unscaled(self, v, x_reduced, constants=None):
        """Compute Jacobian-vector product of self.compute_unscaled.

        Parameters
        ----------
        v : tuple of ndarray
            Vectors to right-multiply the Jacobian by.
        x_reduced : ndarray
            Optimization variables with linear constraints removed.
        constants : list
            Constant parameters passed to sub-objectives.

        """
        return self._jvp(v, x_reduced, constants, "jvp_unscaled")

    def _vjp(self, v, x_reduced, constants=None, op="vjp_scaled"):
        x = self.recover(x_reduced)
        df = getattr(self._objective, op)(v, x, constants)
        return df[self._unfixed_idx] @ (self._Z * self._D[self._unfixed_idx, None])

    def vjp_scaled(self, v, x_reduced, constants=None):
        """Compute vector-Jacobian product of self.compute_scaled.

        Parameters
        ----------
        v : ndarray
            Vector to left-multiply the Jacobian by.
        x_reduced : ndarray
            Optimization variables with linear constraints removed.
        constants : list
            Constant parameters passed to sub-objectives.

        """
        return self._vjp(v, x_reduced, constants, "vjp_scaled")

    def vjp_scaled_error(self, v, x_reduced, constants=None):
        """Compute vector-Jacobian product of self.compute_scaled_error.

        Parameters
        ----------
        v : ndarray
            Vector to left-multiply the Jacobian by.
        x_reduced : ndarray
            Optimization variables with linear constraints removed.
        constants : list
            Constant parameters passed to sub-objectives.

        """
        return self._vjp(v, x_reduced, constants, "vjp_scaled_error")

    def vjp_unscaled(self, v, x_reduced, constants=None):
        """Compute vector-Jacobian product of self.compute_unscaled.

        Parameters
        ----------
        v : ndarray
            Vector to left-multiply the Jacobian by.
        x_reduced : ndarray
            Optimization variables with linear constraints removed.
        constants : list
            Constant parameters passed to sub-objectives.

        """
        return self._vjp(v, x_reduced, constants, "vjp_unscaled")

    def __getattr__(self, name):
        """For other attributes we defer to the base objective."""
        return getattr(self._objective, name)


class ProximalProjection(ObjectiveFunction):
    """Remove equilibrium constraint by projecting onto constraint at each step.

    Combines objective and equilibrium constraint into a single objective to then pass
    to an unconstrained optimizer.

    At each iteration, after a step is taken to reduce the objective, the equilibrium
    is perturbed and re-solved to bring it back into force balance. This is analogous
    to a proximal method where each iterate is projected back onto the feasible set.

    Parameters
    ----------
    objective : ObjectiveFunction
        Objective function to optimize.
    constraint : ObjectiveFunction
        Equilibrium constraint to enforce. Should be an ObjectiveFunction with one or
        more of the following objectives: {ForceBalance, CurrentDensity,
        RadialForceBalance, HelicalForceBalance}
    eq : Equilibrium
        Equilibrium that will be optimized to satisfy the objectives.
    perturb_options, solve_options : dict
        dictionary of arguments passed to Equilibrium.perturb and Equilibrium.solve
        during the projection step.
    name : str
        Name of the objective function.
    """

    def __init__(
        self,
        objective,
        constraint,
        eq,
        perturb_options=None,
        solve_options=None,
        name="ProximalProjection",
    ):
        assert isinstance(objective, ObjectiveFunction), (
            "objective should be instance of ObjectiveFunction." ""
        )
        assert isinstance(constraint, ObjectiveFunction), (
            "constraint should be instance of ObjectiveFunction." ""
        )
        for con in constraint.objectives:
            errorif(
                not con._equilibrium,
                ValueError,
                "ProximalProjection method cannot handle general "
                + f"nonlinear constraint {con}.",
            )
            # can't have bounds on constraint bc if constraint is satisfied then
            # Fx == 0, and that messes with Gx @ Fx^-1 Fc etc.
            errorif(
                con.bounds is not None,
                ValueError,
                "ProximalProjection can only handle equality constraints, "
                + f"got bounds for constraint {con}",
            )
        self._objective = objective
        self._constraint = constraint
        solve_options = {} if solve_options is None else solve_options
        perturb_options = {} if perturb_options is None else perturb_options
        perturb_options.setdefault("verbose", 0)
        perturb_options.setdefault("include_f", False)
        solve_options.setdefault("verbose", 0)
        self._perturb_options = perturb_options
        self._solve_options = solve_options
        self._built = False
        # don't want to compile this, just use the compiled objective and constraint
        self._use_jit = False
        self._compiled = False
        self._eq = eq
        self._name = name

    def _set_eq_state_vector(self):
        full_args = self._eq.optimizable_params.copy()
        self._args = self._eq.optimizable_params.copy()
<<<<<<< HEAD
        for arg in ["R_lmn", "Z_lmn", "L_lmn", "W_lmn", "Ra_n", "Za_n", "Wa_n"]:
            self._args.remove(arg)

        linear_constraint = ObjectiveFunction(self._linear_constraints)
        linear_constraint.build()

=======
        # the eq optimizable variables for proximal are the Rb, Zb and profile
        # coefficients. Once these are chosen, we will solve the equilibrium to
        # find the R_lmn, Z_lmn, L_lmn, Ra_n, Za_n. That is why we remove them
        # from the list of optimizable variables. This is accompanied by not including
        # self-consistency constraints (see get_combined_constraint_objectives in
        # desc.optimize.optimizer) and also removing columns corresponding to these
        # variables from the constraint matrix A in
        # desc.objectives.utils.factorize_linear_constraints.
        for arg in ["R_lmn", "Z_lmn", "L_lmn", "Ra_n", "Za_n"]:
            self._args.remove(arg)

>>>>>>> bdb4f3d8
        (self._eq_Z, self._eq_D, self._eq_unfixed_idx) = (
            self._eq_solve_objective._Z,
            self._eq_solve_objective._D,
            self._eq_solve_objective._unfixed_idx,
        )

        dxdc = []
        xz = {arg: np.zeros(self._eq.dimensions[arg]) for arg in full_args}

        for arg in self._args:
            if arg not in ["Rb_lmn", "Zb_lmn", "Wb_lmn"]:
                x_idx = self._eq.x_idx[arg]
                dxdc.append(np.eye(self._eq.dim_x)[:, x_idx])
            if arg == "Rb_lmn":
                c = get_instance(self._eq_linear_constraints, BoundaryRSelfConsistency)
                # We have A @ R_lmn = Rb_lmn
                A = c.jac_unscaled(xz)[0]["R_lmn"]
                Ainv = np.linalg.pinv(A)
                # Once this is multipled by Rb_lmn, we get the full eq state vector
                # with the R_lmn but rest is 0
                dxdRb = np.eye(self._eq.dim_x)[:, self._eq.x_idx["R_lmn"]] @ Ainv
                dxdc.append(dxdRb)
            if arg == "Zb_lmn":
                c = get_instance(self._eq_linear_constraints, BoundaryZSelfConsistency)
                A = c.jac_unscaled(xz)[0]["Z_lmn"]
                Ainv = np.linalg.pinv(A)
                dxdZb = np.eye(self._eq.dim_x)[:, self._eq.x_idx["Z_lmn"]] @ Ainv
                dxdc.append(dxdZb)
<<<<<<< HEAD
            if arg == "Wb_lmn":
                c = get_instance(self._eq_linear_constraints, BoundaryWSelfConsistency)
                A = c.jac_unscaled(xz)[0]["W_lmn"]
                Ainv = np.linalg.pinv(A)
                dxdWb = np.eye(self._eq.dim_x)[:, self._eq.x_idx["W_lmn"]] @ Ainv
                dxdc.append(dxdWb)
=======
        # dxdc is a matrix that when multiplied by the optimization variables (only
        # Rb_lmn, Zb_lmn) gives the full state vector of the equilibrium (Rb_lmn and
        # Zb_lmn part will be 0, but they will be represented by the equivalent
        # R_lmn and Z_lmn). For example, let's say the eq optimization variables are
        # ceq = [Rb_lmn, Zb_lmn, p_l, i_l].T                      # noqa : E800
        # Then, we will use dxdc for the following:
        # xeq = dxdc @ ceq                                        # noqa : E800
        # And xeq will be,
        # xeq = [                                                 # noqa : E800
        #     R_lmn, Z_lmn, jnp.zeros_like(L_lmn)                 # noqa : E800
        #     jnp.zeros_like(Rb_lmn), jnp.zeros_like(Zb_lmn),     # noqa : E800
        #     p_l, i_l,                                           # noqa : E800
        # ]                                                       # noqa : E800
        self._dxdc = jnp.hstack(dxdc)
>>>>>>> bdb4f3d8

    def build(self, use_jit=None, verbose=1):  # noqa: C901
        """Build the objective.

        Parameters
        ----------
        use_jit : bool, optional
            Whether to just-in-time compile the objective and derivatives.
            Note: unused by this class, should pass to sub-objectives directly.
        verbose : int, optional
            Level of output.

        """
        timer = Timer()
        timer.start("Proximal projection build")

        self._eq_linear_constraints = get_fixed_boundary_constraints(eq=self._eq)
        self._eq_linear_constraints = maybe_add_self_consistency(
            self._eq, self._eq_linear_constraints
        )

        # we don't always build here because in ~all cases the user doesn't interact
        # with this directly, so if the user wants to manually rebuild they should
        # do it before this wrapper is created for them.
        if not self._objective.built:
            self._objective.build(use_jit=use_jit, verbose=verbose)
        if not self._constraint.built:
            self._constraint.build(use_jit=use_jit, verbose=verbose)

        for constraint in self._eq_linear_constraints:
            constraint.build(use_jit=use_jit, verbose=verbose)

        # Here we create and build the LinearConstraintProjection
        # for the equilibrium subproblem using the self._constraint as objective
        # and our fixed-bdry constraints we just made. This will
        # be passed as the objective for the eq subproblem, which saves
        # some time as by building it here we can avoid re-computing the
        # constraint matrix A and its SVD for the feasible direction method
        self._eq_solve_objective = LinearConstraintProjection(
            self._constraint,
            ObjectiveFunction(self._eq_linear_constraints),
            name="Eq Update LinearConstraintProjection",
        )
        self._eq_solve_objective.build(use_jit=use_jit, verbose=verbose)

        errorif(
            self._constraint.things != [self._eq],
            ValueError,
            "ProximalProjection can only handle constraints on the equilibrium.",
        )

        self._objectives = [self._objective, self._constraint]
        self._set_things()

        self._eq_idx = self.things.index(self._eq)

        self._dim_f = self._objective.dim_f
        if self._dim_f == 1:
            self._scalar = True
        else:
            self._scalar = False

        self._set_eq_state_vector()

        # the full state vector includes all the parameters from all the things
        # however, sub-objectives only need the part for their thing. We will
        # use this to split the state vector into its components
        self._dimx_per_thing = [t.dim_x for t in self.things]
        # we remove the R_lmn, Z_lmn, L_lmn, Ra_n, Za_n from the equilibrium params
        # dimc_per_thing accounts for that, don't confuse it with reduced state vector
        self._dimc_per_thing = [t.dim_x for t in self.things]
        self._dimc_per_thing[self._eq_idx] = np.sum(
            [self._eq.dimensions[arg] for arg in self._args]
        )

        # equivalent matrix for A[unfixed_idx] @ D @ Z == A @ feasible_tangents
        self._feasible_tangents = jnp.eye(self._objective.dim_x)
        self._feasible_tangents = jnp.split(
            self._feasible_tangents, np.cumsum(self._dimx_per_thing), axis=-1
        )
        # TODO (1721): eq_Z is already scaled by eq_D, so we don't need to scale
        # it again. Update the weights of the coil tests
        self._feasible_tangents[self._eq_idx] = self._feasible_tangents[self._eq_idx][
            :, self._eq_unfixed_idx
        ] @ (self._eq_Z * self._eq_D[self._eq_unfixed_idx, None])
        self._feasible_tangents = jnp.concatenate(
            [np.atleast_2d(foo) for foo in self._feasible_tangents], axis=-1
        )

        # history and caching
        self._x_old = self.x(self.things)
        self._allx = [self._x_old]
        self._allxopt = [self._objective.x(*self.things)]
        self._allxeq = [self._eq.pack_params(self._eq.params_dict)]
        self.history = [[t.params_dict.copy() for t in self.things]]

        self._built = True
        timer.stop("Proximal projection build")
        if verbose > 1:
            timer.disp("Proximal projection build")

    def unpack_state(self, x, per_objective=True):
        """Unpack the state vector into its components.

        Parameters
        ----------
        x : ndarray
            State vector.
        per_objective : bool
            Whether to return param dicts for each objective (default) or for each
            unique optimizable thing.

        Returns
        -------
        params : dict
            Parameter dictionary for equilibrium, with just external degrees of freedom
            visible to the optimizer.

        """
        if not self.built:
            raise RuntimeError("ObjectiveFunction must be built first.")

        x = jnp.atleast_1d(jnp.asarray(x))
        if x.size != self.dim_x:
            raise ValueError(
                "Input vector dimension is invalid, expected "
                + f"{self.dim_x} got {x.size}."
            )

        xs = jnp.split(x, np.cumsum(self._dimc_per_thing))
        params = []
        for t, xi in zip(self.things, xs):
            if t is self._eq:
                xi_splits = np.cumsum([self._eq.dimensions[arg] for arg in self._args])
                p = {arg: xis for arg, xis in zip(self._args, jnp.split(xi, xi_splits))}
                p.update(  # add in dummy values for missing parameters
                    {
                        arg: jnp.zeros_like(xis)
                        for arg, xis in t.params_dict.items()
                        if arg not in self._args  # R_lmn, Z_lmn, L_lmn, Ra_n, Za_n
                    }
                )
                params += [p]
            else:
                params += [t.unpack_params(xi)]

        if per_objective:
            # params is a list of lists of dicts, for each thing and for each objective
            params = self._unflatten(params)
            # this filters out the params of things that are unused by each objective
            params = [
                [par for par, thing in zip(param, self.things) if thing in obj.things]
                for param, obj in zip(params, self.objectives)
            ]
        return params

    def x(self, *things):
        """Return the full state vector from the Optimizable objects things."""
        # TODO (#1392): also check resolution etc?
        things = things or self.things
        assert [type(t1) is type(t2) for t1, t2 in zip(things, self.things)]
        xs = []
        for t in self.things:
            if t is self._eq:
                xs += [
                    jnp.concatenate(
                        [jnp.atleast_1d(t.params_dict[arg]) for arg in self._args]
                    )
                ]
            else:
                xs += [t.pack_params(t.params_dict)]

        return jnp.concatenate(xs)

    @property
    def dim_x(self):
        """int: Dimension of the state vector."""
        s = 0
        for t in self.things:
            if t is self._eq:
                s += sum(self._eq.dimensions[arg] for arg in self._args)
            else:
                s += t.dim_x
        return s

    def _update_equilibrium(self, x, store=False):
        """Update the internal equilibrium with new boundary, profile etc.

        Parameters
        ----------
        x : ndarray
            New values of the state vector of equilibrium (except R_lmn, Z_lmn,
            L_lmn, Ra_n, Za_n) and all the parameters of the other things.
        store : bool
            Whether the new x should be stored in self.history

        Notes
        -----
        After updating, if store=False, self._eq will revert back to the previous
        solution when store was True

        """
        # xopt is the full state vector of all the things
        # xeq is the full state vector of the equilibrium only

        # TODO (#1720): We don't need to check the whole state vector, just the
        # equilibrium parameters should be enough.
        # first check if its something we've seen before, if it is just return
        # cached value, no need to perturb + resolve
        xopt = f_where_x(x, self._allx, self._allxopt)
        xeq = f_where_x(x, self._allx, self._allxeq)
        if xopt.size > 0 and xeq.size > 0:
            pass
        else:
            # After unpack_state, R_lmn, Z_lmn, L_lmn, Ra_n and Za_n in below lists
            # will be 0s
            x_list = self.unpack_state(x, False)
            x_list_old = self.unpack_state(self._x_old, False)
            xeq_dict = x_list[self._eq_idx]
            xeq_dict_old = x_list_old[self._eq_idx]
            deltas = {str(key): xeq_dict[key] - xeq_dict_old[key] for key in xeq_dict}
            # We pass in the LinearConstraintProjection object to skip some redundant
            # computations in the perturb and solve methods
            self._eq = self._eq.perturb(
                objective=self._eq_solve_objective,
                constraints=None,
                deltas=deltas,
                **self._perturb_options,
            )
            self._eq.solve(
                objective=self._eq_solve_objective,
                constraints=None,
                **self._solve_options,
            )
            xeq = self._eq.pack_params(self._eq.params_dict)
            x_list[self._eq_idx] = self._eq.params_dict.copy()
            xopt = jnp.concatenate(
                [t.pack_params(xi) for t, xi in zip(self.things, x_list)]
            )
            self._allx.append(x)
            self._allxopt.append(xopt)
            self._allxeq.append(xeq)

        if store:
            self._x_old = x
            x_list = self.unpack_state(x, False)
            xeq_dict = self._eq.unpack_params(xeq)
            self._eq.params_dict = xeq_dict
            x_list[self._eq_idx] = xeq_dict
            self.history.append(x_list)
        else:
            # reset to last good params
            self._eq.params_dict = self.history[-1][self._eq_idx]
            self._eq_solve_objective.update_constraint_target(self._eq)

        return xopt, xeq

    def compute_scaled(self, x, constants=None):
        """Compute the objective function and apply weights/normalization.

        Parameters
        ----------
        x : ndarray
            State vector.
        constants : list
            Constant parameters passed to sub-objectives.

        Returns
        -------
        f : ndarray
            Objective function value(s).

        """
        constants = setdefault(constants, self.constants)
        xopt, _ = self._update_equilibrium(x, store=False)
        return self._objective.compute_scaled(xopt, constants[0])

    def compute_scaled_error(self, x, constants=None):
        """Compute the error between target and objective and apply weights etc.

        Parameters
        ----------
        x : ndarray
            State vector.
        constants : list
            Constant parameters passed to sub-objectives.

        Returns
        -------
        f : ndarray
            Objective function value(s).

        """
        constants = setdefault(constants, self.constants)
        xopt, _ = self._update_equilibrium(x, store=False)
        return self._objective.compute_scaled_error(xopt, constants[0])

    def compute_scalar(self, x, constants=None):
        """Compute the sum of squares error.

        Parameters
        ----------
        x : ndarray
            State vector.
        constants : list
            Constant parameters passed to sub-objectives.

        Returns
        -------
        f : float
            Objective function scalar value.

        """
        f = jnp.sum(self.compute_scaled_error(x, constants=constants) ** 2) / 2
        return f

    def compute_unscaled(self, x, constants=None):
        """Compute the raw value of the objective function.

        Parameters
        ----------
        x : ndarray
            State vector.
        constants : list
            Constant parameters passed to sub-objectives.

        Returns
        -------
        f : ndarray
            Objective function value(s).

        """
        constants = setdefault(constants, self.constants)
        xopt, _ = self._update_equilibrium(x, store=False)
        return self._objective.compute_unscaled(xopt, constants[0])

    def grad(self, x, constants=None):
        """Compute gradient of self.compute_scalar.

        Parameters
        ----------
        x : ndarray
            State vector.
        constants : list
            Constant parameters passed to sub-objectives.

        Returns
        -------
        g : ndarray
            gradient vector.

        """
        # TODO (#1393): figure out projected vjp to make this better
        f = jnp.atleast_1d(self.compute_scaled_error(x, constants))
        J = self.jac_scaled_error(x, constants)
        return f.T @ J

    def hess(self, x, constants=None):
        """Compute Hessian of self.compute_scalar.

        Uses the "small residual approximation" where the Hessian is replaced by
        the square of the Jacobian: H = J.T @ J

        Parameters
        ----------
        x : ndarray
            State vector.
        constants : list
            Constant parameters passed to sub-objectives.

        Returns
        -------
        H : ndarray
            Hessian matrix.

        """
        J = self.jac_scaled_error(x, constants)
        return J.T @ J

    def jac_scaled(self, x, constants=None):
        """Compute Jacobian of self.compute_scaled.

        Parameters
        ----------
        x : ndarray
            State vector.
        constants : list
            Constant parameters passed to sub-objectives.

        Returns
        -------
        J : ndarray
            Jacobian matrix.

        """
        v = jnp.eye(x.shape[0])
        return self.jvp_scaled(v, x, constants).T

    def jac_scaled_error(self, x, constants=None):
        """Compute Jacobian of self.compute_scaled_error.

        Parameters
        ----------
        x : ndarray
            State vector.
        constants : list
            Constant parameters passed to sub-objectives.

        Returns
        -------
        J : ndarray
            Jacobian matrix.

        """
        v = jnp.eye(x.shape[0])
        return self.jvp_scaled_error(v, x, constants).T

    def jac_unscaled(self, x, constants=None):
        """Compute Jacobian of self.compute_unscaled.

        Parameters
        ----------
        x : ndarray
            State vector.
        constants : list
            Constant parameters passed to sub-objectives.

        Returns
        -------
        J : ndarray
            Jacobian matrix.
        """
        v = jnp.eye(x.shape[0])
        return self.jvp_unscaled(v, x, constants).T

    def jvp_scaled(self, v, x, constants=None):
        """Compute Jacobian-vector product of self.compute_scaled.

        Parameters
        ----------
        v : ndarray or tuple of ndarray
            Vectors to right-multiply the Jacobian by.
            This method only works for first order jvps.
        x : ndarray
            Optimization variables.
        constants : list
            Constant parameters passed to sub-objectives.

        """
        op = "scaled"
        return self._jvp(v, x, constants, op)

    def jvp_scaled_error(self, v, x, constants=None):
        """Compute Jacobian-vector product of self.compute_scaled_error.

        Parameters
        ----------
        v : ndarray or tuple of ndarray
            Vectors to right-multiply the Jacobian by.
            This method only works for first order jvps.
        x : ndarray
            Optimization variables.
        constants : list
            Constant parameters passed to sub-objectives.

        """
        op = "scaled_error"
        return self._jvp(v, x, constants, op)

    def jvp_unscaled(self, v, x, constants=None):
        """Compute Jacobian-vector product of self.compute_unscaled.

        Parameters
        ----------
        v : ndarray or tuple of ndarray
            Vectors to right-multiply the Jacobian by.
            This method only works for first order jvps.
        x : ndarray
            Optimization variables.
        constants : list
            Constant parameters passed to sub-objectives.

        """
        op = "unscaled"
        return self._jvp(v, x, constants, op)

    def _jvp(self, v, x, constants=None, op="scaled_error"):
        # The goal is to compute the Jacobian of the objective function with respect to
        # the optimization variables (c). Before taking the Jacobian, we update the
        # equilibrium such that
        # F(x+dx, c+dc) = 0 = F(x, c) + dF/dx * dx + dF/dc * dc
        # so that we can set F(x, c) = 0, from here we can solve for dx and get
        # dx = - (dF/dx)^-1 * dF/dc * dc     # noqa : E800
        # We can then compute the Jacobian of the objective function with respect to c
        # G(x+dx, c+dc) = G(x, c) + dG/dx * dx + dG/dc * dc
        # substituting in dx we get
        # G(x+dx, c+dc) = G(x, c) + [ dG/dc - dG/dx * (dF/dx)^-1 * dF/dc ]* dc
        # and the Jacobian we want is dG/dc - dG/dx * (dF/dx)^-1 * dF/dc

        # Note: This Jacobian can be obtained using JVPs in proper tangent directions.
        # First we will compute the tangent direction (see _get_tangent for details),
        # then we will compute the Jacobian.
        v = v[0] if isinstance(v, (tuple, list)) else v
        constants = setdefault(constants, self.constants)
        xg, xf = self._update_equilibrium(x, store=True)

        # we don't need to divide this part into blocked and batched because
        # self._constraint._deriv_mode will handle it
        jvpfun = lambda u: self._get_tangent(u, xf, constants, op=op)
        tangents = batched_vectorize(
            jvpfun,
            signature="(n)->(k)",
            chunk_size=self._constraint._jac_chunk_size,
        )(v)

        if self._objective._deriv_mode == "batched":
            # objective's method already know about its jac_chunk_size
            return getattr(self._objective, "jvp_" + op)(tangents, xg, constants[0])
        else:
            return _proximal_jvp_blocked_pure(
                self._objective,
                jnp.split(tangents, np.cumsum(self._dimx_per_thing), axis=-1),
                jnp.split(xg, np.cumsum(self._dimx_per_thing)),
                op,
            )

    def _get_tangent(self, v, xf, constants, op):
        # Note: This function is vectorized over v. So, v is expected to be 1D array
        # of size self.dim_x.

        # v contains self._args DoFs from eq and other objects (like coils, surfaces
        # etc), we want jvp_f to only get parts from equilibrium, not other things
        vs = jnp.split(v, np.cumsum(self._dimc_per_thing))
        # This is (dF/dx)^-1 * dF/dc  # noqa : E800
        dfdc = _proximal_jvp_f_pure(
            self._constraint,
            xf,
            constants[1],
            vs[self._eq_idx],
            self._eq_solve_objective._feasible_tangents,
            self._dxdc,
            op,
        )
        # broadcasting against multiple things
        dfdcs = [jnp.zeros(dim) for dim in self._dimc_per_thing]
        dfdcs[self._eq_idx] = dfdc
        # note that dfdc.size != vs[self._eq_idx].size
        # dfdc has the size of reduced state vector of the equilibrium
        # but vs[self._eq_idx] has the size of self._args DoFs
        dfdc = jnp.concatenate(dfdcs)

        # We try to find dG/dc - dG/dx * (dF/dx)^-1 * dF/dc
        # where G is the objective function. Since DESC stores x and c in the same
        # vector, instead of multiple JVP calls, we will just find a tangent direction
        # that will give us the same result.
        # For making the explanation clear, assume J is the Jacobian of the objective
        # function with respect to the full state vector (both x and c). Then,
        # dG/dc = J @ (tangent vectors in c direction)
        # dG/dx = J @ (tangent vectors in x direction)
        # So, dG/dc - dG/dx * (dF/dx)^-1 * dF/dc can be written as
        # J @ [(tangent vectors in c direction) - (tangent vectors in x direction)@dfdc]
        # Note: We will never form full Jacobian J, we will just compute the above
        # expression by JVPs.
        dxdcv = jnp.concatenate(
            [
                *vs[: self._eq_idx],
                self._dxdc @ vs[self._eq_idx],  # Rb_lmn, Zb_lmn to full eq state vector
                *vs[self._eq_idx + 1 :],
            ]
        )
        tangent = dxdcv - self._feasible_tangents @ dfdc
        return tangent

    @property
    def constants(self):
        """list: constant parameters for each sub-objective."""
        return [self._objective.constants, self._constraint.constants]

    def __getattr__(self, name):
        """For other attributes we defer to the base objective."""
        return getattr(self._objective, name)


# in ProximalProjection we have an explicit state that we keep track of (and add
# to as we go) meaning if we jit anything with self static it doesn't update
# correctly, while if we leave self unstatic then it recompiles every time because
# the pytree structure of ProximalProjection is changing. To get around that we
# define these helper functions that are stateless so we can safely jit them


@functools.partial(jit, static_argnames=["op"])
def _proximal_jvp_f_pure(constraint, xf, constants, dc, eq_feasible_tangents, dxdc, op):
    # Note: This function is called by _get_tangent which is vectorized over v
    # (v is called dc in this function). So, dc is expected to be 1D array
    # of same size as full equilibrium state vector. This function returns a 1D array.

    # here we are forming (dF/dx)^-1 @ dF/dc
    # where Fxh is dF/dx and Fc is dF/dc
    Fxh = getattr(constraint, "jvp_" + op)(eq_feasible_tangents.T, xf, constants).T
    # Our compute functions never include variables like Rb_lmn, Zb_lmn etc. So,
    # taking the JVP in just dc direction will give 0. To prevent this, we use dxdc
    # which is the dx/dc matrix and convert the Rb_lmn to R_lmn entries etc.
    # For example, if we want the derivative wrt Rb_023, we should take the derivative
    # wrt all R_lmn coefficients that contribute to Rb_023. See BoundaryRSelfConsistency
    # for the relation between Rb_lmn and R_lmn.
    Fc = getattr(constraint, "jvp_" + op)(dxdc @ dc, xf, constants)
    cutoff = jnp.finfo(Fxh.dtype).eps * max(Fxh.shape)
    uf, sf, vtf = jnp.linalg.svd(Fxh, full_matrices=False)
    sf += sf[-1]  # add a tiny bit of regularization
    sfi = jnp.where(sf < cutoff * sf[0], 0, 1 / sf)
    return vtf.T @ (sfi * (uf.T @ Fc))


@functools.partial(jit, static_argnames=["op"])
def _proximal_jvp_blocked_pure(objective, vgs, xgs, op):
    # Note: This function is not vectorized and takes the full set of tangents, and
    # returns a matrix.

    # vgs and xgs are list of arrays (each element of the list is not same size
    # necessarily), that are split by the things in the objective. If there are multiple
    # things for the ObjectiveFunction, each split belongs to a different thing. The
    # information about which thing is used by which sub-objective is stored in
    # _things_per_objective_idx.

    # Note: This function is very similar to _jvp_blocked in ObjectiveFunction with
    # some naming differences to account for ProximalProjection.
    out = []
    for k, (obj, const) in enumerate(zip(objective.objectives, objective.constants)):
        thing_idx = objective._things_per_objective_idx[k]
        xi = [xgs[i] for i in thing_idx]
        vi = [vgs[i] for i in thing_idx]
        assert len(xi) > 0
        assert len(vi) > 0
        assert len(xi) == len(vi)
        if obj._deriv_mode == "rev":
            # obj might not allow fwd mode, so compute full rev mode jacobian
            # and do matmul manually. This is slightly inefficient, but usually
            # when rev mode is used, dim_f <<< dim_x, so its not too bad.
            Ji = getattr(obj, "jac_" + op)(*xi, constants=const)
            outi = jnp.array([Jii @ vii.T for Jii, vii in zip(Ji, vi)]).sum(axis=0)
            out.append(outi)
        else:
            outi = getattr(obj, "jvp_" + op)([_vi for _vi in vi], xi, constants=const).T
            out.append(outi)
    return jnp.concatenate(out).T<|MERGE_RESOLUTION|>--- conflicted
+++ resolved
@@ -620,14 +620,6 @@
     def _set_eq_state_vector(self):
         full_args = self._eq.optimizable_params.copy()
         self._args = self._eq.optimizable_params.copy()
-<<<<<<< HEAD
-        for arg in ["R_lmn", "Z_lmn", "L_lmn", "W_lmn", "Ra_n", "Za_n", "Wa_n"]:
-            self._args.remove(arg)
-
-        linear_constraint = ObjectiveFunction(self._linear_constraints)
-        linear_constraint.build()
-
-=======
         # the eq optimizable variables for proximal are the Rb, Zb and profile
         # coefficients. Once these are chosen, we will solve the equilibrium to
         # find the R_lmn, Z_lmn, L_lmn, Ra_n, Za_n. That is why we remove them
@@ -636,10 +628,9 @@
         # desc.optimize.optimizer) and also removing columns corresponding to these
         # variables from the constraint matrix A in
         # desc.objectives.utils.factorize_linear_constraints.
-        for arg in ["R_lmn", "Z_lmn", "L_lmn", "Ra_n", "Za_n"]:
+        for arg in ["R_lmn", "Z_lmn", "L_lmn", "W_lmn", "Ra_n", "Za_n", "Wa_n"]:
             self._args.remove(arg)
 
->>>>>>> bdb4f3d8
         (self._eq_Z, self._eq_D, self._eq_unfixed_idx) = (
             self._eq_solve_objective._Z,
             self._eq_solve_objective._D,
@@ -668,14 +659,12 @@
                 Ainv = np.linalg.pinv(A)
                 dxdZb = np.eye(self._eq.dim_x)[:, self._eq.x_idx["Z_lmn"]] @ Ainv
                 dxdc.append(dxdZb)
-<<<<<<< HEAD
             if arg == "Wb_lmn":
                 c = get_instance(self._eq_linear_constraints, BoundaryWSelfConsistency)
                 A = c.jac_unscaled(xz)[0]["W_lmn"]
                 Ainv = np.linalg.pinv(A)
                 dxdWb = np.eye(self._eq.dim_x)[:, self._eq.x_idx["W_lmn"]] @ Ainv
                 dxdc.append(dxdWb)
-=======
         # dxdc is a matrix that when multiplied by the optimization variables (only
         # Rb_lmn, Zb_lmn) gives the full state vector of the equilibrium (Rb_lmn and
         # Zb_lmn part will be 0, but they will be represented by the equivalent
@@ -690,7 +679,6 @@
         #     p_l, i_l,                                           # noqa : E800
         # ]                                                       # noqa : E800
         self._dxdc = jnp.hstack(dxdc)
->>>>>>> bdb4f3d8
 
     def build(self, use_jit=None, verbose=1):  # noqa: C901
         """Build the objective.
