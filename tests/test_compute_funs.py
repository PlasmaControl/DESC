"""Tests for compute functions."""

import numpy as np
import pytest
from scipy.signal import convolve2d

from desc.compute import rpz2xyz_vec
from desc.equilibrium import Equilibrium
from desc.equilibrium.coords import get_rtz_grid
from desc.examples import get
from desc.geometry import FourierRZToroidalSurface
from desc.grid import LinearGrid
from desc.io import load
from desc.utils import dot

# convolve kernel is reverse of FD coeffs
FD_COEF_1_2 = np.array([-1 / 2, 0, 1 / 2])[::-1]
FD_COEF_1_4 = np.array([1 / 12, -2 / 3, 0, 2 / 3, -1 / 12])[::-1]
FD_COEF_2_2 = np.array([1, -2, 1])[::-1]
FD_COEF_2_4 = np.array([-1 / 12, 4 / 3, -5 / 2, 4 / 3, -1 / 12])[::-1]


def my_convolve(arr, stencil):
    """Wrapper to convolve 1D arrs."""
    return np.convolve(arr, stencil, "same")


def myconvolve_2d(arr_1d, stencil, shape):
    """Wrapper to convolve 2D arrs."""
    arr = arr_1d.reshape((shape[0], shape[1]))
    conv = convolve2d(
        arr,
        stencil[:, np.newaxis] * stencil[np.newaxis, :],
        mode="same",
        boundary="fill",  # not periodic in rho, easier to pad and truncate in all dims
    )
    return conv


@pytest.mark.unit
def test_aliases():
    """Tests that data_index aliases are equal."""
    surface = FourierRZToroidalSurface(
        R_lmn=[10, 1, 0.2],
        Z_lmn=[-2, -0.2],
        modes_R=[[0, 0], [1, 0], [0, 1]],
        modes_Z=[[-1, 0], [0, -1]],
    )

    eq = Equilibrium(surface=surface)

    # automatic case
    primary_data = eq.compute("R_tz")
    alias_data = eq.compute("R_zt")
    np.testing.assert_allclose(primary_data["R_tz"], alias_data["R_zt"])

    # manual case
    primary_data = eq.compute("e_rho_rt")
    alias_data = eq.compute(["x_rrt", "e_theta_rr"])
    np.testing.assert_allclose(primary_data["e_rho_rt"], alias_data["x_rrt"])
    np.testing.assert_allclose(primary_data["e_rho_rt"], alias_data["e_theta_rr"])


@pytest.mark.unit
def test_total_volume(DummyStellarator):
    """Test that the volume enclosed by the LCFS is equal to the total volume."""
    eq = load(load_from=str(DummyStellarator["output_path"]), file_format="hdf5")

    grid = LinearGrid(M=12, N=12, NFP=eq.NFP, sym=eq.sym)  # rho = 1
    lcfs_volume = eq.compute("V(r)", grid=grid)["V(r)"]
    total_volume = eq.compute("V")["V"]  # default quadrature grid
    np.testing.assert_allclose(lcfs_volume, total_volume)


@pytest.mark.unit
def test_enclosed_volumes():
    """Test that the volume enclosed by flux surfaces matches analytic formulas."""
    R0 = 10
    surf = FourierRZToroidalSurface(
        R_lmn=[R0, 1, 0.2],
        Z_lmn=[-2, -0.2],
        modes_R=[[0, 0], [1, 0], [0, 1]],
        modes_Z=[[-1, 0], [0, -1]],
    )
    # 𝐞(ρ, θ, ζ) = R(ρ, θ, ζ) 𝐫 + Z(ρ, θ, ζ) 𝐳
    # V(ρ) = ∯ dθ dζ (∂_θ 𝐞 × ∂_ζ 𝐞) ⋅ (0, 0, Z)
    #      = ∯ dθ dζ (R₀ + ρ cos θ + 0.2 cos ζ) (2 ρ² sin²θ − 0.2 ρ sin θ sin ζ)
    np.testing.assert_allclose(4 * R0 * np.pi**2, surf.compute(["V"])["V"])
    eq = Equilibrium(surface=surf)  # elliptical cross-section with torsion
    rho = np.linspace(0, 1, 64)
    grid = LinearGrid(M=eq.M_grid, N=eq.N_grid, NFP=eq.NFP, sym=eq.sym, rho=rho)
    data = eq.compute(["R0", "V(r)", "V_r(r)", "V_rr(r)", "V_rrr(r)"], grid=grid)
    np.testing.assert_allclose(
        4 * data["R0"] * (np.pi * rho) ** 2, grid.compress(data["V(r)"])
    )
    np.testing.assert_allclose(
        8 * data["R0"] * np.pi**2 * rho, grid.compress(data["V_r(r)"])
    )
    np.testing.assert_allclose(8 * data["R0"] * np.pi**2, data["V_rr(r)"])
    np.testing.assert_allclose(0, data["V_rrr(r)"], atol=2e-14)


@pytest.mark.unit
def test_enclosed_areas():
    """Test that the area enclosed by flux surfaces matches analytic formulas."""
    surf = FourierRZToroidalSurface(
        R_lmn=[10, 1, 0.2],
        Z_lmn=[-2, -0.2],
        modes_R=[[0, 0], [1, 0], [0, 1]],
        modes_Z=[[-1, 0], [0, -1]],
    )
    eq = Equilibrium(surface=surf)  # elliptical cross-section with torsion
    rho = np.linspace(0, 1, 64)
    grid = LinearGrid(M=eq.M_grid, N=eq.N_grid, NFP=eq.NFP, sym=eq.sym, rho=rho)
    data = eq.compute(["A(r)"], grid=grid)
    # area = π a b = 2 π ρ²
    np.testing.assert_allclose(2 * np.pi * rho**2, grid.compress(data["A(r)"]))


@pytest.mark.unit
def test_surface_areas():
    """Test that the flux surface areas match known analytic formulas."""
    eq = Equilibrium()  # torus
    rho = np.linspace(0, 1, 64)
    grid = LinearGrid(M=eq.M_grid, N=eq.N_grid, NFP=eq.NFP, sym=eq.sym, rho=rho)
    data = eq.compute(["R0", "S(r)", "S_r(r)", "S_rr(r)"], grid=grid)
    np.testing.assert_allclose(
        4 * data["R0"] * np.pi**2 * rho, grid.compress(data["S(r)"])
    )
    np.testing.assert_allclose(4 * data["R0"] * np.pi**2, data["S_r(r)"])
    np.testing.assert_allclose(0, data["S_rr(r)"], atol=3e-12)


@pytest.mark.unit
def test_surface_areas_2():
    """Alternate test that the flux surface areas match known analytic formulas."""
    eq = Equilibrium()

    grid_r = LinearGrid(rho=1, theta=10, zeta=10)
    grid_t = LinearGrid(rho=10, theta=1, zeta=10)
    grid_z = LinearGrid(rho=10, theta=10, zeta=1)

    data_r = eq.compute("|e_theta x e_zeta|", grid=grid_r)
    data_t = eq.compute("|e_zeta x e_rho|", grid=grid_t)
    data_z = eq.compute("|e_rho x e_theta|", grid=grid_z)

    Ar = np.sum(
        data_r["|e_theta x e_zeta|"] * grid_r.spacing[:, 1] * grid_r.spacing[:, 2]
    )
    At = np.sum(
        data_t["|e_zeta x e_rho|"] * grid_t.spacing[:, 2] * grid_t.spacing[:, 0]
    )
    Az = np.sum(
        data_z["|e_rho x e_theta|"] * grid_z.spacing[:, 0] * grid_z.spacing[:, 1]
    )

    np.testing.assert_allclose(Ar, 4 * 10 * np.pi**2)
    np.testing.assert_allclose(At, np.pi * (11**2 - 10**2))
    np.testing.assert_allclose(Az, np.pi)


@pytest.mark.unit
def test_elongation():
    """Test that elongation approximation is correct."""
    surf2 = FourierRZToroidalSurface(
        R_lmn=[10, 1, 0.2],
        Z_lmn=[-2, -0.2],
        modes_R=[[0, 0], [1, 0], [0, 1]],
        modes_Z=[[-1, 0], [0, -1]],
    )
    surf3 = FourierRZToroidalSurface(
        R_lmn=[10, 1, 0.2],
        Z_lmn=[-3, -0.2],
        modes_R=[[0, 0], [1, 0], [0, 1]],
        modes_Z=[[-1, 0], [0, -1]],
    )
    eq1 = Equilibrium()  # elongation = 1
    eq2 = Equilibrium(surface=surf2)  # elongation = 2
    eq3 = Equilibrium(surface=surf3)  # elongation = 3
    grid = LinearGrid(L=5, M=2 * eq3.M_grid, N=eq3.N_grid, NFP=eq3.NFP, sym=eq3.sym)
    data1 = eq1.compute(["a_major/a_minor"], grid=grid)
    data2 = eq2.compute(["a_major/a_minor"], grid=grid)
    data3 = eq3.compute(["a_major/a_minor"], grid=grid)
    # elongation approximation is less accurate as elongation increases
    np.testing.assert_allclose(1.0, data1["a_major/a_minor"])
    np.testing.assert_allclose(2.0, data2["a_major/a_minor"], rtol=1e-3)
    np.testing.assert_allclose(3.0, data3["a_major/a_minor"], rtol=1e-2)


@pytest.mark.slow
@pytest.mark.unit
def test_magnetic_field_derivatives(DummyStellarator):
    """Test that the derivatives of B and |B| are close to numerical derivatives."""
    eq = load(load_from=str(DummyStellarator["output_path"]), file_format="hdf5")

    # partial derivatives wrt rho
    rtol = 1e-3
    atol = 1e-3
    num_rho = 180
    grid = LinearGrid(rho=num_rho, NFP=eq.NFP)
    drho = grid.nodes[1, 0]
    data = eq.compute(
        [
            "B^theta",
            "B^theta_r",
            "B^theta_rr",
            "B^zeta",
            "B^zeta_r",
            "B^zeta_rr",
            "B_rho",
            "B_rho_r",
            "B_rho_rr",
            "B_theta",
            "B_theta_r",
            "B_theta_rr",
            "B_zeta",
            "B_zeta_r",
            "B_zeta_rr",
            "|B|",
            "|B|_r",
            "|B|_rr",
            "B",
            "B_r",
            "B_rr",
            "phi",
        ],
        grid=grid,
    )
    data["B"] = rpz2xyz_vec(data["B"], phi=data["phi"])
    data["B_r"] = rpz2xyz_vec(data["B_r"], phi=data["phi"])
    data["B_rr"] = rpz2xyz_vec(data["B_rr"], phi=data["phi"])

    B_sup_theta_r = np.convolve(data["B^theta"], FD_COEF_1_4, "same") / drho
    B_sup_theta_rr = np.convolve(data["B^theta"], FD_COEF_2_4, "same") / drho**2
    B_sup_zeta_r = np.convolve(data["B^zeta"], FD_COEF_1_4, "same") / drho
    B_sup_zeta_rr = np.convolve(data["B^zeta"], FD_COEF_2_4, "same") / drho**2
    B_sub_rho_r = np.convolve(data["B_rho"], FD_COEF_1_4, "same") / drho
    B_sub_rho_rr = np.convolve(data["B_rho"], FD_COEF_2_4, "same") / drho**2
    B_sub_theta_r = np.convolve(data["B_theta"], FD_COEF_1_4, "same") / drho
    B_sub_theta_rr = np.convolve(data["B_theta"], FD_COEF_2_4, "same") / drho**2
    B_sub_zeta_r = np.convolve(data["B_zeta"], FD_COEF_1_4, "same") / drho
    B_sub_zeta_rr = np.convolve(data["B_zeta"], FD_COEF_2_4, "same") / drho**2
    Bmag_r = np.convolve(data["|B|"], FD_COEF_1_4, "same") / drho
    Bmag_rr = np.convolve(data["|B|"], FD_COEF_2_4, "same") / drho**2
    B_r = np.apply_along_axis(my_convolve, 0, data["B"], FD_COEF_1_4) / drho
    B_rr = np.apply_along_axis(my_convolve, 0, data["B"], FD_COEF_2_4) / drho**2

    np.testing.assert_allclose(
        data["B^theta_r"][4:-4],
        B_sup_theta_r[4:-4],
        rtol=rtol,
        atol=atol * np.nanmean(np.abs(data["B^theta_r"])),
    )
    np.testing.assert_allclose(
        data["B^theta_rr"][4:-4],
        B_sup_theta_rr[4:-4],
        rtol=rtol,
        atol=atol * np.nanmean(np.abs(data["B^theta_rr"])),
    )
    np.testing.assert_allclose(
        data["B^zeta_r"][4:-4],
        B_sup_zeta_r[4:-4],
        rtol=rtol,
        atol=atol * np.nanmean(np.abs(data["B^zeta_r"])),
    )
    np.testing.assert_allclose(
        data["B^zeta_rr"][4:-4],
        B_sup_zeta_rr[4:-4],
        rtol=rtol,
        atol=atol * np.nanmean(np.abs(data["B^zeta_rr"])),
    )
    np.testing.assert_allclose(
        data["B_rho_r"][4:-4],
        B_sub_rho_r[4:-4],
        rtol=rtol,
        atol=atol * np.nanmean(np.abs(data["B_rho_r"])),
    )
    np.testing.assert_allclose(
        data["B_rho_rr"][4:-4],
        B_sub_rho_rr[4:-4],
        rtol=rtol,
        atol=atol * np.nanmean(np.abs(data["B_rho_rr"])),
    )
    np.testing.assert_allclose(
        data["B_theta_r"][4:-4],
        B_sub_theta_r[4:-4],
        rtol=rtol,
        atol=atol * np.nanmean(np.abs(data["B_theta_r"])),
    )
    np.testing.assert_allclose(
        data["B_theta_rr"][4:-4],
        B_sub_theta_rr[4:-4],
        rtol=rtol,
        atol=atol * np.nanmean(np.abs(data["B_theta_rr"])),
    )
    np.testing.assert_allclose(
        data["B_zeta_r"][4:-4],
        B_sub_zeta_r[4:-4],
        rtol=rtol,
        atol=atol * np.nanmean(np.abs(data["B_zeta_r"])),
    )
    np.testing.assert_allclose(
        data["B_zeta_rr"][4:-4],
        B_sub_zeta_rr[4:-4],
        rtol=rtol,
        atol=atol * np.nanmean(np.abs(data["B_zeta_rr"])),
    )
    np.testing.assert_allclose(
        data["|B|_r"][4:-4],
        Bmag_r[4:-4],
        rtol=rtol,
        atol=atol * np.nanmean(np.abs(data["|B|_r"])),
    )
    np.testing.assert_allclose(
        data["|B|_rr"][4:-4],
        Bmag_rr[4:-4],
        rtol=rtol,
        atol=atol * np.nanmean(np.abs(data["|B|_rr"])),
    )
    np.testing.assert_allclose(
        data["B_r"][4:-4],
        B_r[4:-4],
        rtol=rtol,
        atol=atol * np.nanmean(np.abs(data["B_r"])),
    )
    np.testing.assert_allclose(
        data["B_rr"][4:-4],
        B_rr[4:-4],
        rtol=rtol,
        atol=atol * np.nanmean(np.abs(data["B_rr"])),
    )

    # partial derivatives wrt theta
    rtol = 1e-3
    atol = 1e-3
    num_theta = 180
    grid = LinearGrid(NFP=eq.NFP, theta=num_theta)
    dtheta = grid.nodes[1, 1]
    data = eq.compute(
        [
            "B^theta",
            "B^theta_t",
            "B^theta_tt",
            "B^zeta",
            "B^zeta_t",
            "B^zeta_tt",
            "B_rho",
            "B_rho_t",
            "B_rho_tt",
            "B_theta",
            "B_theta_t",
            "B_theta_tt",
            "B_zeta",
            "B_zeta_t",
            "B_zeta_tt",
            "|B|",
            "|B|_t",
            "|B|_tt",
            "B",
            "B_t",
            "B_tt",
            "phi",
        ],
        grid=grid,
    )
    data["B"] = rpz2xyz_vec(data["B"], phi=data["phi"])
    data["B_t"] = rpz2xyz_vec(data["B_t"], phi=data["phi"])
    data["B_tt"] = rpz2xyz_vec(data["B_tt"], phi=data["phi"])

    B_sup_theta_t = np.convolve(data["B^theta"], FD_COEF_1_4, "same") / dtheta
    B_sup_theta_tt = np.convolve(data["B^theta"], FD_COEF_2_4, "same") / dtheta**2
    B_sup_zeta_t = np.convolve(data["B^zeta"], FD_COEF_1_4, "same") / dtheta
    B_sup_zeta_tt = np.convolve(data["B^zeta"], FD_COEF_2_4, "same") / dtheta**2
    B_sub_rho_t = np.convolve(data["B_rho"], FD_COEF_1_4, "same") / dtheta
    B_sub_rho_tt = np.convolve(data["B_rho"], FD_COEF_2_4, "same") / dtheta**2
    B_sub_theta_t = np.convolve(data["B_theta"], FD_COEF_1_4, "same") / dtheta
    B_sub_theta_tt = np.convolve(data["B_theta"], FD_COEF_2_4, "same") / dtheta**2
    B_sub_zeta_t = np.convolve(data["B_zeta"], FD_COEF_1_4, "same") / dtheta
    B_sub_zeta_tt = np.convolve(data["B_zeta"], FD_COEF_2_4, "same") / dtheta**2
    Bmag_t = np.convolve(data["|B|"], FD_COEF_1_4, "same") / dtheta
    Bmag_tt = np.convolve(data["|B|"], FD_COEF_2_4, "same") / dtheta**2
    B_t = np.apply_along_axis(my_convolve, 0, data["B"], FD_COEF_1_4) / dtheta
    B_tt = np.apply_along_axis(my_convolve, 0, data["B"], FD_COEF_2_4) / dtheta**2

    np.testing.assert_allclose(
        data["B^theta_t"][4:-4],
        B_sup_theta_t[4:-4],
        rtol=rtol,
        atol=atol * np.mean(np.abs(data["B^theta_t"])),
    )
    np.testing.assert_allclose(
        data["B^theta_tt"][4:-4],
        B_sup_theta_tt[4:-4],
        rtol=rtol,
        atol=atol * np.mean(np.abs(data["B^theta_tt"])),
    )
    np.testing.assert_allclose(
        data["B^zeta_t"][4:-4],
        B_sup_zeta_t[4:-4],
        rtol=rtol,
        atol=atol * np.mean(np.abs(data["B^zeta_t"])),
    )
    np.testing.assert_allclose(
        data["B^zeta_tt"][4:-4],
        B_sup_zeta_tt[4:-4],
        rtol=rtol,
        atol=atol * np.mean(np.abs(data["B^zeta_tt"])),
    )
    np.testing.assert_allclose(
        data["B_rho_t"][4:-4],
        B_sub_rho_t[4:-4],
        rtol=rtol,
        atol=atol * np.mean(np.abs(data["B_rho_t"])),
    )
    np.testing.assert_allclose(
        data["B_rho_tt"][4:-4],
        B_sub_rho_tt[4:-4],
        rtol=rtol,
        atol=atol * np.mean(np.abs(data["B_rho_tt"])),
    )
    np.testing.assert_allclose(
        data["B_theta_t"][4:-4],
        B_sub_theta_t[4:-4],
        rtol=rtol,
        atol=atol * np.mean(np.abs(data["B_theta_t"])),
    )
    np.testing.assert_allclose(
        data["B_theta_tt"][4:-4],
        B_sub_theta_tt[4:-4],
        rtol=rtol,
        atol=atol * np.mean(np.abs(data["B_theta_tt"])),
    )
    np.testing.assert_allclose(
        data["B_zeta_t"][4:-4],
        B_sub_zeta_t[4:-4],
        rtol=rtol,
        atol=atol * np.mean(np.abs(data["B_zeta_t"])),
    )
    np.testing.assert_allclose(
        data["B_zeta_tt"][4:-4],
        B_sub_zeta_tt[4:-4],
        rtol=rtol,
        atol=atol * np.mean(np.abs(data["B_zeta_tt"])),
    )
    np.testing.assert_allclose(
        data["|B|_t"][4:-4],
        Bmag_t[4:-4],
        rtol=rtol,
        atol=atol * np.mean(np.abs(data["|B|_t"])),
    )
    np.testing.assert_allclose(
        data["|B|_tt"][4:-4],
        Bmag_tt[4:-4],
        rtol=rtol,
        atol=atol * np.mean(np.abs(data["|B|_tt"])),
    )
    np.testing.assert_allclose(
        data["B_t"][4:-4],
        B_t[4:-4],
        rtol=rtol,
        atol=atol * np.nanmean(np.abs(data["B_t"])),
    )
    np.testing.assert_allclose(
        data["B_tt"][4:-4],
        B_tt[4:-4],
        rtol=rtol,
        atol=atol * np.nanmean(np.abs(data["B_tt"])),
    )

    # partial derivatives wrt zeta
    rtol = 1e-3
    atol = 1e-3
    num_zeta = 180
    grid = LinearGrid(NFP=eq.NFP, zeta=num_zeta)
    dzeta = grid.nodes[1, 2]
    data = eq.compute(
        [
            "B^theta",
            "B^theta_z",
            "B^theta_zz",
            "B^zeta",
            "B^zeta_z",
            "B^zeta_zz",
            "B_rho",
            "B_rho_z",
            "B_rho_zz",
            "B_theta",
            "B_theta_z",
            "B_theta_zz",
            "B_zeta",
            "B_zeta_z",
            "B_zeta_zz",
            "|B|",
            "|B|_z",
            "|B|_zz",
            "B",
            "B_z",
            "B_zz",
            "phi",
        ],
        grid=grid,
    )
    data["B"] = rpz2xyz_vec(data["B"], phi=data["phi"])
    data["B_z"] = rpz2xyz_vec(data["B_z"], phi=data["phi"])
    data["B_zz"] = rpz2xyz_vec(data["B_zz"], phi=data["phi"])

    B_sup_theta_z = np.convolve(data["B^theta"], FD_COEF_1_4, "same") / dzeta
    B_sup_theta_zz = np.convolve(data["B^theta"], FD_COEF_2_4, "same") / dzeta**2
    B_sup_zeta_z = np.convolve(data["B^zeta"], FD_COEF_1_4, "same") / dzeta
    B_sup_zeta_zz = np.convolve(data["B^zeta"], FD_COEF_2_4, "same") / dzeta**2
    B_sub_rho_z = np.convolve(data["B_rho"], FD_COEF_1_4, "same") / dzeta
    B_sub_rho_zz = np.convolve(data["B_rho"], FD_COEF_2_4, "same") / dzeta**2
    B_sub_theta_z = np.convolve(data["B_theta"], FD_COEF_1_4, "same") / dzeta
    B_sub_theta_zz = np.convolve(data["B_theta"], FD_COEF_2_4, "same") / dzeta**2
    B_sub_zeta_z = np.convolve(data["B_zeta"], FD_COEF_1_4, "same") / dzeta
    B_sub_zeta_zz = np.convolve(data["B_zeta"], FD_COEF_2_4, "same") / dzeta**2
    Bmag_z = np.convolve(data["|B|"], FD_COEF_1_4, "same") / dzeta
    Bmag_zz = np.convolve(data["|B|"], FD_COEF_2_4, "same") / dzeta**2
    B_z = np.apply_along_axis(my_convolve, 0, data["B"], FD_COEF_1_4) / dzeta
    B_zz = np.apply_along_axis(my_convolve, 0, data["B"], FD_COEF_2_4) / dzeta**2

    np.testing.assert_allclose(
        data["B^theta_z"][4:-4],
        B_sup_theta_z[4:-4],
        rtol=rtol,
        atol=atol * np.mean(np.abs(data["B^theta_z"])),
    )
    np.testing.assert_allclose(
        data["B^theta_zz"][4:-4],
        B_sup_theta_zz[4:-4],
        rtol=rtol,
        atol=atol * np.mean(np.abs(data["B^theta_zz"])),
    )
    np.testing.assert_allclose(
        data["B^zeta_z"][4:-4],
        B_sup_zeta_z[4:-4],
        rtol=rtol,
        atol=atol * np.mean(np.abs(data["B^zeta_z"])),
    )
    np.testing.assert_allclose(
        data["B^zeta_zz"][4:-4],
        B_sup_zeta_zz[4:-4],
        rtol=rtol,
        atol=atol * np.mean(np.abs(data["B^zeta_zz"])),
    )
    np.testing.assert_allclose(
        data["B_rho_z"][4:-4],
        B_sub_rho_z[4:-4],
        rtol=rtol,
        atol=atol * np.mean(np.abs(data["B_rho_z"])),
    )
    np.testing.assert_allclose(
        data["B_rho_zz"][4:-4],
        B_sub_rho_zz[4:-4],
        rtol=rtol,
        atol=atol * np.mean(np.abs(data["B_rho_zz"])),
    )
    np.testing.assert_allclose(
        data["B_theta_z"][4:-4],
        B_sub_theta_z[4:-4],
        rtol=rtol,
        atol=atol * np.mean(np.abs(data["B_theta_z"])),
    )
    np.testing.assert_allclose(
        data["B_theta_zz"][4:-4],
        B_sub_theta_zz[4:-4],
        rtol=rtol,
        atol=atol * np.mean(np.abs(data["B_theta_zz"])),
    )
    np.testing.assert_allclose(
        data["B_zeta_z"][4:-4],
        B_sub_zeta_z[4:-4],
        rtol=rtol,
        atol=atol * np.mean(np.abs(data["B_zeta_z"])),
    )
    np.testing.assert_allclose(
        data["B_zeta_zz"][4:-4],
        B_sub_zeta_zz[4:-4],
        rtol=rtol,
        atol=atol * np.mean(np.abs(data["B_zeta_zz"])),
    )
    np.testing.assert_allclose(
        data["|B|_z"][4:-4],
        Bmag_z[4:-4],
        rtol=rtol,
        atol=atol * np.mean(np.abs(data["|B|_z"])),
    )
    np.testing.assert_allclose(
        data["|B|_zz"][4:-4],
        Bmag_zz[4:-4],
        rtol=rtol,
        atol=atol * np.mean(np.abs(data["|B|_zz"])),
    )
    np.testing.assert_allclose(
        data["B_z"][4:-4],
        B_z[4:-4],
        rtol=rtol,
        atol=atol * np.nanmean(np.abs(data["B_z"])),
    )
    np.testing.assert_allclose(
        data["B_zz"][4:-4],
        B_zz[4:-4],
        rtol=rtol,
        atol=atol * np.nanmean(np.abs(data["B_zz"])),
    )

    # mixed derivatives wrt rho & theta
    rtol = 1e-2
    atol = 1e-2
    num_rho = 180
    num_theta = 180
    grid = LinearGrid(NFP=eq.NFP, rho=num_rho, theta=num_theta)
    drho = grid.nodes[:, 0].reshape((num_rho, num_theta))[1, 0]
    dtheta = grid.nodes[:, 1].reshape((num_rho, num_theta))[0, 1]
    data = eq.compute(
        [
            "B^theta",
            "B^theta_rt",
            "B^zeta",
            "B^zeta_rt",
            "B_rho",
            "B_rho_rt",
            "B_theta",
            "B_theta_rt",
            "B_zeta",
            "B_zeta_rt",
            "|B|",
            "|B|_rt",
            "B",
            "B_rt",
            "phi",
        ],
        grid=grid,
    )
    data["B"] = rpz2xyz_vec(data["B"], phi=data["phi"])
    data["B_rt"] = rpz2xyz_vec(data["B_rt"], phi=data["phi"])

    B_sup_theta = data["B^theta"].reshape((num_rho, num_theta))
    B_sup_zeta = data["B^zeta"].reshape((num_rho, num_theta))
    B_sub_rho = data["B_rho"].reshape((num_rho, num_theta))
    B_sub_theta = data["B_theta"].reshape((num_rho, num_theta))
    B_sub_zeta = data["B_zeta"].reshape((num_rho, num_theta))
    Bmag = data["|B|"].reshape((num_rho, num_theta))

    B_sup_theta_rt = convolve2d(
        B_sup_theta,
        FD_COEF_1_4[:, np.newaxis] * FD_COEF_1_4[np.newaxis, :],
        mode="same",
        boundary="fill",
    ) / (drho * dtheta)
    B_sup_zeta_rt = convolve2d(
        B_sup_zeta,
        FD_COEF_1_4[:, np.newaxis] * FD_COEF_1_4[np.newaxis, :],
        mode="same",
        boundary="fill",
    ) / (drho * dtheta)
    B_sub_rho_rt = convolve2d(
        B_sub_rho,
        FD_COEF_1_4[:, np.newaxis] * FD_COEF_1_4[np.newaxis, :],
        mode="same",
        boundary="fill",
    ) / (drho * dtheta)
    B_sub_theta_rt = convolve2d(
        B_sub_theta,
        FD_COEF_1_4[:, np.newaxis] * FD_COEF_1_4[np.newaxis, :],
        mode="same",
        boundary="fill",
    ) / (drho * dtheta)
    B_sub_zeta_rt = convolve2d(
        B_sub_zeta,
        FD_COEF_1_4[:, np.newaxis] * FD_COEF_1_4[np.newaxis, :],
        mode="same",
        boundary="fill",
    ) / (drho * dtheta)
    Bmag_rt = convolve2d(
        Bmag,
        FD_COEF_1_4[:, np.newaxis] * FD_COEF_1_4[np.newaxis, :],
        mode="same",
        boundary="fill",
    ) / (drho * dtheta)
    B_rt = np.apply_along_axis(
        myconvolve_2d, 0, data["B"], FD_COEF_1_4, (num_rho, num_theta)
    ) / (drho * dtheta)

    np.testing.assert_allclose(
        data["B^theta_rt"].reshape((num_rho, num_theta))[4:-4, 4:-4],
        B_sup_theta_rt[4:-4, 4:-4],
        rtol=rtol,
        atol=atol * np.nanmean(np.abs(data["B^theta_rt"])),
    )
    np.testing.assert_allclose(
        data["B^zeta_rt"].reshape((num_rho, num_theta))[4:-4, 4:-4],
        B_sup_zeta_rt[4:-4, 4:-4],
        rtol=rtol,
        atol=atol * np.nanmean(np.abs(data["B^zeta_rt"])),
    )
    np.testing.assert_allclose(
        data["B_rho_rt"].reshape((num_rho, num_theta))[4:-4, 4:-4],
        B_sub_rho_rt[4:-4, 4:-4],
        rtol=rtol,
        atol=atol * np.nanmean(np.abs(data["B_rho_rt"])),
    )
    np.testing.assert_allclose(
        data["B_theta_rt"].reshape((num_rho, num_theta))[4:-4, 4:-4],
        B_sub_theta_rt[4:-4, 4:-4],
        rtol=rtol,
        atol=atol * np.nanmean(np.abs(data["B_theta_rt"])),
    )
    np.testing.assert_allclose(
        data["B_zeta_rt"].reshape((num_rho, num_theta))[4:-4, 4:-4],
        B_sub_zeta_rt[4:-4, 4:-4],
        rtol=rtol,
        atol=atol * np.nanmean(np.abs(data["B_zeta_rt"])),
    )
    np.testing.assert_allclose(
        data["|B|_rt"].reshape((num_rho, num_theta))[4:-4, 4:-4],
        Bmag_rt[4:-4, 4:-4],
        rtol=rtol,
        atol=atol * np.nanmean(np.abs(data["|B|_rt"])),
    )
    np.testing.assert_allclose(
        data["B_rt"].reshape((num_rho, num_theta, 3))[4:-4, 4:-4],
        B_rt[4:-4, 4:-4],
        rtol=rtol,
        atol=atol * np.nanmean(np.abs(data["B_rt"])),
    )

    # mixed derivatives wrt theta & zeta
    rtol = 1e-2
    atol = 1e-2
    num_theta = 180
    num_zeta = 180
    grid = LinearGrid(NFP=eq.NFP, theta=num_theta, zeta=num_zeta)
    dtheta = grid.nodes[:, 1].reshape((num_zeta, num_theta))[0, 1]
    dzeta = grid.nodes[:, 2].reshape((num_zeta, num_theta))[1, 0]
    data = eq.compute(
        [
            "B^theta",
            "B^theta_tz",
            "B^zeta",
            "B^zeta_tz",
            "B_rho",
            "B_rho_tz",
            "B_theta",
            "B_theta_tz",
            "B_zeta",
            "B_zeta_tz",
            "|B|",
            "|B|_tz",
            "B",
            "B_tz",
            "phi",
        ],
        grid=grid,
    )
    data["B"] = rpz2xyz_vec(data["B"], phi=data["phi"])
    data["B_tz"] = rpz2xyz_vec(data["B_tz"], phi=data["phi"])

    B_sup_theta = data["B^theta"].reshape((num_zeta, num_theta))
    B_sup_zeta = data["B^zeta"].reshape((num_zeta, num_theta))
    B_sub_rho = data["B_rho"].reshape((num_zeta, num_theta))
    B_sub_theta = data["B_theta"].reshape((num_zeta, num_theta))
    B_sub_zeta = data["B_zeta"].reshape((num_zeta, num_theta))
    Bmag = data["|B|"].reshape((num_zeta, num_theta))

    B_sup_theta_tz = convolve2d(
        B_sup_theta,
        FD_COEF_1_4[:, np.newaxis] * FD_COEF_1_4[np.newaxis, :],
        mode="same",
        boundary="fill",
    ) / (dtheta * dzeta)
    B_sup_zeta_tz = convolve2d(
        B_sup_zeta,
        FD_COEF_1_4[:, np.newaxis] * FD_COEF_1_4[np.newaxis, :],
        mode="same",
        boundary="fill",
    ) / (dtheta * dzeta)
    B_sub_rho_tz = convolve2d(
        B_sub_rho,
        FD_COEF_1_4[:, np.newaxis] * FD_COEF_1_4[np.newaxis, :],
        mode="same",
        boundary="fill",
    ) / (dtheta * dzeta)
    B_sub_theta_tz = convolve2d(
        B_sub_theta,
        FD_COEF_1_4[:, np.newaxis] * FD_COEF_1_4[np.newaxis, :],
        mode="same",
        boundary="fill",
    ) / (dtheta * dzeta)
    B_sub_zeta_tz = convolve2d(
        B_sub_zeta,
        FD_COEF_1_4[:, np.newaxis] * FD_COEF_1_4[np.newaxis, :],
        mode="same",
        boundary="fill",
    ) / (dtheta * dzeta)
    Bmag_tz = convolve2d(
        Bmag,
        FD_COEF_1_4[:, np.newaxis] * FD_COEF_1_4[np.newaxis, :],
        mode="same",
        boundary="fill",
    ) / (dtheta * dzeta)
    B_tz = np.apply_along_axis(
        myconvolve_2d, 0, data["B"], FD_COEF_1_4, (num_zeta, num_theta)
    ) / (dzeta * dtheta)

    np.testing.assert_allclose(
        data["B^theta_tz"].reshape((num_zeta, num_theta))[4:-4, 4:-4],
        B_sup_theta_tz[4:-4, 4:-4],
        rtol=rtol,
        atol=atol * np.mean(np.abs(data["B^theta_tz"])),
    )
    np.testing.assert_allclose(
        data["B^zeta_tz"].reshape((num_zeta, num_theta))[4:-4, 4:-4],
        B_sup_zeta_tz[4:-4, 4:-4],
        rtol=rtol,
        atol=atol * np.mean(np.abs(data["B^zeta_tz"])),
    )
    np.testing.assert_allclose(
        data["B_rho_tz"].reshape((num_zeta, num_theta))[4:-4, 4:-4],
        B_sub_rho_tz[4:-4, 4:-4],
        rtol=rtol,
        atol=atol * np.mean(np.abs(data["B_rho_tz"])),
    )
    np.testing.assert_allclose(
        data["B_theta_tz"].reshape((num_zeta, num_theta))[4:-4, 4:-4],
        B_sub_theta_tz[4:-4, 4:-4],
        rtol=rtol,
        atol=atol * np.mean(np.abs(data["B_theta_tz"])),
    )
    np.testing.assert_allclose(
        data["B_zeta_tz"].reshape((num_zeta, num_theta))[4:-4, 4:-4],
        B_sub_zeta_tz[4:-4, 4:-4],
        rtol=rtol,
        atol=atol * np.mean(np.abs(data["B_zeta_tz"])),
    )
    np.testing.assert_allclose(
        data["|B|_tz"].reshape((num_zeta, num_theta))[4:-4, 4:-4],
        Bmag_tz[4:-4, 4:-4],
        rtol=rtol,
        atol=atol * np.mean(np.abs(data["|B|_tz"])),
    )
    np.testing.assert_allclose(
        data["B_tz"].reshape((num_zeta, num_theta, 3))[4:-4, 4:-4],
        B_tz[4:-4, 4:-4],
        rtol=rtol,
        atol=atol * np.nanmean(np.abs(data["B_tz"])),
    )

    # mixed derivatives wrt rho & zeta
    rtol = 1e-2
    atol = 1e-2
    num_rho = 180
    num_zeta = 180
    grid = LinearGrid(NFP=eq.NFP, rho=num_rho, zeta=num_zeta)
    drho = grid.nodes[:, 0].reshape((num_zeta, num_rho))[0, 1]
    dzeta = grid.nodes[:, 2].reshape((num_zeta, num_rho))[1, 0]
    data = eq.compute(
        [
            "B^theta",
            "B^theta_rz",
            "B^zeta",
            "B^zeta_rz",
            "B_rho",
            "B_rho_rz",
            "B_theta",
            "B_theta_rz",
            "B_zeta",
            "B_zeta_rz",
            "|B|",
            "|B|_rz",
            "B",
            "B_rz",
            "phi",
        ],
        grid=grid,
    )
    data["B"] = rpz2xyz_vec(data["B"], phi=data["phi"])
    data["B_rz"] = rpz2xyz_vec(data["B_rz"], phi=data["phi"])

    B_sup_theta = data["B^theta"].reshape((num_zeta, num_rho))
    B_sup_zeta = data["B^zeta"].reshape((num_zeta, num_rho))
    B_sub_rho = data["B_rho"].reshape((num_zeta, num_rho))
    B_sub_theta = data["B_theta"].reshape((num_zeta, num_rho))
    B_sub_zeta = data["B_zeta"].reshape((num_zeta, num_rho))
    Bmag = data["|B|"].reshape((num_zeta, num_rho))

    B_sup_theta_rz = convolve2d(
        B_sup_theta,
        FD_COEF_1_4[:, np.newaxis] * FD_COEF_1_4[np.newaxis, :],
        mode="same",
        boundary="fill",
    ) / (drho * dzeta)
    B_sup_zeta_rz = convolve2d(
        B_sup_zeta,
        FD_COEF_1_4[:, np.newaxis] * FD_COEF_1_4[np.newaxis, :],
        mode="same",
        boundary="fill",
    ) / (drho * dzeta)
    B_sub_rho_rz = convolve2d(
        B_sub_rho,
        FD_COEF_1_4[:, np.newaxis] * FD_COEF_1_4[np.newaxis, :],
        mode="same",
        boundary="fill",
    ) / (drho * dzeta)
    B_sub_theta_rz = convolve2d(
        B_sub_theta,
        FD_COEF_1_4[:, np.newaxis] * FD_COEF_1_4[np.newaxis, :],
        mode="same",
        boundary="fill",
    ) / (drho * dzeta)
    B_sub_zeta_rz = convolve2d(
        B_sub_zeta,
        FD_COEF_1_4[:, np.newaxis] * FD_COEF_1_4[np.newaxis, :],
        mode="same",
        boundary="fill",
    ) / (drho * dzeta)
    Bmag_rz = convolve2d(
        Bmag,
        FD_COEF_1_4[:, np.newaxis] * FD_COEF_1_4[np.newaxis, :],
        mode="same",
        boundary="fill",
    ) / (drho * dzeta)
    B_rz = np.apply_along_axis(
        myconvolve_2d, 0, data["B"], FD_COEF_1_4, (num_zeta, num_rho)
    ) / (drho * dzeta)

    np.testing.assert_allclose(
        data["B^theta_rz"].reshape((num_zeta, num_rho))[4:-4, 4:-4],
        B_sup_theta_rz[4:-4, 4:-4],
        rtol=rtol,
        atol=atol * np.nanmean(np.abs(data["B^theta_rz"])),
    )
    np.testing.assert_allclose(
        data["B^zeta_rz"].reshape((num_zeta, num_rho))[4:-4, 4:-4],
        B_sup_zeta_rz[4:-4, 4:-4],
        rtol=rtol,
        atol=atol * np.nanmean(np.abs(data["B^zeta_rz"])),
    )
    np.testing.assert_allclose(
        data["B_rho_rz"].reshape((num_zeta, num_rho))[4:-4, 4:-4],
        B_sub_rho_rz[4:-4, 4:-4],
        rtol=rtol,
        atol=atol * np.nanmean(np.abs(data["B_rho_rz"])),
    )
    np.testing.assert_allclose(
        data["B_theta_rz"].reshape((num_zeta, num_rho))[4:-4, 4:-4],
        B_sub_theta_rz[4:-4, 4:-4],
        rtol=rtol,
        atol=atol * np.nanmean(np.abs(data["B_theta_rz"])),
    )
    np.testing.assert_allclose(
        data["B_zeta_rz"].reshape((num_zeta, num_rho))[4:-4, 4:-4],
        B_sub_zeta_rz[4:-4, 4:-4],
        rtol=rtol,
        atol=atol * np.nanmean(np.abs(data["B_zeta_rz"])),
    )
    np.testing.assert_allclose(
        data["|B|_rz"].reshape((num_zeta, num_rho))[4:-4, 4:-4],
        Bmag_rz[4:-4, 4:-4],
        rtol=rtol,
        atol=atol * np.nanmean(np.abs(data["|B|_rz"])),
    )
    np.testing.assert_allclose(
        data["B_rz"].reshape((num_zeta, num_rho, 3))[4:-4, 4:-4],
        B_rz[4:-4, 4:-4],
        rtol=rtol,
        atol=atol * np.nanmean(np.abs(data["B_rz"])),
    )


@pytest.mark.unit
def test_metric_derivatives(DummyStellarator):
    """Compare analytic formula for metric derivatives with finite differences."""
    eq = load(load_from=str(DummyStellarator["output_path"]), file_format="hdf5")

    metric_components = ["g^rr", "g^rt", "g^rz", "g^tt", "g^tz", "g^zz"]

    # rho derivatives
    grid = LinearGrid(rho=np.linspace(0.5, 0.7, 100))
    drho = np.diff(grid.nodes[:, 0]).mean()
    data = eq.compute(
        metric_components + [foo + "_r" for foo in metric_components], grid=grid
    )
    for thing in metric_components:
        # some of these are so close to zero FD doesn't really work...
        scale = np.linalg.norm(data[thing]) / data[thing].size
        if scale < 1e-16:
            continue
        dthing_fd = np.convolve(data[thing], FD_COEF_1_4, "same") / drho
        dthing_ex = data[thing + "_r"]
        np.testing.assert_allclose(
            dthing_fd[3:-3], dthing_ex[3:-3], err_msg=thing, rtol=1e-3, atol=1e-3
        )

    # theta derivatives
    grid = LinearGrid(theta=np.linspace(0, np.pi / 4, 100))
    dtheta = np.diff(grid.nodes[:, 1]).mean()
    data = eq.compute(
        metric_components + [foo + "_t" for foo in metric_components], grid=grid
    )
    for thing in metric_components:
        # some of these are so close to zero FD doesn't really work...
        scale = np.linalg.norm(data[thing]) / data[thing].size
        if scale < 1e-16:
            continue
        dthing_fd = np.convolve(data[thing], FD_COEF_1_4, "same") / dtheta
        dthing_ex = data[thing + "_t"]
        np.testing.assert_allclose(
            dthing_fd[3:-3], dthing_ex[3:-3], err_msg=thing, rtol=1e-3, atol=1e-3
        )

    # zeta derivatives
    grid = LinearGrid(zeta=np.linspace(0, np.pi / 4, 100), NFP=3)
    dzeta = np.diff(grid.nodes[:, 2]).mean()
    data = eq.compute(
        metric_components + [foo + "_z" for foo in metric_components], grid=grid
    )
    for thing in metric_components:
        # some of these are so close to zero FD doesn't really work...
        scale = np.linalg.norm(data[thing]) / data[thing].size
        if scale < 1e-16:
            continue
        dthing_fd = np.convolve(data[thing], FD_COEF_1_4, "same") / dzeta
        dthing_ex = data[thing + "_z"]
        np.testing.assert_allclose(
            dthing_fd[3:-3], dthing_ex[3:-3], err_msg=thing, rtol=1e-3, atol=1e-3
        )


@pytest.mark.slow
@pytest.mark.unit
def test_magnetic_pressure_gradient(DummyStellarator):
    """Test that the components of grad(|B|^2)) match with numerical gradients."""
    eq = load(load_from=str(DummyStellarator["output_path"]), file_format="hdf5")

    # partial derivatives wrt rho
    num_rho = 110
    grid = LinearGrid(NFP=eq.NFP, rho=num_rho)
    drho = grid.nodes[1, 0]
    data = eq.compute(["|B|^2", "grad(|B|^2)_rho"], grid=grid)
    B2_r = np.convolve(data["|B|^2"], FD_COEF_1_4, "same") / drho
    np.testing.assert_allclose(
        data["grad(|B|^2)_rho"][3:-2],
        B2_r[3:-2],
        rtol=1e-3,
        atol=1e-3 * np.nanmean(np.abs(data["grad(|B|^2)_rho"])),
    )

    # partial derivative wrt theta
    num_theta = 90
    grid = LinearGrid(NFP=eq.NFP, theta=num_theta)
    dtheta = grid.nodes[1, 1]
    data = eq.compute(["|B|^2", "grad(|B|^2)_theta"], grid=grid)
    B2_t = np.convolve(data["|B|^2"], FD_COEF_1_4, "same") / dtheta
    np.testing.assert_allclose(
        data["grad(|B|^2)_theta"][2:-2],
        B2_t[2:-2],
        rtol=1e-2,
        atol=1e-2 * np.nanmean(np.abs(data["grad(|B|^2)_theta"])),
    )

    # partial derivative wrt zeta
    num_zeta = 90
    grid = LinearGrid(NFP=eq.NFP, zeta=num_zeta)
    dzeta = grid.nodes[1, 2]
    data = eq.compute(["|B|^2", "grad(|B|^2)_zeta"], grid=grid)
    B2_z = np.convolve(data["|B|^2"], FD_COEF_1_4, "same") / dzeta
    np.testing.assert_allclose(
        data["grad(|B|^2)_zeta"][2:-2],
        B2_z[2:-2],
        rtol=1e-2,
        atol=1e-2 * np.mean(np.abs(data["grad(|B|^2)_zeta"])),
    )


@pytest.mark.slow
@pytest.mark.unit
def test_BdotgradB(DummyStellarator):
    """Test that the components of grad(B*grad(|B|)) match with numerical gradients."""
    eq = load(load_from=str(DummyStellarator["output_path"]), file_format="hdf5")

    def test_partial_derivative(name):
        cases = {
            "r": {"label": "rho", "column_id": 0},
            "t": {"label": "theta", "column_id": 1},
            "z": {"label": "zeta", "column_id": 2},
        }[name[-1]]
        grid = LinearGrid(NFP=eq.NFP, **{cases["label"]: 120})
        dx = grid.nodes[1, cases["column_id"]]
        data = eq.compute(["B*grad(|B|)", name], grid=grid)
        Btilde_x = np.convolve(data["B*grad(|B|)"], FD_COEF_1_4, "same") / dx
        np.testing.assert_allclose(
            actual=data[name][2:-2],
            desired=Btilde_x[2:-2],
            rtol=2e-2,
            atol=2e-2 * np.mean(np.abs(data[name])),
        )

    test_partial_derivative("(B*grad(|B|))_r")
    test_partial_derivative("(B*grad(|B|))_t")
    test_partial_derivative("(B*grad(|B|))_z")


@pytest.mark.unit
@pytest.mark.solve
def test_boozer_transform():
    """Test that Boozer coordinate transform agrees with BOOZ_XFORM."""
    # TODO (#680): add test with stellarator example
    eq = get("DSHAPE_CURRENT")
    grid = LinearGrid(M=eq.M_grid, N=eq.N_grid, NFP=eq.NFP)
    data = eq.compute("|B|_mn", grid=grid, M_booz=eq.M, N_booz=eq.N)
    booz_xform = np.array(
        [
            2.49792355e-01,
            5.16668333e-02,
            1.11374584e-02,
            7.31614588e-03,
            3.36187451e-03,
            2.08897051e-03,
            1.20694516e-03,
            7.84513291e-04,
            5.19293744e-04,
            3.61983430e-04,
            2.57745929e-04,
            1.86013067e-04,
            1.34610049e-04,
            9.68119345e-05,
        ]
    )
    np.testing.assert_allclose(
        np.flipud(np.sort(np.abs(data["|B|_mn"]))),
        booz_xform,
        rtol=1e-3,
        atol=1e-4,
    )


@pytest.mark.unit
def test_boozer_transform_multiple_surfaces():
    """Test that computing over multiple surfaces is the same as over 1 at a time."""
    eq = get("HELIOTRON")
    grid1 = LinearGrid(rho=0.6, M=eq.M_grid, N=eq.N_grid, NFP=eq.NFP)
    grid2 = LinearGrid(rho=0.8, M=eq.M_grid, N=eq.N_grid, NFP=eq.NFP)
    grid3 = LinearGrid(rho=np.array([0.6, 0.8]), M=eq.M_grid, N=eq.N_grid, NFP=eq.NFP)
    data1 = eq.compute("|B|_mn", grid=grid1, M_booz=eq.M, N_booz=eq.N)
    data2 = eq.compute("|B|_mn", grid=grid2, M_booz=eq.M, N_booz=eq.N)
    data3 = eq.compute("|B|_mn", grid=grid3, M_booz=eq.M, N_booz=eq.N)
    np.testing.assert_allclose(
        data1["|B|_mn"], data3["|B|_mn"].reshape((grid3.num_rho, -1))[0]
    )
    np.testing.assert_allclose(
        data2["|B|_mn"], data3["|B|_mn"].reshape((grid3.num_rho, -1))[1]
    )


@pytest.mark.unit
def test_compute_averages():
    """Test that computing averages uses the correct grid."""
    eq = get("HELIOTRON")
    V_r = eq.get_profile("V_r(r)")
    rho = np.linspace(0.01, 1, 20)
    grid = LinearGrid(rho=rho, NFP=eq.NFP)
    out = eq.compute("V_r(r)", grid=grid)
    np.testing.assert_allclose(V_r(rho), out["V_r(r)"], rtol=1e-4)

    eq = Equilibrium(1, 1, 1)
    grid = LinearGrid(rho=[0.3], theta=[np.pi / 3], zeta=[0])
    out = eq.compute("A", grid=grid)
    np.testing.assert_allclose(out["A"], np.pi)


@pytest.mark.unit
def test_covariant_basis_vectors(DummyStellarator):
    """Test calculation of covariant basis vectors by comparing to finite diff of x."""
    eq = load(load_from=str(DummyStellarator["output_path"]), file_format="hdf5")
    keys = [
        "e_rho",
        "e_rho_r",
        "e_rho_rr",
        "e_rho_rrr",
        "e_rho_rrt",
        "e_rho_rrz",
        "e_rho_rt",
        "e_rho_rtt",
        "e_rho_rtz",
        "e_rho_rz",
        "e_rho_rzz",
        "e_rho_t",
        "e_rho_tt",
        "e_rho_tz",
        "e_rho_z",
        "e_rho_zz",
        "e_theta",
        "e_theta_r",
        "e_theta_rr",
        "e_theta_rrr",
        "e_theta_rrt",
        "e_theta_rrz",
        "e_theta_rt",
        "e_theta_rtt",
        "e_theta_rtz",
        "e_theta_rz",
        "e_theta_rzz",
        "e_theta_t",
        "e_theta_tt",
        "e_theta_tz",
        "e_theta_z",
        "e_theta_zz",
        "e_zeta",
        "e_zeta_r",
        "e_zeta_rr",
        "e_zeta_rrr",
        "e_zeta_rrt",
        "e_zeta_rrz",
        "e_zeta_rt",
        "e_zeta_rtt",
        "e_zeta_rtz",
        "e_zeta_rz",
        "e_zeta_rzz",
        "e_zeta_t",
        "e_zeta_tt",
        "e_zeta_tz",
        "e_zeta_z",
        "e_zeta_zz",
    ]
    grids = {
        "r": LinearGrid(1000, 0, 0, NFP=eq.NFP),
        "t": LinearGrid(0, 1000, 0, NFP=eq.NFP),
        "z": LinearGrid(0, 0, 1000, NFP=eq.NFP),
    }

    for key in keys:
        print(key)
        split = key.split("_")
        # higher order finite differences are unstable, so we only ever do 1 order
        # eg compare e_rho vs fd of x, e_rho_t vs fd of e_rho etc.
        if len(split) == 2:  # stuff like e_rho, e_theta
            base = ["X", "Y", "Z"]
            deriv = split[-1][0]
        else:
            deriv = split[-1]
            if len(deriv) == 1:  # first derivative of basis vector
                base = [split[0] + "_" + split[1]]
            else:
                base = [split[0] + "_" + split[1] + "_" + deriv[:-1]]
                deriv = deriv[-1]

        grid = grids[deriv]
        data = eq.compute([key] + base + ["phi"], grid=grid)
        data[key] = rpz2xyz_vec(data[key], phi=data["phi"]).reshape(
            (grid.num_theta, grid.num_rho, grid.num_zeta, -1), order="F"
        )
        if base == ["X", "Y", "Z"]:
            base = np.array([data["X"], data["Y"], data["Z"]]).T.reshape(
                (grid.num_theta, grid.num_rho, grid.num_zeta, -1), order="F"
            )

        else:
            base = rpz2xyz_vec(data[base[0]], phi=data["phi"]).reshape(
                (grid.num_theta, grid.num_rho, grid.num_zeta, -1), order="F"
            )

        spacing = {
            "r": grid.spacing[0, 0],
            "t": grid.spacing[0, 1],
            "z": grid.spacing[0, 2] / grid.NFP,
        }

        dx = np.apply_along_axis(my_convolve, 0, base, FD_COEF_1_4) / spacing[deriv]
        np.testing.assert_allclose(
            data[key][4:-4],
            dx[4:-4],
            rtol=1e-6,
            atol=1e-6,
            err_msg=key,
        )


@pytest.mark.unit
def test_contravariant_basis_vectors():
    """Test calculation of contravariant basis vectors by comparing to finite diff."""
    eq = get("HELIOTRON")
    keys = [
        "e^rho",
        "e^theta",
        "e^zeta",
        "e^rho_r",
        "e^rho_t",
        "e^rho_z",
        "e^theta_r",
        "e^theta_t",
        "e^theta_z",
        "e^zeta_r",
        "e^zeta_t",
        "e^zeta_z",
        "e^rho_rr",
        "e^theta_rr",
        "e^zeta_rr",
        "e^rho_rt",
        "e^rho_tt",
        "e^theta_rt",
        "e^theta_tt",
        "e^zeta_rt",
        "e^zeta_tt",
        "e^rho_rz",
        "e^rho_tz",
        "e^rho_zz",
        "e^theta_rz",
        "e^theta_tz",
        "e^theta_zz",
        "e^zeta_rz",
        "e^zeta_tz",
        "e^zeta_zz",
    ]
    gridsize = 300
    grids = {
        "r": LinearGrid(gridsize, 0, 0, NFP=eq.NFP, axis=False),
        "t": LinearGrid(0, gridsize, 0, NFP=eq.NFP, axis=False),
        "z": LinearGrid(0, 0, gridsize, NFP=eq.NFP, axis=False),
        "rt": LinearGrid(gridsize, gridsize, 0, NFP=eq.NFP, axis=False),
        "tz": LinearGrid(0, gridsize, gridsize, NFP=eq.NFP, axis=False),
        "rz": LinearGrid(gridsize, 0, gridsize, NFP=eq.NFP, axis=False),
    }

    atol = 2e-3

    for key in keys[3:]:  # don't test base vectors for now
        split = key.split("_")
        base_quant = split[0]
        second_deriv = False
        # higher order finite differences are unstable, so we only ever do 1 order
        # eg compare e_rho vs fd of x, e_rho_t vs fd of e_rho etc.
        if len(split) == 1:  # stuff like e^rho, e^theta
            # testing the e^rho etc against finite difference would involve
            # getting a equal spaced grid in R,phi,Z, which I will
            # punt on for now, could be in a separate test
            second_deriv = False
        else:
            deriv = split[-1]
            if len(deriv) > 1:
                if deriv[0] != deriv[1]:  # don't do this loop
                    continue
                else:
                    second_deriv = True
                    deriv = deriv[0]
        print(key)
        grid = grids[deriv]
        data = eq.compute([key, base_quant, "phi"], grid=grid)
        data[key] = (
            rpz2xyz_vec(data[key], phi=data["phi"])
            .reshape((grid.num_theta, grid.num_rho, grid.num_zeta, -1), order="F")
            .squeeze()
        )
        data[base_quant] = (
            rpz2xyz_vec(data[base_quant], phi=data["phi"])
            .reshape((grid.num_theta, grid.num_rho, grid.num_zeta, -1), order="F")
            .squeeze()
        )

        spacing = {
            "r": grid.spacing[0, 0],
            "t": grid.spacing[0, 1],
            "z": grid.spacing[0, 2] / grid.NFP,
        }
        # do one for loop for 1st derivs, one for 2nd derivs...

        dx = (
            np.apply_along_axis(my_convolve, 0, data[base_quant], FD_COEF_1_2)
            / spacing[deriv]
        ).squeeze()
        if second_deriv:  # is a 2nd deriv like rr,tt,zz, apply again
            dx = (
                np.apply_along_axis(my_convolve, 0, data[base_quant], FD_COEF_2_4)
                / spacing[deriv] ** 2
            ).squeeze()

        if "^theta" in key and "r" in deriv:
            # this vector goes to infinity at the magnetic axis
            # so dont compare to finite differences too close to the axis
            compare_data_compute = data[key][75:4]
            compare_data_FD = dx[75:4]
        else:
            compare_data_compute = data[key][4:-4]
            compare_data_FD = dx[4:-4]

        np.testing.assert_allclose(
            compare_data_compute,
            compare_data_FD,
            rtol=1e-5,
            atol=atol,
            err_msg=key,
        )

    # second derivatives, mixed
    for key in keys[3:]:
        split = key.split("_")
        base_quant = split[0]

        if len(split) == 1:  # stuff like e^rho, e^theta
            pass
        else:
            deriv = split[-1]
            if len(deriv) == 1:
                continue  # don't do this loop for single derivs
            elif deriv[0] == deriv[1]:
                continue  # dont do this for rr,tt,zz
        print(key)
        grid = grids[deriv]
        data = eq.compute([key, base_quant, "phi"], grid=grid)
        data[key] = rpz2xyz_vec(data[key].squeeze(), phi=data["phi"]).squeeze()
        data[base_quant] = rpz2xyz_vec(
            data[base_quant].squeeze(), phi=data["phi"]
        ).squeeze()

        spacing = {
            "r": grid.spacing[0, 0],
            "t": grid.spacing[0, 1],
            "z": grid.spacing[0, 2] / grid.NFP,
        }

        shapes = {
            "tz": (grid.num_zeta, grid.num_theta),
            "rz": (grid.num_zeta, grid.num_rho),
            "rt": (grid.num_rho, grid.num_theta),
        }
        dx = (
            np.apply_along_axis(
                myconvolve_2d, 0, data[base_quant], FD_COEF_1_4, shapes[deriv]
            )
            / spacing[deriv[0]]
            / spacing[deriv[1]]
        )

        compare_data_compute = data[key].reshape(shapes[deriv] + (3,))

        if "^theta" in key and "r" in deriv:
            # this vector goes to infinity at the magnetic axis
            # so dont compare to finite differences too close to the axis
            compare_data_compute = compare_data_compute[75:4, 4:-4]
            compare_data_FD = dx[75:4, 4:-4]
        else:
            compare_data_compute = compare_data_compute[4:-4, 4:-4]
            compare_data_FD = dx[4:-4, 4:-4]

        np.testing.assert_allclose(
            compare_data_compute,
            compare_data_FD,
            rtol=1e-5,
            atol=atol,
            err_msg=key,
        )


@pytest.mark.unit
def test_iota_components():
    """Test that iota components are computed correctly."""
    # axisymmetric, so all rotational transform should be from the current
    eq_i = get("DSHAPE")  # iota profile assigned
    eq_c = get("DSHAPE_CURRENT")  # current profile assigned
    grid = LinearGrid(L=100, M=max(eq_i.M_grid, eq_c.M_grid), N=0, NFP=1, axis=True)
    data_i = eq_i.compute(["iota", "iota current", "iota vacuum"], grid)
    data_c = eq_c.compute(["iota", "iota current", "iota vacuum"], grid)
    np.testing.assert_allclose(data_i["iota"], data_i["iota current"])
    np.testing.assert_allclose(data_c["iota"], data_c["iota current"])
    np.testing.assert_allclose(data_i["iota vacuum"], 0)
    np.testing.assert_allclose(data_c["iota vacuum"], 0)

    # vacuum stellarator, so all rotational transform should be from the external field
    eq = get("ESTELL")
    grid = LinearGrid(L=100, M=eq.M_grid, N=eq.N_grid, NFP=eq.NFP, axis=True)
    data = eq.compute(["iota", "iota current", "iota vacuum"], grid)
    np.testing.assert_allclose(data["iota"], data["iota vacuum"])
    np.testing.assert_allclose(data["iota current"], 0)


@pytest.mark.unit
def test_surface_equilibrium_geometry():
    """Test that computing stuff from surface gives same result as equilibrium."""
    names = ["HELIOTRON"]
    data = ["A", "V", "a", "R0", "R0/a", "a_major/a_minor"]
    # TODO (#1397): expand this to include all angular derivatives
    # once they are implemented for surfaces
    data_basis_vecs_fourierRZ = [
        "e_theta",
        "e_zeta",
        "e_theta_t",
        "e_theta_z",
        "e_zeta_t",
        "e_zeta_z",
    ]
    data_basis_vecs_ZernikeRZ = [
        "e_theta",
        "e_rho",
        "e_rho_r",
        "e_rho_rr",
        "e_rho_t",
        "e_theta_r",
        "e_theta_rr",
        "e_theta_t",
    ]
    for name in names:
        eq = get(name)
        for key in data:
            x = eq.compute(key)[key].max()  # max needed for elongation broadcasting
            y = eq.surface.compute(key)[key].max()
            if key == "a_major/a_minor":
                rtol, atol = 1e-2, 0  # need looser tol here bc of different grids
            else:
                rtol, atol = 1e-8, 0
            np.testing.assert_allclose(x, y, rtol=rtol, atol=atol, err_msg=name + key)
        # compare at rho=1, where we expect the eq.compute and the
        # surface.compute to agree for these surface basis vectors
        grid = LinearGrid(rho=np.array(1.0), M=10, N=10, NFP=eq.NFP)
        data_eq = eq.compute(data_basis_vecs_fourierRZ, grid=grid)
        data_surf = eq.surface.compute(
            data_basis_vecs_fourierRZ, grid=grid, basis="rpz"
        )
        for thing in data_basis_vecs_fourierRZ:
            np.testing.assert_allclose(
                data_eq[thing],
                data_surf[thing],
                err_msg=thing,
                rtol=1e-14,
                atol=6e-12,
            )
        # compare at zeta=0, where we expect the eq.compute and the
        # poincare surface.compute to agree for these surface basis vectors
        grid = LinearGrid(zeta=np.array(0.0), M=10, L=10, NFP=eq.NFP)
        data_eq = eq.compute(data_basis_vecs_ZernikeRZ, grid=grid)
        data_surf = eq.get_surface_at(zeta=0.0).compute(
            data_basis_vecs_ZernikeRZ, grid=grid, basis="rpz"
        )
        for thing in data_basis_vecs_ZernikeRZ:
            np.testing.assert_allclose(
                data_eq[thing],
                data_surf[thing],
                err_msg=thing,
                rtol=3e-13,
                atol=1e-13,
            )


@pytest.mark.unit
def test_parallel_grad():
    """Test geometric and physical methods of computing parallel gradients agree."""
    eq = get("W7-X")
    with pytest.warns(UserWarning, match="Reducing radial"):
        eq.change_resolution(2, 2, 2, 4, 4, 4)
    data = eq.compute(
        [
            "e_zeta|r,a",
            "B",
            "B^zeta",
            "|B|_z|r,a",
            "grad(|B|)",
            "|e_zeta|r,a|_z|r,a",
            "B^zeta_z|r,a",
            "|B|",
            "gbdrift (secular)",
            "gbdrift (secular)/phi",
            "phi",
        ],
    )
    np.testing.assert_allclose(data["e_zeta|r,a"], (data["B"].T / data["B^zeta"]).T)
    np.testing.assert_allclose(
        data["|B|_z|r,a"], dot(data["grad(|B|)"], data["e_zeta|r,a"])
    )
    np.testing.assert_allclose(
        data["|e_zeta|r,a|_z|r,a"],
        data["|B|_z|r,a"] / np.abs(data["B^zeta"])
        - data["|B|"]
        * data["B^zeta_z|r,a"]
        * np.sign(data["B^zeta"])
        / data["B^zeta"] ** 2,
    )
<<<<<<< HEAD


@pytest.mark.unit
def test_parallel_grad_fd(DummyStellarator):
    """Test that the parallel gradients match with numerical gradients."""
    eq = load(load_from=str(DummyStellarator["output_path"]), file_format="hdf5")
    grid = get_rtz_grid(
        eq,
        0.5,
        0,
        np.linspace(0, 2 * np.pi, 50),
        coordinates="raz",
        period=(np.inf, 2 * np.pi, np.inf),
    )
    data = eq.compute(
        [
            "|B|",
            "|B|_z|r,a",
            "|e_zeta|r,a|",
            "|e_zeta|r,a|_z|r,a",
            "B^zeta",
            "B^zeta_z|r,a",
        ],
        grid=grid,
    )
    dz = grid.source_grid.spacing[:, 2]
    fd = np.convolve(data["|B|"], FD_COEF_1_4, "same") / dz
    np.testing.assert_allclose(
        data["|B|_z|r,a"][2:-2],
        fd[2:-2],
        rtol=1e-2,
        atol=1e-2 * np.mean(np.abs(data["|B|_z|r,a"])),
    )
    fd = np.convolve(data["|e_zeta|r,a|"], FD_COEF_1_4, "same") / dz
    np.testing.assert_allclose(
        data["|e_zeta|r,a|_z|r,a"][2:-2],
        fd[2:-2],
        rtol=1e-2,
        atol=1e-2 * np.mean(np.abs(data["|e_zeta|r,a|_z|r,a"])),
    )
    fd = np.convolve(data["B^zeta"], FD_COEF_1_4, "same") / dz
    np.testing.assert_allclose(
        data["B^zeta_z|r,a"][2:-2],
        fd[2:-2],
        rtol=1e-2,
        atol=1e-2 * np.mean(np.abs(data["B^zeta_z|r,a"])),
=======
    np.testing.assert_allclose(
        data["gbdrift (secular)"], data["gbdrift (secular)/phi"] * data["phi"]
>>>>>>> 0e1fdb9c
    )<|MERGE_RESOLUTION|>--- conflicted
+++ resolved
@@ -1573,7 +1573,9 @@
         * np.sign(data["B^zeta"])
         / data["B^zeta"] ** 2,
     )
-<<<<<<< HEAD
+    np.testing.assert_allclose(
+        data["gbdrift (secular)"], data["gbdrift (secular)/phi"] * data["phi"]
+    )
 
 
 @pytest.mark.unit
@@ -1620,8 +1622,4 @@
         fd[2:-2],
         rtol=1e-2,
         atol=1e-2 * np.mean(np.abs(data["B^zeta_z|r,a"])),
-=======
-    np.testing.assert_allclose(
-        data["gbdrift (secular)"], data["gbdrift (secular)/phi"] * data["phi"]
->>>>>>> 0e1fdb9c
     )