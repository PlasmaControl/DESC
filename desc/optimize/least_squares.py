"""Function for solving nonlinear least squares problems."""

import numpy as np
from scipy.optimize import OptimizeResult
from termcolor import colored

from desc.backend import jnp

from .tr_subproblems import (
    trust_region_step_exact_cho,
    trust_region_step_exact_svd,
    update_tr_radius,
)
from .utils import (
    STATUS_MESSAGES,
    check_termination,
    compute_jac_scale,
    evaluate_quadratic_form_jac,
    print_header_nonlinear,
    print_iteration_nonlinear,
)


def lsqtr(  # noqa: C901 - FIXME: simplify this
    fun,
    x0,
    jac,
    args=(),
    x_scale=1,
    ftol=1e-6,
    xtol=1e-6,
    gtol=1e-6,
    verbose=1,
    maxiter=None,
    tr_method="svd",
    callback=None,
    options={},
):
    """Solve a least squares problem using a (quasi)-Newton trust region method.

    Parameters
    ----------
    fun : callable
        objective to be minimized. Should have a signature like fun(x,*args)-> 1d array
    x0 : array-like
        initial guess
    jac : callable:
        function to compute Jacobian matrix of fun
    args : tuple
        additional arguments passed to fun, grad, and jac
    x_scale : array_like or ``'jac'``, optional
        Characteristic scale of each variable. Setting ``x_scale`` is equivalent
        to reformulating the problem in scaled variables ``xs = x / x_scale``.
        An alternative view is that the size of a trust region along jth
        dimension is proportional to ``x_scale[j]``. Improved convergence may
        be achieved by setting ``x_scale`` such that a step of a given size
        along any of the scaled variables has a similar effect on the cost
        function. If set to ``'jac'``, the scale is iteratively updated using the
        inverse norms of the columns of the Jacobian matrix.
    ftol : float or None, optional
        Tolerance for termination by the change of the cost function. Default
        is 1e-8. The optimization process is stopped when ``dF < ftol * F``,
        and there was an adequate agreement between a local quadratic model and
        the true model in the last step. If None, the termination by this
        condition is disabled.
    xtol : float or None, optional
        Tolerance for termination by the change of the independent variables.
        Default is 1e-8. Optimization is stopped when
        ``norm(dx) < xtol * (xtol + norm(x))``. If None, the termination by
        this condition is disabled.
    gtol : float or None, optional
        Absolute tolerance for termination by the norm of the gradient. Default is 1e-8.
        Optimizer teriminates when ``norm(g) < gtol``, where
        If None, the termination by this condition is disabled.
    verbose : {0, 1, 2}, optional
        * 0 (default) : work silently.
        * 1 : display a termination report.
        * 2 : display progress during iterations
    maxiter : int, optional
        maximum number of iterations. Defaults to size(x)*100
    tr_method : {'cho', 'svd'}
        method to use for solving the trust region subproblem. 'cho' uses a sequence of
        cholesky factorizations (generally 2-3), while 'svd' uses one singular value
        decomposition. 'cho' is generally faster for large systems, especially on GPU,
        but may be less accurate in some cases.
    callback : callable, optional
        Called after each iteration. Should be a callable with
        the signature:

            ``callback(xk, *args) -> bool``

        where ``xk`` is the current parameter vector. and ``args``
        are the same arguments passed to fun and jac. If callback returns True
        the algorithm execution is terminated.
    options : dict, optional
        dictionary of optional keyword arguments to override default solver settings.
        See the code for more details.

    Returns
    -------
    res : OptimizeResult
        The optimization result represented as a ``OptimizeResult`` object.
        Important attributes are: ``x`` the solution array, ``success`` a
        Boolean flag indicating if the optimizer exited successfully and
        ``message`` which describes the cause of the termination. See
        ``OptimizeResult`` for a description of other attributes.

    """
    if tr_method not in ["cho", "svd"]:
        raise ValueError(
            "tr_method should be one of 'cho', 'svd', got {}".format(tr_method)
        )
    if isinstance(x_scale, str) and x_scale not in ["jac", "auto"]:
        raise ValueError(
            "x_scale should be one of 'jac', 'auto' or array-like, got {}".format(
                x_scale
            )
        )

    nfev = 0
    njev = 0
    iteration = 0

    n = x0.size
    x = x0.copy()
    f = fun(x, *args)
    nfev += 1
    cost = 0.5 * jnp.dot(f, f)
    J = jac(x, *args)
    njev += 1
    g = jnp.dot(J.T, f)

    if maxiter is None:
        maxiter = n * 100
    max_nfev = options.pop("max_nfev", maxiter)
    max_njev = options.pop("max_njev", max_nfev)
    gnorm_ord = options.pop("gnorm_ord", np.inf)
    xnorm_ord = options.pop("xnorm_ord", 2)

    ga_fd_step = options.pop("ga_fd_step", 1e-3)
    ga_tr_ratio = options.pop("ga_tr_ratio", 0)
    return_all = options.pop("return_all", True)
    return_tr = options.pop("return_tr", True)

    jac_scale = isinstance(x_scale, str) and x_scale in ["jac", "auto"]
    if jac_scale:
        scale, scale_inv = compute_jac_scale(J)
    else:
        x_scale = np.broadcast_to(x_scale, x.shape)
        scale, scale_inv = x_scale, 1 / x_scale

    g_h = g * scale
    J_h = J * scale

    # initial trust region radius is based on the geometric mean of 2 possible rules:
    # first is the norm of the cauchy point, as recommended in ch17 of Conn & Gould
    # second is the norm of the scaled x, as used in scipy
    # in practice for our problems the C&G one is too small, while scipy is too big,
    # but the geometric mean seems to work well
    init_tr = {
        "scipy": np.linalg.norm(x * scale_inv),
        "conngould": np.sum(g_h**2) / np.sum((J_h @ g_h) ** 2),
        "mix": np.sqrt(
            np.sum(g_h**2) / np.sum((J_h @ g_h) ** 2) * np.linalg.norm(x * scale_inv)
        ),
    }
    trust_radius = options.pop("initial_trust_radius", "scipy")
    tr_ratio = options.pop("initial_trust_ratio", 1.0)
    trust_radius = init_tr.get(trust_radius, trust_radius)
    trust_radius *= tr_ratio

    max_trust_radius = options.pop("max_trust_radius", trust_radius * 1000.0)
    min_trust_radius = options.pop("min_trust_radius", 0)
    tr_increase_threshold = options.pop("tr_increase_threshold", 0.75)
    tr_decrease_threshold = options.pop("tr_decrease_threshold", 0.25)
    tr_increase_ratio = options.pop("tr_increase_ratio", 2)
    tr_decrease_ratio = options.pop("tr_decrease_ratio", 0.25)

    if trust_radius == 0:
        trust_radius = 1.0
    if len(options) > 0:
        raise ValueError(
            colored("Unknown options: {}".format([key for key in options]), "red")
        )

    x_norm = np.linalg.norm(x, ord=xnorm_ord)
    success = None
    message = None
    step_norm = np.inf
    actual_reduction = np.inf
    reduction_ratio = 0

    if verbose > 1:
        print_header_nonlinear()

    if return_all:
        allx = [x]
    if return_tr:
        alltr = [trust_radius]

    alpha = 0  # "Levenberg-Marquardt" parameter

    while True:

        g_norm = np.linalg.norm(g, ord=gnorm_ord)
        if g_norm < gtol:
            success = True
            message = STATUS_MESSAGES["gtol"]
        if verbose > 1:
            print_iteration_nonlinear(
                iteration, nfev, cost, actual_reduction, step_norm, g_norm
            )
        if success is not None:
            break

        g_h = g * scale
        J_h = J * scale
        if tr_method == "svd":
            U, s, Vt = jnp.linalg.svd(J_h, full_matrices=False)
        elif tr_method == "cho":
            B_h = jnp.dot(J_h.T, J_h)

        actual_reduction = -1

        success, message = check_termination(
            actual_reduction,
            cost,
            step_norm,
            x_norm,
            g_norm,
            reduction_ratio=reduction_ratio,
            ftol=ftol,
            xtol=xtol,
            gtol=gtol,
            iteration=iteration,
            maxiter=maxiter,
            nfev=nfev,
            max_nfev=max_nfev,
            ngev=0,
            max_ngev=np.inf,
            nhev=njev,
            max_nhev=max_njev,
        )

        while actual_reduction <= 0 and nfev <= max_nfev:
            print("NFEV IS " + str(nfev))
            # Solve the sub-problem.
            # This gives us the proposed step relative to the current position
            # and it tells us whether the proposed step
            # has reached the trust region boundary or not.
            if tr_method == "svd":
                step_h, hits_boundary, alpha = trust_region_step_exact_svd(
                    f, U, s, Vt.T, trust_radius, alpha
                )
            elif tr_method == "cho":
                step_h, hits_boundary, alpha = trust_region_step_exact_cho(
                    g_h, B_h, trust_radius, alpha
                )

            step_h_norm = np.linalg.norm(step_h, ord=xnorm_ord)

            # geodesic acceleration
            if ga_tr_ratio > 0:
                f0 = f
                f1 = fun(x + ga_fd_step * step_h * scale, *args)
                nfev += 1
                df = (f1 - f0) / ga_fd_step
                RHS = 2 / ga_fd_step * (df - J.dot(step_h * scale))
                if tr_method == "svd":
                    ga_step_h, _, _ = trust_region_step_exact_svd(
                        RHS, U, s, Vt.T, ga_tr_ratio * step_h_norm, alpha
                    )
                elif tr_method == "cho":
                    RHS = jnp.dot(J_h.T, RHS)
                    ga_step_h, _, _ = trust_region_step_exact_cho(
                        RHS, B_h, ga_tr_ratio * step_h_norm, alpha
                    )
                step_h += ga_step_h

            # calculate the predicted value at the proposed point
            predicted_reduction = -evaluate_quadratic_form_jac(J_h, g_h, step_h)

            # calculate actual reduction and step norm
            step = scale * step_h
            step_norm = np.linalg.norm(step, ord=xnorm_ord)

            x_new = x + step
            f_new = fun(x_new, *args)
            nfev += 1

            cost_new = 0.5 * np.dot(f_new, f_new)
            actual_reduction = cost - cost_new

            # update the trust radius according to the actual/predicted ratio
            tr_old = trust_radius
            trust_radius, reduction_ratio = update_tr_radius(
                trust_radius,
                actual_reduction,
                predicted_reduction,
                step_h_norm,
                hits_boundary,
                max_trust_radius,
                min_trust_radius,
                tr_increase_threshold,
                tr_increase_ratio,
                tr_decrease_threshold,
                tr_decrease_ratio,
            )
            if return_tr:
                alltr.append(trust_radius)
            alpha *= tr_old / trust_radius

            success, message = check_termination(
                actual_reduction,
                cost,
                step_norm,
                x_norm,
                g_norm,
                reduction_ratio,
                ftol,
                xtol,
                gtol,
                iteration,
                maxiter,
                nfev,
                max_nfev,
                0,
                np.inf,
                njev,
                max_njev,
            )
            if success is not None:
                break

        # if reduction was enough, accept the step
        if actual_reduction > 0:
<<<<<<< HEAD
        #if True:
            x_old = x
=======
>>>>>>> 0dd97f43
            x = x_new
            if return_all:
                allx.append(x)
            f = f_new
            cost = cost_new
            J = jac(x, *args)
            njev += 1
            g = jnp.dot(J.T, f)
            x_norm = np.linalg.norm(x, ord=xnorm_ord)

            if jac_scale:
                scale, scale_inv = compute_jac_scale(J, scale_inv)

            if callback is not None:
                stop = callback(np.copy(x), *args)
                if stop:
                    success = False
                    message = STATUS_MESSAGES["callback"]
                    break

        else:
            step_norm = 0
            actual_reduction = 0
        
        iteration += 1
        print("ITERATION IS " + str(iteration))
    message = None
    result = OptimizeResult(
        x=x,
        success=success,
        cost=cost,
        fun=f,
        grad=g,
        jac=J,
        optimality=g_norm,
        nfev=nfev,
        njev=njev,
        nit=iteration,
        message=message,
    )
    result["message"] = ""
    if verbose > 0:
        if result["success"]:
            print(result["message"])
        else:
            print("Warning: " + result["message"])
        print("         Current function value: {:.3e}".format(result["cost"]))
        print("         Total delta_x: {:.3e}".format(np.linalg.norm(x0 - result["x"])))
        print("         Iterations: {:d}".format(result["nit"]))
        print("         Function evaluations: {:d}".format(result["nfev"]))
        print("         Jacobian evaluations: {:d}".format(result["njev"]))

    if return_all:
        result["allx"] = allx
    if return_tr:
        result["alltr"] = alltr
    return result<|MERGE_RESOLUTION|>--- conflicted
+++ resolved
@@ -334,11 +334,6 @@
 
         # if reduction was enough, accept the step
         if actual_reduction > 0:
-<<<<<<< HEAD
-        #if True:
-            x_old = x
-=======
->>>>>>> 0dd97f43
             x = x_new
             if return_all:
                 allx.append(x)
