--- conflicted
+++ resolved
@@ -111,11 +111,12 @@
     return s, s, q
 
 
-<<<<<<< HEAD
-def full_support_params(grid):
-    """Parameters for full support size and quadrature resolution.
-
-    Return parameters such that compact support of singular region is full domain.
+def _heuristic_support_params(grid):
+    """Parameters for heuristic support size and heuristic quadrature resolution.
+
+    Return parameters following the asymptotic rule of thumb
+    in Mahlotora [2], generalized for the partition to have the correct shape
+    for rectangular (e.g. perhaps not square) grids.
 
     Parameters
     ----------
@@ -133,42 +134,6 @@
 
     """
     assert grid.can_fft2
-    Nt = grid.num_theta
-    Nz = grid.num_zeta * grid.NFP
-    st = Nt
-    sz = Nz
-    q = int(1 + (Nt + Nz) / 4 + (Nt * Nz) ** 0.25)
-    return st, sz, q
-
-
-def heuristic_support_params(grid):
-=======
-def _heuristic_support_params(grid):
->>>>>>> 4924f258
-    """Parameters for heuristic support size and heuristic quadrature resolution.
-
-    Return parameters following the asymptotic rule of thumb
-    in Mahlotora [2], generalized for the partition to have the correct shape
-    for rectangular (e.g. perhaps not square) grids.
-
-    Parameters
-    ----------
-    grid : LinearGrid
-        Grid that can fft2.
-
-    Returns
-    -------
-    st, sz : int
-        Extent of support is an ``st`` × ``sz`` subset
-        of the full domain (θ,ζ) ∈ [0, 2π)² of ``grid``.
-        Subset of ``grid.num_theta`` × ``grid.num_zeta*grid.NFP``.
-    q : int
-        Order of quadrature in radial and azimuthal directions.
-
-    """
-    assert grid.can_fft2
-<<<<<<< HEAD
-=======
     # TODO: Account for real space grid anisotropy by choosing
     #   ratio = |e_zeta|/|e_theta|
     #   ratio_avg = surface_average(ratio, jacobian=|e_theta x e_zeta|)
@@ -176,7 +141,6 @@
     #   Then we have ~circle in real space around each singular point.
     #   The grid resolution can then still be chosen independently according
     #   to the frequency content of R, Z, λ to net the best function approximation.
->>>>>>> 4924f258
     Nt = grid.num_theta
     Nz = grid.num_zeta * grid.NFP
     st = int(min(1 + jnp.sqrt(Nt), Nt))
@@ -374,16 +338,6 @@
     def __init__(self, eval_grid, source_grid, st, sz, q, **kwargs):
         st = parse_argname_change(st, kwargs, "s", "st")
         assert eval_grid.can_fft2, "Got False for eval_grid.can_fft2."
-<<<<<<< HEAD
-        # Otherwise frequency spectrum is truncated.
-        assert eval_grid.num_theta >= source_grid.num_theta, (
-            f"Got eval_grid.num_theta = {eval_grid.num_theta} < "
-            f"{source_grid.num_theta} = source_grid.num_theta."
-        )
-        assert eval_grid.num_zeta >= source_grid.num_zeta, (
-            f"Got eval_grid.num_zeta = {eval_grid.num_zeta} < "
-            f"{source_grid.num_zeta} = source_grid.num_zeta."
-=======
         warnif(
             eval_grid.num_theta < source_grid.num_theta,
             msg="Frequency spectrum of FFT interpolation will be truncated because "
@@ -397,7 +351,6 @@
             "the evaluation grid has less resolution than the source grid."
             f"Got eval_grid.num_zeta = {eval_grid.num_zeta} < "
             f"{source_grid.num_zeta} = source_grid.num_zeta.",
->>>>>>> 4924f258
         )
         super().__init__(eval_grid, source_grid, st, sz, q)
 
@@ -420,11 +373,8 @@
             Source data interpolated to ith polar node.
 
         """
-<<<<<<< HEAD
-=======
         # Would need to add interpax code to DESC
         # https://github.com/f0uriest/interpax/issues/53.
->>>>>>> 4924f258
         errorif(is_fourier, NotImplementedError)
         shape = f.shape[1:]
         return fft_interp2d(
@@ -535,11 +485,7 @@
     source_zeta = source_data.setdefault("zeta", source_grid.nodes[:, 2])
     source_phi = source_data["phi"]
 
-<<<<<<< HEAD
-    eval_data = {key: eval_data[key] for key in kernel.keys}
-=======
     eval_data = {key: eval_data[key] for key in kernel.keys if key in eval_data}
->>>>>>> 4924f258
     eval_data["theta"] = jnp.asarray(eval_grid.nodes[:, 1])
     eval_data["zeta"] = jnp.asarray(eval_grid.nodes[:, 2])
 
@@ -573,10 +519,6 @@
         # nest this def to avoid having to pass the modified source_data around the loop
         # easier to just close over it and let JAX figure it out
         def eval_pt(eval_data_i):
-<<<<<<< HEAD
-            # This calculates the effect at a single evaluation point.
-=======
->>>>>>> 4924f258
             k = kernel(eval_data_i, source_data).reshape(
                 -1, source_grid.num_nodes, kernel.ndim
             )
@@ -632,10 +574,6 @@
     eval_theta = jnp.asarray(eval_grid.nodes[:, 1])
     eval_zeta = jnp.asarray(eval_grid.nodes[:, 2])
 
-<<<<<<< HEAD
-    # could maybe cache these in interpolator to avoid GL root finding
-=======
->>>>>>> 4924f258
     r, w, dr, dw = _get_quadrature_nodes(interpolator.q)
     r = jnp.abs(r)
     # integrand of eq 38 in [2] except stuff that needs to be interpolated
@@ -661,10 +599,6 @@
         fsource = [interpolator.fourier(val) for val in fsource]
         is_fourier = True
     else:
-<<<<<<< HEAD
-        # TODO: https://github.com/f0uriest/interpax/issues/53.
-=======
->>>>>>> 4924f258
         is_fourier = False
 
     def polar_pt(i):
@@ -685,16 +619,6 @@
             key: interpolator(val, i, is_fourier=is_fourier, vander=vander)
             for key, val in zip(keys, fsource)
         }
-<<<<<<< HEAD
-        # The (θ, ζ) coordinates at which the maps above were evaluated.
-        # For FFT interpolator on functions with no toroidal variation used on
-        # grids of different NFP, we still use eval grid to compute coordinates.
-        # In that case, the eval grid points are not where the maps were interpolated,
-        # but the components of maps in coordinates of the orthonormal polar basis are the same.
-        # However, the polar basis vectors between the evaluation point
-        # and the point that was interpolated to do point in different directions,
-        # so it is important to use eval grid to compute the coordinates.
-=======
         # The polar node coordinates should be shifts around the evaluation point.
         # That is where the polar basis vectors need to be computed.
         # These coordinates should also be the (θ, ζ) coordinates at which the maps
@@ -703,25 +627,16 @@
         # these are not the same points. Since the components of maps in coordinates
         # of the orthonormal polar basis are the same, we can pretend they were
         # interpolated to polar nodes around the evaluation point.
->>>>>>> 4924f258
         source_data_polar["theta"] = eval_theta + interpolator.shift_t[i]
         source_data_polar["zeta"] = eval_zeta + interpolator.shift_z[i]
         # ϕ is not periodic map of θ, ζ.
         if "omega" in keys:
-<<<<<<< HEAD
-            # TODO: For nonzero ω, the quadrature will not be symmetric about the
-            #  singular point for hypersingular kernels such as the Biot-Savart
-            #  kernel. (Recall the singularity is in real in real space). Hence
-            #  the quadrature will not converge to the desired Hadamard finite
-            #  part integral.
-=======
             # TODO (#465): For nonzero ω, the quadrature may not be symmetric about the
             #  singular point for hypersingular kernels such as the Biot-Savart
             #  kernel. (Recall the singularity is in real space). Hence the quadrature
             #  may not converge to the desired Hadamard finite part. Prove otherwise or
             #  use uniform grid in θ, ϕ and map coordinates before starting the singular
             #  integral routine.
->>>>>>> 4924f258
             source_data_polar["phi"] = (
                 source_data_polar["zeta"] + source_data_polar["omega"]
             )
