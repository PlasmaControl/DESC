"""Classes for linear optimization constraints.

Linear objective functions must be of the form `A*x-b`, where:
    - `A` is a constant matrix that can be pre-computed
    - `x` is a vector of one or more arguments included in `compute.arg_order`
    - `b` is the desired vector set by `objective.target`
"""

import warnings
from abc import ABC

import numpy as np
from termcolor import colored

from desc.backend import jnp
from desc.basis import zernike_radial, zernike_radial_coeffs

from .normalization import compute_scaling_factors
from .objective_funs import _Objective


class BoundaryRSelfConsistency(_Objective):
    """Ensure that the boundary and interior surfaces are self consistent.

    Note: this constraint is automatically applied when needed, and does not need to be
    included by the user.

    Parameters
    ----------
    eq : Equilibrium, optional
        Equilibrium that will be optimized to satisfy the Objective.
    surface_label : float
        Surface to enforce boundary conditions on. Defaults to Equilibrium.surface.rho
    name : str
        Name of the objective function.

    """

    _scalar = False
    _linear = True
    _fixed = False
    _units = "(m)"
    _print_value_fmt = "R boundary self consistency error: {:10.3e} "

    def __init__(
        self,
        eq=None,
        surface_label=None,
        name="self_consistency R",
    ):

        self._surface_label = surface_label
        self._args = ["R_lmn", "Rb_lmn"]
        super().__init__(
            eq=eq,
            target=0,
            bounds=None,
            weight=1,
            normalize=False,
            normalize_target=False,
            name=name,
        )

    def build(self, eq=None, use_jit=False, verbose=1):
        """Build constant arrays.

        Parameters
        ----------
        eq : Equilibrium, optional
            Equilibrium that will be optimized to satisfy the Objective.
        use_jit : bool, optional
            Whether to just-in-time compile the objective and derivatives.
        verbose : int, optional
            Level of output.

        """
        eq = eq or self._eq
        modes = eq.surface.R_basis.modes
        idx = np.arange(eq.surface.R_basis.num_modes)

        self._dim_f = idx.size
        self._A = np.zeros((self._dim_f, eq.R_basis.num_modes))
        for i, (l, m, n) in enumerate(eq.R_basis.modes):
            if eq.bdry_mode == "lcfs":
                j = np.argwhere((modes[:, 1:] == [m, n]).all(axis=1))
                surf = (
                    eq.surface.rho
                    if self._surface_label is None
                    else self._surface_label
                )
                self._A[j, i] = zernike_radial(surf, l, m)
            else:
                raise NotImplementedError(
                    "bdry_mode is not lcfs, yell at Dario to finish poincare stuff"
                )

        super().build(eq=eq, use_jit=use_jit, verbose=verbose)

    def compute(self, *args, **kwargs):
        """Compute boundary self consistency errror."""
        params = self._parse_args(*args, **kwargs)
        return jnp.dot(self._A, params["R_lmn"]) - params["Rb_lmn"]


class BoundaryZSelfConsistency(_Objective):
    """Ensure that the boundary and interior surfaces are self consistent.

    Note: this constraint is automatically applied when needed, and does not need to be
    included by the user.

    Parameters
    ----------
    eq : Equilibrium, optional
        Equilibrium that will be optimized to satisfy the Objective.
    surface_label : float
        Surface to enforce boundary conditions on. Defaults to Equilibrium.surface.rho
    name : str
        Name of the objective function.

    """

    _scalar = False
    _linear = True
    _fixed = False
    _units = "(m)"
    _print_value_fmt = "Z boundary self consistency error: {:10.3e} "

    def __init__(
        self,
        eq=None,
        surface_label=None,
        name="self_consistency Z",
    ):

        self._surface_label = surface_label
        self._args = ["Z_lmn", "Zb_lmn"]
        super().__init__(
            eq=eq,
            target=0,
            bounds=None,
            weight=1,
            normalize=False,
            normalize_target=False,
            name=name,
        )

    def build(self, eq=None, use_jit=False, verbose=1):
        """Build constant arrays.

        Parameters
        ----------
        eq : Equilibrium, optional
            Equilibrium that will be optimized to satisfy the Objective.
        use_jit : bool, optional
            Whether to just-in-time compile the objective and derivatives.
        verbose : int, optional
            Level of output.

        """
        eq = eq or self._eq
        modes = eq.surface.Z_basis.modes
        idx = np.arange(eq.surface.Z_basis.num_modes)

        self._dim_f = idx.size
        self._A = np.zeros((self._dim_f, eq.Z_basis.num_modes))
        for i, (l, m, n) in enumerate(eq.Z_basis.modes):
            if eq.bdry_mode == "lcfs":
                j = np.argwhere((modes[:, 1:] == [m, n]).all(axis=1))
                surf = (
                    eq.surface.rho
                    if self._surface_label is None
                    else self._surface_label
                )
                self._A[j, i] = zernike_radial(surf, l, m)
            else:
                raise NotImplementedError(
                    "bdry_mode is not lcfs, yell at Dario to finish poincare stuff"
                )

        super().build(eq=eq, use_jit=use_jit, verbose=verbose)

    def compute(self, *args, **kwargs):
        """Compute boundary self consistency errror."""
        params = self._parse_args(*args, **kwargs)
        return jnp.dot(self._A, params["Z_lmn"]) - params["Zb_lmn"]


class BoundaryWSelfConsistency(_Objective):
    """Ensure that the boundary and interior surfaces are self consistent.

    Note: this constraint is automatically applied when needed, and does not need to be
    included by the user.

    Parameters
    ----------
    eq : Equilibrium, optional
        Equilibrium that will be optimized to satisfy the Objective.
    surface_label : float
        Surface to enforce boundary conditions on. Defaults to Equilibrium.surface.rho
    name : str
        Name of the objective function.

    """

    _scalar = False
    _linear = True
    _fixed = False
    _units = "(rad)"
    _print_value_fmt = "W boundary self consistency error: {:10.3e} "

    def __init__(
        self,
        eq=None,
        surface_label=None,
        name="self_consistency W",
    ):

        self._surface_label = surface_label
        self._args = ["W_lmn", "Wb_lmn"]
        super().__init__(
            eq=eq,
            target=0,
            bounds=None,
            weight=1,
            normalize=False,
            normalize_target=False,
            name=name,
        )

    def build(self, eq, use_jit=False, verbose=1):
        """Build constant arrays.

        Parameters
        ----------
        eq : Equilibrium, optional
            Equilibrium that will be optimized to satisfy the Objective.
        use_jit : bool, optional
            Whether to just-in-time compile the objective and derivatives.
        verbose : int, optional
            Level of output.

        """
        modes = eq.surface.W_basis.modes
        idx = np.arange(eq.surface.W_basis.num_modes)

        self._dim_f = idx.size
        self._A = np.zeros((self._dim_f, eq.W_basis.num_modes))
        for i, (l, m, n) in enumerate(eq.W_basis.modes):
            if eq.bdry_mode == "lcfs":
                j = np.argwhere((modes[:, 1:] == [m, n]).all(axis=1))
                surf = (
                    eq.surface.rho
                    if self._surface_label is None
                    else self._surface_label
                )
                self._A[j, i] = zernike_radial(surf, l, m)
            else:
                raise NotImplementedError(
                    "bdry_mode is not lcfs, yell at Dario to finish poincare stuff"
                )

        super().build(eq=eq, use_jit=use_jit, verbose=verbose)

    def compute(self, *args, **kwargs):
        """Compute boundary self consistency errror."""
        params = self._parse_args(*args, **kwargs)
        return jnp.dot(self._A, params["W_lmn"]) - params["Wb_lmn"]


class AxisRSelfConsistency(_Objective):
    """Ensure consistency between Zernike and Fourier coefficients on axis.

    Note: this constraint is automatically applied when needed, and does not need to be
    included by the user.

    Parameters
    ----------
    eq : Equilibrium, optional
        Equilibrium that will be optimized to satisfy the Objective.
    name : str
        Name of the objective function.

    """

    _scalar = False
    _linear = True
    _fixed = False
    _print_value_fmt = "R axis self consistency error: {:10.3e} (m)"

    def __init__(
        self,
        eq=None,
        name="axis R self consistency",
    ):

        self._args = ["R_lmn", "Ra_n"]
        super().__init__(
            eq=eq,
            target=0,
            weight=1,
            name=name,
            normalize=False,
            normalize_target=False,
        )

    def build(self, eq, use_jit=False, verbose=1):
        """Build constant arrays.

        Parameters
        ----------
        eq : Equilibrium, optional
            Equilibrium that will be optimized to satisfy the Objective.
        use_jit : bool, optional
            Whether to just-in-time compile the objective and derivatives.
        verbose : int, optional
            Level of output.

        """
        ns = eq.axis.R_basis.modes[:, 2]
        self._dim_f = ns.size
        self._A = np.zeros((self._dim_f, eq.R_basis.num_modes))

        for i, (l, m, n) in enumerate(eq.R_basis.modes):
            if m != 0:
                continue
            if (l // 2) % 2 == 0:
                j = np.argwhere(n == ns)
                self._A[j, i] = 1
            else:
                j = np.argwhere(n == ns)
                self._A[j, i] = -1

        super().build(eq=eq, use_jit=use_jit, verbose=verbose)

    def compute(self, *args, **kwargs):
        """Compute axis R self consistency errors."""
        params = self._parse_args(*args, **kwargs)
        f = jnp.dot(self._A, params["R_lmn"]) - params["Ra_n"]
        return f


class AxisZSelfConsistency(_Objective):
    """Ensure consistency between Zernike and Fourier coefficients on axis.

    Note: this constraint is automatically applied when needed, and does not need to be
    included by the user.

    Parameters
    ----------
    eq : Equilibrium, optional
        Equilibrium that will be optimized to satisfy the Objective.
    name : str
        Name of the objective function.

    """

    _scalar = False
    _linear = True
    _fixed = False
    _print_value_fmt = "Z axis self consistency error: {:10.3e} (m)"

    def __init__(
        self,
        eq=None,
        name="axis Z self consistency",
    ):

        self._args = ["Z_lmn", "Za_n"]
        super().__init__(
            eq=eq,
            target=0,
            weight=1,
            name=name,
            normalize=False,
            normalize_target=False,
        )

    def build(self, eq, use_jit=False, verbose=1):
        """Build constant arrays.

        Parameters
        ----------
        eq : Equilibrium, optional
            Equilibrium that will be optimized to satisfy the Objective.
        use_jit : bool, optional
            Whether to just-in-time compile the objective and derivatives.
        verbose : int, optional
            Level of output.

        """
        ns = eq.axis.Z_basis.modes[:, 2]
        self._dim_f = ns.size
        self._A = np.zeros((self._dim_f, eq.Z_basis.num_modes))

        for i, (l, m, n) in enumerate(eq.Z_basis.modes):
            if m != 0:
                continue
            if (l // 2) % 2 == 0:
                j = np.argwhere(n == ns)
                self._A[j, i] = 1
            else:
                j = np.argwhere(n == ns)
                self._A[j, i] = -1

        super().build(eq=eq, use_jit=use_jit, verbose=verbose)

    def compute(self, *args, **kwargs):
        """Compute axis Z self consistency errors."""
        params = self._parse_args(*args, **kwargs)
        f = jnp.dot(self._A, params["Z_lmn"]) - params["Za_n"]
        return f


class FixBoundaryR(_Objective):
    """Boundary condition on the R boundary parameters.

    Parameters
    ----------
    eq : Equilibrium, optional
        Equilibrium that will be optimized to satisfy the Objective.
    target : float, ndarray, optional
        Boundary surface coefficients to fix. If None, uses surface coefficients.
    bounds : tuple, optional
        Lower and upper bounds on the objective. Overrides target.
        len(bounds[0]) and len(bounds[1]) must be equal to Objective.dim_f
    weight : float, ndarray, optional
        Weighting to apply to the Objective, relative to other Objectives.
        len(weight) must be equal to Objective.dim_f
    normalize : bool
        Whether to compute the error in physical units or non-dimensionalize.
    normalize_target : bool
        Whether target should be normalized before comparing to computed values.
        if `normalize` is `True` and the target is in physical units, this should also
        be set to True.
    modes : ndarray, optional
        Basis modes numbers [l,m,n] of boundary modes to fix.
        len(target) = len(weight) = len(modes).
        If True/False uses all/none of the profile modes.
    surface_label : float
        Surface to enforce boundary conditions on. Defaults to Equilibrium.surface.rho
    name : str
        Name of the objective function.


    Notes
    -----
    If specifying particular modes to fix, the rows of the resulting constraint `A`
    matrix and `target` vector will be re-sorted according to the ordering of
    `basis.modes` which may be different from the order that was passed in.
    """

    _scalar = False
    _linear = True
    _fixed = False
    _units = "(m)"
    _print_value_fmt = "R boundary error: {:10.3e} "

    def __init__(
        self,
        eq=None,
        target=None,
        bounds=None,
        weight=1,
        normalize=True,
        normalize_target=True,
        modes=True,
        surface_label=None,
        name="lcfs R",
    ):

        self._modes = modes
        self._target_from_user = target
        self._surface_label = surface_label
        self._args = ["Rb_lmn"]
        super().__init__(
            eq=eq,
            target=target,
            bounds=bounds,
            weight=weight,
            normalize=normalize,
            normalize_target=normalize_target,
            name=name,
        )

    def build(self, eq=None, use_jit=False, verbose=1):
        """Build constant arrays.

        Parameters
        ----------
        eq : Equilibrium, optional
            Equilibrium that will be optimized to satisfy the Objective.
        use_jit : bool, optional
            Whether to just-in-time compile the objective and derivatives.
        verbose : int, optional
            Level of output.

        """
        eq = eq or self._eq
        if self._modes is False or self._modes is None:  # no modes
            modes = np.array([[]], dtype=int)
            idx = np.array([], dtype=int)
        elif self._modes is True:  # all modes
            modes = eq.surface.R_basis.modes
            idx = np.arange(eq.surface.R_basis.num_modes)
        else:  # specified modes
            modes = np.atleast_2d(self._modes)
            dtype = {
                "names": ["f{}".format(i) for i in range(3)],
                "formats": 3 * [modes.dtype],
            }
            _, idx, modes_idx = np.intersect1d(
                eq.surface.R_basis.modes.astype(modes.dtype).view(dtype),
                modes.view(dtype),
                return_indices=True,
            )
            # rearrange modes to match order of eq.surface.R_basis.modes
            # and eq.surface.R_lmn,
            # necessary so that the A matrix rows match up with the target b
            modes = np.atleast_2d(eq.surface.R_basis.modes[idx, :])

            if idx.size < modes.shape[0]:
                warnings.warn(
                    colored(
                        "Some of the given modes are not in the surface, "
                        + "these modes will not be fixed.",
                        "yellow",
                    )
                )

        self._dim_f = idx.size
        if self._target_from_user is not None:
            if self._modes is True or self._modes is False:
                raise RuntimeError(
                    "Attempting to provide target for R boundary modes without "
                    + "providing modes array!"
                    + "You must pass in the modes corresponding to the"
                    + "provided target"
                )
            # rearrange given target to match modes order
            self.target = self._target_from_user[modes_idx]

        # Rb_lmn -> Rb optimization space
        self._A = np.eye(eq.surface.R_basis.num_modes)[idx, :]

        # use surface parameters as target if needed
        if self._target_from_user is None:
            self.target = eq.surface.R_lmn[idx]

        if self._normalize:
            scales = compute_scaling_factors(eq)
            self._normalization = scales["a"]

        super().build(eq=eq, use_jit=use_jit, verbose=verbose)

    def compute(self, *args, **kwargs):
        """Compute deviation from desired boundary."""
        params = self._parse_args(*args, **kwargs)
        return jnp.dot(self._A, params["Rb_lmn"])

    @property
    def target_arg(self):
        """str: Name of argument corresponding to the target."""
        return "Rb_lmn"


class FixBoundaryZ(_Objective):
    """Boundary condition on the Z boundary parameters.

    Parameters
    ----------
    eq : Equilibrium, optional
        Equilibrium that will be optimized to satisfy the Objective.
    target : float, ndarray, optional
        Boundary surface coefficients to fix. If None, uses surface coefficients.
    bounds : tuple, optional
        Lower and upper bounds on the objective. Overrides target.
        len(bounds[0]) and len(bounds[1]) must be equal to Objective.dim_f
    weight : float, ndarray, optional
        Weighting to apply to the Objective, relative to other Objectives.
        len(weight) must be equal to Objective.dim_f
    normalize : bool
        Whether to compute the error in physical units or non-dimensionalize.
    normalize_target : bool
        Whether target should be normalized before comparing to computed values.
        if `normalize` is `True` and the target is in physical units, this should also
        be set to True.
    modes : ndarray, optional
        Basis modes numbers [l,m,n] of boundary modes to fix.
        len(target) = len(weight) = len(modes).
        If True/False uses all/none of the surface modes.
    surface_label : float
        Surface to enforce boundary conditions on. Defaults to Equilibrium.surface.rho
    name : str
        Name of the objective function.


    Notes
    -----
    If specifying particular modes to fix, the rows of the resulting constraint `A`
    matrix and `target` vector will be re-sorted according to the ordering of
    `basis.modes` which may be different from the order that was passed in.
    """

    _scalar = False
    _linear = True
    _fixed = False
    _units = "(m)"
    _print_value_fmt = "Z boundary error: {:10.3e} "

    def __init__(
        self,
        eq=None,
        target=None,
        bounds=None,
        weight=1,
        normalize=True,
        normalize_target=True,
        modes=True,
        surface_label=None,
        name="lcfs Z",
    ):

        self._modes = modes
        self._target_from_user = target
        self._surface_label = surface_label
        self._args = ["Zb_lmn"]
        super().__init__(
            eq=eq,
            target=target,
            bounds=bounds,
            weight=weight,
            normalize=normalize,
            normalize_target=normalize_target,
            name=name,
        )

    def build(self, eq=None, use_jit=False, verbose=1):
        """Build constant arrays.

        Parameters
        ----------
        eq : Equilibrium, optional
            Equilibrium that will be optimized to satisfy the Objective.
        use_jit : bool, optional
            Whether to just-in-time compile the objective and derivatives.
        verbose : int, optional
            Level of output.

        """
        eq = eq or self._eq
        if self._modes is False or self._modes is None:  # no modes
            modes = np.array([[]], dtype=int)
            idx = np.array([], dtype=int)
        elif self._modes is True:  # all modes
            modes = eq.surface.Z_basis.modes
            idx = np.arange(eq.surface.Z_basis.num_modes)
        else:  # specified modes
            modes = np.atleast_2d(self._modes)
            dtype = {
                "names": ["f{}".format(i) for i in range(3)],
                "formats": 3 * [modes.dtype],
            }
            _, idx, modes_idx = np.intersect1d(
                eq.surface.Z_basis.modes.astype(modes.dtype).view(dtype),
                modes.view(dtype),
                return_indices=True,
            )
            # rearrange modes to match order of eq.surface.Z_basis.modes
            # and eq.surface.Z_lmn,
            # necessary so that the A matrix rows match up with the target b
            modes = np.atleast_2d(eq.surface.Z_basis.modes[idx, :])

            if idx.size < modes.shape[0]:
                warnings.warn(
                    colored(
                        "Some of the given modes are not in the surface, "
                        + "these modes will not be fixed.",
                        "yellow",
                    )
                )

        self._dim_f = idx.size
        if self._target_from_user is not None:
            if self._modes is True or self._modes is False:
                raise RuntimeError(
                    "Attempting to provide target for Z boundary modes without "
                    + "providing modes array!"
                    + "You must pass in the modes corresponding to the"
                    + "provided target"
                )
            # rearrange given target to match modes order
            self.target = self._target_from_user[modes_idx]

        # Zb_lmn -> Zb optimization space
        self._A = np.eye(eq.surface.Z_basis.num_modes)[idx, :]

        # use surface parameters as target if needed
        if self._target_from_user is None:
            self.target = eq.surface.Z_lmn[idx]

        if self._normalize:
            scales = compute_scaling_factors(eq)
            self._normalization = scales["a"]

        super().build(eq=eq, use_jit=use_jit, verbose=verbose)

    def compute(self, *args, **kwargs):
        """Compute deviation from desired boundary."""
        params = self._parse_args(*args, **kwargs)
        return jnp.dot(self._A, params["Zb_lmn"])

    @property
    def target_arg(self):
        """str: Name of argument corresponding to the target."""
        return "Zb_lmn"


class FixBoundaryW(_Objective):
    """Boundary condition on the omega/phi boundary parameters.

    Parameters
    ----------
    eq : Equilibrium, optional
        Equilibrium that will be optimized to satisfy the Objective.
    target : float, ndarray, optional
        Boundary surface coefficients to fix. If None, uses surface coefficients.
    bounds : tuple, optional
        Lower and upper bounds on the objective. Overrides target.
        len(bounds[0]) and len(bounds[1]) must be equal to Objective.dim_f
    weight : float, ndarray, optional
        Weighting to apply to the Objective, relative to other Objectives.
        len(weight) must be equal to Objective.dim_f
    normalize : bool
        Whether to compute the error in physical units or non-dimensionalize.
    normalize_target : bool
        Whether target should be normalized before comparing to computed values.
        if `normalize` is `True` and the target is in physical units, this should also
        be set to True.
    modes : ndarray, optional
        Basis modes numbers [l,m,n] of boundary modes to fix.
        len(target) = len(weight) = len(modes).
        If True/False uses all/none of the surface modes.
    surface_label : float
        Surface to enforce boundary conditions on. Defaults to Equilibrium.surface.rho
    name : str
        Name of the objective function.


    Notes
    -----
    If specifying particular modes to fix, the rows of the resulting constraint `A`
    matrix and `target` vector will be re-sorted according to the ordering of
    `basis.modes` which may be different from the order that was passed in.
    """

    _scalar = False
    _linear = True
    _fixed = False
    _units = "(rad)"
    _print_value_fmt = "W boundary error: {:10.3e} "

    def __init__(
        self,
        eq=None,
        target=None,
        bounds=None,
        weight=1,
        normalize=True,
        normalize_target=True,
        modes=True,
        surface_label=None,
        name="lcfs W",
    ):

        self._modes = modes
        self._surface_label = surface_label
        self._args = ["Wb_lmn"]
        super().__init__(
            eq=eq,
            target=target,
            bounds=bounds,
            weight=weight,
            normalize=normalize,
            normalize_target=normalize_target,
            name=name,
        )

    def build(self, eq, use_jit=False, verbose=1):
        """Build constant arrays.

        Parameters
        ----------
        eq : Equilibrium, optional
            Equilibrium that will be optimized to satisfy the Objective.
        use_jit : bool, optional
            Whether to just-in-time compile the objective and derivatives.
        verbose : int, optional
            Level of output.

        """
        if self._modes is False or self._modes is None:  # no modes
            modes = np.array([[]], dtype=int)
            idx = np.array([], dtype=int)
        elif self._modes is True:  # all modes
            modes = eq.surface.W_basis.modes
            idx = np.arange(eq.surface.W_basis.num_modes)
        else:  # specified modes
            modes = np.atleast_2d(self._modes)
            dtype = {
                "names": ["f{}".format(i) for i in range(3)],
                "formats": 3 * [modes.dtype],
            }
            _, idx, modes_idx = np.intersect1d(
                eq.surface.W_basis.modes.astype(modes.dtype).view(dtype),
                modes.view(dtype),
                return_indices=True,
            )
            # rearrange modes to match order of basis.modes
            # and eq.surface.Z_lmn,
            # necessary so that the A matrix rows match up with the target b
            modes = np.atleast_2d(eq.surface.W_basis.modes[idx, :])

            if idx.size < modes.shape[0]:
                warnings.warn(
                    colored(
                        "Some of the given modes are not in the surface, "
                        + "these modes will not be fixed.",
                        "yellow",
                    )
                )

        self._dim_f = idx.size
        if self.target is not None:  # rearrange given target to match modes order
            if self._modes is True or self._modes is False:
                raise RuntimeError(
                    "Attempting to provide target for W boundary modes without "
                    + "providing modes array!"
                    + "You must pass in the modes corresponding to the"
                    + "provided target"
                )
            self.target = self.target[modes_idx]

        self._A = np.eye(eq.surface.W_basis.num_modes)[idx, :]

        # use surface parameters as target if needed
        if self.target is None:
            self.target = eq.surface.W_lmn[idx]

        super().build(eq=eq, use_jit=use_jit, verbose=verbose)

    def compute(self, *args, **kwargs):
        """Compute deviation from desired boundary."""
        params = self._parse_args(*args, **kwargs)
        return jnp.dot(self._A, params["Wb_lmn"])

    @property
    def target_arg(self):
        """str: Name of argument corresponding to the target."""
        return "Wb_lmn"


class FixLambdaGauge(_Objective):
    """Fixes gauge freedom for lambda: lambda(theta=0,zeta=0)=0.

    Note: this constraint is automatically applied when needed, and does not need to be
    included by the user.

    Parameters
    ----------
    eq : Equilibrium, optional
        Equilibrium that will be optimized to satisfy the Objective.
    name : str
        Name of the objective function.

    """

    _scalar = False
    _linear = True
    _fixed = False
    _units = "(radians)"
    _print_value_fmt = "lambda gauge error: {:10.3e} "

    def __init__(
        self,
        eq=None,
        name="lambda gauge",
    ):

        super().__init__(
            eq=eq,
            target=0,
            bounds=None,
            weight=1,
            normalize=False,
            normalize_target=False,
            name=name,
        )

    def build(self, eq=None, use_jit=False, verbose=1):
        """Build constant arrays.

        Parameters
        ----------
        eq : Equilibrium, optional
            Equilibrium that will be optimized to satisfy the Objective.
        use_jit : bool, optional
            Whether to just-in-time compile the objective and derivatives.
        verbose : int, optional
            Level of output.

        """
        eq = eq or self._eq
        L_basis = eq.L_basis

        if L_basis.sym:
            self._A = np.zeros((0, L_basis.num_modes))
        else:
            # l(rho,0,0) = 0
            # at theta=zeta=0, basis for lamba reduces to just a polynomial in rho
            # what this constraint does is make all the coefficients of each power
            # of rho equal to zero
            # i.e. if lambda = (L_200 + 2*L_310) rho**2 + (L_100 + 2*L_210)*rho
            # this constraint will make
            # L_200 + 2*L_310 = 0
            # L_100 + 2*L_210 = 0
            L_modes = L_basis.modes
            mnpos = np.where((L_modes[:, 1:] >= [0, 0]).all(axis=1))[0]
            l_lmn = L_modes[mnpos, :]
            if len(l_lmn) > 0:
                c = zernike_radial_coeffs(l_lmn[:, 0], l_lmn[:, 1])
            else:
                c = np.zeros((0, 0))

            A = np.zeros((c.shape[1], L_basis.num_modes))
            A[:, mnpos] = c.T
            self._A = A

        self._dim_f = self._A.shape[0]

        super().build(eq=eq, use_jit=use_jit, verbose=verbose)

    def compute(self, L_lmn, **kwargs):
        """Compute lambda gauge symmetry errors.

        Parameters
        ----------
        L_lmn : ndarray
            Spectral coefficients of L(rho,theta,zeta) -- poloidal stream function.

        Returns
        -------
        f : ndarray
            Lambda gauge symmetry errors.

        """
        return jnp.dot(self._A, L_lmn)


class FixOmegaGauge(_Objective):
    """Fixes gauge freedom for omega: and omega(theta=0,zeta=0)=0.

    Parameters
    ----------
    eq : Equilibrium, optional
        Equilibrium that will be optimized to satisfy the Objective.
    target : float, ndarray, optional
        Value to fix omega to at (theta=0,zeta=0)
    bounds : tuple, optional
        Lower and upper bounds on the objective. Overrides target.
        len(bounds[0]) and len(bounds[1]) must be equal to Objective.dim_f
    weight : float, ndarray, optional
        Weighting to apply to the Objective, relative to other Objectives.
        len(weight) must be equal to Objective.dim_f
    normalize : bool
        Whether to compute the error in physical units or non-dimensionalize.
        Note: has no effect for this objective.
    normalize_target : bool
        Whether target should be normalized before comparing to computed values.
        if `normalize` is `True` and the target is in physical units, this should also
        be set to True.
        Note: has no effect for this objective.
    name : str
        Name of the objective function.

    """

    _scalar = False
    _linear = True
    _fixed = False
    _units = "(radians)"
    _print_value_fmt = "omega gauge error: {:10.3e} "

    def __init__(
        self,
        eq=None,
        target=0,
        bounds=None,
        weight=1,
        normalize=False,
        normalize_target=False,
        name="omega gauge",
    ):

        super().__init__(
            eq=eq,
            target=target,
            bounds=bounds,
            weight=weight,
            normalize=normalize,
            normalize_target=normalize_target,
            name=name,
        )

    def build(self, eq, use_jit=False, verbose=1):
        """Build constant arrays.

        Parameters
        ----------
        eq : Equilibrium, optional
            Equilibrium that will be optimized to satisfy the Objective.
        use_jit : bool, optional
            Whether to just-in-time compile the objective and derivatives.
        verbose : int, optional
            Level of output.

        """
        W_basis = eq.W_basis

        if W_basis.sym:
            self._A = np.zeros((0, W_basis.num_modes))
        else:
            # w(rho,0,0) = 0
            # at theta=zeta=0, basis for omega reduces to just a polynomial in rho
            # what this constraint does is make all the coefficients of each power
            # of rho equal to zero
            # i.e. if omega = (W_200 + 2*W_310) rho**2 + (W_100 + 2*W_210)*rho
            # this constraint will make
            # W_200 + 2*W_310 = 0
            # W_100 + 2*W_210 = 0
            W_modes = W_basis.modes
            mnpos = np.where((W_modes[:, 1:] >= [0, 0]).all(axis=1))[0]
            w_lmn = W_modes[mnpos, :]
            if len(w_lmn) > 0:
                c = zernike_radial_coeffs(w_lmn[:, 0], w_lmn[:, 1])
            else:
                c = np.zeros((0, 0))

            A = np.zeros((c.shape[1], W_basis.num_modes))
            A[:, mnpos] = c.T
            self._A = A

        self._dim_f = self._A.shape[0]

        super().build(eq=eq, use_jit=use_jit, verbose=verbose)

    def compute(self, W_lmn, **kwargs):
        """Compute omega gauge symmetry errors.

        Parameters
        ----------
        W_lmn : ndarray
            Spectral coefficients of w(rho,theta,zeta) -- toroidal stream function.

        Returns
        -------
        f : ndarray
            omega gauge symmetry errors.

        """
        return jnp.dot(self._A, W_lmn)


class FixThetaSFL(_Objective):
    """Fixes lambda=0 so that poloidal angle is the SFL poloidal angle.

    Parameters
    ----------
    eq : Equilibrium, optional
        Equilibrium that will be optimized to satisfy the Objective.
    name : str
        Name of the objective function.

    """

    _scalar = False
    _linear = True
    _fixed = True
    _units = "(radians)"
    _print_value_fmt = "Theta - Theta SFL error: {:10.3e} "

    def __init__(self, eq=None, name="Theta SFL"):

        super().__init__(eq=eq, target=0, weight=1, name=name)

    def build(self, eq=None, use_jit=False, verbose=1):
        """Build constant arrays.

        Parameters
        ----------
        eq : Equilibrium, optional
            Equilibrium that will be optimized to satisfy the Objective.
        use_jit : bool, optional
            Whether to just-in-time compile the objective and derivatives.
        verbose : int, optional
            Level of output.

        """
        eq = eq or self._eq
        idx = np.arange(eq.L_basis.num_modes)
        modes_idx = idx
        self._idx = idx

        self._dim_f = modes_idx.size

        self.target = np.zeros_like(modes_idx)

        super().build(eq=eq, use_jit=use_jit, verbose=verbose)

    def compute(self, L_lmn, **kwargs):
        """Compute Theta SFL errors.

        Parameters
        ----------
        L_lmn : ndarray
            Spectral coefficients of L(rho,theta,zeta) -- poloidal stream function.

        Returns
        -------
        f : ndarray
            Theta - Theta SFL errors.

        """
        fixed_params = L_lmn[self._idx]
        return fixed_params

    @property
    def target_arg(self):
        """str: Name of argument corresponding to the target."""
        return "L_lmn"


class FixAxisR(_Objective):
    """Fixes magnetic axis R coefficients.

    Parameters
    ----------
    eq : Equilibrium, optional
        Equilibrium that will be optimized to satisfy the Objective.
    target : float, ndarray, optional
        Magnetic axis coefficients to fix. If None, uses Equilibrium axis coefficients.
    bounds : tuple, optional
        Lower and upper bounds on the objective. Overrides target.
        len(bounds[0]) and len(bounds[1]) must be equal to Objective.dim_f
    weight : float, ndarray, optional
        Weighting to apply to the Objective, relative to other Objectives.
        len(weight) must be equal to Objective.dim_f
    normalize : bool
        Whether to compute the error in physical units or non-dimensionalize.
    normalize_target : bool
        Whether target should be normalized before comparing to computed values.
        if `normalize` is `True` and the target is in physical units, this should also
        be set to True.
    modes : ndarray, optional
        Basis modes numbers [l,m,n] of axis modes to fix.
        len(target) = len(weight) = len(modes).
        If True/False uses all/none of the axis modes.
    name : str
        Name of the objective function.

    """

    _scalar = False
    _linear = True
    _fixed = False
    _units = "(m)"
    _print_value_fmt = "R axis error: {:10.3e} "

    def __init__(
        self,
        eq=None,
        target=None,
        bounds=None,
        weight=1,
        normalize=True,
        normalize_target=True,
        modes=True,
        name="axis R",
    ):

        self._modes = modes
        self._target_from_user = target
        super().__init__(
            eq=eq,
            target=target,
            bounds=bounds,
            weight=weight,
            name=name,
            normalize=normalize,
            normalize_target=normalize_target,
        )

    def build(self, eq=None, use_jit=False, verbose=1):
        """Build constant arrays.

        Parameters
        ----------
        eq : Equilibrium, optional
            Equilibrium that will be optimized to satisfy the Objective.
        use_jit : bool, optional
            Whether to just-in-time compile the objective and derivatives.
        verbose : int, optional
            Level of output.

        """
<<<<<<< HEAD
=======
        eq = eq or self._eq
        R_basis = eq.R_basis

>>>>>>> 41861f3f
        if self._modes is False or self._modes is None:  # no modes
            modes = np.array([[]], dtype=int)
            idx = np.array([], dtype=int)
        elif self._modes is True:  # all modes
            modes = eq.axis.R_basis.modes
            idx = np.arange(eq.axis.R_basis.num_modes)
        else:  # specified modes
            modes = np.atleast_1d(self._modes)
            dtype = {
                "names": ["f{}".format(i) for i in range(3)],
                "formats": 3 * [modes.dtype],
            }
            _, idx, modes_idx = np.intersect1d(
                eq.axis.R_basis.modes.astype(modes.dtype).view(dtype),
                modes.view(dtype),
                return_indices=True,
            )
            # rearrange modes to match order of eq.axis.R_basis.modes
            # and eq.axis.R_n,
            # necessary so that the A matrix rows match up with the target b
            modes = np.atleast_2d(eq.axis.R_basis.modes[idx, :])

            if idx.size < modes.shape[0]:
                warnings.warn(
                    colored(
                        "Some of the given modes are not in the axis, "
                        + "these modes will not be fixed.",
                        "yellow",
                    )
                )

        self._dim_f = idx.size
        if self._target_from_user is not None:
            if self._modes is True or self._modes is False:
                raise RuntimeError(
                    "Attempting to provide target for R axis modes without "
                    + "providing modes array!"
                    + "You must pass in the modes corresponding to the"
                    + "provided target"
                )
            # rearrange given target to match modes order
            self.target = self._target_from_user[modes_idx]

        # Ra_lmn -> Ra optimization space
        self._A = np.eye(eq.axis.R_basis.num_modes)[idx, :]

        # use surface parameters as target if needed
        if self._target_from_user is None:
            self.target = eq.axis.R_n[idx]

        if self._normalize:
            scales = compute_scaling_factors(eq)
            self._normalization = scales["a"]

        super().build(eq=eq, use_jit=use_jit, verbose=verbose)

    def compute(self, Ra_n, **kwargs):
        """Compute axis R errors.

        Parameters
        ----------
        Ra_n : ndarray
            Spectral coefficients of R(zeta) on axis

        Returns
        -------
        f : ndarray
            Axis R errors.

        """
        f = jnp.dot(self._A, Ra_n)
        return f

    @property
    def target_arg(self):
        """str: Name of argument corresponding to the target."""
        return "Ra_n"


class FixAxisZ(_Objective):
    """Fixes magnetic axis Z coefficients.

    Parameters
    ----------
    eq : Equilibrium, optional
        Equilibrium that will be optimized to satisfy the Objective.
    target : float, ndarray, optional
        Magnetic axis coefficients to fix. If None, uses Equilibrium axis coefficients.
    bounds : tuple, optional
        Lower and upper bounds on the objective. Overrides target.
        len(bounds[0]) and len(bounds[1]) must be equal to Objective.dim_f
    weight : float, ndarray, optional
        Weighting to apply to the Objective, relative to other Objectives.
        len(weight) must be equal to Objective.dim_f
    normalize : bool
        Whether to compute the error in physical units or non-dimensionalize.
    normalize_target : bool
        Whether target should be normalized before comparing to computed values.
        if `normalize` is `True` and the target is in physical units, this should also
        be set to True.
    modes : ndarray, optional
        Basis modes numbers [l,m,n] of axis modes to fix.
        len(target) = len(weight) = len(modes).
        If True/False uses all/none of the axis modes.
    name : str
        Name of the objective function.

    """

    _scalar = False
    _linear = True
    _fixed = False
    _units = "(m)"
    _print_value_fmt = "Z axis error: {:10.3e} "

    def __init__(
        self,
        eq=None,
        target=None,
        bounds=None,
        weight=1,
        normalize=True,
        normalize_target=True,
        modes=True,
        name="axis Z",
    ):

        self._modes = modes
        self._target_from_user = target
        super().__init__(
            eq=eq,
            target=target,
            bounds=bounds,
            weight=weight,
            name=name,
            normalize=normalize,
            normalize_target=normalize_target,
        )

    def build(self, eq=None, use_jit=False, verbose=1):
        """Build constant arrays.

        Parameters
        ----------
        eq : Equilibrium, optional
            Equilibrium that will be optimized to satisfy the Objective.
        use_jit : bool, optional
            Whether to just-in-time compile the objective and derivatives.
        verbose : int, optional
            Level of output.

        """
<<<<<<< HEAD
=======
        eq = eq or self._eq
        Z_basis = eq.Z_basis

>>>>>>> 41861f3f
        if self._modes is False or self._modes is None:  # no modes
            modes = np.array([[]], dtype=int)
            idx = np.array([], dtype=int)
        elif self._modes is True:  # all modes
            modes = eq.axis.Z_basis.modes
            idx = np.arange(eq.axis.Z_basis.num_modes)
        else:  # specified modes
            modes = np.atleast_1d(self._modes)
            dtype = {
                "names": ["f{}".format(i) for i in range(3)],
                "formats": 3 * [modes.dtype],
            }
            _, idx, modes_idx = np.intersect1d(
                eq.axis.Z_basis.modes.astype(modes.dtype).view(dtype),
                modes.view(dtype),
                return_indices=True,
            )
            # rearrange modes to match order of eq.axis.Z_basis.modes
            # and eq.axis.Z_n,
            # necessary so that the A matrix rows match up with the target b
            modes = np.atleast_2d(eq.axis.Z_basis.modes[idx, :])

            if idx.size < modes.shape[0]:
                warnings.warn(
                    colored(
                        "Some of the given modes are not in the axis, "
                        + "these modes will not be fixed.",
                        "yellow",
                    )
                )

        self._dim_f = idx.size
        if self._target_from_user is not None:
            if self._modes is True or self._modes is False:
                raise RuntimeError(
                    "Attempting to provide target for Z axis modes without "
                    + "providing modes array!"
                    + "You must pass in the modes corresponding to the"
                    + "provided target"
                )
            # rearrange given target to match modes order
            self.target = self._target_from_user[modes_idx]

        # Ra_lmn -> Ra optimization space
        self._A = np.eye(eq.axis.Z_basis.num_modes)[idx, :]

        # use surface parameters as target if needed
        if self._target_from_user is None:
            self.target = eq.axis.Z_n[idx]

        if self._normalize:
            scales = compute_scaling_factors(eq)
            self._normalization = scales["a"]

        super().build(eq=eq, use_jit=use_jit, verbose=verbose)

    def compute(self, Za_n, **kwargs):
        """Compute axis Z errors.

        Parameters
        ----------
        Za_n : ndarray
            Spectral coefficients of Z(zeta) on axis.

        Returns
        -------
        f : ndarray
            Axis Z errors.

        """
        f = jnp.dot(self._A, Za_n)
        return f

    @property
    def target_arg(self):
        """str: Name of argument corresponding to the target."""
        return "Za_n"


class FixModeR(_Objective):
    """Fixes Fourier-Zernike R coefficients.

    Parameters
    ----------
    eq : Equilibrium, optional
        Equilibrium that will be optimized to satisfy the Objective.
    target : float, ndarray, optional
        Fourier-Zernike R coefficient target values. If None,
         uses Equilibrium's R coefficients.
    bounds : tuple, optional
        Lower and upper bounds on the objective. Overrides target.
        len(bounds[0]) and len(bounds[1]) must be equal to Objective.dim_f
    weight : float, ndarray, optional
        Weighting to apply to the Objective, relative to other Objectives.
        len(weight) must be equal to Objective.dim_f
    normalize : bool
        Whether to compute the error in physical units or non-dimensionalize.
    normalize_target : bool
        Whether target should be normalized before comparing to computed values.
        if `normalize` is `True` and the target is in physical units, this should also
        be set to True.
    modes : ndarray, optional
        Basis modes numbers [l,m,n] of Fourier-Zernike modes to fix.
        len(target) = len(weight) = len(modes).
        If True uses all of the Equilibrium's modes.
        Must be either True or specified as an array
    name : str
        Name of the objective function.

    """

    _scalar = False
    _linear = True
    _fixed = True
    _units = "(m)"
    _print_value_fmt = "Fixed-R modes error: {:10.3e} "

    def __init__(
        self,
        eq=None,
        target=None,
        bounds=None,
        weight=1,
        normalize=True,
        normalize_target=True,
        modes=True,
        name="Fix Mode R",
    ):

        self._modes = modes
        if modes is None or modes is False:
            raise ValueError(
                f"modes kwarg must be specified or True with FixModeR! got {modes}"
            )
        self._target_from_user = target
        super().__init__(
            eq=eq,
            target=target,
            bounds=bounds,
            weight=weight,
            name=name,
            normalize=normalize,
            normalize_target=normalize_target,
        )

    def build(self, eq=None, use_jit=False, verbose=1):
        """Build constant arrays.

        Parameters
        ----------
        eq : Equilibrium, optional
            Equilibrium that will be optimized to satisfy the Objective.
        use_jit : bool, optional
            Whether to just-in-time compile the objective and derivatives.
        verbose : int, optional
            Level of output.

        """
        eq = eq or self._eq
        if self._modes is True:  # all modes
            modes = eq.R_basis.modes
            idx = np.arange(eq.R_basis.num_modes)
            modes_idx = idx
        else:  # specified modes
            modes = np.atleast_2d(self._modes)
            dtype = {
                "names": ["f{}".format(i) for i in range(3)],
                "formats": 3 * [modes.dtype],
            }
            _, idx, modes_idx = np.intersect1d(
                eq.R_basis.modes.astype(modes.dtype).view(dtype),
                modes.view(dtype),
                return_indices=True,
            )
            self._idx = idx
            if idx.size < modes.shape[0]:
                warnings.warn(
                    colored(
                        "Some of the given modes are not in the basis, "
                        + "these modes will not be fixed.",
                        "yellow",
                    )
                )

        self._dim_f = modes_idx.size

        # use current eq's coefficients as target if needed
        if self._target_from_user is None:
            self.target = eq.R_lmn[self._idx]
        else:  # rearrange given target to match modes order
            if self._modes is True or self._modes is False:
                raise RuntimeError(
                    "Attempting to provide target for R fixed modes without "
                    + "providing modes array!"
                    + "You must pass in the modes corresponding to the"
                    + "provided target modes"
                )
            self.target = self._target_from_user[modes_idx]

        super().build(eq=eq, use_jit=use_jit, verbose=verbose)

    def compute(self, R_lmn, **kwargs):
        """Compute Fixed mode R errors.

        Parameters
        ----------
        R_lmn : ndarray
            Spectral coefficients of R(rho,theta,zeta) .

        Returns
        -------
        f : ndarray
            Fixed mode R errors.

        """
        fixed_params = R_lmn[self._idx]
        return fixed_params

    @property
    def target_arg(self):
        """str: Name of argument corresponding to the target."""
        return "R_lmn"


class FixModeZ(_Objective):
    """Fixes Fourier-Zernike Z coefficients.

    Parameters
    ----------
    eq : Equilibrium, optional
        Equilibrium that will be optimized to satisfy the Objective.
    target : float, ndarray, optional
        Fourier-Zernike Z coefficient target values. If None,
         uses Equilibrium's Z coefficients.
    bounds : tuple, optional
        Lower and upper bounds on the objective. Overrides target.
        len(bounds[0]) and len(bounds[1]) must be equal to Objective.dim_f
    weight : float, ndarray, optional
        Weighting to apply to the Objective, relative to other Objectives.
        len(weight) must be equal to Objective.dim_f
    normalize : bool
        Whether to compute the error in physical units or non-dimensionalize.
    normalize_target : bool
        Whether target should be normalized before comparing to computed values.
        if `normalize` is `True` and the target is in physical units, this should also
        be set to True.
    modes : ndarray, optional
        Basis modes numbers [l,m,n] of Fourier-Zernike modes to fix.
        len(target) = len(weight) = len(modes).
        If True uses all of the Equilibrium's modes.
        Must be either True or specified as an array
    name : str
        Name of the objective function.

    """

    _scalar = False
    _linear = True
    _fixed = True
    _units = "(m)"
    _print_value_fmt = "Fixed-Z modes error: {:10.3e} "

    def __init__(
        self,
        eq=None,
        target=None,
        bounds=None,
        weight=1,
        normalize=True,
        normalize_target=True,
        modes=True,
        name="Fix Mode Z",
    ):

        self._modes = modes
        if modes is None or modes is False:
            raise ValueError(
                f"modes kwarg must be specified or True with FixModeZ! got {modes}"
            )
        self._target_from_user = target
        super().__init__(
            eq=eq,
            target=target,
            bounds=bounds,
            weight=weight,
            name=name,
            normalize=normalize,
            normalize_target=normalize_target,
        )

    def build(self, eq=None, use_jit=False, verbose=1):
        """Build constant arrays.

        Parameters
        ----------
        eq : Equilibrium, optional
            Equilibrium that will be optimized to satisfy the Objective.
        use_jit : bool, optional
            Whether to just-in-time compile the objective and derivatives.
        verbose : int, optional
            Level of output.

        """
        eq = eq or self._eq
        if self._modes is True:  # all modes
            modes = eq.Z_basis.modes
            idx = np.arange(eq.Z_basis.num_modes)
            modes_idx = idx
        else:  # specified modes
            modes = np.atleast_2d(self._modes)
            dtype = {
                "names": ["f{}".format(i) for i in range(3)],
                "formats": 3 * [modes.dtype],
            }
            _, idx, modes_idx = np.intersect1d(
                eq.Z_basis.modes.astype(modes.dtype).view(dtype),
                modes.view(dtype),
                return_indices=True,
            )
            self._idx = idx
            if idx.size < modes.shape[0]:
                warnings.warn(
                    colored(
                        "Some of the given modes are not in the basis, "
                        + "these modes will not be fixed.",
                        "yellow",
                    )
                )

        self._dim_f = modes_idx.size

        # use current eq's coefficients as target if needed
        if self._target_from_user is None:
            self.target = eq.Z_lmn[self._idx]
        else:  # rearrange given target to match modes order
            if self._modes is True or self._modes is False:
                raise RuntimeError(
                    "Attempting to provide target for Z fixed modes without "
                    + "providing modes array!"
                    + "You must pass in the modes corresponding to the"
                    + "provided target modes"
                )
            self.target = self._target_from_user[modes_idx]

        super().build(eq=eq, use_jit=use_jit, verbose=verbose)

    def compute(self, Z_lmn, **kwargs):
        """Compute Fixed mode Z errors.

        Parameters
        ----------
        Z_lmn : ndarray
            Spectral coefficients of Z(rho,theta,zeta) .

        Returns
        -------
        f : ndarray
            Fixed mode Z errors.

        """
        fixed_params = Z_lmn[self._idx]
        return fixed_params

    @property
    def target_arg(self):
        """str: Name of argument corresponding to the target."""
        return "Z_lmn"


class FixSumModesR(_Objective):
    """Fixes a linear sum of Fourier-Zernike R coefficients.

    Parameters
    ----------
    eq : Equilibrium, optional
        Equilibrium that will be optimized to satisfy the Objective.
    target : float, size-1 ndarray, optional
        Fourier-Zernike R coefficient target sum. If None,
        uses current sum of Equilibrium's R coefficients.
        len(target)=1
    bounds : tuple, optional
        Lower and upper bounds on the objective. Overrides target.
        len(bounds[0]) and len(bounds[1]) must be equal to Objective.dim_f
    weight : float, ndarray, optional
        Weighting to apply to the Objective, relative to other Objectives.
        len(weight) must be equal to Objective.dim_f
    normalize : bool
        Whether to compute the error in physical units or non-dimensionalize.
    normalize_target : bool
        Whether target should be normalized before comparing to computed values.
        if `normalize` is `True` and the target is in physical units, this should also
        be set to True.
    sum_weight : float, ndarray, optional
        Weights on the coefficients in the sum, should be same length as modes.
        Defaults to 1 i.e. target = 1*R_111 + 1*R_222...
    modes : ndarray, optional
        Basis modes numbers [l,m,n] of Fourier-Zernike modes to fix sum of.
        len(weight) = len(modes).
        If True uses all of the Equilibrium's modes.
        Must be either True or specified as an array
    surface_label : float
        Surface to enforce boundary conditions on. Defaults to Equilibrium.surface.rho
    name : str
        Name of the objective function.

    """

    _scalar = False
    _linear = True
    _fixed = False
    _units = "(m)"
    _print_value_fmt = "Fixed-R sum modes error: {:10.3e} "

    def __init__(
        self,
        eq=None,
        target=None,
        bounds=None,
        weight=1,
        normalize=True,
        normalize_target=True,
        sum_weights=None,
        modes=True,
        name="Fix Sum Modes R",
    ):

        self._modes = modes
        if modes is None or modes is False:
            raise ValueError(
                f"modes kwarg must be specified or True with FixSumModesR! got {modes}"
            )
        self._sum_weights = sum_weights
        if target is not None:
            if target.size > 1:
                raise ValueError(
                    "FixSumModesR only accepts 1 target value, please use multiple"
                    + " FixSumModesR objectives if you wish to have multiple"
                    + " sets of constrained mode sums!"
                )
        self._target_from_user = target
        super().__init__(
            eq=eq,
            target=target,
            bounds=bounds,
            weight=weight,
            name=name,
            normalize=normalize,
            normalize_target=normalize_target,
        )

    def build(self, eq=None, use_jit=False, verbose=1):
        """Build constant arrays.

        Parameters
        ----------
        eq : Equilibrium, optional
            Equilibrium that will be optimized to satisfy the Objective.
        use_jit : bool, optional
            Whether to just-in-time compile the objective and derivatives.
        verbose : int, optional
            Level of output.

        """
        eq = eq or self._eq
        if self._modes is True:  # all modes
            modes = eq.R_basis.modes
            idx = np.arange(eq.R_basis.num_modes)
        else:  # specified modes
            modes = np.atleast_2d(self._modes)
            dtype = {
                "names": ["f{}".format(i) for i in range(3)],
                "formats": 3 * [modes.dtype],
            }
            _, idx, modes_idx = np.intersect1d(
                eq.R_basis.modes.astype(modes.dtype).view(dtype),
                modes.view(dtype),
                return_indices=True,
            )
            self._idx = idx
            # rearrange modes and weights to match order of eq.R_basis.modes
            # and eq.R_lmn,
            # necessary so that the A matrix rows match up with the target b
            modes = np.atleast_2d(eq.R_basis.modes[idx, :])
            if self._sum_weights is not None:
                self._sum_weights = np.atleast_1d(self._sum_weights)
                self._sum_weights = self._sum_weights[modes_idx]
            if idx.size < modes.shape[0]:
                warnings.warn(
                    colored(
                        "Some of the given modes are not in the basis, "
                        + "these modes will not be fixed.",
                        "yellow",
                    )
                )
        if self._sum_weights is None:
            sum_weights = np.ones(modes.shape[0])
        else:
            sum_weights = np.atleast_1d(self._sum_weights)
        self._dim_f = 1

        self._A = np.zeros((1, eq.R_basis.num_modes))
        for i, (l, m, n) in enumerate(modes):
            j = eq.R_basis.get_idx(L=l, M=m, N=n)
            self._A[0, j] = sum_weights[i]

        # use current sum as target if needed
        if self._target_from_user is None:
            self.target = np.dot(sum_weights.T, eq.R_lmn[self._idx])

        super().build(eq=eq, use_jit=use_jit, verbose=verbose)

    def compute(self, R_lmn, **kwargs):
        """Compute Sum mode R errors.

        Parameters
        ----------
        R_lmn : ndarray
            Spectral coefficients of R(rho,theta,zeta) .

        Returns
        -------
        f : ndarray
            Fixed sum mode R errors.

        """
        f = jnp.dot(self._A, R_lmn)
        return f

    @property
    def target_arg(self):
        """str: Name of argument corresponding to the target."""
        return "R_lmn"


class FixSumModesZ(_Objective):
    """Fixes a linear sum of Fourier-Zernike Z coefficients.

    Parameters
    ----------
    eq : Equilibrium, optional
        Equilibrium that will be optimized to satisfy the Objective.
    target : float, ndarray, optional
        Fourier-Zernike Z coefficient target sum. If None,
        uses current sum of Equilibrium's Z coefficients.
        len(target)=1
    bounds : tuple, optional
        Lower and upper bounds on the objective. Overrides target.
        len(bounds[0]) and len(bounds[1]) must be equal to Objective.dim_f
    weight : float, ndarray, optional
        Weighting to apply to the Objective, relative to other Objectives.
        len(weight) must be equal to Objective.dim_f
    normalize : bool
        Whether to compute the error in physical units or non-dimensionalize.
    normalize_target : bool
        Whether target should be normalized before comparing to computed values.
        if `normalize` is `True` and the target is in physical units, this should also
        be set to True.
    sum_weight : float, ndarray, optional
        Weights on the coefficients in the sum, should be same length as modes.
        Defaults to 1 i.e. target = 1*Z_111 + 1*Z_222...
    modes : ndarray, optional
        Basis modes numbers [l,m,n] of Fourier-Zernike modes to fix sum of.
        len(weight) = len(modes).
        If True uses all of the Equilibrium's modes.
        Must be either True or specified as an array
    surface_label : float
        Surface to enforce boundary conditions on. Defaults to Equilibrium.surface.rho
    name : str
        Name of the objective function.

    """

    _scalar = False
    _linear = True
    _fixed = False
    _units = "(m)"
    _print_value_fmt = "Fixed-Z sum modes error: {:10.3e} "

    def __init__(
        self,
        eq=None,
        target=None,
        bounds=None,
        weight=1,
        normalize=True,
        normalize_target=True,
        sum_weights=None,
        modes=True,
        name="Fix Sum Modes Z",
    ):

        self._modes = modes
        if modes is None or modes is False:
            raise ValueError(
                f"modes kwarg must be specified or True with FixSumModesZ! got {modes}"
            )
        self._sum_weights = sum_weights
        if target is not None:
            if target.size > 1:
                raise ValueError(
                    "FixSumModesZ only accepts 1 target value, please use multiple"
                    + " FixSumModesZ objectives if you wish to have multiple sets of"
                    + " constrained mode sums!"
                )
        self._target_from_user = target
        super().__init__(
            eq=eq,
            target=target,
            bounds=bounds,
            weight=weight,
            name=name,
            normalize=normalize,
            normalize_target=normalize_target,
        )

    def build(self, eq=None, use_jit=False, verbose=1):
        """Build constant arrays.

        Parameters
        ----------
        eq : Equilibrium, optional
            Equilibrium that will be optimized to satisfy the Objective.
        use_jit : bool, optional
            Whether to just-in-time compile the objective and derivatives.
        verbose : int, optional
            Level of output.

        """
        eq = eq or self._eq
        if self._modes is True:  # all modes
            modes = eq.Z_basis.modes
            idx = np.arange(eq.Z_basis.num_modes)
        else:  # specified modes
            modes = np.atleast_2d(self._modes)
            dtype = {
                "names": ["f{}".format(i) for i in range(3)],
                "formats": 3 * [modes.dtype],
            }
            _, idx, modes_idx = np.intersect1d(
                eq.Z_basis.modes.astype(modes.dtype).view(dtype),
                modes.view(dtype),
                return_indices=True,
            )
            self._idx = idx
            # rearrange modes and weights to match order of eq.Z_basis.modes
            # and eq.Z_lmn,
            # necessary so that the A matrix rows match up with the target b
            modes = np.atleast_2d(eq.Z_basis.modes[idx, :])
            if self._sum_weights is not None:
                self._sum_weights = np.atleast_1d(self._sum_weights)
                self._sum_weights = self._sum_weights[modes_idx]

            if idx.size < modes.shape[0]:
                warnings.warn(
                    colored(
                        "Some of the given modes are not in the basis, "
                        + "these modes will not be fixed.",
                        "yellow",
                    )
                )
        if self._sum_weights is None:
            sum_weights = np.ones(modes.shape[0])
        else:
            sum_weights = np.atleast_1d(self._sum_weights)
        self._dim_f = 1

        self._A = np.zeros((1, eq.Z_basis.num_modes))
        for i, (l, m, n) in enumerate(modes):
            j = eq.Z_basis.get_idx(L=l, M=m, N=n)
            self._A[0, j] = sum_weights[i]

        # use current sum as target if needed
        if self._target_from_user is None:
            self.target = np.dot(sum_weights.T, eq.Z_lmn[self._idx])

        super().build(eq=eq, use_jit=use_jit, verbose=verbose)

    def compute(self, Z_lmn, **kwargs):
        """Compute Sum mode Z errors.

        Parameters
        ----------
        Z_lmn : ndarray
            Spectral coefficients of Z(rho,theta,zeta) .

        Returns
        -------
        f : ndarray
            Fixed sum mode Z errors.

        """
        f = jnp.dot(self._A, Z_lmn)
        return f

    @property
    def target_arg(self):
        """str: Name of argument corresponding to the target."""
        return "Z_lmn"


class _FixProfile(_Objective, ABC):
    """Fixes profile coefficients (or values, for SplineProfile).

    Parameters
    ----------
    eq : Equilibrium, optional
        Equilibrium that will be optimized to satisfy the Objective.
    target : tuple, float, ndarray, optional
        Target value(s) of the objective.
        len(target) = len(weight) = len(modes). If None, uses Profile.params.
        e.g. for PowerSeriesProfile these are profile coefficients, and for
        SplineProfile they are values at knots.
    bounds : tuple, optional
        Lower and upper bounds on the objective. Overrides target.
        len(bounds[0]) and len(bounds[1]) must be equal to Objective.dim_f
    weight : float, ndarray, optional
        Weighting to apply to the Objective, relative to other Objectives.
        len(target) = len(weight) = len(modes)
    normalize : bool
        Whether to compute the error in physical units or non-dimensionalize.
    normalize_target : bool
        Whether target should be normalized before comparing to computed values.
        if `normalize` is `True` and the target is in physical units, this should also
        be set to True.
    profile : Profile, optional
        Profile containing the radial modes to evaluate at.
    indices : ndarray or Bool, optional
        indices of the Profile.params array to fix.
        (e.g. indices corresponding to modes for a PowerSeriesProfile or indices
        corresponding to knots for a SplineProfile).
        Must have len(target) = len(weight) = len(modes).
        If True/False uses all/none of the Profile.params indices.
    name : str
        Name of the objective function.

    """

    _scalar = False
    _linear = True
    _fixed = True
    _print_value_fmt = "Fix-profile error: {:10.3e} "

    def __init__(
        self,
        eq=None,
        target=None,
        bounds=None,
        weight=1,
        normalize=True,
        normalize_target=True,
        profile=None,
        indices=True,
        name="",
    ):

        self._profile = profile
        self._indices = indices
        self._target_from_user = target
        super().__init__(
            eq=eq,
            target=target,
            bounds=bounds,
            weight=weight,
            normalize=normalize,
            normalize_target=normalize_target,
            name=name,
        )

    def build(self, eq=None, profile=None, use_jit=False, verbose=1):
        """Build constant arrays.

        Parameters
        ----------
        eq : Equilibrium
            Equilibrium that will be optimized to satisfy the Objective.
        profile : Profile, optional
            profile to fix
        use_jit : bool, optional
            Whether to just-in-time compile the objective and derivatives.
        verbose : int, optional
            Level of output.

        """
        eq = eq or self._eq
        if self._profile is None or self._profile.params.size != eq.L + 1:
            self._profile = profile

        # find indices to fix
        if self._indices is False or self._indices is None:  # no indices to fix
            self._idx = np.array([], dtype=int)
        elif self._indices is True:  # all indices of Profile.params
            self._idx = np.arange(np.size(self._profile.params))
        else:  # specified indices
            self._idx = np.atleast_1d(self._indices)

        self._dim_f = self._idx.size
        # use profile parameters as target if needed
        if self._target_from_user is None:
            self.target = self._profile.params[self._idx]

        super().build(eq=eq, use_jit=use_jit, verbose=verbose)


class FixPressure(_FixProfile):
    """Fixes pressure coefficients.

    Parameters
    ----------
    eq : Equilibrium, optional
        Equilibrium that will be optimized to satisfy the Objective.
    target : tuple, float, ndarray, optional
        Target value(s) of the objective.
        len(target) = len(weight) = len(modes). If None, uses profile coefficients.
    bounds : tuple, optional
        Lower and upper bounds on the objective. Overrides target.
        len(bounds[0]) and len(bounds[1]) must be equal to Objective.dim_f
    weight : float, ndarray, optional
        Weighting to apply to the Objective, relative to other Objectives.
        len(target) = len(weight) = len(modes)
    normalize : bool
        Whether to compute the error in physical units or non-dimensionalize.
    normalize_target : bool
        Whether target should be normalized before comparing to computed values.
        if `normalize` is `True` and the target is in physical units, this should also
        be set to True.
    profile : Profile, optional
        Profile containing the radial modes to evaluate at.
    indices : ndarray or bool, optional
        indices of the Profile.params array to fix.
        (e.g. indices corresponding to modes for a PowerSeriesProfile or indices
        corresponding to knots for a SplineProfile).
        Must have len(target) = len(weight) = len(modes).
        If True/False uses all/none of the Profile.params indices.
    name : str
        Name of the objective function.

    """

    _scalar = False
    _linear = True
    _fixed = True
    _units = "(Pa)"
    _print_value_fmt = "Fixed-pressure profile error: {:10.3e} "

    def __init__(
        self,
        eq=None,
        target=None,
        bounds=None,
        weight=1,
        normalize=True,
        normalize_target=True,
        profile=None,
        indices=True,
        name="fixed-pressure",
    ):

        super().__init__(
            eq=eq,
            target=target,
            bounds=bounds,
            weight=weight,
            normalize=normalize,
            normalize_target=normalize_target,
            profile=profile,
            indices=indices,
            name=name,
        )

    def build(self, eq=None, use_jit=False, verbose=1):
        """Build constant arrays.

        Parameters
        ----------
        eq : Equilibrium
            Equilibrium that will be optimized to satisfy the Objective.
        use_jit : bool, optional
            Whether to just-in-time compile the objective and derivatives.
        verbose : int, optional
            Level of output.

        """
        eq = eq or self._eq
        if eq.pressure is None:
            raise RuntimeError(
                "Attempting to fix pressure on an equilibrium with no "
                + "pressure profile assigned"
            )
        profile = eq.pressure
        if self._normalize:
            scales = compute_scaling_factors(eq)
            self._normalization = scales["p"]
        super().build(eq, profile, use_jit, verbose)

    def compute(self, p_l, **kwargs):
        """Compute fixed pressure profile errors.

        Parameters
        ----------
        p_l : ndarray
            parameters of the pressure profile (Pa).

        Returns
        -------
        f : ndarray
            Fixed profile errors.

        """
        return p_l[self._idx]

    @property
    def target_arg(self):
        """str: Name of argument corresponding to the target."""
        return "p_l"


class FixIota(_FixProfile):
    """Fixes rotational transform coefficients.

    Parameters
    ----------
    eq : Equilibrium, optional
        Equilibrium that will be optimized to satisfy the Objective.
    target : tuple, float, ndarray, optional
        Target value(s) of the objective.
        len(target) = len(weight) = len(modes). If None, uses profile coefficients.
    bounds : tuple, optional
        Lower and upper bounds on the objective. Overrides target.
        len(bounds[0]) and len(bounds[1]) must be equal to Objective.dim_f
    weight : float, ndarray, optional
        Weighting to apply to the Objective, relative to other Objectives.
        len(target) = len(weight) = len(modes)
    normalize : bool
        Whether to compute the error in physical units or non-dimensionalize.
        Note: has no effect for this objective.
    normalize_target : bool
        Whether target should be normalized before comparing to computed values.
        if `normalize` is `True` and the target is in physical units, this should also
        be set to True.
        Note: has no effect for this objective.
    profile : Profile, optional
        Profile containing the radial modes to evaluate at.
    indices : ndarray or bool, optional
        indices of the Profile.params array to fix.
        (e.g. indices corresponding to modes for a PowerSeriesProfile or indices.
        corresponding to knots for a SplineProfile).
        Must len(target) = len(weight) = len(modes).
        If True/False uses all/none of the Profile.params indices.
    name : str
        Name of the objective function.

    """

    _scalar = False
    _linear = True
    _fixed = True
    _units = "(dimensionless)"
    _print_value_fmt = "Fixed-iota profile error: {:10.3e} "

    def __init__(
        self,
        eq=None,
        target=None,
        bounds=None,
        weight=1,
        normalize=False,
        normalize_target=False,
        profile=None,
        indices=True,
        name="fixed-iota",
    ):

        super().__init__(
            eq=eq,
            target=target,
            bounds=bounds,
            weight=weight,
            normalize=normalize,
            normalize_target=normalize_target,
            profile=profile,
            indices=indices,
            name=name,
        )

    def build(self, eq=None, use_jit=False, verbose=1):
        """Build constant arrays.

        Parameters
        ----------
        eq : Equilibrium
            Equilibrium that will be optimized to satisfy the Objective.
        use_jit : bool, optional
            Whether to just-in-time compile the objective and derivatives.
        verbose : int, optional
            Level of output.

        """
        eq = eq or self._eq
        if eq.iota is None:
            raise RuntimeError(
                "Attempt to fix rotational transform on an equilibrium with no "
                + "rotational transform profile assigned"
            )
        profile = eq.iota
        super().build(eq, profile, use_jit, verbose)

    def compute(self, i_l, **kwargs):
        """Compute fixed iota errors.

        Parameters
        ----------
        i_l : ndarray
            parameters of the iota profile.

        Returns
        -------
        f : ndarray
            Fixed profile errors.

        """
        return i_l[self._idx]

    @property
    def target_arg(self):
        """str: Name of argument corresponding to the target."""
        return "i_l"


class FixCurrent(_FixProfile):
    """Fixes toroidal current profile coefficients.

    Parameters
    ----------
    eq : Equilibrium, optional
        Equilibrium that will be optimized to satisfy the Objective.
    target : tuple, float, ndarray, optional
        Target value(s) of the objective.
        len(target) = len(weight) = len(modes). If None, uses profile coefficients.
    bounds : tuple, optional
        Lower and upper bounds on the objective. Overrides target.
        len(bounds[0]) and len(bounds[1]) must be equal to Objective.dim_f
    weight : float, ndarray, optional
        Weighting to apply to the Objective, relative to other Objectives.
        len(target) = len(weight) = len(modes)
    normalize : bool
        Whether to compute the error in physical units or non-dimensionalize.
    normalize_target : bool
        Whether target should be normalized before comparing to computed values.
        if `normalize` is `True` and the target is in physical units, this should also
        be set to True.
    profile : Profile, optional
        Profile containing the radial modes to evaluate at.
    indices : ndarray or bool, optional
        indices of the Profile.params array to fix.
        (e.g. indices corresponding to modes for a PowerSeriesProfile or indices
        corresponding to knots for a SplineProfile).
        Must have len(target) = len(weight) = len(modes).
        If True/False uses all/none of the Profile.params indices.
    name : str
        Name of the objective function.

    """

    _scalar = False
    _linear = True
    _fixed = True
    _units = "(A)"
    _print_value_fmt = "Fixed-current profile error: {:10.3e} "

    def __init__(
        self,
        eq=None,
        target=None,
        bounds=None,
        weight=1,
        normalize=True,
        normalize_target=True,
        profile=None,
        indices=True,
        name="fixed-current",
    ):

        super().__init__(
            eq=eq,
            target=target,
            bounds=bounds,
            weight=weight,
            normalize=normalize,
            normalize_target=normalize_target,
            profile=profile,
            indices=indices,
            name=name,
        )

    def build(self, eq=None, use_jit=False, verbose=1):
        """Build constant arrays.

        Parameters
        ----------
        eq : Equilibrium
            Equilibrium that will be optimized to satisfy the Objective.
        use_jit : bool, optional
            Whether to just-in-time compile the objective and derivatives.
        verbose : int, optional
            Level of output.

        """
        eq = eq or self._eq
        if eq.current is None:
            raise RuntimeError(
                "Attempting to fix toroidal current on an equilibrium with no "
                + "current profile assigned"
            )
        profile = eq.current
        if self._normalize:
            scales = compute_scaling_factors(eq)
            self._normalization = scales["I"]
        super().build(eq, profile, use_jit, verbose)

    def compute(self, c_l, **kwargs):
        """Compute fixed current errors.

        Parameters
        ----------
        c_l : ndarray
            parameters of the current profile (A).

        Returns
        -------
        f : ndarray
            Fixed profile errors.

        """
        return c_l[self._idx]

    @property
    def target_arg(self):
        """str: Name of argument corresponding to the target."""
        return "c_l"


class FixElectronTemperature(_FixProfile):
    """Fixes electron temperature profile coefficients.

    Parameters
    ----------
    eq : Equilibrium, optional
        Equilibrium that will be optimized to satisfy the Objective.
    target : tuple, float, ndarray, optional
        Target value(s) of the objective.
        len(target) = len(weight) = len(modes). If None, uses profile coefficients.
    bounds : tuple, optional
        Lower and upper bounds on the objective. Overrides target.
        len(bounds[0]) and len(bounds[1]) must be equal to Objective.dim_f
    weight : float, ndarray, optional
        Weighting to apply to the Objective, relative to other Objectives.
        len(target) = len(weight) = len(modes)
    normalize : bool
        Whether to compute the error in physical units or non-dimensionalize.
    normalize_target : bool
        Whether target should be normalized before comparing to computed values.
        if `normalize` is `True` and the target is in physical units, this should also
        be set to True.
    profile : Profile, optional
        Profile containing the radial modes to evaluate at.
    indices : ndarray or bool, optional
        indices of the Profile.params array to fix.
        (e.g. indices corresponding to modes for a PowerSeriesProfile or indices
        corresponding to knots for a SplineProfile).
        Must have len(target) = len(weight) = len(modes).
        If True/False uses all/none of the Profile.params indices.
    name : str
        Name of the objective function.

    """

    _scalar = False
    _linear = True
    _fixed = True
    _units = "(eV)"
    _print_value_fmt = "Fixed-electron-temperature profile error: {:10.3e} "

    def __init__(
        self,
        eq=None,
        target=None,
        bounds=None,
        weight=1,
        normalize=True,
        normalize_target=True,
        profile=None,
        indices=True,
        name="fixed-electron-temperature",
    ):

        super().__init__(
            eq=eq,
            target=target,
            bounds=bounds,
            weight=weight,
            normalize=normalize,
            normalize_target=normalize_target,
            profile=profile,
            indices=indices,
            name=name,
        )

    def build(self, eq=None, use_jit=True, verbose=1):
        """Build constant arrays.

        Parameters
        ----------
        eq : Equilibrium
            Equilibrium that will be optimized to satisfy the Objective.
        use_jit : bool, optional
            Whether to just-in-time compile the objective and derivatives.
        verbose : int, optional
            Level of output.

        """
        eq = eq or self._eq
        if eq.electron_temperature is None:
            raise RuntimeError(
                "Attempting to fix electron temperature on an equilibrium with no "
                + "electron temperature profile assigned"
            )
        profile = eq.electron_temperature
        if self._normalize:
            scales = compute_scaling_factors(eq)
            self._normalization = scales["T"]
        super().build(eq, profile, use_jit, verbose)

    def compute(self, Te_l, **kwargs):
        """Compute fixed electron temperature errors.

        Parameters
        ----------
        Te_l : ndarray
            parameters of the electron temperature profile (eV).

        Returns
        -------
        f : ndarray
            Fixed profile errors.

        """
        return Te_l[self._idx]

    @property
    def target_arg(self):
        """str: Name of argument corresponding to the target."""
        return "Te_l"


class FixElectronDensity(_FixProfile):
    """Fixes electron density profile coefficients.

    Parameters
    ----------
    eq : Equilibrium, optional
        Equilibrium that will be optimized to satisfy the Objective.
    target : tuple, float, ndarray, optional
        Target value(s) of the objective.
        len(target) = len(weight) = len(modes). If None, uses profile coefficients.
    bounds : tuple, optional
        Lower and upper bounds on the objective. Overrides target.
        len(bounds[0]) and len(bounds[1]) must be equal to Objective.dim_f
    weight : float, ndarray, optional
        Weighting to apply to the Objective, relative to other Objectives.
        len(target) = len(weight) = len(modes)
    normalize : bool
        Whether to compute the error in physical units or non-dimensionalize.
    normalize_target : bool
        Whether target should be normalized before comparing to computed values.
        if `normalize` is `True` and the target is in physical units, this should also
        be set to True.
    profile : Profile, optional
        Profile containing the radial modes to evaluate at.
    indices : ndarray or bool, optional
        indices of the Profile.params array to fix.
        (e.g. indices corresponding to modes for a PowerSeriesProfile or indices
        corresponding to knots for a SplineProfile).
        Must have len(target) = len(weight) = len(modes).
        If True/False uses all/none of the Profile.params indices.
    name : str
        Name of the objective function.

    """

    _scalar = False
    _linear = True
    _fixed = True
    _units = "(m^-3)"
    _print_value_fmt = "Fixed-electron-density profile error: {:10.3e} "

    def __init__(
        self,
        eq=None,
        target=None,
        bounds=None,
        weight=1,
        normalize=True,
        normalize_target=True,
        profile=None,
        indices=True,
        name="fixed-electron-density",
    ):

        super().__init__(
            eq=eq,
            target=target,
            bounds=bounds,
            weight=weight,
            normalize=normalize,
            normalize_target=normalize_target,
            profile=profile,
            indices=indices,
            name=name,
        )

    def build(self, eq=None, use_jit=True, verbose=1):
        """Build constant arrays.

        Parameters
        ----------
        eq : Equilibrium
            Equilibrium that will be optimized to satisfy the Objective.
        use_jit : bool, optional
            Whether to just-in-time compile the objective and derivatives.
        verbose : int, optional
            Level of output.

        """
        eq = eq or self._eq
        if eq.electron_density is None:
            raise RuntimeError(
                "Attempting to fix electron density on an equilibrium with no "
                + "electron density profile assigned"
            )
        profile = eq.electron_density
        if self._normalize:
            scales = compute_scaling_factors(eq)
            self._normalization = scales["n"]
        super().build(eq, profile, use_jit, verbose)

    def compute(self, ne_l, **kwargs):
        """Compute fixed electron density errors.

        Parameters
        ----------
        ne_l : ndarray
            parameters of the electron density profile (1/m^3).

        Returns
        -------
        f : ndarray
            Fixed profile errors.

        """
        return ne_l[self._idx]

    @property
    def target_arg(self):
        """str: Name of argument corresponding to the target."""
        return "ne_l"


class FixIonTemperature(_FixProfile):
    """Fixes ion temperature profile coefficients.

    Parameters
    ----------
    eq : Equilibrium, optional
        Equilibrium that will be optimized to satisfy the Objective.
    target : tuple, float, ndarray, optional
        Target value(s) of the objective.
        len(target) = len(weight) = len(modes). If None, uses profile coefficients.
    bounds : tuple, optional
        Lower and upper bounds on the objective. Overrides target.
        len(bounds[0]) and len(bounds[1]) must be equal to Objective.dim_f
    weight : float, ndarray, optional
        Weighting to apply to the Objective, relative to other Objectives.
        len(target) = len(weight) = len(modes)
    normalize : bool
        Whether to compute the error in physical units or non-dimensionalize.
    normalize_target : bool
        Whether target should be normalized before comparing to computed values.
        if `normalize` is `True` and the target is in physical units, this should also
        be set to True.
    profile : Profile, optional
        Profile containing the radial modes to evaluate at.
    indices : ndarray or bool, optional
        indices of the Profile.params array to fix.
        (e.g. indices corresponding to modes for a PowerSeriesProfile or indices
        corresponding to knots for a SplineProfile).
        Must have len(target) = len(weight) = len(modes).
        If True/False uses all/none of the Profile.params indices.
    name : str
        Name of the objective function.

    """

    _scalar = False
    _linear = True
    _fixed = True
    _units = "(eV)"
    _print_value_fmt = "Fixed-ion-temperature profile error: {:10.3e} "

    def __init__(
        self,
        eq=None,
        target=None,
        bounds=None,
        weight=1,
        normalize=True,
        normalize_target=True,
        profile=None,
        indices=True,
        name="fixed-ion-temperature",
    ):

        super().__init__(
            eq=eq,
            target=target,
            bounds=bounds,
            weight=weight,
            normalize=normalize,
            normalize_target=normalize_target,
            profile=profile,
            indices=indices,
            name=name,
        )

    def build(self, eq=None, use_jit=True, verbose=1):
        """Build constant arrays.

        Parameters
        ----------
        eq : Equilibrium
            Equilibrium that will be optimized to satisfy the Objective.
        use_jit : bool, optional
            Whether to just-in-time compile the objective and derivatives.
        verbose : int, optional
            Level of output.

        """
        eq = eq or self._eq
        if eq.ion_temperature is None:
            raise RuntimeError(
                "Attempting to fix ion temperature on an equilibrium with no "
                + "ion temperature profile assigned"
            )
        profile = eq.ion_temperature
        if self._normalize:
            scales = compute_scaling_factors(eq)
            self._normalization = scales["T"]
        super().build(eq, profile, use_jit, verbose)

    def compute(self, Ti_l, **kwargs):
        """Compute fixed ion temperature errors.

        Parameters
        ----------
        Ti_l : ndarray
            parameters of the ion temperature profile (eV).

        Returns
        -------
        f : ndarray
            Fixed profile errors.

        """
        return Ti_l[self._idx]

    @property
    def target_arg(self):
        """str: Name of argument corresponding to the target."""
        return "Ti_l"


class FixAtomicNumber(_FixProfile):
    """Fixes effective atomic number profile coefficients.

    Parameters
    ----------
    eq : Equilibrium, optional
        Equilibrium that will be optimized to satisfy the Objective.
    target : tuple, float, ndarray, optional
        Target value(s) of the objective.
        len(target) = len(weight) = len(modes). If None, uses profile coefficients.
    bounds : tuple, optional
        Lower and upper bounds on the objective. Overrides target.
        len(bounds[0]) and len(bounds[1]) must be equal to Objective.dim_f
    weight : float, ndarray, optional
        Weighting to apply to the Objective, relative to other Objectives.
        len(target) = len(weight) = len(modes)
    normalize : bool
        Whether to compute the error in physical units or non-dimensionalize.
        Note: has no effect for this objective.
    normalize_target : bool
        Whether target should be normalized before comparing to computed values.
        if `normalize` is `True` and the target is in physical units, this should also
        be set to True.
        Note: has no effect for this objective.
    profile : Profile, optional
        Profile containing the radial modes to evaluate at.
    indices : ndarray or bool, optional
        indices of the Profile.params array to fix.
        (e.g. indices corresponding to modes for a PowerSeriesProfile or indices
        corresponding to knots for a SplineProfile).
        Must have len(target) = len(weight) = len(modes).
        If True/False uses all/none of the Profile.params indices.
    name : str
        Name of the objective function.

    """

    _scalar = False
    _linear = True
    _fixed = True
    _units = "(dimensionless)"
    _print_value_fmt = "Fixed-atomic-number profile error: {:10.3e} "

    def __init__(
        self,
        eq=None,
        target=None,
        bounds=None,
        weight=1,
        normalize=False,
        normalize_target=False,
        profile=None,
        indices=True,
        name="fixed-atomic-number",
    ):

        super().__init__(
            eq=eq,
            target=target,
            bounds=bounds,
            weight=weight,
            normalize=normalize,
            normalize_target=normalize_target,
            profile=profile,
            indices=indices,
            name=name,
        )

    def build(self, eq=None, use_jit=True, verbose=1):
        """Build constant arrays.

        Parameters
        ----------
        eq : Equilibrium
            Equilibrium that will be optimized to satisfy the Objective.
        use_jit : bool, optional
            Whether to just-in-time compile the objective and derivatives.
        verbose : int, optional
            Level of output.

        """
        eq = eq or self._eq
        if eq.atomic_number is None:
            raise RuntimeError(
                "Attempting to fix atomic number on an equilibrium with no "
                + "atomic number profile assigned"
            )
        profile = eq.atomic_number
        super().build(eq, profile, use_jit, verbose)

    def compute(self, Zeff_l, **kwargs):
        """Compute fixed atomic number errors.

        Parameters
        ----------
        Zeff_l : ndarray
            parameters of the current profile.

        Returns
        -------
        f : ndarray
            Fixed profile errors.

        """
        return Zeff_l[self._idx]

    @property
    def target_arg(self):
        """str: Name of argument corresponding to the target."""
        return "Zeff_l"


class FixPsi(_Objective):
    """Fixes total toroidal magnetic flux within the last closed flux surface.

    Parameters
    ----------
    eq : Equilibrium, optional
        Equilibrium that will be optimized to satisfy the Objective.
    target : float, optional
        Target value(s) of the objective. If None, uses Equilibrium value.
    bounds : tuple, optional
        Lower and upper bounds on the objective. Overrides target.
    normalize : bool
        Whether to compute the error in physical units or non-dimensionalize.
    normalize_target : bool
        Whether target should be normalized before comparing to computed values.
        if `normalize` is `True` and the target is in physical units, this should also
        be set to True.
    weight : float, optional
        Weighting to apply to the Objective, relative to other Objectives.
    name : str
        Name of the objective function.

    """

    _scalar = True
    _linear = True
    _fixed = True
    _units = "(Wb)"
    _print_value_fmt = "Fixed-Psi error: {:10.3e} "

    def __init__(
        self,
        eq=None,
        target=None,
        bounds=None,
        weight=1,
        normalize=True,
        normalize_target=True,
        name="fixed-Psi",
    ):
        self._target_from_user = target
        super().__init__(
            eq=eq,
            target=target,
            bounds=bounds,
            weight=weight,
            normalize=normalize,
            normalize_target=normalize_target,
            name=name,
        )

    def build(self, eq=None, use_jit=False, verbose=1):
        """Build constant arrays.

        Parameters
        ----------
        eq : Equilibrium, optional
            Equilibrium that will be optimized to satisfy the Objective.
        use_jit : bool, optional
            Whether to just-in-time compile the objective and derivatives.
        verbose : int, optional
            Level of output.

        """
        eq = eq or self._eq
        self._dim_f = 1

        if self._target_from_user is None:
            self.target = eq.Psi

        if self._normalize:
            scales = compute_scaling_factors(eq)
            self._normalization = scales["Psi"]

        super().build(eq=eq, use_jit=use_jit, verbose=verbose)

    def compute(self, Psi, **kwargs):
        """Compute fixed-Psi error.

        Parameters
        ----------
        Psi : float
            Total toroidal magnetic flux within the last closed flux surface (Wb).

        Returns
        -------
        f : ndarray
            Total toroidal magnetic flux error (Wb).

        """
        return Psi

    @property
    def target_arg(self):
        """str: Name of argument corresponding to the target."""
        return "Psi"<|MERGE_RESOLUTION|>--- conflicted
+++ resolved
@@ -227,7 +227,7 @@
             name=name,
         )
 
-    def build(self, eq, use_jit=False, verbose=1):
+    def build(self, eq=None, use_jit=False, verbose=1):
         """Build constant arrays.
 
         Parameters
@@ -240,6 +240,7 @@
             Level of output.
 
         """
+        eq = eq or self._eq
         modes = eq.surface.W_basis.modes
         idx = np.arange(eq.surface.W_basis.num_modes)
 
@@ -785,7 +786,7 @@
             name=name,
         )
 
-    def build(self, eq, use_jit=False, verbose=1):
+    def build(self, eq=None, use_jit=False, verbose=1):
         """Build constant arrays.
 
         Parameters
@@ -798,6 +799,7 @@
             Level of output.
 
         """
+        eq = eq or self._eq
         if self._modes is False or self._modes is None:  # no modes
             modes = np.array([[]], dtype=int)
             idx = np.array([], dtype=int)
@@ -1011,7 +1013,7 @@
             name=name,
         )
 
-    def build(self, eq, use_jit=False, verbose=1):
+    def build(self, eq=None, use_jit=False, verbose=1):
         """Build constant arrays.
 
         Parameters
@@ -1024,6 +1026,7 @@
             Level of output.
 
         """
+        eq = eq or self._eq
         W_basis = eq.W_basis
 
         if W_basis.sym:
@@ -1212,12 +1215,8 @@
             Level of output.
 
         """
-<<<<<<< HEAD
-=======
         eq = eq or self._eq
-        R_basis = eq.R_basis
-
->>>>>>> 41861f3f
+
         if self._modes is False or self._modes is None:  # no modes
             modes = np.array([[]], dtype=int)
             idx = np.array([], dtype=int)
@@ -1370,12 +1369,8 @@
             Level of output.
 
         """
-<<<<<<< HEAD
-=======
         eq = eq or self._eq
-        Z_basis = eq.Z_basis
-
->>>>>>> 41861f3f
+
         if self._modes is False or self._modes is None:  # no modes
             modes = np.array([[]], dtype=int)
             idx = np.array([], dtype=int)
