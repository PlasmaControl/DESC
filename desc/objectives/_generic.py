--- conflicted
+++ resolved
@@ -77,12 +77,8 @@
     """
 
     _units = "(Unknown)"
-<<<<<<< HEAD
-    _print_value_fmt = "External objective value: {:10.3e} "
-=======
     _print_value_fmt = "External objective value: "
     _static_attrs = ["_fun_wrapped", "_kwargs"]
->>>>>>> c004724c
 
     def __init__(
         self,
