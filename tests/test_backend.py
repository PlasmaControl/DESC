--- conflicted
+++ resolved
@@ -136,7 +136,16 @@
     np.testing.assert_allclose(
         _lstsq(A, b), np.linalg.lstsq(A, b, rcond=None)[0], rtol=1e-6
     )
-<<<<<<< HEAD
+    # square
+    A = np.random.randn(5, 5)
+    b = np.random.randn(5)
+    np.testing.assert_allclose(_lstsq(A, b), np.linalg.solve(A, b), rtol=1e-6)
+    # scalar
+    A = np.random.randn(1, 5)
+    b = np.random.randn(1)
+    np.testing.assert_allclose(
+        _lstsq(A, b), np.linalg.lstsq(A, b, rcond=None)[0], rtol=1e-6
+    )
 
 
 @pytest.mark.unit
@@ -155,18 +164,4 @@
     )
     assert converged
     np.testing.assert_allclose(p, [1.4920333, 1.37228132])
-    assert (i == 3 and method == "del2") or (i == 11 and method == "iteration")
-=======
-    # square
-    A = np.random.randn(5, 5)
-    b = np.random.randn(5)
-    np.testing.assert_allclose(
-        _lstsq(A, b), np.linalg.lstsq(A, b, rcond=None)[0], rtol=1e-6
-    )
-    # scalar
-    A = np.random.randn(1, 5)
-    b = np.random.randn(1)
-    np.testing.assert_allclose(
-        _lstsq(A, b), np.linalg.lstsq(A, b, rcond=None)[0], rtol=1e-6
-    )
->>>>>>> 9f37cc65
+    assert (i == 3 and method == "del2") or (i == 11 and method == "iteration")