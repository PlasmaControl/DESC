"""DESC: a 3D MHD equilibrium solver and stellarator optimization suite."""

import os
import re
import sys
import warnings
import logging
import logging.handlers
from logging.handlers import RotatingFileHandler
import colorama
from termcolor import colored

from ._version import get_versions

__version__ = get_versions()["version"]
del get_versions

colorama.init()

_BANNER = r"""
 ____  ____  _____   ___
|  _ \| ___|/  ___|/ ___|
| | \ | |_  | (__ | |
| | | |  _| \___ \| |
| |_/ | |__  ___) | |___
|____/|____||____/ \____|

"""

BANNER = colored(_BANNER, "magenta")


config = {"device": None, "avail_mem": None, "kind": None}


def set_device(kind="cpu"):
    """Sets the device to use for computation.

    If kind==``'gpu'``, checks available GPUs and selects the one with the most
    available memory.
    Respects environment variable CUDA_VISIBLE_DEVICES for selecting from multiple
    available GPUs

    Parameters
    ----------
    kind : {``'cpu'``, ``'gpu'``}
        whether to use CPU or GPU.

    """
    config["kind"] = kind
    if kind == "cpu":
        os.environ["JAX_PLATFORM_NAME"] = "cpu"
        os.environ["CUDA_VISIBLE_DEVICES"] = ""
        import psutil

        cpu_mem = psutil.virtual_memory().available / 1024**3  # RAM in GB
        config["device"] = "CPU"
        config["avail_mem"] = cpu_mem

    if kind == "gpu":
        # Set CUDA_DEVICE_ORDER so the IDs assigned by CUDA match those from nvidia-smi
        os.environ["CUDA_DEVICE_ORDER"] = "PCI_BUS_ID"
        import nvgpu

        try:
            devices = nvgpu.gpu_info()
        except FileNotFoundError:
            devices = []
        if len(devices) == 0:
            warnings.warn(colored("No GPU found, falling back to CPU", "yellow"))
            set_device(kind="cpu")
            return

        maxmem = 0
        selected_gpu = None
        gpu_ids = [dev["index"] for dev in devices]
        if "CUDA_VISIBLE_DEVICES" in os.environ:
            cuda_ids = [
                s for s in re.findall(r"\b\d+\b", os.environ["CUDA_VISIBLE_DEVICES"])
            ]
            # check that the visible devices actually exist and are gpus
            gpu_ids = [i for i in cuda_ids if i in gpu_ids]
        if len(gpu_ids) == 0:
            # cuda visible devices = '' -> don't use any gpu
            warnings.warn(
                colored(
                    (
                        "CUDA_VISIBLE_DEVICES={} ".format(
                            os.environ["CUDA_VISIBLE_DEVICES"]
                        )
                        + "did not match any physical GPU "
                        + "(id={}), falling back to CPU".format(
                            [dev["index"] for dev in devices]
                        )
                    ),
                    "yellow",
                )
            )
            set_device(kind="cpu")
            return
        devices = [dev for dev in devices if dev["index"] in gpu_ids]
        for dev in devices:
            mem = dev["mem_total"] - dev["mem_used"]
            if mem > maxmem:
                maxmem = mem
                selected_gpu = dev
        config["device"] = selected_gpu["type"] + " (id={})".format(
            selected_gpu["index"]
        )
        config["avail_mem"] = (
            selected_gpu["mem_total"] - selected_gpu["mem_used"]
        ) / 1024  # in GB
        os.environ["CUDA_VISIBLE_DEVICES"] = str(selected_gpu["index"])


logging.getLogger().addHandler(logging.NullHandler())
# Standard practice is to give the logging module a NullHandler such that no
# output is generated without user intending it.  However, as DESC evolves we
# have a logger automatically set up to save crash data- can be turned
# off with a call to set_logfile_logging(log_activated = False)

<<<<<<< HEAD

def stop_logfile_logging():

=======
def stop_logfile_logging():
>>>>>>> 058855cc
    """Quickly stops logging to specified file if it is being handled by a
    rotating file handler.   Non-global version of the stop_logfile_logging
    function from __init__.py for internal use.

    Returns
    -------
        bool :
            Returns True if logfile logger was successfully turned off.
    """
    logger = logging.getLogger("DESC_logger")
    for handler in logger.handlers:
        if isinstance(handler, logging.handlers.RotatingFileHandler):
            logger.removeHandler(handler)
            return True
    warnings.warn(colored("No DESC logger has been found.", "yellow"))
    return False


def set_logfile_logging(logfile_level="DEBUG", logfile_file="desc.log"):

    """Quickly adds a logfile handler to the root logger.  
    
    Arguments allow basic configuration of the logger, but this is not meant to
    be a replacement for setting up logging when using DESC in the context of a
    larger project- primarily meant for debugging.  Selecting a lower level of 
    logging- e.g. "INFO"- will print logs of "INFO" level or higher- "WARNING",
    "ERROR" and "CRITICAL" logs would be displayed in the same location as well.
    Accepts numeric inputs as well- levels "DEBUG", "INFO", "WARNING", "ERROR",
    "CRITICAL" correspond to 10, 20, 30, 40, and 50 respectively.
    
    Parameters
    ----------
    logfile_file : str
        path to, and filename of, logfile to write output to
    logfile_level : str
        level of logging to logfile; "DEBUG", "INFO", WARNING", "ERROR" or
        "CRITICAL" are accepted values, in increasing order of severity. DESC
        only uses "DEBUG" and "INFO" currently.
        
    Returns
    -------
    bool :
        Returns True if logging is set up, or stopped successfully.
    """

    #Creates(or overwrites) logger that accepts DEBUG level logs and up
    logfile_logger = logging.getLogger("DESC_logger")
    logfile_logger.setLevel(logfile_level)

    # Create file handler
    logfile_handler = logging.handlers.RotatingFileHandler(
        logfile_file, 
        maxBytes=5*1024*1024, 
        backupCount=1, mode='w')
    try:
        logfile_handler.setLevel(logfile_level)
    except ValueError:
        warnings.warn(
            colored(
                "Failed to set log file log level: invalid level: '%s'"
                    % logfile_level,
                "yellow"
                )
            + "use 'DEBUG', 'INFO', 'WARNING', 'ERROR', 'CRITICAL', or an integer"
            + "value from 0 to 50"
        )

        return False

    # Set log formatting
    logfile_formatter = logging.Formatter(
        "%(asctime)s  ::  " + "%(name)s  ::  %(levelname)s ::  " +
        "File: %(module)s  Func: %(funcName)s  Line: %(lineno)s  :: %(message)s ",
        datefmt="%Y-%m-%d %H:%M:%S.uuu")

    # Assign formatter to handler
    logfile_handler.setFormatter(logfile_formatter)

    # Assign handler to root logger
    logfile_logger.addHandler(logfile_handler)
<<<<<<< HEAD
    logging.captureWarnings(True)
=======

>>>>>>> 058855cc
    return True


def set_console_logging(console_log_level="INFO", console_log_output="stdout"):
<<<<<<< HEAD
    """Quickly adds console handlers to python's root logger.
=======
    """Quickly adds console handlers to python's root logger.  Non-global version 
    of the set_console_logging function from __init__.py for internal use.
>>>>>>> 058855cc

    Arguments allow basic configuration of the logger, but this is not meant to
    be a replacement for setting up logging when using DESC in the context of a
    larger project- primarily meant for debugging.  Selecting a lower level of 
    logging- e.g. "INFO"- will print logs of "INFO" level or higher- "WARNING",
    "ERROR" and "CRITICAL" logs would be displayed in the same location as well.
    Accepts numeric inputs as well- levels "DEBUG", "INFO", "WARNING", "ERROR",
    "CRITICAL" correspond to 10, 20, 30, 40, and 50 respectively.  DESC only 
    uses DEBUG and INFO currently.
    
    Parameters
    ----------
    console_log_level : str
        level of logging to console; "DEBUG", "INFO", WARNING", "ERROR" or
        "CRITICAL" are accepted values, in increasing order of severity
    console_log_output : str
        output logging to console with either "stdout" or "stderr"
    Returns
    -------
    bool : 
        Returns True if logging setup successfully
    """
           
    #Create logger that accepts DEBUG level logs and up
    logger = logging.getLogger("DESC_logger")
    logger.setLevel(logging.DEBUG)
    
    # Create console handler
    console_log_output = console_log_output.lower()
    if (console_log_output == "stdout"):
        console_handler = logging.StreamHandler(sys.stdout)
    elif console_log_output == "stderr":
        console_handler = logging.StreamHandler(sys.stderr)
    else:
        print("Console logging setup failed: invalid output: '%s'"%console_log_output)
        return False
    
    # Set console log level
    try:
        console_handler.setLevel(console_log_level.upper())
    except:
        print("Console logging setup failed: invalid level: '%s'"%console_log_level)
        return False

    # Set log formatting
    console_formatter = logging.Formatter(
        "%(asctime)s  ::  " + "%(name)s  ::  %(levelname)s ::  " +
        "File: %(module)s  Func: %(funcName)s  Line: %(lineno)s  :: %(message)s ",
        datefmt="%Y-%m-%d %H:%M:%S.uuu")

    console_handler.setFormatter(console_formatter)

    # Assign handlers to logger
    logger.addHandler(console_handler)
<<<<<<< HEAD
    logging.captureWarnings(True)
    return True


=======


    return True

>>>>>>> 058855cc
set_logfile_logging()
set_console_logging()

del RotatingFileHandler<|MERGE_RESOLUTION|>--- conflicted
+++ resolved
@@ -119,13 +119,9 @@
 # have a logger automatically set up to save crash data- can be turned
 # off with a call to set_logfile_logging(log_activated = False)
 
-<<<<<<< HEAD
 
 def stop_logfile_logging():
 
-=======
-def stop_logfile_logging():
->>>>>>> 058855cc
     """Quickly stops logging to specified file if it is being handled by a
     rotating file handler.   Non-global version of the stop_logfile_logging
     function from __init__.py for internal use.
@@ -206,21 +202,12 @@
 
     # Assign handler to root logger
     logfile_logger.addHandler(logfile_handler)
-<<<<<<< HEAD
     logging.captureWarnings(True)
-=======
-
->>>>>>> 058855cc
     return True
 
 
 def set_console_logging(console_log_level="INFO", console_log_output="stdout"):
-<<<<<<< HEAD
     """Quickly adds console handlers to python's root logger.
-=======
-    """Quickly adds console handlers to python's root logger.  Non-global version 
-    of the set_console_logging function from __init__.py for internal use.
->>>>>>> 058855cc
 
     Arguments allow basic configuration of the logger, but this is not meant to
     be a replacement for setting up logging when using DESC in the context of a
@@ -275,17 +262,9 @@
 
     # Assign handlers to logger
     logger.addHandler(console_handler)
-<<<<<<< HEAD
     logging.captureWarnings(True)
     return True
 
-
-=======
-
-
-    return True
-
->>>>>>> 058855cc
 set_logfile_logging()
 set_console_logging()
 
