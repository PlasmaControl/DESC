"""Classes for spectral bases and functions for evaluation."""

import functools
import warnings
from abc import ABC, abstractmethod
from math import factorial

import mpmath
import numpy as np
import skfem as fem
from matplotlib import pyplot as plt

from desc.backend import custom_jvp, fori_loop, gammaln, jit, jnp, sign
from desc.io import IOAble
from desc.utils import check_nonnegint, check_posint, flatten_list

__all__ = [
    "PowerSeries",
    "FourierSeries",
    "FiniteElementBasis",
    "DoubleFourierSeries",
    "ZernikePolynomial",
    "ChebyshevDoubleFourierBasis",
    "FourierZernikeBasis",
    "FiniteElementMesh1D",
    "FiniteElementMesh2D",
    "FiniteElementMesh3D",
    "ChebyshevPolynomial",
]


class _Basis(IOAble, ABC):
    """Basis is an abstract base class for spectral basis sets."""

    _io_attrs_ = [
        "_L",
        "_M",
        "_N",
        "_NFP",
        "_modes",
        "_sym",
        "_spectral_indexing",
    ]

    def __init__(self):
        self._enforce_symmetry()
        self._sort_modes()
        self._create_idx()
        # ensure things that should be ints are ints
        self._L = int(self._L)
        self._M = int(self._M)
        self._N = int(self._N)
        self._NFP = int(self._NFP)
        self._modes = self._modes.astype(int)

    def _set_up(self):
        """Do things after loading or changing resolution."""
        # Also recreates any attributes not in _io_attrs on load from input file.
        # See IOAble class docstring for more info.
        self._enforce_symmetry()
        self._sort_modes()
        self._create_idx()
        # ensure things that should be ints are ints
        self._L = int(self._L)
        self._M = int(self._M)
        self._N = int(self._N)
        self._NFP = int(self._NFP)
        self._modes = self._modes.astype(int)

    def _enforce_symmetry(self):
        """Enforce stellarator symmetry."""
        assert self.sym in [
            "sin",
            "sine",
            "cos",
            "cosine",
            "even",
            "cos(t)",
            False,
            None,
        ], f"Unknown symmetry type {self.sym}"
        if self.sym in ["cos", "cosine"]:  # cos(m*t-n*z) symmetry
            self._modes = self.modes[
                np.asarray(sign(self.modes[:, 1]) == sign(self.modes[:, 2]))
            ]
        elif self.sym in ["sin", "sine"]:  # sin(m*t-n*z) symmetry
            self._modes = self.modes[
                np.asarray(sign(self.modes[:, 1]) != sign(self.modes[:, 2]))
            ]
        elif self.sym == "even":  # even powers of rho
            self._modes = self.modes[np.asarray(self.modes[:, 0] % 2 == 0)]
        elif self.sym == "cos(t)":  # cos(m*t) terms only
            self._modes = self.modes[np.asarray(sign(self.modes[:, 1]) >= 0)]
        elif self.sym is None:
            self._sym = False

    def _sort_modes(self):
        """Sorts modes for use with FFT."""
        sort_idx = np.lexsort((self.modes[:, 1], self.modes[:, 0], self.modes[:, 2]))
        self._modes = self.modes[sort_idx]

    def _create_idx(self):
        """Create index for use with self.get_idx()."""
        self._idx = {}
        for idx, (L, M, N) in enumerate(self.modes):
            if L not in self._idx:
                self._idx[L] = {}
            if M not in self._idx[L]:
                self._idx[L][M] = {}
            self._idx[L][M][N] = idx

    def get_idx(self, L=0, M=0, N=0, error=True):
        """Get the index of the ``'modes'`` array corresponding to given mode numbers.

        Parameters
        ----------
        L : int
            Radial mode number.
        M : int
            Poloidal mode number.
        N : int
            Toroidal mode number.
        error : bool
            Whether to raise exception if the mode is not in the basis (default),
            or to return an empty array.

        Returns
        -------
        idx : int
            Index of given mode numbers.

        """
        try:
            return self._idx[L][M][N]
        except KeyError as e:
            if error:
                raise ValueError(
                    "mode ({}, {}, {}) is not in basis {}".format(L, M, N, str(self))
                ) from e
            else:
                return np.array([], dtype=int)

    @abstractmethod
    def _get_modes(self):
        """ndarray: Mode numbers for the basis."""

    @abstractmethod
    def evaluate(
        self, nodes, derivatives=np.array([0, 0, 0]), modes=None, unique=False
    ):
        """Evaluate basis functions at specified nodes.

        Parameters
        ----------
        nodes : ndarray of float, size(num_nodes,3)
            node coordinates, in (rho,theta,zeta)
        derivatives : ndarray of int, shape(3,)
            order of derivatives to compute in (rho,theta,zeta)
        modes : ndarray of in, shape(num_modes,3), optional
            basis modes to evaluate (if None, full basis is used)
        unique : bool, optional
            whether to reduce workload by only calculating for unique values of nodes,
            modes can be faster, but doesn't work with jit or autodiff

        Returns
        -------
        y : ndarray, shape(num_nodes,num_modes)
            basis functions evaluated at nodes

        """

    @abstractmethod
    def change_resolution(self):
        """Change resolution of the basis to the given resolutions."""

    @property
    def L(self):
        """int: Maximum radial resolution."""
        return self.__dict__.setdefault("_L", 0)

    @property
    def M(self):
        """int:  Maximum poloidal resolution."""
        return self.__dict__.setdefault("_M", 0)

    @property
    def N(self):
        """int: Maximum toroidal resolution."""
        return self.__dict__.setdefault("_N", 0)

    @property
    def NFP(self):
        """int: Number of field periods."""
        return self.__dict__.setdefault("_NFP", 1)

    @property
    def sym(self):
        """str: {``'cos'``, ``'sin'``, ``False``} Type of symmetry."""
        return self.__dict__.setdefault("_sym", False)

    @property
    def modes(self):
        """ndarray: Mode numbers [l,m,n]."""
        return self.__dict__.setdefault("_modes", np.array([]).reshape((0, 3)))

    @property
    def num_modes(self):
        """int: Total number of modes in the spectral basis."""
        return self.modes.shape[0]

    @property
    def spectral_indexing(self):
        """str: Type of indexing used for the spectral basis."""
        return self.__dict__.setdefault("_spectral_indexing", "linear")

    def __repr__(self):
        """Get the string form of the object."""
        return (
            type(self).__name__
            + " at "
            + str(hex(id(self)))
            + " (L={}, M={}, N={}, NFP={}, sym={}, spectral_indexing={})".format(
                self.L, self.M, self.N, self.NFP, self.sym, self.spectral_indexing
            )
        )


class _FE_Basis(IOAble, ABC):
    """Basis is an abstract base class for finite-element basis sets."""

    _io_attrs_ = [
        "_I_2ML",
        "_Q",
        "_NFP",
        "_modes",
        "_sym",
    ]

    def __init__(self):
        self._enforce_symmetry()
        self._create_idx()

    def _set_up(self):
        """Do things after loading or changing resolution."""
        # Also recreates any attributes not in _io_attrs on load from input file.
        # See IOAble class docstring for more info.
        self._enforce_symmetry()
        self._create_idx()

    def _create_idx(self):
        """Create index for use with self.get_idx()."""
        self._idx = {}
        for idx, (I_2ML, Q) in enumerate(self.modes):
            self._idx[I_2ML] = {}
            self._idx[I_2ML][Q] = idx

    def get_idx(self, I_2ML=0, Q=0, error=True):
        """Get the index of the ``'modes'`` array corresponding to given mode numbers.

        Parameters
        ----------
        I_2ML : int
            Maximum number of triangles in a 2D tesselation in the (theta, zeta)
            plane. If have (M x N) points in the grid, I_2ML = 2NM.
        Q : int
            Number of basis functions. For order K triangle FE, should be
            q = (K + 1)(K + 2) / 2.
        error : bool
            whether to raise exception if mode is not in basis, or return empty array

        Returns
        -------
        idx : ndarray of int
            Index of given mode numbers.

        """
        try:
            return self._idx[I_2ML][Q]
        except KeyError as e:
            if error:
                raise ValueError(
                    "mode ({}, {}) is not in basis {}".format(I_2ML, Q, str(self))
                ) from e
            else:
                return np.array([]).astype(int)

    @abstractmethod
    def _get_modes(self):
        """ndarray: Mode numbers for the basis."""

    @abstractmethod
    def evaluate(
        self, nodes, derivatives=np.array([0, 0, 0]), modes=None, unique=False
    ):
        """Evaluate basis functions at specified nodes.

        Parameters
        ----------
        nodes : ndarray of float, size(num_nodes,3)
            node coordinates, in (rho,theta,zeta)
        derivatives : ndarray of int, shape(3,)
            order of derivatives to compute in (rho,theta,zeta)
        modes : ndarray of in, shape(num_modes,2), optional
            basis modes to evaluate (if None, full basis is used)
        unique : bool, optional
            whether to workload by only calculating for unique values of nodes, modes
            can be faster, but doesn't work with jit or autodiff

        Returns
        -------
        y : ndarray, shape(num_nodes,num_modes)
            basis functions evaluated at nodes

        """

    def _enforce_symmetry(self):
        """Do nothing for now."""

    @abstractmethod
    def change_resolution(self):
        """Change resolution of the basis to the given resolutions."""

    @property
    def L(self):
        """int: Maximum radial resolution."""
        return self.__dict__.setdefault("_L", 0)

    @L.setter
    def L(self, L):
        assert int(L) == L, "Radial Resolution must be an integer!"
        self._L = int(L)

    @property
    def I_2ML(self):
        """int:  Maximum triangle index."""
        return self.__dict__.setdefault("_I_2ML", 0)

    @I_2ML.setter
    def I_2ML(self, I_2ML):
        assert int(I_2ML) == I_2ML, "Number of triangles must be an integer!"
        self._I_2ML = int(I_2ML)

    @property
    def Q(self):
        """int: Maximum basis function index = (K + 1)(K + 2) / 2."""
        return self.__dict__.setdefault("_Q", 0)

    @Q.setter
    def Q(self, Q):
        assert int(Q) == Q, "Number of basis functions must be an integer!"
        self._Q = int(Q)

    @property
    def NFP(self):
        """int: Number of field periods."""
        return self.__dict__.setdefault("_NFP", 1)

    @property
    def sym(self):
        """str: {``'cos'``, ``'sin'``, ``False``} Type of symmetry."""
        return self.__dict__.setdefault("_sym", False)

    @property
    def modes(self):
        """ndarray: Mode numbers [l,i,j]."""
        return self.__dict__.setdefault("_modes", np.array([]).reshape((0, 3)))

    @modes.setter
    def modes(self, modes):
        self._modes = modes

    @property
    def num_modes(self):
        """int: Total number of modes in the finite element basis."""
        return self.modes.shape[0]

    def __repr__(self):
        """Get the string form of the object."""
        return (
            type(self).__name__
            + " at "
            + str(hex(id(self)))
            + " (L={}, M={}, N={}, NFP={}, sym={})".format(
                self.L,
                self.I_2ML,
                self.Q,
                self.NFP,
                self.sym,
            )
        )


class PowerSeries(_Basis):
    """1D basis set for flux surface quantities.

    Power series in the radial coordinate.

    Parameters
    ----------
    L : int
        Maximum radial resolution.
    sym : {"even", False}
        Type of symmetry. "even" has only even powers of rho, for an analytic profile
        on the disc. False uses the full (odd + even) powers.

    """

    def __init__(self, L, sym="even"):
        self._L = check_nonnegint(L, "L", False)
        self._M = 0
        self._N = 0
        self._NFP = 1
        self._sym = sym
        self._spectral_indexing = "linear"

        self._modes = self._get_modes(L=self.L)

        super().__init__()

    def _get_modes(self, L):
        """Get mode numbers for power series.

        Parameters
        ----------
        L : int
            Maximum radial resolution.

        Returns
        -------
        modes : ndarray of int, shape(num_modes,3)
            Array of mode numbers [l,m,n].
            Each row is one basis function with modes (l,m,n).

        """
        l = np.arange(L + 1).reshape((-1, 1))
        z = np.zeros((L + 1, 2))
        return np.hstack([l, z])

    def evaluate(
        self, nodes, derivatives=np.array([0, 0, 0]), modes=None, unique=False
    ):
        """Evaluate basis functions at specified nodes.

        Parameters
        ----------
        nodes : ndarray of float, size(num_nodes,3)
            Node coordinates, in (rho,theta,zeta).
        derivatives : ndarray of int, shape(num_derivatives,3)
            Order of derivatives to compute in (rho,theta,zeta).
        modes : ndarray of in, shape(num_modes,3), optional
            Basis modes to evaluate (if None, full basis is used)
        unique : bool, optional
            whether to reduce workload by only calculating for unique values of nodes,
            modes can be faster, but doesn't work with jit or autodiff

        Returns
        -------
        y : ndarray, shape(num_nodes,num_modes)
            basis functions evaluated at nodes

        """
        if modes is None:
            modes = self.modes
        if (derivatives[1] != 0) or (derivatives[2] != 0):
            return jnp.zeros((nodes.shape[0], modes.shape[0]))
        if not len(modes):
            return np.array([]).reshape((len(nodes), 0))

        r, t, z = nodes.T
        l, m, n = modes.T

        if unique:
            _, ridx, routidx = np.unique(
                r, return_index=True, return_inverse=True, axis=0
            )
            _, lidx, loutidx = np.unique(
                l, return_index=True, return_inverse=True, axis=0
            )
            r = r[ridx]
            l = l[lidx]

        radial = powers(r, l, dr=derivatives[0])
        if unique:
            radial = radial[routidx][:, loutidx]

        return radial

    def change_resolution(self, L):
        """Change resolution of the basis to the given resolution.

        Parameters
        ----------
        L : int
            Maximum radial resolution.

        """
        if L != self.L:
            self._L = check_nonnegint(L, "L", False)
            self._modes = self._get_modes(self.L)
            self._set_up()


class FourierSeries(_Basis):
    """1D basis set for use with the magnetic axis.

    Fourier series in the toroidal coordinate.

    Parameters
    ----------
    N : int
        Maximum toroidal resolution.
    NFP : int
        number of field periods
    sym : {``'cos'``, ``'sin'``, False}
        * ``'cos'`` for cos(m*t-n*z) symmetry
        * ``'sin'`` for sin(m*t-n*z) symmetry
        * ``False`` for no symmetry (Default)

    """

    def __init__(self, N, NFP=1, sym=False):
        self._L = 0
        self._M = 0
        self._N = check_nonnegint(N, "N", False)
        self._NFP = check_posint(NFP, "NFP", False)
        self._sym = sym
        self._spectral_indexing = "linear"

        self._modes = self._get_modes(N=self.N)

        super().__init__()

    def _get_modes(self, N):
        """Get mode numbers for Fourier series.

        Parameters
        ----------
        N : int
            Maximum toroidal resolution.

        Returns
        -------
        modes : ndarray of int, shape(num_modes,3)
            Array of mode numbers [l,m,n].
            Each row is one basis function with modes (l,m,n).

        """
        dim_tor = 2 * N + 1
        n = np.arange(dim_tor).reshape((-1, 1)) - N
        z = np.zeros((dim_tor, 2))
        return np.hstack([z, n])

    def evaluate(
        self, nodes, derivatives=np.array([0, 0, 0]), modes=None, unique=False
    ):
        """Evaluate basis functions at specified nodes.

        Parameters
        ----------
        nodes : ndarray of float, size(num_nodes,3)
            Node coordinates, in (rho,theta,zeta).
        derivatives : ndarray of int, shape(num_derivatives,3)
            Order of derivatives to compute in (rho,theta,zeta).
        modes : ndarray of in, shape(num_modes,3), optional
            Basis modes to evaluate (if None, full basis is used).
        unique : bool, optional
            Whether to workload by only calculating for unique values of nodes, modes
            can be faster, but doesn't work with jit or autodiff.

        Returns
        -------
        y : ndarray, shape(num_nodes,num_modes)
            Basis functions evaluated at nodes.

        """
        if modes is None:
            modes = self.modes
        if (derivatives[0] != 0) or (derivatives[1] != 0):
            return jnp.zeros((nodes.shape[0], modes.shape[0]))
        if not len(modes):
            return np.array([]).reshape((len(nodes), 0))

        r, t, z = nodes.T
        l, m, n = modes.T

        if unique:
            _, zidx, zoutidx = np.unique(
                z, return_index=True, return_inverse=True, axis=0
            )
            _, nidx, noutidx = np.unique(
                n, return_index=True, return_inverse=True, axis=0
            )
            z = z[zidx]
            n = n[nidx]

        toroidal = fourier(z[:, np.newaxis], n, self.NFP, derivatives[2])
        if unique:
            toroidal = toroidal[zoutidx][:, noutidx]

        return toroidal

    def change_resolution(self, N, NFP=None, sym=None):
        """Change resolution of the basis to the given resolutions.

        Parameters
        ----------
        N : int
            Maximum toroidal resolution.
        NFP : int
            Number of field periods.
        sym : bool
            Whether to enforce stellarator symmetry.

        """
        NFP = check_posint(NFP, "NFP")
        self._NFP = NFP if NFP is not None else self.NFP
        if N != self.N:
            self._N = check_nonnegint(N, "N", False)
            self._sym = sym if sym is not None else self.sym
            self._modes = self._get_modes(self.N)
            self._set_up()


class DoubleFourierSeries(_Basis):
    """2D basis set for use on a single flux surface.

    Fourier series in both the poloidal and toroidal coordinates.

    Parameters
    ----------
    M : int
        Maximum poloidal resolution.
    N : int
        Maximum toroidal resolution.
    NFP : int
        Number of field periods.
    sym : {``'cos'``, ``'sin'``, ``False``}
        * ``'cos'`` for cos(m*t-n*z) symmetry
        * ``'sin'`` for sin(m*t-n*z) symmetry
        * ``False`` for no symmetry (Default)

    """

    def __init__(self, M, N, NFP=1, sym=False):
        self._L = 0
        self._M = check_nonnegint(M, "M", False)
        self._N = check_nonnegint(N, "N", False)
        self._NFP = check_posint(NFP, "NFP", False)
        self._sym = sym
        self._spectral_indexing = "linear"

        self._modes = self._get_modes(M=self.M, N=self.N)

        super().__init__()

    def _get_modes(self, M, N):
        """Get mode numbers for double Fourier series.

        Parameters
        ----------
        M : int
            Maximum poloidal resolution.
        N : int
            Maximum toroidal resolution.

        Returns
        -------
        modes : ndarray of int, shape(num_modes,3)
            Array of mode numbers [l,m,n].
            Each row is one basis function with modes (l,m,n).

        """
        dim_pol = 2 * M + 1
        dim_tor = 2 * N + 1
        m = np.arange(dim_pol) - M
        n = np.arange(dim_tor) - N
        mm, nn = np.meshgrid(m, n)
        mm = mm.reshape((-1, 1), order="F")
        nn = nn.reshape((-1, 1), order="F")
        z = np.zeros_like(mm)
        y = np.hstack([z, mm, nn])
        return y

    def evaluate(
        self, nodes, derivatives=np.array([0, 0, 0]), modes=None, unique=False
    ):
        """Evaluate basis functions at specified nodes.

        Parameters
        ----------
        nodes : ndarray of float, size(num_nodes,3)
            Node coordinates, in (rho,theta,zeta).
        derivatives : ndarray of int, shape(num_derivatives,3)
            Order of derivatives to compute in (rho,theta,zeta).
        modes : ndarray of in, shape(num_modes,3), optional
            Basis modes to evaluate (if None, full basis is used).
        unique : bool, optional
            Whether to workload by only calculating for unique values of nodes, modes
            can be faster, but doesn't work with jit or autodiff.

        Returns
        -------
        y : ndarray, shape(num_nodes,num_modes)
            Basis functions evaluated at nodes.

        """
        if modes is None:
            modes = self.modes
        if derivatives[0] != 0:
            return jnp.zeros((nodes.shape[0], modes.shape[0]))
        if not len(modes):
            return np.array([]).reshape((len(nodes), 0))

        r, t, z = nodes.T
        l, m, n = modes.T

        if unique:
            _, tidx, toutidx = np.unique(
                t, return_index=True, return_inverse=True, axis=0
            )
            _, zidx, zoutidx = np.unique(
                z, return_index=True, return_inverse=True, axis=0
            )
            _, midx, moutidx = np.unique(
                m, return_index=True, return_inverse=True, axis=0
            )
            _, nidx, noutidx = np.unique(
                n, return_index=True, return_inverse=True, axis=0
            )
            t = t[tidx]
            z = z[zidx]
            m = m[midx]
            n = n[nidx]

        poloidal = fourier(t[:, np.newaxis], m, 1, derivatives[1])
        toroidal = fourier(z[:, np.newaxis], n, self.NFP, derivatives[2])
        if unique:
            poloidal = poloidal[toutidx][:, moutidx]
            toroidal = toroidal[zoutidx][:, noutidx]

        return poloidal * toroidal

    def change_resolution(self, M, N, NFP=None, sym=None):
        """Change resolution of the basis to the given resolutions.

        Parameters
        ----------
        M : int
            Maximum poloidal resolution.
        N : int
            Maximum toroidal resolution.
        NFP : int
            Number of field periods.
        sym : bool
            Whether to enforce stellarator symmetry.

        Returns
        -------
        None

        """
        NFP = check_posint(NFP, "NFP")
        self._NFP = NFP if NFP is not None else self.NFP
        if M != self.M or N != self.N or sym != self.sym:
            self._M = check_nonnegint(M, "M", False)
            self._N = check_nonnegint(N, "N", False)
            self._sym = sym if sym is not None else self.sym
            self._modes = self._get_modes(self.M, self.N)
            self._set_up()


class ZernikePolynomial(_Basis):
    """2D basis set for analytic functions in a unit disc.

    Parameters
    ----------
    L : int
        Maximum radial resolution. Use L=-1 for default based on M.
    M : int
        Maximum poloidal resolution.
    sym : {``'cos'``, ``'sin'``, ``False``}
        * ``'cos'`` for cos(m*t-n*z) symmetry
        * ``'sin'`` for sin(m*t-n*z) symmetry
        * ``False`` for no symmetry (Default)
    spectral_indexing : {``'ansi'``, ``'fringe'``}
        Indexing method, default value = ``'ansi'``

        For L=0, all methods are equivalent and give a "chevron" shaped
        basis (only the outer edge of the zernike pyramid of width M).
        For L>0, the indexing scheme defines order of the basis functions:

        ``'ansi'``: ANSI indexing fills in the pyramid with triangles of
        decreasing size, ending in a triangle shape. For L == M,
        the traditional ANSI pyramid indexing is recovered. For L>M, adds rows
        giving a "house" shape.

        ``'fringe'``: Fringe indexing fills in the pyramid with chevrons of
        decreasing size, ending in a diamond shape for L=2*M where
        the traditional fringe/U of Arizona indexing is recovered.
        For L > 2*M, adds chevrons to the bottom, making a hexagonal diamond.

    """

    def __init__(self, L, M, sym=False, spectral_indexing="ansi"):
        self._L = check_nonnegint(L, "L", False)
        self._M = check_nonnegint(M, "M", False)
        self._N = 0
        self._NFP = 1
        self._sym = sym
        self._spectral_indexing = spectral_indexing

        self._modes = self._get_modes(
            L=self.L, M=self.M, spectral_indexing=self.spectral_indexing
        )

        super().__init__()

    def _get_modes(self, L, M, spectral_indexing="ansi"):
        """Get mode numbers for Fourier-Zernike basis functions.

        Parameters
        ----------
        L : int
            Maximum radial resolution.
        M : int
            Maximum poloidal resolution.
        spectral_indexing : {``'ansi'``, ``'fringe'``}
            Indexing method, default value = ``'ansi'``

            For L=0, all methods are equivalent and give a "chevron" shaped
            basis (only the outer edge of the zernike pyramid of width M).
            For L>0, the indexing scheme defines order of the basis functions:

            ``'ansi'``: ANSI indexing fills in the pyramid with triangles of
            decreasing size, ending in a triangle shape. For L == M,
            the traditional ANSI pyramid indexing is recovered. For L>M, adds rows
            to the bottom of the pyramid, increasing L while keeping M constant,
            giving a "house" shape.

            ``'fringe'``: Fringe indexing fills in the pyramid with chevrons of
            decreasing size, ending in a diamond shape for L=2*M where
            the traditional fringe/U of Arizona indexing is recovered.
            For L > 2*M, adds chevrons to the bottom, making a hexagonal diamond.

        Returns
        -------
        modes : ndarray of int, shape(num_modes,3)
            Array of mode numbers [l,m,n].
            Each row is one basis function with modes (l,m,n).

        """
        assert spectral_indexing in [
            "ansi",
            "fringe",
        ], "Unknown spectral_indexing: {}".format(spectral_indexing)

        if spectral_indexing == "ansi":
            pol_posm = [
                [(m + d, m) for m in range(0, M + 1) if m + d < M + 1]
                for d in range(0, L + 1, 2)
            ]
            if L > M:
                pol_posm += [
                    (l, m)
                    for l in range(M + 1, L + 1)
                    for m in range(0, M + 1)
                    if (l - m) % 2 == 0
                ]

        elif spectral_indexing == "fringe":
            pol_posm = [
                [(m + d // 2, m - d // 2) for m in range(0, M + 1) if m - d // 2 >= 0]
                for d in range(0, L + 1, 2)
            ]
            if L > 2 * M:
                pol_posm += [
                    [(l - m, m) for m in range(0, M + 1)]
                    for l in range(2 * M, L + 1, 2)
                ]

        pol = [
            [(l, m), (l, -m)] if m != 0 else [(l, m)] for l, m in flatten_list(pol_posm)
        ]
        pol = np.array(flatten_list(pol))
        num_pol = len(pol)
        tor = np.zeros((num_pol, 1))

        return np.hstack([pol, tor])

    def evaluate(
        self, nodes, derivatives=np.array([0, 0, 0]), modes=None, unique=False
    ):
        """Evaluate basis functions at specified nodes.

        Parameters
        ----------
        nodes : ndarray of float, size(num_nodes,3)
            Node coordinates, in (rho,theta,zeta).
        derivatives : ndarray of int, shape(num_derivatives,3)
            Order of derivatives to compute in (rho,theta,zeta).
        modes : ndarray of int, shape(num_modes,3), optional
            Basis modes to evaluate (if None, full basis is used).
        unique : bool, optional
            Whether to workload by only calculating for unique values of nodes, modes
            can be faster, but doesn't work with jit or autodiff.

        Returns
        -------
        y : ndarray, shape(num_nodes,num_modes)
            Basis functions evaluated at nodes.

        """
        if modes is None:
            modes = self.modes
        if derivatives[2] != 0:
            return jnp.zeros((nodes.shape[0], modes.shape[0]))
        if not len(modes):
            return np.array([]).reshape((len(nodes), 0))

        r, t, z = nodes.T
        l, m, n = modes.T
        lm = modes[:, :2]

        if unique:
            _, ridx, routidx = np.unique(
                r, return_index=True, return_inverse=True, axis=0
            )
            _, tidx, toutidx = np.unique(
                t, return_index=True, return_inverse=True, axis=0
            )
            _, lmidx, lmoutidx = np.unique(
                lm, return_index=True, return_inverse=True, axis=0
            )
            _, midx, moutidx = np.unique(
                m, return_index=True, return_inverse=True, axis=0
            )
            r = r[ridx]
            t = t[tidx]
            lm = lm[lmidx]
            m = m[midx]

        radial = zernike_radial(r[:, np.newaxis], lm[:, 0], lm[:, 1], dr=derivatives[0])
        poloidal = fourier(t[:, np.newaxis], m, 1, derivatives[1])

        if unique:
            radial = radial[routidx][:, lmoutidx]
            poloidal = poloidal[toutidx][:, moutidx]

        return radial * poloidal

    def change_resolution(self, L, M, sym=None):
        """Change resolution of the basis to the given resolutions.

        Parameters
        ----------
        L : int
            Maximum radial resolution.
        M : int
            Maximum poloidal resolution.
        sym : bool
            Whether to enforce stellarator symmetry.

        Returns
        -------
        None

        """
        if L != self.L or M != self.M or sym != self.sym:
            self._L = check_nonnegint(L, "L", False)
            self._M = check_nonnegint(M, "M", False)
            self._sym = sym if sym is not None else self.sym
            self._modes = self._get_modes(
                self.L, self.M, spectral_indexing=self.spectral_indexing
            )
            self._set_up()


class ChebyshevDoubleFourierBasis(_Basis):
    """3D basis: tensor product of Chebyshev polynomials and two Fourier series.

    Fourier series in both the poloidal and toroidal coordinates.

    Parameters
    ----------
    L : int
        Maximum radial resolution.
    M : int
        Maximum poloidal resolution.
    N : int
        Maximum toroidal resolution.
    NFP : int
        Number of field periods.
    sym : {``'cos'``, ``'sin'``, ``False``}
        * ``'cos'`` for cos(m*t-n*z) symmetry
        * ``'sin'`` for sin(m*t-n*z) symmetry
        * ``False`` for no symmetry (Default)

    """

    def __init__(self, L, M, N, NFP=1, sym=False):
        self._L = check_nonnegint(L, "L", False)
        self._M = check_nonnegint(M, "M", False)
        self._N = check_nonnegint(N, "N", False)
        self._NFP = check_posint(NFP, "NFP", False)
        self._sym = sym
        self._spectral_indexing = "linear"

        self._modes = self._get_modes(L=self.L, M=self.M, N=self.N)

        super().__init__()

    def _get_modes(self, L, M, N):
        """Get mode numbers for Chebyshev-Fourier series.

        Parameters
        ----------
        L : int
            Maximum radial resolution.
        M : int
            Maximum poloidal resolution.
        N : int
            Maximum toroidal resolution.

        Returns
        -------
        modes : ndarray of int, shape(num_modes,3)
            Array of mode numbers [l,m,n].
            Each row is one basis function with modes (l,m,n).

        """
        dim_pol = 2 * M + 1
        dim_tor = 2 * N + 1
        l = np.arange(L + 1)
        m = np.arange(dim_pol) - M
        n = np.arange(dim_tor) - N
        ll, mm, nn = np.meshgrid(l, m, n)
        ll = ll.reshape((-1, 1), order="F")
        mm = mm.reshape((-1, 1), order="F")
        nn = nn.reshape((-1, 1), order="F")
        y = np.hstack([ll, mm, nn])
        return y

    def evaluate(
        self, nodes, derivatives=np.array([0, 0, 0]), modes=None, unique=False
    ):
        """Evaluate basis functions at specified nodes.

        Parameters
        ----------
        nodes : ndarray of float, size(num_nodes,3)
            Node coordinates, in (rho,theta,zeta).
        derivatives : ndarray of int, shape(num_derivatives,3)
            Order of derivatives to compute in (rho,theta,zeta).
        modes : ndarray of in, shape(num_modes,3), optional
            Basis modes to evaluate (if None, full basis is used).
        unique : bool, optional
            whether to reduce workload by only calculating for unique values of nodes,
            modes can be faster, but doesn't work with jit or autodiff

        Returns
        -------
        y : ndarray, shape(num_nodes,num_modes)
            Basis functions evaluated at nodes.

        """
        if modes is None:
            modes = self.modes
        if not len(modes):
            return np.array([]).reshape((len(nodes), 0))

        r, t, z = nodes.T
        l, m, n = modes.T

        radial = chebyshev(r[:, np.newaxis], l, dr=derivatives[0])
        poloidal = fourier(t[:, np.newaxis], m, 1, derivatives[1])
        toroidal = fourier(z[:, np.newaxis], n, self.NFP, derivatives[2])

        return radial * poloidal * toroidal

    def change_resolution(self, L, M, N, NFP=None, sym=None):
        """Change resolution of the basis to the given resolutions.

        Parameters
        ----------
        L : int
            Maximum radial resolution.
        M : int
            Maximum poloidal resolution.
        N : int
            Maximum toroidal resolution.
        NFP : int
            Number of field periods.
        sym : bool
            Whether to enforce stellarator symmetry.

        Returns
        -------
        None

        """
        NFP = check_posint(NFP, "NFP")
        self._NFP = NFP if NFP is not None else self.NFP
        if L != self.L or M != self.M or N != self.N or sym != self.sym:
            self._L = check_nonnegint(L, "L", False)
            self._M = check_nonnegint(M, "M", False)
            self._N = check_nonnegint(N, "N", False)
            self._sym = sym if sym is not None else self.sym
            self._modes = self._get_modes(self.L, self.M, self.N)
            self._set_up()


class FiniteElementBasis(_FE_Basis):
    """3D finite element basis set for analytic functions in a toroidal volume.

    Class for making a 1D, 2D, or 3D set of finite elements on the
    (rho, theta, zeta) grid. 1D finite elements are made on a pure
    theta grid, and 2D finite elements are made in a toroidal cross-section,
    i.e. a grid in (rho, theta).

    Parameters
    ----------
    L : int
        Number of grid points radially
    M : int
        Number of grid points poloidally
    N : int
        Number of grid points toroidally
    K : int
        Order of the finite elements in each interval/triangle/tetrahedron.
    NFP : int
        Number of field periods.
    sym : {``'cos'``, ``'sin'``, ``False``}
        * ``'cos'`` for cos(m*t-n*z) symmetry
        * ``'sin'`` for sin(m*t-n*z) symmetry
        * ``False`` for no symmetry (Default)
    """

    def __init__(self, L, M, N, K=1, NFP=1, sym=False):
        self.L = L
        self.M = M
        self.N = N
        self.K = K
        self._NFP = NFP
        self._sym = sym
        if L == 0 and N == 0:
            self.mesh = FiniteElementMesh1D(M, K=K)
            self.I_2ML = M - 1
            self.Q = K + 1
        elif N == 0:
            self.mesh = FiniteElementMesh2D(L, M, K=K)
            self.I_2ML = 2 * (M - 1) * (L - 1)
            self.Q = int((K + 1) * (K + 2) / 2.0)
        else:
            self.mesh = FiniteElementMesh3D(L, M, N, K=K)
            self.I_2ML = 6 * (M - 1) * (N - 1) * (L - 1)
            self.Q = int((K + 1) * (K + 2) * (K + 3) / 6.0)
        self.nmodes = self.I_2ML * self.Q
        self._modes = self._get_modes()
        super().__init__()

    def _get_modes(self):
        """Get mode numbers for a pure finite element basis.

        Returns
        -------
        modes : ndarray of int, shape(num_modes, 2)
            Array of mode numbers [i, q].
            Each row is one basis function with modes (i, q).

        """
        lij_mesh = np.meshgrid(
            np.arange(self.I_2ML),
            np.arange(self.Q),
            indexing="ij",
        )
        lij_mesh = np.reshape(np.array(lij_mesh, dtype=int), (2, self.nmodes)).T
        return np.unique(lij_mesh, axis=0)

    def evaluate(self, nodes, derivatives=np.array([0, 0, 0]), modes=None, n=-1):
        """Evaluate basis functions at specified nodes.

        Parameters
        ----------
        nodes : ndarray of float, size(num_nodes,3)
            Node coordinates, in (rho,theta,zeta).
        derivatives : ndarray of int, shape(num_derivatives,3)
            Order of derivatives to compute in (rho,theta,zeta).
        modes : ndarray of int, shape(num_modes,2), optional
            Basis modes to evaluate (if None, full basis is used).

        Returns
        -------
        y : ndarray, shape(num_nodes,num_modes)
            Basis functions evaluated at nodes.

        """
        if modes is None:
            modes = self.modes
        if not len(modes):
            return np.array([]).reshape((len(nodes), 0))

        # TODO: avoid duplicate calculations when mixing derivatives
        r, t, z = nodes.T
        i, q = modes.T

        if self.L == 0 and self.N == 0:
            # Get all IQ basis functions from each of the points,
            # and most will be zeros at a given point because of local support.
            basis_functions = self.mesh.full_basis_functions_corresponding_to_points(t)
            basis_functions = np.reshape(basis_functions, (len(t), -1))
            inds = i * self.Q + q
        elif self.N == 0:
            # Tessellate the domain and find the basis functions for theta, zeta
            Rho_Theta = np.array([np.ravel(r), np.ravel(t)]).T
            (
                intervals,
                basis_functions,
            ) = self.mesh.find_triangles_corresponding_to_points(Rho_Theta)

            # Sum the basis functions from each triangle node
            basis_functions = np.reshape(basis_functions, (len(t), -1))
            inds = i * self.Q + q
        else:
            Rho, Theta, Zeta = np.meshgrid(r, t, z, indexing="ij")
            Rho_Theta_Zeta = np.array(
                [np.ravel(Rho), np.ravel(Theta), np.ravel(Zeta)]
            ).T
            (
                intervals,
                basis_functions,
            ) = self.mesh.find_tetrahedron_corresponding_to_points(Rho_Theta_Zeta)
            inds = i * self.Q + q

        return basis_functions[:, inds]

    def change_resolution(self, L, M, N):
        """Change resolution of the basis to the given resolutions.

        Parameters
        ----------
        L : int
            Maximum radial resolution.
        M : int
            Maximum number of poloidal basis functions.
        N : int
            Maximum number of toroidal basis functions.

        Returns
        -------
        None

        """
        if L != self.L or M != self.M or N != self.N:
            self.L = L
            self.M = M
            self.N = N
            self._modes = self._get_modes(self.L, self.M, self.N)
            self._set_up()


class FourierZernikeBasis(_Basis):
    """3D basis set for analytic functions in a toroidal volume.

    Zernike polynomials in the radial & poloidal coordinates, and a Fourier
    series in the toroidal coordinate.

    Parameters
    ----------
    L : int
        Maximum radial resolution. Use L=-1 for default based on M.
    M : int
        Maximum poloidal resolution.
    N : int
        Maximum toroidal resolution.
    NFP : int
        Number of field periods.
    sym : {``'cos'``, ``'sin'``, ``False``}
        * ``'cos'`` for cos(m*t-n*z) symmetry
        * ``'sin'`` for sin(m*t-n*z) symmetry
        * ``False`` for no symmetry (Default)
    spectral_indexing : {``'ansi'``, ``'fringe'``}
        Indexing method, default value = ``'ansi'``

        For L=0, all methods are equivalent and give a "chevron" shaped
        basis (only the outer edge of the zernike pyramid of width M).
        For L>0, the indexing scheme defines order of the basis functions:

        ``'ansi'``: ANSI indexing fills in the pyramid with triangles of
        decreasing size, ending in a triangle shape. For L == M,
        the traditional ANSI pyramid indexing is recovered. For L>M, adds rows
        to the bottom of the pyramid, increasing L while keeping M constant,
        giving a "house" shape.

        ``'fringe'``: Fringe indexing fills in the pyramid with chevrons of
        decreasing size, ending in a diamond shape for L=2*M where
        the traditional fringe/U of Arizona indexing is recovered.
        For L > 2*M, adds chevrons to the bottom, making a hexagonal diamond.

    """

    def __init__(self, L, M, N, NFP=1, sym=False, spectral_indexing="ansi"):
        self._L = check_nonnegint(L, "L", False)
        self._M = check_nonnegint(M, "M", False)
        self._N = check_nonnegint(N, "N", False)
        self._NFP = check_posint(NFP, "NFP", False)
        self._sym = sym
        self._spectral_indexing = spectral_indexing

        self._modes = self._get_modes(
            L=self.L, M=self.M, N=self.N, spectral_indexing=self.spectral_indexing
        )

        super().__init__()

    def _get_modes(self, L, M, N, spectral_indexing="ansi"):
        """Get mode numbers for Fourier-Zernike basis functions.

        Parameters
        ----------
        L : int
            Maximum radial resolution.
        M : int
            Maximum poloidal resolution.
        N : int
            Maximum toroidal resolution.
        spectral_indexing : {``'ansi'``, ``'fringe'``}
            Indexing method, default value = ``'ansi'``

            For L=0, all methods are equivalent and give a "chevron" shaped
            basis (only the outer edge of the zernike pyramid of width M).
            For L>0, the indexing scheme defines order of the basis functions:

            ``'ansi'``: ANSI indexing fills in the pyramid with triangles of
            decreasing size, ending in a triangle shape. For L == M,
            the traditional ANSI pyramid indexing is recovered. For L>M, adds rows
            to the bottom of the pyramid, increasing L while keeping M constant,
            giving a "house" shape.

            ``'fringe'``: Fringe indexing fills in the pyramid with chevrons of
            decreasing size, ending in a diamond shape for L=2*M where
            the traditional fringe/U of Arizona indexing is recovered.
            For L > 2*M, adds chevrons to the bottom, making a hexagonal diamond.

        Returns
        -------
        modes : ndarray of int, shape(num_modes,3)
            Array of mode numbers [l,m,n].
            Each row is one basis function with modes (l,m,n).

        """
        assert spectral_indexing in [
            "ansi",
            "fringe",
        ], "Unknown spectral_indexing: {}".format(spectral_indexing)

        if spectral_indexing == "ansi":
            pol_posm = [
                [(m + d, m) for m in range(0, M + 1) if m + d < M + 1]
                for d in range(0, L + 1, 2)
            ]
            if L > M:
                pol_posm += [
                    (l, m)
                    for l in range(M + 1, L + 1)
                    for m in range(0, M + 1)
                    if (l - m) % 2 == 0
                ]

        elif spectral_indexing == "fringe":
            pol_posm = [
                [(m + d // 2, m - d // 2) for m in range(0, M + 1) if m - d // 2 >= 0]
                for d in range(0, L + 1, 2)
            ]
            if L > 2 * M:
                pol_posm += [
                    [(l - m, m) for m in range(0, M + 1)]
                    for l in range(2 * M, L + 1, 2)
                ]

        pol = [
            [(l, m), (l, -m)] if m != 0 else [(l, m)] for l, m in flatten_list(pol_posm)
        ]
        pol = np.array(flatten_list(pol))
        num_pol = len(pol)

        pol = np.tile(pol, (2 * N + 1, 1))
        tor = np.atleast_2d(
            np.tile(np.arange(-N, N + 1), (num_pol, 1)).flatten(order="f")
        ).T
        return np.unique(np.hstack([pol, tor]), axis=0)

    def evaluate(
        self, nodes, derivatives=np.array([0, 0, 0]), modes=None, unique=False
    ):
        """Evaluate basis functions at specified nodes.

        Parameters
        ----------
        nodes : ndarray of float, size(num_nodes,3)
            Node coordinates, in (rho,theta,zeta).
        derivatives : ndarray of int, shape(num_derivatives,3)
            Order of derivatives to compute in (rho,theta,zeta).
        modes : ndarray of int, shape(num_modes,3), optional
            Basis modes to evaluate (if None, full basis is used).
        unique : bool, optional
            Whether to workload by only calculating for unique values of nodes, modes
            can be faster, but doesn't work with jit or autodiff.

        Returns
        -------
        y : ndarray, shape(num_nodes,num_modes)
            Basis functions evaluated at nodes.

        """
        if modes is None:
            modes = self.modes
        if not len(modes):
            return np.array([]).reshape((len(nodes), 0))

        # TODO: avoid duplicate calculations when mixing derivatives
        r, t, z = nodes.T
        l, m, n = modes.T
        lm = modes[:, :2]

        if False:
            # TODO: can avoid this here by using grid.unique_idx etc
            # and adding unique_modes attributes to basis
            _, ridx, routidx = np.unique(
                r, return_index=True, return_inverse=True, axis=0
            )
            _, tidx, toutidx = np.unique(
                t, return_index=True, return_inverse=True, axis=0
            )
            _, zidx, zoutidx = np.unique(
                z, return_index=True, return_inverse=True, axis=0
            )
            _, lmidx, lmoutidx = np.unique(
                lm, return_index=True, return_inverse=True, axis=0
            )
            _, midx, moutidx = np.unique(
                m, return_index=True, return_inverse=True, axis=0
            )
            _, nidx, noutidx = np.unique(
                n, return_index=True, return_inverse=True, axis=0
            )
            r = r[ridx]
            t = t[tidx]
            z = z[zidx]
            lm = lm[lmidx]
            m = m[midx]
            n = n[nidx]

        radial = zernike_radial(r[:, np.newaxis], lm[:, 0], lm[:, 1], dr=derivatives[0])
        poloidal = fourier(t[:, np.newaxis], m, dt=derivatives[1])
        toroidal = fourier(z[:, np.newaxis], n, NFP=self.NFP, dt=derivatives[2])
        if unique:
            radial = radial[routidx][:, lmoutidx]
            poloidal = poloidal[toutidx][:, moutidx]
            toroidal = toroidal[zoutidx][:, noutidx]

        return radial * poloidal * toroidal

    def change_resolution(self, L, M, N, NFP=None, sym=None):
        """Change resolution of the basis to the given resolutions.

        Parameters
        ----------
        L : int
            Maximum radial resolution.
        M : int
            Maximum poloidal resolution.
        N : int
            Maximum toroidal resolution.
        NFP : int
            Number of field periods.
        sym : bool
            Whether to enforce stellarator symmetry.

        Returns
        -------
        None

        """
        NFP = check_posint(NFP, "NFP")
        self._NFP = NFP if NFP is not None else self.NFP
        if L != self.L or M != self.M or N != self.N or sym != self.sym:
            self._L = check_nonnegint(L, "L", False)
            self._M = check_nonnegint(M, "M", False)
            self._N = check_nonnegint(N, "N", False)
            self._sym = sym if sym is not None else self.sym
            self._modes = self._get_modes(
                self.L, self.M, self.N, spectral_indexing=self.spectral_indexing
            )
            self._set_up()


class ChebyshevPolynomial(_Basis):
    """Shifted Chebyshev polynomial of the first kind.

    Parameters
    ----------
    L : int
        Maximum radial resolution.

    """

    def __init__(self, L):
        self._L = check_nonnegint(L, "L", False)
        self._M = 0
        self._N = 0
        self._NFP = 1
        self._sym = False
        self._spectral_indexing = "linear"

        self._modes = self._get_modes(L=self.L)

        super().__init__()

    def _get_modes(self, L):
        """Get mode numbers for shifted Chebyshev polynomials of the first kind.

        Parameters
        ----------
        L : int
            Maximum radial resolution.

        Returns
        -------
        modes : ndarray of int, shape(num_modes,3)
            Array of mode numbers [l,m,n].
            Each row is one basis function with modes (l,m,n).

        """
        l = np.arange(L + 1).reshape((-1, 1))
        z = np.zeros((L + 1, 2))
        return np.hstack([l, z])

    def evaluate(
        self, nodes, derivatives=np.array([0, 0, 0]), modes=None, unique=False
    ):
        """Evaluate basis functions at specified nodes.

        Parameters
        ----------
        nodes : ndarray of float, size(num_nodes,3)
            Node coordinates, in (rho,theta,zeta).
        derivatives : ndarray of int, shape(num_derivatives,3)
            Order of derivatives to compute in (rho,theta,zeta).
        modes : ndarray of in, shape(num_modes,3), optional
            Basis modes to evaluate (if None, full basis is used)
        unique : bool, optional
            whether to reduce workload by only calculating for unique values of nodes,
            modes can be faster, but doesn't work with jit or autodiff

        Returns
        -------
        y : ndarray, shape(num_nodes,num_modes)
            basis functions evaluated at nodes

        """
        if modes is None:
            modes = self.modes
        if (derivatives[1] != 0) or (derivatives[2] != 0):
            return jnp.zeros((nodes.shape[0], modes.shape[0]))
        if not len(modes):
            return np.array([]).reshape((len(nodes), 0))

        r, t, z = nodes.T
        l, m, n = modes.T

        radial = chebyshev(r[:, np.newaxis], l, dr=derivatives[0])
        return radial

    def change_resolution(self, L):
        """Change resolution of the basis to the given resolution.

        Parameters
        ----------
        L : int
            Maximum radial resolution.

        """
        if L != self.L:
            self._L = check_nonnegint(L, "L", False)
            self._modes = self._get_modes(self.L)
            self._set_up()


def polyder_vec(p, m, exact=False):
    """Vectorized version of polyder.

    For differentiating multiple polynomials of the same degree

    Parameters
    ----------
    p : ndarray, shape(N,M)
        polynomial coefficients. Each row is 1 polynomial, in descending powers of x,
        each column is a power of x
    m : int >=0
        order of derivative
    exact : bool
        Whether to use exact integer arithmetic (not compatible with JAX, but may be
        needed for very high degree polynomials)

    Returns
    -------
    der : ndarray, shape(N,M)
        polynomial coefficients for derivative in descending order

    """
    if exact:
        return _polyder_exact(p, m)
    else:
        return _polyder_jax(p, m)


def _polyder_exact(p, m):
    m = np.asarray(m, dtype=int)  # order of derivative
    p = np.atleast_2d(p)
    order = p.shape[1] - 1

    D = np.arange(order, -1, -1)
    num = np.array([factorial(i) for i in D], dtype=object)
    den = np.array([factorial(max(i - m, 0)) for i in D], dtype=object)
    D = (num // den).astype(p.dtype)

    p = np.roll(D * p, m, axis=1)
    idx = np.arange(p.shape[1])
    p = np.where(idx < m, 0, p)
    return p


@jit
def _polyder_jax(p, m):
    p = jnp.atleast_2d(jnp.asarray(p))
    m = jnp.asarray(m).astype(int)
    order = p.shape[1] - 1
    D = jnp.arange(order, -1, -1)

    def body(i, Di):
        return Di * jnp.maximum(D - i, 1)

    D = fori_loop(0, m, body, jnp.ones_like(D))

    p = jnp.roll(D * p, m, axis=1)
    idx = jnp.arange(p.shape[1])
    p = jnp.where(idx < m, 0, p)

    return p


def polyval_vec(p, x, prec=None):
    """Evaluate a polynomial at specific values.

    Vectorized for evaluating multiple polynomials of the same degree.

    Parameters
    ----------
    p : ndarray, shape(N,M)
        Array of coefficient for N polynomials of order M.
        Each row is one polynomial, given in descending powers of x.
    x : ndarray, shape(K,)
        A number, or 1d array of numbers at
        which to evaluate p. If greater than 1d it is flattened.
    prec : int, optional
        precision to use, in number of decimal places. Default is
        double precision (~16 decimals) which should be enough for
        most cases with L <= 24

    Returns
    -------
    y : ndarray, shape(N,K)
        polynomials evaluated at x.
        Each row corresponds to a polynomial, each column to a value of x

    """
    if prec is not None and prec > 18:
        return _polyval_exact(p, x, prec)
    else:
        return _polyval_jax(p, x)


def _polyval_exact(p, x, prec):
    p = np.atleast_2d(p)
    x = np.atleast_1d(x).flatten()
    # TODO: possibly multithread this bit
    mpmath.mp.dps = prec
    y = np.array([np.asarray(mpmath.polyval(list(pi), x)) for pi in p])
    return y.astype(float)


@jit
def _polyval_jax(p, x):
    p = jnp.atleast_2d(jnp.asarray(p))
    x = jnp.atleast_1d(jnp.asarray(x)).flatten()
    npoly = p.shape[0]  # number of polynomials
    order = p.shape[1]  # order of polynomials
    nx = len(x)  # number of coordinates
    y = jnp.zeros((npoly, nx))

    def body(k, y):
        return y * x + jnp.atleast_2d(p[:, k]).T

    y = fori_loop(0, order, body, y)

    return y.astype(float)


def zernike_radial_coeffs(l, m, exact=True):
    """Polynomial coefficients for radial part of zernike basis.

    Parameters
    ----------
    l : ndarray of int, shape(K,)
        radial mode number(s)
    m : ndarray of int, shape(K,)
        azimuthal mode number(s)
    exact : bool
        whether to return exact coefficients with `object` dtype
        or return integer or floating point approximation

    Returns
    -------
    coeffs : ndarray
        Polynomial coefficients for Zernike polynomials, in descending powers of r.

    Notes
    -----
    Integer representation is exact up to l~54, so leaving `exact` arg as False
    can speed up evaluation with no loss in accuracy
    """
    l = np.atleast_1d(l).astype(int)
    m = np.atleast_1d(np.abs(m)).astype(int)
    lm = np.vstack([l, m]).T
    # for modest to large arrays, faster to find unique values and
    # only evaluate those
    lms, idx = np.unique(lm, return_inverse=True, axis=0)

    npoly = len(lms)
    lmax = np.max(lms[:, 0])
    coeffs = np.zeros((npoly, lmax + 1), dtype=object)
    lm_even = ((lms[:, 0] - lms[:, 1]) % 2 == 0)[:, np.newaxis]
    for ii in range(npoly):
        ll = lms[ii, 0]
        mm = lms[ii, 1]
        for s in range(mm, ll + 1, 2):
            coeffs[ii, s] = (
                (-1) ** ((ll - s) // 2)
                * factorial((ll + s) // 2)
                // (
                    factorial((ll - s) // 2)
                    * factorial((s + mm) // 2)
                    * factorial((s - mm) // 2)
                )
            )
    c = np.fliplr(np.where(lm_even, coeffs, 0))
    if not exact:
        try:
            c = c.astype(int)
        except OverflowError:
            c = c.astype(float)
    c = c[idx]
    return c


def zernike_radial_poly(r, l, m, dr=0, exact="auto"):
    """Radial part of zernike polynomials.

    Evaluates basis functions using numpy to
    exactly compute the polynomial coefficients
    and Horner's method for low resolution,
    or extended precision arithmetic for high resolution.
    Faster for low resolution, but not differentiable.

    Parameters
    ----------
    r : ndarray, shape(N,)
        radial coordinates to evaluate basis
    l : ndarray of int, shape(K,)
        radial mode number(s)
    m : ndarray of int, shape(K,)
        azimuthal mode number(s)
    dr : int
        order of derivative (Default = 0)
    exact : {"auto", True, False}
        Whether to use exact/extended precision arithmetic. Slower but more accurate.
        "auto" will use higher accuracy when needed.

    Returns
    -------
    y : ndarray, shape(N,K)
        basis function(s) evaluated at specified points

    """
    if exact == "auto":
        exact = np.max(l) > 54
    if exact:
        # this should give accuracy of ~1e-10 in the eval'd polynomials
        lmax = np.max(l)
        prec = int(0.4 * lmax + 8.4)
    else:
        prec = None
    coeffs = zernike_radial_coeffs(l, m, exact=exact)
    coeffs = polyder_vec(coeffs, dr, exact=exact)
    return polyval_vec(coeffs, r, prec=prec).T


@functools.partial(jit, static_argnums=3)
def zernike_radial(r, l, m, dr=0):
    """Radial part of zernike polynomials.

    Evaluates basis functions using JAX and a stable
    evaluation scheme based on jacobi polynomials and
    binomial coefficients. Generally faster for L>24
    and differentiable, but slower for low resolution.

    Parameters
    ----------
    r : ndarray, shape(N,)
        radial coordinates to evaluate basis
    l : ndarray of int, shape(K,)
        radial mode number(s)
    m : ndarray of int, shape(K,)
        azimuthal mode number(s)
    dr : int
        order of derivative (Default = 0)

    Returns
    -------
    y : ndarray, shape(N,K)
        basis function(s) evaluated at specified points

    """
    m = jnp.abs(m).astype(float)
    alpha = m
    beta = 0
    n = (l - m) // 2
    s = (-1) ** n
    jacobi_arg = 1 - 2 * r**2
    if dr == 0:
        out = r**m * _jacobi(n, alpha, beta, jacobi_arg, 0)
    elif dr == 1:
        f = _jacobi(n, alpha, beta, jacobi_arg, 0)
        df = _jacobi(n, alpha, beta, jacobi_arg, 1)
        out = m * r ** jnp.maximum(m - 1, 0) * f - 4 * r ** (m + 1) * df
    elif dr == 2:
        f = _jacobi(n, alpha, beta, jacobi_arg, 0)
        df = _jacobi(n, alpha, beta, jacobi_arg, 1)
        d2f = _jacobi(n, alpha, beta, jacobi_arg, 2)
        out = (
            (m - 1) * m * r ** jnp.maximum(m - 2, 0) * f
            - 4 * (2 * m + 1) * r**m * df
            + 16 * r ** (m + 2) * d2f
        )
    elif dr == 3:
        f = _jacobi(n, alpha, beta, jacobi_arg, 0)
        df = _jacobi(n, alpha, beta, jacobi_arg, 1)
        d2f = _jacobi(n, alpha, beta, jacobi_arg, 2)
        d3f = _jacobi(n, alpha, beta, jacobi_arg, 3)
        out = (
            (m - 2) * (m - 1) * m * r ** jnp.maximum(m - 3, 0) * f
            - 12 * m**2 * r ** jnp.maximum(m - 1, 0) * df
            + 48 * (m + 1) * r ** (m + 1) * d2f
            - 64 * r ** (m + 3) * d3f
        )
    elif dr == 4:
        f = _jacobi(n, alpha, beta, jacobi_arg, 0)
        df = _jacobi(n, alpha, beta, jacobi_arg, 1)
        d2f = _jacobi(n, alpha, beta, jacobi_arg, 2)
        d3f = _jacobi(n, alpha, beta, jacobi_arg, 3)
        d4f = _jacobi(n, alpha, beta, jacobi_arg, 4)
        out = (
            (m - 3) * (m - 2) * (m - 1) * m * r ** jnp.maximum(m - 4, 0) * f
            - 8 * m * (2 * m**2 - 3 * m + 1) * r ** jnp.maximum(m - 2, 0) * df
            + 48 * (2 * m**2 + 2 * m + 1) * r**m * d2f
            - 128 * (2 * m + 3) * r ** (m + 2) * d3f
            + 256 * r ** (m + 4) * d4f
        )
    else:
        raise NotImplementedError(
            "Analytic radial derivatives of Zernike polynomials for order>4 "
            + "have not been implemented."
        )
    return s * jnp.where((l - m) % 2 == 0, out, 0)


def power_coeffs(l):
    """Power series coefficients.

    Parameters
    ----------
    l : ndarray of int, shape(K,)
        radial mode number(s)

    Returns
    -------
    coeffs : ndarray, shape(l+1,)

    """
    l = np.atleast_1d(l).astype(int)
    npoly = len(l)  # number of polynomials
    order = np.max(l)  # order of polynomials
    coeffs = np.zeros((npoly, order + 1))
    coeffs[range(npoly), l] = 1
    return coeffs


def powers(rho, l, dr=0):
    """Power series.

    Parameters
    ----------
    rho : ndarray, shape(N,)
        radial coordinates to evaluate basis
    l : ndarray of int, shape(K,)
        radial mode number(s)
    dr : int
        order of derivative (Default = 0)

    Returns
    -------
    y : ndarray, shape(N,K)
        basis function(s) evaluated at specified points

    """
    coeffs = power_coeffs(l)
    coeffs = polyder_vec(np.fliplr(coeffs), dr)
    return polyval_vec(coeffs, rho).T


@functools.partial(jit, static_argnums=2)
def chebyshev(r, l, dr=0):
    """Shifted Chebyshev polynomial.

    Parameters
    ----------
    rho : ndarray, shape(N,)
        radial coordinates to evaluate basis
    l : ndarray of int, shape(K,)
        radial mode number(s)
    dr : int
        order of derivative (Default = 0)

    Returns
    -------
    y : ndarray, shape(N,K)
        basis function(s) evaluated at specified points

    """
    r, l = map(jnp.asarray, (r, l))
    x = 2 * r - 1  # shift
    if dr == 0:
        return jnp.cos(l * jnp.arccos(x))
    else:
        # dy/dr = dy/dx * dx/dr = dy/dx * 2
        raise NotImplementedError(
            "Analytic radial derivatives of Chebyshev polynomials "
            + "have not been implemented."
        )


@jit
def fourier(theta, m, NFP=1, dt=0):
    """Fourier series.

    Parameters
    ----------
    theta : ndarray, shape(N,)
        poloidal/toroidal coordinates to evaluate basis
    m : ndarray of int, shape(K,)
        poloidal/toroidal mode number(s)
    NFP : int
        number of field periods (Default = 1)
    dt : int
        order of derivative (Default = 0)

    Returns
    -------
    y : ndarray, shape(N,K)
        basis function(s) evaluated at specified points

    """
    theta, m, NFP, dt = map(jnp.asarray, (theta, m, NFP, dt))
    m_pos = (m >= 0).astype(int)
    m_abs = jnp.abs(m) * NFP
    shift = m_pos * jnp.pi / 2 + dt * jnp.pi / 2
    return m_abs**dt * jnp.sin(m_abs * theta + shift)


def zernike_norm(l, m):
    """Norm of a Zernike polynomial with l, m indexing.

    Parameters
    ----------
    l,m : int
        radial and azimuthal mode numbers.

    Returns
    -------
    norm : float
        the integral (Z^m_l)^2 r dr dt, r=[0,1], t=[0,2*pi]

    """
    return np.sqrt((2 * (l + 1)) / (np.pi * (1 + int(m == 0))))


<<<<<<< HEAD
class FiniteElementMesh3D:
    """Class representing a 3D mesh in (rho, theta, zeta) using scikit-fem.

    This class represents a set of I_5LMN = 5LMN tetrahedra obtained by tessalation
    f a uniform  L x M x N mesh in rho, theta, zeta. The point of this class is to
    predefine all the tetrahedra and their associated basis functions so that, given
    a new point (rho_i, theta_i, zeta_i), we can quickly return which tetrahedron
    contains this point and its associated basis functions.

    Parameters
    ----------
    L : int
        Number of mesh points in the rho direction.
    M : int
        Number of mesh points in the theta direction.
    N:  int
        Number of mesh points in the zeta direction
    K: integer
        The order of the finite elements to use, which gives (K+1)(K+2)(K+3) / 6
        basis functions.
    """

    def __init__(self, L, M, N, K=1):
        self.M = M
        self.L = L
        self.N = N
        self.I_5LMN = (
            5 * (L - 1) * (M - 1) * (N - 1)
        )  # Considering how to incorporate n_p
        self.Q = int((K + 1) * (K + 2) * (K + 3) / 6)
        self.K = K

        # Trying a Hex Mesh, and then adding in the tetrahedra to each prism

        mesh = fem.MeshHex.init_tensor(
            np.linspace(0, 1, L),
            np.linspace(0, 2 * np.pi, M),
            np.linspace(0, 2 * np.pi, N),
        )

        vertices = mesh.doflocs

        vertices = vertices.T

        # Plotting the 3D Mesh
        from skfem.visuals.matplotlib import draw, draw_mesh3d

        ax = draw(mesh)
        p = draw_mesh3d(mesh, ax=ax)
        p.show

        if K == 1:
            element = fem.ElementTetP1()

        else:
            element = fem.ElementTetP2()

        basis = fem.CellBasis(mesh, element)

        # Setting up integrals
        from skfem.helpers import dot

        @fem.BilinearForm
        def assembly(u, v, _):
            return dot(u, v)

        self.assembly_matrix = assembly.assemble(basis).todense()

        # We wish to compute the tetrahedral elements for all 6MNL tetrahedra:
        tetrahedra = []
        # Pick four points of tetrahedral elements:

        for i in range(L - 1):
            for j in range(M - 1):
                for k in range(N - 1):

                    # We know that each rectangular prism in the mesh has
                    # six tetrahedra lying in it

                    # There are MNL rectangular prisms in the grid.
                    # Each quad corresponds to ijk
                    # Pick prism:

                    b_l_1 = j + k * L * M + i * M
                    b_r_1 = j + 1 + k * L * M + i * M
                    b_l_2 = j + M + k * L * M + i * M
                    b_r_2 = j + M + 1 + k * L * M + i * M

                    t_l_1 = j + M * L + k * L * M + i * M
                    t_r_1 = j + M * L + 1 + k * L * M + i * M
                    t_l_2 = j + M * L + M + k * L * M + i * M
                    t_r_2 = j + M * L + M + 1 + k * L * M + i * M

                    # Form the rectangular prisms

                    rectangular_prism_vertices = np.zeros([8, 3])
                    rectangular_prism_vertices[0] = vertices[b_l_1]
                    rectangular_prism_vertices[1] = vertices[b_r_1]
                    rectangular_prism_vertices[2] = vertices[b_l_2]
                    rectangular_prism_vertices[3] = vertices[b_r_2]
                    rectangular_prism_vertices[4] = vertices[t_l_1]
                    rectangular_prism_vertices[5] = vertices[t_r_1]
                    rectangular_prism_vertices[6] = vertices[t_l_2]
                    rectangular_prism_vertices[7] = vertices[t_r_2]

                    # Form five tetrahedra out of rectangular prisms.
                    # Basing this on the way MeshTet functions

                    tetrahedra = []
                    tetrahedron_1_vertices = np.zeros([4, 3])
                    tetrahedron_2_vertices = np.zeros([4, 3])
                    tetrahedron_3_vertices = np.zeros([4, 3])
                    tetrahedron_4_vertices = np.zeros([4, 3])
                    tetrahedron_5_vertices = np.zeros([4, 3])

                    tetrahedron_1_vertices[0] = rectangular_prism_vertices[0]
                    tetrahedron_1_vertices[1] = rectangular_prism_vertices[1]
                    tetrahedron_1_vertices[2] = rectangular_prism_vertices[2]
                    tetrahedron_1_vertices[3] = rectangular_prism_vertices[4]

                    tetrahedron_2_vertices[0] = rectangular_prism_vertices[1]
                    tetrahedron_2_vertices[1] = rectangular_prism_vertices[2]
                    tetrahedron_2_vertices[2] = rectangular_prism_vertices[3]
                    tetrahedron_2_vertices[3] = rectangular_prism_vertices[7]

                    tetrahedron_3_vertices[0] = rectangular_prism_vertices[4]
                    tetrahedron_3_vertices[1] = rectangular_prism_vertices[7]
                    tetrahedron_3_vertices[2] = rectangular_prism_vertices[5]
                    tetrahedron_3_vertices[3] = rectangular_prism_vertices[1]

                    tetrahedron_4_vertices[0] = rectangular_prism_vertices[4]
                    tetrahedron_4_vertices[1] = rectangular_prism_vertices[6]
                    tetrahedron_4_vertices[2] = rectangular_prism_vertices[7]
                    tetrahedron_4_vertices[3] = rectangular_prism_vertices[2]

                    tetrahedron_5_vertices[0] = rectangular_prism_vertices[4]
                    tetrahedron_5_vertices[1] = rectangular_prism_vertices[1]
                    tetrahedron_5_vertices[2] = rectangular_prism_vertices[7]
                    tetrahedron_5_vertices[3] = rectangular_prism_vertices[2]

                    # Grabbing the six tetrahedra in each Rectangular prism:
                    tetrahedron1 = TetrahedronFiniteElement(tetrahedron_1_vertices, K=K)
                    tetrahedron2 = TetrahedronFiniteElement(tetrahedron_2_vertices, K=K)
                    tetrahedron3 = TetrahedronFiniteElement(tetrahedron_3_vertices, K=K)
                    tetrahedron4 = TetrahedronFiniteElement(tetrahedron_4_vertices, K=K)
                    tetrahedron5 = TetrahedronFiniteElement(tetrahedron_5_vertices, K=K)
                    tetrahedra.append(tetrahedron1)
                    tetrahedra.append(tetrahedron2)
                    tetrahedra.append(tetrahedron3)
                    tetrahedra.append(tetrahedron4)
                    tetrahedra.append(tetrahedron5)
                    self.vertices = vertices
                    self.tetrahedra = tetrahedra
                    # Setup quadrature points and weights
                    # for numerical integration using scikit-fem

                    [integration_points, weights] = fem.quadrature.get_quadrature(
                        element, K
                    )

                    # Do we need this in the tetrahedra case?
                    weights = 2 * weights

                    integration_points = integration_points.T

                    # We want to add a 4th column to the transpose of the
                    # integration_points, where it is one minus the sum of the
                    # first three rows.

                    new_col = np.zeros([integration_points.shape[0], 1])

                    for i in range(integration_points.shape[0]):
                        new_col[i] = (
                            1
                            - integration_points[i, 0]
                            - integration_points[i, 1]
                            - integration_points[i, 2]
                        )

                    # Add new column

                    integration_points = np.append(integration_points, new_col, axis=1)

                    # Integration points, weights, and number of integration points
                    self.integration_points = np.array(integration_points)
                    self.weights = np.array(weights)
                    self.nquad = self.integration_points.shape[0]

    def get_barycentric_coordinates(self, rho_theta_zeta, K):
        """Gets the barycentric coordinates, given a mesh in rho, theta, zeta.

        Parameters
        ----------
        rho_theta_zeta : 3D ndarray, shape (num_points, 3)
            Set of points for which we want to find the tetrahedra that
            they lie inside of in the mesh.
        K : Order of the finite element


        Returns
        -------
        coordinate_matrix: Matrix of volume coordinates for mesh
        (rho_theta_zeta, Q)
        """
        # nodes should be (4,3)

        tetrahedra_location = self.find_tetrahedron_corresponding_to_points(
            rho_theta_zeta
        )[0]

        # Initialize coordinate matrix, shape (num_points,4)
        coordinate_matrix = np.zeros(rho_theta_zeta[0], 4)
        # Looping through points

        for i in range(rho_theta_zeta.shape[0]):
            # grab_tetrahedron corresponding to point
            idx = tetrahedra_location[i]
            tetrahedron_with_point = self.tetrahedra[idx]
            nodes = tetrahedron_with_point
            A = np.ones((4, 4))
            for j in range(3):
                for l in range(4):
                    A[j][l] = nodes[l][j]

            X_vec = np.array(
                [
                    [rho_theta_zeta[i][0]],
                    [rho_theta_zeta[i][1]],
                    [rho_theta_zeta[i][2]],
                    [1],
                ]
            )
            coordinate_matrix[i] = np.dot((np.linalg.inv(A)), X_vec)

        return coordinate_matrix

    def return_quadrature_points(self):
        """Get quadrature points for numerical integration over the mesh.

        Returns
        -------
        quadrature points: 2D ndarray, shape (nquad * 5MLN, 4)
            Points in (rho, theta, zeta) representing the quadrature point
            locations for integration, return in barycentric coordinates.
        """
        nquad = self.nquad
        quadrature_points = np.zeros((self.I_5LMN * nquad, 3))

        M = []
        for tetrahedron in self.tetrahedra:

            vertices = tetrahedron.vertices

            D = np.array(
                [vertices[0, 0], vertices[0, 1], vertices[0, 2], 1],
                [vertices[1, 0], vertices[1, 1], vertices[1, 2], 1],
                [vertices[2, 0], vertices[2, 1], vertices[2, 2], 1],
                [vertices[3, 0], vertices[3, 1], vertices[3, 2], 1],
            )

            six_vol = np.linalg.det(D)

            # Transform weights
            weights = self.weights
            weights = six_vol * weights

            # Transform points

            integration_points = self.integration_points[:, :3]

            v = vertices

            # Transform points

            A = np.array(
                [
                    [v[2, 0] - v[0, 0], v[1, 0] - v[0, 0], v[3, 0] - v[0, 0]],
                    [v[2, 1] - v[0, 1], v[1, 1] - v[0, 1], v[3, 1] - v[0, 1]],
                    [v[2, 2] - v[0, 2], v[1, 2] - v[0, 2], v[3, 2] - v[0, 2]],
                ]
            )

            new_coor = np.zeros([integration_points.shape[0], 3])

            for i in range(integration_points.shape[0]):
                new_coor[i] = np.dot(A, integration_points[i, :])

            M = np.append(M, new_coor)

        M = np.reshape([self.I_5LMN * nquad, 3])

        new_col = np.zeros([self.I_5LMN * nquad, 1])

        for i in range(self.I_5LMN * nquad):
            new_col[i] = 1 - M[i, 0] - M[i, 1] - M[i, 2]

        # Add new column
        quadrature_points = np.append(M, new_col, axis=1)

        return quadrature_points

    def integrate(self, f):
        """Integrates a function over the 3D mesh in (rho, theta, zeta).

        This function allows one to integrate any set of functions of rho, theta
        zeta over the full 3D mesh. Uses numerical quadrature formula for tetrahedra
        in the barycentric coordinates.

        Parameters
        ----------
        f : 3D ndarray, shape (nquad * 5MLN, num_functions)
            Vector function defined on the L x M mesh in (rho, theta, zeta)
            that we would like to integrate component-wise with respect
            to the basis functions. For integration over the barycentric
            coordinates, we need f to be prescribed at the quadrature points
            in a barycentric coordinate system.

        Returns
        -------
        integral: 1D ndarray, shape (num_functions)
            Value of the integral over the mesh for each component of f
        """
        nquad = self.nquad
        if f.shape[1] > 1:
            integral = np.zeros(f.shape[1])
        else:
            integral = 0.0
        for i, tetrahedron in enumerate(self.tetrahedra):
            integral += np.dot(
                abs(tetrahedron.volume2) * self.weights,
                f[i * nquad : (i + 1) * nquad, :],
            )
        return integral / 2.0

    def find_tetrahedra_corresponding_to_points(self, rho_theta_zeta):
        """Given a point on the mesh, find which tetrahedron it lies inside.

        Parameters
        ----------
        rho_theta_zeta : 3D ndarray, shape (num_points, 3)
            Set of points for which we want to find the tetrahedra that
            they lie inside of in the mesh.

        Returns
        -------
        tetrahedra_indices : 1D ndarray, shape (num_points)
            Set of indices that specify the tetrahedra where each point lies.
        basis_functions : 2D ndarray, shape (num_points, Q)
            The basis functions corresponding to the tetrahedra in
            tetrahedra_indices.

        """
        tetrahedra_indices = np.zeros(rho_theta_zeta.shape[0])
        basis_functions = np.zeros((rho_theta_zeta.shape[0], self.Q))
        for i in range(rho_theta_zeta.shape[0]):
            v = rho_theta_zeta[i, :]
            for j, tetrahedron in enumerate(self.tetrahedra):
                v1 = self.tetrahedra.vertices[0, :]
                v2 = self.tetrahedra.vertices[1, :]
                v3 = self.tetrahedra.vertices[2, :]
                v4 = self.tetrahedra.vertices[3, :]
                P = self.tetrahedra_indices[i]
                D0 = np.array(
                    [
                        [v1[0], v1[1], v1[2], 1],
                        [v2[0], v2[1], v2[2], 1],
                        [v3[0], v3[1], v3[2], 1],
                        [v4[0], v4[1], v4[2], 1],
                    ]
                )
                D1 = np.array(
                    [
                        [P[0], P[1], P[2], 1],
                        [v2[0], v2[1], v2[2], 1],
                        [v3[0], v3[1], v3[2], 1],
                        [v4[0], v4[1], v4[2], 1],
                    ]
                )
                D2 = np.array(
                    [
                        [v1[0], v1[1], v1[2], 1],
                        [P[0], P[1], P[2], 1],
                        [v3[0], v3[1], v3[2], 1],
                        [v4[0], v4[1], v4[2], 1],
                    ]
                )
                D3 = np.array(
                    [
                        [v1[0], v1[1], v1[2], 1],
                        [v2[0], v2[1], v2[2], 1],
                        [P[0], P[1], P[2], 1],
                        [v4[0], v4[1], v4[2], 1],
                    ]
                )
                D4 = np.array(
                    [
                        [v1[0], v1[1], v1[2], 1],
                        [v2[0], v2[1], v2[2], 1],
                        [v3[0], v3[1], v3[2], 1],
                        [P[0], P[1], P[2], 1],
                    ]
                )

                Det0 = np.linalg.det(D0)
                Det1 = np.linalg.det(D1)
                Det2 = np.linalg.det(D2)
                Det3 = np.linal.det(D3)
                Det4 = np.linalg.det(D4)

                # Check whether point lies inside tetrahedra:

                if (
                    np.sign(Det0) == np.sign(Det1)
                    and np.sign(Det0) == np.sign(Det2)
                    and np.sign(Det0) == np.sign(Det3)
                    and np.sign(Det0) == np.sign(Det4)
                ):
                    tetrahedra_indices[i] = j
                    basis_functions[i, :], _ = self.tetrahedra.get_basis_functions(v)
        return tetrahedra_indices, basis_functions


class FiniteElementMesh2D:
    """Class representing a 2D mesh in (rho, theta).

    This class represents a set of I_2ML = 2ML triangles obtained by tessellation
    of a UNIFORM rectangular L x M mesh in the (rho, theta) plane.
    The point of this class is to pre-define all the triangles and their
    associated basis functions so that, given a new point (rho_i, theta_i),
    we can quickly return which triangle contains this point & its associated
    basis functions.

    Parameters
    ----------
    L : int
        Number of mesh points in the rho direction.
    M : int
        Number of mesh points in the theta direction.
    K: integer
        The order of the finite elements to use
    """

    def __init__(self, L, M, K=1):
        self.M = M
        self.L = L
        self.I_2ML = 2 * (M - 1) * (L - 1)
        self.Q = int((K + 1) * (K + 2) / 2)
        self.K = K

        # rho_theta mesh
        # Go back later to fix visualization
        # Ensuring 2ML triangles
        mesh = fem.MeshLine(np.linspace(0, 1, L)) * fem.MeshLine(
            np.linspace(0, 2 * np.pi, M)
        )

        # Turn squares into triangles
        mesh = mesh.to_meshtri()

        vertices = mesh.doflocs

        # Turning vertices into shape(number of points, number of coordinates)
        vertices = vertices.T

        # Vertices are enumerated as starting at the bottom, going up M points, and then
        # starting at the bottom again and repeating this process.

        # Plotting the 2D Mesh
        from skfem.visuals.matplotlib import draw, draw_mesh2d

        ax = draw(mesh)
        p = draw_mesh2d(mesh, ax=ax)
        p.show

        if K == 1:
            element = fem.ElementTriP1()

        else:
            element = fem.ElementTriP2()

        basis = fem.CellBasis(mesh, element)

        # record the nodal assembly matrix if need to check these integrals
        from skfem.helpers import dot

        @fem.BilinearForm
        def assembly(u, v, _):
            return dot(u, v)

        self.assembly_matrix = assembly.assemble(basis).todense()

        # Will fix this next section later
        # Compute the triangle elements for all 2ML triangles
        triangles = []
        for i in range(L - 1):
            for j in range(M - 1):

                # Deal with the periodic boundary conditions...??

                # There are ML quadrilaterals in the grid. Each quad corresponds to ij
                # Pick quad:

                b_l = i + j + 1 + i * (M - 1)
                b_r = b_l + M
                t_l = b_l + 1
                t_r = b_r + 1

                # Form the triangles, want vertices to have shape (3,2)

                triangle_1_vertices = np.zeros([3, 2])
                triangle_1_vertices[0, 0] = vertices[b_l - 1, 0]
                triangle_1_vertices[0, 1] = vertices[b_l - 1, 1]

                triangle_1_vertices[1, 0] = vertices[t_l - 1, 0]
                triangle_1_vertices[1, 1] = vertices[t_l - 1, 1]

                triangle_1_vertices[2, 0] = vertices[b_r - 1, 0]
                triangle_1_vertices[2, 1] = vertices[b_r - 1, 1]

                triangle_2_vertices = np.zeros([3, 2])
                triangle_2_vertices[0, 0] = vertices[b_r - 1, 0]
                triangle_2_vertices[0, 1] = vertices[b_r - 1, 1]

                triangle_2_vertices[1, 0] = vertices[t_l - 1, 0]
                triangle_2_vertices[1, 1] = vertices[t_l - 1, 1]

                triangle_2_vertices[2, 0] = vertices[t_r - 1, 0]
                triangle_2_vertices[2, 1] = vertices[t_r - 1, 1]

                # Grabbing the two triangles in each quadrilateral:
                triangle1 = TriangleFiniteElement(triangle_1_vertices, K=K)
                triangle2 = TriangleFiniteElement(triangle_2_vertices, K=K)
                triangles.append(triangle1)
                triangles.append(triangle2)
        self.vertices = vertices
        self.triangles = triangles

        # Setup quadrature points and weights for numerical integration using scikit-fem

        # K = 1 still requires quadrature rule with 3 points so that the
        # assembly matrix integrals are nonsingular. Going to automatically bump up
        # quadrature order.
        [integration_points, weights] = fem.quadrature.get_quadrature(element, 3 * K + 1)
        weights = 2 * weights

        integration_points = integration_points.T

        # We want to add a 3rdcolumn to the tranpose of the integration_points,
        # where it is one minus the sum of the first two rows.

        new_col = np.zeros([integration_points.shape[0], 1])

        for i in range(integration_points.shape[0]):
            new_col[i] = 1 - integration_points[i, 0] - integration_points[i, 1]

        # Add new column

        integration_points = np.append(integration_points, new_col, axis=1)

        # Integration points, weights, and number of integration points
        self.integration_points = np.array(integration_points)
        self.weights = np.array(weights)
        self.nquad = self.integration_points.shape[0]

    def get_barycentric_coordinates(self, rho_theta, K=1):
        """Gets the barycentric coordinates on rho_theta mesh.

        Return the triangle basis functions,
        evaluated at the 2D rho and theta mesh points.

        Parameters
        ----------
        rho_theta : 2D ndarray, shape (nrho * ntheta, 2)
        Coordinates of the original grid, lying inside this triangle.

        Returns
        -------
        coordinate_matrix: (rho_theta, Q)
        """
        triangle_location = self.find_triangles_corresponding_to_points(rho_theta)[0]

        # Initialize coordinate matrix, shape (num_points,3)
        coordinate_matrix = np.zeros(rho_theta[0], 3)
        # Looping through points

        for i in range(rho_theta.shape[0]):
            # grab triangle corresponding to point
            idx = triangle_location[i]
            triangle_with_point = self.triangle[idx]
            nodes = triangle_with_point
            A = np.ones((3, 3))
            for j in range(2):
                for l in range(3):
                    A[j][l] = nodes[l][j]

            X_vec = np.array([[rho_theta[i][0]], [rho_theta[i][1]], [1]])
            coordinate_matrix[i] = np.dot((np.linalg.inv(A)), X_vec)

        return coordinate_matrix

    def get_basis_functions(self, rho_theta, K=1):
        """Gets the barycentric basis functions on rho_theta mesh.

        Return the triangle basis functions, evaluated at the 2D rho
        and theta mesh points.

        Parameters
        ----------
        rho_theta : 2D ndarray, shape (nrho * ntheta, 2)
        Coordinates of the original grid, lying inside this triangle.

        Returns
        -------
        coordinate_matrix: (rho_theta, Q)
        """

    # Will use triangle_location
    # and self.find_triangles_corresponding_to_points(rho_theta)[0]

    # Will use for i in range(rho_theta.shape[0]):
    # grab triangle corresponding to point
    # Will use idx = triangle_location[i]
    # Will use   triangle_with_point = self.triangle[idx]

    def plot_triangles(self, plot_quadrature_points=False):
        """Plot all the triangles in the 2D mesh tessellation."""
        plt.figure(100)
        for i, triangle in enumerate(self.triangles):
            triangle.plot_triangle()
        if plot_quadrature_points:
            quadpoints = self.return_quadrature_points()
            for i in range(self.Q):
                plt.subplot(1, self.Q, i + 1)
                plt.plot(quadpoints[:, 0], quadpoints[:, 1], "ko")
        plt.show()

    def find_triangles_corresponding_to_points(self, rho_theta):
        """Given a point on the mesh, find which triangle it lies inside.

        Parameters
        ----------
        rho_theta : 2D ndarray, shape (num_points, 2)
            Set of points for which we want to find the triangles that
            they lie inside of in the mesh.

        Returns
        -------
        triangle_indices : 1D ndarray, shape (num_points)
            Set of indices that specific the triangles where each point lies.
        basis_functions : 2D ndarray, shape (num_points, Q)
            The basis functions corresponding to the triangles in
            triangle_indices.
        """
        triangle_indices = np.zeros(rho_theta.shape[0])
        basis_functions = np.zeros((rho_theta.shape[0], self.I_2ML * self.Q))
        for i in range(rho_theta.shape[0]):
            v = rho_theta[i, :]
            for j, triangle in enumerate(self.triangles):
                v1 = triangle.vertices[0, :]
                v2 = triangle.vertices[1, :] - triangle.vertices[0, :]
                v3 = triangle.vertices[2, :] - triangle.vertices[0, :]
                a = (np.cross(v, v3) - np.cross(v1, v3)) / np.cross(v2, v3)
                b = -(np.cross(v, v2) - np.cross(v1, v2)) / np.cross(v2, v3)
                if a >= 0 and b >= 0 and (a + b) <= 1:
                    triangle_indices[i] = j
                    basis_functions[i, j * self.Q : (j + 1) * self.Q], _ = (
                        triangle.get_basis_functions(v.reshape(1, 2))
                    )
                    break  # found the right triangle, so break out of j loop

        # Some possible code to vectorize this function in future
        # v = rho_theta
        # v1 = self.vertices[0, :, :]  # shape (num_triangles, 2)
        # v2 = self.vertices[1, :, :]
        # v3 = self.vertices[2, :, :]
        # v_v2_cross = np.outer(v[:, 0], v2[:, 1])
        # v_v3_cross = np.outer(v[:, 0], v3[:, 1])
        # v_v1_cross = np.outer(v[:, 0], v1[:, 1])
        # v1_v2_cross = v1[:, 0] * v2[:, 1]
        # v1_v3_cross = v1[:, 0] * v3[:, 1]
        # v2_v3_cross = v2[:, 0] * v3[:, 1]
        # a = (v_v3_cross - v1_v3_cross) / v2_v3_cross
        # b = -(v_v2_cross - v1_v2_cross) / v2_v3_cross
        # triangle_indices = np.where(np.logical_and(np.logical_and(
        #     a >= 0, b >= 0), (a + b) <= 1))
        # basis_functions, _ = (
        #         self.get_basis_functions(v)
        #     )
        return triangle_indices, basis_functions

    def return_quadrature_points(self):
        """Get quadrature points for numerical integration over the mesh.

        Returns
        -------
        quadrature points: 2D ndarray, shape (nquad * 2ML, 2)
            Points in (rho, theta) representing the quadrature point
            locations for integration, return in real-space coordinates.

        """
        nquad = self.nquad
        quadrature_points = np.zeros((self.I_2ML * nquad, 2))
        q = 0
        for triangle in self.triangles:
            for i in range(nquad):
                A = np.array(
                    [
                        [triangle.b[0], triangle.c[0]],
                        [triangle.b[1], triangle.c[1]],
                        [
                            triangle.b[0] + triangle.b[1] + triangle.b[2],
                            triangle.c[0] + triangle.c[1] + triangle.c[2],
                        ],
                    ]
                )
                b = np.zeros(3)
                b[:2] = triangle.area2 * self.integration_points[i, :2] - triangle.a[:2]
                b[2] = triangle.area2 - triangle.a[0] - triangle.a[1] - triangle.a[2]
                quadrature_points[q, :], _, _, _ = np.linalg.lstsq(A, b)
                q = q + 1
        return quadrature_points

    def integrate(self, f):
        """Integrates a function over the 2D mesh in (rho, theta).

        This function allows one to integrate any set of functions of rho,
        theta over the full 2D L x M mesh. Uses numerical quadrature
        formula for triangles in the barycentric coordinates. Note that
        for K = 1, a single-point quadrature in the triangle is adequate.

        Parameters
        ----------
        f : 2D ndarray, shape (nquad * 2ML, num_functions)
            Vector function defined on the L x M mesh in (rho, theta)
            that we would like to integrate component-wise with respect
            to the basis functions. For integration over the barycentric
            coordinates, we need f to be prescribed at the quadrature points
            in a barycentric coordinate system.

        Returns
        -------
        integral: 1D ndarray, shape (num_functions)
            Value of the integral over the mesh for each component of f.

        """
        nquad = self.nquad
        if f.shape[1] > 1:
            integral = np.zeros(f.shape[1])
        else:
            integral = 0.0
        for i, triangle in enumerate(self.triangles):
            integral += np.dot(
                abs(triangle.area2) * self.weights,
                f[i * nquad : (i + 1) * nquad, :],
            )
        return integral / 2.0


class TetrahedronFiniteElement:
    """Class representing a triangle in a 3D grid of finite elements.

    Parameters
    ----------
    vertices: array-like, shape (4,3)
        The four vertices of the tetrahedron in (rho_i,theta_i, zeta_i)
    K: integer
        The order of the finite elements to use, which gives (K+1)(K+2)(K+3) / 6
        basis functions.
    """

    def __init__(self, vertices, K=1):
        self.vertices = vertices
        self.Q = int(((K + 1) * (K + 2) * (K + 3)) / 6)
        self.K = K

        D = np.array(
            [vertices[0, 0], vertices[0, 1], vertices[0, 2], 1],
            [vertices[1, 0], vertices[1, 1], vertices[1, 2], 1],
            [vertices[2, 0], vertices[2, 1], vertices[2, 2], 1],
            [vertices[3, 0], vertices[3, 1], vertices[3, 2], 1],
        )

        self.volume2 = np.linalg.det(D) / 3
        self.d = np.linalg.det(D)

        # Computing edge lengths

        e1 = np.sqrt(
            (vertices[0, 0] - vertices[1, 0]) ** 2
            + (vertices[0, 1] - vertices[1, 1]) ** 2
            + (vertices[0, 2] - vertices[1, 2]) ** 2
        )

        e2 = np.sqrt(
            (vertices[0, 0] - vertices[2, 0]) ** 2
            + (vertices[0, 1] - vertices[2, 1]) ** 2
            + (vertices[0, 2] - vertices[2, 2]) ** 2
        )

        e3 = np.sqrt(
            (vertices[0, 0] - vertices[3, 0]) ** 2
            + (vertices[0, 1] - vertices[3, 1]) ** 2
            + (vertices[0, 2] - vertices[3, 2]) ** 2
        )

        e4 = np.sqrt(
            (vertices[1, 0] - vertices[2, 0]) ** 2
            + (vertices[1, 1] - vertices[2, 1]) ** 2
            + (vertices[1, 2] - vertices[2, 2]) ** 2
        )

        e5 = np.sqrt(
            (vertices[1, 0] - vertices[3, 0]) ** 2
            + (vertices[1, 1] - vertices[3, 1]) ** 2
            + (vertices[1, 2] - vertices[3, 2]) ** 2
        )

        e6 = np.sqrt(
            (vertices[2, 0] - vertices[3, 0]) ** 2
            + (vertices[2, 1] - vertices[3, 1]) ** 2
            + (vertices[2, 2] - vertices[3, 2]) ** 2
        )

        # Do we need angles here?

        # We construct equally spaced nodes for order K tetrahedron,
        # which gives Q nodes.
        nodes = []

        # Start with vertices of tetrahedron

        node_mapping = []
        for i in range(4):
            nodes.append(vertices[i, :])
            node_tuple = [0, 0, 0, 0]
            node_tuple[i] = K
            node_mapping.append(node_tuple)

        # If K = 1, we are done. Else, will handle K = 2 separately

        if K == 2:
            # We create one additional midpoint node
            # on each of the six tetrahedron edges
            # for a total of 6 more nodes
            # Checked that the order matches sci-kit

            midpoints = np.zeros([6, 3])

            for i in range(2):
                midpoints[i] = (vertices[i, :] + vertices[i + 1, :]) / 2

            midpoints[5] = (vertices[2, :] + vertices[3, :]) / 2
            midpoints[2] = (vertices[0, :] + vertices[2, :]) / 2
            midpoints[3] = (vertices[0, :] + vertices[3, :]) / 2
            midpoints[4] = (vertices[1, :] + vertices[3, :]) / 2

            # Now, we add all of these nodes to our list of nodes

            for j in range(6):
                nodes.append(midpoints[j, :])
            node_tuple = [K, K, K, K]
            node_mapping.append(node_tuple)

            # We next place the interior nodes in the tetrahedra.

        if K == 3:
            # We place the edge nodes first, spaced out by thirds:

            one_third = np.zeros([6, 3])
            two_thirds = np.zeros([6, 3])

            for i in range(3):
                one_third[i, :] = (1 / 3) * vertices[i + 1, :] + (2 / 3) * vertices[
                    i, :
                ]
                two_thirds[i, :] = (2 / 3) * vertices[i + 1, :] + (1 / 3) * vertices[
                    i, :
                ]

            # p0p2

            one_third[3, :] = (1 / 3) * vertices[2, :] + (2 / 3) * vertices[0, :]
            two_thirds[3, :] = (2 / 3) * vertices[2, :] + (1 / 3) * vertices[0, :]

            # p0p3

            one_third[4, :] = (1 / 3) * vertices[3, :] + (2 / 3) * vertices[0, :]
            two_thirds[4, :] = (2 / 3) * vertices[3, :] + (1 / 3) * vertices[0, :]

            # p1p3

            one_third[5, :] = (1 / 3) * vertices[3, :] + (2 / 3) * vertices[1, :]
            two_thirds[5, :] = (2 / 3) * vertices[3, :] + (1 / 3) * vertices[1, :]

            for i in range(6):
                nodes.append(one_third[i, :])
                nodes.append(two_thirds[i, :])
                node_tuple = [K, K, K, K]
                # Not entirely sure the usage of node_tuple

                node_mapping.append(node_tuple)

            # Next we place the interior nodes. We use the barycenter of
            # each of the four faces.

            barycenters = np.zeros([4, 3])

            # p0p1p2 and p1p2p3

            for j in range(2):
                barycenters[j, :] = (
                    vertices[j, :] + vertices[j + 1, :] + vertices[j + 2, :]
                ) / 3

            # p0p2p3

            barycenters[2, :] = (vertices[0, :] + vertices[2, :] + vertices[3, :]) / 3

            # p0p1p3

            barycenters[3, :] = (vertices[0, :] + vertices[1, :] + vertices[3, :]) / 3

            for j in range(4):
                nodes.append(barycenters[j, :])
                node_tuple = [K, K, K, K]
                node_mapping.append(node_tuple)

        self.nodes = np.array(nodes)
        self.eta_nodes, _ = self.get_barycentric_coordinates(self.nodes)
        self.basis_functions_nodes, _ = self.get_basis_functions(self.nodes)

        if K == 1:
            assert np.allclose(self.eta_nodes, self.basis_functions_nodes)

        # Check basis functions vanish at all nodes except the associated node.
        for i in range(self.Q):
            assert np.allclose(self.basis_functions_nodes[i, i], 1.0)
            for j in range(self.Q):
                if i != j:
                    assert np.allclose(self.basis_functions_nodes[i, j], 0.0)

        # Check we have the same number of basis functions as nodes.
        assert self.nodes.shape[0] == self.Q

    def get_barycentric_coordinates(self, rho_theta_zeta):
        """Gets the barycentic coordinates, given a mesh in rho, theta, zeta.

        Parameters
        ----------
        rho_theta_zeta = 3D ndarray, shape(nrho * ntheta * nzeta, 3)
            Coordinates of the origininal grid, lying inside this tetrahedron.

        Returns
        -------
        eta_final = 3D array, shape (nrho * ntheta * nzeta, 4)
            Barycentric coordinates defined by the tetrahedron and evaluated at the
            points (rho, theta, zeta)
        """
        eta = np.zeros(rho_theta_zeta.shape[[0], 4])

        for i in range(rho_theta_zeta.shape[0]):

            g_v = self.vertices

            D_1 = np.array(
                [rho_theta_zeta[i][0], rho_theta_zeta[i][1], rho_theta_zeta[i][2], 1],
                [g_v[1][0], g_v[1][1], g_v[1][2], 1],
                [g_v[2][0], g_v[2][1], g_v[2][2], 1],
                [g_v[3][0], g_v[3][1], g_v[3][2], 1],
            )

            D_2 = np.array(
                [g_v[0][0], g_v[0][1], g_v[0][2], 1],
                [rho_theta_zeta[i][0], rho_theta_zeta[i][1], rho_theta_zeta[i][2], 1],
                [g_v[2][0], g_v[2][1], g_v[2][2], 1],
                [g_v[3][0], g_v[3][1], g_v[3][2], 1],
            )

            D_3 = np.array(
                [g_v[0][0], g_v[0][1], g_v[0][2], 1],
                [g_v[1][0], g_v[1][1], g_v[1][2], 1],
                [rho_theta_zeta[i][0], rho_theta_zeta[i][1], rho_theta_zeta[i][2], 1],
                [g_v[3][0], g_v[3][1], g_v[3][2], 1],
            )

            D_4 = np.array(
                [g_v[0][0], g_v[0][1], g_v[0][2], 1],
                [g_v[1][0], g_v[1][1], g_v[1][2], 1],
                [g_v[2][0], g_v[2][1], g_v[2][2], 1],
                [rho_theta_zeta[i][0], rho_theta_zeta[i][1], rho_theta_zeta[i][2], 1],
            )

            d_1 = np.linalg.det(D_1)
            d_2 = np.linalg.det(D_2)
            d_3 = np.linalg.det(D_3)
            d_4 = np.linalg.det(D_4)

            eta_1 = d_1 / self.d
            eta_2 = d_2 / self.d
            eta_3 = d_3 / self.d
            eta_4 = d_4 / self.d

            # Check that all points are indeed inside the tetrahedron
            eta_final = []
            rho_theta_zeta_in_tetrahedron = []
            for j in range(4):
                if eta_1[j] < 0 or eta_2[j] < 0 or eta_3[j] < 0 or eta_4[j] < 0:
                    warnings.warn()
                    "Found rho_theta_zeta points outside the tetrahedron ... "
                    "Not using these points to evaluate the barycentric "
                    "coordinates."

                else:
                    eta[j][0] = eta_1
                    eta[j][1] = eta_2
                    eta[j][2] = eta_3
                    eta[j][3] = eta_4

                eta_final.append(eta[j, :])
                rho_theta_zeta_in_tetrahedron.append(rho_theta_zeta[j, :])

        return np.array(eta_final), np.array(rho_theta_zeta_in_tetrahedron)

    def get_basis_functions(self, rho_theta_zeta):
        """
        Gets the barycentric basis functions.

        Return the tetrahedron basis functions, evaluated at the 3D rho, theta,
        and zeta mesh points provided to the function.


        Parameters
        ----------
        rho_theta_zeta = 3D ndarray, shape(nrho * ntheta * nzeta, 3)
            Coordinates of the origininal grid, lying inside this tetrahedron.

        Returns
        -------
        psi_q = (rho_theta_zeta, Q)

        """
        eta, rho_theta_zeta_in_tetrahedron = self.get_barycentric_coordinates(
            rho_theta_zeta
        )
        rho_theta_zeta = rho_theta_zeta_in_tetrahedron
        K = self.K

        # Now, we have the rho_theta_zeta points that lie in the tetrahedron.
        # Recall that eta_nodes is the set of barycentric coordinates for the points
        # lying in the specific tetrahedron.
        basis_functions = np.zeros((rho_theta_zeta.shape[0], self.Q))

        # At each of the rho_theta_zeta points that lie in the given tetrahedron,
        # we wish to evaluate the Q = (K+1)(K+2)(K+3)/6 basis functions.
        K = self.K

        # Compute the vertex basis functions first. This will be the first 4 columns
        # of basis_functions. There are hard-coded from book.

        if K == 1:
            for i in rho_theta_zeta.shape[0]:
                for j in range(4):
                    basis_functions[i, j] = self.eta_nodes[i, j]
        # Next, we deal with the edge nodes. This will provide an additional 6 columns.

        if K == 2:
            for i in rho_theta_zeta.shape[0]:
                for j in range(4):
                    basis_functions[i, j] = self.eta_nodes[i, j] * (
                        2 * self.eta_nodes[i, j] - 1
                    )

            for i in rho_theta_zeta.shape[0]:
                basis_functions[i, 4] = 4 * self.eta_nodes[i, 1] * self.eta_nodes[i, 0]
                basis_functions[i, 5] = 4 * self.eta_nodes[i, 1] * self.eta_nodes[i, 2]
                basis_functions[i, 6] = 4 * self.eta_nodes[i, 0] * self.eta_nodes[i, 2]
                basis_functions[i, 7] = 4 * self.eta_nodes[i, 0] * self.eta_nodes[i, 3]
                basis_functions[i, 8] = 4 * self.eta_nodes[i, 1] * self.eta_nodes[i, 3]
                basis_functions[i, 8] = 4 * self.eta_nodes[i, 1] * self.eta_nodes[i, 3]
                basis_functions[i, 9] = 4 * self.eta_nodes[i, 2] * self.eta_nodes[i, 3]

        if K == 3:
            for i in rho_theta_zeta.shape[0]:
                for j in range(4):
                    basis_functions[i, j] = (
                        (1 / 2)
                        * self.eta_nodes[i, j]
                        * (3 * self.eta_nodes[i, j] - 1)
                        * (3 * self.eta_nodes[i, j] - 2)
                    )
            for i in rho_theta_zeta.shape[0]:
                # Edge nodes
                basis_functions[i, 4] = (
                    (9 / 2)
                    * self.eta_nodes[i, 0]
                    * self.eta_nodes[i, 1]
                    * (3 * self.eta_nodes[i, 0] - 1)
                )
                basis_functions[i, 5] = (
                    (9 / 2)
                    * self.eta_nodes[i, 0]
                    * self.eta_nodes[i, 1]
                    * (3 * self.eta_nodes[i, 1] - 1)
                )
                basis_functions[i, 6] = (
                    (9 / 2)
                    * self.eta_nodes[i, 1]
                    * self.eta_nodes[i, 2]
                    * (3 * self.eta_nodes[i, 1] - 1)
                )
                basis_functions[i, 7] = (
                    (9 / 2)
                    * self.eta_nodes[i, 1]
                    * self.eta_nodes[i, 2]
                    * (3 * self.eta_nodes[i, 2] - 1)
                )
                basis_functions[i, 8] = (
                    (9 / 2)
                    * self.eta_nodes[i, 2]
                    * self.eta_nodes[i, 3]
                    * (3 * self.eta_nodes[i, 2] - 1)
                )
                basis_functions[i, 9] = (
                    (9 / 2)
                    * self.eta_nodes[i, 2]
                    * self.eta_nodes[i, 3]
                    * (3 * self.eta_nodes[i, 3] - 1)
                )
                basis_functions[i, 10] = (
                    (9 / 2)
                    * self.eta_nodes[i, 0]
                    * self.eta_nodes[i, 2]
                    * (3 * self.eta_nodes[i, 0] - 1)
                )
                basis_functions[i, 11] = (
                    (9 / 2)
                    * self.eta_nodes[i, 0]
                    * self.eta_nodes[i, 2]
                    * (3 * self.eta_nodes[i, 2] - 1)
                )
                basis_functions[i, 12] = (
                    (9 / 2)
                    * self.eta_nodes[i, 0]
                    * self.eta_nodes[i, 3]
                    * (3 * self.eta_nodes[i, 0] - 1)
                )
                basis_functions[i, 13] = (
                    (9 / 2)
                    * self.eta_nodes[i, 0]
                    * self.eta_nodes[i, 3]
                    * (3 * self.eta_nodes[i, 3] - 1)
                )
                basis_functions[i, 14] = (
                    (9 / 2)
                    * self.eta_nodes[i, 1]
                    * self.eta_nodes[i, 3]
                    * (3 * self.eta_nodes[i, 1] - 1)
                )
                basis_functions[i, 15] = (
                    (9 / 2)
                    * self.eta_nodes[i, 1]
                    * self.eta_nodes[i, 3]
                    * (3 * self.eta_nodes[i, 3] - 1)
                )

                # Mid-face nodes
                basis_functions[i, 16] = (
                    27
                    * self.eta_nodes[i, 0]
                    * self.eta_nodes[i, 1]
                    * self.eta_nodes[i, 2]
                )
                basis_functions[i, 17] = (
                    27
                    * self.eta_nodes[i, 1]
                    * self.eta_nodes[i, 2]
                    * self.eta_nodes[i, 3]
                )
                basis_functions[i, 18] = (
                    27
                    * self.eta_nodes[i, 0]
                    * self.eta_nodes[i, 2]
                    * self.eta_nodes[i, 3]
                )
                basis_functions[i, 19] = (
                    27
                    * self.eta_nodes[i, 0]
                    * self.eta_nodes[i, 1]
                    * self.eta_nodes[i, 3]
                )

        return basis_functions, rho_theta_zeta_in_tetrahedron


class TriangleFiniteElement:
    """Class representing a triangle in a 2D grid of finite elements.

    Parameters
    ----------
    vertices: array-like, shape(3, 2)
        The three vertices of the triangle in (theta_i, zeta_i)
    K: integer
        The order of the finite elements to use, which gives (K+1)(K+2) / 2
        basis functions.
    """

    def __init__(self, vertices, K=1):
        self.vertices = vertices
        a1 = vertices[1, 0] * vertices[2, 1] - vertices[2, 0] * vertices[1, 1]
        a2 = vertices[2, 0] * vertices[0, 1] - vertices[0, 0] * vertices[2, 1]
        a3 = vertices[0, 0] * vertices[1, 1] - vertices[1, 0] * vertices[0, 1]
        self.a = np.array([a1, a2, a3])
        b1 = vertices[1, 1] - vertices[2, 1]
        b2 = vertices[2, 1] - vertices[0, 1]
        b3 = vertices[0, 1] - vertices[1, 1]
        self.b = np.array([b1, b2, b3])
        c1 = vertices[2, 0] - vertices[1, 0]
        c2 = vertices[0, 0] - vertices[2, 0]
        c3 = vertices[1, 0] - vertices[0, 0]
        self.c = np.array([c1, c2, c3])
        self.area2 = self.vertices[:, 0] @ self.b
        self.Q = int((K + 1) * (K + 2) / 2)
        self.K = K

        # Compute the edge lengths and then the angles in the triangle
        d1 = np.sqrt(
            (vertices[1, 0] - vertices[0, 0]) ** 2
            + (vertices[1, 1] - vertices[0, 1]) ** 2
        )
        d2 = np.sqrt(
            (vertices[2, 0] - vertices[0, 0]) ** 2
            + (vertices[2, 1] - vertices[0, 1]) ** 2
        )
        d3 = np.sqrt(
            (vertices[1, 0] - vertices[2, 0]) ** 2
            + (vertices[1, 1] - vertices[2, 1]) ** 2
        )
        angle1 = np.arccos((d2**2 + d3**2 - d1**2) / (2 * d2 * d3))
        angle2 = np.arccos((d1**2 + d3**2 - d2**2) / (2 * d1 * d3))
        angle3 = np.arccos((d2**2 + d1**2 - d3**2) / (2 * d2 * d1))
        self.angles = np.array([angle1, angle2, angle3]).T

        # Going to construct equally spaced nodes for order K triangle,
        # which gives Q such nodes.
        nodes = []

        # Start with the vertices of the triangle
        node_mapping = []
        for i in range(3):
            nodes.append(vertices[i, :])
            node_tuple = [0, 0, 0]
            node_tuple[i] = K
            node_mapping.append(node_tuple)

        # If K = 1, the vertices are the only nodes for basis functions
        if K > 1:
            # Add (k-1) equally spaced nodes on each triangle edge
            # for k = 1, ..., K - 1
            # for total of 3(K - 1)K / 2 more nodes
            # This is certainly incorrect for K = 3 !!!!
            for i in range(3):
                for j in range(i + 1, 3):
                    for k in range(K - 1):
                        edge_node = (vertices[i, :] + vertices[j, :]) / K * (k + 1)
                        nodes.append(edge_node)
                        node_tuple = [0, 0, 0]
                        node_tuple[i] = k + 1
                        node_tuple[j] = k + 1
                        node_mapping.append(node_tuple)

            # Once all the edge nodes are placed, place the interior nodes
            # This is certainly incorrect for K = 3 !!!!
            for i in range(3):
                # Fill in any nodes within the triangle by drawing rays between
                # the edge nodes that are more than 1 spacing away'
                if i == 0 and K > 2:
                    for k in range(1, K - 1):
                        edge_node1 = (vertices[i, :] + vertices[1, :]) / K * (k + 1)
                        edge_node2 = (vertices[i, :] + vertices[2, :]) / K * (k + 1)
                        center_node = (edge_node1 + edge_node2) / (K - 1) * k
                        nodes.append(center_node)
                        node_tuple = [0, 0, 0]
                        node_tuple[i] = 1
                        node_tuple[j] = 1
                        node_mapping.append(node_tuple)

        self.node_mapping = np.array(node_mapping)
        self.nodes = np.array(nodes)
        self.eta_nodes, _ = self.get_barycentric_coordinates(self.nodes)
        self.basis_functions_nodes, _ = self.get_basis_functions(self.nodes)

        if K == 1:
            assert np.allclose(self.eta_nodes, self.basis_functions_nodes)

        # Check basis functions vanish at all nodes except the associated node.
        for i in range(self.Q):
            assert np.allclose(self.basis_functions_nodes[i, i], 1.0)
            for j in range(self.Q):
                if i != j:
                    assert np.allclose(self.basis_functions_nodes[i, j], 0.0)

        # Check we have the same number of basis functions as nodes.
        assert self.nodes.shape[0] == self.Q

    def get_basis_functions(self, rho_theta):
        """
        Gets the barycentric basis functions.

        Return the triangle basis functions, evaluated at the 2D rho
        and theta mesh points provided to the function.

        Parameters
        ----------
        rho_theta : 2D ndarray, shape (nrho * ntheta, 2)
            Coordinates of the original grid, lying inside this triangle.

        Returns
        -------
        psi_q : (rho_theta, Q)

        """
        eta, rho_theta_in_triangle = self.get_barycentric_coordinates(rho_theta)
        rho_theta = rho_theta_in_triangle
        K = self.K

        # Compute the vertex basis functions first
        basis_functions = np.zeros((rho_theta.shape[0], self.Q))
        for i in range(3):
            inds_x0 = np.ravel(
                np.where(
                    np.logical_not(
                        np.isclose(self.eta_nodes[:, 0], self.eta_nodes[i, 0])
                    )
                )
            )
            inds_y0 = np.ravel(
                np.where(
                    np.logical_not(
                        np.isclose(self.eta_nodes[:, 1], self.eta_nodes[i, 1])
                    )
                )
            )
            inds_z0 = np.ravel(
                np.where(
                    np.logical_not(
                        np.isclose(self.eta_nodes[:, 2], self.eta_nodes[i, 2])
                    )
                )
            )

            # take appropriate intersections of the indices depending on
            # which vertex we have.
            if len(inds_x0) >= len(inds_y0) and len(inds_x0) >= len(inds_z0):
                inds_x0_prime = np.setdiff1d(inds_x0, inds_z0)
                inds_y0_prime = np.setdiff1d(inds_y0, inds_x0)
                inds_z0_prime = np.setdiff1d(inds_z0, inds_x0)
            elif len(inds_y0) >= len(inds_x0) and len(inds_y0) >= len(inds_z0):
                inds_y0_prime = np.setdiff1d(inds_y0, inds_z0)
                inds_x0_prime = np.setdiff1d(inds_x0, inds_y0)
                inds_z0_prime = np.setdiff1d(inds_z0, inds_y0)
            elif len(inds_z0) >= len(inds_y0) and len(inds_z0) >= len(inds_x0):
                inds_z0_prime = np.setdiff1d(inds_z0, inds_x0)
                inds_y0_prime = np.setdiff1d(inds_y0, inds_z0)
                inds_x0_prime = np.setdiff1d(inds_x0, inds_z0)
            # Subtract off the node i from this list of indices
            inds_x0 = np.setdiff1d(inds_x0_prime, [0])
            inds_y0 = np.setdiff1d(inds_y0_prime, [1])
            inds_z0 = np.setdiff1d(inds_z0_prime, [2])

            # Now use these nodes to define the basis function
            node_indices = [0, 0, 0]
            node_indices[i] = K

            basis_functions[:, i] = (
                self.lagrange_polynomial(
                    eta[:, 0], self.eta_nodes[:, 0], node_indices[0], inds_x0, i
                )
                * self.lagrange_polynomial(
                    eta[:, 1], self.eta_nodes[:, 1], node_indices[1], inds_y0, i
                )
                * self.lagrange_polynomial(
                    eta[:, 2], self.eta_nodes[:, 2], node_indices[2], inds_z0, i
                )
            )
            if K == 1:
                assert np.allclose(basis_functions[:, i], eta[:, i])
            elif K == 2:
                assert np.allclose(
                    basis_functions[:, i], eta[:, i] * (2 * eta[:, i] - 1)
                )

        # Now we repeat the basis function calculation for the edge nodes
        # Note that this probably only works for K = 1 and K = 2
        # and we have not dealt with interior nodes when K = 3
        q = 3
        for node in self.node_mapping[3:, :]:
            inds_x0 = np.ravel(
                np.where(
                    np.logical_not(
                        np.isclose(self.eta_nodes[:, 0], self.eta_nodes[q, 0])
                    )
                )
            )
            inds_y0 = np.ravel(
                np.where(
                    np.logical_not(
                        np.isclose(self.eta_nodes[:, 1], self.eta_nodes[q, 1])
                    )
                )
            )
            inds_z0 = np.ravel(
                np.where(
                    np.logical_not(
                        np.isclose(self.eta_nodes[:, 2], self.eta_nodes[q, 2])
                    )
                )
            )

            # take appropriate intersections of the indices depending on
            # which vertex we have.
            if len(inds_x0) <= len(inds_y0) and len(inds_x0) <= len(inds_z0):
                inds_z0_prime = np.setdiff1d(inds_z0, inds_x0)
                inds_y0_prime = np.setdiff1d(inds_y0, inds_x0)
                inds_y0_prime = np.setdiff1d(inds_y0_prime, [1])
                inds_z0_prime = np.setdiff1d(inds_z0_prime, [2])
                inds_x0_prime = []
            elif len(inds_y0) <= len(inds_x0) and len(inds_y0) <= len(inds_z0):
                inds_z0_prime = np.setdiff1d(inds_z0, inds_y0)
                inds_x0_prime = np.setdiff1d(inds_x0, inds_y0)
                inds_x0_prime = np.setdiff1d(inds_x0_prime, [0])
                inds_z0_prime = np.setdiff1d(inds_z0_prime, [2])
                inds_y0_prime = []
            elif len(inds_z0) <= len(inds_y0) and len(inds_z0) <= len(inds_x0):
                inds_y0_prime = np.setdiff1d(inds_y0, inds_z0)
                inds_x0_prime = np.setdiff1d(inds_x0, inds_z0)
                inds_x0_prime = np.setdiff1d(inds_x0_prime, [0])
                inds_y0_prime = np.setdiff1d(inds_y0_prime, [1])
                inds_z0_prime = []
            inds_x0 = inds_x0_prime
            inds_y0 = inds_y0_prime
            inds_z0 = inds_z0_prime

            # Now use these nodes to define the basis function
            basis_functions[:, q] = (
                self.lagrange_polynomial(
                    eta[:, 0], self.eta_nodes[:, 0], node[0], inds_x0, q
                )
                * self.lagrange_polynomial(
                    eta[:, 1], self.eta_nodes[:, 1], node[1], inds_y0, q
                )
                * self.lagrange_polynomial(
                    eta[:, 2], self.eta_nodes[:, 2], node[2], inds_z0, q
                )
            )
            q += 1
        if K == 2:
            assert np.allclose(basis_functions[:, 3], 4 * eta[:, 0] * eta[:, 1])
            assert np.allclose(basis_functions[:, 4], 4 * eta[:, 2] * eta[:, 0])
            assert np.allclose(basis_functions[:, 5], 4 * eta[:, 1] * eta[:, 2])
        return basis_functions, rho_theta_in_triangle

    def lagrange_polynomial(self, eta_i, eta_nodes_i, order, inds_minus_q, q):
        """
        Computes lagrange polynomials.

        Computes the lagrange polynomial given the ith component of the
        Barycentric coordinates on a (theta, zeta) mesh, the ith component
        of the triangle nodes defined for the basis functions, the order
        of the polynomial, and the index q of which node this is.

        Parameters
        ----------
        eta_i : 1D ndarray, shape(ntheta * nzeta)
            The barycentric coordinate i defined at (theta, zeta) points.
        eta_nodes_i : 1D ndarray, shape(Q)
            The barycentric coordinate i defined at the triangle nodes.
        order : integer
            Order of the polynomial.
        q : integer
            The index of the node we are using to define the basis function.
            Options are 0, ..., Q - 1

        Returns
        -------
        lp : 1D ndarray, shape(ntheta * nzeta)
            The lagrange polynomial associated with the barycentric
            coordinate i, the polynomial order (order), and the node q.

        """
        denom = 1.0
        numerator = np.ones(len(eta_i))
        # Avoid choosing the node q associated with this basis function
        for i in inds_minus_q:
            numerator *= eta_i - eta_nodes_i[i]
            denom *= eta_nodes_i[q] - eta_nodes_i[i]
        lp = numerator / denom
        return lp

    def get_barycentric_coordinates(self, rho_theta):
        """
        Gets the barycentric coordinates, given a mesh in rho, theta.

        Parameters
        ----------
        rho_theta : 2D ndarray, shape (nrho * ntheta, 2)
            Coordinates of the original grid, lying inside this triangle.

        Returns
        -------
        eta_u: 2D array, shape (nrho * ntheta, 3)
            Barycentric coordinates defined by the triangle and evaluated
            at the points (theta, zeta).
        """
        # Get the Barycentric coordinates
        eta1 = (
            self.a[0] * np.ones(len(rho_theta[:, 0]))
            + self.b[0] * rho_theta[:, 0]
            + self.c[0] * rho_theta[:, 1]
        ) / self.area2
        eta2 = (
            self.a[1] * np.ones(len(rho_theta[:, 0]))
            + self.b[1] * rho_theta[:, 0]
            + self.c[1] * rho_theta[:, 1]
        ) / self.area2
        eta3 = (
            self.a[2] * np.ones(len(rho_theta[:, 0]))
            + self.b[2] * rho_theta[:, 0]
            + self.c[2] * rho_theta[:, 1]
        ) / self.area2

        # zero out numerical errors or weird minus signs like -0
        eta1[np.isclose(eta1, 0.0)] = 0.0
        eta2[np.isclose(eta2, 0.0)] = 0.0
        eta3[np.isclose(eta3, 0.0)] = 0.0
        eta = np.array([eta1, eta2, eta3]).T

        # Check that all the points are indeed inside the triangle
        eta_final = []
        rho_theta_in_triangle = []
        for i in range(eta.shape[0]):
            if eta1[i] < 0 or eta2[i] < 0 or eta3[i] < 0:
                warnings.warn(
                    "Found rho_theta points outside the triangle ... "
                    "Not using these points to evaluate the barycentric "
                    "coordinates."
                )
            else:
                eta_final.append(eta[i, :])
                rho_theta_in_triangle.append(rho_theta[i, :])
        return np.array(eta_final), np.array(rho_theta_in_triangle)

    def plot_triangle(self):
        """
        Plot the triangle in (rho, theta) and (eta1, eta2, eta3) coordinates.

        Also plots all of the basis functions.

        Parameters
        ----------
        plot_quadrature_points : bool
            Flag to indicate whether or not the quadrature points for
            integration should also be plotted on the mesh.
        """
        # Define uniform grid in (theta, zeta)
        rho = np.linspace(
            np.min(self.vertices[:, 0]), np.max(self.vertices[:, 0]), endpoint=True
        )
        theta = np.linspace(
            np.min(self.vertices[:, 1]), np.max(self.vertices[:, 1]), endpoint=True
        )
        Rho, Theta = np.meshgrid(rho, theta, indexing="ij")
        Rho_Theta = np.array([np.ravel(Rho), np.ravel(Theta)]).T

        # Get the basis functions in the triangle
        psi_q, rho_theta_in_triangle = self.get_basis_functions(Rho_Theta)

        for i in range(self.Q):
            plt.subplot(1, self.Q, i + 1)
            plt.grid()

            # Plot the nodes of the triangle
            plt.plot(self.nodes[:, 0], self.nodes[:, 1], "ro", markersize=2)

            # Plot the ith basis function
            plt.scatter(
                rho_theta_in_triangle[:, 0],
                rho_theta_in_triangle[:, 1],
                c=psi_q[:, i],
                vmin=0,
                vmax=1,
                s=2,
            )
            plt.xlim(0, 1)
            plt.ylim(0, 2 * np.pi)
            tstring = r"$\psi_{" + str(i) + r"}(\theta, \zeta)$"
            plt.ylabel(r"$\theta$")
            plt.xlabel(r"$\rho$")
            plt.title(tstring)


class IntervalFiniteElement:
    """Class representing an interval in a 1D grid of finite elements.

    Takes the range of the isoparametric coordinate eta as [-1, 1],
    instead of other definitions using [0, 1].

    Parameters
    ----------
    vertices: array-like, shape(2)
        The two vertices of the interval in the theta mesh.
    K: integer
        The order of the finite elements to use, which gives (K + 1)
        basis functions.
    """

    def __init__(self, vertices, K=1):
        self.vertices = vertices
        self.length = vertices[1] - vertices[0]
        self.Q = K + 1
        self.K = K

        # if K = 1 or K = 2 with equally-spaced points
        # Jacobian is length / 2 for isoparametric form eta in [-1, 1]
        # still true for K > 2 ??
        self.jacobian = self.length / 2.0

        # Going to construct equally spaced nodes for order K interval,
        # which gives Q such nodes.
        self.nodes = np.linspace(vertices[0], vertices[1], self.Q, endpoint=True)
        self.eta_nodes, _ = self.get_barycentric_coordinates(self.nodes)
        self.basis_functions_nodes, _ = self.get_basis_functions(self.nodes)

        # Check basis functions vanish at all nodes except the associated node.
        for i in range(self.Q):
            assert np.allclose(self.basis_functions_nodes[i, i], 1.0)
            for j in range(self.Q):
                if i != j:
                    assert np.allclose(self.basis_functions_nodes[i, j], 0.0)

        # Check we have the same number of basis functions as nodes.
        assert self.nodes.shape[0] == self.Q

    def get_basis_functions(self, theta):
        """
        Gets the barycentric basis functions.

        Return the interval basis functions, evaluated at the 1D theta
        mesh points provided to the function.

        Parameters
        ----------
        theta : 1D ndarray, shape (M)
            Coordinates of the original grid, lying inside this triangle.

        Returns
        -------
        psi_q : (M, Q)
            Basis functions in each interval.

        """
        eta, theta_in_interval = self.get_barycentric_coordinates(theta)
        theta = theta_in_interval

        # Compute the vertex basis functions first
        basis_functions = np.zeros((theta.shape[0], self.Q))
        for i in range(self.Q):
            basis_functions[:, i] = self.lagrange_polynomial(eta, self.eta_nodes, i)

        if self.K == 1:
            assert np.allclose(basis_functions[:, 0], 0.5 * (1 - eta))
            assert np.allclose(basis_functions[:, 1], 0.5 * (1 + eta))
        if self.K == 2:
            # Note the basis function ordering
            assert np.allclose(basis_functions[:, 0], 0.5 * eta * (eta - 1))
            assert np.allclose(basis_functions[:, 2], 0.5 * eta * (eta + 1))
            assert np.allclose(basis_functions[:, 1], 1 - eta**2)

        return basis_functions, theta_in_interval

    def lagrange_polynomial(self, eta_i, eta_nodes_i, q):
        """
        Computes lagrange polynomials.

        Computes the lagrange polynomial given the ith component of the
        Barycentric coordinates on a theta mesh, the ith component
        of the interval nodes defined for the basis functions,
        and the index q of which node this is.

        Parameters
        ----------
        eta_i : 1D ndarray, shape(M)
            The barycentric coordinate i defined at theta points.
        eta_nodes_i : 1D ndarray, shape(Q)
            The barycentric coordinate i defined at the interval nodes.
        q : integer
            The index of the node we are using to define the basis function.
            Options are 0, ..., Q - 1

        Returns
        -------
        lp : 1D ndarray, shape(M)
            The lagrange polynomial associated with the barycentric
            coordinate i, the polynomial order K + 1, and the node q.

        """
        denom = 1.0
        numerator = np.ones(len(eta_i))
        # Avoid choosing the node q associated with this basis function
        for i in range(self.Q):
            if i != q:
                numerator *= eta_i - eta_nodes_i[i]
                denom *= eta_nodes_i[q] - eta_nodes_i[i]
        lp = numerator / denom
        return lp

    def get_barycentric_coordinates(self, theta):
        """
        Gets the barycentric coordinates, given a mesh in theta.

        Parameters
        ----------
        theta : 1D ndarray, shape (M)
            Coordinates of the original grid, lying inside this interval.

        Returns
        -------
        eta_u: 1D array, shape (M)
            Barycentric coordinates defined by the interval and evaluated
            at the points theta.
        """
        # Get the Barycentric coordinates
        eta = 2 * (theta - self.vertices[0]) / self.length - 1
        try:
            eta_shape = eta.shape[0]
        except IndexError:
            eta = np.array([eta])
            theta = np.array([theta])
            eta_shape = eta.shape[0]

        # zero out numerical errors or weird minus signs like -0
        eta[np.isclose(eta, 0.0)] = 0.0

        # Check that all the points are indeed inside the triangle
        eta_final = []
        theta_in_interval = []
        for i in range(eta_shape):
            if eta[i] < -1 or eta[i] > 1:
                warnings.warn(
                    "Found theta points outside this interval ... "
                    "Not using these points to evaluate the barycentric "
                    "coordinates."
                )
            else:
                eta_final.append(eta[i])
                theta_in_interval.append(theta[i])
        return np.array(eta_final), np.array(theta_in_interval)

    def plot_interval(self):
        """
        Plot the interval.

        Also plots all of the basis functions.

        Parameters
        ----------
        plot_quadrature_points : bool
            Flag to indicate whether or not the quadrature points for
            integration should also be plotted on the mesh.
        """
        # Define uniform grid in (theta, zeta)
        theta = np.linspace(self.vertices[0], self.vertices[1], endpoint=True)

        # Get the basis functions in the triangle
        psi_q, theta_in_interval = self.get_basis_functions(theta)

        for i in range(self.Q):
            plt.subplot(1, self.Q, i + 1)
            plt.grid()

            # Plot the nodes of the interval
            plt.plot(self.nodes, np.zeros(self.Q), "ro", markersize=2)

            # Plot the ith basis function
            plt.plot(theta_in_interval, psi_q[:, i], "b--")
            plt.xlim(0, 2 * np.pi)
            plt.ylabel(r"$\psi_q(\theta)$")
            plt.xlabel(r"$\theta$")


class FiniteElementMesh1D:
    """Class representing a 1D mesh in theta.

    This class represents a 1D FE basis coming from a
    set of M uniform points sampled in theta.

    Parameters
    ----------
    M : int
        Number of mesh points in the theta direction.
    K: integer
        The order of the finite elements to use, which gives (K+1)(K+2) / 2
        basis functions.
    """

    def __init__(self, M, K=1, nquad=2):
        self.M = M
        self.Q = K + 1
        self.K = K
        mesh = fem.MeshLine(np.linspace(0, 2 * np.pi, M, endpoint=True))

        if K == 1:
            e = fem.ElementLineP1()
        else:
            e = fem.ElementLineP2()
        basis = fem.CellBasis(mesh, e)
        vertices = np.ravel(basis.doflocs)

        # record the nodal assembly matrix if need to check these integrals
        from skfem.helpers import dot

        @fem.BilinearForm
        def assembly(u, v, _):
            return dot(u, v)

        self.assembly_matrix = assembly.assemble(basis).todense()

        # K + 1 here so that integral of basis_function * basis_function
        # is nonsingular, which requires a higher order integration
        self.nquad = K + 1

        theta = np.linspace(0, 2 * np.pi, M, endpoint=True)
        self.Theta = theta

        # Compute the basis functions at each node
        intervals = []
        for i in range(M - 1):
            # Deal with the periodic boundary conditions...
            interval = IntervalFiniteElement(
                np.array([vertices[i], vertices[i + 1]]).T, K=K
            )
            intervals.append(interval)

        # Have M vertices and M-1 intervals
        self.vertices = vertices
        self.intervals = intervals

        # Setup quadrature points and weights for numerical integration
        # Using Gauss-Legendre quadrature
        integration_points = []
        weights = []
        # Ordered these from smallest to largest
        if self.nquad == 1:
            integration_points = [0.0]
            weights = [2.0]
        elif self.nquad == 2:
            integration_points = [-1.0 / np.sqrt(3), 1.0 / np.sqrt(3)]
            weights = [1.0, 1.0]
        elif self.nquad == 3:
            integration_points = [-np.sqrt(0.6), 0.0, np.sqrt(0.6)]
            weights = [5.0 / 9.0, 8.0 / 9.0, 5.0 / 9.0]
        elif self.nquad == 4:
            integration_points = [
                -np.sqrt(3 + np.sqrt(4.8)) / 7.0,
                -np.sqrt(3 - np.sqrt(4.8)) / 7.0,
                np.sqrt(3 - np.sqrt(4.8)) / 7.0,
                np.sqrt(3 + np.sqrt(4.8)) / 7.0,
            ]
            weights = [
                0.5 - 1.0 / (3.0 * np.sqrt(4.8)),
                0.5 + 1.0 / (3.0 * np.sqrt(4.8)),
                0.5 + 1.0 / (3.0 * np.sqrt(4.8)),
                0.5 - 1.0 / (3.0 * np.sqrt(4.8)),
            ]

        self.integration_points = np.array(integration_points)
        self.weights = np.ravel(np.array(weights))

    def plot_intervals(self, plot_quadrature_points=False):
        """Plot all the intervals in the 1D mesh."""
        plt.figure(100)
        for i, interval in enumerate(self.intervals):
            interval.plot_interval()
        if plot_quadrature_points:
            quadpoints = self.return_quadrature_points()
            for i in range(self.Q):
                plt.subplot(1, self.Q, i + 1)
                plt.plot(quadpoints, np.zeros(len(quadpoints)), "ko")
        plt.show()

    def full_basis_functions_corresponding_to_points(self, theta):
        """Given points on the mesh, find all (I, Q) basis functions values.

        Parameters
        ----------
        theta : 1D ndarray, shape (num_points)
            Set of points for which we want to find the intervals that
            they lie inside of in the mesh.

        Returns
        -------
        basis_functions : 3D ndarray, shape (num_points, I, Q)
            All of the IQ basis functions evaluated at the points.
            Most will be zero at a given point.
        """
        basis_functions = np.zeros((theta.shape[0], self.M - 1, self.Q))
        for i in range(theta.shape[0]):
            v = theta[i]
            for j, interval in enumerate(self.intervals):
                v1 = interval.vertices[0]
                v2 = interval.vertices[1]
                if v >= v1 and v <= v2:
                    bfs, _ = interval.get_basis_functions(v)
                    basis_functions[i, j, :] = bfs
                    break
        return basis_functions

    def find_intervals_corresponding_to_points(self, theta):
        """Given a point on the mesh, find which interval it lies inside.

        Parameters
        ----------
        theta : 1D ndarray, shape (num_points)
            Set of points for which we want to find the intervals that
            they lie inside of in the mesh.

        Returns
        -------
        interval_indices : 1D ndarray, shape (num_points)
            Set of indices that specific the intervals where each point lies.
        basis_functions : 2D ndarray, shape (num_points, Q)
            The basis functions corresponding to the intervals in
            interval_indices.
        """
        interval_indices = np.zeros(theta.shape[0])
        basis_functions = np.zeros((theta.shape[0], self.Q))
        for i in range(theta.shape[0]):
            v = theta[i]
            for j, interval in enumerate(self.intervals):
                v1 = interval.vertices[0]
                v2 = interval.vertices[1]
                if v >= v1 and v <= v2:
                    interval_indices[i] = j
                    basis_functions[i, :], _ = interval.get_basis_functions(v)
        return interval_indices, basis_functions

    def return_quadrature_points(self):
        """Get quadrature points for numerical integration over the mesh.

        Returns
        -------
        quadrature points: 1D ndarray, shape (nquad * (M - 1))
            Points in theta representing the quadrature point
            locations for integration in barycentric coordinates.

        """
        nquad = self.nquad
        quadrature_points = np.zeros((self.M - 1) * nquad)
        q = 0
        for interval in self.intervals:
            for i in range(nquad):
                theta1 = interval.vertices[0]
                theta2 = interval.vertices[1]
                quadrature_points[q] = (theta2 - theta1) * (
                    self.integration_points[i] + 1
                ) / 2.0 + theta1
                q = q + 1

        return quadrature_points

    def integrate(self, f):
        """Integrates a function over the 1D mesh in theta.

        This function allows one to integrate any set of functions of theta
        ver the full 1D mesh. Uses Gauss-Legendre quadrature
        formula for in the barycentric coordinates.

        Parameters
        ----------
        f : 1D ndarray, shape (nquad * M, num_functions)
            Vector function defined on the mesh in theta
            that we would like to integrate component-wise with respect
            to the basis functions. For integration over the barycentric
            coordinates, we need f to be prescribed at the quadrature points
            in a barycentric coordinate system.

        Returns
        -------
        integral: 1D ndarray, shape (num_functions)
            Value of the integral over the mesh for each component of f.

        """
        nquad = self.nquad
        if f.shape[1] > 1:
            integral = np.zeros(f.shape[1])
        else:
            integral = 0.0
        for i, interval in enumerate(self.intervals):
            integral += (
                interval.jacobian * self.weights @ f[i * nquad : (i + 1) * nquad, :]
            )
        return integral


def find_intermadiate_jacobi(dx, args):
    """Finds Jacobi function and its derivatives for nth loop."""
    r_jacobi, N, alpha, P_n1, P_n2, P_n = args
    P_n = P_n.at[dx].set(
        jacobi_poly_single(r_jacobi, N - dx, alpha + dx, dx, P_n1[dx], P_n2[dx])
    )
    return (r_jacobi, N, alpha, P_n1, P_n2, P_n)


def update_zernike_output(i, args):
    """Updates Zernike radial output, if the mode is in the inputs."""
    m, n, alpha, N, result, out = args
    idx = jnp.where(jnp.logical_and(m[i] == alpha, n[i] == N), i, -1)

    def falseFun(args):
        _, _, out = args
        return out

    def trueFun(args):
        idx, result, out = args
        out = out.at[idx].set(result)
        return out

    out = cond(idx >= 0, trueFun, falseFun, (idx, result, out))
    return (m, n, alpha, N, result, out)


def find_initial_jacobi(dx, args):
    """Finds initial values of Jacobi Polynomial and derivatives."""
    r_jacobi, alpha, P_past = args
    # Jacobi for n=0
    P_past = P_past.at[0, dx].set(jacobi_poly_single(r_jacobi, 0, alpha + dx, beta=dx))
    # Jacobi for n=1
    P_past = P_past.at[1, dx].set(jacobi_poly_single(r_jacobi, 1, alpha + dx, beta=dx))
    return (r_jacobi, alpha, P_past)


@functools.partial(jnp.vectorize, excluded=(1, 2, 3), signature="()->(k)")
def _zernike_radial_vectorized_d1(r, l, m, dr):
    """First derivative calculation of Radial part of Zernike polynomials."""
=======
@jit
@jnp.vectorize
def _binom(n, k):
    """Binomial coefficient.
>>>>>>> e9a55d54

    Implementation is only correct for positive integer n,k and n>=k

    Parameters
    ----------
    n : int, array-like
        number of things to choose from
    k : int, array-like
        number of things chosen

    Returns
    -------
    val : int, float, array-like
        number of possible combinations
    """
    # adapted from scipy:
    # https://github.com/scipy/scipy/blob/701ffcc8a6f04509d115aac5e5681c538b5265a2/
    # scipy/special/orthogonal_eval.pxd#L68

    n, k = map(jnp.asarray, (n, k))

    def _binom_body_fun(i, b_n):
        b, n = b_n
        num = n + 1 - i
        den = i
        return (b * num / den, n)

    kx = k.astype(int)
    b, n = fori_loop(1, 1 + kx, _binom_body_fun, (1.0, n))
    return b


@custom_jvp
@jit
@jnp.vectorize
def _jacobi(n, alpha, beta, x, dx=0):
    """Jacobi polynomial evaluation.

    Implementation is only correct for non-negative integer coefficients,
    returns 0 otherwise.

    Parameters
    ----------
    n : int, array_like
        Degree of the polynomial.
    alpha : int, array_like
        Parameter
    beta : int, array_like
        Parameter
    x : float, array_like
        Points at which to evaluate the polynomial

    Returns
    -------
    P : ndarray
        Values of the Jacobi polynomial
    """
    # adapted from scipy:
    # https://github.com/scipy/scipy/blob/701ffcc8a6f04509d115aac5e5681c538b5265a2/
    # scipy/special/orthogonal_eval.pxd#L144

    def _jacobi_body_fun(kk, d_p_a_b_x):
        d, p, alpha, beta, x = d_p_a_b_x
        k = kk + 1.0
        t = 2 * k + alpha + beta
        d = (
            (t * (t + 1) * (t + 2)) * (x - 1) * p + 2 * k * (k + beta) * (t + 2) * d
        ) / (2 * (k + alpha + 1) * (k + alpha + beta + 1) * t)
        p = d + p
        return (d, p, alpha, beta, x)

    n, alpha, beta, x = map(jnp.asarray, (n, alpha, beta, x))

    # coefficient for derivative
    c = (
        gammaln(alpha + beta + n + 1 + dx)
        - dx * jnp.log(2)
        - gammaln(alpha + beta + n + 1)
    )
    c = jnp.exp(c)
    # taking derivative is same as coeff*jacobi but for shifted n,a,b
    n -= dx
    alpha += dx
    beta += dx

    d = (alpha + beta + 2) * (x - 1) / (2 * (alpha + 1))
    p = d + 1
    d, p, alpha, beta, x = fori_loop(
        0, jnp.maximum(n - 1, 0).astype(int), _jacobi_body_fun, (d, p, alpha, beta, x)
    )
    out = _binom(n + alpha, n) * p
    # should be complex for n<0, but it gets replaced elsewhere so just return 0 here
    out = jnp.where(n < 0, 0, out)
    # other edge cases
    out = jnp.where(n == 0, 1.0, out)
    out = jnp.where(n == 1, 0.5 * (2 * (alpha + 1) + (alpha + beta + 2) * (x - 1)), out)
    return c * out


@_jacobi.defjvp
def _jacobi_jvp(x, xdot):
    (n, alpha, beta, x, dx) = x
    (ndot, alphadot, betadot, xdot, dxdot) = xdot
    f = _jacobi(n, alpha, beta, x, dx)
    df = _jacobi(n, alpha, beta, x, dx + 1)
    # in theory n, alpha, beta, dx aren't differentiable (they're integers)
    # but marking them as non-diff argnums seems to cause escaped tracer values.
    # probably a more elegant fix, but just setting those derivatives to zero seems
    # to work fine.
    return f, df * xdot + 0 * ndot + 0 * alphadot + 0 * betadot + 0 * dxdot<|MERGE_RESOLUTION|>--- conflicted
+++ resolved
@@ -2004,7 +2004,6 @@
     return np.sqrt((2 * (l + 1)) / (np.pi * (1 + int(m == 0))))
 
 
-<<<<<<< HEAD
 class FiniteElementMesh3D:
     """Class representing a 3D mesh in (rho, theta, zeta) using scikit-fem.
 
@@ -4007,53 +4006,10 @@
             )
         return integral
 
-
-def find_intermadiate_jacobi(dx, args):
-    """Finds Jacobi function and its derivatives for nth loop."""
-    r_jacobi, N, alpha, P_n1, P_n2, P_n = args
-    P_n = P_n.at[dx].set(
-        jacobi_poly_single(r_jacobi, N - dx, alpha + dx, dx, P_n1[dx], P_n2[dx])
-    )
-    return (r_jacobi, N, alpha, P_n1, P_n2, P_n)
-
-
-def update_zernike_output(i, args):
-    """Updates Zernike radial output, if the mode is in the inputs."""
-    m, n, alpha, N, result, out = args
-    idx = jnp.where(jnp.logical_and(m[i] == alpha, n[i] == N), i, -1)
-
-    def falseFun(args):
-        _, _, out = args
-        return out
-
-    def trueFun(args):
-        idx, result, out = args
-        out = out.at[idx].set(result)
-        return out
-
-    out = cond(idx >= 0, trueFun, falseFun, (idx, result, out))
-    return (m, n, alpha, N, result, out)
-
-
-def find_initial_jacobi(dx, args):
-    """Finds initial values of Jacobi Polynomial and derivatives."""
-    r_jacobi, alpha, P_past = args
-    # Jacobi for n=0
-    P_past = P_past.at[0, dx].set(jacobi_poly_single(r_jacobi, 0, alpha + dx, beta=dx))
-    # Jacobi for n=1
-    P_past = P_past.at[1, dx].set(jacobi_poly_single(r_jacobi, 1, alpha + dx, beta=dx))
-    return (r_jacobi, alpha, P_past)
-
-
-@functools.partial(jnp.vectorize, excluded=(1, 2, 3), signature="()->(k)")
-def _zernike_radial_vectorized_d1(r, l, m, dr):
-    """First derivative calculation of Radial part of Zernike polynomials."""
-=======
 @jit
 @jnp.vectorize
 def _binom(n, k):
     """Binomial coefficient.
->>>>>>> e9a55d54
 
     Implementation is only correct for positive integer n,k and n>=k
 
