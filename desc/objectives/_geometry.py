"""Objectives for targeting geometrical quantities."""

import warnings

import numpy as np

from desc.backend import jnp
from desc.compute import compute as compute_fun
from desc.compute import get_profiles, get_transforms, rpz2xyz
from desc.compute.utils import safenorm
from desc.grid import LinearGrid, QuadratureGrid
from desc.utils import Timer

from .normalization import compute_scaling_factors
from .objective_funs import _Objective
from .utils import softmin


# TODO: add Surface parametrization to compute R0/a
# so can use this objective with FourierRZToroidalSurface
class AspectRatio(_Objective):
    """Aspect ratio = major radius / minor radius.

    Parameters
    ----------
    eq : Equilibrium
        Equilibrium that will be optimized to satisfy the Objective.
    target : {float, ndarray}, optional
        Target value(s) of the objective. Only used if bounds is None.
        Must be broadcastable to Objective.dim_f.
    bounds : tuple of {float, ndarray}, optional
        Lower and upper bounds on the objective. Overrides target.
        Both bounds must be broadcastable to to Objective.dim_f
    weight : {float, ndarray}, optional
        Weighting to apply to the Objective, relative to other Objectives.
        Must be broadcastable to to Objective.dim_f
    normalize : bool, optional
        Whether to compute the error in physical units or non-dimensionalize.
        Has no effect for this objective.
    normalize_target : bool, optional
        Whether target and bounds should be normalized before comparing to computed
        values. If `normalize` is `True` and the target is in physical units,
        this should also be set to True. Note: Has no effect for this objective.
    loss_function : {None, 'mean', 'min', 'max'}, optional
        Loss function to apply to the objective values once computed. This loss function
        is called on the raw compute value, before any shifting, scaling, or
        normalization. Note: Has no effect for this objective.
    deriv_mode : {"auto", "fwd", "rev"}
        Specify how to compute jacobian matrix, either forward mode or reverse mode AD.
        "auto" selects forward or reverse mode based on the size of the input and output
        of the objective. Has no effect on self.grad or self.hess which always use
        reverse mode and forward over reverse mode respectively.
    grid : Grid, optional
        Collocation grid containing the nodes to evaluate at.
    name : str, optional
        Name of the objective function.

    """

    _scalar = True
    _units = "(dimensionless)"
    _print_value_fmt = "Aspect ratio: {:10.3e} "

    def __init__(
        self,
        eq,
        target=None,
        bounds=None,
        weight=1,
        normalize=True,
        normalize_target=True,
        loss_function=None,
        deriv_mode="auto",
        grid=None,
        name="aspect ratio",
    ):
        if target is None and bounds is None:
            target = 2
        self._grid = grid
        super().__init__(
            things=eq,
            target=target,
            bounds=bounds,
            weight=weight,
            normalize=normalize,
            normalize_target=normalize_target,
            loss_function=loss_function,
            deriv_mode=deriv_mode,
            name=name,
        )

    def build(self, use_jit=True, verbose=1):
        """Build constant arrays.

        Parameters
        ----------
        use_jit : bool, optional
            Whether to just-in-time compile the objective and derivatives.
        verbose : int, optional
            Level of output.

        """
        eq = self.things[0]
        if self._grid is None:
            grid = QuadratureGrid(L=eq.L_grid, M=eq.M_grid, N=eq.N_grid, NFP=eq.NFP)
        else:
            grid = self._grid

        self._dim_f = 1
        self._data_keys = ["R0/a"]

        timer = Timer()
        if verbose > 0:
            print("Precomputing transforms")
        timer.start("Precomputing transforms")

        profiles = get_profiles(self._data_keys, obj=eq, grid=grid)
        transforms = get_transforms(self._data_keys, obj=eq, grid=grid)
        self._constants = {
            "transforms": transforms,
            "profiles": profiles,
        }

        timer.stop("Precomputing transforms")
        if verbose > 1:
            timer.disp("Precomputing transforms")

        super().build(use_jit=use_jit, verbose=verbose)

    def compute(self, params, constants=None):
        """Compute aspect ratio.

        Parameters
        ----------
        params : dict
            Dictionary of equilibrium degrees of freedom, eg Equilibrium.params_dict
        constants : dict
            Dictionary of constant data, eg transforms, profiles etc. Defaults to
            self.constants

        Returns
        -------
        AR : float
            Aspect ratio, dimensionless.

        """
        if constants is None:
            constants = self.constants
        data = compute_fun(
            "desc.equilibrium.equilibrium.Equilibrium",
            self._data_keys,
            params=params,
            transforms=constants["transforms"],
            profiles=constants["profiles"],
        )
        return data["R0/a"]


class Elongation(_Objective):
    """Elongation = semi-major radius / semi-minor radius. Max of all toroidal angles.

    Parameters
    ----------
    eq : Equilibrium
        Equilibrium that will be optimized to satisfy the Objective.
    target : {float, ndarray}, optional
        Target value(s) of the objective. Only used if bounds is None.
        Must be broadcastable to Objective.dim_f.
    bounds : tuple of {float, ndarray}, optional
        Lower and upper bounds on the objective. Overrides target.
        Both bounds must be broadcastable to to Objective.dim_f
    weight : {float, ndarray}, optional
        Weighting to apply to the Objective, relative to other Objectives.
        Must be broadcastable to to Objective.dim_f
    normalize : bool, optional
        Whether to compute the error in physical units or non-dimensionalize.
        Has no effect for this objective.
    normalize_target : bool, optional
        Whether target and bounds should be normalized before comparing to computed
        values. If `normalize` is `True` and the target is in physical units,
        this should also be set to True. Note: Has no effect for this objective.
    loss_function : {None, 'mean', 'min', 'max'}, optional
        Loss function to apply to the objective values once computed. This loss function
        is called on the raw compute value, before any shifting, scaling, or
        normalization. Note: Has no effect for this objective.
    deriv_mode : {"auto", "fwd", "rev"}
        Specify how to compute jacobian matrix, either forward mode or reverse mode AD.
        "auto" selects forward or reverse mode based on the size of the input and output
        of the objective. Has no effect on self.grad or self.hess which always use
        reverse mode and forward over reverse mode respectively.
    grid : Grid, optional
        Collocation grid containing the nodes to evaluate at.
    name : str, optional
        Name of the objective function.

    """

    _scalar = True
    _units = "(dimensionless)"
    _print_value_fmt = "Elongation: {:10.3e} "

    def __init__(
        self,
        eq,
        target=None,
        bounds=None,
        weight=1,
        normalize=True,
        normalize_target=True,
        loss_function=None,
        deriv_mode="auto",
        grid=None,
        name="elongation",
    ):
        if target is None and bounds is None:
            target = 1
        self._grid = grid
        super().__init__(
            things=eq,
            target=target,
            bounds=bounds,
            weight=weight,
            normalize=normalize,
            normalize_target=normalize_target,
            loss_function=loss_function,
            deriv_mode=deriv_mode,
            name=name,
        )

    def build(self, use_jit=True, verbose=1):
        """Build constant arrays.

        Parameters
        ----------
        use_jit : bool, optional
            Whether to just-in-time compile the objective and derivatives.
        verbose : int, optional
            Level of output.

        """
        eq = self.things[0]
        if self._grid is None:
            grid = QuadratureGrid(L=eq.L_grid, M=eq.M_grid, N=eq.N_grid, NFP=eq.NFP)
        else:
            grid = self._grid

        self._dim_f = 1
        self._data_keys = ["a_major/a_minor"]

        timer = Timer()
        if verbose > 0:
            print("Precomputing transforms")
        timer.start("Precomputing transforms")

        profiles = get_profiles(self._data_keys, obj=eq, grid=grid)
        transforms = get_transforms(self._data_keys, obj=eq, grid=grid)
        self._constants = {
            "transforms": transforms,
            "profiles": profiles,
        }

        timer.stop("Precomputing transforms")
        if verbose > 1:
            timer.disp("Precomputing transforms")

        super().build(use_jit=use_jit, verbose=verbose)

    def compute(self, params, constants=None):
        """Compute elongation.

        Parameters
        ----------
        params : dict
            Dictionary of equilibrium degrees of freedom, eg Equilibrium.params_dict
        constants : dict
            Dictionary of constant data, eg transforms, profiles etc. Defaults to
            self.constants

        Returns
        -------
        elongation : float
            Elongation, dimensionless.

        """
        if constants is None:
            constants = self.constants
        data = compute_fun(
            "desc.equilibrium.equilibrium.Equilibrium",
            self._data_keys,
            params=params,
            transforms=constants["transforms"],
            profiles=constants["profiles"],
        )
        return data["a_major/a_minor"]


class Volume(_Objective):
    """Plasma volume.

    Parameters
    ----------
    eq : Equilibrium or FourierRZToroidalSurface
        Equilibrium or FourierRZToroidalSurface that
        will be optimized to satisfy the Objective.
    target : {float, ndarray}, optional
        Target value(s) of the objective. Only used if bounds is None.
        Must be broadcastable to Objective.dim_f.
    bounds : tuple of {float, ndarray}, optional
        Lower and upper bounds on the objective. Overrides target.
        Both bounds must be broadcastable to to Objective.dim_f
    weight : {float, ndarray}, optional
        Weighting to apply to the Objective, relative to other Objectives.
        Must be broadcastable to to Objective.dim_f
    normalize : bool, optional
        Whether to compute the error in physical units or non-dimensionalize.
    normalize_target : bool, optional
        Whether target and bounds should be normalized before comparing to computed
        values. If `normalize` is `True` and the target is in physical units,
        this should also be set to True.
        be set to True.
    loss_function : {None, 'mean', 'min', 'max'}, optional
        Loss function to apply to the objective values once computed. This loss function
        is called on the raw compute value, before any shifting, scaling, or
        normalization. Note: Has no effect for this objective.
    deriv_mode : {"auto", "fwd", "rev"}
        Specify how to compute jacobian matrix, either forward mode or reverse mode AD.
        "auto" selects forward or reverse mode based on the size of the input and output
        of the objective. Has no effect on self.grad or self.hess which always use
        reverse mode and forward over reverse mode respectively.
    grid : Grid, optional
        Collocation grid containing the nodes to evaluate at.
    name : str, optional
        Name of the objective function.

    """

    _scalar = True
    _units = "(m^3)"
    _print_value_fmt = "Plasma volume: {:10.3e} "

    def __init__(
        self,
        eq,
        target=None,
        bounds=None,
        weight=1,
        normalize=True,
        normalize_target=True,
        loss_function=None,
        deriv_mode="auto",
        grid=None,
        name="volume",
    ):
        if target is None and bounds is None:
            target = 1
        self._grid = grid
        super().__init__(
            things=eq,
            target=target,
            bounds=bounds,
            weight=weight,
            normalize=normalize,
            normalize_target=normalize_target,
            loss_function=loss_function,
            deriv_mode=deriv_mode,
            name=name,
        )

    def build(self, use_jit=True, verbose=1):
        """Build constant arrays.

        Parameters
        ----------
        use_jit : bool, optional
            Whether to just-in-time compile the objective and derivatives.
        verbose : int, optional
            Level of output.

        """
        eq = self.things[0]
        if self._grid is None:
            if hasattr(eq, "L_grid"):
                grid = QuadratureGrid(
                    L=eq.L_grid,
                    M=eq.M_grid,
                    N=eq.N_grid,
                    NFP=eq.NFP,
                )
            else:
                # if not an Equilibrium, is a Surface,
                # has no radial resolution so just need
                # the surface points
                grid = LinearGrid(
                    rho=1.0,
                    M=eq.M * 2,
                    N=eq.N * 2,
                    NFP=eq.NFP,
                )
        else:
            grid = self._grid

        self._dim_f = 1
        self._data_keys = ["V"]

        timer = Timer()
        if verbose > 0:
            print("Precomputing transforms")
        timer.start("Precomputing transforms")

        profiles = get_profiles(self._data_keys, obj=eq, grid=grid)
        transforms = get_transforms(self._data_keys, obj=eq, grid=grid)
        self._constants = {
            "transforms": transforms,
            "profiles": profiles,
        }

        timer.stop("Precomputing transforms")
        if verbose > 1:
            timer.disp("Precomputing transforms")

        if self._normalize:
            scales = compute_scaling_factors(eq)
            self._normalization = scales["V"]

        super().build(use_jit=use_jit, verbose=verbose)

    def compute(self, params, constants=None):
        """Compute plasma volume.

        Parameters
        ----------
        params : dict
            Dictionary of equilibrium or surface degrees of freedom,
            eg Equilibrium.params_dict
        constants : dict
            Dictionary of constant data, eg transforms, profiles etc. Defaults to
            self.constants

        Returns
        -------
        V : float
            Plasma volume (m^3).

        """
        if constants is None:
            constants = self.constants
        data = compute_fun(
            self.things[0],
            self._data_keys,
            params=params,
            transforms=constants["transforms"],
            profiles=constants["profiles"],
        )
        return data["V"]


class PlasmaVesselDistance(_Objective):
    """Target the distance between the plasma and a surrounding surface.

    Computes the minimum distance from each point on the surface grid to a point on the
    plasma grid. For dense grids, this will approximate the global min, but in general
    will only be an upper bound on the minimum separation between the plasma and the
    surrounding surface.

    NOTE: By default, assumes the surface is not fixed and its coordinates are computed
    at every iteration, for example if the winding surface you compare to is part of the
    optimization and thus changing.
    If the bounding surface is fixed, set surface_fixed=True to precompute the surface
    coordinates and improve the efficiency of the calculation

    NOTE: for best results, use this objective in combination with either MeanCurvature
    or PrincipalCurvature, to penalize the tendency for the optimizer to only move the
    points on surface corresponding to the grid that the plasma-vessel distance
    is evaluated at, which can cause cusps or regions of very large curvature.

    NOTE: When use_softmin=True, ensures that alpha*values passed in is
    at least >1, otherwise the softmin will return inaccurate approximations
    of the minimum. Will automatically multiply array values by 2 / min_val if the min
    of alpha*array is <1. This is to avoid inaccuracies that arise when values <1
    are present in the softmin, which can cause inaccurate mins or even incorrect
    signs of the softmin versus the actual min.

    Parameters
    ----------
    eq : Equilibrium, optional
        Equilibrium that will be optimized to satisfy the Objective.
    surface : Surface
        Bounding surface to penalize distance to.
    target : {float, ndarray}, optional
        Target value(s) of the objective. Only used if bounds is None.
        Must be broadcastable to Objective.dim_f.
    bounds : tuple of {float, ndarray}, optional
        Lower and upper bounds on the objective. Overrides target.
        Both bounds must be broadcastable to to Objective.dim_f
    weight : {float, ndarray}, optional
        Weighting to apply to the Objective, relative to other Objectives.
        Must be broadcastable to to Objective.dim_f
    normalize : bool, optional
        Whether to compute the error in physical units or non-dimensionalize.
    normalize_target : bool
        Whether target should be normalized before comparing to computed values.
        if `normalize` is `True` and the target is in physical units, this should also
        be set to True.
    loss_function : {None, 'mean', 'min', 'max'}, optional
        Loss function to apply to the objective values once computed. This loss function
        is called on the raw compute value, before any shifting, scaling, or
        normalization.
    deriv_mode : {"auto", "fwd", "rev"}
        Specify how to compute jacobian matrix, either forward mode or reverse mode AD.
        "auto" selects forward or reverse mode based on the size of the input and output
        of the objective. Has no effect on self.grad or self.hess which always use
        reverse mode and forward over reverse mode respectively.
    surface_grid : Grid, optional
        Collocation grid containing the nodes to evaluate surface geometry at.
    plasma_grid : Grid, optional
        Collocation grid containing the nodes to evaluate plasma geometry at.
    use_softmin: bool, optional
        Use softmin or hard min.
    surface_fixed: bool, optional
        Whether the surface the distance from the plasma is computed to
        is fixed or not. If True, the surface is fixed and its coordinates are
        precomputed, which saves on computation time during optimization, and
        self.things = [eq] only.
        If False, the surface coordinates are computed at every iteration.
        False by default, so that self.things = [eq, surface]
    alpha: float, optional
        Parameter used for softmin. The larger alpha, the closer the softmin
        approximates the hardmin. softmin -> hardmin as alpha -> infinity.
        if alpha*array < 1, the underlying softmin will automatically multiply
        the array by 2/min_val to ensure that alpha*array>1. Making alpha larger
        than this minimum value will make the softmin a more accurate approximation
        of the true min.
    name : str, optional
        Name of the objective function.
    """

    _coordinates = "rtz"
    _units = "(m)"
    _print_value_fmt = "Plasma-vessel distance: {:10.3e} "

    def __init__(
        self,
        eq,
        surface,
        target=None,
        bounds=None,
        weight=1,
        normalize=True,
        normalize_target=True,
        loss_function=None,
        deriv_mode="auto",
        surface_grid=None,
        plasma_grid=None,
        use_softmin=False,
        surface_fixed=False,
        alpha=1.0,
        name="plasma-vessel distance",
    ):
        if target is None and bounds is None:
            bounds = (1, np.inf)
        self._surface = surface
        self._surface_grid = surface_grid
        self._plasma_grid = plasma_grid
        self._use_softmin = use_softmin
        self._surface_fixed = surface_fixed
        self._alpha = alpha
        super().__init__(
            things=[eq, self._surface] if not surface_fixed else [eq],
            target=target,
            bounds=bounds,
            weight=weight,
            normalize=normalize,
            normalize_target=normalize_target,
            loss_function=loss_function,
            deriv_mode=deriv_mode,
            name=name,
        )

    def build(self, use_jit=True, verbose=1):
        """Build constant arrays.

        Parameters
        ----------
        use_jit : bool, optional
            Whether to just-in-time compile the objective and derivatives.
        verbose : int, optional
            Level of output.

        """
        eq = self.things[0]
        surface = self._surface if self._surface_fixed else self.things[1]
        # if things[1] is different than self._surface, update self._surface
        if surface != self._surface:
            self._surface = surface
        if self._surface_grid is None:
            surface_grid = LinearGrid(M=eq.M_grid, N=eq.N_grid, NFP=eq.NFP)
        else:
            surface_grid = self._surface_grid
        if self._plasma_grid is None:
            plasma_grid = LinearGrid(M=eq.M_grid, N=eq.N_grid, NFP=eq.NFP)
        else:
            plasma_grid = self._plasma_grid
        if not np.allclose(surface_grid.nodes[:, 0], 1):
            warnings.warn("Surface grid includes off-surface pts, should be rho=1")
        if not np.allclose(plasma_grid.nodes[:, 0], 1):
            warnings.warn("Plasma grid includes interior points, should be rho=1")

        self._dim_f = surface_grid.num_nodes
        self._equil_data_keys = ["R", "phi", "Z"]
        self._surface_data_keys = ["x"]

        timer = Timer()
        if verbose > 0:
            print("Precomputing transforms")
        timer.start("Precomputing transforms")

        equil_profiles = get_profiles(
            self._equil_data_keys,
            obj=eq,
            grid=plasma_grid,
            has_axis=plasma_grid.axis.size,
        )
        equil_transforms = get_transforms(
            self._equil_data_keys,
            obj=eq,
            grid=plasma_grid,
            has_axis=plasma_grid.axis.size,
        )
        surface_transforms = get_transforms(
            self._surface_data_keys,
            obj=surface,
            grid=surface_grid,
            has_axis=surface_grid.axis.size,
        )

        # compute returns points on the grid of the surface
        # (so size surface_grid.num_nodes)
        # so set quad_weights to the surface grid
        # to avoid it being incorrectly set to the plasma_grid size
        # in the super build
        w = surface_grid.weights
        w *= jnp.sqrt(surface_grid.num_nodes)

        self._constants = {
            "equil_transforms": equil_transforms,
            "equil_profiles": equil_profiles,
            "surface_transforms": surface_transforms,
            "quad_weights": w,
        }

        if self._surface_fixed:
            # precompute the surface coordinates
            # as the surface is fixed during the optimization
            surface_coords = compute_fun(
                self._surface,
                self._surface_data_keys,
                params=self._surface.params_dict,
                transforms=surface_transforms,
                profiles={},
                basis="xyz",
            )["x"]
            self._constants["surface_coords"] = surface_coords

        timer.stop("Precomputing transforms")
        if verbose > 1:
            timer.disp("Precomputing transforms")

        if self._normalize:
            scales = compute_scaling_factors(eq)
            self._normalization = scales["a"]

        super().build(use_jit=use_jit, verbose=verbose)

    def compute(self, equil_params, surface_params=None, constants=None):
        """Compute plasma-surface distance.

        Parameters
        ----------
        equil_params : dict
            Dictionary of equilibrium degrees of freedom, eg Equilibrium.params_dict
        surface_params : dict
            Dictionary of surface degrees of freedom, eg Surface.params_dict
            Only needed if self._surface_fixed = False
        constants : dict
            Dictionary of constant data, eg transforms, profiles etc. Defaults to
            self.constants

        Returns
        -------
        d : ndarray, shape(surface_grid.num_nodes,)
            For each point in the surface grid, approximate distance to plasma.

        """
        if constants is None:
            constants = self.constants
        data = compute_fun(
            "desc.equilibrium.equilibrium.Equilibrium",
            self._equil_data_keys,
            params=equil_params,
            transforms=constants["equil_transforms"],
            profiles=constants["equil_profiles"],
        )
        plasma_coords = rpz2xyz(jnp.array([data["R"], data["phi"], data["Z"]]).T)
        if self._surface_fixed:
            surface_coords = constants["surface_coords"]
        else:
            surface_coords = compute_fun(
                self._surface,
                self._surface_data_keys,
                params=surface_params,
                transforms=constants["surface_transforms"],
                profiles={},
                basis="xyz",
            )["x"]
        d = safenorm(plasma_coords[:, None, :] - surface_coords[None, :, :], axis=-1)

        if self._use_softmin:  # do softmin
            return jnp.apply_along_axis(softmin, 0, d, self._alpha)
        else:  # do hardmin
            return d.min(axis=0)


class MeanCurvature(_Objective):
    """Target a particular value for the mean curvature.

    The mean curvature H of a surface is an extrinsic measure of curvature that locally
    describes the curvature of an embedded surface in Euclidean space.

    Positive mean curvature generally corresponds to "concave" regions of the plasma
    boundary which may be difficult to create with coils or magnets.

    Parameters
    ----------
    eq : Equilibrium or FourierRZToroidalSurface
        Equilibrium or FourierRZToroidalSurface that
        will be optimized to satisfy the Objective.
    target : {float, ndarray}, optional
        Target value(s) of the objective. Only used if bounds is None.
        Must be broadcastable to Objective.dim_f.
    bounds : tuple of {float, ndarray}, optional
        Lower and upper bounds on the objective. Overrides target.
        Both bounds must be broadcastable to to Objective.dim_f
    weight : {float, ndarray}, optional
        Weighting to apply to the Objective, relative to other Objectives.
        Must be broadcastable to to Objective.dim_f
    normalize : bool, optional
        Whether to compute the error in physical units or non-dimensionalize.
    normalize_target : bool
        Whether target should be normalized before comparing to computed values.
        if `normalize` is `True` and the target is in physical units, this should also
        be set to True.
    loss_function : {None, 'mean', 'min', 'max'}, optional
        Loss function to apply to the objective values once computed. This loss function
        is called on the raw compute value, before any shifting, scaling, or
        normalization.
    deriv_mode : {"auto", "fwd", "rev"}
        Specify how to compute jacobian matrix, either forward mode or reverse mode AD.
        "auto" selects forward or reverse mode based on the size of the input and output
        of the objective. Has no effect on self.grad or self.hess which always use
        reverse mode and forward over reverse mode respectively.
    grid : Grid, optional
        Collocation grid containing the nodes to evaluate at.
    name : str, optional
        Name of the objective function.

    """

    _coordinates = "rtz"
    _units = "(m^-1)"
    _print_value_fmt = "Mean curvature: {:10.3e} "

    def __init__(
        self,
        eq,
        target=None,
        bounds=None,
        weight=1,
        normalize=True,
        normalize_target=True,
        loss_function=None,
        deriv_mode="auto",
        grid=None,
        name="mean curvature",
    ):
        if target is None and bounds is None:
            bounds = (-np.inf, 0)
        self._grid = grid
        super().__init__(
            things=eq,
            target=target,
            bounds=bounds,
            weight=weight,
            normalize=normalize,
            normalize_target=normalize_target,
            loss_function=loss_function,
            deriv_mode=deriv_mode,
            name=name,
        )

    def build(self, use_jit=True, verbose=1):
        """Build constant arrays.

        Parameters
        ----------
        use_jit : bool, optional
            Whether to just-in-time compile the objective and derivatives.
        verbose : int, optional
            Level of output.

        """
        eq = self.things[0]
        if self._grid is None:
            grid = LinearGrid(  # getattr statements in case a surface is passed in
                M=getattr(eq, "M_grid", eq.M * 2),
                N=getattr(eq, "N_grid", eq.N * 2),
                NFP=eq.NFP,
                sym=eq.sym,
            )
        else:
            grid = self._grid

        self._dim_f = grid.num_nodes
        self._data_keys = ["curvature_H_rho"]

        timer = Timer()
        if verbose > 0:
            print("Precomputing transforms")
        timer.start("Precomputing transforms")

        profiles = get_profiles(self._data_keys, obj=eq, grid=grid)
        transforms = get_transforms(self._data_keys, obj=eq, grid=grid)
        self._constants = {
            "transforms": transforms,
            "profiles": profiles,
        }

        timer.stop("Precomputing transforms")
        if verbose > 1:
            timer.disp("Precomputing transforms")

        if self._normalize:
            scales = compute_scaling_factors(eq)
            self._normalization = 1 / scales["a"]

        super().build(use_jit=use_jit, verbose=verbose)

    def compute(self, params, constants=None):
        """Compute mean curvature.

        Parameters
        ----------
        params : dict
            Dictionary of equilibrium or surface degrees of freedom,
            eg Equilibrium.params_dict
        constants : dict
            Dictionary of constant data, eg transforms, profiles etc. Defaults to
            self.constants

        Returns
        -------
        H : ndarray
            Mean curvature at each point (m^-1).

        """
        if constants is None:
            constants = self.constants
        data = compute_fun(
            self.things[0],
            self._data_keys,
            params=params,
            transforms=constants["transforms"],
            profiles=constants["profiles"],
        )
        return data["curvature_H_rho"]


class PrincipalCurvature(_Objective):
    """Target a particular value for the (unsigned) principal curvature.

    The two principal curvatures at a given point of a surface are the maximum and
    minimum values of the curvature as expressed by the eigenvalues of the shape
    operator at that point. They measure how the surface bends by different amounts in
    different directions at that point.

    This objective targets the maximum absolute value of the two principal curvatures.
    Principal curvature with large absolute value indicates a tight radius of curvature
    which may be difficult to obtain with coils or magnets.

    Parameters
    ----------
    eq : Equilibrium or FourierRZToroidalSurface
        Equilibrium or FourierRZToroidalSurface that
        will be optimized to satisfy the Objective.
    target : {float, ndarray}, optional
        Target value(s) of the objective. Only used if bounds is None.
        Must be broadcastable to Objective.dim_f.
    bounds : tuple of {float, ndarray}, optional
        Lower and upper bounds on the objective. Overrides target.
        Both bounds must be broadcastable to to Objective.dim_f
    weight : {float, ndarray}, optional
        Weighting to apply to the Objective, relative to other Objectives.
        Must be broadcastable to to Objective.dim_f
    normalize : bool, optional
        Whether to compute the error in physical units or non-dimensionalize.
    normalize_target : bool
        Whether target should be normalized before comparing to computed values.
        if `normalize` is `True` and the target is in physical units, this should also
        be set to True.
    loss_function : {None, 'mean', 'min', 'max'}, optional
        Loss function to apply to the objective values once computed. This loss function
        is called on the raw compute value, before any shifting, scaling, or
        normalization.
    deriv_mode : {"auto", "fwd", "rev"}
        Specify how to compute jacobian matrix, either forward mode or reverse mode AD.
        "auto" selects forward or reverse mode based on the size of the input and output
        of the objective. Has no effect on self.grad or self.hess which always use
        reverse mode and forward over reverse mode respectively.
    grid : Grid, optional
        Collocation grid containing the nodes to evaluate at.
    name : str, optional
        Name of the objective function.

    """

    _coordinates = "rtz"
    _units = "(m^-1)"
    _print_value_fmt = "Principal curvature: {:10.3e} "

    def __init__(
        self,
        eq,
        target=None,
        bounds=None,
        weight=1,
        normalize=True,
        normalize_target=True,
        loss_function=None,
        deriv_mode="auto",
        grid=None,
        name="principal-curvature",
    ):
        if target is None and bounds is None:
            target = 1
        self._grid = grid
        super().__init__(
            things=eq,
            target=target,
            bounds=bounds,
            weight=weight,
            normalize=normalize,
            normalize_target=normalize_target,
            loss_function=loss_function,
            deriv_mode=deriv_mode,
            name=name,
        )

    def build(self, use_jit=True, verbose=1):
        """Build constant arrays.

        Parameters
        ----------
        use_jit : bool, optional
            Whether to just-in-time compile the objective and derivatives.
        verbose : int, optional
            Level of output.

        """
        eq = self.things[0]
        if self._grid is None:
            grid = LinearGrid(  # getattr statements in case a surface is passed in
                M=getattr(eq, "M_grid", eq.M * 2),
                N=getattr(eq, "N_grid", eq.N * 2),
                NFP=eq.NFP,
                sym=eq.sym,
            )
        else:
            grid = self._grid

        self._dim_f = grid.num_nodes
        self._data_keys = ["curvature_k1_rho", "curvature_k2_rho"]

        timer = Timer()
        if verbose > 0:
            print("Precomputing transforms")
        timer.start("Precomputing transforms")

        profiles = get_profiles(self._data_keys, obj=eq, grid=grid)
        transforms = get_transforms(self._data_keys, obj=eq, grid=grid)
        self._constants = {
            "transforms": transforms,
            "profiles": profiles,
        }

        timer.stop("Precomputing transforms")
        if verbose > 1:
            timer.disp("Precomputing transforms")

        if self._normalize:
            scales = compute_scaling_factors(eq)
            self._normalization = 1 / scales["a"]

        super().build(use_jit=use_jit, verbose=verbose)

    def compute(self, params, constants=None):
        """Compute max absolute principal curvature.

        Parameters
        ----------
        params : dict
            Dictionary of equilibrium or surface degrees of freedom,
            eg Equilibrium.params_dict
        constants : dict
            Dictionary of constant data, eg transforms, profiles etc. Defaults to
            self.constants

        Returns
        -------
        k : ndarray
            Max absolute principal curvature at each point (m^-1).

        """
        if constants is None:
            constants = self.constants
        data = compute_fun(
            self.things[0],
            self._data_keys,
            params=params,
            transforms=constants["transforms"],
            profiles=constants["profiles"],
        )
        return jnp.maximum(
            jnp.abs(data["curvature_k1_rho"]), jnp.abs(data["curvature_k2_rho"])
        )


class BScaleLength(_Objective):
    """Target a particular value for the magnetic field scale length.

    The magnetic field scale length, defined as √2 ||B|| / ||∇ 𝐁||, is a length scale
    over which the magnetic field varies. It can be a useful proxy for coil complexity,
    as short length scales require complex coils that are close to the plasma surface.

    Parameters
    ----------
    eq : Equilibrium
        Equilibrium that will be optimized to satisfy the Objective.
    target : {float, ndarray}, optional
        Target value(s) of the objective. Only used if bounds is None.
        Must be broadcastable to Objective.dim_f.
    bounds : tuple of {float, ndarray}, optional
        Lower and upper bounds on the objective. Overrides target.
        Both bounds must be broadcastable to to Objective.dim_f
    weight : {float, ndarray}, optional
        Weighting to apply to the Objective, relative to other Objectives.
        Must be broadcastable to to Objective.dim_f
    normalize : bool, optional
        Whether to compute the error in physical units or non-dimensionalize.
    normalize_target : bool
        Whether target should be normalized before comparing to computed values.
        if `normalize` is `True` and the target is in physical units, this should also
        be set to True.
    loss_function : {None, 'mean', 'min', 'max'}, optional
        Loss function to apply to the objective values once computed. This loss function
        is called on the raw compute value, before any shifting, scaling, or
        normalization.
    deriv_mode : {"auto", "fwd", "rev"}
        Specify how to compute jacobian matrix, either forward mode or reverse mode AD.
        "auto" selects forward or reverse mode based on the size of the input and output
        of the objective. Has no effect on self.grad or self.hess which always use
        reverse mode and forward over reverse mode respectively.
    grid : Grid, optional
        Collocation grid containing the nodes to evaluate at.
    name : str, optional
        Name of the objective function.

    """

    _coordinates = "rtz"
    _units = "(m)"
    _print_value_fmt = "Magnetic field scale length: {:10.3e} "

    def __init__(
        self,
        eq,
        target=None,
        bounds=None,
        weight=1,
        normalize=True,
        normalize_target=True,
        loss_function=None,
        deriv_mode="auto",
        grid=None,
        name="B-scale-length",
    ):
        if target is None and bounds is None:
            bounds = (1, np.inf)
        self._grid = grid
        super().__init__(
            things=eq,
            target=target,
            bounds=bounds,
            weight=weight,
            normalize=normalize,
            normalize_target=normalize_target,
            loss_function=loss_function,
            deriv_mode=deriv_mode,
            name=name,
        )

    def build(self, use_jit=True, verbose=1):
        """Build constant arrays.

        Parameters
        ----------
        use_jit : bool, optional
            Whether to just-in-time compile the objective and derivatives.
        verbose : int, optional
            Level of output.

        """
        eq = self.things[0]
        if self._grid is None:
            grid = LinearGrid(M=eq.M_grid, N=eq.N_grid, NFP=eq.NFP)
        else:
            grid = self._grid

        self._dim_f = grid.num_nodes
        self._data_keys = ["L_grad(B)"]

        timer = Timer()
        if verbose > 0:
            print("Precomputing transforms")
        timer.start("Precomputing transforms")

        profiles = get_profiles(self._data_keys, obj=eq, grid=grid)
        transforms = get_transforms(self._data_keys, obj=eq, grid=grid)
        self._constants = {
            "transforms": transforms,
            "profiles": profiles,
        }

        timer.stop("Precomputing transforms")
        if verbose > 1:
            timer.disp("Precomputing transforms")

        if self._normalize:
            scales = compute_scaling_factors(eq)
            self._normalization = scales["R0"]

        super().build(use_jit=use_jit, verbose=verbose)

    def compute(self, params, constants=None):
        """Compute magnetic field scale length.

        Parameters
        ----------
        params : dict
            Dictionary of equilibrium degrees of freedom, eg Equilibrium.params_dict
        constants : dict
            Dictionary of constant data, eg transforms, profiles etc. Defaults to
            self.constants

        Returns
        -------
        L : ndarray
            Magnetic field scale length at each point (m).

        """
        if constants is None:
            constants = self.constants
        data = compute_fun(
            "desc.equilibrium.equilibrium.Equilibrium",
            self._data_keys,
            params=params,
            transforms=constants["transforms"],
            profiles=constants["profiles"],
        )
        return data["L_grad(B)"]


class GoodCoordinates(_Objective):
    """Target "good" coordinates, meaning non self-intersecting curves.

    Uses a method by Z. Tecchiolli et al, minimizing

    1/ρ² ||√g||² + σ ||𝐞ᵨ||²

    where √g is the jacobian of the coordinate system and 𝐞ᵨ is the covariant radial
    basis vector.

    Parameters
    ----------
    eq : Equilibrium
        Equilibrium that will be optimized to satisfy the Objective.
    sigma : float
        Relative weight between the Jacobian and radial terms.
    target : {float, ndarray}, optional
        Target value(s) of the objective. Only used if bounds is None.
        Must be broadcastable to Objective.dim_f.
    bounds : tuple of {float, ndarray}, optional
        Lower and upper bounds on the objective. Overrides target.
        Both bounds must be broadcastable to to Objective.dim_f
    weight : {float, ndarray}, optional
        Weighting to apply to the Objective, relative to other Objectives.
        Must be broadcastable to to Objective.dim_f
    normalize : bool, optional
        Whether to compute the error in physical units or non-dimensionalize.
    normalize_target : bool, optional
        Whether target and bounds should be normalized before comparing to computed
        values. If `normalize` is `True` and the target is in physical units,
        this should also be set to True.
    loss_function : {None, 'mean', 'min', 'max'}, optional
        Loss function to apply to the objective values once computed. This loss function
        is called on the raw compute value, before any shifting, scaling, or
        normalization.
    deriv_mode : {"auto", "fwd", "rev"}
        Specify how to compute jacobian matrix, either forward mode or reverse mode AD.
        "auto" selects forward or reverse mode based on the size of the input and output
        of the objective. Has no effect on self.grad or self.hess which always use
        reverse mode and forward over reverse mode respectively.
    grid : Grid, optional
        Collocation grid containing the nodes to evaluate at.
    name : str, optional
        Name of the objective function.

    """

    _scalar = False
    _units = "(dimensionless)"
    _print_value_fmt = "Coordinate goodness : {:10.3e} "

    def __init__(
        self,
        eq,
        sigma=1,
        target=None,
        bounds=None,
        weight=1,
        normalize=True,
        normalize_target=True,
        loss_function=None,
        deriv_mode="auto",
        grid=None,
        name="coordinate goodness",
    ):
        if target is None and bounds is None:
            target = 0
        self._grid = grid
        self._sigma = sigma
        super().__init__(
            things=eq,
            target=target,
            bounds=bounds,
            weight=weight,
            normalize=normalize,
            normalize_target=normalize_target,
            loss_function=loss_function,
            deriv_mode=deriv_mode,
            name=name,
        )

    def build(self, use_jit=True, verbose=1):
        """Build constant arrays.

        Parameters
        ----------
        use_jit : bool, optional
            Whether to just-in-time compile the objective and derivatives.
        verbose : int, optional
            Level of output.

        """
        eq = self.things[0]
        if self._grid is None:
            grid = QuadratureGrid(L=eq.L_grid, M=eq.M_grid, N=eq.N_grid, NFP=eq.NFP)
        else:
            grid = self._grid

        self._dim_f = 2 * grid.num_nodes
        self._data_keys = ["sqrt(g)", "g_rr", "rho"]

        timer = Timer()
        if verbose > 0:
            print("Precomputing transforms")
        timer.start("Precomputing transforms")

        profiles = get_profiles(self._data_keys, obj=eq, grid=grid)
        transforms = get_transforms(self._data_keys, obj=eq, grid=grid)
        self._constants = {
            "transforms": transforms,
            "profiles": profiles,
            "quad_weights": np.sqrt(np.concatenate([grid.weights, grid.weights])),
            "sigma": self._sigma,
        }

        timer.stop("Precomputing transforms")
        if verbose > 1:
            timer.disp("Precomputing transforms")

        if self._normalize:
            scales = compute_scaling_factors(eq)
            self._normalization = scales["V"]

        super().build(use_jit=use_jit, verbose=verbose)

    def compute(self, params, constants=None):
        """Compute coordinate goodness error.

        Parameters
        ----------
        params : dict
            Dictionary of equilibrium degrees of freedom, eg Equilibrium.params_dict
        constants : dict
            Dictionary of constant data, eg transforms, profiles etc. Defaults to
            self.constants

        Returns
        -------
        err : ndarray
            coordinate goodness error, (m^6)

        """
        if constants is None:
            constants = self.constants
        data = compute_fun(
            "desc.equilibrium.equilibrium.Equilibrium",
            self._data_keys,
            params=params,
            transforms=constants["transforms"],
            profiles=constants["profiles"],
        )

        g = jnp.where(data["rho"] == 0, 0, data["sqrt(g)"] ** 2 / data["rho"] ** 2)
        f = data["g_rr"]

        return jnp.concatenate([g, constants["sigma"] * f])


# TODO: this should be in _coils.py or something


class SurfaceCurrentRegularizedQuadraticFlux(_Objective):
    """Target the quadratic flux from a surface current with regularization.

    compute

    (B.n)^2 + alpha*(|K|)^2

    where n is the normal vector to the ppasma surface, and B is the magnetic field at
    the plasma surface, K is the winding surface current density, and alpha is the
    regularization parameter.

    This is the quadratic flux from a magnetic field due to
    a surface current of the form

    K = n x ∇ Φ
    Φ(θ,ζ) = Φₛᵥ(θ,ζ) + Gζ/2π + Iθ/2π

    i.e. a FourierCurrentPotentialField

    Parameters
    ----------
    eq : Equilibrium, optional
        Equilibrium that will be optimized to satisfy the Objective.
    surface_current_field : FourierCurrentPotentialField
        Surface current which is producing the magnetic field, the parameters
        of this will be optimized to minimize the objective.
    target : {float, ndarray}, optional
        Target value(s) of the objective. Only used if bounds is None.
        Must be broadcastable to Objective.dim_f.
    bounds : tuple of {float, ndarray}, optional
        Lower and upper bounds on the objective. Overrides target.
        Both bounds must be broadcastable to to Objective.dim_f
    weight : {float, ndarray}, optional
        Weighting to apply to the Objective, relative to other Objectives.
        Must be broadcastable to to Objective.dim_f
    normalize : bool, optional
        Whether to compute the error in physical units or non-dimensionalize.
        Note: has no effect on this objective.
    normalize_target : bool
        Whether target should be normalized before comparing to computed values.
        if `normalize` is `True` and the target is in physical units, this should also
        be set to True.
        Note: has no effect on this objective.
    loss_function : {None, 'mean', 'min', 'max'}, optional
        Loss function to apply to the objective values once computed. This loss function
        is called on the raw compute value, before any shifting, scaling, or
        normalization. Note: has no effect for this objective
    deriv_mode : {"auto", "fwd", "rev"}
        Specify how to compute jacobian matrix, either forward mode or reverse mode AD.
        "auto" selects forward or reverse mode based on the size of the input and output
        of the objective. Has no effect on self.grad or self.hess which always use
        reverse mode and forward over reverse mode respectively.
    source_grid : Grid, optional
        Collocation grid containing the nodes to evaluate current source at on
        the winding surface.
    eval_grid : Grid, optional
        Collocation grid containing the nodes to evaluate the normal magnetic field at
        plasma geometry at.
    alpha: float, optional
        Regularization parameter, 0 for no regularization. The larger this
        parameter is, the less complex the surface current will be, but the
        worse the normal field.
    name : str, optional
        Name of the objective function.
    """

    _coordinates = ""
    _units = ""
    _print_value_fmt = "Regularized Quadratic Flux: {:10.3e} "

    def __init__(
        self,
        eq,
        surface_current_field,
        target=None,
        bounds=None,
        weight=1,
        normalize=True,
        normalize_target=True,
        loss_function=None,
        deriv_mode="auto",
        source_grid=None,
        eval_grid=None,
        alpha=0.0,
        name="surface-current-regularized-quadratic-flux",
        eq_fixed=False,
    ):
        if target is None and bounds is None:
            target = 0
        self._surface_current_field = surface_current_field
        self._source_grid = source_grid
        self._eval_grid = eval_grid
        self._alpha = alpha
        self._eq_fixed = eq_fixed
        self._eq = eq if eq_fixed else None
        super().__init__(
            things=[surface_current_field, eq]
            if not eq_fixed
            else [surface_current_field],
            target=target,
            bounds=bounds,
            weight=weight,
            normalize=normalize,
            normalize_target=normalize_target,
            loss_function=loss_function,
            deriv_mode=deriv_mode,
            name=name,
        )

    def build(self, use_jit=True, verbose=1):
        """Build constant arrays.

        Parameters
        ----------
        use_jit : bool, optional
            Whether to just-in-time compile the objective and derivatives.
        verbose : int, optional
            Level of output.

        """
        eq = self._eq if self._eq_fixed else self.things[1]
        surface_current_field = self.things[0]
        # if things[1] is different than self._surface_current_field, update
        if surface_current_field != self._surface_current_field:
            self._surface_current_field = surface_current_field

        if self._source_grid is None:
            source_grid = LinearGrid(
                M=surface_current_field._M_Phi * 3 + 1,
                N=surface_current_field._N_Phi * 3 + 1,
                NFP=surface_current_field.NFP,
            )
        else:
            source_grid = self._source_grid
        if self._eval_grid is None:
            eval_grid = LinearGrid(M=eq.M_grid, N=eq.N_grid, NFP=eq.NFP)
        else:
            eval_grid = self._eval_grid
        if not np.allclose(source_grid.nodes[:, 0], 1):
            warnings.warn("Source grid includes off-surface pts, should be rho=1")
        if not np.allclose(eval_grid.nodes[:, 0], 1):
            warnings.warn("Evaluation grid includes interior points, should be rho=1")

        # eval_grid.num_nodes for quad flux cost,
        # source_grid.num_nodes for the regularization cost
<<<<<<< HEAD
        self._dim_f = eval_grid.num_nodes
=======
        self._dim_f = (
            eval_grid.num_nodes
            if self._alpha > 0
            else eval_grid.num_nodes + source_grid.num_nodes
        )
>>>>>>> 20dc5b00
        self._equil_data_keys = ["n_rho", "R", "phi", "Z", "|e_theta x e_zeta|"]
        self._surface_data_keys = ["K", "x", "|e_theta x e_zeta|"]
        # TODO: should check that G is set correctly
        # and is not an optimizable parameter?
        # since we know what G should be given the equilibrium.

        timer = Timer()
        if verbose > 0:
            print("Precomputing transforms")
        timer.start("Precomputing transforms")

        equil_profiles = get_profiles(
            self._equil_data_keys,
            obj=eq,
            grid=eval_grid,
            has_axis=eval_grid.axis.size,
        )
        equil_transforms = get_transforms(
            self._equil_data_keys,
            obj=eq,
            grid=eval_grid,
            has_axis=eval_grid.axis.size,
        )
        surface_transforms = get_transforms(
            self._surface_data_keys,
            obj=surface_current_field,
            grid=source_grid,
            has_axis=source_grid.axis.size,
        )

        if self._eq_fixed:
            data = eq.compute(["R", "phi", "Z", "n_rho"], grid=eval_grid)
            plasma_coords = rpz2xyz(jnp.array([data["R"], data["phi"], data["Z"]]).T)

        if not self._eq_fixed:
            self._constants = {
                "equil_transforms": equil_transforms,
                "equil_profiles": equil_profiles,
                "surface_transforms": surface_transforms,
            }
        else:
            self._constants = {
                "equil_transforms": equil_transforms,
                "equil_profiles": equil_profiles,
                "surface_transforms": surface_transforms,
                "plasma_coords": plasma_coords,
                "equil_data": data,
            }

        timer.stop("Precomputing transforms")
        if verbose > 1:
            timer.disp("Precomputing transforms")

        super().build(use_jit=use_jit, verbose=verbose)

    def compute(self, surface_params=None, equil_params=None, constants=None):
        """Compute current-regularized quadratic flux.

        Parameters
        ----------
        equil_params : dict
            Dictionary of equilibrium degrees of freedom, eg Equilibrium.params_dict
        surface_params : dict
            Dictionary of surface degrees of freedom,
            eg FourierCurrentPotential.params_dict
        constants : dict
            Dictionary of constant data, eg transforms, profiles etc. Defaults to
            self.constants

        Returns
        -------
        f : float
            Sum of the quadratic flux integrated on the plasma surface along
            with the regularization term times the surface current
            density magnitude integrated over the source surface.

        """
        if constants is None:
            constants = self.constants
        if not self._eq_fixed:
            data = compute_fun(
                "desc.equilibrium.equilibrium.Equilibrium",
                self._equil_data_keys,
                params=equil_params,
                transforms=constants["equil_transforms"],
                profiles=constants["equil_profiles"],
            )
            plasma_coords = rpz2xyz(jnp.array([data["R"], data["phi"], data["Z"]]).T)
        else:
            data = constants["equil_data"]
            plasma_coords = constants["plasma_coords"]

        surface_data = compute_fun(
            self._surface_current_field,
            self._surface_data_keys,
            params=surface_params,
            transforms=constants["surface_transforms"],
            profiles={},
            basis="xyz",
        )
        B = self._surface_current_field.compute_magnetic_field(
            plasma_coords,
            grid=self._source_grid,
            params=surface_params,
            data=surface_data,
            basis="xyz",
        )
        Bn = jnp.sum(B * data["n_rho"], axis=-1)

<<<<<<< HEAD
        _ = jnp.sum(  # chi_K
            safenorm(surface_data["K"], axis=-1) ** 2
            * self._source_grid.weights
            * surface_data["|e_theta x e_zeta|"]
        )

        return Bn
=======
        if self._alpha > 0:
            K_mag = safenorm(surface_data["K"], axis=-1)
            return jnp.concatenate([Bn, self._alpha * K_mag])
        else:
            return Bn
>>>>>>> 20dc5b00
<|MERGE_RESOLUTION|>--- conflicted
+++ resolved
@@ -1484,15 +1484,11 @@
 
         # eval_grid.num_nodes for quad flux cost,
         # source_grid.num_nodes for the regularization cost
-<<<<<<< HEAD
-        self._dim_f = eval_grid.num_nodes
-=======
         self._dim_f = (
             eval_grid.num_nodes
             if self._alpha > 0
             else eval_grid.num_nodes + source_grid.num_nodes
         )
->>>>>>> 20dc5b00
         self._equil_data_keys = ["n_rho", "R", "phi", "Z", "|e_theta x e_zeta|"]
         self._surface_data_keys = ["K", "x", "|e_theta x e_zeta|"]
         # TODO: should check that G is set correctly
@@ -1602,18 +1598,8 @@
         )
         Bn = jnp.sum(B * data["n_rho"], axis=-1)
 
-<<<<<<< HEAD
-        _ = jnp.sum(  # chi_K
-            safenorm(surface_data["K"], axis=-1) ** 2
-            * self._source_grid.weights
-            * surface_data["|e_theta x e_zeta|"]
-        )
-
-        return Bn
-=======
         if self._alpha > 0:
             K_mag = safenorm(surface_data["K"], axis=-1)
             return jnp.concatenate([Bn, self._alpha * K_mag])
         else:
-            return Bn
->>>>>>> 20dc5b00
+            return Bn