--- conflicted
+++ resolved
@@ -1,11 +1,7 @@
 from desc.backend import jnp
 
 from .data_index import register_compute_fun
-<<<<<<< HEAD
-from .geom_utils import rpz2xyz, rpz2xyz_vec, xyz2rpz
-=======
-from .geom_utils import rpz2xyz, xyz2rpz, xyz2rpz_vec
->>>>>>> 15b29cad
+from .geom_utils import rpz2xyz, xyz2rpz
 
 
 @register_compute_fun(
@@ -387,62 +383,6 @@
 
 
 @register_compute_fun(
-<<<<<<< HEAD
-    name="e_theta",
-    label="\\mathbf{e}_{\\theta}",
-    units="m",
-    units_long="meters",
-    description="Covariant poloidal basis vector",
-    dim=3,
-    params=[],
-    transforms={},
-    profiles=[],
-    coordinates="tz",
-    data=["R_t", "Z_t", "phi"],
-    parameterization="desc.geometry.surface.FourierRZToroidalSurface",
-    basis="basis",
-)
-def _e_theta_FourierRZToroidalSurface(params, transforms, profiles, data, **kwargs):
-    R = data["R_t"]
-    Z = data["Z_t"]
-    phi = jnp.zeros_like(R)
-    coords = jnp.stack([R, phi, Z], axis=1)
-    if kwargs.get("basis", "rpz").lower() == "xyz":
-        coords = rpz2xyz_vec(coords, phi=data["phi"])
-    data["e_theta"] = coords
-    return data
-
-
-@register_compute_fun(
-    name="e_zeta",
-    label="\\mathbf{e}_{\\zeta}",
-    units="m",
-    units_long="meters",
-    description="Covariant toroidal basis vector",
-    dim=3,
-    params=[],
-    transforms={},
-    profiles=[],
-    coordinates="tz",
-    data=["R", "R_z", "Z_z", "phi"],
-    parameterization="desc.geometry.surface.FourierRZToroidalSurface",
-    basis="basis",
-)
-def _e_zeta_FourierRZToroidalSurface(params, transforms, profiles, data, **kwargs):
-    R0 = data["R"]
-    dR = data["R_z"]
-    dZ = data["Z_z"]
-    dphi = R0
-    coords = jnp.stack([dR, dphi, dZ], axis=1)
-    if kwargs.get("basis", "rpz").lower() == "xyz":
-        coords = rpz2xyz_vec(coords, phi=data["phi"])
-    data["e_zeta"] = coords
-    return data
-
-
-@register_compute_fun(
-=======
->>>>>>> 15b29cad
     name="e_rho_r",
     label="\\partial_{\\rho} \\mathbf{e}_{\\rho}",
     units="m",
@@ -583,152 +523,6 @@
 
 
 @register_compute_fun(
-<<<<<<< HEAD
-    name="e_theta_t",
-    label="\\partial_{\\theta} \\mathbf{e}_{\\theta}",
-    units="m",
-    units_long="meters",
-    description="Covariant poloidal basis vector, derivative wrt poloidal angle",
-    dim=3,
-    params=[],
-    transforms={},
-    profiles=[],
-    coordinates="tz",
-    data=["R_tt", "Z_tt", "phi"],
-    parameterization="desc.geometry.surface.FourierRZToroidalSurface",
-    basis="basis",
-)
-def _e_theta_t_FourierRZToroidalSurface(params, transforms, profiles, data, **kwargs):
-    R = data["R_tt"]
-    Z = data["Z_tt"]
-    phi = jnp.zeros_like(R)
-    coords = jnp.stack([R, phi, Z], axis=1)
-    if kwargs.get("basis", "rpz").lower() == "xyz":
-        coords = rpz2xyz_vec(coords, phi=data["phi"])
-    data["e_theta_t"] = coords
-    return data
-
-
-@register_compute_fun(
-    name="e_theta_tt",
-    label="\\partial^2_{\\theta} \\mathbf{e}_{\\theta\\theta}",
-    units="m",
-    units_long="meters",
-    description="Covariant poloidal basis vector, 2nd derivative wrt poloidal angle",
-    dim=3,
-    params=["R_lmn", "Z_lmn"],
-    transforms={
-        "R": [[0, 3, 0]],
-        "Z": [[0, 3, 0]],
-        "grid": [],
-    },
-    profiles=[],
-    coordinates="tz",
-    data=[],
-    parameterization="desc.geometry.surface.FourierRZToroidalSurface",
-    basis="basis",
-)
-def _e_theta_tt_FourierRZToroidalSurface(params, transforms, profiles, data, **kwargs):
-    R = transforms["R"].transform(params["R_lmn"], dt=3)
-    Z = transforms["Z"].transform(params["Z_lmn"], dt=3)
-    phi = jnp.zeros(transforms["grid"].num_nodes)
-    coords = jnp.stack([R, phi, Z], axis=1)
-    if kwargs.get("basis", "rpz").lower() == "xyz":
-        coords = rpz2xyz_vec(coords, phi=transforms["grid"].nodes[:, 2])
-    data["e_theta_tt"] = coords
-    return data
-
-
-@register_compute_fun(
-    name="e_theta_tz",
-    label="\\partial_{\\theta\\zeta} \\mathbf{e}_{\\theta}",
-    units="m",
-    units_long="meters",
-    description="Covariant poloidal basis vector, 2nd derivative wrt poloidal angle"
-    " and toroidal angle",
-    dim=3,
-    params=["R_lmn", "Z_lmn"],
-    transforms={
-        "R": [[0, 2, 1]],
-        "Z": [[0, 2, 1]],
-        "grid": [],
-    },
-    profiles=[],
-    coordinates="tz",
-    data=[],
-    parameterization="desc.geometry.surface.FourierRZToroidalSurface",
-    basis="basis",
-)
-def _e_theta_tz_FourierRZToroidalSurface(params, transforms, profiles, data, **kwargs):
-    R = transforms["R"].transform(params["R_lmn"], dt=2, dz=1)
-    Z = transforms["Z"].transform(params["Z_lmn"], dt=2, dz=1)
-    phi = jnp.zeros(transforms["grid"].num_nodes)
-    coords = jnp.stack([R, phi, Z], axis=1)
-    if kwargs.get("basis", "rpz").lower() == "xyz":
-        coords = rpz2xyz_vec(coords, phi=transforms["grid"].nodes[:, 2])
-    data["e_theta_tz"] = coords
-    return data
-
-
-@register_compute_fun(
-    name="e_theta_z",
-    label="\\partial_{\\zeta} \\mathbf{e}_{\\theta}",
-    units="m",
-    units_long="meters",
-    description="Covariant poloidal basis vector, derivative wrt toroidal angle",
-    dim=3,
-    params=[],
-    transforms={},
-    profiles=[],
-    coordinates="tz",
-    data=["R_tz", "Z_tz", "R_t", "phi"],
-    parameterization="desc.geometry.surface.FourierRZToroidalSurface",
-    basis="basis",
-)
-def _e_theta_z_FourierRZToroidalSurface(params, transforms, profiles, data, **kwargs):
-    dR = data["R_tz"]
-    dZ = data["Z_tz"]
-    dphi = data["R_t"]
-    coords = jnp.stack([dR, dphi, dZ], axis=1)
-    if kwargs.get("basis", "rpz").lower() == "xyz":
-        coords = rpz2xyz_vec(coords, phi=data["phi"])
-    data["e_theta_z"] = coords
-    return data
-
-
-@register_compute_fun(
-    name="e_theta_zz",
-    label="\\partial_{\\zeta\\zeta} \\mathbf{e}_{\\theta}",
-    units="m",
-    units_long="meters",
-    description="Covariant poloidal basis vector, 2nd derivative wrt toroidal angle",
-    dim=3,
-    params=["R_lmn", "Z_lmn"],
-    transforms={
-        "R": [[0, 1, 2]],
-        "Z": [[0, 1, 2]],
-        "grid": [],
-    },
-    profiles=[],
-    coordinates="tz",
-    data=[],
-    parameterization="desc.geometry.surface.FourierRZToroidalSurface",
-    basis="basis",
-)
-def _e_theta_zz_FourierRZToroidalSurface(params, transforms, profiles, data, **kwargs):
-    dR = transforms["R"].transform(params["R_lmn"], dt=1, dz=2)
-    dZ = transforms["Z"].transform(params["Z_lmn"], dt=1, dz=2)
-    dphi = jnp.zeros(transforms["grid"].num_nodes)
-    coords = jnp.stack([dR, dphi, dZ], axis=1)
-    if kwargs.get("basis", "rpz").lower() == "xyz":
-        coords = rpz2xyz_vec(coords, phi=transforms["grid"].nodes[:, 2])
-    data["e_theta_zz"] = coords
-    return data
-
-
-@register_compute_fun(
-=======
->>>>>>> 15b29cad
     name="e_zeta_r",
     label="\\partial_{\\rho} \\mathbf{e}_{\\zeta}",
     units="m",
@@ -776,63 +570,6 @@
 
 
 @register_compute_fun(
-<<<<<<< HEAD
-    name="e_zeta_t",
-    label="\\partial_{\\theta} \\mathbf{e}_{\\zeta}",
-    units="m",
-    units_long="meters",
-    description="Covariant toroidal basis vector, derivative wrt poloidal angle",
-    dim=3,
-    params=[],
-    transforms={},
-    profiles=[],
-    coordinates="tz",
-    data=["R_tz", "Z_tz", "R_t", "phi"],
-    parameterization="desc.geometry.surface.FourierRZToroidalSurface",
-    basis="basis",
-)
-def _e_zeta_t_FourierRZToroidalSurface(params, transforms, profiles, data, **kwargs):
-    dR = data["R_tz"]
-    dZ = data["Z_tz"]
-    dphi = data["R_t"]
-    coords = jnp.stack([dR, dphi, dZ], axis=1)
-    if kwargs.get("basis", "rpz").lower() == "xyz":
-        coords = rpz2xyz_vec(coords, phi=data["phi"])
-    data["e_zeta_t"] = coords
-    return data
-
-
-@register_compute_fun(
-    name="e_zeta_z",
-    label="\\partial_{\\zeta} \\mathbf{e}_{\\zeta}",
-    units="m",
-    units_long="meters",
-    description="Covariant toroidal basis vector, derivative wrt toroidal angle",
-    dim=3,
-    params=[],
-    transforms={},
-    profiles=[],
-    coordinates="tz",
-    data=["R", "R_z", "R_zz", "Z_zz", "phi"],
-    parameterization="desc.geometry.surface.FourierRZToroidalSurface",
-    basis="basis",
-)
-def _e_zeta_z_FourierRZToroidalSurface(params, transforms, profiles, data, **kwargs):
-    R0 = data["R"]
-    dR = data["R_z"]
-    d2R = data["R_zz"]
-    d2Z = data["Z_zz"]
-    dphi = 2 * dR
-    coords = jnp.stack([d2R - R0, dphi, d2Z], axis=1)
-    if kwargs.get("basis", "rpz").lower() == "xyz":
-        coords = rpz2xyz_vec(coords, phi=data["phi"])
-    data["e_zeta_z"] = coords
-    return data
-
-
-@register_compute_fun(
-=======
->>>>>>> 15b29cad
     name="Phi",
     label="\\Phi",
     units="A",
@@ -1022,61 +759,6 @@
 
 
 @register_compute_fun(
-<<<<<<< HEAD
-    name="e_rho",
-    label="\\mathbf{e}_{\\rho}",
-    units="m",
-    units_long="meters",
-    description="Covariant radial basis vector",
-    dim=3,
-    params=[],
-    transforms={},
-    profiles=[],
-    coordinates="rt",
-    data=["R_r", "Z_r", "phi"],
-    parameterization="desc.geometry.surface.ZernikeRZToroidalSection",
-    basis="basis",
-)
-def _e_rho_ZernikeRZToroidalSection(params, transforms, profiles, data, **kwargs):
-    R = data["R_r"]
-    Z = data["Z_r"]
-    phi = jnp.zeros_like(R)
-    coords = jnp.stack([R, phi, Z], axis=1)
-    if kwargs.get("basis", "rpz").lower() == "xyz":
-        coords = rpz2xyz_vec(coords, phi=data["phi"])
-    data["e_rho"] = coords
-    return data
-
-
-@register_compute_fun(
-    name="e_theta",
-    label="\\mathbf{e}_{\\theta}",
-    units="m",
-    units_long="meters",
-    description="Covariant poloidal basis vector",
-    dim=3,
-    params=[],
-    transforms={},
-    profiles=[],
-    coordinates="rt",
-    data=["R_t", "Z_t", "phi"],
-    parameterization="desc.geometry.surface.ZernikeRZToroidalSection",
-    basis="basis",
-)
-def _e_theta_ZernikeRZToroidalSection(params, transforms, profiles, data, **kwargs):
-    R = data["R_t"]
-    Z = data["Z_t"]
-    phi = jnp.zeros_like(R)
-    coords = jnp.stack([R, phi, Z], axis=1)
-    if kwargs.get("basis", "rpz").lower() == "xyz":
-        coords = rpz2xyz_vec(coords, phi=data["phi"])
-    data["e_theta"] = coords
-    return data
-
-
-@register_compute_fun(
-=======
->>>>>>> 15b29cad
     name="e_zeta",
     label="\\mathbf{e}_{\\zeta}",
     units="m",
@@ -1100,89 +782,6 @@
 
 
 @register_compute_fun(
-<<<<<<< HEAD
-    name="e_rho_r",
-    label="\\partial_{\\rho} \\mathbf{e}_{\\rho}",
-    units="m",
-    units_long="meters",
-    description="Covariant radial basis vector, derivative wrt radial coordinate",
-    dim=3,
-    params=[],
-    transforms={},
-    profiles=[],
-    coordinates="rt",
-    data=["R_rr", "Z_rr", "phi"],
-    parameterization="desc.geometry.surface.ZernikeRZToroidalSection",
-    basis="basis",
-)
-def _e_rho_r_ZernikeRZToroidalSection(params, transforms, profiles, data, **kwargs):
-    R = data["R_rr"]
-    Z = data["Z_rr"]
-    phi = jnp.zeros_like(R)
-    coords = jnp.stack([R, phi, Z], axis=1)
-    if kwargs.get("basis", "rpz").lower() == "xyz":
-        coords = rpz2xyz_vec(coords, phi=data["phi"])
-    data["e_rho_r"] = coords
-    return data
-
-
-@register_compute_fun(
-    name="e_rho_rr",
-    label="\\partial_{\\rho \\rho} \\mathbf{e}_{\\rho}",
-    units="m",
-    units_long="meters",
-    description="Covariant radial basis vector,"
-    " second derivative wrt radial coordinate",
-    dim=3,
-    params=[],
-    transforms={},
-    profiles=[],
-    coordinates="rt",
-    data=["R_rrr", "Z_rrr", "phi"],
-    parameterization="desc.geometry.surface.ZernikeRZToroidalSection",
-    basis="basis",
-)
-def _e_rho_rr_ZernikeRZToroidalSection(params, transforms, profiles, data, **kwargs):
-    R = data["R_rrr"]
-    Z = data["Z_rrr"]
-    phi = jnp.zeros_like(R)
-    coords = jnp.stack([R, phi, Z], axis=1)
-    if kwargs.get("basis", "rpz").lower() == "xyz":
-        coords = rpz2xyz_vec(coords, phi=data["phi"])
-    data["e_rho_rr"] = coords
-    return data
-
-
-@register_compute_fun(
-    name="e_rho_t",
-    label="\\partial_{\\theta} \\mathbf{e}_{\\rho}",
-    units="m",
-    units_long="meters",
-    description="Covariant radial basis vector, derivative wrt poloidal angle",
-    dim=3,
-    params=[],
-    transforms={},
-    profiles=[],
-    coordinates="rt",
-    data=["R_rt", "Z_rt", "phi"],
-    parameterization="desc.geometry.surface.ZernikeRZToroidalSection",
-    basis="basis",
-    aliases=["e_theta_r"],
-)
-def _e_rho_t_ZernikeRZToroidalSection(params, transforms, profiles, data, **kwargs):
-    R = data["R_rt"]
-    Z = data["Z_rt"]
-    phi = jnp.zeros_like(R)
-    coords = jnp.stack([R, phi, Z], axis=1)
-    if kwargs.get("basis", "rpz").lower() == "xyz":
-        coords = rpz2xyz_vec(coords, phi=data["phi"])
-    data["e_rho_t"] = coords
-    return data
-
-
-@register_compute_fun(
-=======
->>>>>>> 15b29cad
     name="e_rho_z",
     label="\\partial_{\\zeta} \\mathbf{e}_{\\rho}",
     units="m",
@@ -1206,62 +805,6 @@
 
 
 @register_compute_fun(
-<<<<<<< HEAD
-    name="e_theta_rr",
-    label="\\partial_{\\rho \\rho} \\mathbf{e}_{\\theta}",
-    units="m",
-    units_long="meters",
-    description="Covariant poloidal basis vector,"
-    " second derivative wrt radial coordinate",
-    dim=3,
-    params=[],
-    transforms={},
-    profiles=[],
-    coordinates="rt",
-    data=["R_rrt", "Z_rrt", "phi"],
-    parameterization="desc.geometry.surface.ZernikeRZToroidalSection",
-    basis="basis",
-)
-def _e_theta_rr_ZernikeRZToroidalSection(params, transforms, profiles, data, **kwargs):
-    R = data["R_rrt"]
-    Z = data["Z_rrt"]
-    phi = jnp.zeros_like(R)
-    coords = jnp.stack([R, phi, Z], axis=1)
-    if kwargs.get("basis", "rpz").lower() == "xyz":
-        coords = rpz2xyz_vec(coords, phi=data["phi"])
-    data["e_theta_rr"] = coords
-    return data
-
-
-@register_compute_fun(
-    name="e_theta_t",
-    label="\\partial_{\\theta} \\mathbf{e}_{\\theta}",
-    units="m",
-    units_long="meters",
-    description="Covariant poloidal basis vector, derivative wrt poloidal angle",
-    dim=3,
-    params=[],
-    transforms={},
-    profiles=[],
-    coordinates="rt",
-    data=["R_tt", "Z_tt", "phi"],
-    parameterization="desc.geometry.surface.ZernikeRZToroidalSection",
-    basis="basis",
-)
-def _e_theta_t_ZernikeRZToroidalSection(params, transforms, profiles, data, **kwargs):
-    R = data["R_tt"]
-    Z = data["Z_tt"]
-    phi = jnp.zeros_like(R)
-    coords = jnp.stack([R, phi, Z], axis=1)
-    if kwargs.get("basis", "rpz").lower() == "xyz":
-        coords = rpz2xyz_vec(coords, phi=data["phi"])
-    data["e_theta_t"] = coords
-    return data
-
-
-@register_compute_fun(
-=======
->>>>>>> 15b29cad
     name="e_theta_z",
     label="\\partial_{\\zeta} \\mathbf{e}_{\\theta}",
     units="m",
