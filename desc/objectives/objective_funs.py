--- conflicted
+++ resolved
@@ -458,18 +458,15 @@
 
     """
 
-<<<<<<< HEAD
     _io_attrs_ = [
         "_target",
         "_weight",
         "_name",
+        "_args",
         "_normalize",
         "_normalize_target",
         "_normalization",
     ]
-=======
-    _io_attrs_ = ["_target", "_weight", "_name", "_args"]
->>>>>>> d0dcb81c
 
     def __init__(
         self,
