"""Utility functions, independent of the rest of DESC."""

import functools
import inspect
import operator
import warnings
from itertools import combinations_with_replacement, permutations

import numpy as np
from scipy.special import factorial
from termcolor import colored

from desc.backend import (
    flatnonzero,
    fori_loop,
    jax,
    jit,
    jnp,
    pure_callback,
    sign,
    take,
)

PRINT_WIDTH = 60  # current longest name is BootstrapRedlConsistency with pre-text


class Timer:
    """Simple object for organizing timing info.

    Create a Timer object, which can then keep track of
    multiple concurrent performance timers, each associated with
    a given name.

    Individual timers can be started and stopped with
    ``timer.start(name)`` and ``timer.stop(name)``

    The elapsed time can be printed with ``timer.disp(name)``

    Raw values of elapsed time (in seconds) can be retrieved
    with ``timer[name]``

    Parameters
    ----------
    ns : bool, optional
       use nanosecond timing if available

    """

    def __init__(self, ns=True):
        import time

        self._times = {}
        self._timers = {}
        self._ns = ns
        if self._ns:
            try:
                self.op = time.perf_counter_ns
            except AttributeError:
                self.op = time.perf_counter
                self._ns = False
                warnings.warn(
                    colored(
                        "nanosecond timing not available on this system,"
                        + " reverting to microsecond timing",
                        "yellow",
                    )
                )

        else:
            self.op = time.perf_counter

    def start(self, name):
        """Start a timer.

        Parameters
        ----------
        name : str
            name to associate with timer

        """
        self._timers[name] = [self.op()]

    def stop(self, name):
        """Stop a running timer.

        Parameters
        ----------
        name : str
            name of timer to stop

        Raises
        ------
        ValueError
            if timer ``'name'`` has not been started

        """
        try:
            self._timers[name].append(self.op())
        except KeyError:
            raise ValueError(
                colored("timer '{}' has not been started".format(name), "red")
            ) from None
        self._times[name] = np.diff(self._timers[name])[0]
        if self._ns:
            self._times[name] = self._times[name] / 1e9
        del self._timers[name]

    @staticmethod
    def pretty_print(name, time):
        """Pretty print time interval.

        Does not modify or use any internal timer data,
        this is just a helper for pretty printing arbitrary time data

        Parameters
        ----------
        name : str
            text to print before time
        time : float
            time (in seconds) to print

        """
        us = time * 1e6
        ms = us / 1000
        sec = ms / 1000
        mins = sec / 60
        hrs = mins / 60

        if us < 100:
            out = "{:.3f}".format(us)[:4] + " us"
        elif us < 1000:
            out = "{:.3f}".format(us)[:3] + " us"
        elif ms < 100:
            out = "{:.3f}".format(ms)[:4] + " ms"
        elif ms < 1000:
            out = "{:.3f}".format(ms)[:3] + " ms"
        elif sec < 60:
            out = "{:.3f}".format(sec)[:4] + " sec"
        elif mins < 60:
            out = "{:.3f}".format(mins)[:4] + " min"
        else:
            out = "{:.3f}".format(hrs)[:4] + " hrs"

        print(colored("Timer: {} = {}".format(name, out), "green"))

    def disp(self, name):
        """Pretty print elapsed time.

        If the timer has been stopped, it reports the time delta between
        start and stop. If it has not been stopped, it reports the current
        elapsed time and keeps the timing running.

        Parameters
        ----------
        name : str
            name of the timer to display

        Raises
        ------
        ValueError
            if timer ``'name'`` has not been started

        """
        try:  # has the timer been stopped?
            time = self._times[name]
        except KeyError:  # might still be running, let's check
            try:
                start = self._timers[name][0]
                now = self.op()  # don't stop it, just report current elapsed time
                time = float(now - start) / 1e9 if self._ns else (now - start)
            except KeyError:
                raise ValueError(
                    colored("timer '{}' has not been started".format(name), "red")
                ) from None

        self.pretty_print(name, time)

    def __getitem__(self, key):
        return self._times[key]

    def __setitem__(self, key, val):
        self._times[key] = val


class _Indexable:
    """Helper object for building indexes for indexed update functions.

    This is a singleton object that overrides the ``__getitem__`` method
    to return the index it is passed.
    >>> Index[1:2, 3, None, ..., ::2]
    (slice(1, 2, None), 3, None, Ellipsis, slice(None, None, 2))
    copied from jax.ops.index to work with either backend
    """

    __slots__ = ()

    def __getitem__(self, index):
        return index

    @staticmethod
    def get(stuff, axis, ndim):
        slices = [slice(None)] * ndim
        slices[axis] = stuff
        slices = tuple(slices)
        return slices


"""
Helper object for building indexes for indexed update functions.
This is a singleton object that overrides the ``__getitem__`` method
to return the index it is passed.
>>> Index[1:2, 3, None, ..., ::2]
(slice(1, 2, None), 3, None, Ellipsis, slice(None, None, 2))
copied from jax.ops.index to work with either backend
"""
Index = _Indexable()


def equals(a, b):
    """Compare (possibly nested) objects, such as dicts and lists.

    Parameters
    ----------
    a :
        reference object
    b :
        comparison object

    Returns
    -------
    bool
        a == b

    """
    if hasattr(a, "shape") and hasattr(b, "shape"):
        return a.shape == b.shape and np.allclose(a, b)
    if isinstance(a, dict):
        if a.keys() != b.keys():
            return False
        return all(equals(a[key], b[key]) for key in a)
    if isinstance(a, list):
        if len(a) != len(b):
            return False
        return all([equals(a[i], b[i]) for i in range(len(a))])
    if hasattr(a, "equiv"):
        return a.equiv(b)
    return a == b


def flatten_list(x, flatten_tuple=False):
    """Flatten a nested list.

    Parameters
    ----------
    x : list
        nested list of lists to flatten
    flatten_tuple : bool
        Whether to also flatten nested tuples.

    Returns
    -------
    x : list
        flattened input

    """
    types = (list,)
    if flatten_tuple:
        types += (tuple,)
    if isinstance(x, types):
        return [a for i in x for a in flatten_list(i, flatten_tuple)]
    else:
        return [x]


def issorted(x, axis=None, tol=1e-12):
    """Check if an array is sorted, within a given tolerance.

    Checks whether x[i+1] - x[i] > tol

    Parameters
    ----------
    x : array-like
        input values
    axis : int
        axis along which to check if the array is sorted.
        If None, the flattened array is used
    tol : float
        tolerance for determining order. Array is still considered sorted
        if the difference between adjacent values is greater than -tol

    Returns
    -------
    is_sorted : bool
        whether the array is sorted along specified axis

    """
    x = np.asarray(x)
    if axis is None:
        x = x.flatten()
        axis = 0
    return np.all(np.diff(x, axis=axis) >= -tol)


def isalmostequal(x, axis=-1, rtol=1e-6, atol=1e-12):
    """Check if all values of an array are equal, to within a given tolerance.

    Parameters
    ----------
    x : array-like
        input values
    axis : int
        axis along which to make comparison. If None, the flattened array is used
    rtol : float
        relative tolerance for comparison.
    atol : float
        absolute tolerance for comparison.
        If the following equation is element-wise True, then returns True.
            absolute(a - b) <= (atol + rtol * absolute(b))
        where a= x[0] and b is every other element of x, if flattened array,
        or if axis is not None, a = x[:,0,:] and b = x[:,i,:] for all i, and
        the 0,i placement is in the dimension indicated by axis

    Returns
    -------
    is_almost_equal : bool
        whether the array is equal along specified axis

    """
    x = np.asarray(x)
    if x.ndim == 0 or x.size == 0:
        return True
    if axis is None or x.ndim == 1:
        x = x.flatten()
        return np.allclose(x[0], x, atol=atol, rtol=rtol)

    # some fancy indexing, basically this is to be able to use np.allclose
    # and broadcast the desired array we want matching along the specified axis,
    inds = [0] * x.ndim
    # want slice for all except axis
    for i, dim in enumerate(x.shape):
        inds[i] = slice(0, dim)
    inds[axis] = 0
    inds = tuple(inds)
    # array we want to be the same along the specified axis
    arr_match = x[inds]

    # this just puts a np.newaxis where the specified axis is
    # so that we can tell np.allclose we want this array
    # broadcast to match the size of our original array
    inds_broadcast = list(inds)
    inds_broadcast[axis] = np.newaxis
    inds_broadcast = tuple(inds_broadcast)

    return np.allclose(x, arr_match[inds_broadcast], atol=atol, rtol=rtol)


def islinspaced(x, axis=-1, rtol=1e-6, atol=1e-12):
    """Check if all values of an array are linearly spaced, to within a given tolerance.

    Parameters
    ----------
    x : array-like
        input values
    axis : int
        axis along which to make comparison. If None, the flattened array is used
    rtol : float
        relative tolerance for comparison.
    atol : float
        absolute tolerance for comparison.

    Returns
    -------
    is_linspaced : bool
        whether the array is linearly spaced along specified axis

    """
    x = np.asarray(x)
    if x.ndim == 0 or x.size == 0:
        return True
    if axis is None or x.ndim == 1:
        x = x.flatten()
        xdiff = np.diff(x)
        return np.allclose(xdiff[0], xdiff, atol=atol, rtol=rtol)

    return isalmostequal(np.diff(x, axis=axis), rtol=rtol, atol=atol, axis=axis)


@jit
def copy_coeffs(c_old, modes_old, modes_new, c_new=None):
    """Copy coefficients from one resolution to another."""
    modes_old, modes_new = jnp.atleast_1d(jnp.asarray(modes_old)), jnp.atleast_1d(
        jnp.asarray(modes_new)
    )

    if modes_old.ndim == 1:
        modes_old = modes_old.reshape((-1, 1))
    if modes_new.ndim == 1:
        modes_new = modes_new.reshape((-1, 1))

    if c_new is None:
        c_new = jnp.zeros((modes_new.shape[0],))
    c_old, c_new = jnp.asarray(c_old), jnp.asarray(c_new)

    def body(i, c_new):
        mask = (modes_old[i, :] == modes_new).all(axis=1)
        c_new = jnp.where(mask, c_old[i], c_new)
        return c_new

    if c_old.size:
        c_new = fori_loop(0, modes_old.shape[0], body, c_new)
    return c_new


def svd_inv_null(A):
    """Compute pseudo-inverse and null space of a matrix using an SVD.

    Parameters
    ----------
    A : ndarray
        Matrix to invert and find null space of.

    Returns
    -------
    Ainv : ndarray
        Pseudo-inverse of A.
    Z : ndarray
        Null space of A.

    """
    u, s, vh = jnp.linalg.svd(A, full_matrices=True)
    M, N = u.shape[0], vh.shape[1]
    K = min(M, N)
    rcond = np.finfo(A.dtype).eps * max(M, N)
    tol = jnp.amax(s) * rcond
    large = s > tol
    num = jnp.sum(large, dtype=int)
    uk = u[:, :K]
    vhk = vh[:K, :]
    s = jnp.where(large, 1 / s, 0)
    Ainv = vhk.T @ jnp.diag(s) @ uk.T
    Z = vh[num:, :].T.conj()
    return Ainv, Z


def combination_permutation(m, n, equals=True):
    """Compute all m-tuples of non-negative ints that sum to less than or equal to n.

    Parameters
    ----------
    m : int
        Size of tuples. IE, number of items being combined.
    n : int
        Maximum sum
    equals : bool
        If True, return only where sum == n, else return where sum <= n

    Returns
    -------
    out : ndarray
        m tuples that sum to n, or less than n if equals=False
    """
    out = []
    combos = combinations_with_replacement(range(n + 1), m)
    for combo in list(combos):
        perms = set(permutations(combo))
        for perm in list(perms):
            out += [perm]
    out = np.array(out)
    if equals:
        out = out[out.sum(axis=-1) == n]
    else:
        out = out[out.sum(axis=-1) <= n]
    return out


def multinomial_coefficients(m, n):
    """Number of ways to place n objects into m bins."""
    k = combination_permutation(m, n)
    num = factorial(n, exact=True)
    den = factorial(k, exact=True).prod(axis=-1)
    return num / den


def is_broadcastable(shp1, shp2):
    """Determine if 2 shapes will broadcast without error.

    Parameters
    ----------
    shp1, shp2 : tuple of int
        Shapes of the arrays to check.

    Returns
    -------
    is_broadcastable : bool
        Whether the arrays can be broadcast.
    """
    for a, b in zip(shp1[::-1], shp2[::-1]):
        if a == 1 or b == 1 or a == b:
            pass
        else:
            return False
    return True


def get_instance(things, cls):
    """Get first thing from an iterable of things that is instance of cls."""
    foo = [t for t in things if isinstance(t, cls)]
    return foo[0] if len(foo) else None


def get_all_instances(things, cls):
    """Get every thing from an iterable of things that is instance of cls."""
    foo = [t for t in things if isinstance(t, cls)]
    return foo if len(foo) else None


def parse_argname_change(arg, kwargs, oldname, newname):
    """Warn and parse arguments whose names have changed."""
    if oldname in kwargs:
        warnings.warn(
            FutureWarning(
                f"argument {oldname} has been renamed to {newname}, "
                + f"{oldname} will be removed in a future release"
            )
        )
        arg = kwargs.pop(oldname)
    return arg


def setdefault(val, default, cond=None):
    """Return val if condition is met, otherwise default.

    If cond is None, then it checks if val is not None, returning val
    or default accordingly.
    """
    return val if cond or (cond is None and val is not None) else default


def isnonnegint(x):
    """Determine if x is a non-negative integer."""
    try:
        _ = operator.index(x)
    except TypeError:
        return False
    return x >= 0


def isposint(x):
    """Determine if x is a strictly positive integer."""
    return isnonnegint(x) and (x > 0)


def errorif(cond, err=ValueError, msg=""):
    """Raise an error if condition is met.

    Similar to assert but allows wider range of Error types, rather than
    just AssertionError.
    """
    if cond:
        raise err(colored(msg, "red"))


class ResolutionWarning(UserWarning):
    """Warning for insufficient resolution."""

    pass


def warnif(cond, err=UserWarning, msg=""):
    """Throw a warning if condition is met."""
    if cond:
        warnings.warn(msg, err)


def check_nonnegint(x, name="", allow_none=True):
    """Throw an error if x is not a non-negative integer."""
    if allow_none:
        errorif(
            not ((x is None) or isnonnegint(x)),
            ValueError,
            f"{name} should be a non-negative integer or None, got {x}",
        )
    else:
        errorif(
            not isnonnegint(x),
            ValueError,
            f"{name} should be a non-negative integer, got {x}",
        )
    return x


def check_posint(x, name="", allow_none=True):
    """Throw an error if x is not a positive integer."""
    if allow_none:
        errorif(
            not ((x is None) or isposint(x)),
            ValueError,
            f"{name} should be a positive integer or None, got {x}",
        )
    else:
        errorif(
            not isposint(x), ValueError, f"{name} should be a positive integer, got {x}"
        )
    return x


def only1(*args):
    """Return True if 1 and only 1 of args evaluates to True."""
    # copied from https://stackoverflow.com/questions/16801322/
    i = iter(args)
    return any(i) and not any(i)


def unique_list(thelist):
    """Get the unique elements from a list, and indices to recreate it.

    Parameters
    ----------
    thelist : list
        List to get unique elements from.

    Returns
    -------
    unique : list
        Unique elements from the input.
    inds : list of int
        Indices of unique elements in original list, such that
        unique[inds[i]] == thelist[i]
    """
    inds = []
    unique = []
    for i, x in enumerate(thelist):
        if x not in unique:
            unique.append(x)
        inds.append(unique.index(x))
    return unique, inds


def is_any_instance(things, cls):
    """Check if any of things is an instance of cls."""
    return any([isinstance(t, cls) for t in things])


def broadcast_tree(tree_in, tree_out, dtype=int):
    """Broadcast tree_in to the same pytree structure as tree_out.

    Both trees must be nested lists of dicts with string keys and array values.
    Or the values can be bools, where False broadcasts to an empty array and True
    broadcasts to the corresponding array from tree_out.

    Parameters
    ----------
    tree_in : pytree
        Tree to broadcast.
    tree_out : pytree
        Tree with structure to broadcast to.
    dtype : optional
        Data type of array values. Default = int.

    Returns
    -------
    tree : pytree
        Tree with the leaves of tree_in broadcast to the structure of tree_out.

    """
    # both trees at leaf layer
    if isinstance(tree_in, dict) and isinstance(tree_out, dict):
        tree_new = {}
        for key, value in tree_in.items():
            errorif(
                key not in tree_out.keys(),
                ValueError,
                f"dict key '{key}' of tree_in must be a subset of those in tree_out: "
                + f"{list(tree_out.keys())}",
            )
            if isinstance(value, bool):
                if value:
                    tree_new[key] = np.atleast_1d(tree_out[key]).astype(dtype=dtype)
                else:
                    tree_new[key] = np.array([], dtype=dtype)
            else:
                tree_new[key] = np.atleast_1d(value).astype(dtype=dtype)
        for key, value in tree_out.items():
            if key not in tree_new.keys():
                tree_new[key] = np.array([], dtype=dtype)
            errorif(
                not np.all(np.isin(tree_new[key], value)),
                ValueError,
                f"dict value {tree_new[key]} of tree_in must be a subset "
                + f"of those in tree_out: {value}",
            )
        return tree_new
    # tree_out is deeper than tree_in
    elif isinstance(tree_in, dict) and isinstance(tree_out, list):
        return [broadcast_tree(tree_in.copy(), branch) for branch in tree_out]
    # both trees at branch layer
    elif isinstance(tree_in, list) and isinstance(tree_out, list):
        errorif(
            len(tree_in) != len(tree_out),
            ValueError,
            "tree_in must have the same number of branches as tree_out",
        )
        return [broadcast_tree(tree_in[k], tree_out[k]) for k in range(len(tree_out))]
    # tree_in is deeper than tree_out
    elif isinstance(tree_in, list) and isinstance(tree_out, dict):
        raise ValueError("tree_in cannot have a deeper structure than tree_out")
    # invalid tree structure
    else:
        raise ValueError("trees must be nested lists of dicts")


@functools.partial(
    jnp.vectorize, signature="(m),(m)->(n)", excluded={"size", "fill_value"}
)
def take_mask(a, mask, /, *, size=None, fill_value=None):
    """JIT compilable method to return ``a[mask][:size]`` padded by ``fill_value``.

    Parameters
    ----------
    a : jnp.ndarray
        The source array.
    mask : jnp.ndarray
        Boolean mask to index into ``a``. Should have same shape as ``a``.
    size : int
        Elements of ``a`` at the first size True indices of ``mask`` will be returned.
        If there are fewer elements than size indicates, the returned array will be
        padded with ``fill_value``. The size default is ``mask.size``.
    fill_value : Any
        When there are fewer than the indicated number of elements, the remaining
        elements will be filled with ``fill_value``. Defaults to NaN for inexact types,
        the largest negative value for signed types, the largest positive value for
        unsigned types, and True for booleans.

    Returns
    -------
    result : jnp.ndarray
        Shape (size, ).

    """
    assert a.shape == mask.shape
    idx = flatnonzero(mask, size=setdefault(size, mask.size), fill_value=mask.size)
    return take(
        a,
        idx,
        mode="fill",
        fill_value=fill_value,
        unique_indices=True,
        indices_are_sorted=True,
    )


def flatten_matrix(y):
    """Flatten matrix to vector."""
    return y.reshape(*y.shape[:-2], -1)


# TODO: Eventually remove and use numpy's stuff.
# https://github.com/numpy/numpy/issues/25805
def atleast_nd(ndmin, ary):
    """Adds dimensions to front if necessary."""
    return jnp.array(ary, ndmin=ndmin) if jnp.ndim(ary) < ndmin else ary


def jaxify(func, abstract_eval, vectorized=False, abs_step=1e-4, rel_step=0):
    """Make an external (python) function work with JAX.

    Positional arguments to func can be differentiated,
    use keyword args for static values and non-differentiable stuff.

    Note: Only forward mode differentiation is supported currently.

    Parameters
    ----------
    func : callable
        Function to wrap. Should be a "pure" function, in that it has no side
        effects and doesn't maintain state. Does not need to be JAX transformable.
    abstract_eval : callable
        Auxiliary function that computes the output shape and dtype of func.
        **Must be JAX transformable**. Should be of the form

            abstract_eval(*args, **kwargs) -> Pytree with same shape and dtype as
            func(*args, **kwargs)

        For example, if func always returns a scalar:

            abstract_eval = lambda *args, **kwargs: jnp.array(1.)

        Or if func takes an array of shape(n) and returns a dict of arrays of
        shape(n-2):

            abstract_eval = lambda arr, **kwargs:
            {"out1": jnp.empty(arr.size-2), "out2": jnp.empty(arr.size-2)}
    vectorized : bool, optional
        Whether or not the wrapped function is vectorized. Default = False.
    abs_step : float, optional
        Absolute finite difference step size. Default = 1e-4.
        Total step size is ``abs_step + rel_step * mean(abs(x))``.
    rel_step : float, optional
        Relative finite difference step size. Default = 0.
        Total step size is ``abs_step + rel_step * mean(abs(x))``.

    Returns
    -------
    func : callable
        New function that behaves as func but works with jit/vmap/jacfwd etc.

    """

    def wrap_pure_callback(func):
        @functools.wraps(func)
        def wrapper(*args, **kwargs):
            result_shape_dtype = abstract_eval(*args, **kwargs)
            return pure_callback(
                func, result_shape_dtype, *args, vectorized=vectorized, **kwargs
            )

        return wrapper

    def define_fd_jvp(func):
        func = jax.custom_jvp(func)

        @func.defjvp
        def func_jvp(primals, tangents):
            primal_out = func(*primals)

            # flatten everything into 1D vectors for easier finite differences
            y, unflaty = jax.flatten_util.ravel_pytree(primal_out)
            x, unflatx = jax.flatten_util.ravel_pytree(primals)
            v, _______ = jax.flatten_util.ravel_pytree(tangents)

            # finite difference step size
            fd_step = abs_step + rel_step * jnp.mean(jnp.abs(x))

            # scale tangents to unit norm if nonzero
            normv = jnp.linalg.norm(v)
            vh = jnp.where(normv == 0, v, v / normv)

            def f(x):
                return jax.flatten_util.ravel_pytree(func(*unflatx(x)))[0]

            tangent_out = (f(x + fd_step * vh) - y) / fd_step * normv
            tangent_out = unflaty(tangent_out)

            return primal_out, tangent_out

        return func

    return define_fd_jvp(wrap_pure_callback(func))


def atleast_3d_mid(ary):
    """Like np.atleast_3d but if adds dim at axis 1 for 2d arrays."""
    ary = jnp.atleast_2d(ary)
    return ary[:, jnp.newaxis] if ary.ndim == 2 else ary


def atleast_2d_end(ary):
    """Like np.atleast_2d but if adds dim at axis 1 for 1d arrays."""
    ary = jnp.atleast_1d(ary)
    return ary[:, jnp.newaxis] if ary.ndim == 1 else ary


def dot(a, b, axis=-1):
    """Batched vector dot product.

    Parameters
    ----------
    a : array-like
        First array of vectors.
    b : array-like
        Second array of vectors.
    axis : int
        Axis along which vectors are stored.

    Returns
    -------
    y : array-like
        y = sum(a*b, axis=axis)

    """
    return jnp.sum(a * b, axis=axis, keepdims=False)


def cross(a, b, axis=-1):
    """Batched vector cross product.

    Parameters
    ----------
    a : array-like
        First array of vectors.
    b : array-like
        Second array of vectors.
    axis : int
        Axis along which vectors are stored.

    Returns
    -------
    y : array-like
        y = a x b

    """
    return jnp.cross(a, b, axis=axis)


def safenorm(x, ord=None, axis=None, fill=0, threshold=0, keepdims=False):
    """Like jnp.linalg.norm, but without nan gradient at x=0.

    Parameters
    ----------
    x : ndarray
        Vector or array to norm.
    ord : {non-zero int, inf, -inf, 'fro', 'nuc'}, optional
        Order of norm.
    axis : {None, int, 2-tuple of ints}, optional
        Axis to take norm along.
    fill : float, ndarray, optional
        Value to return where x is zero.
    threshold : float >= 0
        How small is x allowed to be.
    keepdims : bool, optional
        If this is set to True, the axes which are normed over are left in the result
        as dimensions with size one. With this option the result will broadcast
        correctly against the original x.

    """
    is_zero = (jnp.abs(x) <= threshold).all(axis=axis, keepdims=True)
    y = jnp.where(is_zero, jnp.ones_like(x), x)  # replace x with ones if is_zero
<<<<<<< HEAD
    if not keepdims:
        is_zero = is_zero.squeeze(axis=axis)
    n = jnp.linalg.norm(y, ord=ord, axis=axis, keepdims=keepdims)
    n = jnp.where(is_zero, fill, n)  # replace norm with zero if is_zero
=======
    n = jnp.linalg.norm(y, ord=ord, axis=axis)
    n = jnp.where(is_zero.squeeze(), fill, n)  # replace norm with zero if is_zero
    if keepdims:
        axis = 0 if axis is None else axis
        n = jnp.expand_dims(n, axis)
>>>>>>> 2f82b1e2
    return n


def safenormalize(x, ord=None, axis=None, fill=0, threshold=0):
    """Normalize a vector to unit length, but without nan gradient at x=0.

    If x is zero returns a constant array of unit length.

    Parameters
    ----------
    x : ndarray
        Vector or array to norm.
    ord : {non-zero int, inf, -inf, 'fro', 'nuc'}, optional
        Order of norm.
    axis : {None, int, 2-tuple of ints}, optional
        Axis to take norm along.
    fill : float, ndarray, optional
        Value to return where x is zero.
    threshold : float >= 0
        How small is x allowed to be.

    """
    is_zero = (jnp.abs(x) <= threshold).all(axis=axis, keepdims=True)
    y = jnp.where(is_zero, jnp.ones_like(x), x)  # replace x with ones if is_zero
<<<<<<< HEAD
    n = safenorm(x, ord, axis, fill, threshold, keepdims=True)
=======
    n = safenorm(x, ord, axis, fill, threshold, keepdims=True) * jnp.ones_like(x)
>>>>>>> 2f82b1e2
    # return unit vector with equal components if norm <= threshold
    return jnp.where(n <= threshold, jnp.reciprocal(jnp.sqrt(x.size)), y / n)


def safediv(a, b, fill=0, threshold=0):
    """Divide a/b with guards for division by zero.

    Parameters
    ----------
    a, b : ndarray
        Numerator and denominator.
    fill : float, ndarray, optional
        Value to return where b is zero.
    threshold : float >= 0
        How small is b allowed to be.

    """
    mask = jnp.abs(b) <= threshold
    num = jnp.where(mask, fill, a)
    den = jnp.where(mask, 1, b)
    return num / den


def safearccos(x):
    """Like jnp.arccos, but without nan gradient at x=1."""
    safe_x = jnp.where(jnp.abs(x) == 1, 0, x)
    return jnp.where(jnp.abs(x) == 1, sign(x) * jnp.inf, jnp.arccos(safe_x))


def ensure_tuple(x):
    """Returns x as a tuple of arrays."""
    if isinstance(x, tuple):
        return x
    if isinstance(x, list):
        return tuple(x)
    return (x,)


def getsource(obj):
    """Get source code for an object, allowing for partials etc."""
    if isinstance(obj, functools.partial):
        return getsource(obj.func)
    return inspect.getsource(obj)<|MERGE_RESOLUTION|>--- conflicted
+++ resolved
@@ -924,19 +924,11 @@
 
     """
     is_zero = (jnp.abs(x) <= threshold).all(axis=axis, keepdims=True)
-    y = jnp.where(is_zero, jnp.ones_like(x), x)  # replace x with ones if is_zero
-<<<<<<< HEAD
+    y = jnp.where(is_zero, jnp.ones_like(x), x)
     if not keepdims:
         is_zero = is_zero.squeeze(axis=axis)
     n = jnp.linalg.norm(y, ord=ord, axis=axis, keepdims=keepdims)
-    n = jnp.where(is_zero, fill, n)  # replace norm with zero if is_zero
-=======
-    n = jnp.linalg.norm(y, ord=ord, axis=axis)
-    n = jnp.where(is_zero.squeeze(), fill, n)  # replace norm with zero if is_zero
-    if keepdims:
-        axis = 0 if axis is None else axis
-        n = jnp.expand_dims(n, axis)
->>>>>>> 2f82b1e2
+    n = jnp.where(is_zero, fill, n)
     return n
 
 
@@ -960,12 +952,8 @@
 
     """
     is_zero = (jnp.abs(x) <= threshold).all(axis=axis, keepdims=True)
-    y = jnp.where(is_zero, jnp.ones_like(x), x)  # replace x with ones if is_zero
-<<<<<<< HEAD
+    y = jnp.where(is_zero, jnp.ones_like(x), x)
     n = safenorm(x, ord, axis, fill, threshold, keepdims=True)
-=======
-    n = safenorm(x, ord, axis, fill, threshold, keepdims=True) * jnp.ones_like(x)
->>>>>>> 2f82b1e2
     # return unit vector with equal components if norm <= threshold
     return jnp.where(n <= threshold, jnp.reciprocal(jnp.sqrt(x.size)), y / n)
 
