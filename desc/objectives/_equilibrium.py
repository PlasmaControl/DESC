"""Objectives for solving equilibrium problems."""

import warnings

from termcolor import colored

from desc.backend import jnp
from desc.compute import (
    compute_contravariant_current_density,
    compute_energy,
    compute_force_error,
    get_profiles,
    get_transforms,
)
from desc.grid import ConcentricGrid, QuadratureGrid
from desc.utils import Timer

from .normalization import compute_scaling_factors
from .objective_funs import _Objective

class ForceBalance(_Objective):
    """Radial and helical MHD force balance.

    F_rho = sqrt(g) (B^zeta J^theta - B^theta J^zeta) - grad(p)
    f_rho = F_rho |grad(rho)| dV  (N)

    F_beta = sqrt(g) J^rho
    beta = -B^zeta grad(theta) + B^theta grad(zeta)
    f_beta = F_beta |beta| dV  (N)

    Parameters
    ----------
    eq : Equilibrium, optional
        Equilibrium that will be optimized to satisfy the Objective.
    target : float, ndarray, optional
        Target value(s) of the objective.
        len(target) must be equal to Objective.dim_f
    weight : float, ndarray, optional
        Weighting to apply to the Objective, relative to other Objectives.
        len(weight) must be equal to Objective.dim_f
    normalize : bool
        Whether to compute the error in physical units or non-dimensionalize.
    normalize_target : bool
        Whether target should be normalized before comparing to computed values.
        if `normalize` is `True` and the target is in physical units, this should also
        be set to True.
    grid : Grid, ndarray, optional
        Collocation grid containing the nodes to evaluate at.
    name : str
        Name of the objective function.

    """

    _scalar = False
    _linear = False
    _units = "(N)"
    _print_value_fmt = "Total force: {:10.3e} "

    def __init__(
        self,
        eq=None,
        target=0,
        weight=1,
        normalize=True,
        normalize_target=True,
        grid=None,
        name="force",
    ):

        self.grid = grid
        super().__init__(
            eq=eq,
            target=target,
            weight=weight,
            normalize=normalize,
            normalize_target=normalize_target,
            name=name,
        )

    def build(self, eq, use_jit=True, verbose=1):
        """Build constant arrays.

        Parameters
        ----------
        eq : Equilibrium, optional
            Equilibrium that will be optimized to satisfy the Objective.
        use_jit : bool, optional
            Whether to just-in-time compile the objective and derivatives.
        verbose : int, optional
            Level of output.

        """
        if self.grid is None:
            if eq.node_pattern is None or eq.node_pattern in [
                "jacobi",
                "cheb1",
                "cheb2",
                "ocs",
                "linear",
            ]:
                self.grid = ConcentricGrid(
                    L=eq.L_grid,
                    M=eq.M_grid,
                    N=eq.N_grid,
                    NFP=eq.NFP,
                    sym=eq.sym,
                    axis=False,
                    node_pattern=eq.node_pattern,
                )
            elif eq.node_pattern == "quad":
                self.grid = QuadratureGrid(
                    L=eq.L_grid,
                    M=eq.M_grid,
                    N=eq.N_grid,
                    NFP=eq.NFP,
                )

        self._dim_f = 2 * self.grid.num_nodes
        self._data_keys = ["F_rho", "|grad(rho)|", "sqrt(g)", "F_beta", "|beta|"]

        timer = Timer()
        if verbose > 0:
            print("Precomputing transforms")
        timer.start("Precomputing transforms")

        self._profiles = get_profiles(*self._data_keys, eq=eq, grid=self.grid)
        self._transforms = get_transforms(*self._data_keys, eq=eq, grid=self.grid)

        timer.stop("Precomputing transforms")
        if verbose > 1:
            timer.disp("Precomputing transforms")
<<<<<<< HEAD
        
=======

        if self._normalize:
            scales = compute_scaling_factors(eq)
            # local quantity, want to divide by number of nodes
            self._normalization = scales["f"] / jnp.sqrt(self._dim_f)

>>>>>>> 142a49df
        super().build(eq=eq, use_jit=use_jit, verbose=verbose)

    def compute(self, R_lmn, Z_lmn, L_lmn, p_l, i_l, c_l, Psi, **kwargs):
        """Compute MHD force balance errors.

        Parameters
        ----------
        R_lmn : ndarray
            Spectral coefficients of R(rho,theta,zeta) -- flux surface R coordinate (m).
        Z_lmn : ndarray
            Spectral coefficients of Z(rho,theta,zeta) -- flux surface Z coordinate (m).
        L_lmn : ndarray
            Spectral coefficients of lambda(rho,theta,zeta) -- poloidal stream function.
        p_l : ndarray
            Spectral coefficients of p(rho) -- pressure profile.
        i_l : ndarray
            Spectral coefficients of iota(rho) -- rotational transform profile.
        c_l : ndarray
            Spectral coefficients of I(rho) -- toroidal current profile.
        Psi : float
            Total toroidal magnetic flux within the last closed flux surface (Wb).

        Returns
        -------
        f : ndarray
            MHD force balance error at each node (N).

        """
        params = {
            "R_lmn": R_lmn,
            "Z_lmn": Z_lmn,
            "L_lmn": L_lmn,
            "p_l": p_l,
            "i_l": i_l,
            "c_l": c_l,
            "Psi": Psi,
        }
        data = compute_force_error(
            params,
            self._transforms,
            self._profiles,
        )
        fr = data["F_rho"] * data["|grad(rho)|"]
        fr = fr * data["sqrt(g)"] * self.grid.weights

        fb = data["F_beta"] * data["|beta|"]
        fb = fb * data["sqrt(g)"] * self.grid.weights

        f = jnp.concatenate([fr, fb])

        return self._shift_scale(f)


class RadialForceBalance(_Objective):
    """Radial MHD force balance.

    F_rho = sqrt(g) (B^zeta J^theta - B^theta J^zeta) - grad(p)
    f_rho = F_rho |grad(rho)| dV  (N)

    Parameters
    ----------
    eq : Equilibrium, optional
        Equilibrium that will be optimized to satisfy the Objective.
    target : float, ndarray, optional
        Target value(s) of the objective.
        len(target) must be equal to Objective.dim_f
    weight : float, ndarray, optional
        Weighting to apply to the Objective, relative to other Objectives.
        len(weight) must be equal to Objective.dim_f
    normalize : bool
        Whether to compute the error in physical units or non-dimensionalize.
    normalize_target : bool
        Whether target should be normalized before comparing to computed values.
        if `normalize` is `True` and the target is in physical units, this should also
        be set to True.
    grid : Grid, ndarray, optional
        Collocation grid containing the nodes to evaluate at.
    name : str
        Name of the objective function.

    """

    _scalar = False
    _linear = False
    _units = "(N)"
    _print_value_fmt = "Radial force: {:10.3e} "

    def __init__(
        self,
        eq=None,
        target=0,
        weight=1,
        normalize=True,
        normalize_target=True,
        grid=None,
        name="radial force",
    ):

        self.grid = grid
        super().__init__(
            eq=eq,
            target=target,
            weight=weight,
            normalize=normalize,
            normalize_target=normalize_target,
            name=name,
        )

    def build(self, eq, use_jit=True, verbose=1):
        """Build constant arrays.

        Parameters
        ----------
        eq : Equilibrium, optional
            Equilibrium that will be optimized to satisfy the Objective.
        use_jit : bool, optional
            Whether to just-in-time compile the objective and derivatives.
        verbose : int, optional
            Level of output.

        """
        if self.grid is None:
            if eq.node_pattern is None or eq.node_pattern in [
                "jacobi",
                "cheb1",
                "cheb2",
                "ocs",
                "linear",
            ]:
                self.grid = ConcentricGrid(
                    L=eq.L_grid,
                    M=eq.M_grid,
                    N=eq.N_grid,
                    NFP=eq.NFP,
                    sym=eq.sym,
                    axis=False,
                    node_pattern=eq.node_pattern,
                )
            elif eq.node_pattern == "quad":
                self.grid = QuadratureGrid(
                    L=eq.L_grid,
                    M=eq.M_grid,
                    N=eq.N_grid,
                    NFP=eq.NFP,
                )

        self._dim_f = self.grid.num_nodes
        self._data_keys = ["F_rho", "|grad(rho)|", "sqrt(g)"]

        timer = Timer()
        if verbose > 0:
            print("Precomputing transforms")
        timer.start("Precomputing transforms")

        self._profiles = get_profiles(*self._data_keys, eq=eq, grid=self.grid)
        self._transforms = get_transforms(*self._data_keys, eq=eq, grid=self.grid)

        timer.stop("Precomputing transforms")
        if verbose > 1:
            timer.disp("Precomputing transforms")

        if self._normalize:
            scales = compute_scaling_factors(eq)
            # local quantity, want to divide by number of nodes
            self._normalization = scales["f"] / jnp.sqrt(self._dim_f)

        super().build(eq=eq, use_jit=use_jit, verbose=verbose)

    def compute(self, R_lmn, Z_lmn, L_lmn, p_l, i_l, c_l, Psi, **kwargs):
        """Compute radial MHD force balance errors.

        Parameters
        ----------
        R_lmn : ndarray
            Spectral coefficients of R(rho,theta,zeta) -- flux surface R coordinate (m).
        Z_lmn : ndarray
            Spectral coefficients of Z(rho,theta,zeta) -- flux surface Z coordinate (m).
        L_lmn : ndarray
            Spectral coefficients of lambda(rho,theta,zeta) -- poloidal stream function.
        p_l : ndarray
            Spectral coefficients of p(rho) -- pressure profile.
        i_l : ndarray
            Spectral coefficients of iota(rho) -- rotational transform profile.
        c_l : ndarray
            Spectral coefficients of I(rho) -- toroidal current profile.
        Psi : float
            Total toroidal magnetic flux within the last closed flux surface (Wb).

        Returns
        -------
        f_rho : ndarray
            Radial MHD force balance error at each node (N).

        """
        params = {
            "R_lmn": R_lmn,
            "Z_lmn": Z_lmn,
            "L_lmn": L_lmn,
            "p_l": p_l,
            "i_l": i_l,
            "c_l": c_l,
            "Psi": Psi,
        }
        data = compute_force_error(
            params,
            self._transforms,
            self._profiles,
        )
        f = data["F_rho"] * data["|grad(rho)|"]
        f = f * data["sqrt(g)"] * self.grid.weights

        return self._shift_scale(f)


class HelicalForceBalance(_Objective):
    """Helical MHD force balance.

    F_beta = sqrt(g) J^rho
    beta = -B^zeta grad(theta) + B^theta grad(zeta)
    f_beta = F_beta |beta| dV  (N)

    Parameters
    ----------
    eq : Equilibrium, optional
        Equilibrium that will be optimized to satisfy the Objective.
    target : float, ndarray, optional
        Target value(s) of the objective.
        len(target) must be equal to Objective.dim_f
    weight : float, ndarray, optional
        Weighting to apply to the Objective, relative to other Objectives.
        len(weight) must be equal to Objective.dim_f
    normalize : bool
        Whether to compute the error in physical units or non-dimensionalize.
    normalize_target : bool
        Whether target should be normalized before comparing to computed values.
        if `normalize` is `True` and the target is in physical units, this should also
        be set to True.
    grid : Grid, ndarray, optional
        Collocation grid containing the nodes to evaluate at.
    name : str
        Name of the objective function.

    """

    _scalar = False
    _linear = False
    _units = "(N)"
    _print_value_fmt = "Helical force: {:10.3e}, "

    def __init__(
        self,
        eq=None,
        target=0,
        weight=1,
        normalize=True,
        normalize_target=True,
        grid=None,
        name="helical force",
    ):

        self.grid = grid
        super().__init__(
            eq=eq,
            target=target,
            weight=weight,
            normalize=normalize,
            normalize_target=normalize_target,
            name=name,
        )

    def build(self, eq, use_jit=True, verbose=1):
        """Build constant arrays.

        Parameters
        ----------
        eq : Equilibrium, optional
            Equilibrium that will be optimized to satisfy the Objective.
        use_jit : bool, optional
            Whether to just-in-time compile the objective and derivatives.
        verbose : int, optional
            Level of output.

        """
        if self.grid is None:
            if eq.node_pattern is None or eq.node_pattern in [
                "jacobi",
                "cheb1",
                "cheb2",
                "ocs",
                "linear",
            ]:
                self.grid = ConcentricGrid(
                    L=eq.L_grid,
                    M=eq.M_grid,
                    N=eq.N_grid,
                    NFP=eq.NFP,
                    sym=eq.sym,
                    axis=False,
                    node_pattern=eq.node_pattern,
                )
            elif eq.node_pattern == "quad":
                self.grid = QuadratureGrid(
                    L=eq.L_grid,
                    M=eq.M_grid,
                    N=eq.N_grid,
                    NFP=eq.NFP,
                )

        self._dim_f = self.grid.num_nodes
        self._data_keys = ["F_beta", "|beta|", "sqrt(g)"]

        timer = Timer()
        if verbose > 0:
            print("Precomputing transforms")
        timer.start("Precomputing transforms")

        self._profiles = get_profiles(*self._data_keys, eq=eq, grid=self.grid)
        self._transforms = get_transforms(*self._data_keys, eq=eq, grid=self.grid)

        timer.stop("Precomputing transforms")
        if verbose > 1:
            timer.disp("Precomputing transforms")

        if self._normalize:
            scales = compute_scaling_factors(eq)
            # local quantity, want to divide by number of nodes
            self._normalization = scales["f"] / jnp.sqrt(self._dim_f)

        super().build(eq=eq, use_jit=use_jit, verbose=verbose)

    def compute(self, R_lmn, Z_lmn, L_lmn, p_l, i_l, c_l, Psi, **kwargs):
        """Compute helical MHD force balance errors.

        Parameters
        ----------
        R_lmn : ndarray
            Spectral coefficients of R(rho,theta,zeta) -- flux surface R coordinate (m).
        Z_lmn : ndarray
            Spectral coefficients of Z(rho,theta,zeta) -- flux surface Z coordinate (m).
        L_lmn : ndarray
            Spectral coefficients of lambda(rho,theta,zeta) -- poloidal stream function.
        p_l : ndarray
            Spectral coefficients of p(rho) -- pressure profile.
        i_l : ndarray
            Spectral coefficients of iota(rho) -- rotational transform profile.
        c_l : ndarray
            Spectral coefficients of I(rho) -- toroidal current profile.
        Psi : float
            Total toroidal magnetic flux within the last closed flux surface (Wb).

        Returns
        -------
        f : ndarray
            Helical MHD force balance error at each node (N).

        """
        params = {
            "R_lmn": R_lmn,
            "Z_lmn": Z_lmn,
            "L_lmn": L_lmn,
            "p_l": p_l,
            "i_l": i_l,
            "c_l": c_l,
            "Psi": Psi,
        }
        data = compute_force_error(
            params,
            self._transforms,
            self._profiles,
        )
        f = data["F_beta"] * data["|beta|"]
        f = f * data["sqrt(g)"] * self.grid.weights

        return self._shift_scale(f)

class ForceBalanceGalerkin(_Objective):
    """Projection of MHD force balance onto the basis functions.

    F_rho = sqrt(g) (B^zeta J^theta - B^theta J^zeta) - grad(p)
    f_rho = F_rho |grad(rho)| dV  (N)

    F_beta = sqrt(g) J^rho
    beta = -B^zeta grad(theta) + B^theta grad(zeta)
    f_beta = F_beta |beta| dV  (N)

    Parameters
    ----------
    eq : Equilibrium, optional
        Equilibrium that will be optimized to satisfy the Objective.
    target : float, ndarray, optional
        Target value(s) of the objective.
        len(target) must be equal to Objective.dim_f
    weight : float, ndarray, optional
        Weighting to apply to the Objective, relative to other Objectives.
        len(weight) must be equal to Objective.dim_f
    grid : Grid, ndarray, optional
        Collocation grid containing the nodes to evaluate at.
    name : str
        Name of the objective function.

    """

    _scalar = False
    _linear = False

    def __init__(self, eq=None, target=0, weight=1, grid=None, name="force_gal",equality = True, lb = None):

        self.grid = grid
        super().__init__(eq=eq, target=target, weight=weight, name=name)
        units = "(N)"
        self._print_value_fmt = "Total force: {:10.3e} " + units

    def build(self, eq, use_jit=True, verbose=1):
        """Build constant arrays.

        Parameters
        ----------
        eq : Equilibrium, optional
            Equilibrium that will be optimized to satisfy the Objective.
        use_jit : bool, optional
            Whether to just-in-time compile the objective and derivatives.
        verbose : int, optional
            Level of output.

        """
        if self.grid is None:
            if eq.node_pattern is None or eq.node_pattern in [
                "jacobi",
                "cheb1",
                "cheb2",
                "ocs",
                "linear",
            ]:
                self.grid = ConcentricGrid(
                    L=eq.L_grid,
                    M=eq.M_grid,
                    N=eq.N_grid,
                    NFP=eq.NFP,
                    sym=eq.sym,
                    axis=False,
                    node_pattern=eq.node_pattern,
                )
            elif eq.node_pattern == "quad":
                self.grid = QuadratureGrid(
                    L=eq.L_grid,
                    M=eq.M_grid,
                    N=eq.N_grid,
                    NFP=eq.NFP,
                )
 
        self._dim_f = eq.R_basis.num_modes + eq.Z_basis.num_modes

        timer = Timer()
        if verbose > 0:
            print("Precomputing transforms")
        timer.start("Precomputing transforms")

        self._pressure = eq.pressure.copy()
        self._pressure.grid = self.grid
        if eq.iota is not None:
            self._iota = eq.iota.copy()
            self._iota.grid = self.grid
            self._current = None
        else:
            self._current = eq.current.copy()
            self._current.grid = self.grid
            self._iota = None

       
        self._R_transform = Transform(
            self.grid, eq.R_basis, derivs=data_index["F_rho"]["R_derivs"], build=True
        )
        self._Z_transform = Transform(
            self.grid, eq.Z_basis, derivs=data_index["F_rho"]["R_derivs"], build=True
        )
        self._L_transform = Transform(
            self.grid, eq.L_basis, derivs=data_index["F_rho"]["L_derivs"], build=True
        )


        timer.stop("Precomputing transforms")
        if verbose > 1:
            timer.disp("Precomputing transforms")
  
        super().build(eq=eq, use_jit=use_jit, verbose=verbose) 
       
    def compute(self, R_lmn, Z_lmn, L_lmn, p_l, i_l, c_l, Psi, **kwargs):
        """Compute MHD force balance errors.
        Parameters
        ----------
        R_lmn : ndarray
            Spectral coefficients of R(rho,theta,zeta) -- flux surface R coordinate (m).
        Z_lmn : ndarray
            Spectral coefficients of Z(rho,theta,zeta) -- flux surface Z coordinate (m).
        L_lmn : ndarray
            Spectral coefficients of lambda(rho,theta,zeta) -- poloidal stream function.
        p_l : ndarray
            Spectral coefficients of p(rho) -- pressure profile.
        i_l : ndarray
            Spectral coefficients of iota(rho) -- rotational transform profile.
        c_l : ndarray
            Spectral coefficients of I(rho) -- toroidal current profile.
        Psi : float
            Total toroidal magnetic flux within the last closed flux surface (Wb).
       
        Returns
        -------
        f : ndarray
            MHD force balance error at each node (N) projected onto the basis functions.

        """
        data = compute_force_error(
            R_lmn,
            Z_lmn,
            L_lmn,
            p_l,
            i_l,
            c_l,
            Psi,
            self._R_transform,
            self._Z_transform,
            self._L_transform,
            self._pressure,
            self._iota,
            self._current,
        )

        fr = data["F_rho"] * data["|grad(rho)|"]
        fr = fr * data["sqrt(g)"] * self.grid.weights

        fb = data["F_beta"] * data["|beta|"]
        fb = fb * data["sqrt(g)"] * self.grid.weights
        
       
        fr_proj = self._R_transform.project(fr)
        fb_proj = self._Z_transform.project(fb)

        f = jnp.concatenate([fr_proj, fb_proj])
        
        return self._shift_scale(f)



class Energy(_Objective):
    """MHD energy.

    W = integral( B^2 / (2*mu0) + p / (gamma - 1) ) dV  (J)

    Parameters
    ----------
    eq : Equilibrium, optional
        Equilibrium that will be optimized to satisfy the Objective.
    target : float, ndarray, optional
        Target value(s) of the objective.
        len(target) must be equal to Objective.dim_f
    weight : float, ndarray, optional
        Weighting to apply to the Objective, relative to other Objectives.
        len(weight) must be equal to Objective.dim_f
    normalize : bool
        Whether to compute the error in physical units or non-dimensionalize.
    normalize_target : bool
        Whether target should be normalized before comparing to computed values.
        if `normalize` is `True` and the target is in physical units, this should also
        be set to True.
    grid : Grid, ndarray, optional
        Collocation grid containing the nodes to evaluate at.
        This will default to a QuadratureGrid
    gamma : float, optional
        Adiabatic (compressional) index. Default = 0.
    name : str
        Name of the objective function.

    """

    _io_attrs_ = _Objective._io_attrs_ + ["gamma"]
    _scalar = True
    _linear = False
    _units = "(J)"
    _print_value_fmt = "Total MHD energy: {:10.3e} "

    def __init__(
        self,
        eq=None,
        target=0,
        weight=1,
        normalize=True,
        normalize_target=True,
        grid=None,
        gamma=0,
        name="energy",
    ):

        self.grid = grid
        self.gamma = gamma
        super().__init__(
            eq=eq,
            target=target,
            weight=weight,
            normalize=normalize,
            normalize_target=normalize_target,
            name=name,
        )

    def build(self, eq, use_jit=True, verbose=1):
        """Build constant arrays.

        Parameters
        ----------
        eq : Equilibrium, optional
            Equilibrium that will be optimized to satisfy the Objective.
        use_jit : bool, optional
            Whether to just-in-time compile the objective and derivatives.
        verbose : int, optional
            Level of output.

        """
        if self.grid is None:
            if eq.node_pattern in [
                "jacobi",
                "cheb1",
                "cheb2",
                "ocs",
                "linear",
            ]:
                warnings.warn(
                    colored(
                        "Energy objective built using grid "
                        + "that is not the quadrature grid! "
                        + "This is not recommended and may result in poor convergence. "
                        "yellow",
                    )
                )
                self.grid = ConcentricGrid(
                    L=eq.L_grid,
                    M=eq.M_grid,
                    N=eq.N_grid,
                    NFP=eq.NFP,
                    sym=eq.sym,
                    axis=False,
                    node_pattern=eq.node_pattern,
                )

            else:
                self.grid = QuadratureGrid(
                    L=eq.L_grid,
                    M=eq.M_grid,
                    N=eq.N_grid,
                    NFP=eq.NFP,
                )

        self._dim_f = 1
        self._data_keys = ["W"]

        timer = Timer()
        if verbose > 0:
            print("Precomputing transforms")
        timer.start("Precomputing transforms")

        self._profiles = get_profiles(*self._data_keys, eq=eq, grid=self.grid)
        self._transforms = get_transforms(*self._data_keys, eq=eq, grid=self.grid)

        timer.stop("Precomputing transforms")
        if verbose > 1:
            timer.disp("Precomputing transforms")

        if self._normalize:
            scales = compute_scaling_factors(eq)
            self._normalization = scales["W"]

        super().build(eq=eq, use_jit=use_jit, verbose=verbose)

    def compute(self, R_lmn, Z_lmn, L_lmn, p_l, i_l, c_l, Psi, **kwargs):
        """Compute MHD energy.

        Parameters
        ----------
        R_lmn : ndarray
            Spectral coefficients of R(rho,theta,zeta) -- flux surface R coordinate (m).
        Z_lmn : ndarray
            Spectral coefficients of Z(rho,theta,zeta) -- flux surface Z coordinate (m).
        L_lmn : ndarray
            Spectral coefficients of lambda(rho,theta,zeta) -- poloidal stream function.
        p_l : ndarray
            Spectral coefficients of p(rho) -- pressure profile.
        i_l : ndarray
            Spectral coefficients of iota(rho) -- rotational transform profile.
        c_l : ndarray
            Spectral coefficients of I(rho) -- toroidal current profile.
        Psi : float
            Total toroidal magnetic flux within the last closed flux surface (Wb).

        Returns
        -------
        W : float
            Total MHD energy in the plasma volume (J).

        """
        params = {
            "R_lmn": R_lmn,
            "Z_lmn": Z_lmn,
            "L_lmn": L_lmn,
            "p_l": p_l,
            "i_l": i_l,
            "c_l": c_l,
            "Psi": Psi,
        }
        data = compute_energy(
            params,
            self._transforms,
            self._profiles,
            gamma=self._gamma,
        )
        return self._shift_scale(data["W"])

    @property
    def gamma(self):
        """float: Adiabatic (compressional) index."""
        return self._gamma

    @gamma.setter
    def gamma(self, gamma):
        self._gamma = gamma


class CurrentDensity(_Objective):
    """Radial, poloidal, and toroidal current density.

    Useful for solving vacuum equilibria.

    Parameters
    ----------
    eq : Equilibrium, optional
        Equilibrium that will be optimized to satisfy the Objective.
    target : float, ndarray, optional
        Target value(s) of the objective.
        len(target) must be equal to Objective.dim_f
    weight : float, ndarray, optional
        Weighting to apply to the Objective, relative to other Objectives.
        len(weight) must be equal to Objective.dim_f
    normalize : bool
        Whether to compute the error in physical units or non-dimensionalize.
    normalize_target : bool
        Whether target should be normalized before comparing to computed values.
        if `normalize` is `True` and the target is in physical units, this should also
        be set to True.
    grid : Grid, ndarray, optional
        Collocation grid containing the nodes to evaluate at.
    name : str
        Name of the objective function.

    """

    _scalar = False
    _linear = False
    _units = "(A*m)"
    _print_value_fmt = "Total current density: {:10.3e} "

    def __init__(
        self,
        eq=None,
        target=0,
        weight=1,
        normalize=True,
        normalize_target=True,
        grid=None,
        name="current density",
    ):

        self.grid = grid
        super().__init__(
            eq=eq,
            target=target,
            weight=weight,
            normalize=normalize,
            normalize_target=normalize_target,
            name=name,
        )

    def build(self, eq, use_jit=True, verbose=1):
        """Build constant arrays.

        Parameters
        ----------
        eq : Equilibrium, optional
            Equilibrium that will be optimized to satisfy the Objective.
        use_jit : bool, optional
            Whether to just-in-time compile the objective and derivatives.
        verbose : int, optional
            Level of output.

        """
        if self.grid is None:
            if eq.node_pattern is None or eq.node_pattern in [
                "jacobi",
                "cheb1",
                "cheb2",
                "ocs",
                "linear",
            ]:
                self.grid = ConcentricGrid(
                    L=eq.L_grid,
                    M=eq.M_grid,
                    N=eq.N_grid,
                    NFP=eq.NFP,
                    sym=eq.sym,
                    axis=False,
                    node_pattern=eq.node_pattern,
                )
            elif eq.node_pattern == "quad":
                self.grid = QuadratureGrid(
                    L=eq.L_grid,
                    M=eq.M_grid,
                    N=eq.N_grid,
                    NFP=eq.NFP,
                )

        self._dim_f = 3 * self.grid.num_nodes
        self._data_keys = ["J^rho", "J^theta", "J^zeta", "sqrt(g)"]

        timer = Timer()
        if verbose > 0:
            print("Precomputing transforms")
        timer.start("Precomputing transforms")

        self._profiles = get_profiles(*self._data_keys, eq=eq, grid=self.grid)
        self._transforms = get_transforms(*self._data_keys, eq=eq, grid=self.grid)

        timer.stop("Precomputing transforms")
        if verbose > 1:
            timer.disp("Precomputing transforms")

        if self._normalize:
            scales = compute_scaling_factors(eq)
            # local quantity, want to divide by number of nodes
            self._normalization = scales["J"] * scales["V"] / jnp.sqrt(self._dim_f)

        super().build(eq=eq, use_jit=use_jit, verbose=verbose)

    def compute(self, R_lmn, Z_lmn, L_lmn, i_l, c_l, Psi, **kwargs):
        """Compute toroidal current density.

        Parameters
        ----------
        R_lmn : ndarray
            Spectral coefficients of R(rho,theta,zeta) -- flux surface R coordinate (m).
        Z_lmn : ndarray
            Spectral coefficients of Z(rho,theta,zeta) -- flux surface Z coordinate (m).
        L_lmn : ndarray
            Spectral coefficients of lambda(rho,theta,zeta) -- poloidal stream function.
        i_l : ndarray
            Spectral coefficients of iota(rho) -- rotational transform profile.
        c_l : ndarray
            Spectral coefficients of I(rho) -- toroidal current profile.
        Psi : float
            Total toroidal magnetic flux within the last closed flux surface (Wb).

        Returns
        -------
        f : ndarray
            Toroidal current at each node (A*m).

        """
        params = {
            "R_lmn": R_lmn,
            "Z_lmn": Z_lmn,
            "L_lmn": L_lmn,
            "i_l": i_l,
            "c_l": c_l,
            "Psi": Psi,
        }
        data = compute_contravariant_current_density(
            params,
            self._transforms,
            self._profiles,
        )
        jr = data["J^rho"] * data["sqrt(g)"] * self.grid.weights
        jt = data["J^theta"] * data["sqrt(g)"] * self.grid.weights
        jz = data["J^zeta"] * data["sqrt(g)"] * self.grid.weights

        f = jnp.concatenate([jr, jt, jz])
        return self._shift_scale(f)<|MERGE_RESOLUTION|>--- conflicted
+++ resolved
@@ -129,16 +129,12 @@
         timer.stop("Precomputing transforms")
         if verbose > 1:
             timer.disp("Precomputing transforms")
-<<<<<<< HEAD
-        
-=======
 
         if self._normalize:
             scales = compute_scaling_factors(eq)
             # local quantity, want to divide by number of nodes
             self._normalization = scales["f"] / jnp.sqrt(self._dim_f)
 
->>>>>>> 142a49df
         super().build(eq=eq, use_jit=use_jit, verbose=verbose)
 
     def compute(self, R_lmn, Z_lmn, L_lmn, p_l, i_l, c_l, Psi, **kwargs):
@@ -540,16 +536,32 @@
         Name of the objective function.
 
     """
-
+    
     _scalar = False
     _linear = False
-
-    def __init__(self, eq=None, target=0, weight=1, grid=None, name="force_gal",equality = True, lb = None):
+    _units = "(N)"
+    _print_value_fmt = "Total force: {:10.3e} "
+
+    def __init__(
+        self,
+        eq=None,
+        target=0,
+        weight=1,
+        normalize=False,
+        normalize_target=False,
+        grid=None,
+        name="force_gal",
+    ):
 
         self.grid = grid
-        super().__init__(eq=eq, target=target, weight=weight, name=name)
-        units = "(N)"
-        self._print_value_fmt = "Total force: {:10.3e} " + units
+        super().__init__(
+            eq=eq,
+            target=target,
+            weight=weight,
+            normalize=normalize,
+            normalize_target=normalize_target,
+            name=name,
+        )
 
     def build(self, eq, use_jit=True, verbose=1):
         """Build constant arrays.
@@ -588,43 +600,31 @@
                     N=eq.N_grid,
                     NFP=eq.NFP,
                 )
- 
+
         self._dim_f = eq.R_basis.num_modes + eq.Z_basis.num_modes
+        self._data_keys = ["F_rho", "|grad(rho)|", "sqrt(g)", "F_beta", "|beta|"]
 
         timer = Timer()
         if verbose > 0:
             print("Precomputing transforms")
         timer.start("Precomputing transforms")
 
-        self._pressure = eq.pressure.copy()
-        self._pressure.grid = self.grid
-        if eq.iota is not None:
-            self._iota = eq.iota.copy()
-            self._iota.grid = self.grid
-            self._current = None
-        else:
-            self._current = eq.current.copy()
-            self._current.grid = self.grid
-            self._iota = None
+        self._profiles = get_profiles(*self._data_keys, eq=eq, grid=self.grid)
+        self._transforms = get_transforms(*self._data_keys, eq=eq, grid=self.grid)
 
        
-        self._R_transform = Transform(
-            self.grid, eq.R_basis, derivs=data_index["F_rho"]["R_derivs"], build=True
-        )
-        self._Z_transform = Transform(
-            self.grid, eq.Z_basis, derivs=data_index["F_rho"]["R_derivs"], build=True
-        )
-        self._L_transform = Transform(
-            self.grid, eq.L_basis, derivs=data_index["F_rho"]["L_derivs"], build=True
-        )
-
-
         timer.stop("Precomputing transforms")
         if verbose > 1:
             timer.disp("Precomputing transforms")
-  
-        super().build(eq=eq, use_jit=use_jit, verbose=verbose) 
-       
+
+        if self._normalize:
+            scales = compute_scaling_factors(eq)
+            # local quantity, want to divide by number of nodes
+            self._normalization = scales["f"] / jnp.sqrt(self._dim_f)
+
+        super().build(eq=eq, use_jit=use_jit, verbose=verbose)
+
+      
     def compute(self, R_lmn, Z_lmn, L_lmn, p_l, i_l, c_l, Psi, **kwargs):
         """Compute MHD force balance errors.
         Parameters
@@ -650,22 +650,22 @@
             MHD force balance error at each node (N) projected onto the basis functions.
 
         """
+        params = {
+            "R_lmn": R_lmn,
+            "Z_lmn": Z_lmn,
+            "L_lmn": L_lmn,
+            "p_l": p_l,
+            "i_l": i_l,
+            "c_l": c_l,
+            "Psi": Psi,
+        }
         data = compute_force_error(
-            R_lmn,
-            Z_lmn,
-            L_lmn,
-            p_l,
-            i_l,
-            c_l,
-            Psi,
-            self._R_transform,
-            self._Z_transform,
-            self._L_transform,
-            self._pressure,
-            self._iota,
-            self._current,
-        )
-
+            params,
+            self._transforms,
+            self._profiles,
+        )
+
+       
         fr = data["F_rho"] * data["|grad(rho)|"]
         fr = fr * data["sqrt(g)"] * self.grid.weights
 
@@ -673,8 +673,8 @@
         fb = fb * data["sqrt(g)"] * self.grid.weights
         
        
-        fr_proj = self._R_transform.project(fr)
-        fb_proj = self._Z_transform.project(fb)
+        fr_proj = self._transforms["R"].project(fr)
+        fb_proj = self._transforms["Z"].project(fb)
 
         f = jnp.concatenate([fr_proj, fb_proj])
         
