import numpy as np
import copy
import warnings
import math
import numbers
from termcolor import colored
from abc import ABC
from shapely.geometry import LineString, MultiLineString

<<<<<<< HEAD
from desc.backend import jnp, put
from desc.io import IOAble, load
from desc.utils import unpack_state, copy_coeffs
=======
from desc.backend import jnp, jit, put, while_loop
from desc.io import IOAble
from desc.utils import unpack_state, copy_coeffs, opsindex
>>>>>>> eeb2ad9f
from desc.grid import Grid, LinearGrid, ConcentricGrid, QuadratureGrid
from desc.transform import Transform
from desc.objective_funs import get_objective_function
from desc.profiles import Profile, PowerSeriesProfile, SplineProfile, MTanhProfile
from desc.geometry import (
    FourierRZToroidalSurface,
    ZernikeRZToroidalSection,
    FourierRZCurve,
    Surface,
    Curve,
)
from desc.basis import (
    PowerSeries,
    DoubleFourierSeries,
    ZernikePolynomial,
    FourierZernikeBasis,
)
from desc.compute_funs import (
    compute_profiles,
    compute_toroidal_coords,
    compute_cartesian_coords,
    compute_covariant_basis,
    compute_jacobian,
    compute_contravariant_basis,
    compute_magnetic_field_magnitude_axis,
    compute_current_density,
    compute_magnetic_pressure_gradient,
    compute_magnetic_tension,
    compute_force_error_magnitude,
    compute_energy,
    compute_quasisymmetry,
)
from desc.vmec_utils import (
    ptolemy_identity_rev,
    zernike_to_fourier,
)


class _Configuration(IOAble, ABC):
    """Configuration is an abstract base class for equilibrium information.

    It contains information about a plasma state, including the
    shapes of flux surfaces and profile inputs. It can compute additional
    information, such as the magnetic field and plasma currents.

    Parameters
    ----------
    Psi : float (optional)
        total toroidal flux (in Webers) within LCFS. Default 1.0
    NFP : int (optional)
        number of field periods Default surface.NFP or 1
    L : int (optional)
        Radial resolution. Default 2*M for `spectral_indexing`==fringe, else M
    M : int (optional)
        Poloidal resolution. Default surface.M or 1
    N : int (optional)
        Toroidal resolution. Default surface.N or 0
    pressure : Profile or ndarray shape(k,2) (optional)
        Pressure profile or array of mode numbers and spectral coefficients.
        Default is a PowerSeriesProfile with zero pressure
    iota : Profile or ndarray shape(k,2) (optional)
        Rotational transform profile or array of mode numbers and spectral coefficients
        Default is a PowerSeriesProfile with zero rotational transform
    surface: Surface or ndarray shape(k,5) (optional)
        Fixed boundary surface shape, as a Surface object or array of
        spectral mode numbers and coefficients of the form [l, m, n, R, Z].
        Default is a FourierRZToroidalSurface with major radius 10 and
        minor radius 1
    axis : Curve or ndarray shape(k,3) (optional)
        Initial guess for the magnetic axis as a Curve object or ndarray
        of mode numbers and spectral coefficints of the form [n, R, Z].
        Default is the centroid of the surface.
    sym : bool (optional)
        Whether to enforce stellarator symmetry. Default surface.sym or False.
    spectral_indexing : str (optional)
        Type of Zernike indexing scheme to use. Default ``'fringe'``

    """

    _io_attrs_ = [
        "_sym",
        "_R_sym",
        "_Z_sym",
        "_Psi",
        "_NFP",
        "_L",
        "_M",
        "_N",
        "_R_lmn",
        "_Z_lmn",
        "_L_lmn",
        "_R_basis",
        "_Z_basis",
        "_L_basis",
        "_surface",
        "_axis",
        "_pressure",
        "_iota",
        "_spectral_indexing",
        "_bdry_mode",
    ]

    def __init__(
        self,
        Psi=1.0,
        NFP=None,
        L=None,
        M=None,
        N=None,
        pressure=None,
        iota=None,
        surface=None,
        axis=None,
        sym=None,
        spectral_indexing=None,
        **kwargs,
    ):

        assert spectral_indexing in [None, "ansi", "fringe"]
        if spectral_indexing is None and hasattr(surface, "spectral_indexing"):
            self._spectral_indexing = surface.spectral_indexing
        elif spectral_indexing is None:
            self._spectral_indexing = "fringe"
        else:
            self._spectral_indexing = spectral_indexing

        assert isinstance(Psi, numbers.Number)
        self._Psi = float(Psi)

        assert (NFP is None) or isinstance(NFP, numbers.Real)
        if NFP is not None:
            self._NFP = NFP
        elif hasattr(surface, "NFP"):
            self._NFP = surface.NFP
        elif hasattr(axis, "NFP"):
            self._NFP = axis.NFP
        else:
            self._NFP = 1

        assert sym in [None, True, False]
        if sym is None and hasattr(surface, "sym"):
            self._sym = surface.sym
        elif sym is None:
            self._sym = False
        else:
            self._sym = sym
        # stellarator symmetry for bases
        if self.sym:
            self._R_sym = "cos"
            self._Z_sym = "sin"
        else:
            self._R_sym = False
            self._Z_sym = False

        # resolution
        assert (L is None) or (isinstance(L, numbers.Real) and (L == int(L)))
        assert (M is None) or (isinstance(M, numbers.Real) and (M == int(M)))
        assert (N is None) or (isinstance(N, numbers.Real) and (N == int(N)))
        if N is not None:
            self._N = int(N)
        elif hasattr(surface, "N"):
            self._N = surface.N
        else:
            self._N = 0

        if M is not None:
            self._M = int(M)
        elif hasattr(surface, "M"):
            self._M = surface.M
        else:
            self._M = 1

        if L is not None:
            self._L = int(L)
        elif hasattr(surface, "L") and (surface.L > 0):
            self._L = surface.L
        else:
            self._L = self.M if (self.spectral_indexing == "ansi") else 2 * self.M

        # bases
        self._R_basis = FourierZernikeBasis(
            L=self.L,
            M=self.M,
            N=self.N,
            NFP=self.NFP,
            sym=self._R_sym,
            spectral_indexing=self.spectral_indexing,
        )
        self._Z_basis = FourierZernikeBasis(
            L=self.L,
            M=self.M,
            N=self.N,
            NFP=self.NFP,
            sym=self._Z_sym,
            spectral_indexing=self.spectral_indexing,
        )
        self._L_basis = FourierZernikeBasis(
            L=self.L,
            M=self.M,
            N=self.N,
            NFP=self.NFP,
            sym=self._Z_sym,
            spectral_indexing=self.spectral_indexing,
        )

        # surface and axis
        if surface is None:
            self._surface = FourierRZToroidalSurface(NFP=self.NFP)
            self._bdry_mode = "lcfs"
        elif isinstance(surface, Surface):
            self._surface = surface
            if isinstance(surface, FourierRZToroidalSurface):
                self._bdry_mode = "lcfs"
            if isinstance(surface, ZernikeRZToroidalSection):
                self._bdry_mode = "poincare"
        elif isinstance(surface, jnp.ndarray):
            if np.all(surface[:, 0] == 0):
                self._bdry_mode = "lcfs"
            elif np.all(surface[:, 2] == 0):
                self._bdry_mode = "poincare"
            else:
                raise ValueError("boundary should either have l=0 or n=0")
            if self.bdry_mode == "lcfs":
                self._surface = FourierRZToroidalSurface(
                    surface[:, 3],
                    surface[:, 4],
                    surface[:, 1:3].astype(int),
                    surface[:, 1:3].astype(int),
                    self.NFP,
                    self.sym,
                )
            elif self.bdry_mode == "poincare":
                self._surface = ZernikeRZToroidalSection(
                    surface[:, 3],
                    surface[:, 4],
                    surface[:, :2].astype(int),
                    surface[:, :2].astype(int),
                    self.spectral_indexing,
                    self.sym,
                )
        else:
            raise TypeError("Got unknown surface type {}".format(surface))

        if isinstance(axis, FourierRZCurve):
            self._axis = axis
        elif isinstance(axis, jnp.ndarray):
            self._axis = FourierRZCurve(
                axis[:, 1],
                axis[:, 2],
                axis[:, 0].astype(int),
                NFP=self.NFP,
                sym=self.sym,
                name="axis",
            )
        elif axis is None:  # use the center of surface
            # TODO: make this method of surface, surface.get_axis()?
            if isinstance(self.surface, FourierRZToroidalSurface):
                self._axis = FourierRZCurve(
                    R_n=self.surface.R_lmn[
                        np.where(self.surface.R_basis.modes[:, 1] == 0)
                    ],
                    Z_n=self.surface.Z_lmn[
                        np.where(self.surface.Z_basis.modes[:, 1] == 0)
                    ],
                    modes_R=self.surface.R_basis.modes[
                        np.where(self.surface.R_basis.modes[:, 1] == 0)[0], -1
                    ],
                    modes_Z=self.surface.Z_basis.modes[
                        np.where(self.surface.Z_basis.modes[:, 1] == 0)[0], -1
                    ],
                    NFP=self.NFP,
                )
            elif isinstance(self.surface, ZernikeRZToroidalSection):
                self._axis = FourierRZCurve(
                    R_n=self.surface.R_lmn[
                        np.where(
                            (self.surface.R_basis.modes[:, 0] == 0)
                            & (self.surface.R_basis.modes[:, 1] == 0)
                        )
                    ].sum(),
                    Z_n=self.surface.Z_lmn[
                        np.where(
                            (self.surface.Z_basis.modes[:, 0] == 0)
                            & (self.surface.Z_basis.modes[:, 1] == 0)
                        )
                    ].sum(),
                    modes_R=[0],
                    modes_Z=[0],
                    NFP=self.NFP,
                )
        else:
            raise TypeError("Got unknown axis type {}".format(axis))

        # make sure field periods agree
        eqNFP = self.NFP
        surfNFP = self.surface.NFP if hasattr(self.surface, "NFP") else self.NFP
        axNFP = self.axis.NFP
        if not (eqNFP == surfNFP == axNFP):
            raise ValueError(
                "Unequal number of field periods for equilirium "
                + f"{eqNFP}, surface {surfNFP}, and axis {axNFP}"
            )

        # profiles
        if isinstance(pressure, Profile):
            self._pressure = pressure
        elif isinstance(pressure, jnp.ndarray):
            self._pressure = PowerSeriesProfile(
                modes=pressure[:, 0], params=pressure[:, 1], name="pressure"
            )
        elif pressure is None:
            self._pressure = PowerSeriesProfile(
                modes=np.array([0]), params=np.array([0]), name="pressure"
            )
        else:
            raise TypeError("Got unknown pressure profile {}".format(pressure))

        if isinstance(iota, Profile):
            self.iota = iota
        elif isinstance(iota, jnp.ndarray):
            self._iota = PowerSeriesProfile(
                modes=iota[:, 0], params=iota[:, 1], name="iota"
            )
        elif iota is None:
            self._iota = PowerSeriesProfile(
                modes=np.array([0]), params=np.array([0]), name="iota"
            )
        else:
            raise TypeError("Got unknown iota profile {}".format(iota))

        # keep track of where it came from
        self._parent = None
        self._children = []

        self._R_lmn = np.zeros(self.R_basis.num_modes)
        self._Z_lmn = np.zeros(self.Z_basis.num_modes)
        self._L_lmn = np.zeros(self.L_basis.num_modes)
        self.set_initial_guess()
        if "R_lmn" in kwargs:
            self.R_lmn = kwargs.pop("R_lmn")
        if "Z_lmn" in kwargs:
            self.Z_lmn = kwargs.pop("Z_lmn")
        if "L_lmn" in kwargs:
            self.L_lmn = kwargs.pop("L_lmn")
        # if len(kwargs):
        #     raise ValueError("Got unknown keyword arguments: {}".format(kwargs.keys()))

    # TODO: allow user to pass in arrays for surface, axis? or R_lmn etc?
    # TODO: make this kwargs instead?
    def set_initial_guess(self, *args):
        """Set the initial guess for the flux surfaces, eg R_lmn, Z_lmn, L_lmn

        Parameters
        ----------
        args :
            either:
              - No arguments, in which case eq.surface will be used
              - Another Surface object which will be scaled to generate the initial guess
                (optionally a Curve object may be supplied as an iniital guess for the axis)
              - Another Equilibrium, where its flux surfaces will be used as an initial guess
              - File path to VMEC or DESC equilibrium, which will be loaded and used
                as the initial guess
        """
        nargs = len(args)
        if nargs > 2:
            raise ValueError(
                "set_initial_guess should be called with 0,1 or 2 arguments"
            )
        if nargs == 0:
            if hasattr(self, "_surface"):
                # use whatever surface is already assigned
                if hasattr(self, "_axis"):
                    axisR = np.array([self.axis.R_basis.modes[:, -1], self.axis.R_n]).T
                    axisZ = np.array([self.axis.Z_basis.modes[:, -1], self.axis.Z_n]).T
                else:
                    axisR = None
                    axisZ = None
                self.R_lmn = self._initial_guess_surface(
                    self.R_basis, self.Rb_lmn, self.surface.R_basis, axisR
                )
                self.Z_lmn = self._initial_guess_surface(
                    self.Z_basis, self.Zb_lmn, self.surface.Z_basis, axisZ
                )
            else:
                raise ValueError(
                    "set_initial_guess called with no arguments but no surface is assigned"
                )
        else:  # nargs > 0
            if isinstance(args[0], Surface):
                surface = args[0]
                if nargs > 1:
                    if isinstance(args[1], FourierRZCurve):
                        axis = args[1]
                        axisR = np.array([axis.R_basis.modes[:, -1], axis.R_n]).T
                        axisZ = np.array([axis.Z_basis.modes[:, -1], axis.Z_n]).T
                    else:
                        raise TypeError(
                            "Don't know how to initialize from object type {}".format(
                                type(args[1])
                            )
                        )
                else:
                    axisR = None
                    axisZ = None
                self.R_lmn = self._initial_guess_surface(
                    self.R_basis, surface.R_lmn, surface.R_basis, axisR
                )
                self.Z_lmn = self._initial_guess_surface(
                    self.Z_basis, surface.Z_lmn, surface.Z_basis, axisZ
                )
            elif isinstance(args[0], _Configuration):
                eq = args[0]
                if nargs > 1:
                    raise ValueError(
                        "set_initial_guess got unknown additional argument {}".format(
                            args[1]
                        )
                    )
                self.R_lmn = copy_coeffs(eq.R_lmn, eq.R_basis.modes, self.R_basis.modes)
                self.Z_lmn = copy_coeffs(eq.Z_lmn, eq.Z_basis.modes, self.Z_basis.modes)
                self.L_lmn = copy_coeffs(eq.L_lmn, eq.L_basis.modes, self.L_basis.modes)
            elif isinstance(args[0], str):
                # from file
                path = args[0]
                file_format = None
                if nargs > 1:
                    if isinstance(args[1], str):
                        file_format = args[1]
                    else:
                        raise ValueError(
                            "set_initial_guess got unknown additional argument {}".format(
                                args[1]
                            )
                        )
                try:  # is it desc?
                    eq = load(path, file_format)
                except:
                    try:  # maybe its vmec
                        from desc.vmec import VMECIO

                        eq = VMECIO.load(path)
                    except:  # its neither
                        raise ValueError(
                            "Could not load equilibrium from path {}, please make sure it is a valid DESC or VMEC equilibrium".format(
                                path
                            )
                        )
                if not isinstance(eq, _Configuration):
                    if hasattr(eq, "equilibria"):  # its a family!
                        eq = eq[-1]
                    else:
                        raise TypeError(
                            "Cannot initialize equilibrium from loaded object of type {}".format(
                                type(eq)
                            )
                        )
                self.R_lmn = copy_coeffs(eq.R_lmn, eq.R_basis.modes, self.R_basis.modes)
                self.Z_lmn = copy_coeffs(eq.Z_lmn, eq.Z_basis.modes, self.Z_basis.modes)
                self.L_lmn = copy_coeffs(eq.L_lmn, eq.L_basis.modes, self.L_basis.modes)
            else:
                raise ValueError(
                    "Can't initialize equilibrium from args {}".format(args)
                )

    def _initial_guess_surface(self, x_basis, b_lmn, b_basis, axis=None, mode=None):
        """Create an initial guess from the boundary coefficients and magnetic axis guess.

        Parameters
        ----------
        x_basis : FourierZernikeBais
            basis of the flux surfaces (for R, Z, or Lambda).
        b_lmn : ndarray, shape(b_basis.num_modes,)
            vector of boundary coefficients associated with b_basis.
        b_basis : Basis
            basis of the boundary surface (for Rb or Zb)
        axis : ndarray, shape(num_modes,2)
            coefficients of the magnetic axis. axis[i, :] = [n, x0].
            Only used for 'lcfs' boundary mode. Defaults to m=0 modes of boundary
        mode : str
            One of 'lcfs', 'poincare'.
            Whether the boundary condition is specified by the last closed flux surface
            (rho=1) or the Poincare section (zeta=0).

        Returns
        -------
        x_lmn : ndarray
            vector of flux surface coefficients associated with x_basis.

        """
        x_lmn = np.zeros((x_basis.num_modes,))
        if mode is None:
            # auto detect based on mode numbers
            if np.all(b_basis.modes[:, 0] == 0):
                mode = "lcfs"
            elif np.all(b_basis.modes[:, 2] == 0):
                mode = "poincare"
            else:
                raise ValueError("Surface should have either l=0 or n=0")
        if mode == "lcfs":
            if axis is None:
                axidx = np.where(b_basis.modes[:, 1] == 0)[0]
                axis = np.array([b_basis.modes[axidx, 2], b_lmn[axidx]]).T
            for k, (l, m, n) in enumerate(b_basis.modes):
                # index of basis mode with lowest radial power (l = |m|)
                idx0 = np.where((x_basis.modes == [np.abs(m), m, n]).all(axis=1))[0]
                if m == 0:  # magnetic axis only affects m=0 modes
                    # index of basis mode with second lowest radial power (l = |m| + 2)
                    idx2 = np.where(
                        (x_basis.modes == [np.abs(m) + 2, m, n]).all(axis=1)
                    )[0]
                    ax = np.where(axis[:, 0] == n)[0]
                    if ax.size:
                        a_n = axis[ax[0], 1]  # use provided axis guess
                    else:
                        a_n = b_lmn[k]  # use boundary centroid as axis
                    x_lmn[idx0] = (b_lmn[k] + a_n) / 2
                    x_lmn[idx2] = (b_lmn[k] - a_n) / 2
                else:
                    x_lmn[idx0] = b_lmn[k]

        elif mode == "poincare":
            for k, (l, m, n) in enumerate(b_basis.modes):
                idx = np.where((x_basis.modes == [l, m, n]).all(axis=1))[0]
                x_lmn[idx] = b_lmn[k]

        else:
            raise ValueError("Boundary mode should be either 'lcfs' or 'poincare'.")

        return x_lmn

    @property
    def parent(self):
        """Pointer to the equilibrium this was derived from."""
        return self.__dict__.setdefault("_parent", None)

    @property
    def children(self):
        """List of configurations that were derived from this one."""
        return self.__dict__.setdefault("_children", [])

    def copy(self, deepcopy=True):
        """Return a (deep)copy of this equilibrium."""
        if deepcopy:
            new = copy.deepcopy(self)
        else:
            new = copy.copy(self)
        new._parent = self
        self.children.append(new)
        return new

    def change_resolution(self, L=None, M=None, N=None, *args, **kwargs):
        """Set the spectral resolution.

        Parameters
        ----------
        L : int
            maximum radial zernike mode number
        M : int
            maximum poloidal fourier mode number
        N : int
            maximum toroidal fourier mode number

        """
        L_change = M_change = N_change = False
        if L is not None and L != self.L:
            L_change = True
            self._L = L
        if M is not None and M != self.M:
            M_change = True
            self._M = M
        if N is not None and N != self.N:
            N_change = True
            self._N = N

        if not np.any([L_change, M_change, N_change]):
            return

        old_modes_R = self.R_basis.modes
        old_modes_Z = self.Z_basis.modes
        old_modes_L = self.L_basis.modes

        self.R_basis.change_resolution(self.L, self.M, self.N)
        self.Z_basis.change_resolution(self.L, self.M, self.N)
        self.L_basis.change_resolution(self.L, self.M, self.N)

        if N_change:
            self.axis.change_resolution(self.N)
        # this is kind of a kludge for now
        if self.bdry_mode == "lcfs":
            self.surface.change_resolution(self.M, self.N)
        elif self.bdry_mode == "poincare":
            self.surface.change_resolution(self.L, self.M)

        self._R_lmn = copy_coeffs(self.R_lmn, old_modes_R, self.R_basis.modes)
        self._Z_lmn = copy_coeffs(self.Z_lmn, old_modes_Z, self.Z_basis.modes)
        self._L_lmn = copy_coeffs(self.L_lmn, old_modes_L, self.L_basis.modes)

        # state vector
        self._make_labels()

    @property
    def surface(self):
        """geometric surface defining boundary conditions"""
        return self._surface

    @property
    def spectral_indexing(self):
        """Type of indexing used for the spectral basis (str)."""
        return self._spectral_indexing

    @property
    def sym(self):
        """Whether this equilibrium is stellarator symmetric (bool)."""
        return self._sym

    @property
    def bdry_mode(self):
        """Mode for specifying plasma boundary (str)."""
        return self._bdry_mode

    @property
    def Psi(self):
        """Total toroidal flux within the last closed flux surface in Webers (float)."""
        return self._Psi

    @Psi.setter
    def Psi(self, Psi):
        self._Psi = float(Psi)

    @property
    def NFP(self):
        """Number of (toroidal) field periods (int)."""
        return self._NFP

    @NFP.setter
    def NFP(self, NFP):
        self._NFP = NFP

    @property
    def L(self):
        """Maximum radial mode number (int)."""
        return self._L

    @property
    def M(self):
        """Maximum poloidal fourier mode number (int)."""
        return self._M

    @property
    def N(self):
        """Maximum toroidal fourier mode number (int)."""
        return self._N

    @property
    def x(self):
        """Optimization state vector (ndarray)."""
        return jnp.concatenate([self.R_lmn, self.Z_lmn, self.L_lmn])

    @x.setter
    def x(self, x):
        self.R_lmn, self.Z_lmn, self.L_lmn = unpack_state(
            x, self.R_basis.num_modes, self.Z_basis.num_modes
        )

    @property
    def R_lmn(self):
        """Spectral coefficients of R (ndarray)."""
        return self._R_lmn

    @R_lmn.setter
    def R_lmn(self, R_lmn):
        self._R_lmn[:] = R_lmn

    @property
    def Z_lmn(self):
        """Spectral coefficients of Z (ndarray)."""
        return self._Z_lmn

    @Z_lmn.setter
    def Z_lmn(self, Z_lmn):
        self._Z_lmn[:] = Z_lmn

    @property
    def L_lmn(self):
        """Spectral coefficients of lambda (ndarray)."""
        return self._L_lmn

    @L_lmn.setter
    def L_lmn(self, L_lmn):
        self._L_lmn[:] = L_lmn

    @property
    def Rb_lmn(self):
        """Spectral coefficients of R at the boundary (ndarray)."""
        return self.surface.R_lmn

    @Rb_lmn.setter
    def Rb_lmn(self, Rb_lmn):
        self.surface.R_lmn = Rb_lmn

    @property
    def Zb_lmn(self):
        """Spectral coefficients of Z at the boundary (ndarray)."""
        return self.surface.Z_lmn

    @Zb_lmn.setter
    def Zb_lmn(self, Zb_lmn):
        self.surface.Z_lmn = Zb_lmn

    @property
    def Ra_n(self):
        """R coefficients for axis Fourier series."""
        return self.axis.R_n

    @property
    def Za_n(self):
        """Z coefficients for axis Fourier series."""
        return self.axis.Z_n

    @property
    def axis(self):
        """Curve object representing the magnetic axis."""
        return self._axis

    @axis.setter
    def axis(self, new):
        if isinstance(new, FourierRZCurve):
            new.change_resolution(self.N)
            self._axis = new
        else:
            raise TypeError(
                f"axis should be of type FourierRZCurve or a subclass, got {new}"
            )

    @property
    def pressure(self):
        """Pressure profile"""
        return self._pressure

    @pressure.setter
    def pressure(self, new):
        if isinstance(new, Profile):
            self._pressure = new
        else:
            raise TypeError(
                f"pressure profile should be of type Profile or a subclass, got {new} "
            )

    @property
    def p_l(self):
        """Coefficients of pressure profile (ndarray)."""
        return self.pressure.params

    @p_l.setter
    def p_l(self, p_l):
        self.pressure.params = p_l

    @property
    def iota(self):
        """Rotational transform (iota) profile"""
        return self._iota

    @iota.setter
    def iota(self, new):
        if isinstance(new, Profile):
            self._iota = new
        else:
            raise TypeError(
                f"iota profile should be of type Profile or a subclass, got {new} "
            )

    @property
    def i_l(self):
        """Coefficients of iota profile (ndarray)."""
        return self.iota.params

    @i_l.setter
    def i_l(self, i_l):
        self.iota.params = i_l

    @property
    def R_basis(self):
        """Spectral basis for R (FourierZernikeBasis)."""
        return self._R_basis

    @property
    def Z_basis(self):
        """Spectral basis for Z (FourierZernikeBasis)."""
        return self._Z_basis

    @property
    def L_basis(self):
        """Spectral basis for lambda (FourierZernikeBasis)."""
        return self._L_basis

    @property
    def major_radius(self):
        """Major radius (m)."""
        V = self.compute_volume()
        A = self.compute_cross_section_area()
        return V / (2 * np.pi * A)

    @property
    def minor_radius(self):
        """Minor radius (m)."""
        A = self.compute_cross_section_area()
        return np.sqrt(A / np.pi)

    @property
    def aspect_ratio(self):
        """Aspect ratio = major radius / minor radius."""
        V = self.compute_volume()
        A = self.compute_cross_section_area()
        return V / (2 * np.sqrt(np.pi * A ** 3))

    def _make_labels(self):
        R_label = ["R_{},{},{}".format(l, m, n) for l, m, n in self.R_basis.modes]
        Z_label = ["Z_{},{},{}".format(l, m, n) for l, m, n in self.Z_basis.modes]
        L_label = ["L_{},{},{}".format(l, m, n) for l, m, n in self.L_basis.modes]

        x_label = R_label + Z_label + L_label

        self.xlabel = {i: val for i, val in enumerate(x_label)}
        self.rev_xlabel = {val: i for i, val in self.xlabel.items()}

    def get_xlabel_by_idx(self, idx):
        """Find which mode corresponds to a given entry in x.

        Parameters
        ----------
        idx : int or array-like of int
            index into optimization vector x

        Returns
        -------
        label : str or list of str
            label for the coefficient at index idx, eg R_0,1,3 or L_4,3,0

        """
        self._make_labels()
        idx = np.atleast_1d(idx)
        labels = [self.xlabel.get(i, None) for i in idx]
        return labels

    def get_idx_by_xlabel(self, labels):
        """Find which index of x corresponds to a given mode.

        Parameters
        ----------
        label : str or list of str
            label for the coefficient at index idx, eg R_0,1,3 or L_4,3,0

        Returns
        -------
        idx : int or array-like of int
            index into optimization vector x

        """
        self._make_labels()
        if not isinstance(labels, (list, tuple)):
            labels = [labels]
        idx = [self.rev_xlabel.get(label, None) for label in labels]
        return np.array(idx)

    def _get_transforms(self, grid=None, derivs=0):
        """get transforms with a specific grid"""
        if grid is None:
            grid = QuadratureGrid(self.L, self.M, self.N, self.NFP)
        if not isinstance(grid, Grid):
            if np.isscalar(grid):
                grid = LinearGrid(L=grid, M=grid, N=grid, NFP=self.NFP)
            grid = np.atleast_1d(grid)
            if grid.ndim == 1:
                grid = np.tile(grid, (3, 1))
            grid = Grid(grid, sort=False)
        R_transform = Transform(grid, self.R_basis, derivs=derivs, build=True)
        Z_transform = Transform(grid, self.Z_basis, derivs=derivs, build=True)
        L_transform = Transform(grid, self.L_basis, derivs=derivs, build=True)
        return R_transform, Z_transform, L_transform

    def compute_profiles(self, grid=None):
        """Compute magnetic flux, pressure, and rotational transform profiles.

        Parameters
        ----------
        grid : Grid, ndarray, optional
            Collocation grid containing the (rho, theta, zeta) coordinates of
            the nodes to evaluate at.

        Returns
        -------
        profiles : dict
            dictionary of ndarray, shape(num_nodes,) of profiles.
            Keys are of the form ``'X_y'`` meaning the derivative of X wrt to y.

        """
        R_transform, Z_transform, L_transform = self._get_transforms(grid, derivs=0)
        pressure = self.pressure.copy()
        pressure.grid = R_transform.grid
        iota = self.iota.copy()
        iota.grid = R_transform.grid

        profiles = compute_profiles(
            self.Psi,
            self.R_lmn,
            self.Z_lmn,
            self.Z_lmn,
            self.p_l,
            self.i_l,
            R_transform,
            Z_transform,
            L_transform,
            pressure,
            iota,
        )

        return profiles

    def compute_toroidal_coords(self, grid=None):
        """Compute toroidal coordinates from polar coordinates.

        Parameters
        ----------
        grid : Grid, ndarray, optional
            Collocation grid containing the (rho, theta, zeta) coordinates of
            the nodes to evaluate at.

        Returns
        -------
        toroidal_coords : dict
            dictionary of ndarray, shape(num_nodes,) of toroidal coordinates.
            Keys are of the form ``'X_y'`` meaning the derivative of X wrt to y.

        """
        R_transform, Z_transform, L_transform = self._get_transforms(grid, derivs=0)
        pressure = self.pressure.copy()
        pressure.grid = R_transform.grid
        iota = self.iota.copy()
        iota.grid = R_transform.grid

        toroidal_coords = compute_toroidal_coords(
            self.Psi,
            self.R_lmn,
            self.Z_lmn,
            self.L_lmn,
            self.p_l,
            self.i_l,
            R_transform,
            Z_transform,
            L_transform,
            pressure,
            iota,
        )

        return toroidal_coords

    def compute_cartesian_coords(self, grid=None):
        """Compute cartesian coordinates from toroidal coordinates.

        Parameters
        ----------
        grid : Grid, ndarray, optional
            Collocation grid containing the (rho, theta, zeta) coordinates of
            the nodes to evaluate at.

        Returns
        -------
        toroidal_coords : dict
            dictionary of ndarray, shape(num_nodes,) of toroidal coordinates.
            Keys are of the form ``'X_y'`` meaning the derivative of X wrt to y.

        """
        R_transform, Z_transform, L_transform = self._get_transforms(grid, derivs=0)
        pressure = self.pressure.copy()
        pressure.grid = R_transform.grid
        iota = self.iota.copy()
        iota.grid = R_transform.grid

        (cartesian_coords, toroidal_coords) = compute_cartesian_coords(
            self.Psi,
            self.R_lmn,
            self.Z_lmn,
            self.L_lmn,
            self.p_l,
            self.i_l,
            R_transform,
            Z_transform,
            L_transform,
            pressure,
            iota,
        )

        return cartesian_coords

    def compute_covariant_basis(self, grid=None):
        """Compute covariant basis vectors.

        Parameters
        ----------
        grid : Grid, ndarray, optional
            Collocation grid containing the (rho, theta, zeta) coordinates of
            the nodes to evaluate at.

        Returns
        -------
        cov_basis : dict
            dictionary of ndarray, shape(3,num_nodes), of covariant basis vectors.
            Keys are of the form ``'e_x_y'``, meaning the covariant basis vector in
            the x direction, differentiated wrt to y.

        """
        R_transform, Z_transform, L_transform = self._get_transforms(grid, derivs=1)
        pressure = self.pressure.copy()
        pressure.grid = R_transform.grid
        iota = self.iota.copy()
        iota.grid = R_transform.grid

        (cov_basis, toroidal_coords) = compute_covariant_basis(
            self.Psi,
            self.R_lmn,
            self.Z_lmn,
            self.L_lmn,
            self.p_l,
            self.i_l,
            R_transform,
            Z_transform,
            L_transform,
            pressure,
            iota,
        )

        return cov_basis

    def compute_jacobian(self, grid=None):
        """Compute coordinate system jacobian.

        Parameters
        ----------
        grid : Grid, ndarray, optional
            Collocation grid containing the (rho, theta, zeta) coordinates of
            the nodes to evaluate at.

        Returns
        -------
        jacobian : dict
            dictionary of ndarray, shape(num_nodes,), of coordinate system jacobian.
            Keys are of the form ``'g_x'`` meaning the x derivative of the coordinate
            system jacobian g.

        """
        R_transform, Z_transform, L_transform = self._get_transforms(grid, derivs=1)
        pressure = self.pressure.copy()
        pressure.grid = R_transform.grid
        iota = self.iota.copy()
        iota.grid = R_transform.grid

        (jacobian, cov_basis, toroidal_coords) = compute_jacobian(
            self.Psi,
            self.R_lmn,
            self.Z_lmn,
            self.L_lmn,
            self.p_l,
            self.i_l,
            R_transform,
            Z_transform,
            L_transform,
            pressure,
            iota,
        )

        return jacobian

    def compute_contravariant_basis(self, grid=None):
        """Compute contravariant basis vectors.

        Parameters
        ----------
        grid : Grid, ndarray, optional
            Collocation grid containing the (rho, theta, zeta) coordinates of
            the nodes to evaluate at.

        Returns
        -------
        con_basis : dict
            dictionary of ndarray, shape(3,num_nodes), of contravariant basis vectors.
            Keys are of the form ``'e^x_y'``, meaning the contravariant basis vector
            in the x direction, differentiated wrt to y.

        """
        R_transform, Z_transform, L_transform = self._get_transforms(grid, derivs=1)
        pressure = self.pressure.copy()
        pressure.grid = R_transform.grid
        iota = self.iota.copy()
        iota.grid = R_transform.grid

        (con_basis, jacobian, cov_basis, toroidal_coords) = compute_contravariant_basis(
            self.Psi,
            self.R_lmn,
            self.Z_lmn,
            self.L_lmn,
            self.p_l,
            self.i_l,
            R_transform,
            Z_transform,
            L_transform,
            pressure,
            iota,
        )

        return con_basis

    def compute_magnetic_field(self, grid=None):
        """Compute magnetic field components.

        Parameters
        ----------
        grid : Grid, ndarray, optional
            Collocation grid containing the (rho, theta, zeta) coordinates of
            the nodes to evaluate at.

        Returns
        -------
        magnetic_field: dict
            dictionary of ndarray, shape(num_nodes,) of magnetic field components.
            Keys are of the form ``'B_x_y'`` or ``'B^x_y'``, meaning the covariant (B_x)
            or contravariant (B^x) component of the magnetic field, with the
            derivative wrt to y.

        """
        R_transform, Z_transform, L_transform = self._get_transforms(grid, derivs=2)
        pressure = self.pressure.copy()
        pressure.grid = R_transform.grid
        iota = self.iota.copy()
        iota.grid = R_transform.grid

        (
            magnetic_field,
            jacobian,
            cov_basis,
            toroidal_coords,
            profiles,
        ) = compute_magnetic_field_magnitude_axis(
            self.Psi,
            self.R_lmn,
            self.Z_lmn,
            self.L_lmn,
            self.p_l,
            self.i_l,
            R_transform,
            Z_transform,
            L_transform,
            pressure,
            iota,
        )

        return magnetic_field

    def compute_current_density(self, grid=None):
        """Compute current density field components.

        Parameters
        ----------
        grid : Grid, ndarray, optional
            Collocation grid containing the (rho, theta, zeta) coordinates of
            the nodes to evaluate at.

        Returns
        -------
        current_density : dict
            dictionary of ndarray, shape(num_nodes,), of current density components.
            Keys are of the form ``'J^x_y'`` meaning the contravariant (J^x)
            component of the current, with the derivative wrt to y.

        """
        R_transform, Z_transform, L_transform = self._get_transforms(grid, derivs=2)
        pressure = self.pressure.copy()
        pressure.grid = R_transform.grid
        iota = self.iota.copy()
        iota.grid = R_transform.grid

        (
            current_density,
            magnetic_field,
            jacobian,
            cov_basis,
            toroidal_coords,
            profiles,
        ) = compute_current_density(
            self.Psi,
            self.R_lmn,
            self.Z_lmn,
            self.L_lmn,
            self.p_l,
            self.i_l,
            R_transform,
            Z_transform,
            L_transform,
            pressure,
            iota,
        )

        return current_density

    def compute_magnetic_pressure_gradient(self, grid=None):
        """Compute magnetic pressure gradient components and its magnitude.

        Parameters
        ----------
        grid : Grid, ndarray, optional
            Collocation grid containing the (rho, theta, zeta) coordinates of
            the nodes to evaluate at.

        Returns
        -------
        magnetic_pressure : dict
            dictionary of ndarray, shape(num_nodes,), of magnetic pressure gradient components.
            Keys are of the form ``'grad_B^x'`` meaning the contravariant (grad_B^x) component of the
            magnetic pressure gradient.

        """
        R_transform, Z_transform, L_transform = self._get_transforms(grid, derivs=2)
        pressure = self.pressure.copy()
        pressure.grid = R_transform.grid
        iota = self.iota.copy()
        iota.grid = R_transform.grid

        (
            magnetic_pressure,
            current_density,
            magnetic_field,
            con_basis,
            jacobian,
            cov_basis,
            toroidal_coords,
            profiles,
        ) = compute_magnetic_pressure_gradient(
            self.Psi,
            self.R_lmn,
            self.Z_lmn,
            self.L_lmn,
            self.p_l,
            self.i_l,
            R_transform,
            Z_transform,
            L_transform,
            pressure,
            iota,
        )

        return magnetic_pressure

    def compute_magnetic_tension(self, grid=None):
        """Compute magnetic tension vector and its magnitude.

        Parameters
        ----------
        grid : Grid, ndarray, optional
            Collocation grid containing the (rho, theta, zeta) coordinates of
            the nodes to evaluate at.

        Returns
        -------
        magnetic_tension : dict
            dictionary of ndarray, shape(num_nodes,), of magnetic tension vector.
            Keys are of the form `gradB` for the vector form and `|gradB|` for its
            magnitude.

        """
        R_transform, Z_transform, L_transform = self._get_transforms(grid, derivs=2)
        pressure = self.pressure.copy()
        pressure.grid = R_transform.grid
        iota = self.iota.copy()
        iota.grid = R_transform.grid

        (
            magnetic_tension,
            current_density,
            magnetic_field,
            con_basis,
            jacobian,
            cov_basis,
            toroidal_coords,
            profiles,
        ) = compute_magnetic_tension(
            self.Psi,
            self.R_lmn,
            self.Z_lmn,
            self.L_lmn,
            self.p_l,
            self.i_l,
            R_transform,
            Z_transform,
            L_transform,
            pressure,
            iota,
        )

        return magnetic_tension

    def compute_force_error(self, grid=None):
        """Compute force errors and magnitude.

        Parameters
        ----------
        grid : Grid, ndarray, optional
            Collocation grid containing the (rho, theta, zeta) coordinates of
            the nodes to evaluate at.

        Returns
        -------
        force_error : dict
            dictionary of ndarray, shape(num_nodes,), of force error components.
            Keys are of the form ``'F_x'`` meaning the covariant (F_x) component of the
            force error.

        """
        R_transform, Z_transform, L_transform = self._get_transforms(grid, derivs=2)
        pressure = self.pressure.copy()
        pressure.grid = R_transform.grid
        iota = self.iota.copy()
        iota.grid = R_transform.grid

        (
            force_error,
            current_density,
            magnetic_field,
            con_basis,
            jacobian,
            cov_basis,
            toroidal_coords,
            profiles,
        ) = compute_force_error_magnitude(
            self.Psi,
            self.R_lmn,
            self.Z_lmn,
            self.L_lmn,
            self.p_l,
            self.i_l,
            R_transform,
            Z_transform,
            L_transform,
            pressure,
            iota,
        )

        return force_error

    def compute_energy(self, grid=None):
        """Compute total MHD energy,
        :math:`W=\int_V dV(\\frac{B^2}{2\mu_0} + \\frac{p}{\gamma - 1})`

        where DESC assumes :math:`\gamma=0`.
        Also computes the individual components (magnetic and pressure)

        Parameters
        ----------
        grid : Grid, ndarray, optional
            Quadrature grid containing the (rho, theta, zeta) coordinates of
            the nodes to evaluate at

        Returns
        -------
        energy : dict
            Keys are ``'W_B'`` for magnetic energy (B**2 / 2mu0 integrated over volume),
            ``'W_p'`` for pressure energy (-p integrated over volume), and ``'W'`` for total
            MHD energy (W_B + W_p)

        """
        R_transform, Z_transform, L_transform = self._get_transforms(grid, derivs=2)
        pressure = self.pressure.copy()
        pressure.grid = R_transform.grid
        iota = self.iota.copy()
        iota.grid = R_transform.grid

        (
            energy,
            magnetic_field,
            jacobian,
            cov_basis,
            toroidal_coords,
            profiles,
        ) = compute_energy(
            self.Psi,
            self.R_lmn,
            self.Z_lmn,
            self.L_lmn,
            self.p_l,
            self.i_l,
            R_transform,
            Z_transform,
            L_transform,
            pressure,
            iota,
        )

        return energy

    def compute_quasisymmetry(self, grid=None):
        """Compute quasisymmetry (triple product and flux function metrics).

        Parameters
        ----------
        grid : Grid, ndarray, optional
            Quadrature grid containing the (rho, theta, zeta) coordinates of
            the nodes to evaluate at

        Returns
        -------
        quasisymmetry: dict
            dictionary of ndarray, shape(num_nodes,), of quasisymmetry components.
            The triple product metric has the key 'QS_TP',
        and the flux function metric has the key 'QS_FF'.

        """
        R_transform, Z_transform, L_transform = self._get_transforms(grid, derivs=3)
        pressure = self.pressure.copy()
        pressure.grid = R_transform.grid
        iota = self.iota.copy()
        iota.grid = R_transform.grid

        (
            quasisymmetry,
            current_density,
            magnetic_field,
            con_basis,
            jacobian,
            cov_basis,
            toroidal_coords,
            profiles,
        ) = compute_quasisymmetry(
            self.Psi,
            self.R_lmn,
            self.Z_lmn,
            self.L_lmn,
            self.p_l,
            self.i_l,
            R_transform,
            Z_transform,
            L_transform,
            pressure,
            iota,
        )

        return quasisymmetry

    def compute_volume(self, grid=None):
        """Compute total plasma volume.

        Parameters
        ----------
        grid : Grid, ndarray, optional
            Quadrature grid containing the (rho, theta, zeta) coordinates of
            the nodes to evaluate at

        Returns
        -------
        volume : float
            plasma volume in m^3

        """
        R_transform, Z_transform, L_transform = self._get_transforms(grid, derivs=1)
        pressure = self.pressure.copy()
        pressure.grid = R_transform.grid
        iota = self.iota.copy()
        iota.grid = R_transform.grid

        (jacobian, cov_basis, toroidal_coords) = compute_jacobian(
            self.Psi,
            self.R_lmn,
            self.Z_lmn,
            self.L_lmn,
            self.p_l,
            self.i_l,
            R_transform,
            Z_transform,
            L_transform,
            pressure,
            iota,
        )

        return np.sum(np.abs(jacobian["g"]) * R_transform.grid.weights)

    def compute_cross_section_area(self, grid=None):
        """Compute toroidally averaged cross-section area.

        Parameters
        ----------
        grid : Grid, ndarray, optional
            Quadrature grid containing the (rho, theta, zeta) coordinates of
            the nodes to evaluate at

        Returns
        -------
        area : float
            cross section area in m^2

        """
        R_transform, Z_transform, L_transform = self._get_transforms(grid, derivs=1)
        pressure = self.pressure.copy()
        pressure.grid = R_transform.grid
        iota = self.iota.copy()
        iota.grid = R_transform.grid

        (jacobian, cov_basis, toroidal_coords) = compute_jacobian(
            self.Psi,
            self.R_lmn,
            self.Z_lmn,
            self.L_lmn,
            self.p_l,
            self.i_l,
            R_transform,
            Z_transform,
            L_transform,
            pressure,
            iota,
        )

        N = np.unique(R_transform.grid.nodes[:, -1]).size  # number of toroidal angles
        weights = R_transform.grid.weights / (2 * np.pi / N)  # remove toroidal weights
        return np.mean(
            np.sum(
                np.reshape(  # sqrt(g) / R * weight = dArea
                    np.abs(jacobian["g"] / toroidal_coords["R"]) * weights, (N, -1)
                ),
                axis=1,
            )
        )

    def compute_dW(self, grid=None):
        """Compute the dW ideal MHD stability matrix, ie the Hessian of the energy.

        Parameters
        ----------
        grid : Grid, ndarray, optional
            grid to use for computation. If None, a QuadratureGrid is created

        Returns
        -------
        dW : ndarray
            symmetric matrix whose eigenvalues determine mhd stability and eigenvectors
            describe the shape of unstable perturbations

        """
        R_transform, Z_transform, L_transform = self._get_transforms(grid, derivs=1)
        pressure = self.pressure.copy()
        pressure.grid = R_transform.grid
        iota = self.iota.copy()
        iota.grid = grid

        obj = get_objective_function(
            "energy",
            R_transform,
            Z_transform,
            L_transform,
            pressure,
            iota,
            BC_constraint=None,
            use_jit=False,
        )
        x = self.x
        dW = obj.hess_x(x, self.Rb_lmn, self.Zb_lmn, self.p_l, self.i_l, self.Psi)
        return dW

    def compute_theta_coords(self, flux_coords, L_lmn=None, tol=1e-6, maxiter=20):
        """Find the theta coordinates (rho, theta, phi) that correspond to a set of
        straight field-line coordinates (rho, theta*, zeta).

        Parameters
        ----------
        flux_coords : ndarray, shape(k,3)
            2d array of flux coordinates [rho,theta*,zeta]. Each row is a different
            coordinate.
        L_lmn : ndarray
            spectral coefficients for lambda. Defaults to self.L_lmn
        tol : float
            Stopping tolerance.
        maxiter : int > 0
            maximum number of Newton iterations

        Returns
        -------
        coords : ndarray, shape(k,3)
            coordinates [rho,theta,zeta]. If Newton method doesn't converge for
            a given coordinate nan will be returned for those values

        """
        if L_lmn is None:
            L_lmn = self.L_lmn
        rho, theta_star, zeta = flux_coords.T
        if maxiter <= 0:
            raise ValueError(f"maxiter must be a positive integer, got{maxiter}")
        if jnp.any(rho) <= 0:
            raise ValueError("rho values must be positive")

        # Note: theta* (also known as vartheta) is the poloidal straight field-line
        # angle in PEST-like flux coordinates

        nodes = flux_coords.copy()
        A0 = self.L_basis.evaluate(nodes, (0, 0, 0))
        # theta* = theta + lambda
        lmbda = jnp.dot(A0, L_lmn)
        k = 0

        def cond_fun(nodes_k_lmbda):
            nodes, k, lmbda = nodes_k_lmbda
            theta_star_k = nodes[:, 1] + lmbda
            err = theta_star - theta_star_k
            return jnp.any(jnp.abs(err) > tol) & (k < maxiter)

        # Newton method for root finding
        def body_fun(nodes_k_lmbda):
            nodes, k, lmbda = nodes_k_lmbda
            A1 = self.L_basis.evaluate(nodes, (0, 1, 0))
            lmbda_t = jnp.dot(A1, L_lmn)
            f = theta_star - nodes[:, 1] - lmbda
            df = -1 - lmbda_t
            nodes = put(nodes, opsindex[:, 1], nodes[:, 1] - f / df)
            A0 = self.L_basis.evaluate(nodes, (0, 0, 0))
            lmbda = jnp.dot(A0, L_lmn)
            k += 1
            return (nodes, k, lmbda)

        nodes, k, lmbda = jit(while_loop, static_argnums=(0, 1))(
            cond_fun, body_fun, (nodes, k, lmbda)
        )
        theta_star_k = nodes[:, 1] + lmbda
        err = theta_star - theta_star_k
        noconverge = jnp.abs(err) > tol
        nodes = jnp.where(noconverge[:, np.newaxis], jnp.nan, nodes)

        return nodes

    def compute_flux_coords(
        self, real_coords, R_lmn=None, Z_lmn=None, tol=1e-6, maxiter=20, rhomin=1e-6
    ):
        """Find the flux coordinates (rho, theta, zeta) that correspond to a set of
        real space coordinates (R, phi, Z).

        Parameters
        ----------
        real_coords : ndarray, shape(k,3)
            2d array of real space coordinates [R,phi,Z]. Each row is a different coordinate.
        R_lmn, Z_lmn : ndarray
            spectral coefficients for R and Z. Defaults to self.R_lmn, self.Z_lmn
        tol : float
            Stopping tolerance. Iterations stop when sqrt((R-Ri)**2 + (Z-Zi)**2) < tol
        maxiter : int > 0
            maximum number of Newton iterations
        rhomin : float
            minimum allowable value of rho (to avoid singularity at rho=0)

        Returns
        -------
        flux_coords : ndarray, shape(k,3)
            flux coordinates [rho,theta,zeta]. If Newton method doesn't converge for
            a given coordinate (often because it is outside the plasma boundary),
            nan will be returned for those values

        """
        if maxiter <= 0:
            raise ValueError(f"maxiter must be a positive integer, got{maxiter}")
        if R_lmn is None:
            R_lmn = self.R_lmn
        if Z_lmn is None:
            Z_lmn = self.Z_lmn

        R, phi, Z = real_coords.T
        R = jnp.abs(R)

        # nearest neighbor search on coarse grid for initial guess
        nodes = ConcentricGrid(L=20, M=10, N=0).nodes
        AR = self.R_basis.evaluate(nodes)
        AZ = self.Z_basis.evaluate(nodes)
        Rg = jnp.dot(AR, R_lmn)
        Zg = jnp.dot(AZ, Z_lmn)
        distance = (R[:, np.newaxis] - Rg) ** 2 + (Z[:, np.newaxis] - Zg) ** 2
        idx = jnp.argmin(distance, axis=1)

        rhok = nodes[idx, 0]
        thetak = nodes[idx, 1]
        Rk = Rg[idx]
        Zk = Zg[idx]
        k = 0

        def cond_fun(k_rhok_thetak_Rk_Zk):
            k, rhok, thetak, Rk, Zk = k_rhok_thetak_Rk_Zk
            return jnp.any(((R - Rk) ** 2 + (Z - Zk) ** 2) > tol ** 2) & (k < maxiter)

        def body_fun(k_rhok_thetak_Rk_Zk):
            k, rhok, thetak, Rk, Zk = k_rhok_thetak_Rk_Zk
            nodes = jnp.array([rhok, thetak, phi]).T
            ARr = self.R_basis.evaluate(nodes, (1, 0, 0))
            Rr = jnp.dot(ARr, R_lmn)
            AZr = self.Z_basis.evaluate(nodes, (1, 0, 0))
            Zr = jnp.dot(AZr, Z_lmn)
            ARt = self.R_basis.evaluate(nodes, (0, 1, 0))
            Rt = jnp.dot(ARt, R_lmn)
            AZt = self.Z_basis.evaluate(nodes, (0, 1, 0))
            Zt = jnp.dot(AZt, Z_lmn)

            tau = Rt * Zr - Rr * Zt
            eR = R - Rk
            eZ = Z - Zk
            thetak += (Zr * eR - Rr * eZ) / tau
            rhok += (Rt * eZ - Zt * eR) / tau
            # negative rho -> rotate theta instead
            thetak = jnp.where(
                rhok < 0, (thetak + np.pi) % (2 * np.pi), thetak % (2 * np.pi)
            )
            rhok = jnp.abs(rhok)
            rhok = jnp.clip(rhok, rhomin, 1)
            nodes = jnp.array([rhok, thetak, phi]).T

            AR = self.R_basis.evaluate(nodes, (0, 0, 0))
            Rk = jnp.dot(AR, R_lmn)
            AZ = self.Z_basis.evaluate(nodes, (0, 0, 0))
            Zk = jnp.dot(AZ, Z_lmn)
            k += 1
            return (k, rhok, thetak, Rk, Zk)

        k, rhok, thetak, Rk, Zk = while_loop(
            cond_fun, body_fun, (k, rhok, thetak, Rk, Zk)
        )

        noconverge = (R - Rk) ** 2 + (Z - Zk) ** 2 > tol ** 2
        rho = jnp.where(noconverge, jnp.nan, rhok)
        theta = jnp.where(noconverge, jnp.nan, thetak)
        phi = jnp.where(noconverge, jnp.nan, phi)

        return jnp.vstack([rho, theta, phi]).T

    def is_nested(self, nsurfs=10, ntheta=20, zeta=0, Nt=45, Nr=20):
        """Check that an equilibrium has properly nested flux surfaces in a plane.

        Parameters
        ----------
        nsurfs : int, optional
            number of radial surfaces to check (Default value = 10)
        ntheta : int, optional
            number of sfl poloidal contours to check (Default value = 20)
        zeta : float, optional
            toroidal plane to check (Default value = 0)
        Nt : int, optional
            number of theta points to use for the r contours (Default value = 45)
        Nr : int, optional
            number of r points to use for the theta contours (Default value = 20)

        Returns
        -------
        is_nested : bool
            whether or not the surfaces are nested

        """
        r_grid = LinearGrid(L=nsurfs, M=Nt, zeta=zeta, endpoint=True)
        t_grid = LinearGrid(L=Nr, M=ntheta, zeta=zeta, endpoint=False)

        r_coords = self.compute_toroidal_coords(r_grid)
        t_coords = self.compute_toroidal_coords(t_grid)

        v_nodes = t_grid.nodes
        v_nodes[:, 1] = t_grid.nodes[:, 1] - t_coords["lambda"]
        v_grid = Grid(v_nodes)
        v_coords = self.compute_toroidal_coords(v_grid)

        # rho contours
        Rr = r_coords["R"].reshape((r_grid.L, r_grid.M, r_grid.N))[:, :, 0]
        Zr = r_coords["Z"].reshape((r_grid.L, r_grid.M, r_grid.N))[:, :, 0]

        # theta contours
        Rv = v_coords["R"].reshape((t_grid.L, t_grid.M, t_grid.N))[:, :, 0]
        Zv = v_coords["Z"].reshape((t_grid.L, t_grid.M, t_grid.N))[:, :, 0]

        rline = MultiLineString(
            [LineString(np.array([R, Z]).T) for R, Z in zip(Rr, Zr)]
        )
        vline = MultiLineString(
            [LineString(np.array([R, Z]).T) for R, Z in zip(Rv.T, Zv.T)]
        )

        return rline.is_simple and vline.is_simple

    def to_sfl(
        self,
        L=None,
        M=None,
        N=None,
        L_grid=None,
        M_grid=None,
        N_grid=None,
        rcond=None,
        in_place=False,
    ):
        """Transform this equilibrium to use straight field line coordinates.

        Uses a least squares fit to find FourierZernike coefficients of R,Z,Rb,Zb with
        respect to the straight field line coordinates, rather than the boundary coordinates.
        The new lambda value will be zero.

        NOTE: Though the converted equilibrium will have flux surfaces that look correct, the
        force balance error will likely be significantly higher than the original equilibrium.

        Parameters
        ----------
        L : int, optional
            radial resolution to use for SFL equilibrium. Default = self.L
        M : int, optional
            poloidal resolution to use for SFL equilibrium. Default = self.M
        N : int, optional
            toroidal resolution to use for SFL equilibrium. Default = self.N
        L_grid : int, optional
            radial spatial resolution to use for fit to new basis. Default = 4*self.L+1
        M_grid : int, optional
            poloidal spatial resolution to use for fit to new basis. Default = 4*self.M+1
        N_grid : int, optional
            toroidal spatial resolution to use for fit to new basis. Default = 4*self.N+1
        rcond : float, optional
            cutoff for small singular values in least squares fit.
        in_place : bool, optional
            whether to return a new equilibriumor modify in place

        Returns
        -------
        eq_sfl : Equilibrium
            Equilibrium transformed to a straight field line coordinate representation.
            Only returned if "copy" is True, otherwise modifies the current equilibrium in place.

        """
        L = L or int(1.5 * self.L)
        M = M or int(1.5 * self.M)
        N = N or int(1.5 * self.N)
        L_grid = L_grid or L
        M_grid = M_grid or M
        N_grid = N_grid or N

        grid = ConcentricGrid(L_grid, M_grid, N_grid, node_pattern="ocs")
        bdry_grid = LinearGrid(rho=1, M=2 * M + 1, N=2 * N + 1)

        toroidal_coords = self.compute_toroidal_coords(grid)
        theta = grid.nodes[:, 1]
        vartheta = theta + toroidal_coords["lambda"]
        sfl_grid = grid
        sfl_grid.nodes[:, 1] = vartheta

        bdry_coords = self.compute_toroidal_coords(bdry_grid)
        bdry_theta = bdry_grid.nodes[:, 1]
        bdry_vartheta = bdry_theta + bdry_coords["lambda"]
        bdry_sfl_grid = bdry_grid
        bdry_sfl_grid.nodes[:, 1] = bdry_vartheta

        if in_place:
            eq_sfl = self
        else:
            eq_sfl = self.copy()
        eq_sfl.change_resolution(L, M, N)

        R_sfl_transform = Transform(
            sfl_grid, eq_sfl.R_basis, build=False, build_pinv=True, rcond=rcond
        )
        R_lmn_sfl = R_sfl_transform.fit(toroidal_coords["R"])
        del R_sfl_transform  # these can take up a lot of memory so delete when done.

        Z_sfl_transform = Transform(
            sfl_grid, eq_sfl.Z_basis, build=False, build_pinv=True, rcond=rcond
        )
        Z_lmn_sfl = Z_sfl_transform.fit(toroidal_coords["Z"])
        del Z_sfl_transform
        L_lmn_sfl = np.zeros_like(eq_sfl.L_lmn)

        R_sfl_bdry_transform = Transform(
            bdry_sfl_grid,
            eq_sfl.surface.R_basis,
            build=False,
            build_pinv=True,
            rcond=rcond,
        )
        Rb_lmn_sfl = R_sfl_bdry_transform.fit(bdry_coords["R"])
        del R_sfl_bdry_transform

        Z_sfl_bdry_transform = Transform(
            bdry_sfl_grid,
            eq_sfl.surface.Z_basis,
            build=False,
            build_pinv=True,
            rcond=rcond,
        )
        Zb_lmn_sfl = Z_sfl_bdry_transform.fit(bdry_coords["Z"])
        del Z_sfl_bdry_transform

        eq_sfl.Rb_lmn = Rb_lmn_sfl
        eq_sfl.Zb_lmn = Zb_lmn_sfl
        eq_sfl.R_lmn = R_lmn_sfl
        eq_sfl.Z_lmn = Z_lmn_sfl
        eq_sfl.L_lmn = L_lmn_sfl

        if not in_place:
            return eq_sfl

    def run_booz_xform(
        self,
        M_nyq=None,
        N_nyq=None,
        M_boz=None,
        N_boz=None,
        rho=None,
        filename=None,
        verbose=True,
    ):
        """Convert to Boozer coordinates by running booz_xform.

        Parameters
        ----------
        M_nyq : int
            Poloidal resolution for derived quantities. Default is M.
        N_nyq : int
            Toroidal resolution for derived quantities. Default is N.
        M_boz : int
            Poloidal resolution of Boozer spectrum. Default is 2*M.
        N_boz : int
            Toroidal resolution of Boozer spectrum. Default is 2*N.
        rho : ndarray
            Radial coordinates of the flux surfaces to evaluate at.
        filename : str, Optional
            If given, saves the results to a NetCDF file.
        verbose : bool
            Set False to suppress output of Booz_xform calculations.

        Returns
        -------
        b : Booz_xform
            Booz_xform object that contains the transformed quantities.

        """
        try:
            import booz_xform as bx
        except ImportError as exc:
            raise ImportError(
                colored(
                    "booz_xform not installed, details for installation can be found at "
                    + "https://hiddensymmetries.github.io/booz_xform/getting_started.html",
                    "red",
                )
            ) from exc

        if M_nyq is None:
            M_nyq = self.M
        if N_nyq is None:
            N_nyq = self.N
        if M_boz is None:
            M_boz = 2 * self.M
        if N_boz is None:
            N_boz = 2 * self.N if self.N > 0 else 0
        if rho is None:
            rho = np.linspace(0.01, 1, num=100)

        # Booz_xform object
        b = bx.Booz_xform()
        b.verbose = verbose
        b.asym = not self.sym
        b.nfp = int(self.NFP)
        b.ns_in = len(rho)
        b.s_in = rho ** 2
        b.compute_surfs = np.arange(0, b.ns_in)

        # equilibrium resolution
        b.mpol = self.M + 1
        b.ntor = self.N
        b.mnmax = (2 * self.N + 1) * self.M + self.N + 1
        b.xm = np.tile(
            np.linspace(0, self.M, self.M + 1), (2 * self.N + 1, 1)
        ).T.flatten()[-b.mnmax :]
        b.xn = np.tile(
            np.linspace(-self.N, self.N, 2 * self.N + 1) * self.NFP, self.M + 1
        )[-b.mnmax :]

        # Nyquist resolution
        b.mpol_nyq = int(M_nyq)
        b.ntor_nyq = int(N_nyq)
        b.mnmax_nyq = (2 * N_nyq + 1) * M_nyq + N_nyq + 1
        b.xm_nyq = np.tile(
            np.linspace(0, M_nyq, M_nyq + 1), (2 * N_nyq + 1, 1)
        ).T.flatten()[-b.mnmax :]
        b.xn_nyq = np.tile(
            np.linspace(-N_nyq, N_nyq, 2 * N_nyq + 1) * self.NFP, M_nyq + 1
        )[-b.mnmax :]

        # Boozer resolution
        b.mboz = int(M_boz)
        b.nboz = int(N_boz)

        # R, Z, lambda
        m, n, R_mn = zernike_to_fourier(self.R_lmn, basis=self.R_basis, rho=rho)
        m, n, Z_mn = zernike_to_fourier(self.Z_lmn, basis=self.Z_basis, rho=rho)
        m, n, L_mn = zernike_to_fourier(self.L_lmn, basis=self.L_basis, rho=rho)
        xm, xn, R_s, R_c = ptolemy_identity_rev(m, n, R_mn)
        xm, xn, Z_s, Z_c = ptolemy_identity_rev(m, n, Z_mn)
        xm, xn, L_s, L_c = ptolemy_identity_rev(m, n, L_mn)
        b.rmnc = R_c.T
        b.zmns = Z_s.T
        b.lmns = L_s.T
        if not self.sym:
            b.rmns = R_s.T
            b.zmnc = Z_c.T
            b.lmnc = L_c.T

        # Nyquist grid for computing derived quantities
        grid = LinearGrid(M=2 * M_nyq + 1, N=2 * N_nyq + 1, NFP=self.NFP)
        if self.sym:
            basis = DoubleFourierSeries(M=M_nyq, N=N_nyq, NFP=self.NFP, sym="cos")
        else:
            basis = DoubleFourierSeries(M=M_nyq, N=N_nyq, NFP=self.NFP, sym=None)
        transform = Transform(grid, basis, build=False, build_pinv=True)
        m = basis.modes[:, 1]
        n = basis.modes[:, 2]

        # |B|, B_theta, B_zeta
        B_mn = np.zeros((b.ns_in, b.mnmax_nyq))
        Bt_mn = np.zeros((b.ns_in, b.mnmax_nyq))
        Bz_mn = np.zeros((b.ns_in, b.mnmax_nyq))
        for k in range(b.ns_in):
            grid = LinearGrid(
                M=2 * M_nyq + 1, N=2 * N_nyq + 1, NFP=self.NFP, rho=rho[k]
            )
            data = self.compute_magnetic_field(grid)
            B_mn[k, :] = transform.fit(data["|B|"])
            Bt_mn[k, :] = transform.fit(data["B_theta"])
            Bz_mn[k, :] = transform.fit(data["B_zeta"])
        xm, xn, B_s, B_c = ptolemy_identity_rev(m, n, B_mn)
        xm, xn, Bt_s, Bt_c = ptolemy_identity_rev(m, n, Bt_mn)
        xm, xn, Bz_s, Bz_c = ptolemy_identity_rev(m, n, Bz_mn)
        b.bmnc = B_c.T
        b.bsubumnc = Bt_c.T
        b.bsubvmnc = Bz_c.T
        if not self.sym:
            b.bmns = B_s.T
            b.bsubumns = Bt_s.T
            b.bsubvmns = Bz_s.T

        # rotational transform
        b.iota = self.iota(rho)

        # run booz_xform
        b.run()
        if filename is not None:
            b.write_boozmn(filename)
        return b<|MERGE_RESOLUTION|>--- conflicted
+++ resolved
@@ -7,15 +7,9 @@
 from abc import ABC
 from shapely.geometry import LineString, MultiLineString
 
-<<<<<<< HEAD
-from desc.backend import jnp, put
+from desc.backend import jnp, jit, put, while_loop
 from desc.io import IOAble, load
-from desc.utils import unpack_state, copy_coeffs
-=======
-from desc.backend import jnp, jit, put, while_loop
-from desc.io import IOAble
 from desc.utils import unpack_state, copy_coeffs, opsindex
->>>>>>> eeb2ad9f
 from desc.grid import Grid, LinearGrid, ConcentricGrid, QuadratureGrid
 from desc.transform import Transform
 from desc.objective_funs import get_objective_function
