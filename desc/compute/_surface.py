from desc.backend import jnp

from .data_index import register_compute_fun
from .geom_utils import rpz2xyz, xyz2rpz, xyz2rpz_vec


@register_compute_fun(
    name="x",
    label="\\mathbf{r}",
    units="m",
    units_long="meters",
    description="Position vector along surface",
    dim=3,
    params=["R_lmn", "Z_lmn"],
    transforms={
        "R": [[0, 0, 0]],
        "Z": [[0, 0, 0]],
        "grid": [],
    },
    profiles=[],
    coordinates="tz",
    data=[],
    parameterization="desc.geometry.surface.FourierRZToroidalSurface",
    basis="{'rpz', 'xyz'}: Basis for returned vectors, Default 'rpz'",
)
def _x_FourierRZToroidalSurface(params, transforms, profiles, data, **kwargs):
    R = transforms["R"].transform(params["R_lmn"])
    Z = transforms["Z"].transform(params["Z_lmn"])
    phi = transforms["grid"].nodes[:, 2]
    coords = jnp.stack([R, phi, Z], axis=1)
    if kwargs.get("basis", "rpz").lower() == "xyz":
        coords = rpz2xyz(coords)
    data["x"] = coords
    return data


@register_compute_fun(
    name="X",
    label="X",
    units="m",
    units_long="meters",
    description="Cartesian X coordinate.",
    dim=1,
    params=[],
    transforms={},
    profiles=[],
    coordinates="rtz",
    data=["x"],
    parameterization="desc.geometry.core.Surface",
    basis="{'rpz', 'xyz'}: Basis for returned vectors, Default 'rpz'",
)
def _X_Surface(params, transforms, profiles, data, **kwargs):
    coords = data["x"]
    if kwargs.get("basis", "rpz").lower() == "rpz":
        # if basis is rpz, then "x" is rpz and we must convert to xyz
        coords = rpz2xyz(coords)
    data["X"] = coords[:, 0]
    return data


@register_compute_fun(
    name="Y",
    label="Y",
    units="m",
    units_long="meters",
    description="Cartesian Y coordinate.",
    dim=1,
    params=[],
    transforms={},
    profiles=[],
    coordinates="rtz",
    data=["x"],
    parameterization="desc.geometry.core.Surface",
    basis="{'rpz', 'xyz'}: Basis for returned vectors, Default 'rpz'",
)
def _Y_Surface(params, transforms, profiles, data, **kwargs):
    coords = data["x"]
    if kwargs.get("basis", "rpz").lower() == "rpz":
        # if basis is rpz, then "x" is rpz and we must convert to xyz
        coords = rpz2xyz(coords)
    data["Y"] = coords[:, 1]
    return data


@register_compute_fun(
    name="R",
    label="R",
    units="m",
    units_long="meters",
    description="Cylindrical radial position along surface",
    dim=1,
    params=[],
    transforms={},
    profiles=[],
    coordinates="rtz",
    data=["x"],
    parameterization="desc.geometry.core.Surface",
    basis="{'rpz', 'xyz'}: Basis for returned vectors, Default 'rpz'",
)
def _R_Surface(params, transforms, profiles, data, **kwargs):
    coords = data["x"]
    if kwargs.get("basis", "rpz").lower() == "xyz":
        # if basis is xyz, then "x" is xyz and we must convert to rpz
        coords = xyz2rpz(coords)
    data["R"] = coords[:, 0]
    return data


@register_compute_fun(
    name="phi",
    label="\\phi",
    units="rad",
    units_long="radians",
    description="Toroidal phi position along surface",
    dim=1,
    params=[],
    transforms={},
    profiles=[],
    coordinates="rtz",
    data=["x"],
    parameterization="desc.geometry.core.Surface",
    basis="{'rpz', 'xyz'}: Basis for returned vectors, Default 'rpz'",
)
def _phi_Surface(params, transforms, profiles, data, **kwargs):
    coords = data["x"]
    if kwargs.get("basis", "rpz").lower() == "xyz":
        # if basis is xyz, then "x" is xyz and we must convert to rpz
        coords = xyz2rpz(coords)
    data["phi"] = coords[:, 1]
    return data


@register_compute_fun(
    name="phi_r",
    label="\\partial_{\\rho} \\phi",
    units="rad",
    units_long="radians",
    description="Toroidal angle in lab frame, derivative wrt radial coordinate",
    dim=1,
    params=[],
    transforms={},
    profiles=[],
    coordinates="rtz",
    data=["e_rho", "phi"],
    parameterization="desc.geometry.core.Surface",
    basis="{'rpz', 'xyz'}: Basis for returned vectors, Default 'rpz'",
)
def _phi_r_Surface(params, transforms, profiles, data, **kwargs):
    coords_r = data["e_rho"]
    if kwargs.get("basis", "rpz").lower() == "xyz":
        # if basis is xyz, then "x" is xyz and we must convert to rpz
        coords_r = xyz2rpz_vec(coords_r, phi=data["phi"])
    data["phi_r"] = coords_r[:, 1]
    return data


@register_compute_fun(
    name="phi_t",
    label="\\partial_{\\theta} \\phi",
    units="rad",
    units_long="radians",
    description="Toroidal angle in lab frame, derivative wrt poloidal coordinate",
    dim=1,
    params=[],
    transforms={},
    profiles=[],
    coordinates="rtz",
    data=["e_theta", "phi"],
    parameterization="desc.geometry.core.Surface",
    basis="{'rpz', 'xyz'}: Basis for returned vectors, Default 'rpz'",
)
def _phi_t_Surface(params, transforms, profiles, data, **kwargs):
    coords_t = data["e_theta"]
    if kwargs.get("basis", "rpz").lower() == "xyz":
        # if basis is xyz, then "x" is xyz and we must convert to rpz
        coords_t = xyz2rpz_vec(coords_t, phi=data["phi"])
    data["phi_t"] = coords_t[:, 1]
    return data


@register_compute_fun(
    name="phi_z",
    label="\\partial_{\\zeta} \\phi",
    units="rad",
    units_long="radians",
    description="Toroidal angle in lab frame, derivative wrt toroidal coordinate",
    dim=1,
    params=[],
    transforms={},
    profiles=[],
    coordinates="rtz",
    data=["e_zeta", "phi"],
    parameterization="desc.geometry.core.Surface",
    basis="{'rpz', 'xyz'}: Basis for returned vectors, Default 'rpz'",
)
def _phi_z_Surface(params, transforms, profiles, data, **kwargs):
    coords_z = data["e_zeta"]
    if kwargs.get("basis", "rpz").lower() == "xyz":
        # if basis is xyz, then "x" is xyz and we must convert to rpz
        coords_z = xyz2rpz_vec(coords_z, phi=data["phi"])
    data["phi_z"] = coords_z[:, 1]
    return data


@register_compute_fun(
    name="Z",
    label="Z",
    units="m",
    units_long="meters",
    description="Cylindrical vertical position along surface",
    dim=1,
    params=[],
    transforms={},
    profiles=[],
    coordinates="rtz",
    data=["x"],
    parameterization="desc.geometry.core.Surface",
)
def _Z_Surface(params, transforms, profiles, data, **kwargs):
    data["Z"] = data["x"][:, 2]
    return data


@register_compute_fun(
    name="e_rho",
    label="\\mathbf{e}_{\\rho}",
    units="m",
    units_long="meters",
    description="Covariant radial basis vector",
    dim=3,
    params=[],
    transforms={
        "grid": [],
    },
    profiles=[],
    coordinates="tz",
    data=[],
    parameterization="desc.geometry.surface.FourierRZToroidalSurface",
    basis="{'rpz', 'xyz'}: Basis for returned vectors, Default 'rpz'",
)
def _e_rho_FourierRZToroidalSurface(params, transforms, profiles, data, **kwargs):
    coords = jnp.zeros((transforms["grid"].num_nodes, 3))
    data["e_rho"] = coords
    return data


@register_compute_fun(
<<<<<<< HEAD
    name="e_theta",
    label="\\mathbf{e}_{\\theta}",
    units="m",
    units_long="meters",
    description="Covariant poloidal basis vector",
    dim=3,
    params=["R_lmn", "Z_lmn"],
    transforms={
        "R": [[0, 1, 0]],
        "Z": [[0, 1, 0]],
        "grid": [],
    },
    profiles=[],
    coordinates="tz",
    data=[],
    parameterization="desc.geometry.surface.FourierRZToroidalSurface",
    basis="{'rpz', 'xyz'}: Basis for returned vectors, Default 'rpz'",
)
def _e_theta_FourierRZToroidalSurface(params, transforms, profiles, data, **kwargs):
    R = transforms["R"].transform(params["R_lmn"], dt=1)
    Z = transforms["Z"].transform(params["Z_lmn"], dt=1)
    phi = jnp.zeros(transforms["grid"].num_nodes)
    coords = jnp.stack([R, phi, Z], axis=1)
    if kwargs.get("basis", "rpz").lower() == "xyz":
        coords = rpz2xyz_vec(coords, phi=transforms["grid"].nodes[:, 2])
    data["e_theta"] = coords
    return data


@register_compute_fun(
    name="e_zeta",
    label="\\mathbf{e}_{\\zeta}",
    units="m",
    units_long="meters",
    description="Covariant toroidal basis vector",
    dim=3,
    params=["R_lmn", "Z_lmn"],
    transforms={
        "R": [[0, 0, 0], [0, 0, 1]],
        "Z": [[0, 0, 1]],
        "grid": [],
    },
    profiles=[],
    coordinates="tz",
    data=[],
    parameterization="desc.geometry.surface.FourierRZToroidalSurface",
    basis="{'rpz', 'xyz'}: Basis for returned vectors, Default 'rpz'",
)
def _e_zeta_FourierRZToroidalSurface(params, transforms, profiles, data, **kwargs):
    R0 = transforms["R"].transform(params["R_lmn"], dz=0)
    dR = transforms["R"].transform(params["R_lmn"], dz=1)
    dZ = transforms["Z"].transform(params["Z_lmn"], dz=1)
    dphi = R0
    coords = jnp.stack([dR, dphi, dZ], axis=1)
    if kwargs.get("basis", "rpz").lower() == "xyz":
        coords = rpz2xyz_vec(coords, phi=transforms["grid"].nodes[:, 2])
    data["e_zeta"] = coords
    return data


@register_compute_fun(
=======
>>>>>>> 82523481
    name="e_rho_r",
    label="\\partial_{\\rho} \\mathbf{e}_{\\rho}",
    units="m",
    units_long="meters",
    description="Covariant radial basis vector, derivative wrt radial coordinate",
    dim=3,
    params=[],
    transforms={
        "grid": [],
    },
    profiles=[],
    coordinates="tz",
    data=[],
    parameterization="desc.geometry.surface.FourierRZToroidalSurface",
    basis="{'rpz', 'xyz'}: Basis for returned vectors, Default 'rpz'",
)
def _e_rho_r_FourierRZToroidalSurface(params, transforms, profiles, data, **kwargs):
    coords = jnp.zeros((transforms["grid"].num_nodes, 3))
    data["e_rho_r"] = coords
    return data


@register_compute_fun(
    name="e_rho_rr",
    label="\\partial_{\\rho \\rho} \\mathbf{e}_{\\rho}",
    units="m",
    units_long="meters",
    description="Covariant radial basis vector,"
    " second derivative wrt radial coordinate",
    dim=3,
    params=[],
    transforms={
        "grid": [],
    },
    profiles=[],
    coordinates="tz",
    data=[],
    parameterization="desc.geometry.surface.FourierRZToroidalSurface",
    basis="{'rpz', 'xyz'}: Basis for returned vectors, Default 'rpz'",
)
def _e_rho_rr_FourierRZToroidalSurface(params, transforms, profiles, data, **kwargs):
    coords = jnp.zeros((transforms["grid"].num_nodes, 3))
    data["e_rho_rr"] = coords
    return data


@register_compute_fun(
    name="e_rho_t",
    label="\\partial_{\\theta} \\mathbf{e}_{\\rho}",
    units="m",
    units_long="meters",
    description="Covariant radial basis vector, derivative wrt poloidal angle",
    dim=3,
    params=[],
    transforms={
        "grid": [],
    },
    profiles=[],
    coordinates="tz",
    data=[],
    parameterization="desc.geometry.surface.FourierRZToroidalSurface",
    basis="{'rpz', 'xyz'}: Basis for returned vectors, Default 'rpz'",
)
def _e_rho_t_FourierRZToroidalSurface(params, transforms, profiles, data, **kwargs):
    coords = jnp.zeros((transforms["grid"].num_nodes, 3))
    data["e_rho_t"] = coords
    return data


@register_compute_fun(
    name="e_rho_z",
    label="\\partial_{\\zeta} \\mathbf{e}_{\\rho}",
    units="m",
    units_long="meters",
    description="Covariant radial basis vector, derivative wrt toroidal angle",
    dim=3,
    params=[],
    transforms={
        "grid": [],
    },
    profiles=[],
    coordinates="tz",
    data=[],
    parameterization="desc.geometry.surface.FourierRZToroidalSurface",
    basis="{'rpz', 'xyz'}: Basis for returned vectors, Default 'rpz'",
)
def _e_rho_z_FourierRZToroidalSurface(params, transforms, profiles, data, **kwargs):
    coords = jnp.zeros((transforms["grid"].num_nodes, 3))
    data["e_rho_z"] = coords
    return data


@register_compute_fun(
    name="e_theta_r",
    label="\\partial_{\\rho} \\mathbf{e}_{\\theta}",
    units="m",
    units_long="meters",
    description="Covariant poloidal basis vector, derivative wrt radial coordinate",
    dim=3,
    params=[],
    transforms={
        "grid": [],
    },
    profiles=[],
    coordinates="tz",
    data=[],
    parameterization="desc.geometry.surface.FourierRZToroidalSurface",
    basis="{'rpz', 'xyz'}: Basis for returned vectors, Default 'rpz'",
)
def _e_theta_r_FourierRZToroidalSurface(params, transforms, profiles, data, **kwargs):
    coords = jnp.zeros((transforms["grid"].num_nodes, 3))
    data["e_theta_r"] = coords
    return data


@register_compute_fun(
    name="e_theta_rr",
    label="\\partial_{\\rho \\rho} \\mathbf{e}_{\\theta}",
    units="m",
    units_long="meters",
    description="Covariant poloidal basis vector,"
    " second derivative wrt radial coordinate",
    dim=3,
    params=[],
    transforms={
        "grid": [],
    },
    profiles=[],
    coordinates="tz",
    data=[],
    parameterization="desc.geometry.surface.FourierRZToroidalSurface",
    basis="{'rpz', 'xyz'}: Basis for returned vectors, Default 'rpz'",
)
def _e_theta_rr_FourierRZToroidalSurface(params, transforms, profiles, data, **kwargs):
    coords = jnp.zeros((transforms["grid"].num_nodes, 3))
    data["e_theta_rr"] = coords
    return data


@register_compute_fun(
<<<<<<< HEAD
    name="e_theta_t",
    label="\\partial_{\\theta} \\mathbf{e}_{\\theta}",
    units="m",
    units_long="meters",
    description="Covariant poloidal basis vector, derivative wrt poloidal angle",
    dim=3,
    params=["R_lmn", "Z_lmn"],
    transforms={
        "R": [[0, 2, 0]],
        "Z": [[0, 2, 0]],
        "grid": [],
    },
    profiles=[],
    coordinates="tz",
    data=[],
    parameterization="desc.geometry.surface.FourierRZToroidalSurface",
    basis="{'rpz', 'xyz'}: Basis for returned vectors, Default 'rpz'",
)
def _e_theta_t_FourierRZToroidalSurface(params, transforms, profiles, data, **kwargs):
    R = transforms["R"].transform(params["R_lmn"], dt=2)
    Z = transforms["Z"].transform(params["Z_lmn"], dt=2)
    phi = jnp.zeros(transforms["grid"].num_nodes)
    coords = jnp.stack([R, phi, Z], axis=1)
    if kwargs.get("basis", "rpz").lower() == "xyz":
        coords = rpz2xyz_vec(coords, phi=transforms["grid"].nodes[:, 2])
    data["e_theta_t"] = coords
    return data


@register_compute_fun(
    name="e_theta_z",
    label="\\partial_{\\zeta} \\mathbf{e}_{\\theta}",
    units="m",
    units_long="meters",
    description="Covariant poloidal basis vector, derivative wrt toroidal angle",
    dim=3,
    params=["R_lmn", "Z_lmn"],
    transforms={
        "R": [[0, 1, 1]],
        "Z": [[0, 1, 1]],
        "grid": [],
    },
    profiles=[],
    coordinates="tz",
    data=[],
    parameterization="desc.geometry.surface.FourierRZToroidalSurface",
    basis="{'rpz', 'xyz'}: Basis for returned vectors, Default 'rpz'",
)
def _e_theta_z_FourierRZToroidalSurface(params, transforms, profiles, data, **kwargs):
    dR = transforms["R"].transform(params["R_lmn"], dt=1, dz=1)
    dZ = transforms["Z"].transform(params["Z_lmn"], dt=1, dz=1)
    dphi = jnp.zeros(transforms["grid"].num_nodes)
    coords = jnp.stack([dR, dphi, dZ], axis=1)
    if kwargs.get("basis", "rpz").lower() == "xyz":
        coords = rpz2xyz_vec(coords, phi=transforms["grid"].nodes[:, 2])
    data["e_theta_z"] = coords
    return data


@register_compute_fun(
=======
>>>>>>> 82523481
    name="e_zeta_r",
    label="\\partial_{\\rho} \\mathbf{e}_{\\zeta}",
    units="m",
    units_long="meters",
    description="Covariant toroidal basis vector, derivative wrt radial coordinate",
    dim=3,
    params=[],
    transforms={
        "grid": [],
    },
    profiles=[],
    coordinates="tz",
    data=[],
    parameterization="desc.geometry.surface.FourierRZToroidalSurface",
    basis="{'rpz', 'xyz'}: Basis for returned vectors, Default 'rpz'",
)
def _e_zeta_r_FourierRZToroidalSurface(params, transforms, profiles, data, **kwargs):
    coords = jnp.zeros((transforms["grid"].num_nodes, 3))
    data["e_zeta_r"] = coords
    return data


@register_compute_fun(
    name="e_zeta_rr",
    label="\\partial_{\\rho \\rho} \\mathbf{e}_{\\zeta}",
    units="m",
    units_long="meters",
    description="Covariant toroidal basis vector,"
    " second derivative wrt radial coordinate",
    dim=3,
    params=[],
    transforms={
        "grid": [],
    },
    profiles=[],
    coordinates="tz",
    data=[],
    parameterization="desc.geometry.surface.FourierRZToroidalSurface",
    basis="{'rpz', 'xyz'}: Basis for returned vectors, Default 'rpz'",
)
def _e_zeta_rr_FourierRZToroidalSurface(params, transforms, profiles, data, **kwargs):
    coords = jnp.zeros((transforms["grid"].num_nodes, 3))
    data["e_zeta_rr"] = coords
    return data


@register_compute_fun(
<<<<<<< HEAD
    name="e_zeta_t",
    label="\\partial_{\\theta} \\mathbf{e}_{\\zeta}",
    units="m",
    units_long="meters",
    description="Covariant toroidal basis vector, derivative wrt poloidal angle",
    dim=3,
    params=["R_lmn", "Z_lmn"],
    transforms={
        "R": [[0, 1, 1]],
        "Z": [[0, 1, 1]],
        "grid": [],
    },
    profiles=[],
    coordinates="tz",
    data=[],
    parameterization="desc.geometry.surface.FourierRZToroidalSurface",
    basis="{'rpz', 'xyz'}: Basis for returned vectors, Default 'rpz'",
)
def _e_zeta_t_FourierRZToroidalSurface(params, transforms, profiles, data, **kwargs):
    dR = transforms["R"].transform(params["R_lmn"], dt=1, dz=1)
    dZ = transforms["Z"].transform(params["Z_lmn"], dt=1, dz=1)
    dphi = jnp.zeros(transforms["grid"].num_nodes)
    coords = jnp.stack([dR, dphi, dZ], axis=1)
    if kwargs.get("basis", "rpz").lower() == "xyz":
        coords = rpz2xyz_vec(coords, phi=transforms["grid"].nodes[:, 2])
    data["e_zeta_t"] = coords
    return data


@register_compute_fun(
    name="e_zeta_z",
    label="\\partial_{\\zeta} \\mathbf{e}_{\\zeta}",
    units="m",
    units_long="meters",
    description="Covariant toroidal basis vector, derivative wrt toroidal angle",
    dim=3,
    params=["R_lmn", "Z_lmn"],
    transforms={
        "R": [[0, 0, 0], [0, 0, 1], [0, 0, 2]],
        "Z": [[0, 0, 2]],
        "grid": [],
    },
    profiles=[],
    coordinates="tz",
    data=[],
    parameterization="desc.geometry.surface.FourierRZToroidalSurface",
    basis="{'rpz', 'xyz'}: Basis for returned vectors, Default 'rpz'",
)
def _e_zeta_z_FourierRZToroidalSurface(params, transforms, profiles, data, **kwargs):
    R0 = transforms["R"].transform(params["R_lmn"], dz=0)
    dR = transforms["R"].transform(params["R_lmn"], dz=1)
    d2R = transforms["R"].transform(params["R_lmn"], dz=2)
    d2Z = transforms["Z"].transform(params["Z_lmn"], dz=2)
    dphi = 2 * dR
    coords = jnp.stack([d2R - R0, dphi, d2Z], axis=1)
    if kwargs.get("basis", "rpz").lower() == "xyz":
        coords = rpz2xyz_vec(coords, phi=transforms["grid"].nodes[:, 2])
    data["e_zeta_z"] = coords
    return data


@register_compute_fun(
=======
>>>>>>> 82523481
    name="Phi",
    label="\\Phi",
    units="A",
    units_long="Amperes",
    description="Surface current potential",
    dim=1,
    params=["I", "G", "Phi_mn"],
    transforms={"Phi": [[0, 0, 0]]},
    profiles=[],
    coordinates="tz",
    data=[],
    parameterization=[
        "desc.magnetic_fields._current_potential.FourierCurrentPotentialField"
    ],
)
def _Phi_FourierCurrentPotentialField(params, transforms, profiles, data, **kwargs):
    data["Phi"] = (
        transforms["Phi"].transform(params["Phi_mn"])
        + params["G"] * transforms["Phi"].nodes[:, 2].flatten(order="F") / 2 / jnp.pi
        + params["I"] * transforms["Phi"].nodes[:, 1].flatten(order="F") / 2 / jnp.pi
    )
    return data


@register_compute_fun(
    name="Phi_t",
    label="\\partial_{\\theta}\\Phi",
    units="A",
    units_long="Amperes",
    description="Surface current potential, poloidal derivative",
    dim=1,
    params=["I", "Phi_mn"],
    transforms={"Phi": [[0, 1, 0]]},
    profiles=[],
    coordinates="tz",
    data=[],
    parameterization=[
        "desc.magnetic_fields._current_potential.FourierCurrentPotentialField"
    ],
)
def _Phi_t_FourierCurrentPotentialField(params, transforms, profiles, data, **kwargs):
    data["Phi_t"] = (
        transforms["Phi"].transform(params["Phi_mn"], dt=1) + params["I"] / 2 / jnp.pi
    )
    return data


@register_compute_fun(
    name="Phi_z",
    label="\\partial_{\\zeta}\\Phi",
    units="A",
    units_long="Amperes",
    description="Surface current potential, toroidal derivative",
    dim=1,
    params=["G", "Phi_mn"],
    transforms={"Phi": [[0, 0, 1]]},
    profiles=[],
    coordinates="tz",
    data=[],
    parameterization=[
        "desc.magnetic_fields._current_potential.FourierCurrentPotentialField"
    ],
)
def _Phi_z_FourierCurrentPotentialField(params, transforms, profiles, data, **kwargs):
    data["Phi_z"] = (
        transforms["Phi"].transform(params["Phi_mn"], dz=1) + params["G"] / 2 / jnp.pi
    )
    return data


@register_compute_fun(
    name="Phi",
    label="\\Phi",
    units="A",
    units_long="Amperes",
    description="Surface current potential",
    dim=1,
    params=["params"],
    transforms={"grid": [], "potential": []},
    profiles=[],
    coordinates="tz",
    data=[],
    parameterization="desc.magnetic_fields._current_potential.CurrentPotentialField",
)
def _Phi_CurrentPotentialField(params, transforms, profiles, data, **kwargs):
    data["Phi"] = transforms["potential"](
        transforms["grid"].nodes[:, 1],
        transforms["grid"].nodes[:, 2],
        **params["params"]
    )
    return data


@register_compute_fun(
    name="Phi_t",
    label="\\partial_{\\theta}\\Phi",
    units="A",
    units_long="Amperes",
    description="Surface current potential, poloidal derivative",
    dim=1,
    params=["params"],
    transforms={"grid": [], "potential_dtheta": []},
    profiles=[],
    coordinates="tz",
    data=[],
    parameterization="desc.magnetic_fields._current_potential.CurrentPotentialField",
)
def _Phi_t_CurrentPotentialField(params, transforms, profiles, data, **kwargs):
    data["Phi_t"] = transforms["potential_dtheta"](
        transforms["grid"].nodes[:, 1],
        transforms["grid"].nodes[:, 2],
        **params["params"]
    )
    return data


@register_compute_fun(
    name="Phi_z",
    label="\\partial_{\\zeta}\\Phi",
    units="A",
    units_long="Amperes",
    description="Surface current potential, toroidal derivative",
    dim=1,
    params=["params"],
    transforms={"grid": [], "potential_dzeta": []},
    profiles=[],
    coordinates="tz",
    data=[],
    parameterization="desc.magnetic_fields._current_potential.CurrentPotentialField",
)
def _Phi_z_CurrentPotentialField(params, transforms, profiles, data, **kwargs):
    data["Phi_z"] = transforms["potential_dzeta"](
        transforms["grid"].nodes[:, 1],
        transforms["grid"].nodes[:, 2],
        **params["params"]
    )
    return data


@register_compute_fun(
    name="K",
    label="\\mathbf{K}",
    units="A/m",
    units_long="Amperes per meter",
    description="Surface current density, defined as the"
    "surface normal vector cross the gradient of the current potential.",
    dim=3,
    params=[],
    transforms={},
    profiles=[],
    coordinates="tz",
    data=["Phi_t", "Phi_z", "e_theta", "e_zeta", "|e_theta x e_zeta|"],
    parameterization=[
        "desc.magnetic_fields._current_potential.CurrentPotentialField",
        "desc.magnetic_fields._current_potential.FourierCurrentPotentialField",
    ],
)
def _K_CurrentPotentialField(params, transforms, profiles, data, **kwargs):
    data["K"] = (
        data["Phi_t"] * (1 / data["|e_theta x e_zeta|"]) * data["e_zeta"].T
    ).T - (data["Phi_z"] * (1 / data["|e_theta x e_zeta|"]) * data["e_theta"].T).T
    return data


@register_compute_fun(
    name="x",
    label="\\mathbf{r}",
    units="m",
    units_long="meters",
    description="Position vector along surface",
    dim=3,
    params=["R_lmn", "Z_lmn"],
    transforms={
        "R": [[0, 0, 0]],
        "Z": [[0, 0, 0]],
        "grid": [],
    },
    profiles=[],
    coordinates="rt",
    data=[],
    parameterization="desc.geometry.surface.ZernikeRZToroidalSection",
    basis="{'rpz', 'xyz'}: Basis for returned vectors, Default 'rpz'",
)
def _x_ZernikeRZToroidalSection(params, transforms, profiles, data, **kwargs):
    R = transforms["R"].transform(params["R_lmn"])
    Z = transforms["Z"].transform(params["Z_lmn"])
    phi = transforms["grid"].nodes[:, 2]
    coords = jnp.stack([R, phi, Z], axis=1)
    if kwargs.get("basis", "rpz").lower() == "xyz":
        coords = rpz2xyz(coords)
    data["x"] = coords
    return data


@register_compute_fun(
<<<<<<< HEAD
    name="e_rho",
    label="\\mathbf{e}_{\\rho}",
    units="m",
    units_long="meters",
    description="Covariant radial basis vector",
    dim=3,
    params=["R_lmn", "Z_lmn"],
    transforms={
        "R": [[1, 0, 0]],
        "Z": [[1, 0, 0]],
        "grid": [],
    },
    profiles=[],
    coordinates="rt",
    data=[],
    parameterization="desc.geometry.surface.ZernikeRZToroidalSection",
    basis="{'rpz', 'xyz'}: Basis for returned vectors, Default 'rpz'",
)
def _e_rho_ZernikeRZToroidalSection(params, transforms, profiles, data, **kwargs):
    R = transforms["R"].transform(params["R_lmn"], dr=1)
    Z = transforms["Z"].transform(params["Z_lmn"], dr=1)
    phi = jnp.zeros(transforms["grid"].num_nodes)
    coords = jnp.stack([R, phi, Z], axis=1)
    if kwargs.get("basis", "rpz").lower() == "xyz":
        coords = rpz2xyz(coords)
    data["e_rho"] = coords
    return data


@register_compute_fun(
    name="e_theta",
    label="\\mathbf{e}_{\\theta}",
    units="m",
    units_long="meters",
    description="Covariant poloidal basis vector",
    dim=3,
    params=["R_lmn", "Z_lmn"],
    transforms={
        "R": [[0, 1, 0]],
        "Z": [[0, 1, 0]],
        "grid": [],
    },
    profiles=[],
    coordinates="rt",
    data=[],
    parameterization="desc.geometry.surface.ZernikeRZToroidalSection",
    basis="{'rpz', 'xyz'}: Basis for returned vectors, Default 'rpz'",
)
def _e_theta_ZernikeRZToroidalSection(params, transforms, profiles, data, **kwargs):
    R = transforms["R"].transform(params["R_lmn"], dt=1)
    Z = transforms["Z"].transform(params["Z_lmn"], dt=1)
    phi = jnp.zeros(transforms["grid"].num_nodes)
    coords = jnp.stack([R, phi, Z], axis=1)
    if kwargs.get("basis", "rpz").lower() == "xyz":
        coords = rpz2xyz_vec(coords, phi=transforms["grid"].nodes[:, 2])
    data["e_theta"] = coords
    return data


@register_compute_fun(
=======
>>>>>>> 82523481
    name="e_zeta",
    label="\\mathbf{e}_{\\zeta}",
    units="m",
    units_long="meters",
    description="Covariant toroidal basis vector",
    dim=3,
    params=[],
    transforms={
        "grid": [],
    },
    profiles=[],
    coordinates="rt",
    data=[],
    parameterization="desc.geometry.surface.ZernikeRZToroidalSection",
    basis="{'rpz', 'xyz'}: Basis for returned vectors, Default 'rpz'",
)
def _e_zeta_ZernikeRZToroidalSection(params, transforms, profiles, data, **kwargs):
    coords = jnp.zeros((transforms["grid"].num_nodes, 3))
    data["e_zeta"] = coords
    return data


@register_compute_fun(
<<<<<<< HEAD
    name="e_rho_r",
    label="\\partial_{\\rho} \\mathbf{e}_{\\rho}",
    units="m",
    units_long="meters",
    description="Covariant radial basis vector, derivative wrt radial coordinate",
    dim=3,
    params=["R_lmn", "Z_lmn"],
    transforms={
        "R": [[2, 0, 0]],
        "Z": [[2, 0, 0]],
        "grid": [],
    },
    profiles=[],
    coordinates="rt",
    data=[],
    parameterization="desc.geometry.surface.ZernikeRZToroidalSection",
    basis="{'rpz', 'xyz'}: Basis for returned vectors, Default 'rpz'",
)
def _e_rho_r_ZernikeRZToroidalSection(params, transforms, profiles, data, **kwargs):
    R = transforms["R"].transform(params["R_lmn"], dr=2)
    Z = transforms["Z"].transform(params["Z_lmn"], dr=2)
    phi = jnp.zeros(transforms["grid"].num_nodes)
    coords = jnp.stack([R, phi, Z], axis=1)
    if kwargs.get("basis", "rpz").lower() == "xyz":
        coords = rpz2xyz(coords)
    data["e_rho_r"] = coords
    return data


@register_compute_fun(
    name="e_rho_rr",
    label="\\partial_{\\rho \\rho} \\mathbf{e}_{\\rho}",
    units="m",
    units_long="meters",
    description="Covariant radial basis vector,"
    " second derivative wrt radial coordinate",
    dim=3,
    params=["R_lmn", "Z_lmn"],
    transforms={
        "R": [[3, 0, 0]],
        "Z": [[3, 0, 0]],
        "grid": [],
    },
    profiles=[],
    coordinates="rt",
    data=[],
    parameterization="desc.geometry.surface.ZernikeRZToroidalSection",
    basis="{'rpz', 'xyz'}: Basis for returned vectors, Default 'rpz'",
)
def _e_rho_rr_ZernikeRZToroidalSection(params, transforms, profiles, data, **kwargs):
    R = transforms["R"].transform(params["R_lmn"], dr=3)
    Z = transforms["Z"].transform(params["Z_lmn"], dr=3)
    phi = jnp.zeros(transforms["grid"].num_nodes)
    coords = jnp.stack([R, phi, Z], axis=1)
    if kwargs.get("basis", "rpz").lower() == "xyz":
        coords = rpz2xyz(coords)
    data["e_rho_rr"] = coords
    return data


@register_compute_fun(
    name="e_rho_t",
    label="\\partial_{\\theta} \\mathbf{e}_{\\rho}",
    units="m",
    units_long="meters",
    description="Covariant radial basis vector, derivative wrt poloidal angle",
    dim=3,
    params=["R_lmn", "Z_lmn"],
    transforms={
        "R": [[1, 1, 0]],
        "Z": [[1, 1, 0]],
        "grid": [],
    },
    profiles=[],
    coordinates="rt",
    data=[],
    parameterization="desc.geometry.surface.ZernikeRZToroidalSection",
    basis="{'rpz', 'xyz'}: Basis for returned vectors, Default 'rpz'",
)
def _e_rho_t_ZernikeRZToroidalSection(params, transforms, profiles, data, **kwargs):
    R = transforms["R"].transform(params["R_lmn"], dr=1, dt=1)
    Z = transforms["Z"].transform(params["Z_lmn"], dr=1, dt=1)
    phi = jnp.zeros(transforms["grid"].num_nodes)
    coords = jnp.stack([R, phi, Z], axis=1)
    if kwargs.get("basis", "rpz").lower() == "xyz":
        coords = rpz2xyz(coords)
    data["e_rho_t"] = coords
    return data


@register_compute_fun(
=======
>>>>>>> 82523481
    name="e_rho_z",
    label="\\partial_{\\zeta} \\mathbf{e}_{\\rho}",
    units="m",
    units_long="meters",
    description="Covariant radial basis vector, derivative wrt toroidal angle",
    dim=3,
    params=[],
    transforms={
        "grid": [],
    },
    profiles=[],
    coordinates="rt",
    data=[],
    parameterization="desc.geometry.surface.ZernikeRZToroidalSection",
    basis="{'rpz', 'xyz'}: Basis for returned vectors, Default 'rpz'",
)
def _e_rho_z_ZernikeRZToroidalSection(params, transforms, profiles, data, **kwargs):
    coords = jnp.zeros((transforms["grid"].num_nodes, 3))
    data["e_rho_z"] = coords
    return data


@register_compute_fun(
<<<<<<< HEAD
    name="e_theta_r",
    label="\\partial_{\\rho} \\mathbf{e}_{\\theta}",
    units="m",
    units_long="meters",
    description="Covariant poloidal basis vector, derivative wrt radial coordinate",
    dim=3,
    params=["R_lmn", "Z_lmn"],
    transforms={
        "R": [[1, 1, 0]],
        "Z": [[1, 1, 0]],
        "grid": [],
    },
    profiles=[],
    coordinates="rt",
    data=[],
    parameterization="desc.geometry.surface.ZernikeRZToroidalSection",
    basis="{'rpz', 'xyz'}: Basis for returned vectors, Default 'rpz'",
)
def _e_theta_r_ZernikeRZToroidalSection(params, transforms, profiles, data, **kwargs):
    R = transforms["R"].transform(params["R_lmn"], dr=1, dt=1)
    Z = transforms["Z"].transform(params["Z_lmn"], dr=1, dt=1)
    phi = jnp.zeros(transforms["grid"].num_nodes)
    coords = jnp.stack([R, phi, Z], axis=1)
    if kwargs.get("basis", "rpz").lower() == "xyz":
        coords = rpz2xyz(coords)
    data["e_theta_r"] = coords
    return data


@register_compute_fun(
    name="e_theta_rr",
    label="\\partial_{\\rho \\rho} \\mathbf{e}_{\\theta}",
    units="m",
    units_long="meters",
    description="Covariant poloidal basis vector,"
    " second derivative wrt radial coordinate",
    dim=3,
    params=["R_lmn", "Z_lmn"],
    transforms={
        "R": [[2, 1, 0]],
        "Z": [[2, 1, 0]],
        "grid": [],
    },
    profiles=[],
    coordinates="rt",
    data=[],
    parameterization="desc.geometry.surface.ZernikeRZToroidalSection",
    basis="{'rpz', 'xyz'}: Basis for returned vectors, Default 'rpz'",
)
def _e_theta_rr_ZernikeRZToroidalSection(params, transforms, profiles, data, **kwargs):
    R = transforms["R"].transform(params["R_lmn"], dr=2, dt=1)
    Z = transforms["Z"].transform(params["Z_lmn"], dr=2, dt=1)
    phi = jnp.zeros(transforms["grid"].num_nodes)
    coords = jnp.stack([R, phi, Z], axis=1)
    if kwargs.get("basis", "rpz").lower() == "xyz":
        coords = rpz2xyz(coords)
    data["e_theta_rr"] = coords
    return data


@register_compute_fun(
    name="e_theta_t",
    label="\\partial_{\\theta} \\mathbf{e}_{\\theta}",
    units="m",
    units_long="meters",
    description="Covariant poloidal basis vector, derivative wrt poloidal angle",
    dim=3,
    params=["R_lmn", "Z_lmn"],
    transforms={
        "R": [[0, 2, 0]],
        "Z": [[0, 2, 0]],
        "grid": [],
    },
    profiles=[],
    coordinates="rt",
    data=[],
    parameterization="desc.geometry.surface.ZernikeRZToroidalSection",
    basis="{'rpz', 'xyz'}: Basis for returned vectors, Default 'rpz'",
)
def _e_theta_t_ZernikeRZToroidalSection(params, transforms, profiles, data, **kwargs):
    R = transforms["R"].transform(params["R_lmn"], dt=2)
    Z = transforms["Z"].transform(params["Z_lmn"], dt=2)
    phi = jnp.zeros(transforms["grid"].num_nodes)
    coords = jnp.stack([R, phi, Z], axis=1)
    if kwargs.get("basis", "rpz").lower() == "xyz":
        coords = rpz2xyz_vec(coords, phi=transforms["grid"].nodes[:, 2])
    data["e_theta_t"] = coords
    return data


@register_compute_fun(
=======
>>>>>>> 82523481
    name="e_theta_z",
    label="\\partial_{\\zeta} \\mathbf{e}_{\\theta}",
    units="m",
    units_long="meters",
    description="Covariant poloidal basis vector, derivative wrt toroidal angle",
    dim=3,
    params=[],
    transforms={
        "grid": [],
    },
    profiles=[],
    coordinates="rt",
    data=[],
    parameterization="desc.geometry.surface.ZernikeRZToroidalSection",
    basis="{'rpz', 'xyz'}: Basis for returned vectors, Default 'rpz'",
)
def _e_theta_z_ZernikeRZToroidalSection(params, transforms, profiles, data, **kwargs):
    coords = jnp.zeros((transforms["grid"].num_nodes, 3))
    data["e_theta_z"] = coords
    return data


@register_compute_fun(
    name="e_zeta_r",
    label="\\partial_{\\rho} \\mathbf{e}_{\\zeta}",
    units="m",
    units_long="meters",
    description="Covariant toroidal basis vector, derivative wrt radial coordinate",
    dim=3,
    params=[],
    transforms={
        "grid": [],
    },
    profiles=[],
    coordinates="rt",
    data=[],
    parameterization="desc.geometry.surface.ZernikeRZToroidalSection",
    basis="{'rpz', 'xyz'}: Basis for returned vectors, Default 'rpz'",
)
def _e_zeta_r_ZernikeRZToroidalSection(params, transforms, profiles, data, **kwargs):
    coords = jnp.zeros((transforms["grid"].num_nodes, 3))
    data["e_zeta_r"] = coords
    return data


@register_compute_fun(
    name="e_zeta_rr",
    label="\\partial_{\\rho \\rho} \\mathbf{e}_{\\zeta}",
    units="m",
    units_long="meters",
    description="Covariant toroidal basis vector,"
    " second derivative wrt radial coordinate",
    dim=3,
    params=[],
    transforms={
        "grid": [],
    },
    profiles=[],
    coordinates="rt",
    data=[],
    parameterization="desc.geometry.surface.ZernikeRZToroidalSection",
    basis="{'rpz', 'xyz'}: Basis for returned vectors, Default 'rpz'",
)
def _e_zeta_rr_ZernikeRZToroidalSection(params, transforms, profiles, data, **kwargs):
    coords = jnp.zeros((transforms["grid"].num_nodes, 3))
    data["e_zeta_rr"] = coords
    return data


@register_compute_fun(
    name="e_zeta_t",
    label="\\partial_{\\theta} \\mathbf{e}_{\\zeta}",
    units="m",
    units_long="meters",
    description="Covariant toroidal basis vector, derivative wrt poloidal angle",
    dim=3,
    params=[],
    transforms={
        "grid": [],
    },
    profiles=[],
    coordinates="rt",
    data=[],
    parameterization="desc.geometry.surface.ZernikeRZToroidalSection",
    basis="{'rpz', 'xyz'}: Basis for returned vectors, Default 'rpz'",
)
def _e_zeta_t_ZernikeRZToroidalSection(params, transforms, profiles, data, **kwargs):
    coords = jnp.zeros((transforms["grid"].num_nodes, 3))
    data["e_zeta_t"] = coords
    return data


@register_compute_fun(
    name="e_zeta_z",
    label="\\partial_{\\zeta} \\mathbf{e}_{\\zeta}",
    units="m",
    units_long="meters",
    description="Covariant toroidal basis vector, derivative wrt toroidal angle",
    dim=3,
    params=[],
    transforms={
        "grid": [],
    },
    profiles=[],
    coordinates="rt",
    data=[],
    parameterization="desc.geometry.surface.ZernikeRZToroidalSection",
    basis="{'rpz', 'xyz'}: Basis for returned vectors, Default 'rpz'",
)
def _e_zeta_z_ZernikeRZToroidalSection(params, transforms, profiles, data, **kwargs):
    coords = jnp.zeros((transforms["grid"].num_nodes, 3))
    data["e_zeta_z"] = coords
    return data<|MERGE_RESOLUTION|>--- conflicted
+++ resolved
@@ -245,70 +245,6 @@
 
 
 @register_compute_fun(
-<<<<<<< HEAD
-    name="e_theta",
-    label="\\mathbf{e}_{\\theta}",
-    units="m",
-    units_long="meters",
-    description="Covariant poloidal basis vector",
-    dim=3,
-    params=["R_lmn", "Z_lmn"],
-    transforms={
-        "R": [[0, 1, 0]],
-        "Z": [[0, 1, 0]],
-        "grid": [],
-    },
-    profiles=[],
-    coordinates="tz",
-    data=[],
-    parameterization="desc.geometry.surface.FourierRZToroidalSurface",
-    basis="{'rpz', 'xyz'}: Basis for returned vectors, Default 'rpz'",
-)
-def _e_theta_FourierRZToroidalSurface(params, transforms, profiles, data, **kwargs):
-    R = transforms["R"].transform(params["R_lmn"], dt=1)
-    Z = transforms["Z"].transform(params["Z_lmn"], dt=1)
-    phi = jnp.zeros(transforms["grid"].num_nodes)
-    coords = jnp.stack([R, phi, Z], axis=1)
-    if kwargs.get("basis", "rpz").lower() == "xyz":
-        coords = rpz2xyz_vec(coords, phi=transforms["grid"].nodes[:, 2])
-    data["e_theta"] = coords
-    return data
-
-
-@register_compute_fun(
-    name="e_zeta",
-    label="\\mathbf{e}_{\\zeta}",
-    units="m",
-    units_long="meters",
-    description="Covariant toroidal basis vector",
-    dim=3,
-    params=["R_lmn", "Z_lmn"],
-    transforms={
-        "R": [[0, 0, 0], [0, 0, 1]],
-        "Z": [[0, 0, 1]],
-        "grid": [],
-    },
-    profiles=[],
-    coordinates="tz",
-    data=[],
-    parameterization="desc.geometry.surface.FourierRZToroidalSurface",
-    basis="{'rpz', 'xyz'}: Basis for returned vectors, Default 'rpz'",
-)
-def _e_zeta_FourierRZToroidalSurface(params, transforms, profiles, data, **kwargs):
-    R0 = transforms["R"].transform(params["R_lmn"], dz=0)
-    dR = transforms["R"].transform(params["R_lmn"], dz=1)
-    dZ = transforms["Z"].transform(params["Z_lmn"], dz=1)
-    dphi = R0
-    coords = jnp.stack([dR, dphi, dZ], axis=1)
-    if kwargs.get("basis", "rpz").lower() == "xyz":
-        coords = rpz2xyz_vec(coords, phi=transforms["grid"].nodes[:, 2])
-    data["e_zeta"] = coords
-    return data
-
-
-@register_compute_fun(
-=======
->>>>>>> 82523481
     name="e_rho_r",
     label="\\partial_{\\rho} \\mathbf{e}_{\\rho}",
     units="m",
@@ -449,69 +385,6 @@
 
 
 @register_compute_fun(
-<<<<<<< HEAD
-    name="e_theta_t",
-    label="\\partial_{\\theta} \\mathbf{e}_{\\theta}",
-    units="m",
-    units_long="meters",
-    description="Covariant poloidal basis vector, derivative wrt poloidal angle",
-    dim=3,
-    params=["R_lmn", "Z_lmn"],
-    transforms={
-        "R": [[0, 2, 0]],
-        "Z": [[0, 2, 0]],
-        "grid": [],
-    },
-    profiles=[],
-    coordinates="tz",
-    data=[],
-    parameterization="desc.geometry.surface.FourierRZToroidalSurface",
-    basis="{'rpz', 'xyz'}: Basis for returned vectors, Default 'rpz'",
-)
-def _e_theta_t_FourierRZToroidalSurface(params, transforms, profiles, data, **kwargs):
-    R = transforms["R"].transform(params["R_lmn"], dt=2)
-    Z = transforms["Z"].transform(params["Z_lmn"], dt=2)
-    phi = jnp.zeros(transforms["grid"].num_nodes)
-    coords = jnp.stack([R, phi, Z], axis=1)
-    if kwargs.get("basis", "rpz").lower() == "xyz":
-        coords = rpz2xyz_vec(coords, phi=transforms["grid"].nodes[:, 2])
-    data["e_theta_t"] = coords
-    return data
-
-
-@register_compute_fun(
-    name="e_theta_z",
-    label="\\partial_{\\zeta} \\mathbf{e}_{\\theta}",
-    units="m",
-    units_long="meters",
-    description="Covariant poloidal basis vector, derivative wrt toroidal angle",
-    dim=3,
-    params=["R_lmn", "Z_lmn"],
-    transforms={
-        "R": [[0, 1, 1]],
-        "Z": [[0, 1, 1]],
-        "grid": [],
-    },
-    profiles=[],
-    coordinates="tz",
-    data=[],
-    parameterization="desc.geometry.surface.FourierRZToroidalSurface",
-    basis="{'rpz', 'xyz'}: Basis for returned vectors, Default 'rpz'",
-)
-def _e_theta_z_FourierRZToroidalSurface(params, transforms, profiles, data, **kwargs):
-    dR = transforms["R"].transform(params["R_lmn"], dt=1, dz=1)
-    dZ = transforms["Z"].transform(params["Z_lmn"], dt=1, dz=1)
-    dphi = jnp.zeros(transforms["grid"].num_nodes)
-    coords = jnp.stack([dR, dphi, dZ], axis=1)
-    if kwargs.get("basis", "rpz").lower() == "xyz":
-        coords = rpz2xyz_vec(coords, phi=transforms["grid"].nodes[:, 2])
-    data["e_theta_z"] = coords
-    return data
-
-
-@register_compute_fun(
-=======
->>>>>>> 82523481
     name="e_zeta_r",
     label="\\partial_{\\rho} \\mathbf{e}_{\\zeta}",
     units="m",
@@ -559,71 +432,6 @@
 
 
 @register_compute_fun(
-<<<<<<< HEAD
-    name="e_zeta_t",
-    label="\\partial_{\\theta} \\mathbf{e}_{\\zeta}",
-    units="m",
-    units_long="meters",
-    description="Covariant toroidal basis vector, derivative wrt poloidal angle",
-    dim=3,
-    params=["R_lmn", "Z_lmn"],
-    transforms={
-        "R": [[0, 1, 1]],
-        "Z": [[0, 1, 1]],
-        "grid": [],
-    },
-    profiles=[],
-    coordinates="tz",
-    data=[],
-    parameterization="desc.geometry.surface.FourierRZToroidalSurface",
-    basis="{'rpz', 'xyz'}: Basis for returned vectors, Default 'rpz'",
-)
-def _e_zeta_t_FourierRZToroidalSurface(params, transforms, profiles, data, **kwargs):
-    dR = transforms["R"].transform(params["R_lmn"], dt=1, dz=1)
-    dZ = transforms["Z"].transform(params["Z_lmn"], dt=1, dz=1)
-    dphi = jnp.zeros(transforms["grid"].num_nodes)
-    coords = jnp.stack([dR, dphi, dZ], axis=1)
-    if kwargs.get("basis", "rpz").lower() == "xyz":
-        coords = rpz2xyz_vec(coords, phi=transforms["grid"].nodes[:, 2])
-    data["e_zeta_t"] = coords
-    return data
-
-
-@register_compute_fun(
-    name="e_zeta_z",
-    label="\\partial_{\\zeta} \\mathbf{e}_{\\zeta}",
-    units="m",
-    units_long="meters",
-    description="Covariant toroidal basis vector, derivative wrt toroidal angle",
-    dim=3,
-    params=["R_lmn", "Z_lmn"],
-    transforms={
-        "R": [[0, 0, 0], [0, 0, 1], [0, 0, 2]],
-        "Z": [[0, 0, 2]],
-        "grid": [],
-    },
-    profiles=[],
-    coordinates="tz",
-    data=[],
-    parameterization="desc.geometry.surface.FourierRZToroidalSurface",
-    basis="{'rpz', 'xyz'}: Basis for returned vectors, Default 'rpz'",
-)
-def _e_zeta_z_FourierRZToroidalSurface(params, transforms, profiles, data, **kwargs):
-    R0 = transforms["R"].transform(params["R_lmn"], dz=0)
-    dR = transforms["R"].transform(params["R_lmn"], dz=1)
-    d2R = transforms["R"].transform(params["R_lmn"], dz=2)
-    d2Z = transforms["Z"].transform(params["Z_lmn"], dz=2)
-    dphi = 2 * dR
-    coords = jnp.stack([d2R - R0, dphi, d2Z], axis=1)
-    if kwargs.get("basis", "rpz").lower() == "xyz":
-        coords = rpz2xyz_vec(coords, phi=transforms["grid"].nodes[:, 2])
-    data["e_zeta_z"] = coords
-    return data
-
-
-@register_compute_fun(
-=======
->>>>>>> 82523481
     name="Phi",
     label="\\Phi",
     units="A",
@@ -819,69 +627,6 @@
 
 
 @register_compute_fun(
-<<<<<<< HEAD
-    name="e_rho",
-    label="\\mathbf{e}_{\\rho}",
-    units="m",
-    units_long="meters",
-    description="Covariant radial basis vector",
-    dim=3,
-    params=["R_lmn", "Z_lmn"],
-    transforms={
-        "R": [[1, 0, 0]],
-        "Z": [[1, 0, 0]],
-        "grid": [],
-    },
-    profiles=[],
-    coordinates="rt",
-    data=[],
-    parameterization="desc.geometry.surface.ZernikeRZToroidalSection",
-    basis="{'rpz', 'xyz'}: Basis for returned vectors, Default 'rpz'",
-)
-def _e_rho_ZernikeRZToroidalSection(params, transforms, profiles, data, **kwargs):
-    R = transforms["R"].transform(params["R_lmn"], dr=1)
-    Z = transforms["Z"].transform(params["Z_lmn"], dr=1)
-    phi = jnp.zeros(transforms["grid"].num_nodes)
-    coords = jnp.stack([R, phi, Z], axis=1)
-    if kwargs.get("basis", "rpz").lower() == "xyz":
-        coords = rpz2xyz(coords)
-    data["e_rho"] = coords
-    return data
-
-
-@register_compute_fun(
-    name="e_theta",
-    label="\\mathbf{e}_{\\theta}",
-    units="m",
-    units_long="meters",
-    description="Covariant poloidal basis vector",
-    dim=3,
-    params=["R_lmn", "Z_lmn"],
-    transforms={
-        "R": [[0, 1, 0]],
-        "Z": [[0, 1, 0]],
-        "grid": [],
-    },
-    profiles=[],
-    coordinates="rt",
-    data=[],
-    parameterization="desc.geometry.surface.ZernikeRZToroidalSection",
-    basis="{'rpz', 'xyz'}: Basis for returned vectors, Default 'rpz'",
-)
-def _e_theta_ZernikeRZToroidalSection(params, transforms, profiles, data, **kwargs):
-    R = transforms["R"].transform(params["R_lmn"], dt=1)
-    Z = transforms["Z"].transform(params["Z_lmn"], dt=1)
-    phi = jnp.zeros(transforms["grid"].num_nodes)
-    coords = jnp.stack([R, phi, Z], axis=1)
-    if kwargs.get("basis", "rpz").lower() == "xyz":
-        coords = rpz2xyz_vec(coords, phi=transforms["grid"].nodes[:, 2])
-    data["e_theta"] = coords
-    return data
-
-
-@register_compute_fun(
-=======
->>>>>>> 82523481
     name="e_zeta",
     label="\\mathbf{e}_{\\zeta}",
     units="m",
@@ -905,100 +650,6 @@
 
 
 @register_compute_fun(
-<<<<<<< HEAD
-    name="e_rho_r",
-    label="\\partial_{\\rho} \\mathbf{e}_{\\rho}",
-    units="m",
-    units_long="meters",
-    description="Covariant radial basis vector, derivative wrt radial coordinate",
-    dim=3,
-    params=["R_lmn", "Z_lmn"],
-    transforms={
-        "R": [[2, 0, 0]],
-        "Z": [[2, 0, 0]],
-        "grid": [],
-    },
-    profiles=[],
-    coordinates="rt",
-    data=[],
-    parameterization="desc.geometry.surface.ZernikeRZToroidalSection",
-    basis="{'rpz', 'xyz'}: Basis for returned vectors, Default 'rpz'",
-)
-def _e_rho_r_ZernikeRZToroidalSection(params, transforms, profiles, data, **kwargs):
-    R = transforms["R"].transform(params["R_lmn"], dr=2)
-    Z = transforms["Z"].transform(params["Z_lmn"], dr=2)
-    phi = jnp.zeros(transforms["grid"].num_nodes)
-    coords = jnp.stack([R, phi, Z], axis=1)
-    if kwargs.get("basis", "rpz").lower() == "xyz":
-        coords = rpz2xyz(coords)
-    data["e_rho_r"] = coords
-    return data
-
-
-@register_compute_fun(
-    name="e_rho_rr",
-    label="\\partial_{\\rho \\rho} \\mathbf{e}_{\\rho}",
-    units="m",
-    units_long="meters",
-    description="Covariant radial basis vector,"
-    " second derivative wrt radial coordinate",
-    dim=3,
-    params=["R_lmn", "Z_lmn"],
-    transforms={
-        "R": [[3, 0, 0]],
-        "Z": [[3, 0, 0]],
-        "grid": [],
-    },
-    profiles=[],
-    coordinates="rt",
-    data=[],
-    parameterization="desc.geometry.surface.ZernikeRZToroidalSection",
-    basis="{'rpz', 'xyz'}: Basis for returned vectors, Default 'rpz'",
-)
-def _e_rho_rr_ZernikeRZToroidalSection(params, transforms, profiles, data, **kwargs):
-    R = transforms["R"].transform(params["R_lmn"], dr=3)
-    Z = transforms["Z"].transform(params["Z_lmn"], dr=3)
-    phi = jnp.zeros(transforms["grid"].num_nodes)
-    coords = jnp.stack([R, phi, Z], axis=1)
-    if kwargs.get("basis", "rpz").lower() == "xyz":
-        coords = rpz2xyz(coords)
-    data["e_rho_rr"] = coords
-    return data
-
-
-@register_compute_fun(
-    name="e_rho_t",
-    label="\\partial_{\\theta} \\mathbf{e}_{\\rho}",
-    units="m",
-    units_long="meters",
-    description="Covariant radial basis vector, derivative wrt poloidal angle",
-    dim=3,
-    params=["R_lmn", "Z_lmn"],
-    transforms={
-        "R": [[1, 1, 0]],
-        "Z": [[1, 1, 0]],
-        "grid": [],
-    },
-    profiles=[],
-    coordinates="rt",
-    data=[],
-    parameterization="desc.geometry.surface.ZernikeRZToroidalSection",
-    basis="{'rpz', 'xyz'}: Basis for returned vectors, Default 'rpz'",
-)
-def _e_rho_t_ZernikeRZToroidalSection(params, transforms, profiles, data, **kwargs):
-    R = transforms["R"].transform(params["R_lmn"], dr=1, dt=1)
-    Z = transforms["Z"].transform(params["Z_lmn"], dr=1, dt=1)
-    phi = jnp.zeros(transforms["grid"].num_nodes)
-    coords = jnp.stack([R, phi, Z], axis=1)
-    if kwargs.get("basis", "rpz").lower() == "xyz":
-        coords = rpz2xyz(coords)
-    data["e_rho_t"] = coords
-    return data
-
-
-@register_compute_fun(
-=======
->>>>>>> 82523481
     name="e_rho_z",
     label="\\partial_{\\zeta} \\mathbf{e}_{\\rho}",
     units="m",
@@ -1022,100 +673,6 @@
 
 
 @register_compute_fun(
-<<<<<<< HEAD
-    name="e_theta_r",
-    label="\\partial_{\\rho} \\mathbf{e}_{\\theta}",
-    units="m",
-    units_long="meters",
-    description="Covariant poloidal basis vector, derivative wrt radial coordinate",
-    dim=3,
-    params=["R_lmn", "Z_lmn"],
-    transforms={
-        "R": [[1, 1, 0]],
-        "Z": [[1, 1, 0]],
-        "grid": [],
-    },
-    profiles=[],
-    coordinates="rt",
-    data=[],
-    parameterization="desc.geometry.surface.ZernikeRZToroidalSection",
-    basis="{'rpz', 'xyz'}: Basis for returned vectors, Default 'rpz'",
-)
-def _e_theta_r_ZernikeRZToroidalSection(params, transforms, profiles, data, **kwargs):
-    R = transforms["R"].transform(params["R_lmn"], dr=1, dt=1)
-    Z = transforms["Z"].transform(params["Z_lmn"], dr=1, dt=1)
-    phi = jnp.zeros(transforms["grid"].num_nodes)
-    coords = jnp.stack([R, phi, Z], axis=1)
-    if kwargs.get("basis", "rpz").lower() == "xyz":
-        coords = rpz2xyz(coords)
-    data["e_theta_r"] = coords
-    return data
-
-
-@register_compute_fun(
-    name="e_theta_rr",
-    label="\\partial_{\\rho \\rho} \\mathbf{e}_{\\theta}",
-    units="m",
-    units_long="meters",
-    description="Covariant poloidal basis vector,"
-    " second derivative wrt radial coordinate",
-    dim=3,
-    params=["R_lmn", "Z_lmn"],
-    transforms={
-        "R": [[2, 1, 0]],
-        "Z": [[2, 1, 0]],
-        "grid": [],
-    },
-    profiles=[],
-    coordinates="rt",
-    data=[],
-    parameterization="desc.geometry.surface.ZernikeRZToroidalSection",
-    basis="{'rpz', 'xyz'}: Basis for returned vectors, Default 'rpz'",
-)
-def _e_theta_rr_ZernikeRZToroidalSection(params, transforms, profiles, data, **kwargs):
-    R = transforms["R"].transform(params["R_lmn"], dr=2, dt=1)
-    Z = transforms["Z"].transform(params["Z_lmn"], dr=2, dt=1)
-    phi = jnp.zeros(transforms["grid"].num_nodes)
-    coords = jnp.stack([R, phi, Z], axis=1)
-    if kwargs.get("basis", "rpz").lower() == "xyz":
-        coords = rpz2xyz(coords)
-    data["e_theta_rr"] = coords
-    return data
-
-
-@register_compute_fun(
-    name="e_theta_t",
-    label="\\partial_{\\theta} \\mathbf{e}_{\\theta}",
-    units="m",
-    units_long="meters",
-    description="Covariant poloidal basis vector, derivative wrt poloidal angle",
-    dim=3,
-    params=["R_lmn", "Z_lmn"],
-    transforms={
-        "R": [[0, 2, 0]],
-        "Z": [[0, 2, 0]],
-        "grid": [],
-    },
-    profiles=[],
-    coordinates="rt",
-    data=[],
-    parameterization="desc.geometry.surface.ZernikeRZToroidalSection",
-    basis="{'rpz', 'xyz'}: Basis for returned vectors, Default 'rpz'",
-)
-def _e_theta_t_ZernikeRZToroidalSection(params, transforms, profiles, data, **kwargs):
-    R = transforms["R"].transform(params["R_lmn"], dt=2)
-    Z = transforms["Z"].transform(params["Z_lmn"], dt=2)
-    phi = jnp.zeros(transforms["grid"].num_nodes)
-    coords = jnp.stack([R, phi, Z], axis=1)
-    if kwargs.get("basis", "rpz").lower() == "xyz":
-        coords = rpz2xyz_vec(coords, phi=transforms["grid"].nodes[:, 2])
-    data["e_theta_t"] = coords
-    return data
-
-
-@register_compute_fun(
-=======
->>>>>>> 82523481
     name="e_theta_z",
     label="\\partial_{\\zeta} \\mathbf{e}_{\\theta}",
     units="m",
