"""Objectives for targeting geometrical quantities."""

import numpy as np

from desc.backend import jnp, vmap
from desc.compute import get_profiles, get_transforms, rpz2xyz, xyz2rpz
from desc.compute.utils import _compute as compute_fun
from desc.grid import LinearGrid, QuadratureGrid
from desc.utils import Timer, errorif, parse_argname_change, safenorm, warnif

from .normalization import compute_scaling_factors
from .objective_funs import _Objective, collect_docs
from .utils import check_if_points_are_inside_perimeter, softmin


class AspectRatio(_Objective):
    """Aspect ratio = major radius / minor radius.

    Parameters
    ----------
    eq : Equilibrium or FourierRZToroidalSurface
        Equilibrium or FourierRZToroidalSurface that
        will be optimized to satisfy the Objective.
    grid : Grid, optional
        Collocation grid containing the nodes to evaluate at. Defaults to
        ``QuadratureGrid(eq.L_grid, eq.M_grid, eq.N_grid)`` for ``Equilibrium``
        or ``LinearGrid(M=2*eq.M, N=2*eq.N)`` for ``FourierRZToroidalSurface``.
<<<<<<< HEAD
=======
    name : str, optional
        Name of the objective function.
    jac_chunk_size : int , optional
        Will calculate the Jacobian for this objective ``jac_chunk_size``
        columns at a time, instead of all at once. The memory usage of the
        Jacobian calculation is roughly ``memory usage = m0 + m1*jac_chunk_size``:
        the smaller the chunk size, the less memory the Jacobian calculation
        will require (with some baseline memory usage). The time to compute the
        Jacobian is roughly ``t=t0 +t1/jac_chunk_size``, so the larger the
        ``jac_chunk_size``, the faster the calculation takes, at the cost of
        requiring more memory. A ``jac_chunk_size`` of 1 corresponds to the least
        memory intensive, but slowest method of calculating the Jacobian.
        If None, it will use the largest size i.e ``obj.dim_x``.
>>>>>>> 32e41971

    """

    __doc__ = __doc__.rstrip() + collect_docs()

    _scalar = True
    _units = "(dimensionless)"
    _print_value_fmt = "Aspect ratio: "

    def __init__(
        self,
        eq,
        target=None,
        bounds=None,
        weight=1,
        normalize=True,
        normalize_target=True,
        loss_function=None,
        deriv_mode="auto",
        grid=None,
        name="aspect ratio",
        jac_chunk_size=None,
    ):
        if target is None and bounds is None:
            target = 2
        self._grid = grid
        super().__init__(
            things=eq,
            target=target,
            bounds=bounds,
            weight=weight,
            normalize=normalize,
            normalize_target=normalize_target,
            loss_function=loss_function,
            deriv_mode=deriv_mode,
            name=name,
            jac_chunk_size=jac_chunk_size,
        )

    def build(self, use_jit=True, verbose=1):
        """Build constant arrays.

        Parameters
        ----------
        use_jit : bool, optional
            Whether to just-in-time compile the objective and derivatives.
        verbose : int, optional
            Level of output.

        """
        eq = self.things[0]
        if self._grid is None:
            if hasattr(eq, "L_grid"):
                grid = QuadratureGrid(
                    L=eq.L_grid,
                    M=eq.M_grid,
                    N=eq.N_grid,
                    NFP=eq.NFP,
                )
            else:
                # if not an Equilibrium, is a Surface,
                # has no radial resolution so just need
                # the surface points
                grid = LinearGrid(
                    rho=1.0,
                    M=eq.M * 2,
                    N=eq.N * 2,
                    NFP=eq.NFP,
                )
        else:
            grid = self._grid

        self._dim_f = 1
        self._data_keys = ["R0/a"]

        timer = Timer()
        if verbose > 0:
            print("Precomputing transforms")
        timer.start("Precomputing transforms")

        profiles = get_profiles(self._data_keys, obj=eq, grid=grid)
        transforms = get_transforms(self._data_keys, obj=eq, grid=grid)
        self._constants = {
            "transforms": transforms,
            "profiles": profiles,
        }

        timer.stop("Precomputing transforms")
        if verbose > 1:
            timer.disp("Precomputing transforms")

        super().build(use_jit=use_jit, verbose=verbose)

    def compute(self, params, constants=None):
        """Compute aspect ratio.

        Parameters
        ----------
        params : dict
            Dictionary of equilibrium or surface degrees of freedom, eg
            Equilibrium.params_dict
        constants : dict
            Dictionary of constant data, eg transforms, profiles etc. Defaults to
            self.constants

        Returns
        -------
        AR : float
            Aspect ratio, dimensionless.

        """
        if constants is None:
            constants = self.constants
        data = compute_fun(
            self.things[0],
            self._data_keys,
            params=params,
            transforms=constants["transforms"],
            profiles=constants["profiles"],
        )
        return data["R0/a"]


class Elongation(_Objective):
    """Elongation = semi-major radius / semi-minor radius.

    Elongation is a function of the toroidal angle.
    Default ``loss_function="max"`` returns the maximum of all toroidal angles.

    Parameters
    ----------
    eq : Equilibrium or FourierRZToroidalSurface
        Equilibrium or FourierRZToroidalSurface that
        will be optimized to satisfy the Objective.
    grid : Grid, optional
        Collocation grid containing the nodes to evaluate at. Defaults to
        ``QuadratureGrid(eq.L_grid, eq.M_grid, eq.N_grid)`` for ``Equilibrium``
        or ``LinearGrid(M=2*eq.M, N=2*eq.N)`` for ``FourierRZToroidalSurface``.
<<<<<<< HEAD
=======
    name : str, optional
        Name of the objective function.
    jac_chunk_size : int , optional
        Will calculate the Jacobian for this objective ``jac_chunk_size``
        columns at a time, instead of all at once. The memory usage of the
        Jacobian calculation is roughly ``memory usage = m0 + m1*jac_chunk_size``:
        the smaller the chunk size, the less memory the Jacobian calculation
        will require (with some baseline memory usage). The time to compute the
        Jacobian is roughly ``t=t0 +t1/jac_chunk_size``, so the larger the
        ``jac_chunk_size``, the faster the calculation takes, at the cost of
        requiring more memory. A ``jac_chunk_size`` of 1 corresponds to the least
        memory intensive, but slowest method of calculating the Jacobian.
        If None, it will use the largest size i.e ``obj.dim_x``.
>>>>>>> 32e41971

    """

    __doc__ = __doc__.rstrip() + collect_docs()

    _scalar = True
    _units = "(dimensionless)"
    _print_value_fmt = "Elongation: "

    def __init__(
        self,
        eq,
        target=None,
        bounds=None,
        weight=1,
        normalize=True,
        normalize_target=True,
        loss_function="max",
        deriv_mode="auto",
        grid=None,
        name="elongation",
        jac_chunk_size=None,
    ):
        if target is None and bounds is None:
            target = 1
        self._grid = grid
        super().__init__(
            things=eq,
            target=target,
            bounds=bounds,
            weight=weight,
            normalize=normalize,
            normalize_target=normalize_target,
            loss_function=loss_function,
            deriv_mode=deriv_mode,
            name=name,
            jac_chunk_size=jac_chunk_size,
        )

    def build(self, use_jit=True, verbose=1):
        """Build constant arrays.

        Parameters
        ----------
        use_jit : bool, optional
            Whether to just-in-time compile the objective and derivatives.
        verbose : int, optional
            Level of output.

        """
        eq = self.things[0]
        if self._grid is None:
            if hasattr(eq, "L_grid"):
                grid = QuadratureGrid(
                    L=eq.L_grid,
                    M=eq.M_grid,
                    N=eq.N_grid,
                    NFP=eq.NFP,
                )
            else:
                # if not an Equilibrium, is a Surface,
                # has no radial resolution so just need
                # the surface points
                grid = LinearGrid(
                    rho=1.0,
                    M=eq.M * 2,
                    N=eq.N * 2,
                    NFP=eq.NFP,
                )
        else:
            grid = self._grid

        self._dim_f = grid.num_zeta
        self._data_keys = ["a_major/a_minor"]

        timer = Timer()
        if verbose > 0:
            print("Precomputing transforms")
        timer.start("Precomputing transforms")

        profiles = get_profiles(self._data_keys, obj=eq, grid=grid)
        transforms = get_transforms(self._data_keys, obj=eq, grid=grid)
        self._constants = {
            "transforms": transforms,
            "profiles": profiles,
        }

        timer.stop("Precomputing transforms")
        if verbose > 1:
            timer.disp("Precomputing transforms")

        super().build(use_jit=use_jit, verbose=verbose)

    def compute(self, params, constants=None):
        """Compute elongation.

        Parameters
        ----------
        params : dict
            Dictionary of equilibrium or surface degrees of freedom,
            eg Equilibrium.params_dict
        constants : dict
            Dictionary of constant data, eg transforms, profiles etc. Defaults to
            self.constants

        Returns
        -------
        elongation : float
            Elongation, dimensionless.

        """
        if constants is None:
            constants = self.constants
        data = compute_fun(
            self.things[0],
            self._data_keys,
            params=params,
            transforms=constants["transforms"],
            profiles=constants["profiles"],
        )
        return self._constants["transforms"]["grid"].compress(
            data["a_major/a_minor"], surface_label="zeta"
        )


class Volume(_Objective):
    """Plasma volume.

    Parameters
    ----------
    eq : Equilibrium or FourierRZToroidalSurface
        Equilibrium or FourierRZToroidalSurface that
        will be optimized to satisfy the Objective.
    grid : Grid, optional
        Collocation grid containing the nodes to evaluate at. Defaults to
        ``QuadratureGrid(eq.L_grid, eq.M_grid, eq.N_grid)`` for ``Equilibrium``
        or ``LinearGrid(M=2*eq.M, N=2*eq.N)`` for ``FourierRZToroidalSurface``.
<<<<<<< HEAD
=======
    name : str, optional
        Name of the objective function.
    jac_chunk_size : int , optional
        Will calculate the Jacobian for this objective ``jac_chunk_size``
        columns at a time, instead of all at once. The memory usage of the
        Jacobian calculation is roughly ``memory usage = m0 + m1*jac_chunk_size``:
        the smaller the chunk size, the less memory the Jacobian calculation
        will require (with some baseline memory usage). The time to compute the
        Jacobian is roughly ``t=t0 +t1/jac_chunk_size``, so the larger the
        ``jac_chunk_size``, the faster the calculation takes, at the cost of
        requiring more memory. A ``jac_chunk_size`` of 1 corresponds to the least
        memory intensive, but slowest method of calculating the Jacobian.
        If None, it will use the largest size i.e ``obj.dim_x``.
>>>>>>> 32e41971

    """

    __doc__ = __doc__.rstrip() + collect_docs()

    _scalar = True
    _units = "(m^3)"
    _print_value_fmt = "Plasma volume: "

    def __init__(
        self,
        eq,
        target=None,
        bounds=None,
        weight=1,
        normalize=True,
        normalize_target=True,
        loss_function=None,
        deriv_mode="auto",
        grid=None,
        name="volume",
        jac_chunk_size=None,
    ):
        if target is None and bounds is None:
            target = 1
        self._grid = grid
        super().__init__(
            things=eq,
            target=target,
            bounds=bounds,
            weight=weight,
            normalize=normalize,
            normalize_target=normalize_target,
            loss_function=loss_function,
            deriv_mode=deriv_mode,
            name=name,
            jac_chunk_size=jac_chunk_size,
        )

    def build(self, use_jit=True, verbose=1):
        """Build constant arrays.

        Parameters
        ----------
        use_jit : bool, optional
            Whether to just-in-time compile the objective and derivatives.
        verbose : int, optional
            Level of output.

        """
        eq = self.things[0]
        if self._grid is None:
            if hasattr(eq, "L_grid"):
                grid = QuadratureGrid(
                    L=eq.L_grid,
                    M=eq.M_grid,
                    N=eq.N_grid,
                    NFP=eq.NFP,
                )
            else:
                # if not an Equilibrium, is a Surface,
                # has no radial resolution so just need
                # the surface points
                grid = LinearGrid(
                    rho=1.0,
                    M=eq.M * 2,
                    N=eq.N * 2,
                    NFP=eq.NFP,
                )
        else:
            grid = self._grid

        self._dim_f = 1
        self._data_keys = ["V"]

        timer = Timer()
        if verbose > 0:
            print("Precomputing transforms")
        timer.start("Precomputing transforms")

        profiles = get_profiles(self._data_keys, obj=eq, grid=grid)
        transforms = get_transforms(self._data_keys, obj=eq, grid=grid)
        self._constants = {
            "transforms": transforms,
            "profiles": profiles,
        }

        timer.stop("Precomputing transforms")
        if verbose > 1:
            timer.disp("Precomputing transforms")

        if self._normalize:
            scales = compute_scaling_factors(eq)
            self._normalization = scales["V"]

        super().build(use_jit=use_jit, verbose=verbose)

    def compute(self, params, constants=None):
        """Compute plasma volume.

        Parameters
        ----------
        params : dict
            Dictionary of equilibrium or surface degrees of freedom,
            eg Equilibrium.params_dict
        constants : dict
            Dictionary of constant data, eg transforms, profiles etc. Defaults to
            self.constants

        Returns
        -------
        V : float
            Plasma volume (m^3).

        """
        if constants is None:
            constants = self.constants
        data = compute_fun(
            self.things[0],
            self._data_keys,
            params=params,
            transforms=constants["transforms"],
            profiles=constants["profiles"],
        )
        return data["V"]


class PlasmaVesselDistance(_Objective):
    """Target the distance between the plasma and a surrounding surface.

    Computes the minimum distance from each point on the surface grid to a point on the
    plasma grid. For dense grids, this will approximate the global min, but in general
    will only be an upper bound on the minimum separation between the plasma and the
    surrounding surface.

    NOTE: By default, assumes the surface is not fixed and its coordinates are computed
    at every iteration, for example if the winding surface you compare to is part of the
    optimization and thus changing.
    If the bounding surface is fixed, set surface_fixed=True to precompute the surface
    coordinates and improve the efficiency of the calculation.

    NOTE: for best results, use this objective in combination with either MeanCurvature
    or PrincipalCurvature, to penalize the tendency for the optimizer to only move the
    points on surface corresponding to the grid that the plasma-vessel distance
    is evaluated at, which can cause cusps or regions of very large curvature.

    NOTE: When use_softmin=True, ensures that softmin_alpha*values passed in is
    at least >1, otherwise the softmin will return inaccurate approximations
    of the minimum. Will automatically multiply array values by 2 / min_val if the min
    of softmin_alpha*array is <1. This is to avoid inaccuracies when values <1
    are present in the softmin, which can cause inaccurate mins or even incorrect
    signs of the softmin versus the actual min.

    Parameters
    ----------
    eq : Equilibrium
        Equilibrium that will be optimized to satisfy the Objective.
    surface : Surface
        Bounding surface to penalize distance to.
    surface_grid : Grid, optional
        Collocation grid containing the nodes to evaluate surface geometry at.
        Defaults to ``LinearGrid(M=eq.M_grid, N=eq.N_grid)``.
    plasma_grid : Grid, optional
        Collocation grid containing the nodes to evaluate plasma geometry at.
        Defaults to ``LinearGrid(M=eq.M_grid, N=eq.N_grid)``.
    use_softmin: bool, optional
        Use softmin or hard min.
    use_signed_distance: bool, optional
        Whether to use absolute value of distance or a signed distance, with d
        being positive if the plasma is inside of the bounding surface, and
        negative if outside of the bounding surface.
        NOTE: ``plasma_grid`` and ``surface_grid`` must have the same
        toroidal angle values for signed distance to be used.
    eq_fixed, surface_fixed: bool, optional
        Whether the eq/surface is fixed or not. If True, the eq/surface is fixed
        and its coordinates are precomputed, which saves on computation time during
        optimization, and self.things = [surface]/[eq] only.
        If False, the eq/surface coordinates are computed at every iteration.
        False by default, so that self.things = [eq, surface]
        Both cannot be True.
    softmin_alpha: float, optional
        Parameter used for softmin. The larger softmin_alpha, the closer the softmin
        approximates the hardmin. softmin -> hardmin as softmin_alpha -> infinity.
        if softmin_alpha*array < 1, the underlying softmin will automatically multiply
        the array by 2/min_val to ensure that softmin_alpha*array>1. Making
        softmin_alpha larger than this minimum value will make the softmin a
        more accurate approximation of the true min.
<<<<<<< HEAD
=======
    name : str, optional
        Name of the objective function.
    jac_chunk_size : int , optional
        Will calculate the Jacobian for this objective ``jac_chunk_size``
        columns at a time, instead of all at once. The memory usage of the
        Jacobian calculation is roughly ``memory usage = m0 + m1*jac_chunk_size``:
        the smaller the chunk size, the less memory the Jacobian calculation
        will require (with some baseline memory usage). The time to compute the
        Jacobian is roughly ``t=t0 +t1/jac_chunk_size``, so the larger the
        ``jac_chunk_size``, the faster the calculation takes, at the cost of
        requiring more memory. A ``jac_chunk_size`` of 1 corresponds to the least
        memory intensive, but slowest method of calculating the Jacobian.
        If None, it will use the largest size i.e ``obj.dim_x``.
>>>>>>> 32e41971

    """

    __doc__ = __doc__.rstrip() + collect_docs()

    _coordinates = "rtz"
    _units = "(m)"
    _print_value_fmt = "Plasma-vessel distance: "

    def __init__(
        self,
        eq,
        surface,
        target=None,
        bounds=None,
        weight=1,
        normalize=True,
        normalize_target=True,
        loss_function=None,
        deriv_mode="auto",
        surface_grid=None,
        plasma_grid=None,
        use_softmin=False,
        eq_fixed=False,
        surface_fixed=False,
        softmin_alpha=1.0,
        name="plasma-vessel distance",
        use_signed_distance=False,
        jac_chunk_size=None,
        **kwargs,
    ):
        if target is None and bounds is None:
            bounds = (1, np.inf)
        self._surface = surface
        self._surface_grid = surface_grid
        self._plasma_grid = plasma_grid
        self._use_softmin = use_softmin
        self._use_signed_distance = use_signed_distance
        self._surface_fixed = surface_fixed
        self._eq_fixed = eq_fixed
        self._eq = eq
        errorif(
            eq_fixed and surface_fixed, ValueError, "Cannot fix both eq and surface"
        )

        self._softmin_alpha = parse_argname_change(
            softmin_alpha, kwargs, "alpha", "softmin_alpha"
        )
        errorif(
            len(kwargs) != 0,
            AssertionError,
            f"PlasmaVesselDistance got unexpected keyword argument: {kwargs.keys()}",
        )
        things = []
        if not eq_fixed:
            things.append(eq)
        if not surface_fixed:
            things.append(surface)
        super().__init__(
            things=things,
            target=target,
            bounds=bounds,
            weight=weight,
            normalize=normalize,
            normalize_target=normalize_target,
            loss_function=loss_function,
            deriv_mode=deriv_mode,
            name=name,
            jac_chunk_size=jac_chunk_size,
        )

    def build(self, use_jit=True, verbose=1):
        """Build constant arrays.

        Parameters
        ----------
        use_jit : bool, optional
            Whether to just-in-time compile the objective and derivatives.
        verbose : int, optional
            Level of output.

        """
        if self._eq_fixed:
            eq = self._eq
            surface = self.things[0]
        elif self._surface_fixed:
            eq = self.things[0]
            surface = self._surface
        else:
            eq = self.things[0]
            surface = self.things[1]
        if self._surface_grid is None:
            surface_grid = LinearGrid(M=eq.M_grid, N=eq.N_grid, NFP=eq.NFP)
        else:
            surface_grid = self._surface_grid
        if self._plasma_grid is None:
            plasma_grid = LinearGrid(M=eq.M_grid, N=eq.N_grid, NFP=eq.NFP)
        else:
            plasma_grid = self._plasma_grid
        warnif(
            not np.allclose(surface_grid.nodes[:, 0], 1),
            UserWarning,
            "Surface grid includes off-surface pts, should be rho=1.",
        )
        warnif(
            not np.allclose(plasma_grid.nodes[:, 0], 1),
            UserWarning,
            "Plasma grid includes interior points, should be rho=1.",
        )

        # TODO: How to use with generalized toroidal angle?
        errorif(
            self._use_signed_distance
            and not np.allclose(
                plasma_grid.nodes[plasma_grid.unique_zeta_idx, 2],
                surface_grid.nodes[surface_grid.unique_zeta_idx, 2],
            ),
            ValueError,
            "Plasma grid and surface grid must contain points only at the "
            "same zeta values in order to use signed distance",
        )

        self._dim_f = surface_grid.num_nodes
        self._equil_data_keys = ["R", "phi", "Z"]
        self._surface_data_keys = ["x"]

        timer = Timer()
        if verbose > 0:
            print("Precomputing transforms")
        timer.start("Precomputing transforms")

        equil_profiles = get_profiles(
            self._equil_data_keys,
            obj=eq,
            grid=plasma_grid,
            has_axis=plasma_grid.axis.size,
        )
        equil_transforms = get_transforms(
            self._equil_data_keys,
            obj=eq,
            grid=plasma_grid,
            has_axis=plasma_grid.axis.size,
        )
        surface_transforms = get_transforms(
            self._surface_data_keys,
            obj=surface,
            grid=surface_grid,
            has_axis=surface_grid.axis.size,
        )

        # compute returns points on the grid of the surface
        # (dim_f = surface_grid.num_nodes)
        # so set quad_weights to the surface grid
        # to avoid it being incorrectly set in the super build
        w = surface_grid.weights
        w *= jnp.sqrt(surface_grid.num_nodes)

        self._constants = {
            "equil_transforms": equil_transforms,
            "equil_profiles": equil_profiles,
            "surface_transforms": surface_transforms,
            "quad_weights": w,
        }

        if self._surface_fixed:
            # precompute the surface coordinates
            # as the surface is fixed during the optimization
            surface_coords = compute_fun(
                self._surface,
                self._surface_data_keys,
                params=self._surface.params_dict,
                transforms=surface_transforms,
                profiles={},
            )["x"]
            surface_coords = rpz2xyz(surface_coords)
            self._constants["surface_coords"] = surface_coords
        elif self._eq_fixed:
            data_eq = compute_fun(
                self._eq,
                self._equil_data_keys,
                params=self._eq.params_dict,
                transforms=equil_transforms,
                profiles=equil_profiles,
            )
            self._constants["data_equil"] = data_eq
        timer.stop("Precomputing transforms")
        if verbose > 1:
            timer.disp("Precomputing transforms")

        if self._normalize:
            scales = compute_scaling_factors(eq)
            self._normalization = scales["a"]

        super().build(use_jit=use_jit, verbose=verbose)

    def compute(self, params_1, params_2=None, constants=None):
        """Compute plasma-surface distance.

        Parameters
        ----------
        params_1 : dict
            Dictionary of equilibrium degrees of freedom, eg Equilibrium.params_dict,
            if eq_fixed is False, else the surface degrees of freedom
        params_2 : dict
            Dictionary of surface degrees of freedom, eg Surface.params_dict
            Only needed if self._surface_fixed = False
        constants : dict
            Dictionary of constant data, eg transforms, profiles etc. Defaults to
            self.constants

        Returns
        -------
        d : ndarray, shape(surface_grid.num_nodes,)
            For each point in the surface grid, approximate distance to plasma.

        """
        if constants is None:
            constants = self.constants
        if self._eq_fixed:
            surface_params = params_1
        elif self._surface_fixed:
            equil_params = params_1
        else:
            equil_params = params_1
            surface_params = params_2
        if not self._eq_fixed:
            data = compute_fun(
                "desc.equilibrium.equilibrium.Equilibrium",
                self._equil_data_keys,
                params=equil_params,
                transforms=constants["equil_transforms"],
                profiles=constants["equil_profiles"],
            )
        else:
            data = constants["data_equil"]
        plasma_coords_rpz = jnp.array([data["R"], data["phi"], data["Z"]]).T
        plasma_coords = rpz2xyz(plasma_coords_rpz)
        if self._surface_fixed:
            surface_coords = constants["surface_coords"]
        else:
            surface_coords = compute_fun(
                self._surface,
                self._surface_data_keys,
                params=surface_params,
                transforms=constants["surface_transforms"],
                profiles={},
            )["x"]
            surface_coords = rpz2xyz(surface_coords)

        diff_vec = plasma_coords[:, None, :] - surface_coords[None, :, :]
        d = safenorm(diff_vec, axis=-1)

        point_signs = jnp.ones(surface_coords.shape[0])
        if self._use_signed_distance:
            surface_coords_rpz = xyz2rpz(surface_coords)

            plasma_coords_rpz = plasma_coords_rpz.reshape(
                constants["equil_transforms"]["grid"].num_zeta,
                constants["equil_transforms"]["grid"].num_theta,
                3,
            )
            surface_coords_rpz = surface_coords_rpz.reshape(
                constants["surface_transforms"]["grid"].num_zeta,
                constants["surface_transforms"]["grid"].num_theta,
                3,
            )

            # loop over zeta planes
            def fun(plasma_pts_at_zeta_plane, surface_pts_at_zeta_plane):
                plasma_pts_at_zeta_plane = jnp.vstack(
                    (plasma_pts_at_zeta_plane, plasma_pts_at_zeta_plane[0, :])
                )

                pt_sign = check_if_points_are_inside_perimeter(
                    plasma_pts_at_zeta_plane[:, 0],
                    plasma_pts_at_zeta_plane[:, 2],
                    surface_pts_at_zeta_plane[:, 0],
                    surface_pts_at_zeta_plane[:, 2],
                )

                return pt_sign

            point_signs = vmap(fun, in_axes=0)(
                plasma_coords_rpz, surface_coords_rpz
            ).flatten()
            # at end here, point_signs is either +/- 1  with
            # positive meaning the surface pt
            # is outside the plasma and -1 if the surface pt is
            # inside the plasma

        if self._use_softmin:  # do softmin
            return (
                jnp.apply_along_axis(softmin, 0, d, self._softmin_alpha) * point_signs
            )
        else:  # do hardmin
            return d.min(axis=0) * point_signs


class MeanCurvature(_Objective):
    """Target a particular value for the mean curvature.

    The mean curvature H of a surface is an extrinsic measure of curvature that locally
    describes the curvature of an embedded surface in Euclidean space.

    Positive mean curvature generally corresponds to "concave" regions of the plasma
    boundary which may be difficult to create with coils or magnets.

    Parameters
    ----------
    eq : Equilibrium or FourierRZToroidalSurface
        Equilibrium or FourierRZToroidalSurface that
        will be optimized to satisfy the Objective.
    grid : Grid, optional
        Collocation grid containing the nodes to evaluate at. Defaults to
        ``LinearGrid(M=eq.M_grid, N=eq.N_grid)`` for ``Equilibrium``
        or ``LinearGrid(M=2*eq.M, N=2*eq.N)`` for ``FourierRZToroidalSurface``.
<<<<<<< HEAD
=======
    name : str, optional
        Name of the objective function.
    jac_chunk_size : int , optional
        Will calculate the Jacobian for this objective ``jac_chunk_size``
        columns at a time, instead of all at once. The memory usage of the
        Jacobian calculation is roughly ``memory usage = m0 + m1*jac_chunk_size``:
        the smaller the chunk size, the less memory the Jacobian calculation
        will require (with some baseline memory usage). The time to compute the
        Jacobian is roughly ``t=t0 +t1/jac_chunk_size``, so the larger the
        ``jac_chunk_size``, the faster the calculation takes, at the cost of
        requiring more memory. A ``jac_chunk_size`` of 1 corresponds to the least
        memory intensive, but slowest method of calculating the Jacobian.
        If None, it will use the largest size i.e ``obj.dim_x``.
>>>>>>> 32e41971

    """

    __doc__ = __doc__.rstrip() + collect_docs()

    _coordinates = "rtz"
    _units = "(m^-1)"
    _print_value_fmt = "Mean curvature: "

    def __init__(
        self,
        eq,
        target=None,
        bounds=None,
        weight=1,
        normalize=True,
        normalize_target=True,
        loss_function=None,
        deriv_mode="auto",
        grid=None,
        name="mean curvature",
        jac_chunk_size=None,
    ):
        if target is None and bounds is None:
            bounds = (-np.inf, 0)
        self._grid = grid
        super().__init__(
            things=eq,
            target=target,
            bounds=bounds,
            weight=weight,
            normalize=normalize,
            normalize_target=normalize_target,
            loss_function=loss_function,
            deriv_mode=deriv_mode,
            name=name,
            jac_chunk_size=jac_chunk_size,
        )

    def build(self, use_jit=True, verbose=1):
        """Build constant arrays.

        Parameters
        ----------
        use_jit : bool, optional
            Whether to just-in-time compile the objective and derivatives.
        verbose : int, optional
            Level of output.

        """
        eq = self.things[0]
        if self._grid is None:
            grid = LinearGrid(  # getattr statements in case a surface is passed in
                M=getattr(eq, "M_grid", eq.M * 2),
                N=getattr(eq, "N_grid", eq.N * 2),
                NFP=eq.NFP,
                sym=eq.sym,
            )
        else:
            grid = self._grid

        self._dim_f = grid.num_nodes
        self._data_keys = ["curvature_H_rho"]

        timer = Timer()
        if verbose > 0:
            print("Precomputing transforms")
        timer.start("Precomputing transforms")

        profiles = get_profiles(self._data_keys, obj=eq, grid=grid)
        transforms = get_transforms(self._data_keys, obj=eq, grid=grid)
        self._constants = {
            "transforms": transforms,
            "profiles": profiles,
        }

        timer.stop("Precomputing transforms")
        if verbose > 1:
            timer.disp("Precomputing transforms")

        if self._normalize:
            scales = compute_scaling_factors(eq)
            self._normalization = 1 / scales["a"]

        super().build(use_jit=use_jit, verbose=verbose)

    def compute(self, params, constants=None):
        """Compute mean curvature.

        Parameters
        ----------
        params : dict
            Dictionary of equilibrium or surface degrees of freedom,
            eg Equilibrium.params_dict
        constants : dict
            Dictionary of constant data, eg transforms, profiles etc. Defaults to
            self.constants

        Returns
        -------
        H : ndarray
            Mean curvature at each point (m^-1).

        """
        if constants is None:
            constants = self.constants
        data = compute_fun(
            self.things[0],
            self._data_keys,
            params=params,
            transforms=constants["transforms"],
            profiles=constants["profiles"],
        )
        return data["curvature_H_rho"]


class PrincipalCurvature(_Objective):
    """Target a particular value for the (unsigned) principal curvature.

    The two principal curvatures at a given point of a surface are the maximum and
    minimum values of the curvature as expressed by the eigenvalues of the shape
    operator at that point. They measure how the surface bends by different amounts in
    different directions at that point.

    This objective targets the maximum absolute value of the two principal curvatures.
    Principal curvature with large absolute value indicates a tight radius of curvature
    which may be difficult to obtain with coils or magnets.

    Parameters
    ----------
    eq : Equilibrium or FourierRZToroidalSurface
        Equilibrium or FourierRZToroidalSurface that
        will be optimized to satisfy the Objective.
    grid : Grid, optional
        Collocation grid containing the nodes to evaluate at. Defaults to
        ``LinearGrid(M=eq.M_grid, N=eq.N_grid)`` for ``Equilibrium``
        or ``LinearGrid(M=2*eq.M, N=2*eq.N)`` for ``FourierRZToroidalSurface``.
<<<<<<< HEAD
=======
    name : str, optional
        Name of the objective function.
    jac_chunk_size : int , optional
        Will calculate the Jacobian for this objective ``jac_chunk_size``
        columns at a time, instead of all at once. The memory usage of the
        Jacobian calculation is roughly ``memory usage = m0 + m1*jac_chunk_size``:
        the smaller the chunk size, the less memory the Jacobian calculation
        will require (with some baseline memory usage). The time to compute the
        Jacobian is roughly ``t=t0 +t1/jac_chunk_size``, so the larger the
        ``jac_chunk_size``, the faster the calculation takes, at the cost of
        requiring more memory. A ``jac_chunk_size`` of 1 corresponds to the least
        memory intensive, but slowest method of calculating the Jacobian.
        If None, it will use the largest size i.e ``obj.dim_x``.
>>>>>>> 32e41971

    """

    __doc__ = __doc__.rstrip() + collect_docs()

    _coordinates = "rtz"
    _units = "(m^-1)"
    _print_value_fmt = "Principal curvature: "

    def __init__(
        self,
        eq,
        target=None,
        bounds=None,
        weight=1,
        normalize=True,
        normalize_target=True,
        loss_function=None,
        deriv_mode="auto",
        grid=None,
        name="principal-curvature",
        jac_chunk_size=None,
    ):
        if target is None and bounds is None:
            target = 1
        self._grid = grid
        super().__init__(
            things=eq,
            target=target,
            bounds=bounds,
            weight=weight,
            normalize=normalize,
            normalize_target=normalize_target,
            loss_function=loss_function,
            deriv_mode=deriv_mode,
            name=name,
            jac_chunk_size=jac_chunk_size,
        )

    def build(self, use_jit=True, verbose=1):
        """Build constant arrays.

        Parameters
        ----------
        use_jit : bool, optional
            Whether to just-in-time compile the objective and derivatives.
        verbose : int, optional
            Level of output.

        """
        eq = self.things[0]
        if self._grid is None:
            grid = LinearGrid(  # getattr statements in case a surface is passed in
                M=getattr(eq, "M_grid", eq.M * 2),
                N=getattr(eq, "N_grid", eq.N * 2),
                NFP=eq.NFP,
                sym=eq.sym,
            )
        else:
            grid = self._grid

        self._dim_f = grid.num_nodes
        self._data_keys = ["curvature_k1_rho", "curvature_k2_rho"]

        timer = Timer()
        if verbose > 0:
            print("Precomputing transforms")
        timer.start("Precomputing transforms")

        profiles = get_profiles(self._data_keys, obj=eq, grid=grid)
        transforms = get_transforms(self._data_keys, obj=eq, grid=grid)
        self._constants = {
            "transforms": transforms,
            "profiles": profiles,
        }

        timer.stop("Precomputing transforms")
        if verbose > 1:
            timer.disp("Precomputing transforms")

        if self._normalize:
            scales = compute_scaling_factors(eq)
            self._normalization = 1 / scales["a"]

        super().build(use_jit=use_jit, verbose=verbose)

    def compute(self, params, constants=None):
        """Compute max absolute principal curvature.

        Parameters
        ----------
        params : dict
            Dictionary of equilibrium or surface degrees of freedom,
            eg Equilibrium.params_dict
        constants : dict
            Dictionary of constant data, eg transforms, profiles etc. Defaults to
            self.constants

        Returns
        -------
        k : ndarray
            Max absolute principal curvature at each point (m^-1).

        """
        if constants is None:
            constants = self.constants
        data = compute_fun(
            self.things[0],
            self._data_keys,
            params=params,
            transforms=constants["transforms"],
            profiles=constants["profiles"],
        )
        return jnp.maximum(
            jnp.abs(data["curvature_k1_rho"]), jnp.abs(data["curvature_k2_rho"])
        )


class BScaleLength(_Objective):
    """Target a particular value for the magnetic field scale length.

    The magnetic field scale length, defined as √2 ||B|| / ||∇ 𝐁||, is a length scale
    over which the magnetic field varies. It can be a useful proxy for coil complexity,
    as short length scales require complex coils that are close to the plasma surface.

    Parameters
    ----------
    eq : Equilibrium
        Equilibrium that will be optimized to satisfy the Objective.
    grid : Grid, optional
        Collocation grid containing the nodes to evaluate at. Defaults to
        ``LinearGrid(M=eq.M_grid, N=eq.N_grid)``.
<<<<<<< HEAD
=======
    name : str, optional
        Name of the objective function.
    jac_chunk_size : int , optional
        Will calculate the Jacobian for this objective ``jac_chunk_size``
        columns at a time, instead of all at once. The memory usage of the
        Jacobian calculation is roughly ``memory usage = m0 + m1*jac_chunk_size``:
        the smaller the chunk size, the less memory the Jacobian calculation
        will require (with some baseline memory usage). The time to compute the
        Jacobian is roughly ``t=t0 +t1/jac_chunk_size``, so the larger the
        ``jac_chunk_size``, the faster the calculation takes, at the cost of
        requiring more memory. A ``jac_chunk_size`` of 1 corresponds to the least
        memory intensive, but slowest method of calculating the Jacobian.
        If None, it will use the largest size i.e ``obj.dim_x``.
>>>>>>> 32e41971

    """

    __doc__ = __doc__.rstrip() + collect_docs()

    _coordinates = "rtz"
    _units = "(m)"
    _print_value_fmt = "Magnetic field scale length: "

    def __init__(
        self,
        eq,
        target=None,
        bounds=None,
        weight=1,
        normalize=True,
        normalize_target=True,
        loss_function=None,
        deriv_mode="auto",
        grid=None,
        name="B-scale-length",
        jac_chunk_size=None,
    ):
        if target is None and bounds is None:
            bounds = (1, np.inf)
        self._grid = grid
        super().__init__(
            things=eq,
            target=target,
            bounds=bounds,
            weight=weight,
            normalize=normalize,
            normalize_target=normalize_target,
            loss_function=loss_function,
            deriv_mode=deriv_mode,
            name=name,
            jac_chunk_size=jac_chunk_size,
        )

    def build(self, use_jit=True, verbose=1):
        """Build constant arrays.

        Parameters
        ----------
        use_jit : bool, optional
            Whether to just-in-time compile the objective and derivatives.
        verbose : int, optional
            Level of output.

        """
        eq = self.things[0]
        if self._grid is None:
            grid = LinearGrid(M=eq.M_grid, N=eq.N_grid, NFP=eq.NFP)
        else:
            grid = self._grid

        self._dim_f = grid.num_nodes
        self._data_keys = ["L_grad(B)"]

        timer = Timer()
        if verbose > 0:
            print("Precomputing transforms")
        timer.start("Precomputing transforms")

        profiles = get_profiles(self._data_keys, obj=eq, grid=grid)
        transforms = get_transforms(self._data_keys, obj=eq, grid=grid)
        self._constants = {
            "transforms": transforms,
            "profiles": profiles,
        }

        timer.stop("Precomputing transforms")
        if verbose > 1:
            timer.disp("Precomputing transforms")

        if self._normalize:
            scales = compute_scaling_factors(eq)
            self._normalization = scales["R0"]

        super().build(use_jit=use_jit, verbose=verbose)

    def compute(self, params, constants=None):
        """Compute magnetic field scale length.

        Parameters
        ----------
        params : dict
            Dictionary of equilibrium degrees of freedom, eg Equilibrium.params_dict
        constants : dict
            Dictionary of constant data, eg transforms, profiles etc. Defaults to
            self.constants

        Returns
        -------
        L : ndarray
            Magnetic field scale length at each point (m).

        """
        if constants is None:
            constants = self.constants
        data = compute_fun(
            "desc.equilibrium.equilibrium.Equilibrium",
            self._data_keys,
            params=params,
            transforms=constants["transforms"],
            profiles=constants["profiles"],
        )
        return data["L_grad(B)"]


class GoodCoordinates(_Objective):
    """Target "good" coordinates, meaning non self-intersecting curves.

    Uses a method by Z. Tecchiolli et al, minimizing

    1/ρ² ||√g||² + σ ||𝐞ᵨ||²

    where √g is the jacobian of the coordinate system and 𝐞ᵨ is the covariant radial
    basis vector.

    Parameters
    ----------
    eq : Equilibrium
        Equilibrium that will be optimized to satisfy the Objective.
    sigma : float
        Relative weight between the Jacobian and radial terms.
    grid : Grid, optional
        Collocation grid containing the nodes to evaluate at.
<<<<<<< HEAD
=======
    name : str, optional
        Name of the objective function.
    jac_chunk_size : int , optional
        Will calculate the Jacobian for this objective ``jac_chunk_size``
        columns at a time, instead of all at once. The memory usage of the
        Jacobian calculation is roughly ``memory usage = m0 + m1*jac_chunk_size``:
        the smaller the chunk size, the less memory the Jacobian calculation
        will require (with some baseline memory usage). The time to compute the
        Jacobian is roughly ``t=t0 +t1/jac_chunk_size``, so the larger the
        ``jac_chunk_size``, the faster the calculation takes, at the cost of
        requiring more memory. A ``jac_chunk_size`` of 1 corresponds to the least
        memory intensive, but slowest method of calculating the Jacobian.
        If None, it will use the largest size i.e ``obj.dim_x``.
>>>>>>> 32e41971

    """

    __doc__ = __doc__.rstrip() + collect_docs()

    _scalar = False
    _units = "(dimensionless)"
    _print_value_fmt = "Coordinate goodness : "

    def __init__(
        self,
        eq,
        sigma=1,
        target=None,
        bounds=None,
        weight=1,
        normalize=True,
        normalize_target=True,
        loss_function=None,
        deriv_mode="auto",
        grid=None,
        name="coordinate goodness",
        jac_chunk_size=None,
    ):
        if target is None and bounds is None:
            target = 0
        self._grid = grid
        self._sigma = sigma
        super().__init__(
            things=eq,
            target=target,
            bounds=bounds,
            weight=weight,
            normalize=normalize,
            normalize_target=normalize_target,
            loss_function=loss_function,
            deriv_mode=deriv_mode,
            name=name,
            jac_chunk_size=jac_chunk_size,
        )

    def build(self, use_jit=True, verbose=1):
        """Build constant arrays.

        Parameters
        ----------
        use_jit : bool, optional
            Whether to just-in-time compile the objective and derivatives.
        verbose : int, optional
            Level of output.

        """
        eq = self.things[0]
        if self._grid is None:
            grid = QuadratureGrid(L=eq.L_grid, M=eq.M_grid, N=eq.N_grid, NFP=eq.NFP)
        else:
            grid = self._grid

        self._dim_f = 2 * grid.num_nodes
        self._data_keys = ["sqrt(g)", "g_rr", "rho"]

        timer = Timer()
        if verbose > 0:
            print("Precomputing transforms")
        timer.start("Precomputing transforms")

        profiles = get_profiles(self._data_keys, obj=eq, grid=grid)
        transforms = get_transforms(self._data_keys, obj=eq, grid=grid)
        self._constants = {
            "transforms": transforms,
            "profiles": profiles,
            "quad_weights": np.sqrt(np.concatenate([grid.weights, grid.weights])),
            "sigma": self._sigma,
        }

        timer.stop("Precomputing transforms")
        if verbose > 1:
            timer.disp("Precomputing transforms")

        if self._normalize:
            scales = compute_scaling_factors(eq)
            self._normalization = scales["V"]

        super().build(use_jit=use_jit, verbose=verbose)

    def compute(self, params, constants=None):
        """Compute coordinate goodness error.

        Parameters
        ----------
        params : dict
            Dictionary of equilibrium degrees of freedom, eg Equilibrium.params_dict
        constants : dict
            Dictionary of constant data, eg transforms, profiles etc. Defaults to
            self.constants

        Returns
        -------
        err : ndarray
            coordinate goodness error, (m^6)

        """
        if constants is None:
            constants = self.constants
        data = compute_fun(
            "desc.equilibrium.equilibrium.Equilibrium",
            self._data_keys,
            params=params,
            transforms=constants["transforms"],
            profiles=constants["profiles"],
        )

        g = jnp.where(data["rho"] == 0, 0, data["sqrt(g)"] ** 2 / data["rho"] ** 2)
        f = data["g_rr"]

        return jnp.concatenate([g, constants["sigma"] * f])<|MERGE_RESOLUTION|>--- conflicted
+++ resolved
@@ -25,22 +25,6 @@
         Collocation grid containing the nodes to evaluate at. Defaults to
         ``QuadratureGrid(eq.L_grid, eq.M_grid, eq.N_grid)`` for ``Equilibrium``
         or ``LinearGrid(M=2*eq.M, N=2*eq.N)`` for ``FourierRZToroidalSurface``.
-<<<<<<< HEAD
-=======
-    name : str, optional
-        Name of the objective function.
-    jac_chunk_size : int , optional
-        Will calculate the Jacobian for this objective ``jac_chunk_size``
-        columns at a time, instead of all at once. The memory usage of the
-        Jacobian calculation is roughly ``memory usage = m0 + m1*jac_chunk_size``:
-        the smaller the chunk size, the less memory the Jacobian calculation
-        will require (with some baseline memory usage). The time to compute the
-        Jacobian is roughly ``t=t0 +t1/jac_chunk_size``, so the larger the
-        ``jac_chunk_size``, the faster the calculation takes, at the cost of
-        requiring more memory. A ``jac_chunk_size`` of 1 corresponds to the least
-        memory intensive, but slowest method of calculating the Jacobian.
-        If None, it will use the largest size i.e ``obj.dim_x``.
->>>>>>> 32e41971
 
     """
 
@@ -179,22 +163,6 @@
         Collocation grid containing the nodes to evaluate at. Defaults to
         ``QuadratureGrid(eq.L_grid, eq.M_grid, eq.N_grid)`` for ``Equilibrium``
         or ``LinearGrid(M=2*eq.M, N=2*eq.N)`` for ``FourierRZToroidalSurface``.
-<<<<<<< HEAD
-=======
-    name : str, optional
-        Name of the objective function.
-    jac_chunk_size : int , optional
-        Will calculate the Jacobian for this objective ``jac_chunk_size``
-        columns at a time, instead of all at once. The memory usage of the
-        Jacobian calculation is roughly ``memory usage = m0 + m1*jac_chunk_size``:
-        the smaller the chunk size, the less memory the Jacobian calculation
-        will require (with some baseline memory usage). The time to compute the
-        Jacobian is roughly ``t=t0 +t1/jac_chunk_size``, so the larger the
-        ``jac_chunk_size``, the faster the calculation takes, at the cost of
-        requiring more memory. A ``jac_chunk_size`` of 1 corresponds to the least
-        memory intensive, but slowest method of calculating the Jacobian.
-        If None, it will use the largest size i.e ``obj.dim_x``.
->>>>>>> 32e41971
 
     """
 
@@ -332,22 +300,6 @@
         Collocation grid containing the nodes to evaluate at. Defaults to
         ``QuadratureGrid(eq.L_grid, eq.M_grid, eq.N_grid)`` for ``Equilibrium``
         or ``LinearGrid(M=2*eq.M, N=2*eq.N)`` for ``FourierRZToroidalSurface``.
-<<<<<<< HEAD
-=======
-    name : str, optional
-        Name of the objective function.
-    jac_chunk_size : int , optional
-        Will calculate the Jacobian for this objective ``jac_chunk_size``
-        columns at a time, instead of all at once. The memory usage of the
-        Jacobian calculation is roughly ``memory usage = m0 + m1*jac_chunk_size``:
-        the smaller the chunk size, the less memory the Jacobian calculation
-        will require (with some baseline memory usage). The time to compute the
-        Jacobian is roughly ``t=t0 +t1/jac_chunk_size``, so the larger the
-        ``jac_chunk_size``, the faster the calculation takes, at the cost of
-        requiring more memory. A ``jac_chunk_size`` of 1 corresponds to the least
-        memory intensive, but slowest method of calculating the Jacobian.
-        If None, it will use the largest size i.e ``obj.dim_x``.
->>>>>>> 32e41971
 
     """
 
@@ -535,22 +487,6 @@
         the array by 2/min_val to ensure that softmin_alpha*array>1. Making
         softmin_alpha larger than this minimum value will make the softmin a
         more accurate approximation of the true min.
-<<<<<<< HEAD
-=======
-    name : str, optional
-        Name of the objective function.
-    jac_chunk_size : int , optional
-        Will calculate the Jacobian for this objective ``jac_chunk_size``
-        columns at a time, instead of all at once. The memory usage of the
-        Jacobian calculation is roughly ``memory usage = m0 + m1*jac_chunk_size``:
-        the smaller the chunk size, the less memory the Jacobian calculation
-        will require (with some baseline memory usage). The time to compute the
-        Jacobian is roughly ``t=t0 +t1/jac_chunk_size``, so the larger the
-        ``jac_chunk_size``, the faster the calculation takes, at the cost of
-        requiring more memory. A ``jac_chunk_size`` of 1 corresponds to the least
-        memory intensive, but slowest method of calculating the Jacobian.
-        If None, it will use the largest size i.e ``obj.dim_x``.
->>>>>>> 32e41971
 
     """
 
@@ -867,22 +803,6 @@
         Collocation grid containing the nodes to evaluate at. Defaults to
         ``LinearGrid(M=eq.M_grid, N=eq.N_grid)`` for ``Equilibrium``
         or ``LinearGrid(M=2*eq.M, N=2*eq.N)`` for ``FourierRZToroidalSurface``.
-<<<<<<< HEAD
-=======
-    name : str, optional
-        Name of the objective function.
-    jac_chunk_size : int , optional
-        Will calculate the Jacobian for this objective ``jac_chunk_size``
-        columns at a time, instead of all at once. The memory usage of the
-        Jacobian calculation is roughly ``memory usage = m0 + m1*jac_chunk_size``:
-        the smaller the chunk size, the less memory the Jacobian calculation
-        will require (with some baseline memory usage). The time to compute the
-        Jacobian is roughly ``t=t0 +t1/jac_chunk_size``, so the larger the
-        ``jac_chunk_size``, the faster the calculation takes, at the cost of
-        requiring more memory. A ``jac_chunk_size`` of 1 corresponds to the least
-        memory intensive, but slowest method of calculating the Jacobian.
-        If None, it will use the largest size i.e ``obj.dim_x``.
->>>>>>> 32e41971
 
     """
 
@@ -1020,22 +940,6 @@
         Collocation grid containing the nodes to evaluate at. Defaults to
         ``LinearGrid(M=eq.M_grid, N=eq.N_grid)`` for ``Equilibrium``
         or ``LinearGrid(M=2*eq.M, N=2*eq.N)`` for ``FourierRZToroidalSurface``.
-<<<<<<< HEAD
-=======
-    name : str, optional
-        Name of the objective function.
-    jac_chunk_size : int , optional
-        Will calculate the Jacobian for this objective ``jac_chunk_size``
-        columns at a time, instead of all at once. The memory usage of the
-        Jacobian calculation is roughly ``memory usage = m0 + m1*jac_chunk_size``:
-        the smaller the chunk size, the less memory the Jacobian calculation
-        will require (with some baseline memory usage). The time to compute the
-        Jacobian is roughly ``t=t0 +t1/jac_chunk_size``, so the larger the
-        ``jac_chunk_size``, the faster the calculation takes, at the cost of
-        requiring more memory. A ``jac_chunk_size`` of 1 corresponds to the least
-        memory intensive, but slowest method of calculating the Jacobian.
-        If None, it will use the largest size i.e ``obj.dim_x``.
->>>>>>> 32e41971
 
     """
 
@@ -1168,22 +1072,6 @@
     grid : Grid, optional
         Collocation grid containing the nodes to evaluate at. Defaults to
         ``LinearGrid(M=eq.M_grid, N=eq.N_grid)``.
-<<<<<<< HEAD
-=======
-    name : str, optional
-        Name of the objective function.
-    jac_chunk_size : int , optional
-        Will calculate the Jacobian for this objective ``jac_chunk_size``
-        columns at a time, instead of all at once. The memory usage of the
-        Jacobian calculation is roughly ``memory usage = m0 + m1*jac_chunk_size``:
-        the smaller the chunk size, the less memory the Jacobian calculation
-        will require (with some baseline memory usage). The time to compute the
-        Jacobian is roughly ``t=t0 +t1/jac_chunk_size``, so the larger the
-        ``jac_chunk_size``, the faster the calculation takes, at the cost of
-        requiring more memory. A ``jac_chunk_size`` of 1 corresponds to the least
-        memory intensive, but slowest method of calculating the Jacobian.
-        If None, it will use the largest size i.e ``obj.dim_x``.
->>>>>>> 32e41971
 
     """
 
@@ -1312,22 +1200,6 @@
         Relative weight between the Jacobian and radial terms.
     grid : Grid, optional
         Collocation grid containing the nodes to evaluate at.
-<<<<<<< HEAD
-=======
-    name : str, optional
-        Name of the objective function.
-    jac_chunk_size : int , optional
-        Will calculate the Jacobian for this objective ``jac_chunk_size``
-        columns at a time, instead of all at once. The memory usage of the
-        Jacobian calculation is roughly ``memory usage = m0 + m1*jac_chunk_size``:
-        the smaller the chunk size, the less memory the Jacobian calculation
-        will require (with some baseline memory usage). The time to compute the
-        Jacobian is roughly ``t=t0 +t1/jac_chunk_size``, so the larger the
-        ``jac_chunk_size``, the faster the calculation takes, at the cost of
-        requiring more memory. A ``jac_chunk_size`` of 1 corresponds to the least
-        memory intensive, but slowest method of calculating the Jacobian.
-        If None, it will use the largest size i.e ``obj.dim_x``.
->>>>>>> 32e41971
 
     """
 
