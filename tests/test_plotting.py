--- conflicted
+++ resolved
@@ -7,12 +7,9 @@
 import pytest
 
 from desc.basis import (
-<<<<<<< HEAD
     ChebyshevZernikeBasis,
-=======
     ChebyshevDoubleFourierBasis,
     ChebyshevPolynomial,
->>>>>>> 702ae496
     DoubleFourierSeries,
     FourierSeries,
     FourierZernikeBasis,
