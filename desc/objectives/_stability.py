--- conflicted
+++ resolved
@@ -4,14 +4,9 @@
 
 from desc.backend import jnp
 from desc.compute import compute as compute_fun
-<<<<<<< HEAD
 from desc.compute import get_params, get_profiles, get_transforms
 from desc.equilibrium.coords import compute_theta_coords
 from desc.grid import Grid, LinearGrid
-=======
-from desc.compute import get_profiles, get_transforms
-from desc.grid import LinearGrid
->>>>>>> 1eaea86b
 from desc.utils import Timer
 
 from .normalization import compute_scaling_factors
