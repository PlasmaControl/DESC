--- conflicted
+++ resolved
@@ -1423,7 +1423,6 @@
             obj.build()
 
     @pytest.mark.unit
-<<<<<<< HEAD
     def test_omnigenity_multiple_surfaces(self):
         """Test omnigenity transform vectorized over multiple surfaces."""
         surf = FourierRZToroidalSurface.from_qp_model(
@@ -1474,7 +1473,8 @@
         np.testing.assert_allclose(
             np.sort(np.concatenate([f1, f2])), np.sort(f3), atol=1e-14
         )
-=======
+
+    @pytest.mark.unit
     def test_surface_current_regularization(self):
         """Test SurfaceCurrentRegularization Calculation."""
 
@@ -1526,7 +1526,6 @@
         np.testing.assert_allclose(result1, result3)
         np.testing.assert_allclose(result1 * 2, result5)
         np.testing.assert_allclose(result2, result4)
->>>>>>> 1b7735e7
 
 
 @pytest.mark.regression
