import numpy as np
from abc import ABC, abstractmethod
import matplotlib.pyplot

from desc.backend import jnp, put, cross, dot, TextColors
from desc.configuration import symmetry_matrix, unpack_state
from desc.configuration import compute_coordinate_derivatives, compute_covariant_basis
from desc.configuration import compute_contravariant_basis, compute_jacobian
from desc.configuration import compute_magnetic_field, compute_plasma_current, compute_magnetic_field_magnitude
<<<<<<< HEAD
from desc.boundary_conditions import compute_bdry_err, compute_lambda_err
from desc.grid import LinearGrid
from desc.transform import Transform
=======
from desc.boundary_conditions import compute_bdry_err_RZ, compute_bdry_err_four, compute_lambda_err
from desc.zernike import symmetric_x, double_fourier_basis, fourzern
from desc.backend import jnp, put, cross, dot, presfun, iotafun, unpack_x, TextColors
from abc import ABC, abstractmethod
>>>>>>> 1053b8d5

class ObjectiveFunction(ABC):
    """
    Objective function used to calculate the residual error in the optimization of an Equilibrium

<<<<<<< HEAD
# TODO: lots of documentation needs to be updated!

class ObjectiveFunction(ABC):
    """
    Objective function used to calculate the residual error in the optimization of an Equilibrium

    ...

=======
    ...

>>>>>>> 1053b8d5
    Attributes
    ----------
    stell_sym : bool
        True if stellarator symmetry is enforced
    errr_mode : string
        'force' or 'accel'. Method to use for calculating equilibrium error.
    bdry_mode : string
        'real' or 'spectral'. Method to use for calculating boundary error.
    M : int
        maximum poloidal resolution
    N : int
        maximum toroidal resolution
    NFP : int
        number of field periods
    zernike_transform : ZernikeTransform
        object with transform method to go from spectral to physical space with derivatives
    bdry_zernike_transform : ZernikeTransform
        zernike transform object for boundary conditions
    zern_idx : ndarray of int, shape(N_coeffs,3)
        mode numbers for Zernike basis
    lambda_idx : ndarray of int, shape(N_lambda,2)
        mode numbers for Fourier basis
    bdryM : ndarray of int
        poloidal mode numbers for boundary
    bdryN : ndarray of int
        toroidal mode numbers for boundary
    scalar : bool
         whether to have objective compute scalar or vector error (Default value = False)
<<<<<<< HEAD

=======
    
>>>>>>> 1053b8d5
    Methods
    -------
    compute(x, bdryR, bdryZ, cP, cI, Psi_lcfs, bdry_ratio=1.0, pres_ratio=1.0, zeta_ratio=1.0, errr_ratio=1.0)
        compute the equilibrium objective function
<<<<<<< HEAD

=======
    
>>>>>>> 1053b8d5
    callback(x, bdryR, bdryZ, cP, cI, Psi_lcfs, bdry_ratio=1.0, pres_ratio=1.0, zeta_ratio=1.0, errr_ratio=1.0)
        function that prints equilibrium errors
    
    """
    
    def __init__(self,stell_sym, errr_mode, bdry_mode, bdry_fun, M, N, NFP, zernike_transform, bdry_zernike_transform, zern_idx, lambda_idx, bdryM, bdryN, scalar):
        self.stell_sym = stell_sym
        # stellarator symmetry
        if stell_sym:
            self.sym_mat = symmetric_x(zern_idx, lambda_idx)
        else:
            self.sym_mat = np.eye(2*zern_idx.shape[0] + lambda_idx.shape[0])
        self.errr_mode = errr_mode
        self.bdry_mode = bdry_mode
        self.bdry_fun = bdry_fun
        self.M = M
        self.N = N
        self.NFP = NFP
        self.zernike_transform = zernike_transform
        self.bdry_zernike_transform = bdry_zernike_transform
        self.zern_idx = zern_idx
        self.lambda_idx = lambda_idx
        self.bdryM = bdryM
        self.bdryN = bdryN
        self.scalar = scalar
        
    @abstractmethod
    def compute(self, x, bdryR, bdryZ, cP, cI, Psi_lcfs, bdry_ratio=1.0, pres_ratio=1.0, zeta_ratio=1.0, errr_ratio=1.0):
        pass
    @abstractmethod
    def callback(self, x, bdryR, bdryZ, cP, cI, Psi_lcfs, bdry_ratio=1.0, pres_ratio=1.0, zeta_ratio=1.0, errr_ratio=1.0):
        pass
    
class ForceErrorNodes(ObjectiveFunction):
    """ObjectiveFunction object subclass that minimizes equilibrium force balance error"""
    def __init__(self,stell_sym, errr_mode, bdry_mode, bdry_fun, M, N, NFP, zernike_transform, bdry_zernike_transform, zern_idx, lambda_idx, bdryM, bdryN, scalar):
        """ Extends the initializer of the parent ObjectiveFunction by specifying that node force balance will be used to compute error"""

        super().__init__(stell_sym, errr_mode, bdry_mode, bdry_fun, M, N, NFP, zernike_transform, bdry_zernike_transform, zern_idx, lambda_idx, bdryM, bdryN, scalar)
        self.equil_fun = compute_force_error_nodes # uses force balance error as objective function
        
    def compute(self, x, bdryR, bdryZ, cP, cI, Psi_lcfs, bdry_ratio=1.0, pres_ratio=1.0, zeta_ratio=1.0, errr_ratio=1.0):
        """ Compute force balance error. Overrides the compute method of the parent ObjectiveFunction"""
        cR, cZ, cL = unpack_x(jnp.matmul(self.sym_mat, x), len(self.zern_idx))
        errRf, errZf = self.equil_fun(
            cR, cZ, cP, cI, Psi_lcfs, pres_ratio, zeta_ratio, self.zernike_transform)
        errRb, errZb = self.bdry_fun(
            cR, cZ, cL, bdry_ratio, self.bdry_zernike_transform, self.lambda_idx, bdryR, bdryZ, self.bdryM, self.bdryN, self.NFP, self.stell_sym)

<<<<<<< HEAD
    def __init__(self, RZ_transform:Transform=None,
                 RZb_transform:Transform=None, L_transform:Transform=None,
                 pres_transform:Transform=None, iota_transform:Transform=None,
                 stell_sym:bool=True, scalar:bool=False) -> None:
        """Initializes an ObjectiveFunction

        Parameters
        ----------
        RZ_transform : Transform, optional
            transforms R and Z coefficients to real space in the volume
        RZb_transform : Transform, optional
            transforms R and Z coefficients to real space on the surface
        L_transform : Transform, optional
            transforms lambda coefficients to real space
        pres_transform : Transform, optional
            transforms pressure coefficients to real space
        iota_transform : Transform, optional
            transforms rotational transform coefficients to real space
        stell_sym : bool, optional
            True for stellarator symmetry (Default), False otherwise
        scalar : bool, optional
            True for scalar objectives, False otherwise (Default)

        Returns
        -------
        None

        """
        self.stell_sym = stell_sym
        self.sym_mat = symmetry_matrix(RZ_transform.basis.modes, L_transform.basis.modes, self.stell_sym)
        self.RZ_transform = RZ_transform
        self.RZb_transform = RZb_transform
        self.L_transform = L_transform
        self.pres_transform = pres_transform
        self.iota_transform = iota_transform
        self.scalar = scalar

    @abstractmethod
    def compute(self, x, cRb, cZb, cP, cI, Psi_lcfs, bdry_ratio=1.0, pres_ratio=1.0, zeta_ratio=1.0, errr_ratio=1.0):
        pass
    @abstractmethod
    def callback(self, x, cRb, cZb, cP, cI, Psi_lcfs, bdry_ratio=1.0, pres_ratio=1.0, zeta_ratio=1.0, errr_ratio=1.0):
        pass


class ForceErrorNodes(ObjectiveFunction):
    """ObjectiveFunction object subclass that minimizes equilibrium force balance error"""

    def __init__(self, RZ_transform:Transform, RZb_transform:Transform,
                 L_transform:Transform, pres_transform:Transform,
                 iota_transform:Transform, stell_sym:bool=True,
                 scalar:bool=False) -> None:
        """Initializes a ForceErrorNodes

        Parameters
        ----------
        RZ_transform : Transform
            transforms R and Z coefficients to real space in the volume
        RZb_transform : Transform
            transforms R and Z coefficients to real space on the surface
        L_transform : Transform
            transforms lambda coefficients to real space
        pres_transform : Transform
            transforms pressure coefficients to real space
        iota_transform : Transform
            transforms rotational transform coefficients to real space
        stell_sym : bool, optional
            True for stellarator symmetry (Default), False otherwise
        scalar : bool, optional
            True for scalar objectives, False otherwise (Default)

        Returns
        -------
        None

        """

        super().__init__(RZ_transform, RZb_transform, L_transform, pres_transform, iota_transform, stell_sym, scalar)
        self.equil_fun = compute_force_error_nodes # uses force balance error as objective function
        self.bdry_fun = compute_bdry_err

    def compute(self, x, cRb, cZb, cP, cI, Psi_lcfs, bdry_ratio=1.0, pres_ratio=1.0, zeta_ratio=1.0, errr_ratio=1.0):
        """ Compute force balance error. Overrides the compute method of the parent ObjectiveFunction"""
        cR, cZ, cL = unpack_state(
                    jnp.matmul(self.sym_mat, x), self.RZ_transform.num_modes)
        errRf, errZf = self.equil_fun(
            cR, cZ, cP, cI, Psi_lcfs, self.RZ_transform, self.pres_transform, self.iota_transform, pres_ratio, zeta_ratio)
        errRb, errZb = self.bdry_fun(
            cR, cZ, cL, cRb, cZb, self.RZb_transform, self.L_transform, bdry_ratio)
=======
        residual = jnp.concatenate([errRf.flatten(),
                                    errZf.flatten(),
                                    errRb.flatten()/errr_ratio,
                                    errZb.flatten()/errr_ratio])

        if not self.stell_sym:
            errL0 = compute_lambda_err(cL, self.lambda_idx, self.NFP)
            residual = jnp.concatenate([residual, errL0.flatten()/errr_ratio])

        if self.scalar:
            residual = jnp.log1p(jnp.sum(residual**2))
        return residual
    
    def callback(self, x, bdryR, bdryZ, cP, cI, Psi_lcfs, bdry_ratio=1.0, pres_ratio=1.0, zeta_ratio=1.0, errr_ratio=1.0)->None:
        """ Print residuals. Overrides callback method of the parent ObjectiveFunction"""
        cR, cZ, cL = unpack_x(jnp.matmul(self.sym_mat, x), len(self.zern_idx))
        errRf, errZf = self.equil_fun(
            cR, cZ, cP, cI, Psi_lcfs, pres_ratio, zeta_ratio, self.zernike_transform)
        errRb, errZb = self.bdry_fun(
            cR, cZ, cL, bdry_ratio, self.bdry_zernike_transform, self.lambda_idx, bdryR, bdryZ, self.bdryM, self.bdryN, self.NFP, self.stell_sym)
        errL0 = compute_lambda_err(cL, self.lambda_idx, self.NFP)

        errRf_rms = jnp.sqrt(jnp.sum(errRf**2))
        errZf_rms = jnp.sqrt(jnp.sum(errZf**2))
        errRb_rms = jnp.sqrt(jnp.sum(errRb**2))
        errZb_rms = jnp.sqrt(jnp.sum(errZb**2))
        errL0_rms = jnp.sqrt(jnp.sum(errL0**2))

        residual = jnp.concatenate([errRf.flatten(),
                                    errZf.flatten(),
                                    errRb.flatten()/errr_ratio,
                                    errZb.flatten()/errr_ratio,
                                    errL0.flatten()/errr_ratio])
        resid_rms = 1/2*jnp.sum(residual**2)
        print('Weighted Loss: {:10.3e}  errFrho: {:10.3e}  errFbeta: {:10.3e}  errRb: {:10.3e}  errZb: {:10.3e}  errL0: {:10.3e}'.format(
                resid_rms, errRf_rms, errZf_rms, errRb_rms, errZb_rms, errL0_rms))

class AccelErrorSpectral(ObjectiveFunction):
    """ObjectiveFunction object subclass that minimizes equilibrium spectral-space acceleration error"""
    def __init__(self,stell_sym, errr_mode, bdry_mode, bdry_fun, M, N, NFP, zernike_transform, bdry_zernike_transform, zern_idx, lambda_idx, bdryM, bdryN, scalar):
        """ Extends the initializer of the parent ObjectiveFunction by specifying that spectral-space acceleration error will be used to compute error"""

        super().__init__(stell_sym, errr_mode, bdry_mode, bdry_fun, M, N, NFP, zernike_transform, bdry_zernike_transform, zern_idx, lambda_idx, bdryM, bdryN, scalar)
        self.equil_fun = compute_accel_error_spectral # uses acceleration error in spectral space as objective function
        
    def compute(self, x, bdryR, bdryZ, cP, cI, Psi_lcfs, bdry_ratio=1.0, pres_ratio=1.0, zeta_ratio=1.0, errr_ratio=1.0):
        """ Compute acceleration error in spectral space. Overrides the compute method of the parent ObjectiveFunction"""
        cR, cZ, cL = unpack_x(jnp.matmul(self.sym_mat, x), len(self.zern_idx))
        errRf, errZf = self.equil_fun(
            cR, cZ, cP, cI, Psi_lcfs, pres_ratio, zeta_ratio, self.zernike_transform)
        errRb, errZb = self.bdry_fun(
            cR, cZ, cL, bdry_ratio, self.bdry_zernike_transform, self.lambda_idx, bdryR, bdryZ, self.bdryM, self.bdryN, self.NFP, self.stell_sym)
>>>>>>> 1053b8d5

        residual = jnp.concatenate([errRf.flatten(),
                                    errZf.flatten(),
                                    errRb.flatten()/errr_ratio,
                                    errZb.flatten()/errr_ratio])

        if not self.stell_sym:
            errL0 = compute_lambda_err(cL, self.lambda_idx, self.NFP)
            residual = jnp.concatenate([residual, errL0.flatten()/errr_ratio])

        if self.scalar:
            residual = jnp.log1p(jnp.sum(residual**2))
        return residual
<<<<<<< HEAD

    def callback(self, x, cRb, cZb, cP, cI, Psi_lcfs, bdry_ratio=1.0, pres_ratio=1.0, zeta_ratio=1.0, errr_ratio=1.0)->None:
        """ Print residuals. Overrides callback method of the parent ObjectiveFunction"""
        cR, cZ, cL = unpack_state(
                    jnp.matmul(self.sym_mat, x), self.RZ_transform.num_modes)
        errRf, errZf = self.equil_fun(
            cR, cZ, cP, cI, Psi_lcfs, self.RZ_transform, self.pres_transform, self.iota_transform, pres_ratio, zeta_ratio)
        errRb, errZb = self.bdry_fun(
            cR, cZ, cL, cRb, cZb, self.RZb_transform, self.L_transform, bdry_ratio)
        errL0 = compute_lambda_err(cL, self.L_transform.basis)
=======
    
    def callback(self, x, bdryR, bdryZ, cP, cI, Psi_lcfs, bdry_ratio=1.0, pres_ratio=1.0, zeta_ratio=1.0, errr_ratio=1.0)->None:
        """ Print residuals. Overrides callback method of the parent ObjectiveFunction"""
        cR, cZ, cL = unpack_x(jnp.matmul(self.sym_mat, x), len(self.zern_idx))
        errRf, errZf = self.equil_fun(
            cR, cZ, cP, cI, Psi_lcfs, pres_ratio, zeta_ratio, self.zernike_transform)
        errRb, errZb = self.bdry_fun(
            cR, cZ, cL, bdry_ratio, self.bdry_zernike_transform, self.lambda_idx, bdryR, bdryZ, self.bdryM, self.bdryN, self.NFP, self.stell_sym)
        errL0 = compute_lambda_err(cL, self.lambda_idx, self.NFP)
>>>>>>> 1053b8d5

        errRf_rms = jnp.sqrt(jnp.sum(errRf**2))
        errZf_rms = jnp.sqrt(jnp.sum(errZf**2))
        errRb_rms = jnp.sqrt(jnp.sum(errRb**2))
        errZb_rms = jnp.sqrt(jnp.sum(errZb**2))
        errL0_rms = jnp.sqrt(jnp.sum(errL0**2))

        residual = jnp.concatenate([errRf.flatten(),
                                    errZf.flatten(),
                                    errRb.flatten()/errr_ratio,
                                    errZb.flatten()/errr_ratio,
                                    errL0.flatten()/errr_ratio])
        resid_rms = 1/2*jnp.sum(residual**2)
        print('Weighted Loss: {:10.3e}  errFrho: {:10.3e}  errFbeta: {:10.3e}  errRb: {:10.3e}  errZb: {:10.3e}  errL0: {:10.3e}'.format(
                resid_rms, errRf_rms, errZf_rms, errRb_rms, errZb_rms, errL0_rms))


<<<<<<< HEAD
class AccelErrorSpectral(ObjectiveFunction):
    """ObjectiveFunction object subclass that minimizes equilibrium spectral-space acceleration error"""

    def __init__(self, RZ_transform:Transform, RZb_transform:Transform,
                 L_transform:Transform, pres_transform:Transform,
                 iota_transform:Transform, stell_sym:bool=True,
                 scalar:bool=False) -> None:
        """Initializes a AccelErrorNodes

        Parameters
        ----------
        RZ_transform : Transform
            transforms R and Z coefficients to real space in the volume
        RZb_transform : Transform
            transforms R and Z coefficients to real space on the surface
        L_transform : Transform
            transforms lambda coefficients to real space
        pres_transform : Transform
            transforms pressure coefficients to real space
        iota_transform : Transform
            transforms rotational transform coefficients to real space
        stell_sym : bool, optional
            True for stellarator symmetry (Default), False otherwise
        scalar : bool, optional
            True for scalar objectives, False otherwise (Default)

        Returns
        -------
        None

        """

        super().__init__(RZ_transform, RZb_transform, L_transform, pres_transform, iota_transform, stell_sym, scalar)
        self.equil_fun = compute_accel_error_spectral
        self.bdry_fun = compute_bdry_err

    def compute(self, x, cRb, cZb, cP, cI, Psi_lcfs, bdry_ratio=1.0, pres_ratio=1.0, zeta_ratio=1.0, errr_ratio=1.0):
        """ Compute force balance error. Overrides the compute method of the parent ObjectiveFunction"""
        cR, cZ, cL = unpack_state(
                    jnp.matmul(self.sym_mat, x), self.RZ_transform.num_modes)
        errRf, errZf = self.equil_fun(
            cR, cZ, cP, cI, Psi_lcfs, self.RZ_transform, self.pres_transform, self.iota_transform, pres_ratio, zeta_ratio)
        errRb, errZb = self.bdry_fun(
            cR, cZ, cL, cRb, cZb, self.RZb_transform, self.L_transform, bdry_ratio)

        residual = jnp.concatenate([errRf.flatten(),
                                    errZf.flatten(),
                                    errRb.flatten()/errr_ratio,
                                    errZb.flatten()/errr_ratio])

        if not self.stell_sym:
            errL0 = compute_lambda_err(cL, self.lambda_idx, self.NFP)
            residual = jnp.concatenate([residual, errL0.flatten()/errr_ratio])

        if self.scalar:
            residual = jnp.log1p(jnp.sum(residual**2))
        return residual
    
    def callback(self, x, cRb, cZb, cP, cI, Psi_lcfs, bdry_ratio=1.0, pres_ratio=1.0, zeta_ratio=1.0, errr_ratio=1.0)->None:
        """ Print residuals. Overrides callback method of the parent ObjectiveFunction"""
        cR, cZ, cL = unpack_state(
                    jnp.matmul(self.sym_mat, x), self.RZ_transform.num_modes)
        errRf, errZf = self.equil_fun(
            cR, cZ, cP, cI, Psi_lcfs, self.RZ_transform, self.pres_transform, self.iota_transform, pres_ratio, zeta_ratio)
        errRb, errZb = self.bdry_fun(
            cR, cZ, cL, cRb, cZb, self.RZb_transform, self.L_transform, bdry_ratio)
        errL0 = compute_lambda_err(cL, self.L_transform.basis)

        errRf_rms = jnp.sqrt(jnp.sum(errRf**2))
        errZf_rms = jnp.sqrt(jnp.sum(errZf**2))
        errRb_rms = jnp.sqrt(jnp.sum(errRb**2))
        errZb_rms = jnp.sqrt(jnp.sum(errZb**2))
        errL0_rms = jnp.sqrt(jnp.sum(errL0**2))

        residual = jnp.concatenate([errRf.flatten(),
                                    errZf.flatten(),
                                    errRb.flatten()/errr_ratio,
                                    errZb.flatten()/errr_ratio,
                                    errL0.flatten()/errr_ratio])
        resid_rms = 1/2*jnp.sum(residual**2)
        print('Weighted Loss: {:10.3e}  errFrho: {:10.3e}  errFbeta: {:10.3e}  errRb: {:10.3e}  errZb: {:10.3e}  errL0: {:10.3e}'.format(
                resid_rms, errRf_rms, errZf_rms, errRb_rms, errZb_rms, errL0_rms))
=======

class ObjectiveFunctionFactory():
    """Factory Class for Objective Functions
    
    Attributes
    ----------
    
    Methods
    -------
    get_obj_fxn(attributes)
        takes Equilibrium.attributes and uses it to compute and return the value of the objective function
    """
    
    def get_equil_obj_fun(self, stell_sym, errr_mode, bdry_mode, M, N, NFP, zernike_transform, bdry_zernike_transform, zern_idx, lambda_idx, bdryM, bdryN, scalar=False) -> ObjectiveFunction:
        """Accepts parameters necessary to create an objective function, and returns the corresponding ObjectiveFunction object
    
        Parameters
        ----------
        stell_sym : bool
            True if stellarator symmetry is enforced
        errr_mode : string
            'force' or 'accel'. Method to use for calculating equilibrium error.
        bdry_mode : string
            'real' or 'spectral'. Method to use for calculating boundary error.
        M : int
            maximum poloidal resolution
        N : int
            maximum toroidal resolution
        NFP : int
            number of field periods
        zernike_transform : ZernikeTransform
            object with transform method to go from spectral to physical space with derivatives
        bdry_zernike_transform : ZernikeTransform
            zernike transform object for boundary conditions
        zern_idx : ndarray of int, shape(N_coeffs,3)
            mode numbers for Zernike basis
        lambda_idx : ndarray of int, shape(N_lambda,2)
            mode numbers for Fourier basis
        bdryM : ndarray of int
            poloidal mode numbers for boundary
        bdryN : ndarray of int
            toroidal mode numbers for boundary
        scalar : bool
             whether to have objective compute scalar or vector error (Default value = False)
    
        Returns
        -------
        obj_fxn : ObjectiveFunction
            equilibrium objective function object, containing the compute and callback method for the objective function

    
        """

        if bdry_mode == 'real':
            raise ValueError(TextColors.FAIL + "evaluating bdry error in real space coordinates is currently broken." +
                             " Please yell at one of the developers and we will fix it" + TextColors.ENDC)
            bdry_fun = compute_bdry_err_RZ
        elif bdry_mode == 'spectral':
            bdry_fun = compute_bdry_err_four
        else:
            raise ValueError(TextColors.FAIL + "Requested boundary error mode is not implemented." +
                             " Available boundary error mode is 'spectral'" + TextColors.ENDC)
        if errr_mode == 'force':
            obj_fun = ForceErrorNodes(stell_sym, errr_mode, bdry_mode, bdry_fun, M, N, NFP, zernike_transform, bdry_zernike_transform, zern_idx, lambda_idx, bdryM, bdryN, scalar)
        elif errr_mode == 'accel':
            obj_fun = AccelErrorSpectral(stell_sym, errr_mode, bdry_mode, bdry_fun, M, N, NFP, zernike_transform, bdry_zernike_transform, zern_idx, lambda_idx, bdryM, bdryN, scalar)
        else:
            raise ValueError(TextColors.FAIL + "Requested Objective Function is not implemented." +
                             " Available objective functions are 'force' and 'accel'" + TextColors.ENDC)
        return obj_fun
        
            
        

#Create factory object, to be imported by main code
obj_fun_factory = ObjectiveFunctionFactory()
>>>>>>> 1053b8d5


class ObjectiveFunctionFactory():
    """Factory Class for Objective Functions
    
    Attributes
    ----------
    
    Methods
    -------
    get_obj_fxn(attributes)
        takes Equilibrium.attributes and uses it to compute and return the value of the objective function
    """

    def get_equil_obj_fun(errr_mode, RZ_transform:Transform=None,
                 RZb_transform:Transform=None, L_transform:Transform=None,
                 pres_transform:Transform=None, iota_transform:Transform=None,
                 stell_sym:bool=True, scalar:bool=False) -> ObjectiveFunction:
        """Accepts parameters necessary to create an objective function, and returns the corresponding ObjectiveFunction object

        Parameters
        ----------
        errr_mode : str
            error mode of the objective function
            one of 'force', 'accel'
        RZ_transform : Transform, optional
            transforms R and Z coefficients to real space in the volume
        RZb_transform : Transform, optional
            transforms R and Z coefficients to real space on the surface
        L_transform : Transform, optional
            transforms lambda coefficients to real space
        pres_transform : Transform, optional
            transforms pressure coefficients to real space
        iota_transform : Transform, optional
            transforms rotational transform coefficients to real space
        stell_sym : bool, optional
            True for stellarator symmetry (Default), False otherwise
        scalar : bool, optional
            True for scalar objectives, False otherwise (Default)

        Returns
        -------
        obj_fxn : ObjectiveFunction
            equilibrium objective function object, containing the compute and callback method for the objective function

        """
        if errr_mode == 'force':
            obj_fun = ForceErrorNodes(
                RZ_transform=RZ_transform, RZb_transform=RZb_transform,
                L_transform=L_transform, pres_transform=pres_transform,
                iota_transform=iota_transform, stell_sym=stell_sym,
                scalar=scalar)
        elif errr_mode == 'accel':
            obj_fun = AccelErrorSpectral(
                RZ_transform=RZ_transform, RZb_transform=RZb_transform,
                L_transform=L_transform, pres_transform=pres_transform,
                iota_transform=iota_transform, stell_sym=stell_sym,
                scalar=scalar)
        else:
            raise ValueError(TextColors.FAIL + "Requested Objective Function is not implemented." +
                             " Available objective functions are 'force' and 'accel'" + TextColors.ENDC)
        return obj_fun


# TODO: need to turn this into another ObjectiveFun subclass
def get_qisym_obj_fun(stell_sym, M, N, NFP, zernike_transform, zern_idx, lambda_idx, modes_pol, modes_tor):
    """Gets the quasisymmetry objective function

    Parameters
    ----------
    stell_sym : bool
        True if stellarator symmetry is enforced
    M : int
        maximum poloidal resolution
    N : int
        maximum toroidal resolution
    NFP : int
        number of field periods
    zernike_transform : ZernikeTransform
        object with transform method to go from spectral to physical space with derivatives
    zern_idx : ndarray of int
        mode numbers for Zernike basis
    lambda_idx : ndarray of int
        mode numbers for Fourier basis
    modes_pol : ndarray
        poloidal Fourier mode numbers
    modes_tor : ndarray
        toroidal Fourier mode numbers

    Returns
    -------
    qsym_obj : function
        quasisymmetry objective function

    """

    # stellarator symmetry
    sym_mat = symmetry_matrix(zern_idx, lambda_idx, sym=stell_sym)

    def qisym_obj(x, cI, Psi_lcfs):

        cR, cZ, cL = unpack_state(jnp.matmul(sym_mat, x), RZ_transform.num_modes)
        errQS = compute_qs_error_spectral(
            cR, cZ, cI, Psi_lcfs, NFP, zernike_transform, modes_pol, modes_tor, 1.0)

        # normalize weighting by numper of nodes
        residual = errQS.flatten()/jnp.sqrt(errQS.size)
        return residual

    return qisym_obj


def curve_self_intersects(x, y):
    """Checks if a curve intersects itself

    Parameters
    ----------
    x,y : ndarray
        x and y coordinates of points along the curve

    Returns
    -------
    is_intersected : bool
        whether the curve intersects itself

    """

    pts = np.array([x, y])
    pts1 = pts[:, 0:-1]
    pts2 = pts[:, 1:]

    # [start/stop, x/y, segment]
    segments = np.array([pts1, pts2])
    s1, s2 = np.meshgrid(np.arange(len(x)-1), np.arange(len(y)-1))
    idx = np.array([s1.flatten(), s2.flatten()])
    a, b = segments[:, :, idx[0, :]]
    c, d = segments[:, :, idx[1, :]]

    def signed_2d_area(a, b, c):
        return (a[0] - c[0])*(b[1] - c[1]) - (a[1] - c[1])*(b[0] - c[0])

    # signs of areas correspond to which side of ab points c and d are
    a1 = signed_2d_area(a, b, d)  # Compute winding of abd (+ or -)
    a2 = signed_2d_area(a, b, c)  # To intersect, must have sign opposite of a1
    a3 = signed_2d_area(c, d, a)  # Compute winding of cda (+ or -)
    a4 = a3 + a2 - a1  # Since area is constant a1 - a2 = a3 - a4, or a4 = a3 + a2 - a1

    return np.any(np.where(np.logical_and(a1*a2 < 0, a3*a4 < 0), True, False))


def is_nested(cR, cZ, basis, L=10, M=361, zeta=0):
    """Checks that an equilibrium has properly nested flux surfaces
        in a given toroidal plane

    Parameters
    ----------
    cR : ndarray, shape(RZ_transform.num_modes,)
        spectral coefficients of R
    cZ : ndarray, shape(RZ_transform.num_modes,)
        spectral coefficients of Z
    basis : FourierZernikeBasis
        spectral basis for R and Z
    L : int
        number of surfaces to check (Default value = 10)
    M : int
        number of poloidal angles to use for the test (Default value = 361)
    zeta : float
        toroidal plane to check (Default value = 0)

    Returns
    -------
    is_nested : bool
        whether or not the surfaces are nested

    """

    grid = LinearGrid(L=L, M=M, N=1, NFP=basis.NFP, endpoint=True)
    transf = Transform(grid, basis)

    Rs = transf.transform(cR).reshape((L, -1), order='F')
    Zs = transf.transform(cZ).reshape((L, -1), order='F')

    p = [matplotlib.path.Path(np.stack([R, Z]).T, closed=True) for R, Z in zip(Rs, Zs)]
    nested = np.all([p[i+1].contains_path(p[i]) for i in range(len(p)-1)])
    intersects = np.any([curve_self_intersects(R, Z) for R, Z in zip(Rs, Zs)])
    return nested and not intersects


def compute_force_error_nodes(cR, cZ, cP, cI, Psi_lcfs, RZ_transform, pres_transform, iota_transform, pres_ratio, zeta_ratio):
    """Computes force balance error at each node, in radial / helical components

    Parameters
    ----------
    cR : ndarray, shape(N_coeffs,)
        spectral coefficients of R
    cZ : ndarray, shape(N_coeffs,)
        spectral coefficients of Z
    cP : ndarray, shape(N_coeffs,)
        spectral coefficients of pressure
    cI : ndarray, shape(N_coeffs,)
        spectral coefficients of rotational transform
    Psi_lcfs : float
        total toroidal flux within the last closed flux surface
    RZ_transform : Transform
        transforms cR and cZ to physical space
    pres_transform : Transform
        transforms cP to physical space
    iota_transform : Transform
        transforms cI to physical space
    pres_ratio : float
        fraction in range [0,1] of the full pressure profile to use
    zeta_ratio : float
        fraction in range [0,1] of the full toroidal (zeta) derivatives to use

    Returns
    -------
    F_rho : ndarray, shape(N_nodes,)
        radial force balance error at each node
    F_beta : ndarray, shape(N_nodes,)
        helical force balance error at each node

    """

    mu0 = 4*jnp.pi*1e-7
    axn = pres_transform.grid.axis
    pres_r = pres_transform.transform(cP, 1) * pres_ratio

    # compute fields components
    coord_der = compute_coordinate_derivatives(
        cR, cZ, RZ_transform, zeta_ratio)
    cov_basis = compute_covariant_basis(coord_der, RZ_transform)
    jacobian = compute_jacobian(coord_der, cov_basis, RZ_transform)
    con_basis = compute_contravariant_basis(
        coord_der, cov_basis, jacobian, RZ_transform)
    magnetic_field = compute_magnetic_field(
        cov_basis, jacobian, cI, Psi_lcfs, iota_transform)
    plasma_current = compute_plasma_current(
        coord_der, cov_basis, jacobian, magnetic_field, cI, iota_transform)

    # force balance error components
    F_rho = jacobian['g']*(plasma_current['J^theta']*magnetic_field['B^zeta'] -
                           plasma_current['J^zeta']*magnetic_field['B^theta']) - pres_r
    F_beta = jacobian['g']*plasma_current['J^rho']

    # radial and helical directions
    beta = magnetic_field['B^zeta']*con_basis['e^theta'] - \
        magnetic_field['B^theta']*con_basis['e^zeta']
    radial = jnp.sqrt(
        con_basis['g^rr']) * jnp.sign(dot(con_basis['e^rho'], cov_basis['e_rho'], 0))
    helical = jnp.sqrt(con_basis['g^vv']*magnetic_field['B^zeta']**2 + con_basis['g^zz']*magnetic_field['B^theta']**2 - 2*con_basis['g^vz']*magnetic_field['B^theta']*magnetic_field['B^zeta']) \
        * jnp.sign(dot(beta, cov_basis['e_theta'], 0)) * jnp.sign(dot(beta, cov_basis['e_zeta'], 0))

    # axis terms
    if len(axn):
        Jsup_theta = (magnetic_field['B_rho_z'] -
                      magnetic_field['B_zeta_r']) / mu0
        Jsup_zeta = (magnetic_field['B_theta_r'] -
                     magnetic_field['B_rho_v']) / mu0
        F_rho = put(F_rho, axn, Jsup_theta[axn]*magnetic_field['B^zeta']
                    [axn] - Jsup_zeta[axn]*magnetic_field['B^theta'][axn])
        grad_theta = cross(cov_basis['e_zeta'], cov_basis['e_rho'], 0)
        gsup_vv = dot(grad_theta, grad_theta, 0)
        F_beta = put(F_beta, axn, plasma_current['J^rho'][axn])
        helical = put(helical, axn, jnp.sqrt(
            gsup_vv[axn]*magnetic_field['B^zeta'][axn]**2) * jnp.sign(magnetic_field['B^zeta'][axn]))

    # scalar errors
    f_rho = F_rho * radial
    f_beta = F_beta*helical

    # weight by local volume
    volumes = RZ_transform.grid.volumes
    vol = jacobian['g']*volumes[:, 0]*volumes[:, 1]*volumes[:, 2]
    if len(axn):
        r = RZ_transform.grid.nodes[:, 0]
        r1 = jnp.min(r[r != 0])  # value of r one step out from axis
        r1idx = jnp.where(r == r1)[0]
        # volume of axis is zero, but we want to account for nonzero volume in cell around axis
        vol = put(vol, axn, jnp.mean(
            jacobian['g'][r1idx])/2*volumes[axn, 0]*volumes[axn, 1]*volumes[axn, 2])
    f_rho = f_rho * vol
    f_beta = f_beta*vol

    return f_rho, f_beta


def compute_force_error_RphiZ(cR, cZ, cP, cI, Psi_lcfs, RZ_transform, pres_transform, iota_transform, pres_ratio, zeta_ratio):
    """Computes force balance error at each node, in R, phi, Z components

    Parameters
    ----------
    cR : ndarray, shape(N_coeffs,)
        spectral coefficients of R
    cZ : ndarray, shape(N_coeffs,)
        spectral coefficients of Z
    cP : ndarray, shape(N_coeffs,)
        spectral coefficients of pressure
    cI : ndarray, shape(N_coeffs,)
        spectral coefficients of rotational transform
    Psi_lcfs : float
        total toroidal flux within the last closed flux surface
    RZ_transform : Transform
        transforms cR and cZ to physical space
    pres_transform : Transform
        transforms cP to physical space
    iota_transform : Transform
        transforms cI to physical space
    pres_ratio : float
        fraction in range [0,1] of the full pressure profile to use
    zeta_ratio : float
        fraction in range [0,1] of the full toroidal (zeta) derivatives to use

    Returns
    -------
    F_err : ndarray, shape(3,N_nodes,)
        F_R, F_phi, F_Z at each node

    """
    mu0 = 4*jnp.pi*1e-7
    axn = pres_transform.grid.axis
    pres_r = pres_transform.transform(cP, 1) * pres_ratio

    # compute fields components
    coord_der = compute_coordinate_derivatives(cR, cZ, RZ_transform)
    cov_basis = compute_covariant_basis(coord_der, RZ_transform)
    jacobian = compute_jacobian(coord_der, cov_basis, RZ_transform)
    con_basis = compute_contravariant_basis(
        coord_der, cov_basis, jacobian, RZ_transform)
    magnetic_field = compute_magnetic_field(
        cov_basis, jacobian, cI, Psi_lcfs, iota_transform)
    plasma_current = compute_plasma_current(
        coord_der, cov_basis, jacobian, magnetic_field, cI, iota_transform)

    # helical basis vector
    beta = magnetic_field['B^zeta']*con_basis['e^theta'] - \
        magnetic_field['B^theta']*con_basis['e^zeta']

    # force balance error in radial and helical direction
    f_rho = mu0*(plasma_current['J^theta']*magnetic_field['B^zeta'] -
                 plasma_current['J^zeta']*magnetic_field['B^theta']) - mu0*pres_r
    f_beta = mu0*plasma_current['J^rho']

    F_err = f_rho * con_basis['grad_rho'] + f_beta * beta

    # weight by local volume
    volumes = RZ_transform.grid.volumes
    vol = jacobian['g']*volumes[:, 0]*volumes[:, 1]*volumes[:, 2]
    if len(axn):
        r = RZ_transform.grid.nodes[:, 0]
        r1 = jnp.min(r[r != 0])  # value of r one step out from axis
        r1idx = jnp.where(r == r1)[0]
        # volume of axis is zero, but we want to account for nonzero volume in cell around axis
        vol = put(vol, axn, jnp.mean(
            jacobian['g'][r1idx])/2*volumes[axn, 0]*volumes[axn, 1]*volumes[axn, 2])
    F_err = F_err*vol

    return F_err


def compute_force_error_RddotZddot(cR, cZ, cP, cI, Psi_lcfs, RZ_transform, pres_transform, iota_transform, pres_ratio, zeta_ratio):
    """Computes force balance error at each node, projected back onto zernike 
    coefficients for R and Z.

    Parameters
    ----------
    cR : ndarray, shape(RZ_transform.num_modes,)
        spectral coefficients of R
    cZ : ndarray, shape(RZ_transform.num_modes,)
        spectral coefficients of Z
    cP : ndarray, shape(N_coeffs,)
        spectral coefficients of pressure
    cI : ndarray, shape(N_coeffs,)
        spectral coefficients of rotational transform
    Psi_lcfs : float
        total toroidal flux within the last closed flux surface
    RZ_transform : Transform
        transforms cR and cZ to physical space
    pres_transform : Transform
        transforms cP to physical space
    iota_transform : Transform
        transforms cI to physical space
    pres_ratio : float
        fraction in range [0,1] of the full pressure profile to use
    zeta_ratio : float
        fraction in range [0,1] of the full toroidal (zeta) derivatives to use

    Returns
    -------
    cRddot : ndarray, shape(N_coeffs,)
        spectral coefficients for d^2R/dt^2
    cZddot : ndarray, shape(N_coeffs,)
        spectral coefficients for d^2Z/dt^2

    """

    coord_der = compute_coordinate_derivatives(cR, cZ, RZ_transform)
    F_err = compute_force_error_RphiZ(
        cR, cZ, cP, cI, Psi_lcfs, RZ_transform, pres_transform, iota_transform)
    num_nodes = RZ_transform.num_nodes

    AR = jnp.stack([jnp.ones(num_nodes), -coord_der['R_z'],
                    jnp.zeros(num_nodes)], axis=1)
    AZ = jnp.stack([jnp.zeros(num_nodes), -coord_der['Z_z'],
                    jnp.ones(num_nodes)], axis=1)
    A = jnp.stack([AR, AZ], axis=1)
    Rddot, Zddot = jnp.squeeze(jnp.matmul(A, F_err.T[:, :, jnp.newaxis])).T

    cRddot, cZddot = RZ_transform.fit(jnp.array([Rddot, Zddot]).T).T

    return cRddot, cZddot


def compute_accel_error_spectral(cR, cZ, cP, cI, Psi_lcfs, RZ_transform, pres_transform, iota_transform, pres_ratio, zeta_ratio):
    """Computes acceleration error in spectral space

    Parameters
    ----------
    cR : ndarray, shape(N_coeffs,)
        spectral coefficients of R
    cZ : ndarray, shape(N_coeffs,)
        spectral coefficients of Z
    cP : ndarray, shape(N_coeffs,)
        spectral coefficients of pressure
    cI : ndarray, shape(N_coeffs,)
        spectral coefficients of rotational transform
    Psi_lcfs : float
        total toroidal flux within the last closed flux surface
    RZ_transform : Transform
        transforms cR and cZ to physical space
    pres_transform : Transform
        transforms cP to physical space
    iota_transform : Transform
        transforms cI to physical space
    pres_ratio : float
        fraction in range [0,1] of the full pressure profile to use
    zeta_ratio : float
        fraction in range [0,1] of the full toroidal (zeta) derivatives to use

    Returns
    -------
    cR_zz_err : ndarray, shape(N_coeffs,)
        error in cR_zz
    cZ_zz_err : ndarray, shape(N_coeffs,)
        error in cZ_zz

    """
    mu0 = 4*jnp.pi*1e-7
    r = RZ_transform.grid.nodes[:, 0]
    axn = pres_transform.grid.axis

    presr = pres_transform.transform(cP, 1) * pres_ratio
    iota = iota_transform.transform(cI, 0)
    iotar = iota_transform.transform(cI, 1)

    coord_der = compute_coordinate_derivatives(
        cR, cZ, RZ_transform, zeta_ratio)

    R_zz = -(Psi_lcfs**2*coord_der['R_r']**2*coord_der['Z_v']**2*coord_der['Z_z']**2*r**2 + Psi_lcfs**2*coord_der['R_v']**2*coord_der['Z_r']**2*coord_der['Z_z']**2*r**2 - Psi_lcfs**2*coord_der['R']**3*coord_der['R_r']*coord_der['Z_v']**2*r + Psi_lcfs**2*coord_der['R_r']**2*coord_der['Z_v']**4*r**2*iota**2 + Psi_lcfs**2*coord_der['R']**3*coord_der['R_rr']*coord_der['Z_v']**2*r**2 + Psi_lcfs**2*coord_der['R']**3*coord_der['R_vv']*coord_der['Z_r']**2*r**2 - Psi_lcfs**2*coord_der['R']**2*coord_der['R_r']**2*coord_der['Z_v']**2*r**2 - Psi_lcfs**2*coord_der['R']**2*coord_der['R_v']**2*coord_der['Z_r']**2*r**2 - Psi_lcfs**2*coord_der['R']*coord_der['R_r']*coord_der['Z_v']**4*r*iota**2 + Psi_lcfs**2*coord_der['R']**3*coord_der['R_v']*coord_der['Z_r']*coord_der['Z_v']*r + Psi_lcfs**2*coord_der['R_v']**2*coord_der['Z_r']**2*coord_der['Z_v']**2*r**2*iota**2 - coord_der['R']**3*coord_der['R_r']**3*coord_der['Z_v']**4*mu0*jnp.pi**2*presr + Psi_lcfs**2*coord_der['R']*coord_der['R_rr']*coord_der['Z_v']**4*r**2*iota**2 + 2*Psi_lcfs**2*coord_der['R_r']**2*coord_der['Z_v']**3*coord_der['Z_z']*r**2*iota - Psi_lcfs**2*coord_der['R']*coord_der['R_r']*coord_der['R_z']**2*coord_der['Z_v']**2*r - Psi_lcfs**2*coord_der['R']**3*coord_der['R_r']*coord_der['Z_r']*coord_der['Z_vv']*r**2 + Psi_lcfs**2*coord_der['R']**3*coord_der['R_r']*coord_der['Z_rv']*coord_der['Z_v']*r**2 - 2*Psi_lcfs**2*coord_der['R']**3*coord_der['R_rv']*coord_der['Z_r']*coord_der['Z_v']*r**2 + Psi_lcfs**2*coord_der['R']**3*coord_der['R_v']*coord_der['Z_r']*coord_der['Z_rv']*r**2 - Psi_lcfs**2*coord_der['R']**3*coord_der['R_v']*coord_der['Z_rr']*coord_der['Z_v']*r**2 - Psi_lcfs**2*coord_der['R']*coord_der['R_r']*coord_der['Z_v']**2*coord_der['Z_z']**2*r + Psi_lcfs**2*coord_der['R']*coord_der['R_rr']*coord_der['R_z']**2*coord_der['Z_v']**2*r**2 + Psi_lcfs**2*coord_der['R']*coord_der['R_vv']*coord_der['R_z']**2*coord_der['Z_r']**2*r**2 + Psi_lcfs**2*coord_der['R']*coord_der['R_rr']*coord_der['Z_v']**2*coord_der['Z_z']**2*r**2 + Psi_lcfs**2*coord_der['R']*coord_der['R_vv']*coord_der['Z_r']**2*coord_der['Z_z']**2*r**2 - 2*Psi_lcfs**2*coord_der['R']*coord_der['R_r']*coord_der['Z_v']**3*coord_der['Z_z']*r*iota + Psi_lcfs**2*coord_der['R']*coord_der['R_rr']*coord_der['R_v']**2*coord_der['Z_v']**2*r**2*iota**2 + Psi_lcfs**2*coord_der['R']*coord_der['R_r']**2*coord_der['R_vv']*coord_der['Z_v']**2*r**2*iota**2 + Psi_lcfs**2*coord_der['R']*coord_der['R_vv']*coord_der['Z_r']**2*coord_der['Z_v']**2*r**2*iota**2 - Psi_lcfs**2*coord_der['R']*coord_der['R_r']*coord_der['Z_v']**3*coord_der['Z_z']*r**2*iotar + Psi_lcfs**2*coord_der['R']*coord_der['R_v']*coord_der['Z_r']*coord_der['Z_v']**3*r*iota**2 + Psi_lcfs**2*coord_der['R']*coord_der['R_v']**3*coord_der['Z_r']*coord_der['Z_v']*r*iota**2 - Psi_lcfs**2*coord_der['R']*coord_der['R_r']*coord_der['Z_v']**3*coord_der['Z_rz']*r**2*iota + 2*Psi_lcfs**2*coord_der['R']*coord_der['R_rr']*coord_der['Z_v']**3*coord_der['Z_z']*r**2*iota - Psi_lcfs**2*coord_der['R']*coord_der['R_v']**3*coord_der['Z_r']*coord_der['Z_rz']*r**2*iota + Psi_lcfs**2*coord_der['R']*coord_der['R_v']*coord_der['R_z']**2*coord_der['Z_r']*coord_der['Z_v']*r + Psi_lcfs**2*coord_der['R']*coord_der['R_v']*coord_der['Z_r']*coord_der['Z_v']*coord_der['Z_z']**2*r + coord_der['R']**3*coord_der['R_v']**3*coord_der['Z_r']**3*coord_der['Z_v']*mu0*jnp.pi**2*presr - Psi_lcfs**2*coord_der['R']*coord_der['R_r']*coord_der['Z_v']**4*r**2*iota*iotar - Psi_lcfs**2*coord_der['R']*coord_der['R_r']*coord_der['R_v']**2*coord_der['Z_v']**2*r*iota**2 + 2*Psi_lcfs**2*coord_der['R']*coord_der['R_r']**2*coord_der['R_vz']*coord_der['Z_v']**2*r**2*iota - 2*Psi_lcfs**2*coord_der['R']*coord_der['R_rv']*coord_der['Z_r']*coord_der['Z_v']**3*r**2*iota**2 - Psi_lcfs**2*coord_der['R']*coord_der['R_v']*coord_der['Z_rr']*coord_der['Z_v']**3*r**2*iota**2 - Psi_lcfs**2*coord_der['R']*coord_der['R_v']**3*coord_der['Z_rr']*coord_der['Z_v']*r**2*iota**2 - 2*Psi_lcfs**2*coord_der['R_r']*coord_der['R_v']*coord_der['Z_r']*coord_der['Z_v']**3*r**2*iota**2 + 2*Psi_lcfs**2*coord_der['R_v']**2*coord_der['Z_r']**2*coord_der['Z_v']*coord_der['Z_z']*r**2*iota - 2*Psi_lcfs**2*coord_der['R']*coord_der['R_r']*coord_der['R_z']*coord_der['R_rz']*coord_der['Z_v']**2*r**2 - 2*Psi_lcfs**2*coord_der['R']*coord_der['R_v']*coord_der['R_z']*coord_der['R_vz']*coord_der['Z_r']**2*r**2 + 2*Psi_lcfs**2*coord_der['R']**2*coord_der['R_r']*coord_der['R_v']*coord_der['Z_r']*coord_der['Z_v']*r**2 - Psi_lcfs**2*coord_der['R']*coord_der['R_r']*coord_der['R_z']**2*coord_der['Z_r']*coord_der['Z_vv']*r**2 + Psi_lcfs**2*coord_der['R']*coord_der['R_r']*coord_der['R_z']**2*coord_der['Z_rv']*coord_der['Z_v']*r**2 - 2*Psi_lcfs**2*coord_der['R']*coord_der['R_rv']*coord_der['R_z']**2*coord_der['Z_r']*coord_der['Z_v']*r**2 + Psi_lcfs**2*coord_der['R']*coord_der['R_v']*coord_der['R_z']**2*coord_der['Z_r']*coord_der['Z_rv']*r**2 - Psi_lcfs**2*coord_der['R']*coord_der['R_v']*coord_der['R_z']**2*coord_der['Z_rr']*coord_der['Z_v']*r**2 - Psi_lcfs**2*coord_der['R']*coord_der['R_v']**2*coord_der['R_z']*coord_der['Z_r']*coord_der['Z_rz']*r**2 - Psi_lcfs**2*coord_der['R']*coord_der['R_r']**2*coord_der['R_z']*coord_der['Z_v']*coord_der['Z_vz']*r**2 - Psi_lcfs**2*coord_der['R']*coord_der['R_r']*coord_der['Z_r']*coord_der['Z_vv']*coord_der['Z_z']**2*r**2 + Psi_lcfs**2*coord_der['R']*coord_der['R_r']*coord_der['Z_rv']*coord_der['Z_v']*coord_der['Z_z']**2*r**2 - 2*Psi_lcfs**2*coord_der['R']*coord_der['R_rv']*coord_der['Z_r']*coord_der['Z_v']*coord_der['Z_z']**2*r**2 + Psi_lcfs**2*coord_der['R']*coord_der['R_v']*coord_der['Z_r']*coord_der['Z_rv']*coord_der['Z_z']**2*r**2 - Psi_lcfs**2*coord_der['R']*coord_der['R_v']*coord_der['Z_rr']*coord_der['Z_v']*coord_der['Z_z']**2*r**2 - Psi_lcfs**2*coord_der['R']*coord_der['R_r']*coord_der['Z_v']**2*coord_der['Z_z']*coord_der['Z_rz']*r**2 -
             Psi_lcfs**2*coord_der['R']*coord_der['R_v']*coord_der['Z_r']**2*coord_der['Z_z']*coord_der['Z_vz']*r**2 - 2*Psi_lcfs**2*coord_der['R_r']*coord_der['R_v']*coord_der['Z_r']*coord_der['Z_v']*coord_der['Z_z']**2*r**2 - 2*Psi_lcfs**2*coord_der['R']*coord_der['R_r']*coord_der['R_rv']*coord_der['R_v']*coord_der['Z_v']**2*r**2*iota**2 + Psi_lcfs**2*coord_der['R']*coord_der['R_v']*coord_der['Z_r']*coord_der['Z_v']**3*r**2*iota*iotar + Psi_lcfs**2*coord_der['R']*coord_der['R_v']**3*coord_der['Z_r']*coord_der['Z_v']*r**2*iota*iotar + 2*Psi_lcfs**2*coord_der['R']*coord_der['R_r']*coord_der['R_v']**2*coord_der['Z_rv']*coord_der['Z_v']*r**2*iota**2 - Psi_lcfs**2*coord_der['R']*coord_der['R_r']**2*coord_der['R_v']*coord_der['Z_v']*coord_der['Z_vv']*r**2*iota**2 + 2*Psi_lcfs**2*coord_der['R']*coord_der['R_v']*coord_der['Z_r']*coord_der['Z_rv']*coord_der['Z_v']**2*r**2*iota**2 - Psi_lcfs**2*coord_der['R']*coord_der['R_v']*coord_der['Z_r']**2*coord_der['Z_v']*coord_der['Z_vv']*r**2*iota**2 - 3*coord_der['R']**3*coord_der['R_r']*coord_der['R_v']**2*coord_der['Z_r']**2*coord_der['Z_v']**2*mu0*jnp.pi**2*presr - 2*Psi_lcfs**2*coord_der['R']*coord_der['R_r']*coord_der['R_v']*coord_der['R_z']*coord_der['Z_v']**2*r*iota + 2*Psi_lcfs**2*coord_der['R']*coord_der['R_v']**2*coord_der['R_z']*coord_der['Z_r']*coord_der['Z_v']*r*iota + 2*Psi_lcfs**2*coord_der['R']*coord_der['R_v']*coord_der['Z_r']*coord_der['Z_v']**2*coord_der['Z_z']*r*iota - Psi_lcfs**2*coord_der['R']*coord_der['R_r']*coord_der['R_v']**2*coord_der['Z_v']**2*r**2*iota*iotar - Psi_lcfs**2*coord_der['R']*coord_der['R_r']*coord_der['R_v']*coord_der['R_z']*coord_der['Z_v']**2*r**2*iotar + Psi_lcfs**2*coord_der['R']*coord_der['R_v']**2*coord_der['R_z']*coord_der['Z_r']*coord_der['Z_v']*r**2*iotar + Psi_lcfs**2*coord_der['R']*coord_der['R_v']*coord_der['Z_r']*coord_der['Z_v']**2*coord_der['Z_z']*r**2*iotar - 2*Psi_lcfs**2*coord_der['R']*coord_der['R_r']*coord_der['R_rv']*coord_der['R_z']*coord_der['Z_v']**2*r**2*iota - 2*Psi_lcfs**2*coord_der['R']*coord_der['R_r']*coord_der['R_v']*coord_der['R_rz']*coord_der['Z_v']**2*r**2*iota + 2*Psi_lcfs**2*coord_der['R']*coord_der['R_rr']*coord_der['R_v']*coord_der['R_z']*coord_der['Z_v']**2*r**2*iota + Psi_lcfs**2*coord_der['R']*coord_der['R_r']*coord_der['R_v']**2*coord_der['Z_r']*coord_der['Z_vz']*r**2*iota + Psi_lcfs**2*coord_der['R']*coord_der['R_v']**2*coord_der['R_z']*coord_der['Z_r']*coord_der['Z_rv']*r**2*iota + Psi_lcfs**2*coord_der['R']*coord_der['R_r']*coord_der['R_v']**2*coord_der['Z_v']*coord_der['Z_rz']*r**2*iota - 2*Psi_lcfs**2*coord_der['R']*coord_der['R_v']**2*coord_der['R_z']*coord_der['Z_rr']*coord_der['Z_v']*r**2*iota + 2*Psi_lcfs**2*coord_der['R']*coord_der['R_v']**2*coord_der['R_rz']*coord_der['Z_r']*coord_der['Z_v']*r**2*iota - Psi_lcfs**2*coord_der['R']*coord_der['R_r']**2*coord_der['R_v']*coord_der['Z_v']*coord_der['Z_vz']*r**2*iota - Psi_lcfs**2*coord_der['R']*coord_der['R_r']**2*coord_der['R_z']*coord_der['Z_v']*coord_der['Z_vv']*r**2*iota + Psi_lcfs**2*coord_der['R']*coord_der['R_r']*coord_der['Z_r']*coord_der['Z_v']**2*coord_der['Z_vz']*r**2*iota + Psi_lcfs**2*coord_der['R']*coord_der['R_r']*coord_der['Z_rv']*coord_der['Z_v']**2*coord_der['Z_z']*r**2*iota - 4*Psi_lcfs**2*coord_der['R']*coord_der['R_rv']*coord_der['Z_r']*coord_der['Z_v']**2*coord_der['Z_z']*r**2*iota + Psi_lcfs**2*coord_der['R']*coord_der['R_v']*coord_der['Z_r']*coord_der['Z_v']**2*coord_der['Z_rz']*r**2*iota - 2*Psi_lcfs**2*coord_der['R']*coord_der['R_v']*coord_der['Z_rr']*coord_der['Z_v']**2*coord_der['Z_z']*r**2*iota - Psi_lcfs**2*coord_der['R']*coord_der['R_v']*coord_der['Z_r']**2*coord_der['Z_v']*coord_der['Z_vz']*r**2*iota - Psi_lcfs**2*coord_der['R']*coord_der['R_v']*coord_der['Z_r']**2*coord_der['Z_vv']*coord_der['Z_z']*r**2*iota + 2*Psi_lcfs**2*coord_der['R']*coord_der['R_vv']*coord_der['Z_r']**2*coord_der['Z_v']*coord_der['Z_z']*r**2*iota - 4*Psi_lcfs**2*coord_der['R_r']*coord_der['R_v']*coord_der['Z_r']*coord_der['Z_v']**2*coord_der['Z_z']*r**2*iota + Psi_lcfs**2*coord_der['R']*coord_der['R_r']*coord_der['R_v']*coord_der['R_z']*coord_der['Z_r']*coord_der['Z_vz']*r**2 + 2*Psi_lcfs**2*coord_der['R']*coord_der['R_r']*coord_der['R_z']*coord_der['R_vz']*coord_der['Z_r']*coord_der['Z_v']*r**2 + Psi_lcfs**2*coord_der['R']*coord_der['R_r']*coord_der['R_v']*coord_der['R_z']*coord_der['Z_v']*coord_der['Z_rz']*r**2 + 2*Psi_lcfs**2*coord_der['R']*coord_der['R_v']*coord_der['R_z']*coord_der['R_rz']*coord_der['Z_r']*coord_der['Z_v']*r**2 + Psi_lcfs**2*coord_der['R']*coord_der['R_r']*coord_der['Z_r']*coord_der['Z_v']*coord_der['Z_z']*coord_der['Z_vz']*r**2 + Psi_lcfs**2*coord_der['R']*coord_der['R_v']*coord_der['Z_r']*coord_der['Z_v']*coord_der['Z_z']*coord_der['Z_rz']*r**2 + 3*coord_der['R']**3*coord_der['R_r']**2*coord_der['R_v']*coord_der['Z_r']*coord_der['Z_v']**3*mu0*jnp.pi**2*presr - Psi_lcfs**2*coord_der['R']*coord_der['R_r']*coord_der['R_v']*coord_der['R_z']*coord_der['Z_r']*coord_der['Z_vv']*r**2*iota + 3*Psi_lcfs**2*coord_der['R']*coord_der['R_r']*coord_der['R_v']*coord_der['R_z']*coord_der['Z_rv']*coord_der['Z_v']*r**2*iota - 2*Psi_lcfs**2*coord_der['R']*coord_der['R_r']*coord_der['R_v']*coord_der['R_vz']*coord_der['Z_r']*coord_der['Z_v']*r**2*iota + 2*Psi_lcfs**2*coord_der['R']*coord_der['R_r']*coord_der['R_vv']*coord_der['R_z']*coord_der['Z_r']*coord_der['Z_v']*r**2*iota - 2*Psi_lcfs**2*coord_der['R']*coord_der['R_rv']*coord_der['R_v']*coord_der['R_z']*coord_der['Z_r']*coord_der['Z_v']*r**2*iota - Psi_lcfs**2*coord_der['R']*coord_der['R_r']*coord_der['Z_r']*coord_der['Z_v']*coord_der['Z_vv']*coord_der['Z_z']*r**2*iota + 3*Psi_lcfs**2*coord_der['R']*coord_der['R_v']*coord_der['Z_r']*coord_der['Z_rv']*coord_der['Z_v']*coord_der['Z_z']*r**2*iota) / (Psi_lcfs**2*coord_der['R']*r**2*(coord_der['R_r']*coord_der['Z_v'] - coord_der['R_v']*coord_der['Z_r'])**2)

    Z_zz = (Psi_lcfs**2*coord_der['R']**3*coord_der['R_v']**2*coord_der['Z_r']*r - Psi_lcfs**2*coord_der['R']**3*coord_der['R_v']**2*coord_der['Z_rr']*r**2 - Psi_lcfs**2*coord_der['R']**3*coord_der['R_r']**2*coord_der['Z_vv']*r**2 + Psi_lcfs**2*coord_der['R']*coord_der['R_v']**4*coord_der['Z_r']*r*iota**2 - Psi_lcfs**2*coord_der['R']**3*coord_der['R_r']*coord_der['R_v']*coord_der['Z_v']*r + coord_der['R']**3*coord_der['R_v']**4*coord_der['Z_r']**3*mu0*jnp.pi**2*presr - Psi_lcfs**2*coord_der['R']*coord_der['R_v']**4*coord_der['Z_rr']*r**2*iota**2 + Psi_lcfs**2*coord_der['R_r']**2*coord_der['R_z']*coord_der['Z_v']**3*r**2*iota + Psi_lcfs**2*coord_der['R_v']**3*coord_der['Z_r']**2*coord_der['Z_z']*r**2*iota - Psi_lcfs**2*coord_der['R']**3*coord_der['R_r']*coord_der['R_rv']*coord_der['Z_v']*r**2 + 2*Psi_lcfs**2*coord_der['R']**3*coord_der['R_r']*coord_der['R_v']*coord_der['Z_rv']*r**2 + Psi_lcfs**2*coord_der['R']**3*coord_der['R_r']*coord_der['R_vv']*coord_der['Z_r']*r**2 - Psi_lcfs**2*coord_der['R']**3*coord_der['R_rv']*coord_der['R_v']*coord_der['Z_r']*r**2 + Psi_lcfs**2*coord_der['R']**3*coord_der['R_rr']*coord_der['R_v']*coord_der['Z_v']*r**2 + Psi_lcfs**2*coord_der['R']*coord_der['R_v']**2*coord_der['R_z']**2*coord_der['Z_r']*r + Psi_lcfs**2*coord_der['R']*coord_der['R_v']**2*coord_der['Z_r']*coord_der['Z_z']**2*r + Psi_lcfs**2*coord_der['R_r']**2*coord_der['R_v']*coord_der['Z_v']**3*r**2*iota**2 + Psi_lcfs**2*coord_der['R_v']**3*coord_der['Z_r']**2*coord_der['Z_v']*r**2*iota**2 - Psi_lcfs**2*coord_der['R']*coord_der['R_v']**2*coord_der['R_z']**2*coord_der['Z_rr']*r**2 - Psi_lcfs**2*coord_der['R']*coord_der['R_r']**2*coord_der['R_z']**2*coord_der['Z_vv']*r**2 - Psi_lcfs**2*coord_der['R']*coord_der['R_v']**2*coord_der['Z_rr']*coord_der['Z_z']**2*r**2 - Psi_lcfs**2*coord_der['R']*coord_der['R_r']**2*coord_der['Z_vv']*coord_der['Z_z']**2*r**2 + Psi_lcfs**2*coord_der['R_r']**2*coord_der['R_z']*coord_der['Z_v']**2*coord_der['Z_z']*r**2 + Psi_lcfs**2*coord_der['R_v']**2*coord_der['R_z']*coord_der['Z_r']**2*coord_der['Z_z']*r**2 + 2*Psi_lcfs**2*coord_der['R']*coord_der['R_v']**3*coord_der['R_z']*coord_der['Z_r']*r*iota - Psi_lcfs**2*coord_der['R']*coord_der['R_r']**2*coord_der['R_v']**2*coord_der['Z_vv']*r**2*iota**2 - Psi_lcfs**2*coord_der['R']*coord_der['R_v']**2*coord_der['Z_rr']*coord_der['Z_v']**2*r**2*iota**2 - Psi_lcfs**2*coord_der['R']*coord_der['R_v']**2*coord_der['Z_r']**2*coord_der['Z_vv']*r**2*iota**2 - 2*Psi_lcfs**2*coord_der['R_r']*coord_der['R_v']**2*coord_der['Z_r']*coord_der['Z_v']**2*r**2*iota**2 + Psi_lcfs**2*coord_der['R']*coord_der['R_v']**3*coord_der['R_z']*coord_der['Z_r']*r**2*iotar - Psi_lcfs**2*coord_der['R']*coord_der['R_r']*coord_der['R_v']*coord_der['Z_v']**3*r*iota**2 - Psi_lcfs**2*coord_der['R']*coord_der['R_r']*coord_der['R_v']**3*coord_der['Z_v']*r*iota**2 + Psi_lcfs**2*coord_der['R']*coord_der['R_r']*coord_der['R_rz']*coord_der['Z_v']**3*r**2*iota - 2*Psi_lcfs**2*coord_der['R']*coord_der['R_v']**3*coord_der['R_z']*coord_der['Z_rr']*r**2*iota + Psi_lcfs**2*coord_der['R']*coord_der['R_v']**3*coord_der['R_rz']*coord_der['Z_r']*r**2*iota - Psi_lcfs**2*coord_der['R']*coord_der['R_r']*coord_der['R_v']*coord_der['R_z']**2*coord_der['Z_v']*r - Psi_lcfs**2*coord_der['R']*coord_der['R_r']*coord_der['R_v']*coord_der['Z_v']*coord_der['Z_z']**2*r - coord_der['R']**3*coord_der['R_r']**3*coord_der['R_v']*coord_der['Z_v']**3*mu0*jnp.pi**2*presr + Psi_lcfs**2*coord_der['R']*coord_der['R_v']**4*coord_der['Z_r']*r**2*iota*iotar + 2*Psi_lcfs**2*coord_der['R']*coord_der['R_r']*coord_der['R_v']**3*coord_der['Z_rv']*r**2*iota**2 + Psi_lcfs**2*coord_der['R']*coord_der['R_rr']*coord_der['R_v']*coord_der['Z_v']**3*r**2*iota**2 + Psi_lcfs**2*coord_der['R']*coord_der['R_rr']*coord_der['R_v']**3*coord_der['Z_v']*r**2*iota**2 + Psi_lcfs**2*coord_der['R']*coord_der['R_v']**2*coord_der['Z_r']*coord_der['Z_v']**2*r*iota**2 - 2*Psi_lcfs**2*coord_der['R']*coord_der['R_v']**2*coord_der['Z_r']**2*coord_der['Z_vz']*r**2*iota + Psi_lcfs**2*coord_der['R_r']**2*coord_der['R_v']*coord_der['Z_v']**2*coord_der['Z_z']*r**2*iota + Psi_lcfs**2*coord_der['R_v']**2*coord_der['R_z']*coord_der['Z_r']**2*coord_der['Z_v']*r**2*iota - Psi_lcfs**2*coord_der['R']*coord_der['R_r']*coord_der['R_rv']*coord_der['R_z']**2*coord_der['Z_v']*r**2 + 2*Psi_lcfs**2*coord_der['R']*coord_der['R_r']*coord_der['R_v']*coord_der['R_z']**2*coord_der['Z_rv']*r**2 + Psi_lcfs**2*coord_der['R']*coord_der['R_r']*coord_der['R_vv']*coord_der['R_z']**2*coord_der['Z_r']*r**2 - Psi_lcfs**2*coord_der['R']*coord_der['R_rv']*coord_der['R_v']*coord_der['R_z']**2*coord_der['Z_r']*r**2 + Psi_lcfs**2*coord_der['R']*coord_der['R_rr']*coord_der['R_v']*coord_der['R_z']**2*coord_der['Z_v']*r**2 + Psi_lcfs**2*coord_der['R']*coord_der['R_v']**2*coord_der['R_z']*coord_der['R_rz']*coord_der['Z_r']*r**2 + Psi_lcfs**2*coord_der['R']*coord_der['R_r']**2*coord_der['R_z']*coord_der['R_vz']*coord_der['Z_v']*r**2 - Psi_lcfs**2*coord_der['R']*coord_der['R_r']*coord_der['R_rv']*coord_der['Z_v']*coord_der['Z_z']**2*r**2 + 2*Psi_lcfs**2*coord_der['R']*coord_der['R_r']*coord_der['R_v']*coord_der['Z_rv']*coord_der['Z_z']**2*r**2 + Psi_lcfs**2*coord_der['R']*coord_der['R_r']*coord_der['R_vv']*coord_der['Z_r']*coord_der['Z_z']**2*r**2 - Psi_lcfs**2*coord_der['R']*coord_der['R_rv']*coord_der['R_v']*coord_der['Z_r']*coord_der['Z_z']**2*r**2 + Psi_lcfs**2*coord_der['R']*coord_der['R_rr']*coord_der['R_v']*coord_der['Z_v']*coord_der['Z_z']**2*r**2 + Psi_lcfs**2*coord_der['R']*coord_der['R_r']*coord_der['R_rz']*coord_der['Z_v']**2*coord_der['Z_z']*r**2 + Psi_lcfs**2*coord_der['R']*coord_der['R_v']*coord_der['R_vz']*coord_der['Z_r']**2*coord_der['Z_z']*r**2 + 2*Psi_lcfs**2*coord_der['R']*coord_der['R_v']**2*coord_der['Z_r']*coord_der['Z_z']*coord_der['Z_rz']*r**2 + 2*Psi_lcfs**2*coord_der['R']*coord_der['R_r']**2*coord_der['Z_v']*coord_der['Z_z'] *
            coord_der['Z_vz']*r**2 - Psi_lcfs**2*coord_der['R']*coord_der['R_r']*coord_der['R_v']*coord_der['Z_v']**3*r**2*iota*iotar - Psi_lcfs**2*coord_der['R']*coord_der['R_r']*coord_der['R_v']**3*coord_der['Z_v']*r**2*iota*iotar - 2*Psi_lcfs**2*coord_der['R']*coord_der['R_r']*coord_der['R_rv']*coord_der['R_v']**2*coord_der['Z_v']*r**2*iota**2 + Psi_lcfs**2*coord_der['R']*coord_der['R_r']**2*coord_der['R_v']*coord_der['R_vv']*coord_der['Z_v']*r**2*iota**2 - 2*Psi_lcfs**2*coord_der['R']*coord_der['R_rv']*coord_der['R_v']*coord_der['Z_r']*coord_der['Z_v']**2*r**2*iota**2 + Psi_lcfs**2*coord_der['R']*coord_der['R_v']*coord_der['R_vv']*coord_der['Z_r']**2*coord_der['Z_v']*r**2*iota**2 + 2*Psi_lcfs**2*coord_der['R']*coord_der['R_v']**2*coord_der['Z_r']*coord_der['Z_rv']*coord_der['Z_v']*r**2*iota**2 + 3*coord_der['R']**3*coord_der['R_r']**2*coord_der['R_v']**2*coord_der['Z_r']*coord_der['Z_v']**2*mu0*jnp.pi**2*presr - 2*Psi_lcfs**2*coord_der['R']*coord_der['R_r']*coord_der['R_v']**2*coord_der['R_z']*coord_der['Z_v']*r*iota - 2*Psi_lcfs**2*coord_der['R']*coord_der['R_r']*coord_der['R_v']*coord_der['Z_v']**2*coord_der['Z_z']*r*iota + 2*Psi_lcfs**2*coord_der['R']*coord_der['R_v']**2*coord_der['Z_r']*coord_der['Z_v']*coord_der['Z_z']*r*iota + Psi_lcfs**2*coord_der['R']*coord_der['R_v']**2*coord_der['Z_r']*coord_der['Z_v']**2*r**2*iota*iotar - Psi_lcfs**2*coord_der['R']*coord_der['R_r']*coord_der['R_v']**2*coord_der['R_z']*coord_der['Z_v']*r**2*iotar - Psi_lcfs**2*coord_der['R']*coord_der['R_r']*coord_der['R_v']*coord_der['Z_v']**2*coord_der['Z_z']*r**2*iotar + Psi_lcfs**2*coord_der['R']*coord_der['R_v']**2*coord_der['Z_r']*coord_der['Z_v']*coord_der['Z_z']*r**2*iotar + 4*Psi_lcfs**2*coord_der['R']*coord_der['R_r']*coord_der['R_v']**2*coord_der['R_z']*coord_der['Z_rv']*r**2*iota - Psi_lcfs**2*coord_der['R']*coord_der['R_r']*coord_der['R_v']**2*coord_der['R_vz']*coord_der['Z_r']*r**2*iota - Psi_lcfs**2*coord_der['R']*coord_der['R_rv']*coord_der['R_v']**2*coord_der['R_z']*coord_der['Z_r']*r**2*iota - Psi_lcfs**2*coord_der['R']*coord_der['R_r']*coord_der['R_v']**2*coord_der['R_rz']*coord_der['Z_v']*r**2*iota + 2*Psi_lcfs**2*coord_der['R']*coord_der['R_rr']*coord_der['R_v']**2*coord_der['R_z']*coord_der['Z_v']*r**2*iota - 2*Psi_lcfs**2*coord_der['R']*coord_der['R_r']**2*coord_der['R_v']*coord_der['R_z']*coord_der['Z_vv']*r**2*iota + Psi_lcfs**2*coord_der['R']*coord_der['R_r']**2*coord_der['R_v']*coord_der['R_vz']*coord_der['Z_v']*r**2*iota + Psi_lcfs**2*coord_der['R']*coord_der['R_r']**2*coord_der['R_vv']*coord_der['R_z']*coord_der['Z_v']*r**2*iota - Psi_lcfs**2*coord_der['R']*coord_der['R_r']*coord_der['R_rv']*coord_der['Z_v']**2*coord_der['Z_z']*r**2*iota - Psi_lcfs**2*coord_der['R']*coord_der['R_r']*coord_der['R_vz']*coord_der['Z_r']*coord_der['Z_v']**2*r**2*iota - 2*Psi_lcfs**2*coord_der['R']*coord_der['R_r']*coord_der['R_v']*coord_der['Z_v']**2*coord_der['Z_rz']*r**2*iota + 2*Psi_lcfs**2*coord_der['R']*coord_der['R_rr']*coord_der['R_v']*coord_der['Z_v']**2*coord_der['Z_z']*r**2*iota - Psi_lcfs**2*coord_der['R']*coord_der['R_v']*coord_der['R_rz']*coord_der['Z_r']*coord_der['Z_v']**2*r**2*iota + Psi_lcfs**2*coord_der['R']*coord_der['R_v']*coord_der['R_vv']*coord_der['Z_r']**2*coord_der['Z_z']*r**2*iota + Psi_lcfs**2*coord_der['R']*coord_der['R_v']*coord_der['R_vz']*coord_der['Z_r']**2*coord_der['Z_v']*r**2*iota - 2*Psi_lcfs**2*coord_der['R_r']*coord_der['R_v']*coord_der['R_z']*coord_der['Z_r']*coord_der['Z_v']**2*r**2*iota + 2*Psi_lcfs**2*coord_der['R']*coord_der['R_v']**2*coord_der['Z_r']*coord_der['Z_rv']*coord_der['Z_z']*r**2*iota + 2*Psi_lcfs**2*coord_der['R']*coord_der['R_v']**2*coord_der['Z_r']*coord_der['Z_v']*coord_der['Z_rz']*r**2*iota - 2*Psi_lcfs**2*coord_der['R']*coord_der['R_v']**2*coord_der['Z_rr']*coord_der['Z_v']*coord_der['Z_z']*r**2*iota - 2*Psi_lcfs**2*coord_der['R_r']*coord_der['R_v']**2*coord_der['Z_r']*coord_der['Z_v']*coord_der['Z_z']*r**2*iota - Psi_lcfs**2*coord_der['R']*coord_der['R_r']*coord_der['R_v']*coord_der['R_z']*coord_der['R_vz']*coord_der['Z_r']*r**2 - Psi_lcfs**2*coord_der['R']*coord_der['R_r']*coord_der['R_v']*coord_der['R_z']*coord_der['R_rz']*coord_der['Z_v']*r**2 - 2*Psi_lcfs**2*coord_der['R']*coord_der['R_r']*coord_der['R_v']*coord_der['Z_r']*coord_der['Z_z']*coord_der['Z_vz']*r**2 - Psi_lcfs**2*coord_der['R']*coord_der['R_r']*coord_der['R_vz']*coord_der['Z_r']*coord_der['Z_v']*coord_der['Z_z']*r**2 - 2*Psi_lcfs**2*coord_der['R']*coord_der['R_r']*coord_der['R_v']*coord_der['Z_v']*coord_der['Z_z']*coord_der['Z_rz']*r**2 - Psi_lcfs**2*coord_der['R']*coord_der['R_v']*coord_der['R_rz']*coord_der['Z_r']*coord_der['Z_v']*coord_der['Z_z']*r**2 - 2*Psi_lcfs**2*coord_der['R_r']*coord_der['R_v']*coord_der['R_z']*coord_der['Z_r']*coord_der['Z_v']*coord_der['Z_z']*r**2 - 3*coord_der['R']**3*coord_der['R_r']*coord_der['R_v']**3*coord_der['Z_r']**2*coord_der['Z_v']*mu0*jnp.pi**2*presr - 3*Psi_lcfs**2*coord_der['R']*coord_der['R_r']*coord_der['R_rv']*coord_der['R_v']*coord_der['R_z']*coord_der['Z_v']*r**2*iota + Psi_lcfs**2*coord_der['R']*coord_der['R_r']*coord_der['R_v']*coord_der['R_vv']*coord_der['R_z']*coord_der['Z_r']*r**2*iota + 2*Psi_lcfs**2*coord_der['R']*coord_der['R_r']*coord_der['R_v']*coord_der['Z_r']*coord_der['Z_v']*coord_der['Z_vz']*r**2*iota - 2*Psi_lcfs**2*coord_der['R']*coord_der['R_r']*coord_der['R_v']*coord_der['Z_r']*coord_der['Z_vv']*coord_der['Z_z']*r**2*iota + 2*Psi_lcfs**2*coord_der['R']*coord_der['R_r']*coord_der['R_v']*coord_der['Z_rv']*coord_der['Z_v']*coord_der['Z_z']*r**2*iota + Psi_lcfs**2*coord_der['R']*coord_der['R_r']*coord_der['R_vv']*coord_der['Z_r']*coord_der['Z_v']*coord_der['Z_z']*r**2*iota - 3*Psi_lcfs**2*coord_der['R']*coord_der['R_rv']*coord_der['R_v']*coord_der['Z_r']*coord_der['Z_v']*coord_der['Z_z']*r**2*iota) / (Psi_lcfs**2*coord_der['R']*r**2*(coord_der['R_r']*coord_der['Z_v'] - coord_der['R_v']*coord_der['Z_r'])**2)

    if len(axn):
        R_zz = put(R_zz, axn, (24*Psi_lcfs**2*coord_der['R_rv'][axn]**2*coord_der['Z_r'][axn]**2*coord_der['R'][axn]**2 - 24*Psi_lcfs**2*coord_der['Z_z'][axn]**2*coord_der['Z_rv'][axn]**2*coord_der['R_r'][axn]**2 - 24*Psi_lcfs**2*coord_der['R_rv'][axn]**2*coord_der['Z_z'][axn]**2*coord_der['Z_r'][axn]**2 + 24*Psi_lcfs**2*coord_der['Z_rv'][axn]**2*coord_der['R_r'][axn]**2*coord_der['R'][axn]**2 - 24*Psi_lcfs**2*coord_der['R_rr'][axn]*coord_der['Z_rv'][axn]**2*coord_der['R'][axn]**3 - 12*Psi_lcfs**2*coord_der['R_rrvv'][axn]*coord_der['Z_r'][axn]**2*coord_der['R'][axn]**3 + 24*Psi_lcfs**2*coord_der['R_z'][axn]**2*coord_der['Z_rvv'][axn]*coord_der['R_r'][axn]**2*coord_der['Z_r'][axn] - 24*Psi_lcfs**2*coord_der['Z_z'][axn]**2*coord_der['R_rvv'][axn]*coord_der['R_r'][axn]*coord_der['Z_r'][axn]**2 - 12*Psi_lcfs**2*coord_der['R_rrvv'][axn]*coord_der['Z_z'][axn]**2*coord_der['Z_r'][axn]**2*coord_der['R'][axn] + 24*Psi_lcfs**2*coord_der['Z_z'][axn]**2*coord_der['Z_rvv'][axn]*coord_der['R_r'][axn]**2*coord_der['Z_r'][axn] - 72*Psi_lcfs**2*coord_der['R_rvv'][axn]*coord_der['R_r'][axn]*coord_der['Z_r'][axn]**2*coord_der['R'][axn]**2 + 72*Psi_lcfs**2*coord_der['Z_rvv'][axn]*coord_der['R_r'][axn]**2*coord_der['Z_r'][axn]*coord_der['R'][axn]**2 + 12*Psi_lcfs**2*coord_der['Z_rrvv'][axn]*coord_der['R_r'][axn]*coord_der['Z_r'][axn]*coord_der['R'][axn]**3 + 24*Psi_lcfs**2*coord_der['R_rr'][axn]*coord_der['Z_rvv'][axn]*coord_der['Z_r'][axn]*coord_der['R'][axn]**3 + 24*Psi_lcfs**2*coord_der['R_rv'][axn]*coord_der['Z_rr'][axn]*coord_der['Z_rv'][axn]*coord_der['R'][axn]**3 - 12*Psi_lcfs**2*coord_der['R_rv'][axn]*coord_der['Z_rrv'][axn]*coord_der['Z_r'][axn]*coord_der['R'][axn]**3 - 48*Psi_lcfs**2*coord_der['Z_rr'][axn]*coord_der['R_rvv'][axn]*coord_der['Z_r'][axn]*coord_der['R'][axn]**3 + 24*Psi_lcfs**2*coord_der['Z_rr'][axn]*coord_der['Z_rvv'][axn]*coord_der['R_r'][axn]*coord_der['R'][axn]**3 + 24*Psi_lcfs**2*coord_der['Z_rv'][axn]*coord_der['R_rrv'][axn]*coord_der['Z_r'][axn]*coord_der['R'][axn]**3 - 12*Psi_lcfs**2*coord_der['Z_rv'][axn]*coord_der['Z_rrv'][axn]*coord_der['R_r'][axn]*coord_der['R'][axn]**3 - 24*Psi_lcfs**2*coord_der['R_z'][axn]**2*coord_der['R_rr'][axn]*coord_der['Z_rv'][axn]**2*coord_der['R'][axn] - 24*Psi_lcfs**2*coord_der['R_rr'][axn]*coord_der['Z_z'][axn]**2*coord_der['Z_rv'][axn]**2*coord_der['R'][axn] - 24*Psi_lcfs**2*coord_der['R_z'][axn]**2*coord_der['R_rvv'][axn]*coord_der['R_r'][axn]*coord_der['Z_r'][axn]**2 - 12*Psi_lcfs**2*coord_der['R_rrvv'][axn]*coord_der['R_z'][axn]**2*coord_der['Z_r'][axn]**2*coord_der['R'][axn] + 24*Psi_lcfs**2*iota[axn]*coord_der['Z_z'][axn]*coord_der['Z_rv'][axn]**3*coord_der['R_r'][axn]*coord_der['R'][axn] + 12*Psi_lcfs**2*coord_der['Z_rrvv'][axn]*coord_der['R_z'][axn]**2*coord_der['R_r'][axn]*coord_der['Z_r'][axn]*coord_der['R'][axn] + 48*Psi_lcfs**2*coord_der['R_z'][axn]*coord_der['R_rv'][axn]*coord_der['R_rvz'][axn]*coord_der['Z_r'][axn]**2*coord_der['R'][axn] - 48*Psi_lcfs**2*coord_der['R_z'][axn]*coord_der['R_rz'][axn]*coord_der['R_rvv'][axn]*coord_der['Z_r'][axn]**2*coord_der['R'][axn] + 24*Psi_lcfs**2*coord_der['R_z'][axn]**2*coord_der['R_rr'][axn]*coord_der['Z_rvv'][axn]*coord_der['Z_r'][axn]*coord_der['R'][axn] + 24*Psi_lcfs**2*coord_der['R_z'][axn]**2*coord_der['R_rv'][axn]*coord_der['Z_rr'][axn]*coord_der['Z_rv'][axn]*coord_der['R'][axn] - 12*Psi_lcfs**2*coord_der['R_z'][axn]**2*coord_der['R_rv'][axn]*coord_der['Z_rrv'][axn]*coord_der['Z_r'][axn]*coord_der['R'][axn] - 48*Psi_lcfs**2*coord_der['R_z'][axn]**2*coord_der['Z_rr'][axn]*coord_der['R_rvv'][axn]*coord_der['Z_r'][axn]*coord_der['R'][axn] + 24*Psi_lcfs**2*coord_der['R_z'][axn]**2*coord_der['Z_rr'][axn]*coord_der['Z_rvv'][axn]*coord_der['R_r'][axn]*coord_der['R'][axn] + 24*Psi_lcfs**2*coord_der['R_z'][axn]**2*coord_der['Z_rv'][axn]*coord_der['R_rrv'][axn]*coord_der['Z_r'][axn]*coord_der['R'][axn] - 12*Psi_lcfs**2*coord_der['R_z'][axn]**2*coord_der['Z_rv'][axn]*coord_der['Z_rrv'][axn]*coord_der['R_r'][axn]*coord_der['R'][axn] + 48*Psi_lcfs**2*coord_der['R_rv'][axn]*coord_der['Z_z'][axn]**2*coord_der['Z_rv'][axn]*coord_der['R_r'][axn]*coord_der['Z_r'][axn] + 12*Psi_lcfs**2*coord_der['Z_rrvv'][axn]*coord_der['Z_z'][axn]**2*coord_der['R_r'][axn]*coord_der['Z_r'][axn]*coord_der['R'][axn] + 24*Psi_lcfs**2*coord_der['R_z'][axn]*coord_der['Z_rv'][axn]*coord_der['Z_rvz'][axn]*coord_der['R_r'][axn]**2*coord_der['R']
                               [axn] + 24*Psi_lcfs**2*coord_der['R_rr'][axn]*coord_der['Z_z'][axn]**2*coord_der['Z_rvv'][axn]*coord_der['Z_r'][axn]*coord_der['R'][axn] + 24*Psi_lcfs**2*coord_der['R_rv'][axn]*coord_der['Z_z'][axn]**2*coord_der['Z_rr'][axn]*coord_der['Z_rv'][axn]*coord_der['R'][axn] - 12*Psi_lcfs**2*coord_der['R_rv'][axn]*coord_der['Z_z'][axn]**2*coord_der['Z_rrv'][axn]*coord_der['Z_r'][axn]*coord_der['R'][axn] - 48*Psi_lcfs**2*coord_der['Z_z'][axn]**2*coord_der['Z_rr'][axn]*coord_der['R_rvv'][axn]*coord_der['Z_r'][axn]*coord_der['R'][axn] + 24*Psi_lcfs**2*coord_der['Z_z'][axn]**2*coord_der['Z_rr'][axn]*coord_der['Z_rvv'][axn]*coord_der['R_r'][axn]*coord_der['R'][axn] + 24*Psi_lcfs**2*coord_der['Z_z'][axn]**2*coord_der['Z_rv'][axn]*coord_der['R_rrv'][axn]*coord_der['Z_r'][axn]*coord_der['R'][axn] - 12*Psi_lcfs**2*coord_der['Z_z'][axn]**2*coord_der['Z_rv'][axn]*coord_der['Z_rrv'][axn]*coord_der['R_r'][axn]*coord_der['R'][axn] + 24*Psi_lcfs**2*coord_der['R_rv'][axn]*coord_der['Z_z'][axn]*coord_der['Z_rvz'][axn]*coord_der['Z_r'][axn]**2*coord_der['R'][axn] - 48*Psi_lcfs**2*coord_der['Z_z'][axn]*coord_der['Z_rz'][axn]*coord_der['R_rvv'][axn]*coord_der['Z_r'][axn]**2*coord_der['R'][axn] - 48*Psi_lcfs**2*coord_der['R_rv'][axn]*coord_der['Z_rv'][axn]*coord_der['R_r'][axn]*coord_der['Z_r'][axn]*coord_der['R'][axn]**2 + 48*Psi_lcfs**2*coord_der['R_z'][axn]*coord_der['R_rz'][axn]*coord_der['Z_rv'][axn]**2*coord_der['R_r'][axn]*coord_der['R'][axn] + 24*Psi_lcfs**2*coord_der['R_z'][axn]*coord_der['R_rv'][axn]**2*coord_der['Z_rz'][axn]*coord_der['Z_r'][axn]*coord_der['R'][axn] + 24*Psi_lcfs**2*coord_der['Z_z'][axn]*coord_der['Z_rv'][axn]**2*coord_der['Z_rz'][axn]*coord_der['R_r'][axn]*coord_der['R'][axn] + 24*Psi_lcfs**2*iota[axn]*coord_der['R_z'][axn]*coord_der['R_rv'][axn]*coord_der['Z_rv'][axn]**2*coord_der['R_r'][axn]*coord_der['R'][axn] - 24*Psi_lcfs**2*iota[axn]*coord_der['R_z'][axn]*coord_der['R_rv'][axn]**2*coord_der['Z_rv'][axn]*coord_der['Z_r'][axn]*coord_der['R'][axn] - 24*Psi_lcfs**2*iota[axn]*coord_der['R_rv'][axn]*coord_der['Z_z'][axn]*coord_der['Z_rv'][axn]**2*coord_der['Z_r'][axn]*coord_der['R'][axn] - 48*Psi_lcfs**2*coord_der['R_z'][axn]*coord_der['R_rv'][axn]*coord_der['R_rz'][axn]*coord_der['Z_rv'][axn]*coord_der['Z_r'][axn]*coord_der['R'][axn] - 24*Psi_lcfs**2*coord_der['R_z'][axn]*coord_der['R_rv'][axn]*coord_der['Z_rv'][axn]*coord_der['Z_rz'][axn]*coord_der['R_r'][axn]*coord_der['R'][axn] - 24*Psi_lcfs**2*coord_der['R_z'][axn]*coord_der['R_rv'][axn]*coord_der['Z_rvz'][axn]*coord_der['R_r'][axn]*coord_der['Z_r'][axn]*coord_der['R'][axn] + 48*Psi_lcfs**2*coord_der['R_z'][axn]*coord_der['R_rz'][axn]*coord_der['Z_rvv'][axn]*coord_der['R_r'][axn]*coord_der['Z_r'][axn]*coord_der['R'][axn] - 48*Psi_lcfs**2*coord_der['R_z'][axn]*coord_der['Z_rv'][axn]*coord_der['R_rvz'][axn]*coord_der['R_r'][axn]*coord_der['Z_r'][axn]*coord_der['R'][axn] - 24*Psi_lcfs**2*coord_der['R_rv'][axn]*coord_der['Z_z'][axn]*coord_der['Z_rv'][axn]*coord_der['Z_rz'][axn]*coord_der['Z_r'][axn]*coord_der['R'][axn] - 24*Psi_lcfs**2*coord_der['Z_z'][axn]*coord_der['Z_rv'][axn]*coord_der['Z_rvz'][axn]*coord_der['R_r'][axn]*coord_der['Z_r'][axn]*coord_der['R'][axn] + 48*Psi_lcfs**2*coord_der['Z_z'][axn]*coord_der['Z_rz'][axn]*coord_der['Z_rvv'][axn]*coord_der['R_r'][axn]*coord_der['Z_r'][axn]*coord_der['R'][axn] + 24*Psi_lcfs**2*iota[axn]*coord_der['R_z'][axn]*coord_der['Z_rv'][axn]*coord_der['Z_rvv'][axn]*coord_der['R_r'][axn]**2*coord_der['R'][axn] + 24*Psi_lcfs**2*iota[axn]*coord_der['R_rv'][axn]*coord_der['Z_z'][axn]*coord_der['Z_rvv'][axn]*coord_der['Z_r'][axn]**2*coord_der['R'][axn] - 48*Psi_lcfs**2*iota[axn]*coord_der['Z_z'][axn]*coord_der['Z_rv'][axn]*coord_der['R_rvv'][axn]*coord_der['Z_r'][axn]**2*coord_der['R'][axn] + 24*Psi_lcfs**2*iota[axn]*coord_der['R_z'][axn]*coord_der['R_rv'][axn]*coord_der['Z_rvv'][axn]*coord_der['R_r'][axn]*coord_der['Z_r'][axn]*coord_der['R'][axn] - 48*Psi_lcfs**2*iota[axn]*coord_der['R_z'][axn]*coord_der['Z_rv'][axn]*coord_der['R_rvv'][axn]*coord_der['R_r'][axn]*coord_der['Z_r'][axn]*coord_der['R'][axn] + 24*Psi_lcfs**2*iota[axn]*coord_der['Z_z'][axn]*coord_der['Z_rv'][axn]*coord_der['Z_rvv'][axn]*coord_der['R_r'][axn]*coord_der['Z_r'][axn]*coord_der['R'][axn]) / (24*Psi_lcfs**2*(coord_der['R_rv'][axn]*coord_der['Z_r'][axn] - coord_der['Z_rv'][axn]*coord_der['R_r'][axn])**2*coord_der['R'][axn]))

        Z_zz = put(Z_zz, axn, (24*Psi_lcfs**2*coord_der['Z_z'][axn]**2*coord_der['R_rvv'][axn]*coord_der['R_r'][axn]**2*coord_der['Z_r'][axn] - 24*Psi_lcfs**2*coord_der['Z_z'][axn]**2*coord_der['Z_rvv'][axn]*coord_der['R_r'][axn]**3 - 24*Psi_lcfs**2*coord_der['R_rv'][axn]**2*coord_der['Z_rr'][axn]*coord_der['R'][axn]**3 - 72*Psi_lcfs**2*coord_der['Z_rvv'][axn]*coord_der['R_r'][axn]**3*coord_der['R'][axn]**2 - 12*Psi_lcfs**2*coord_der['Z_rrvv'][axn]*coord_der['R_r'][axn]**2*coord_der['R'][axn]**3 - 24*Psi_lcfs**2*coord_der['R_z'][axn]**2*coord_der['Z_rvv'][axn]*coord_der['R_r'][axn]**3 - 12*Psi_lcfs**2*coord_der['Z_rrvv'][axn]*coord_der['Z_z'][axn]**2*coord_der['R_r'][axn]**2*coord_der['R'][axn] + 72*Psi_lcfs**2*coord_der['R_rvv'][axn]*coord_der['R_r'][axn]**2*coord_der['Z_r'][axn]*coord_der['R'][axn]**2 + 12*Psi_lcfs**2*coord_der['R_rrvv'][axn]*coord_der['R_r'][axn]*coord_der['Z_r'][axn]*coord_der['R'][axn]**3 + 24*Psi_lcfs**2*coord_der['R_rr'][axn]*coord_der['R_rv'][axn]*coord_der['Z_rv'][axn]*coord_der['R'][axn]**3 + 24*Psi_lcfs**2*coord_der['R_rr'][axn]*coord_der['R_rvv'][axn]*coord_der['Z_r'][axn]*coord_der['R'][axn]**3 - 48*Psi_lcfs**2*coord_der['R_rr'][axn]*coord_der['Z_rvv'][axn]*coord_der['R_r'][axn]*coord_der['R'][axn]**3 - 12*Psi_lcfs**2*coord_der['R_rv'][axn]*coord_der['R_rrv'][axn]*coord_der['Z_r'][axn]*coord_der['R'][axn]**3 + 24*Psi_lcfs**2*coord_der['R_rv'][axn]*coord_der['Z_rrv'][axn]*coord_der['R_r'][axn]*coord_der['R'][axn]**3 + 24*Psi_lcfs**2*coord_der['Z_rr'][axn]*coord_der['R_rvv'][axn]*coord_der['R_r'][axn]*coord_der['R'][axn]**3 - 12*Psi_lcfs**2*coord_der['Z_rv'][axn]*coord_der['R_rrv'][axn]*coord_der['R_r'][axn]*coord_der['R'][axn]**3 - 24*Psi_lcfs**2*coord_der['R_z'][axn]**2*coord_der['R_rv'][axn]**2*coord_der['Z_rr'][axn]*coord_der['R'][axn] - 24*Psi_lcfs**2*coord_der['R_rv'][axn]**2*coord_der['Z_z'][axn]**2*coord_der['Z_rr'][axn]*coord_der['R'][axn] + 24*Psi_lcfs**2*coord_der['R_z'][axn]**2*coord_der['R_rvv'][axn]*coord_der['R_r'][axn]**2*coord_der['Z_r'][axn] + 24*Psi_lcfs**2*coord_der['R_z'][axn]*coord_der['Z_z'][axn]*coord_der['Z_rv'][axn]**2*coord_der['R_r'][axn]**2 + 24*Psi_lcfs**2*coord_der['R_z'][axn]*coord_der['R_rv'][axn]**2*coord_der['Z_z'][axn]*coord_der['Z_r'][axn]**2 - 12*Psi_lcfs**2*coord_der['Z_rrvv'][axn]*coord_der['R_z'][axn]**2*coord_der['R_r'][axn]**2*coord_der['R'][axn] + 24*Psi_lcfs**2*iota[axn]*coord_der['R_z'][axn]*coord_der['R_rv'][axn]**3*coord_der['Z_r'][axn]*coord_der['R'][axn] + 12*Psi_lcfs**2*coord_der['R_rrvv'][axn]*coord_der['R_z'][axn]**2*coord_der['R_r'][axn]*coord_der['Z_r'][axn]*coord_der['R'][axn] + 24*Psi_lcfs**2*coord_der['R_z'][axn]**2*coord_der['R_rr'][axn]*coord_der['R_rv'][axn]*coord_der['Z_rv'][axn]*coord_der['R'][axn] + 24*Psi_lcfs**2*coord_der['R_z'][axn]**2*coord_der['R_rr'][axn]*coord_der['R_rvv'][axn]*coord_der['Z_r'][axn]*coord_der['R'][axn] - 48*Psi_lcfs**2*coord_der['R_z'][axn]**2*coord_der['R_rr'][axn]*coord_der['Z_rvv'][axn]*coord_der['R_r'][axn]*coord_der['R'][axn] - 12*Psi_lcfs**2*coord_der['R_z'][axn]**2*coord_der['R_rv'][axn]*coord_der['R_rrv'][axn]*coord_der['Z_r'][axn]*coord_der['R'][axn] + 24*Psi_lcfs**2*coord_der['R_z'][axn]**2*coord_der['R_rv'][axn]*coord_der['Z_rrv'][axn]*coord_der['R_r'][axn]*coord_der['R'][axn] + 24*Psi_lcfs**2*coord_der['R_z'][axn]**2*coord_der['Z_rr'][axn]*coord_der['R_rvv'][axn]*coord_der['R_r'][axn]*coord_der['R'][axn] - 12*Psi_lcfs**2*coord_der['R_z'][axn]**2*coord_der['Z_rv'][axn]*coord_der['R_rrv'][axn]*coord_der['R_r'][axn]*coord_der['R'][axn] + 12*Psi_lcfs**2*coord_der['R_rrvv'][axn]*coord_der['Z_z'][axn]**2*coord_der['R_r'][axn]*coord_der['Z_r'][axn]*coord_der['R'][axn] - 48*Psi_lcfs**2*coord_der['R_z'][axn]*coord_der['R_rz'][axn]*coord_der['Z_rvv'][axn]*coord_der['R_r'][axn]**2*coord_der['R'][axn] + 24*Psi_lcfs**2*coord_der['R_z'][axn]*coord_der['Z_rv'][axn]*coord_der['R_rvz'][axn]*coord_der['R_r'][axn]**2*coord_der['R'][axn] + 24*Psi_lcfs**2*coord_der['R_rr'][axn]*coord_der['R_rv'][axn]*coord_der['Z_z'][axn]**2*coord_der['Z_rv'][axn]*coord_der['R'][axn] + 24*Psi_lcfs**2*coord_der['R_rr'][axn]*coord_der['Z_z'][axn]**2*coord_der['R_rvv'][axn]*coord_der['Z_r'][axn]*coord_der['R'][axn] - 48*Psi_lcfs**2*coord_der['R_rr'][axn]
                               * coord_der['Z_z'][axn]**2*coord_der['Z_rvv'][axn]*coord_der['R_r'][axn]*coord_der['R'][axn] - 12*Psi_lcfs**2*coord_der['R_rv'][axn]*coord_der['Z_z'][axn]**2*coord_der['R_rrv'][axn]*coord_der['Z_r'][axn]*coord_der['R'][axn] + 24*Psi_lcfs**2*coord_der['R_rv'][axn]*coord_der['Z_z'][axn]**2*coord_der['Z_rrv'][axn]*coord_der['R_r'][axn]*coord_der['R'][axn] + 24*Psi_lcfs**2*coord_der['Z_z'][axn]**2*coord_der['Z_rr'][axn]*coord_der['R_rvv'][axn]*coord_der['R_r'][axn]*coord_der['R'][axn] - 12*Psi_lcfs**2*coord_der['Z_z'][axn]**2*coord_der['Z_rv'][axn]*coord_der['R_rrv'][axn]*coord_der['R_r'][axn]*coord_der['R'][axn] + 24*Psi_lcfs**2*coord_der['R_rv'][axn]*coord_der['Z_z'][axn]*coord_der['R_rvz'][axn]*coord_der['Z_r'][axn]**2*coord_der['R'][axn] + 48*Psi_lcfs**2*coord_der['Z_z'][axn]*coord_der['Z_rv'][axn]*coord_der['Z_rvz'][axn]*coord_der['R_r'][axn]**2*coord_der['R'][axn] - 48*Psi_lcfs**2*coord_der['Z_z'][axn]*coord_der['Z_rz'][axn]*coord_der['Z_rvv'][axn]*coord_der['R_r'][axn]**2*coord_der['R'][axn] + 24*Psi_lcfs**2*coord_der['R_z'][axn]*coord_der['R_rv'][axn]**2*coord_der['R_rz'][axn]*coord_der['Z_r'][axn]*coord_der['R'][axn] + 24*Psi_lcfs**2*coord_der['Z_z'][axn]*coord_der['R_rz'][axn]*coord_der['Z_rv'][axn]**2*coord_der['R_r'][axn]*coord_der['R'][axn] + 48*Psi_lcfs**2*coord_der['R_rv'][axn]**2*coord_der['Z_z'][axn]*coord_der['Z_rz'][axn]*coord_der['Z_r'][axn]*coord_der['R'][axn] - 48*Psi_lcfs**2*coord_der['R_z'][axn]*coord_der['R_rv'][axn]*coord_der['Z_z'][axn]*coord_der['Z_rv'][axn]*coord_der['R_r'][axn]*coord_der['Z_r'][axn] - 24*Psi_lcfs**2*iota[axn]*coord_der['R_z'][axn]*coord_der['R_rv'][axn]**2*coord_der['Z_rv'][axn]*coord_der['R_r'][axn]*coord_der['R'][axn] - 24*Psi_lcfs**2*iota[axn]*coord_der['R_rv'][axn]*coord_der['Z_z'][axn]*coord_der['Z_rv'][axn]**2*coord_der['R_r'][axn]*coord_der['R'][axn] + 24*Psi_lcfs**2*iota[axn]*coord_der['R_rv'][axn]**2*coord_der['Z_z'][axn]*coord_der['Z_rv'][axn]*coord_der['Z_r'][axn]*coord_der['R'][axn] - 24*Psi_lcfs**2*coord_der['R_z'][axn]*coord_der['R_rv'][axn]*coord_der['R_rz'][axn]*coord_der['Z_rv'][axn]*coord_der['R_r'][axn]*coord_der['R'][axn] - 24*Psi_lcfs**2*coord_der['R_z'][axn]*coord_der['R_rv'][axn]*coord_der['R_rvz'][axn]*coord_der['R_r'][axn]*coord_der['Z_r'][axn]*coord_der['R'][axn] + 48*Psi_lcfs**2*coord_der['R_z'][axn]*coord_der['R_rz'][axn]*coord_der['R_rvv'][axn]*coord_der['R_r'][axn]*coord_der['Z_r'][axn]*coord_der['R'][axn] - 24*Psi_lcfs**2*coord_der['R_rv'][axn]*coord_der['Z_z'][axn]*coord_der['R_rz'][axn]*coord_der['Z_rv'][axn]*coord_der['Z_r'][axn]*coord_der['R'][axn] - 48*Psi_lcfs**2*coord_der['R_rv'][axn]*coord_der['Z_z'][axn]*coord_der['Z_rv'][axn]*coord_der['Z_rz'][axn]*coord_der['R_r'][axn]*coord_der['R'][axn] - 48*Psi_lcfs**2*coord_der['R_rv'][axn]*coord_der['Z_z'][axn]*coord_der['Z_rvz'][axn]*coord_der['R_r'][axn]*coord_der['Z_r'][axn]*coord_der['R'][axn] - 24*Psi_lcfs**2*coord_der['Z_z'][axn]*coord_der['Z_rv'][axn]*coord_der['R_rvz'][axn]*coord_der['R_r'][axn]*coord_der['Z_r'][axn]*coord_der['R'][axn] + 48*Psi_lcfs**2*coord_der['Z_z'][axn]*coord_der['Z_rz'][axn]*coord_der['R_rvv'][axn]*coord_der['R_r'][axn]*coord_der['Z_r'][axn]*coord_der['R'][axn] - 48*Psi_lcfs**2*iota[axn]*coord_der['R_z'][axn]*coord_der['R_rv'][axn]*coord_der['Z_rvv'][axn]*coord_der['R_r'][axn]**2*coord_der['R'][axn] + 24*Psi_lcfs**2*iota[axn]*coord_der['R_z'][axn]*coord_der['Z_rv'][axn]*coord_der['R_rvv'][axn]*coord_der['R_r'][axn]**2*coord_der['R'][axn] + 24*Psi_lcfs**2*iota[axn]*coord_der['R_rv'][axn]*coord_der['Z_z'][axn]*coord_der['R_rvv'][axn]*coord_der['Z_r'][axn]**2*coord_der['R'][axn] + 24*Psi_lcfs**2*iota[axn]*coord_der['R_z'][axn]*coord_der['R_rv'][axn]*coord_der['R_rvv'][axn]*coord_der['R_r'][axn]*coord_der['Z_r'][axn]*coord_der['R'][axn] - 48*Psi_lcfs**2*iota[axn]*coord_der['R_rv'][axn]*coord_der['Z_z'][axn]*coord_der['Z_rvv'][axn]*coord_der['R_r'][axn]*coord_der['Z_r'][axn]*coord_der['R'][axn] + 24*Psi_lcfs**2*iota[axn]*coord_der['Z_z'][axn]*coord_der['Z_rv'][axn]*coord_der['R_rvv'][axn]*coord_der['R_r'][axn]*coord_der['Z_r'][axn]*coord_der['R'][axn]) / (24*Psi_lcfs**2*(coord_der['R_rv'][axn]*coord_der['Z_r'][axn] - coord_der['Z_rv'][axn]*coord_der['R_r'][axn])**2*coord_der['R'][axn]))

    R_zz_err = coord_der['R_zz'] - R_zz
    Z_zz_err = coord_der['Z_zz'] - Z_zz

    cR_zz_err = RZ_transform.fit(R_zz_err)
    cZ_zz_err = RZ_transform.fit(Z_zz_err)

    return cR_zz_err, cZ_zz_err


# XXX: this function needs an extra transform to fit back to coeffs
# TODO: fit_transform should have the same grid as RZ, but a DoubleFourier basis
def compute_qs_error_spectral(cR, cZ, cP, cI, Psi_lcfs, RZ_transform, pres_transform, iota_transform, pres_ratio, zeta_ratio, fit_transform):
    """Computes quasisymmetry error in spectral space

    Parameters
    ----------
    cR : ndarray, shape(N_coeffs,)
        spectral coefficients of R
    cZ : ndarray, shape(N_coeffs,)
        spectral coefficients of Z
    cP : ndarray, shape(N_coeffs,)
        spectral coefficients of pressure
    cI : ndarray, shape(N_coeffs,)
        spectral coefficients of rotational transform
    Psi_lcfs : float
        total toroidal flux within the last closed flux surface
    RZ_transform : Transform
        transforms cR and cZ to physical space
    pres_transform : Transform
        transforms cP to physical space
    iota_transform : Transform
        transforms cI to physical space
    pres_ratio : float
        fraction in range [0,1] of the full pressure profile to use
    zeta_ratio : float
        fraction in range [0,1] of the full toroidal (zeta) derivatives to use

    Returns
    -------
    cQS : ndarray
        quasisymmetry error Fourier coefficients

    """
    iota = iota_transform.transform(cI, 0)

    coord_der = compute_coordinate_derivatives(cR, cZ, RZ_transform)
    cov_basis = compute_covariant_basis(coord_der, RZ_transform)
    jacobian = compute_jacobian(coord_der, cov_basis, RZ_transform)
    magnetic_field = compute_magnetic_field(
        cov_basis, jacobian, cI, Psi_lcfs, iota_transform, mode='qs')
    B_mag = compute_magnetic_field_magnitude(
        cov_basis, magnetic_field, cI, iota_transform)

    # B-tilde derivatives
    Bt_v = magnetic_field['B^zeta_v']*(iota*B_mag['|B|_v']+B_mag['|B|_z']) + \
        magnetic_field['B^zeta']*(iota*B_mag['|B|_vv']+B_mag['|B|_vz'])
    Bt_z = magnetic_field['B^zeta_z']*(iota*B_mag['|B|_v']+B_mag['|B|_z']) + \
        magnetic_field['B^zeta']*(iota*B_mag['|B|_vz']+B_mag['|B|_zz'])

    # quasisymmetry
    QS = B_mag['|B|_v']*Bt_z - B_mag['|B|_z']*Bt_v
    return fit_transform.fit(QS)<|MERGE_RESOLUTION|>--- conflicted
+++ resolved
@@ -7,34 +7,16 @@
 from desc.configuration import compute_coordinate_derivatives, compute_covariant_basis
 from desc.configuration import compute_contravariant_basis, compute_jacobian
 from desc.configuration import compute_magnetic_field, compute_plasma_current, compute_magnetic_field_magnitude
-<<<<<<< HEAD
 from desc.boundary_conditions import compute_bdry_err, compute_lambda_err
 from desc.grid import LinearGrid
 from desc.transform import Transform
-=======
-from desc.boundary_conditions import compute_bdry_err_RZ, compute_bdry_err_four, compute_lambda_err
-from desc.zernike import symmetric_x, double_fourier_basis, fourzern
-from desc.backend import jnp, put, cross, dot, presfun, iotafun, unpack_x, TextColors
-from abc import ABC, abstractmethod
->>>>>>> 1053b8d5
+
+# TODO: lots of documentation needs to be updated!
 
 class ObjectiveFunction(ABC):
     """
     Objective function used to calculate the residual error in the optimization of an Equilibrium
 
-<<<<<<< HEAD
-# TODO: lots of documentation needs to be updated!
-
-class ObjectiveFunction(ABC):
-    """
-    Objective function used to calculate the residual error in the optimization of an Equilibrium
-
-    ...
-
-=======
-    ...
-
->>>>>>> 1053b8d5
     Attributes
     ----------
     stell_sym : bool
@@ -63,20 +45,11 @@
         toroidal mode numbers for boundary
     scalar : bool
          whether to have objective compute scalar or vector error (Default value = False)
-<<<<<<< HEAD
-
-=======
-    
->>>>>>> 1053b8d5
+
     Methods
     -------
     compute(x, bdryR, bdryZ, cP, cI, Psi_lcfs, bdry_ratio=1.0, pres_ratio=1.0, zeta_ratio=1.0, errr_ratio=1.0)
         compute the equilibrium objective function
-<<<<<<< HEAD
-
-=======
-    
->>>>>>> 1053b8d5
     callback(x, bdryR, bdryZ, cP, cI, Psi_lcfs, bdry_ratio=1.0, pres_ratio=1.0, zeta_ratio=1.0, errr_ratio=1.0)
         function that prints equilibrium errors
     
@@ -112,68 +85,6 @@
     
 class ForceErrorNodes(ObjectiveFunction):
     """ObjectiveFunction object subclass that minimizes equilibrium force balance error"""
-    def __init__(self,stell_sym, errr_mode, bdry_mode, bdry_fun, M, N, NFP, zernike_transform, bdry_zernike_transform, zern_idx, lambda_idx, bdryM, bdryN, scalar):
-        """ Extends the initializer of the parent ObjectiveFunction by specifying that node force balance will be used to compute error"""
-
-        super().__init__(stell_sym, errr_mode, bdry_mode, bdry_fun, M, N, NFP, zernike_transform, bdry_zernike_transform, zern_idx, lambda_idx, bdryM, bdryN, scalar)
-        self.equil_fun = compute_force_error_nodes # uses force balance error as objective function
-        
-    def compute(self, x, bdryR, bdryZ, cP, cI, Psi_lcfs, bdry_ratio=1.0, pres_ratio=1.0, zeta_ratio=1.0, errr_ratio=1.0):
-        """ Compute force balance error. Overrides the compute method of the parent ObjectiveFunction"""
-        cR, cZ, cL = unpack_x(jnp.matmul(self.sym_mat, x), len(self.zern_idx))
-        errRf, errZf = self.equil_fun(
-            cR, cZ, cP, cI, Psi_lcfs, pres_ratio, zeta_ratio, self.zernike_transform)
-        errRb, errZb = self.bdry_fun(
-            cR, cZ, cL, bdry_ratio, self.bdry_zernike_transform, self.lambda_idx, bdryR, bdryZ, self.bdryM, self.bdryN, self.NFP, self.stell_sym)
-
-<<<<<<< HEAD
-    def __init__(self, RZ_transform:Transform=None,
-                 RZb_transform:Transform=None, L_transform:Transform=None,
-                 pres_transform:Transform=None, iota_transform:Transform=None,
-                 stell_sym:bool=True, scalar:bool=False) -> None:
-        """Initializes an ObjectiveFunction
-
-        Parameters
-        ----------
-        RZ_transform : Transform, optional
-            transforms R and Z coefficients to real space in the volume
-        RZb_transform : Transform, optional
-            transforms R and Z coefficients to real space on the surface
-        L_transform : Transform, optional
-            transforms lambda coefficients to real space
-        pres_transform : Transform, optional
-            transforms pressure coefficients to real space
-        iota_transform : Transform, optional
-            transforms rotational transform coefficients to real space
-        stell_sym : bool, optional
-            True for stellarator symmetry (Default), False otherwise
-        scalar : bool, optional
-            True for scalar objectives, False otherwise (Default)
-
-        Returns
-        -------
-        None
-
-        """
-        self.stell_sym = stell_sym
-        self.sym_mat = symmetry_matrix(RZ_transform.basis.modes, L_transform.basis.modes, self.stell_sym)
-        self.RZ_transform = RZ_transform
-        self.RZb_transform = RZb_transform
-        self.L_transform = L_transform
-        self.pres_transform = pres_transform
-        self.iota_transform = iota_transform
-        self.scalar = scalar
-
-    @abstractmethod
-    def compute(self, x, cRb, cZb, cP, cI, Psi_lcfs, bdry_ratio=1.0, pres_ratio=1.0, zeta_ratio=1.0, errr_ratio=1.0):
-        pass
-    @abstractmethod
-    def callback(self, x, cRb, cZb, cP, cI, Psi_lcfs, bdry_ratio=1.0, pres_ratio=1.0, zeta_ratio=1.0, errr_ratio=1.0):
-        pass
-
-
-class ForceErrorNodes(ObjectiveFunction):
-    """ObjectiveFunction object subclass that minimizes equilibrium force balance error"""
 
     def __init__(self, RZ_transform:Transform, RZb_transform:Transform,
                  L_transform:Transform, pres_transform:Transform,
@@ -203,7 +114,6 @@
         None
 
         """
-
         super().__init__(RZ_transform, RZb_transform, L_transform, pres_transform, iota_transform, stell_sym, scalar)
         self.equil_fun = compute_force_error_nodes # uses force balance error as objective function
         self.bdry_fun = compute_bdry_err
@@ -216,7 +126,7 @@
             cR, cZ, cP, cI, Psi_lcfs, self.RZ_transform, self.pres_transform, self.iota_transform, pres_ratio, zeta_ratio)
         errRb, errZb = self.bdry_fun(
             cR, cZ, cL, cRb, cZb, self.RZb_transform, self.L_transform, bdry_ratio)
-=======
+
         residual = jnp.concatenate([errRf.flatten(),
                                     errZf.flatten(),
                                     errRb.flatten()/errr_ratio,
@@ -229,61 +139,6 @@
         if self.scalar:
             residual = jnp.log1p(jnp.sum(residual**2))
         return residual
-    
-    def callback(self, x, bdryR, bdryZ, cP, cI, Psi_lcfs, bdry_ratio=1.0, pres_ratio=1.0, zeta_ratio=1.0, errr_ratio=1.0)->None:
-        """ Print residuals. Overrides callback method of the parent ObjectiveFunction"""
-        cR, cZ, cL = unpack_x(jnp.matmul(self.sym_mat, x), len(self.zern_idx))
-        errRf, errZf = self.equil_fun(
-            cR, cZ, cP, cI, Psi_lcfs, pres_ratio, zeta_ratio, self.zernike_transform)
-        errRb, errZb = self.bdry_fun(
-            cR, cZ, cL, bdry_ratio, self.bdry_zernike_transform, self.lambda_idx, bdryR, bdryZ, self.bdryM, self.bdryN, self.NFP, self.stell_sym)
-        errL0 = compute_lambda_err(cL, self.lambda_idx, self.NFP)
-
-        errRf_rms = jnp.sqrt(jnp.sum(errRf**2))
-        errZf_rms = jnp.sqrt(jnp.sum(errZf**2))
-        errRb_rms = jnp.sqrt(jnp.sum(errRb**2))
-        errZb_rms = jnp.sqrt(jnp.sum(errZb**2))
-        errL0_rms = jnp.sqrt(jnp.sum(errL0**2))
-
-        residual = jnp.concatenate([errRf.flatten(),
-                                    errZf.flatten(),
-                                    errRb.flatten()/errr_ratio,
-                                    errZb.flatten()/errr_ratio,
-                                    errL0.flatten()/errr_ratio])
-        resid_rms = 1/2*jnp.sum(residual**2)
-        print('Weighted Loss: {:10.3e}  errFrho: {:10.3e}  errFbeta: {:10.3e}  errRb: {:10.3e}  errZb: {:10.3e}  errL0: {:10.3e}'.format(
-                resid_rms, errRf_rms, errZf_rms, errRb_rms, errZb_rms, errL0_rms))
-
-class AccelErrorSpectral(ObjectiveFunction):
-    """ObjectiveFunction object subclass that minimizes equilibrium spectral-space acceleration error"""
-    def __init__(self,stell_sym, errr_mode, bdry_mode, bdry_fun, M, N, NFP, zernike_transform, bdry_zernike_transform, zern_idx, lambda_idx, bdryM, bdryN, scalar):
-        """ Extends the initializer of the parent ObjectiveFunction by specifying that spectral-space acceleration error will be used to compute error"""
-
-        super().__init__(stell_sym, errr_mode, bdry_mode, bdry_fun, M, N, NFP, zernike_transform, bdry_zernike_transform, zern_idx, lambda_idx, bdryM, bdryN, scalar)
-        self.equil_fun = compute_accel_error_spectral # uses acceleration error in spectral space as objective function
-        
-    def compute(self, x, bdryR, bdryZ, cP, cI, Psi_lcfs, bdry_ratio=1.0, pres_ratio=1.0, zeta_ratio=1.0, errr_ratio=1.0):
-        """ Compute acceleration error in spectral space. Overrides the compute method of the parent ObjectiveFunction"""
-        cR, cZ, cL = unpack_x(jnp.matmul(self.sym_mat, x), len(self.zern_idx))
-        errRf, errZf = self.equil_fun(
-            cR, cZ, cP, cI, Psi_lcfs, pres_ratio, zeta_ratio, self.zernike_transform)
-        errRb, errZb = self.bdry_fun(
-            cR, cZ, cL, bdry_ratio, self.bdry_zernike_transform, self.lambda_idx, bdryR, bdryZ, self.bdryM, self.bdryN, self.NFP, self.stell_sym)
->>>>>>> 1053b8d5
-
-        residual = jnp.concatenate([errRf.flatten(),
-                                    errZf.flatten(),
-                                    errRb.flatten()/errr_ratio,
-                                    errZb.flatten()/errr_ratio])
-
-        if not self.stell_sym:
-            errL0 = compute_lambda_err(cL, self.lambda_idx, self.NFP)
-            residual = jnp.concatenate([residual, errL0.flatten()/errr_ratio])
-
-        if self.scalar:
-            residual = jnp.log1p(jnp.sum(residual**2))
-        return residual
-<<<<<<< HEAD
 
     def callback(self, x, cRb, cZb, cP, cI, Psi_lcfs, bdry_ratio=1.0, pres_ratio=1.0, zeta_ratio=1.0, errr_ratio=1.0)->None:
         """ Print residuals. Overrides callback method of the parent ObjectiveFunction"""
@@ -294,17 +149,6 @@
         errRb, errZb = self.bdry_fun(
             cR, cZ, cL, cRb, cZb, self.RZb_transform, self.L_transform, bdry_ratio)
         errL0 = compute_lambda_err(cL, self.L_transform.basis)
-=======
-    
-    def callback(self, x, bdryR, bdryZ, cP, cI, Psi_lcfs, bdry_ratio=1.0, pres_ratio=1.0, zeta_ratio=1.0, errr_ratio=1.0)->None:
-        """ Print residuals. Overrides callback method of the parent ObjectiveFunction"""
-        cR, cZ, cL = unpack_x(jnp.matmul(self.sym_mat, x), len(self.zern_idx))
-        errRf, errZf = self.equil_fun(
-            cR, cZ, cP, cI, Psi_lcfs, pres_ratio, zeta_ratio, self.zernike_transform)
-        errRb, errZb = self.bdry_fun(
-            cR, cZ, cL, bdry_ratio, self.bdry_zernike_transform, self.lambda_idx, bdryR, bdryZ, self.bdryM, self.bdryN, self.NFP, self.stell_sym)
-        errL0 = compute_lambda_err(cL, self.lambda_idx, self.NFP)
->>>>>>> 1053b8d5
 
         errRf_rms = jnp.sqrt(jnp.sum(errRf**2))
         errZf_rms = jnp.sqrt(jnp.sum(errZf**2))
@@ -322,7 +166,6 @@
                 resid_rms, errRf_rms, errZf_rms, errRb_rms, errZb_rms, errL0_rms))
 
 
-<<<<<<< HEAD
 class AccelErrorSpectral(ObjectiveFunction):
     """ObjectiveFunction object subclass that minimizes equilibrium spectral-space acceleration error"""
 
@@ -405,7 +248,7 @@
         resid_rms = 1/2*jnp.sum(residual**2)
         print('Weighted Loss: {:10.3e}  errFrho: {:10.3e}  errFbeta: {:10.3e}  errRb: {:10.3e}  errZb: {:10.3e}  errL0: {:10.3e}'.format(
                 resid_rms, errRf_rms, errZf_rms, errRb_rms, errZb_rms, errL0_rms))
-=======
+
 
 class ObjectiveFunctionFactory():
     """Factory Class for Objective Functions
@@ -476,14 +319,7 @@
             raise ValueError(TextColors.FAIL + "Requested Objective Function is not implemented." +
                              " Available objective functions are 'force' and 'accel'" + TextColors.ENDC)
         return obj_fun
-        
             
-        
-
-#Create factory object, to be imported by main code
-obj_fun_factory = ObjectiveFunctionFactory()
->>>>>>> 1053b8d5
-
 
 class ObjectiveFunctionFactory():
     """Factory Class for Objective Functions
