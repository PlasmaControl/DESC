--- conflicted
+++ resolved
@@ -274,20 +274,6 @@
     output_dir = tmpdir_factory.mktemp("result")
     output_path = output_dir.join("DummyMixedCoilSet.h5")
 
-<<<<<<< HEAD
-    tf_coil = FourierPlanarCoil(center=[2, 0, 0], normal=[0, 1, 0], r_n=[1])
-    tf_coilset = CoilSet.linspaced_angular(tf_coil, n=4)
-    vf_coil = FourierRZCoil(R_n=3, Z_n=-1)
-    vf_coilset = CoilSet.linspaced_linear(
-        vf_coil, displacement=[0, 0, 2], n=3, endpoint=True
-    )
-    xyz_coil = FourierXYZCoil()
-    _ = MixedCoilSet((tf_coilset, vf_coilset, xyz_coil))
-
-    # full_coilset.save(output_path)  FIXME: MixedCoilSet save error
-    DummyCoilSet_out = {"output_path": output_path}
-    return DummyCoilSet_out
-=======
     tf_coil = FourierPlanarCoil(current=3, center=[2, 0, 0], normal=[0, 1, 0], r_n=[1])
     tf_coilset = CoilSet.linspaced_angular(tf_coil, n=4)
     vf_coil = FourierRZCoil(current=-1, R_n=3, Z_n=-1)
@@ -300,7 +286,6 @@
     full_coilset.save(output_path)
     DummyMixedCoilSet_out = {"output_path": output_path}
     return DummyMixedCoilSet_out
->>>>>>> e9a55d54
 
 
 @pytest.fixture(scope="session")
