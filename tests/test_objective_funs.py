--- conflicted
+++ resolved
@@ -9,11 +9,11 @@
     FourierSeries,
 )
 from desc.transform import Transform
-<<<<<<< HEAD
-from desc.objective_funs import get_objective_function, ForceErrorNodes
-=======
-from desc.objective_funs import ObjectiveFunctionFactory, ForceErrorNodes, EnergyVolIntegral
->>>>>>> a2e17e99
+from desc.objective_funs import (
+    get_objective_function,
+    ForceErrorNodes,
+    EnergyVolIntegral,
+)
 
 
 class TestObjectiveFunctionFactory(unittest.TestCase):
@@ -48,7 +48,7 @@
         self.assertIsInstance(obj_fun, ForceErrorNodes)
 
         errr_mode = "energy"
-        obj_fun = ObjectiveFunctionFactory.get_equil_obj_fun(
+        obj_fun = get_objective_function(
             errr_mode,
             R_transform=R_transform,
             Z_transform=Z_transform,
@@ -59,8 +59,6 @@
             i_transform=PI_transform,
         )
         self.assertIsInstance(obj_fun, EnergyVolIntegral)
-
-
 
         # test unimplemented errr_mode
         with self.assertRaises(ValueError):
