--- conflicted
+++ resolved
@@ -956,13 +956,8 @@
     return source_data["Phi"] * out
 
 
-<<<<<<< HEAD
-_kernel_magnetic_dipole.ndim = 1
-_kernel_magnetic_dipole.keys = _dx.keys + ["e_theta x e_zeta", "Phi"]
-=======
 _kernel_dipole.ndim = 1
-_kernel_dipole.keys = _dx.keys + ["e^rho*sqrt(g)", "Phi"]
->>>>>>> beaef693
+_kernel_dipole.keys = _dx.keys + ["e_theta x e_zeta", "Phi"]
 
 
 kernels = {
