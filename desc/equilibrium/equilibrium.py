--- conflicted
+++ resolved
@@ -2207,19 +2207,6 @@
         if not isinstance(constraints, (list, tuple)):
             constraints = tuple([constraints])
 
-<<<<<<< HEAD
-        if self.N > self.N_grid or self.M > self.M_grid or self.L > self.L_grid:
-            warnings.warn(
-                colored(
-                    "Equilibrium has one or more spectral resolutions "
-                    + "greater than the corresponding collocation grid resolution! "
-                    + "This is not recommended and may result in poor convergence. "
-                    + "Set grid resolutions to be higher, (i.e. eq.N_grid=2*eq.N) "
-                    + "to avoid this warning.",
-                    "yellow",
-                )
-            )
-=======
         warnif(
             self.N > self.N_grid or self.M > self.M_grid or self.L > self.L_grid,
             msg="Equilibrium has one or more spectral resolutions "
@@ -2228,13 +2215,6 @@
             + "Set grid resolutions to be higher, (i.e. eq.N_grid=2*eq.N) "
             + "to avoid this warning.",
         )
-        errorif(
-            self.bdry_mode == "poincare",
-            NotImplementedError,
-            "Solving equilibrium with poincare XS as BC is not supported yet "
-            + "on master branch.",
-        )
->>>>>>> 5c309d85
 
         things, result = optimizer.optimize(
             self,
