--- conflicted
+++ resolved
@@ -313,9 +313,7 @@
         if optimizer is None:
             optimizer = Optimizer("lsq-exact")
 
-<<<<<<< HEAD
         if self.N > self.N_grid or self.M > self.M_grid or self.L > self.L_grid:
-
             warnings.warn(
                 colored(
                     "Equilibrium has one or more spectral resolutions "
@@ -326,9 +324,7 @@
                     "yellow",
                 )
             )
-        x0 = objective.x(self)
-=======
->>>>>>> 0b129604
+
         result = optimizer.optimize(
             self,
             objective,
