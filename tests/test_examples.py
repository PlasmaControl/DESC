--- conflicted
+++ resolved
@@ -1297,7 +1297,25 @@
     np.testing.assert_allclose(field[1].B0, 0, atol=1e-12)  # vertical field (vanishes)
 
 
-<<<<<<< HEAD
+# TODO: replace this with the solution to Issue #1021
+@pytest.mark.unit
+def test_optimize_with_fourier_planar_coil():
+    """Test optimizing a FourierPlanarCoil."""
+    # single coil
+    c = FourierPlanarCoil()
+    objective = ObjectiveFunction(CoilLength(c, target=11))
+    optimizer = Optimizer("fmintr")
+    (c,), _ = optimizer.optimize(c, objective=objective, maxiter=200, ftol=0, xtol=0)
+    np.testing.assert_allclose(c.compute("length")["length"], 11, atol=1e-3)
+
+    # in MixedCoilSet
+    c = MixedCoilSet(FourierRZCoil(), FourierPlanarCoil())
+    objective = ObjectiveFunction(CoilLength(c, target=11))
+    optimizer = Optimizer("fmintr")
+    (c,), _ = optimizer.optimize(c, objective=objective, maxiter=200, ftol=0, xtol=0)
+    np.testing.assert_allclose(c.compute("length")[1]["length"], 11, atol=1e-3)
+
+
 @pytest.mark.unit
 def test_external_vs_generic_objectives():
     """Test ExternalObjective compared to GenericObjective."""
@@ -1373,23 +1391,4 @@
         things=eq0, objective=objective, constraints=constraints, copy=True, verbose=2
     )
 
-    np.testing.assert_allclose(eq_generic.R_lmn, eq_external.R_lmn)
-=======
-# TODO: replace this with the solution to Issue #1021
-@pytest.mark.unit
-def test_optimize_with_fourier_planar_coil():
-    """Test optimizing a FourierPlanarCoil."""
-    # single coil
-    c = FourierPlanarCoil()
-    objective = ObjectiveFunction(CoilLength(c, target=11))
-    optimizer = Optimizer("fmintr")
-    (c,), _ = optimizer.optimize(c, objective=objective, maxiter=200, ftol=0, xtol=0)
-    np.testing.assert_allclose(c.compute("length")["length"], 11, atol=1e-3)
-
-    # in MixedCoilSet
-    c = MixedCoilSet(FourierRZCoil(), FourierPlanarCoil())
-    objective = ObjectiveFunction(CoilLength(c, target=11))
-    optimizer = Optimizer("fmintr")
-    (c,), _ = optimizer.optimize(c, objective=objective, maxiter=200, ftol=0, xtol=0)
-    np.testing.assert_allclose(c.compute("length")[1]["length"], 11, atol=1e-3)
->>>>>>> 958cc347
+    np.testing.assert_allclose(eq_generic.R_lmn, eq_external.R_lmn)