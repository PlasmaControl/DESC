--- conflicted
+++ resolved
@@ -665,13 +665,7 @@
     grid = LinearGrid(L=10, M=20, N=20, NFP=eq.NFP, sym=True, axis=False)
     iota = compress(grid, eq.compute("iota", grid=grid)["iota"], "rho")
 
-<<<<<<< HEAD
     np.testing.assert_allclose(iota[1], qic.iota, atol=1e-5)
-    np.testing.assert_allclose(iota[1:10], qic.iota, atol=5e-4)
-=======
-    np.testing.assert_allclose(iota[1], qsc.iota, atol=5e-4)
-    np.testing.assert_allclose(iota[1:10], qsc.iota, atol=5e-4)
->>>>>>> 8f5a953a
 
     # check lambda to match near axis
     grid_2d_05 = LinearGrid(rho=np.array(1e-6), M=50, N=50, NFP=eq.NFP, endpoint=True)
@@ -697,11 +691,7 @@
     lam_nae = np.squeeze(lam_nae[:, 0, :])
 
     lam_av_nae = np.mean(lam_nae, axis=0)
-<<<<<<< HEAD
-    np.testing.assert_allclose(lam_av_nae, -qic.iota * qic.nu_spline(phi), atol=7e-5)
-=======
-    np.testing.assert_allclose(lam_av_nae, -qsc.iota * qsc.nu_spline(phi), atol=5e-4)
->>>>>>> 8f5a953a
+    np.testing.assert_allclose(lam_av_nae, -qic.iota * qic.nu_spline(phi), atol=5e-4)
 
     # check |B| on axis
 
