--- conflicted
+++ resolved
@@ -6,11 +6,7 @@
 import pytest
 from jax import grad
 from matplotlib import pyplot as plt
-<<<<<<< HEAD
 from numpy.polynomial.chebyshev import chebgauss, chebinterpolate, chebroots, chebweight
-=======
-from numpy.polynomial.chebyshev import chebgauss, chebweight
->>>>>>> 3f479bbd
 from numpy.polynomial.legendre import leggauss
 from scipy import integrate
 from scipy.interpolate import CubicHermiteSpline
@@ -19,23 +15,14 @@
 
 from desc.backend import jnp
 from desc.basis import FourierZernikeBasis
-<<<<<<< HEAD
-from desc.compute.utils import dot
+from desc.compute.utils import dot, safediv
 from desc.equilibrium import Equilibrium
 from desc.equilibrium.coords import get_rtz_grid, map_coordinates
-=======
-from desc.compute.utils import dot, safediv
-from desc.equilibrium import Equilibrium
-from desc.equilibrium.coords import get_rtz_grid
->>>>>>> 3f479bbd
 from desc.examples import get
 from desc.grid import ConcentricGrid, Grid, LinearGrid, QuadratureGrid
 from desc.integrals import (
     Bounce1D,
-<<<<<<< HEAD
     Bounce2D,
-=======
->>>>>>> 3f479bbd
     DFTInterpolator,
     FFTInterpolator,
     line_integrals,
@@ -48,28 +35,17 @@
     surface_variance,
     virtual_casing_biot_savart,
 )
-<<<<<<< HEAD
 from desc.integrals.basis import FourierChebyshevBasis
 from desc.integrals.bounce_utils import (
     _get_extrema,
     bounce_points,
     get_alpha,
     get_pitch,
-    interp_to_argmin_g,
-    interp_to_argmin_g_hard,
-    plot_ppoly,
-)
-from desc.integrals.interp_utils import fourier_pts
-=======
-from desc.integrals.bounce_utils import (
-    _get_extrema,
-    bounce_points,
-    get_pitch,
     interp_to_argmin,
     interp_to_argmin_hard,
     plot_ppoly,
 )
->>>>>>> 3f479bbd
+from desc.integrals.interp_utils import fourier_pts
 from desc.integrals.quad_utils import (
     automorphism_sin,
     bijection_from_disc,
@@ -912,11 +888,7 @@
 
 
 class TestBounce1DQuadrature:
-<<<<<<< HEAD
-    """Test bounce quadrature accuracy."""
-=======
     """Test bounce quadrature."""
->>>>>>> 3f479bbd
 
     @pytest.mark.unit
     @pytest.mark.parametrize(
@@ -932,11 +904,7 @@
         ],
     )
     def test_bounce_quadrature(self, is_strong, quad, automorphism):
-<<<<<<< HEAD
-        """Test bounce integral matches elliptic integrals."""
-=======
         """Test bounce integral matches singular elliptic integrals."""
->>>>>>> 3f479bbd
         p = 1e-4
         m = 1 - p
         # Some prime number that doesn't appear anywhere in calculation.
@@ -1076,17 +1044,10 @@
 
         def numerator(g_zz, B, pitch):
             f = (1 - pitch * B / 2) * g_zz
-<<<<<<< HEAD
-            return f / jnp.sqrt(1 - pitch * B)
-
-        def denominator(B, pitch):
-            return 1 / jnp.sqrt(1 - pitch * B)
-=======
             return safediv(f, jnp.sqrt(jnp.abs(1 - pitch * B)))
 
         def denominator(B, pitch):
             return safediv(1, jnp.sqrt(jnp.abs(1 - pitch * B)))
->>>>>>> 3f479bbd
 
         # Pick flux surfaces, field lines, and how far to follow the field line
         # in Clebsch-Type field-line coordinates ρ, α, ζ.
@@ -1102,11 +1063,7 @@
         data = eq.compute(
             Bounce1D.required_names() + ["min_tz |B|", "max_tz |B|", "g_zz"], grid=grid
         )
-<<<<<<< HEAD
-        bounce = Bounce1D(grid.source_grid, data, check=True, quad=leggauss(3))
-=======
         bounce = Bounce1D(grid.source_grid, data, quad=leggauss(3), check=True)
->>>>>>> 3f479bbd
         pitch = get_pitch(
             grid.compress(data["min_tz |B|"]), grid.compress(data["max_tz |B|"]), 10
         )
@@ -1117,46 +1074,27 @@
             check=True,
         )
         den = bounce.integrate(pitch, denominator, [], check=True)
-<<<<<<< HEAD
-        avg = num / den
-
-        # Sum all bounce integrals across each particular field line.
-        avg = np.nansum(avg, axis=-1)
-        assert np.count_nonzero(avg)
-        # Split the resulting data by field line.
-=======
         avg = safediv(num, den)
 
         # Sum all bounce integrals across each particular field line.
         avg = np.sum(avg, axis=-1)
         assert np.isfinite(avg).all()
         # Group the averages by field line.
->>>>>>> 3f479bbd
         avg = avg.reshape(pitch.shape[0], rho.size, alpha.size)
         # The sum stored at index i, j
         i, j = 0, 0
         print(avg[:, i, j])
         # is the summed bounce average among wells along the field line with nodes
         # given in Clebsch-Type field-line coordinates ρ, α, ζ
-<<<<<<< HEAD
-        raz_grid = grid.source_grid
-        nodes = raz_grid.nodes.reshape(rho.size, alpha.size, -1, 3)
-=======
         nodes = grid.source_grid.meshgrid_reshape(grid.source_grid.nodes, "raz")
->>>>>>> 3f479bbd
         print(nodes[i, j])
         # for the pitch values stored in
         pitch = pitch.reshape(pitch.shape[0], rho.size, alpha.size)
         print(pitch[:, i, j])
 
     @pytest.mark.unit
-<<<<<<< HEAD
-    @pytest.mark.parametrize("func", [interp_to_argmin_g, interp_to_argmin_g_hard])
-    def test_interp_to_argmin_g(self, func):
-=======
     @pytest.mark.parametrize("func", [interp_to_argmin, interp_to_argmin_hard])
     def test_interp_to_argmin(self, func):
->>>>>>> 3f479bbd
         """Test argmin interpolation."""  # noqa: D202
 
         # Test functions chosen with purpose; don't change unless plotted and compared.
@@ -1212,12 +1150,10 @@
             Numerically computed ``data["cvdrift"]` and ``data["gbdrift"]`` normalized
             by some scale factors for this unit test. These should be fed to the bounce
             integration as input.
-<<<<<<< HEAD
-=======
-        pitch : jnp.ndarray
+         pitch : jnp.ndarray
             Shape (P, ).
             Pitch values used.
->>>>>>> 3f479bbd
+
 
         """
         B = data["|B|"] / data["Bref"]
@@ -1304,11 +1240,6 @@
         drift_analytic = drift_analytic_num / drift_analytic_den
         return drift_analytic, cvdrift, gbdrift, pitch
 
-<<<<<<< HEAD
-    @pytest.mark.unit
-    @pytest.mark.mpl_image_compare(remove_text=True, tolerance=tol_1d)
-    def test_drift(self):
-=======
     @staticmethod
     def drift_num_integrand(cvdrift, gbdrift, B, pitch):
         """Integrand of numerator of bounce averaged binormal drift."""
@@ -1323,7 +1254,6 @@
     @pytest.mark.unit
     @pytest.mark.mpl_image_compare(remove_text=True, tolerance=tol_1d)
     def test_binormal_drift_bounce1d(self):
->>>>>>> 3f479bbd
         """Test bounce-averaged drift with analytical expressions."""
         eq = Equilibrium.load(".//tests//inputs//low-beta-shifted-circle.h5")
         psi_boundary = eq.Psi / (2 * np.pi)
@@ -1344,11 +1274,7 @@
             zeta,
             coordinates="raz",
             period=(np.inf, 2 * np.pi, np.inf),
-<<<<<<< HEAD
-            iota=np.array([iota]),
-=======
             iota=iota,
->>>>>>> 3f479bbd
         )
         data = eq.compute(
             Bounce1D.required_names()
@@ -1386,37 +1312,17 @@
             Lref=data["a"],
             check=True,
         )
-<<<<<<< HEAD
-
-        def integrand_num(cvdrift, gbdrift, B, pitch):
-            g = jnp.sqrt(1 - pitch * B)
-            return (cvdrift * g) - (0.5 * g * gbdrift) + (0.5 * gbdrift / g)
-
-        def integrand_den(B, pitch):
-            return 1 / jnp.sqrt(1 - pitch * B)
-
-        drift_numerical_num = bounce.integrate(
-            pitch=pitch[:, np.newaxis],
-            integrand=integrand_num,
-            f=Bounce1D.reshape_data(grid.source_grid, cvdrift, gbdrift),
-=======
         f = Bounce1D.reshape_data(grid.source_grid, cvdrift, gbdrift)
         drift_numerical_num = bounce.integrate(
             pitch=pitch[:, np.newaxis],
             integrand=TestBounce1D.drift_num_integrand,
             f=f,
->>>>>>> 3f479bbd
             num_well=1,
             check=True,
         )
         drift_numerical_den = bounce.integrate(
             pitch=pitch[:, np.newaxis],
-<<<<<<< HEAD
-            integrand=integrand_den,
-            f=[],
-=======
             integrand=TestBounce1D.drift_den_integrand,
->>>>>>> 3f479bbd
             num_well=1,
             weight=np.ones(zeta.size),
             check=True,
@@ -1430,13 +1336,8 @@
 
         self._test_bounce_autodiff(
             bounce,
-<<<<<<< HEAD
-            integrand_num,
-            f=[cvdrift, gbdrift],
-=======
-            TestBounce1D.drift_num_integrand,
+            TestBounce1DPoints.drift_num_integrand,
             f=f,
->>>>>>> 3f479bbd
             weight=np.ones(zeta.size),
         )
 
@@ -1449,14 +1350,11 @@
     def _test_bounce_autodiff(bounce, integrand, **kwargs):
         """Make sure reverse mode AD works correctly on this algorithm."""
 
-<<<<<<< HEAD
-=======
         def integrand_grad(*args, **kwargs2):
             return jnp.vectorize(
                 grad(integrand, -1), signature="()," * len(kwargs["f"]) + "(),()->()"
             )(*args, *kwargs2.values())
 
->>>>>>> 3f479bbd
         def fun1(pitch):
             return jnp.sum(bounce.integrate(pitch, integrand, check=False, **kwargs))
 
@@ -1465,22 +1363,11 @@
                 bounce.integrate(pitch, integrand_grad, check=True, **kwargs)
             )
 
-<<<<<<< HEAD
-        def integrand_grad(*args, **kwargs2):
-            fun = jnp.vectorize(
-                grad(integrand, -1), signature="()," * len(kwargs["f"]) + "(),()->()"
-            )
-            return fun(*args, *kwargs2.values())
-
-=======
->>>>>>> 3f479bbd
         pitch = 1.0
         truth = 650  # Extrapolated from plot.
         assert np.isclose(grad(fun1)(pitch), truth, rtol=1e-3)
         # Make sure bounce points get differentiated too.
-<<<<<<< HEAD
-        result = fun2(pitch)
-        assert np.isfinite(result) and not np.isclose(result, truth, rtol=1e-1)
+        assert np.isclose(fun2(pitch), -131750, rtol=1e-1)
 
 
 class TestBounce2DPoints:
@@ -1677,7 +1564,4 @@
         ax.plot(1 / pitch, drift_analytic)
         ax.plot(1 / pitch, drift_numerical)
         plt.show()
-        return fig
-=======
-        assert np.isclose(fun2(pitch), -131750, rtol=1e-1)
->>>>>>> 3f479bbd
+        return fig