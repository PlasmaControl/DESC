"""Classes for representing flux coordinates."""

from abc import ABC, abstractmethod

import numpy as np
from scipy import optimize, special

from desc.backend import fori_loop, jnp, put, repeat, take
from desc.io import IOAble
from desc.utils import Index, check_nonnegint, check_posint, errorif

__all__ = [
    "Grid",
    "LinearGrid",
    "QuadratureGrid",
    "ConcentricGrid",
    "find_least_rational_surfaces",
    "find_most_rational_surfaces",
]


class _Grid(IOAble, ABC):
    """Base class for collocation grids."""

    # TODO: calculate weights automatically using voronoi / delaunay triangulation
    _io_attrs_ = [
        "_L",
        "_M",
        "_N",
        "_NFP",
        "_sym",
        "_nodes",
        "_spacing",
        "_weights",
        "_axis",
        "_node_pattern",
        "_coordinates",
        "_period",
        "_source_grid",
        "_unique_rho_idx",
        "_unique_poloidal_idx",
        "_unique_zeta_idx",
        "_inverse_rho_idx",
        "_inverse_poloidal_idx",
        "_inverse_zeta_idx",
        "_is_meshgrid",
    ]

    @abstractmethod
    def _create_nodes(self, *args, **kwargs):
        """Allow for custom node creation."""
        pass

    def _set_up(self):
        """Do things after loading."""
        # ensure things that should be ints are ints
        self._L = int(self._L)
        self._M = int(self._M)
        self._N = int(self._N)
        self._NFP = int(self._NFP)
        if hasattr(self, "_inverse_theta_idx"):
            self._inverse_poloidal_idx = self._inverse_theta_idx
            del self._inverse_theta_idx
        if hasattr(self, "_unique_theta_idx"):
            self._unique_poloidal_idx = self._unique_theta_idx
            del self._unique_theta_idx

    def _enforce_symmetry(self):
        """Enforce stellarator symmetry.

        1. Remove nodes with theta > pi.
        2. Rescale theta spacing to preserve dtheta weight.
            Need to rescale on each theta coordinate curve by a different factor.
            dtheta should = 2π / number of nodes remaining on that theta curve.
            Nodes on the symmetry line should not be rescaled.

        """
        if not self.sym:
            return
        # indices where poloidal coordinate is off the symmetry line of
        # poloidal coord=0 or pi
        off_sym_line_idx = self.nodes[:, 1] % np.pi != 0
        __, inverse, off_sym_line_per_rho_surf_count = np.unique(
            self.nodes[off_sym_line_idx, 0], return_inverse=True, return_counts=True
        )
        # indices of nodes to be deleted
        to_delete_idx = self.nodes[:, 1] > np.pi
        __, to_delete_per_rho_surf_count = np.unique(
            self.nodes[to_delete_idx, 0], return_counts=True
        )
        assert (
            2 * np.pi not in self.nodes[:, 1]
            and off_sym_line_per_rho_surf_count.size
            >= to_delete_per_rho_surf_count.size
        )
        if off_sym_line_per_rho_surf_count.size > to_delete_per_rho_surf_count.size:
            # edge case where surfaces closest to axis lack theta > π nodes
            # The number of nodes to delete on those surfaces is zero.
            pad_count = (
                off_sym_line_per_rho_surf_count.size - to_delete_per_rho_surf_count.size
            )
            to_delete_per_rho_surf_count = np.pad(
                to_delete_per_rho_surf_count, (pad_count, 0)
            )
        # The computation of this scale factor assumes
        # 1. number of nodes to delete is constant over zeta
        # 2. number of nodes off symmetry line is constant over zeta
        # 3. uniform poloidal spacing between nodes
        # The first two assumptions let _per_poloidal_curve = _per_rho_surf.
        # The third assumption lets the scale factor be constant over a
        # particular theta curve, so that each node in the open interval
        # (0, pi) has its spacing scaled up by the same factor.
        # Nodes at endpoints 0, π should not be scaled.
        scale = off_sym_line_per_rho_surf_count / (
            off_sym_line_per_rho_surf_count - to_delete_per_rho_surf_count
        )
        # Arrange scale factors to match spacing's arbitrary ordering.
        scale = scale[inverse]

        # Scale up all nodes so that their spacing accounts for the node
        # that is their reflection across the symmetry line.
        self._spacing[off_sym_line_idx, 1] *= scale
        self._nodes = self.nodes[~to_delete_idx]
        self._spacing = self.spacing[~to_delete_idx]

    def _sort_nodes(self):
        """Sort nodes for use with FFT."""
        sort_idx = np.lexsort((self.nodes[:, 1], self.nodes[:, 0], self.nodes[:, 2]))
        self._nodes = self.nodes[sort_idx]
        self._spacing = self.spacing[sort_idx]

    def _find_axis(self):
        """Find indices of axis nodes."""
        return np.nonzero(self.nodes[:, 0] == 0)[0]

    def _find_unique_inverse_nodes(self):
        """Find unique values of coordinates and their indices."""
        __, unique_rho_idx, inverse_rho_idx = np.unique(
            self.nodes[:, 0], return_index=True, return_inverse=True
        )
        __, unique_poloidal_idx, inverse_poloidal_idx = np.unique(
            self.nodes[:, 1], return_index=True, return_inverse=True
        )
        __, unique_zeta_idx, inverse_zeta_idx = np.unique(
            self.nodes[:, 2], return_index=True, return_inverse=True
        )
        return (
            unique_rho_idx,
            inverse_rho_idx,
            unique_poloidal_idx,
            inverse_poloidal_idx,
            unique_zeta_idx,
            inverse_zeta_idx,
        )

    def _scale_weights(self):
        """Scale weights sum to full volume and reduce duplicate node weights."""
        nodes = self.nodes.copy().astype(float)
        nodes = put(nodes, Index[:, 1], nodes[:, 1] % (2 * np.pi))
        nodes = put(nodes, Index[:, 2], nodes[:, 2] % (2 * np.pi / self.NFP))
        # reduce weights for duplicated nodes
        _, inverse, counts = np.unique(
            nodes, axis=0, return_inverse=True, return_counts=True
        )
        duplicates = counts[inverse]
        temp_spacing = self.spacing.copy()
        temp_spacing = (temp_spacing.T / duplicates ** (1 / 3)).T
        # scale weights sum to full volume
        if temp_spacing.prod(axis=1).sum():
            temp_spacing *= (4 * np.pi**2 / temp_spacing.prod(axis=1).sum()) ** (1 / 3)
        weights = temp_spacing.prod(axis=1)

        # Spacing is the differential element used for integration over surfaces.
        # For this, 2 columns of the matrix are used.
        # Spacing is rescaled below to get the correct double product for each pair
        # of columns in grid.spacing.
        # The reduction of weight on duplicate nodes should be accounted for
        # by the 2 columns of spacing which span the surface.
        self._spacing = (self.spacing.T / duplicates ** (1 / 2)).T
        # Note we rescale 3 columns by the factor that 'should' rescale 2 columns,
        # so grid.spacing is valid for integrals over all surface labels.
        # Because a surface integral always ignores 1 column, with this approach,
        # duplicates nodes are scaled down properly regardless of which two columns
        # span the surface.
        return weights

    @property
    def L(self):
        """int: Radial grid resolution."""
        return self.__dict__.setdefault("_L", 0)

    @property
    def M(self):
        """int: Poloidal grid resolution."""
        return self.__dict__.setdefault("_M", 0)

    @property
    def N(self):
        """int: Toroidal grid resolution."""
        return self.__dict__.setdefault("_N", 0)

    @property
    def NFP(self):
        """int: Number of (toroidal) field periods."""
        return self.__dict__.setdefault("_NFP", 1)

    @property
    def sym(self):
        """bool: True for stellarator symmetry, False otherwise."""
        return self.__dict__.setdefault("_sym", False)

    @property
    def is_meshgrid(self):
        """bool: Whether this grid is a tensor-product grid.

        Let the tuple (r, p, t) ∈ R³ denote a radial, poloidal, and toroidal
        coordinate value. The is_meshgrid flag denotes whether any coordinate
        can be iterated over along the relevant axis of the reshaped grid:
        nodes.reshape(num_radial, num_poloidal, num_toroidal, 3).
        """
        return self.__dict__.setdefault("_is_meshgrid", False)

    @property
    def coordinates(self):
<<<<<<< HEAD
        """Coordinates specified by the nodes."""
=======
        """Coordinates specified by the nodes.

        Examples
        --------
        raz : rho, alpha, zeta
        rvp : rho, theta_PEST, phi
        rtz : rho, theta, zeta
        """
>>>>>>> 01fcf1aa
        return self.__dict__.setdefault("_coordinates", "rtz")

    @property
    def period(self):
        """Periodicity of coordinates."""
        return self.__dict__.setdefault(
            "_period", (np.inf, 2 * np.pi, 2 * np.pi / self.NFP)
        )

    @property
    def num_nodes(self):
        """int: Total number of nodes."""
        return self.nodes.shape[0]

    @property
    def num_rho(self):
        """int: Number of unique rho coordinates."""
        return self.unique_rho_idx.size

    @property
    def num_poloidal(self):
        """int: Number of unique poloidal angle coordinates."""
        return self.unique_poloidal_idx.size

    @property
    def num_alpha(self):
        """ndarray: Number of unique field line poloidal angles."""
        errorif(self.coordinates[1] != "a", AttributeError)
        return self.num_poloidal

    @property
    def num_theta(self):
        """ndarray: Number of unique theta coordinates."""
        errorif(self.coordinates[1] != "t", AttributeError)
        return self.num_poloidal

    @property
    def num_theta_PEST(self):
        """ndarray: Number of unique straight field line poloidal angles."""
        errorif(self.coordinates[1] != "v", AttributeError)
        return self.num_poloidal

    @property
    def num_zeta(self):
        """int: Number of unique zeta coordinates."""
        return self.unique_zeta_idx.size

    @property
    def unique_rho_idx(self):
        """ndarray: Indices of unique rho coordinates."""
        errorif(
            not hasattr(self, "_unique_rho_idx"),
            AttributeError,
            f"{self} does not have unique indices assigned. "
            "It is not possible to do this automatically on grids made under JIT.",
        )
        return self._unique_rho_idx

    @property
    def unique_poloidal_idx(self):
        """ndarray: Indices of unique poloidal angle coordinates."""
        errorif(
            not hasattr(self, "_unique_poloidal_idx"),
            AttributeError,
            f"{self} does not have unique indices assigned. "
            "It is not possible to do this automatically on grids made under JIT.",
        )
        return self._unique_poloidal_idx

    @property
    def unique_alpha_idx(self):
        """ndarray: Indices of unique field line poloidal angles."""
        errorif(self.coordinates[1] != "a", AttributeError)
        return self.unique_poloidal_idx

    @property
    def unique_theta_idx(self):
        """ndarray: Indices of unique theta coordinates."""
        errorif(self.coordinates[1] != "t", AttributeError)
        return self.unique_poloidal_idx

    @property
    def unique_theta_PEST_idx(self):
        """ndarray: Indices of unique straight field line poloidal angles."""
        errorif(self.coordinates[1] != "v", AttributeError)
        return self.unique_poloidal_idx

    @property
    def unique_zeta_idx(self):
        """ndarray: Indices of unique zeta coordinates."""
        errorif(
            not hasattr(self, "_unique_zeta_idx"),
            AttributeError,
            f"{self} does not have unique indices assigned. "
            "It is not possible to do this automatically on grids made under JIT.",
        )
        return self._unique_zeta_idx

    @property
    def inverse_rho_idx(self):
        """ndarray: Indices of unique_rho_idx that recover the rho coordinates."""
        errorif(
            not hasattr(self, "_inverse_rho_idx"),
            AttributeError,
            f"{self} does not have inverse indices assigned. "
            "It is not possible to do this automatically on grids made under JIT.",
        )
        return self._inverse_rho_idx

    @property
    def inverse_poloidal_idx(self):
        """ndarray: Indices that recover the unique poloidal coordinates."""
        errorif(
            not hasattr(self, "_inverse_poloidal_idx"),
            AttributeError,
            f"{self} does not have inverse indices assigned. "
            "It is not possible to do this automatically on grids made under JIT.",
        )
        return self._inverse_poloidal_idx

    @property
    def inverse_alpha_idx(self):
        """ndarray: Indices that recover field line poloidal angles."""
        errorif(self.coordinates[1] != "a", AttributeError)
        return self.inverse_poloidal_idx

    @property
    def inverse_theta_idx(self):
        """ndarray: Indices that recover unique theta coordinates."""
        errorif(self.coordinates[1] != "t", AttributeError)
        return self.inverse_poloidal_idx

    @property
    def inverse_theta_PEST_idx(self):
        """ndarray: Indices that recover unique straight field line poloidal angles."""
        errorif(self.coordinates[1] != "v", AttributeError)
        return self.inverse_poloidal_idx

    @property
    def inverse_zeta_idx(self):
        """ndarray: Indices of unique_zeta_idx that recover the zeta coordinates."""
        errorif(
            not hasattr(self, "_inverse_zeta_idx"),
            AttributeError,
            f"{self} does not have inverse indices assigned. "
            "It is not possible to do this automatically on grids made under JIT.",
        )
        return self._inverse_zeta_idx

    @property
    def axis(self):
        """ndarray: Indices of nodes at magnetic axis."""
        return self.__dict__.setdefault("_axis", np.array([]))

    @property
    def node_pattern(self):
        """str: Pattern for placement of nodes in (rho,theta,zeta)."""
        return self.__dict__.setdefault("_node_pattern", "custom")

    @property
    def nodes(self):
        """ndarray: Node coordinates, in (rho,theta,zeta)."""
        return self.__dict__.setdefault("_nodes", np.array([]).reshape((0, 3)))

    @property
    def spacing(self):
        """Quadrature weights for integration over surfaces.

        This is typically the distance between nodes when ``NFP=1``, as the quadrature
        weight is by default a midpoint rule. The returned matrix has three columns,
        corresponding to the radial, poloidal, and toroidal coordinate, respectively.
        Each element of the matrix specifies the quadrature area associated with a
        particular node for each coordinate. I.e. on a grid with coordinates
        of "rtz", the columns specify dρ, dθ, dζ, respectively. An integration
        over a ρ flux surface will assign quadrature weight dθ*dζ to each node.
        Note that dζ is the distance between toroidal surfaces multiplied by ``NFP``.

        On a LinearGrid with duplicate nodes, the columns of spacing no longer
        specify dρ, dθ, dζ. Rather, the product of each adjacent column specifies
        dρ*dθ, dθ*dζ, dζ*dρ, respectively.

        Returns
        -------
        spacing : ndarray
            Quadrature weights for integration over surface.

        """
        errorif(
            not hasattr(self, "_spacing"),
            AttributeError,
            "Custom grids must have spacing specified by user.",
        )
        return self._spacing

    @property
    def weights(self):
        """ndarray: Weight for each node, either exact quadrature or volume based."""
        errorif(
            not hasattr(self, "_weights"),
            AttributeError,
            "Custom grids must have weights specified by user.",
        )
        return self._weights

    def __repr__(self):
        """str: string form of the object."""
        return (
            type(self).__name__
            + " at "
            + str(hex(id(self)))
            + (
                " (L={}, M={}, N={}, NFP={}, sym={}, is_meshgrid={},"
                " node_pattern={}, coordinates={})"
            ).format(
                self.L,
                self.M,
                self.N,
                self.NFP,
                self.sym,
                self.is_meshgrid,
                self.node_pattern,
                self.coordinates,
            )
        )

    def get_label(self, label):
        """Get general label that specifies direction given label."""
        if label in {"rho", "poloidal", "zeta"}:
            return label
        rad = {"r": "rho"}[self.coordinates[0]]
        pol = {"a": "alpha", "t": "theta", "v": "theta_PEST"}[self.coordinates[1]]
        tor = {"z": "zeta"}[self.coordinates[2]]
        return {rad: "rho", pol: "poloidal", tor: "zeta"}[label]

    def compress(self, x, surface_label="rho"):
        """Return elements of ``x`` at indices of unique surface label values.

        Parameters
        ----------
        x : ndarray
            The array to compress.
            Should usually represent a surface function (constant over a surface)
            in an array that matches the grid's pattern.
        surface_label : {"rho", "poloidal", "zeta"}
            The surface label of rho, poloidal, or zeta.

        Returns
        -------
        compress_x : ndarray
            This array will be sorted such that the first element corresponds to
            the value associated with the smallest surface, and the last element
            corresponds to the value associated with the largest surface.

        """
        surface_label = self.get_label(surface_label)
        errorif(len(x) != self.num_nodes)
        return take(
            x, getattr(self, f"unique_{surface_label}_idx"), axis=0, unique_indices=True
        )

    def expand(self, x, surface_label="rho"):
        """Expand ``x`` by duplicating elements to match the grid's pattern.

        Parameters
        ----------
        x : ndarray
            Stores the values of a surface function (constant over a surface)
            for all unique surfaces of the specified label on the grid.
            The length of ``x`` should match the number of unique surfaces of
            the corresponding label in this grid. ``x`` should be sorted such
            that the first element corresponds to the value associated with the
            smallest surface, and the last element corresponds to the value
            associated with the largest surface.
        surface_label : {"rho", "poloidal", "zeta"}
            The surface label of rho, poloidal, or zeta.

        Returns
        -------
        expand_x : ndarray
            ``x`` expanded to match the grid's pattern.

        """
        surface_label = self.get_label(surface_label)
        errorif(len(x) != getattr(self, f"num_{surface_label}"))
        return x[getattr(self, f"inverse_{surface_label}_idx")]

    def copy_data_from_other(self, x, other_grid, surface_label="rho", tol=1e-14):
        """Copy data x from other_grid to this grid at matching surface label.

        Given data x corresponding to nodes of other_grid, copy data
        to a new array that corresponds to this grid.

        Parameters
        ----------
        x : ndarray, shape(other_grid.num_nodes,...)
            Data to copy. Assumed to be constant over the specified surface.
        other_grid: Grid
            Grid to copy from.
        surface_label : {"rho", "poloidal", "zeta"}
            The surface label of rho, poloidal, or zeta.
        tol : float
            tolerance for considering nodes the same.

        Returns
        -------
        y : ndarray, shape(grid2.num_nodes, ...)
            Data copied to grid2
        """
        sl1 = self.get_label(surface_label)
        sl2 = other_grid.get_label(surface_label)
        axis = {"rho": 0, "poloidal": 1, "zeta": 2}
        errorif(self.coordinates[axis[sl1]] != other_grid.coordinates[axis[sl2]])
        axis = axis[sl1]

        x = jnp.asarray(x)
        try:
            xc = other_grid.compress(x, surface_label)
            y = self.expand(xc, surface_label)
        except AttributeError:
            self_nodes = jnp.asarray(self.nodes[:, axis])
            other_nodes = jnp.asarray(other_grid.nodes[:, axis])
            y = jnp.zeros((self.num_nodes, *x.shape[1:]))

            def body(i, y):
                y = jnp.where(
                    jnp.abs(self_nodes - other_nodes[i]) <= tol,
                    x[i],
                    y,
                )
                return y

            y = fori_loop(0, other_grid.num_nodes, body, y)
        return y

    def replace_at_axis(self, x, y, copy=False, **kwargs):
        """Replace elements of ``x`` with elements of ``y`` at the axis of grid.

        Parameters
        ----------
        x : array-like
            Values to selectively replace. Should have length ``grid.num_nodes``.
        y : array-like
            Replacement values. Should broadcast with arrays of size
            ``grid.num_nodes``. Can also be a function that returns such an
            array. Additional keyword arguments are then input to ``y``.
        copy : bool
            If some value of ``x`` is to be replaced by some value in ``y``,
            then setting ``copy`` to true ensures that ``x`` will not be
            modified in-place.

        Returns
        -------
        out : ndarray
            An array of size ``grid.num_nodes`` where elements at the indices
            corresponding to the axis of this grid match those of ``y`` and all
            others match ``x``.

        """
        if self.axis.size:
            if callable(y):
                y = y(**kwargs)
            x = put(
                x.copy() if copy else x,
                self.axis,
                y[self.axis] if jnp.ndim(y) else y,
            )
        return x


class Grid(_Grid):
    """Collocation grid with custom node placement.

    Unlike subclasses LinearGrid and ConcentricGrid, the base Grid allows the user
    to pass in a custom set of collocation nodes.

    Parameters
    ----------
    nodes : ndarray of float, size(num_nodes,3)
        Node coordinates, in (rho,theta,zeta)
    spacing : ndarray of float, size(num_nodes, 3)
        Spacing between nodes in each direction.
    weights : ndarray of float, size(num_nodes, )
        Quadrature weights for each node.
    coordinates : str
        Coordinates that are specified by the nodes.
        raz : rho, alpha, zeta
<<<<<<< HEAD
        rvz : rho, theta_PEST, zeta
=======
        rvp : rho, theta_PEST, phi
>>>>>>> 01fcf1aa
        rtz : rho, theta, zeta
    period : tuple of float
        Assumed periodicity for each coordinate.
        Use np.inf to denote no periodicity.
    NFP : int
        Number of field periods (Default = 1).
    source_grid : Grid
        Grid from which coordinates were mapped from.
    sort : bool
        Whether to sort the nodes for use with FFT method.
    is_meshgrid : bool
        Whether this grid is a tensor-product grid.
        Let the tuple (r, p, t) ∈ R³ denote a radial, poloidal, and toroidal
        coordinate value. The is_meshgrid flag denotes whether any coordinate
        can be iterated over along the relevant axis of the reshaped grid:
        nodes.reshape(num_radial, num_poloidal, num_toroidal, 3).
    jitable : bool
        Whether to skip certain checks and conditionals that don't work under jit.
        Allows grid to be created on the fly with custom nodes, but weights, symmetry
        etc. may be wrong if grid contains duplicate nodes.
    """

    def __init__(
        self,
        nodes,
        spacing=None,
        weights=None,
        coordinates="rtz",
        period=(np.inf, 2 * np.pi, 2 * np.pi),
        NFP=1,
        source_grid=None,
        sort=False,
        is_meshgrid=False,
        jitable=False,
        **kwargs,
    ):
        # Python 3.3 (PEP 412) introduced key-sharing dictionaries.
        # This change measurably reduces memory usage of objects that
        # define all attributes in their __init__ method.
        self._NFP = check_posint(NFP, "NFP", False)
        self._sym = False
        self._node_pattern = "custom"
        self._coordinates = coordinates
        self._period = period
        if source_grid is not None:
            self._source_grid = source_grid
        self._is_meshgrid = bool(is_meshgrid)
        self._nodes = self._create_nodes(nodes)
        if spacing is not None:
            spacing = (
                jnp.atleast_2d(jnp.asarray(spacing))
                .reshape(self.nodes.shape)
                .astype(float)
            )
            self._spacing = spacing
        if weights is not None:
            weights = (
                jnp.atleast_1d(jnp.asarray(weights))
                .reshape(self.nodes.shape[0])
                .astype(float)
            )
            self._weights = weights
        if sort:
            self._sort_nodes()
        setable_attr = [
            "_unique_rho_idx",
            "_unique_poloidal_idx",
            "_unique_zeta_idx",
            "_inverse_rho_idx",
            "_inverse_poloidal_idx",
            "_inverse_zeta_idx",
        ]
        if jitable:
            # Don't do anything with symmetry since that changes # of nodes
            # avoid point at the axis, for now.
            r, t, z = self._nodes.T
            r = jnp.where(r == 0, 1e-12, r)
            self._nodes = jnp.column_stack([r, t, z])
            self._axis = np.array([], dtype=int)
            # allow for user supplied indices/inverse indices for special cases
            for attr in setable_attr:
                if attr in kwargs:
                    setattr(self, attr, jnp.asarray(kwargs.pop(attr)))
        else:
            for attr in setable_attr:
                kwargs.pop(attr, None)
            self._axis = self._find_axis()
            (
                self._unique_rho_idx,
                self._inverse_rho_idx,
                self._unique_poloidal_idx,
                self._inverse_poloidal_idx,
                self._unique_zeta_idx,
                self._inverse_zeta_idx,
            ) = self._find_unique_inverse_nodes()

        self._L = self.num_nodes
        self._M = self.num_nodes
        self._N = self.num_nodes
        errorif(len(kwargs), ValueError, f"Got unexpected kwargs {kwargs.keys()}")

    @classmethod
    def create_meshgrid(
        cls,
        nodes,
        spacing=None,
        coordinates="rtz",
        period=(np.inf, 2 * np.pi, 2 * np.pi),
        NFP=1,
        **kwargs,
    ):
        """Create a tensor-product grid from the given coordinates in a jitable manner.

        Parameters
        ----------
        nodes : list of ndarray
            Three arrays, one for each coordinate.
            Sorted unique values of each coordinate.
        spacing : list of ndarray
            Three arrays, one for each coordinate.
            Weights for integration. Defaults to a midpoint rule.
        coordinates : str
            Coordinates that are specified by the ``nodes[0]``, ``nodes[1]``,
            and ``nodes[2]``, respectively.
            raz : rho, alpha, zeta
<<<<<<< HEAD
            rvz : rho, theta_PEST, zeta
=======
            rvp : rho, theta_PEST, phi
>>>>>>> 01fcf1aa
            rtz : rho, theta, zeta
        period : tuple of float
            Assumed periodicity for each coordinate.
            Use np.inf to denote no periodicity.
        NFP : int
            Number of field periods (Default = 1).
            Only makes sense to change from 1 if ``period[2]==2π``.

        Returns
        -------
        grid : Grid
            Meshgrid.

        """
        NFP = check_posint(NFP, "NFP", False)
        a, b, c = jnp.atleast_1d(*nodes)
        if spacing is None:
            errorif(coordinates[0] != "r", NotImplementedError)
            da = _midpoint_spacing(a)
            db = _periodic_spacing(b, period[1])[1]
            dc = _periodic_spacing(c, period[2])[1] * NFP
        else:
            da, db, dc = spacing
        nodes = jnp.column_stack(
            list(map(jnp.ravel, jnp.meshgrid(a, b, c, indexing="ij")))
        )
        spacing = jnp.column_stack(
            list(map(jnp.ravel, jnp.meshgrid(da, db, dc, indexing="ij")))
        )
        weights = (
            spacing.prod(axis=1)
            if period[1] * period[2] == 4 * np.pi**2 / NFP
            # Doesn't make sense to assign weights if the coordinates aren't periodic
            # since it's not clear how to form a surface and hence its enclosed volume.
            else None
        )

        unique_a_idx = jnp.arange(a.size) * b.size * c.size
        unique_b_idx = jnp.arange(b.size) * c.size
        unique_c_idx = jnp.arange(c.size)
        inverse_a_idx = repeat(
            unique_a_idx // (b.size * c.size),
            b.size * c.size,
            total_repeat_length=a.size * b.size * c.size,
        )
        inverse_b_idx = jnp.tile(
            repeat(unique_b_idx // c.size, c.size, total_repeat_length=b.size * c.size),
            a.size,
        )
        inverse_c_idx = jnp.tile(unique_c_idx, a.size * b.size)
        return cls(
            nodes=nodes,
            spacing=spacing,
            weights=weights,
            coordinates=coordinates,
            period=period,
            NFP=NFP,
            sort=False,
            is_meshgrid=True,
            jitable=True,
            _unique_rho_idx=unique_a_idx,
            _unique_poloidal_idx=unique_b_idx,
            _unique_zeta_idx=unique_c_idx,
            _inverse_rho_idx=inverse_a_idx,
            _inverse_poloidal_idx=inverse_b_idx,
            _inverse_zeta_idx=inverse_c_idx,
            **kwargs,
        )

    def _sort_nodes(self):
        """Sort nodes for use with FFT."""
        sort_idx = np.lexsort((self.nodes[:, 1], self.nodes[:, 0], self.nodes[:, 2]))
        self._nodes = self.nodes[sort_idx]
        try:
            self._spacing = self.spacing[sort_idx]
        except AttributeError:
            pass
        try:
            self._weights = self.weights[sort_idx]
        except AttributeError:
            pass

    def _create_nodes(self, nodes):
        """Allow for custom node creation.

        Parameters
        ----------
        nodes : ndarray of float, size(num_nodes,3)
            Node coordinates, in (rho,theta,zeta).

        Returns
        -------
        nodes : ndarray of float, size(num_nodes,3)
            Node coordinates, in (rho,theta,zeta).

        """
        nodes = jnp.atleast_2d(jnp.asarray(nodes)).reshape((-1, 3)).astype(float)
        # Do not alter nodes given by the user for custom grids.
        # In particular, do not modulo nodes by 2π or 2π/NFP.
        return nodes

    @property
    def source_grid(self):
        """Coordinates from which this grid was mapped from."""
        return self._source_grid


class LinearGrid(_Grid):
    """Grid in which the nodes are linearly spaced in each coordinate.

    Useful for plotting and other analysis, though not very efficient for using as the
    solution grid.

    Parameters
    ----------
    L : int, optional
        Radial grid resolution.
    M : int, optional
        Poloidal grid resolution.
    N : int, optional
        Toroidal grid resolution.
    NFP : int
        Number of field periods (Default = 1).
    sym : bool
        True for stellarator symmetry, False otherwise (Default = False).
    axis : bool
        True to include a point at rho=0 (default), False for rho[0] = rho[1]/2.
    endpoint : bool
        If True, theta=0 and zeta=0 are duplicated after a full period.
        Should be False for use with FFT. (Default = False).
        This boolean is ignored if an array is given for theta or zeta.
    rho : int or ndarray of float, optional
        Radial coordinates (Default = 1.0).
        Alternatively, the number of radial coordinates (if an integer).
        Note that if supplied the values may be reordered in the resulting grid.
    theta : int or ndarray of float, optional
        Poloidal coordinates (Default = 0.0).
        Alternatively, the number of poloidal coordinates (if an integer).
        Note that if supplied the values may be reordered in the resulting grid.
    zeta : int or ndarray of float, optional
        Toroidal coordinates (Default = 0.0).
        Alternatively, the number of toroidal coordinates (if an integer).
        Note that if supplied the values may be reordered in the resulting grid.
    """

    def __init__(
        self,
        L=None,
        M=None,
        N=None,
        NFP=1,
        sym=False,
        axis=True,
        endpoint=False,
        rho=np.array(1.0),
        theta=np.array(0.0),
        zeta=np.array(0.0),
    ):
        self._L = check_nonnegint(L, "L")
        self._M = check_nonnegint(M, "M")
        self._N = check_nonnegint(N, "N")
        self._NFP = check_posint(NFP, "NFP", False)
        self._sym = sym
        self._endpoint = bool(endpoint)
        self._poloidal_endpoint = False
        self._toroidal_endpoint = False
        self._node_pattern = "linear"
        self._coordinates = "rtz"
        self._period = (np.inf, 2 * np.pi, 2 * np.pi / self._NFP)
        self._nodes, self._spacing = self._create_nodes(
            L=L,
            M=M,
            N=N,
            NFP=NFP,
            axis=axis,
            endpoint=endpoint,
            rho=rho,
            theta=theta,
            zeta=zeta,
        )
        # symmetry handled in create_nodes()
        self._sort_nodes()
        self._axis = self._find_axis()
        (
            self._unique_rho_idx,
            self._inverse_rho_idx,
            self._unique_poloidal_idx,
            self._inverse_poloidal_idx,
            self._unique_zeta_idx,
            self._inverse_zeta_idx,
        ) = self._find_unique_inverse_nodes()
        self._weights = self._scale_weights()

    def _create_nodes(  # noqa: C901
        self,
        L=None,
        M=None,
        N=None,
        NFP=1,
        axis=True,
        endpoint=False,
        rho=1.0,
        theta=0.0,
        zeta=0.0,
    ):
        """Create grid nodes and weights.

        Parameters
        ----------
        L : int, optional
            Radial grid resolution.
        M : int, optional
            Poloidal grid resolution.
        N : int, optional
            Toroidal grid resolution.
        NFP : int
            Number of field periods (Default = 1).
        axis : bool
            True to include a point at rho=0 (default), False for rho[0] = rho[1]/2.
        endpoint : bool
            If True, theta=0 and zeta=0 are duplicated after a full period.
            Should be False for use with FFT. (Default = False).
            This boolean is ignored if an array is given for theta or zeta.
        rho : int or ndarray of float, optional
            Radial coordinates (Default = 1.0).
            Alternatively, the number of radial coordinates (if an integer).
        theta : int or ndarray of float, optional
            Poloidal coordinates (Default = 0.0).
            Alternatively, the number of poloidal coordinates (if an integer).
        zeta : int or ndarray of float, optional
            Toroidal coordinates (Default = 0.0).
            Alternatively, the number of toroidal coordinates (if an integer).

        Returns
        -------
        nodes : ndarray of float, size(num_nodes,3)
            node coordinates, in (rho,theta,zeta)
        spacing : ndarray of float, size(num_nodes,3)
            node spacing, based on local volume around the node

        """
        self._NFP = check_posint(NFP, "NFP", False)
        self._period = (np.inf, 2 * np.pi, 2 * np.pi / self._NFP)
        axis = bool(axis)
        endpoint = bool(endpoint)
        theta_period = self.period[1]
        zeta_period = self.period[2]

        # rho
        if L is not None:
            self._L = check_nonnegint(L, "L")
            rho = L + 1
        else:
            self._L = len(np.atleast_1d(rho))
        if np.isscalar(rho) and (int(rho) == rho) and rho > 0:
            r = np.flipud(np.linspace(1, 0, int(rho), endpoint=axis))
            # choose dr such that each node has the same weight
            dr = np.ones_like(r) / r.size
        else:
            r = np.sort(np.atleast_1d(rho))
            dr = _midpoint_spacing(r, jnp=np)

        # theta
        if M is not None:
            self._M = check_nonnegint(M, "M")
            theta = 2 * (M + 1) if self.sym else 2 * M + 1
        else:
            self._M = len(np.atleast_1d(theta))
        if np.isscalar(theta) and (int(theta) == theta) and theta > 0:
            theta = int(theta)
            if self.sym and theta > 1:
                # Enforce that no node lies on theta=0 or theta=2π, so that
                # each node has a symmetric counterpart, and that, for all i,
                # t[i]-t[i-1] = 2 t[0] = 2 (π - t[last node before π]).
                # Both conditions necessary to evenly space nodes with constant dt.
                # This can be done by making (theta + endpoint) an even integer.
                if (theta + endpoint) % 2 != 0:
                    theta += 1
                t = np.linspace(0, theta_period, theta, endpoint=endpoint)
                t += t[1] / 2
                # delete theta > π nodes
                t = t[: np.searchsorted(t, np.pi, side="right")]
            else:
                t = np.linspace(0, theta_period, theta, endpoint=endpoint)
            dt = theta_period / t.size * np.ones_like(t)
            if (endpoint and not self.sym) and t.size > 1:
                # increase node weight to account for duplicate node
                dt *= t.size / (t.size - 1)
                # scale_weights() will reduce endpoint (dt[0] and dt[-1])
                # duplicate node weight
        else:
            t = np.atleast_1d(theta).astype(float)
            # enforce periodicity
            t[t != theta_period] %= theta_period
            # need to sort to compute correct spacing
            t = np.sort(t)
            if self.sym:
                # cut domain to relevant subdomain: delete theta > π nodes
                t = t[: np.searchsorted(t, np.pi, side="right")]
            if t.size > 1:
                if not self.sym:
                    dt = _periodic_spacing(t, theta_period, jnp=np)[1]
                    if t[0] == 0 and t[-1] == theta_period:
                        # _periodic_spacing above correctly weights
                        # the duplicate endpoint node spacing at theta = 0 and 2π
                        # to be half the weight of the other nodes.
                        # However, scale_weights() is not aware of this, so we
                        # counteract the reduction that will be done there.
                        dt[0] += dt[-1]
                        dt[-1] = dt[0]
                else:
                    dt = np.zeros(t.shape)
                    dt[1:-1] = t[2:] - t[:-2]
                    first_positive_idx = np.searchsorted(t, 0, side="right")
                    # total spacing of nodes at theta=0 should be half the
                    # distance between first positive node and its
                    # reflection across the theta=0 line.
                    dt[0] = t[first_positive_idx]
                    if first_positive_idx == 0:
                        # then there are no nodes at theta=0
                        dt[0] += t[1]
                    else:
                        assert dt[0] == dt[first_positive_idx - 1]
                        # If first_positive_idx != 1,
                        # then both of those dt should be halved.
                        # The scale_weights() function will handle this.
                    first_pi_idx = np.searchsorted(t, np.pi, side="left")
                    # total spacing of nodes at theta=π should be half the
                    # distance between first node < π and its
                    # reflection across the theta=π line.
                    if first_pi_idx == t.size:
                        # then there are no nodes at theta=π
                        dt[-1] = (theta_period - t[-1]) - t[-2]
                    else:
                        dt[-1] = (theta_period - t[-1]) - t[first_pi_idx - 1]
                        assert dt[first_pi_idx] == dt[-1]
                        # If first_pi_idx != t.size - 1,
                        # then both of those dt should be halved.
                        # The scale_weights() function will handle this.
            else:
                dt = np.array([theta_period])

        # zeta
        # note: dz spacing should not depend on NFP
        # spacing corresponds to a node's weight in an integral --
        # such as integral = sum(dt * dz * data["B"]) -- not the node's coordinates
        if N is not None:
            self._N = check_nonnegint(N, "N")
            zeta = 2 * N + 1
        else:
            self._N = len(np.atleast_1d(zeta))
        if np.isscalar(zeta) and (int(zeta) == zeta) and zeta > 0:
            z = np.linspace(0, zeta_period, int(zeta), endpoint=endpoint)
            dz = 2 * np.pi / z.size * np.ones_like(z)
            if endpoint and z.size > 1:
                # increase node weight to account for duplicate node
                dz *= z.size / (z.size - 1)
                # scale_weights() will reduce endpoint (dz[0] and dz[-1])
                # duplicate node weight
        else:
            z, dz = _periodic_spacing(zeta, zeta_period, sort=True, jnp=np)
            dz = dz * NFP
            if z[0] == 0 and z[-1] == zeta_period:
                # _periodic_spacing above correctly weights
                # the duplicate node spacing at zeta = 0 and 2π/NFP.
                # However, scale_weights() is not aware of this, so we
                # counteract the reduction that will be done there.
                dz[0] += dz[-1]
                dz[-1] = dz[0]

        self._poloidal_endpoint = (
            t.size > 0
            and np.isclose(t[0], 0, atol=1e-12)
            and np.isclose(t[-1], theta_period, atol=1e-12)
        )
        self._toroidal_endpoint = (
            z.size > 0
            and np.isclose(z[0], 0, atol=1e-12)
            and np.isclose(z[-1], zeta_period, atol=1e-12)
        )
        # if only one theta or one zeta point, can have endpoint=True
        # if the other one is a full array
        self._endpoint = (self._poloidal_endpoint or (t.size == 1 and z.size > 1)) and (
            self._toroidal_endpoint or (z.size == 1 and t.size > 1)
        )

        r, t, z = map(np.ravel, np.meshgrid(r, t, z, indexing="ij"))
        dr, dt, dz = map(np.ravel, np.meshgrid(dr, dt, dz, indexing="ij"))
        nodes = np.column_stack([r, t, z])
        spacing = np.column_stack([dr, dt, dz])

        return nodes, spacing

    def change_resolution(self, L, M, N, NFP=None):
        """Change the resolution of the grid.

        Parameters
        ----------
        L : int
            new radial grid resolution (L radial nodes)
        M : int
            new poloidal grid resolution (M poloidal nodes)
        N : int
            new toroidal grid resolution (N toroidal nodes)
        NFP : int
            Number of field periods.

        """
        if NFP is None:
            NFP = self.NFP
        if L != self.L or M != self.M or N != self.N or NFP != self.NFP:
            self._nodes, self._spacing = self._create_nodes(
                L=L, M=M, N=N, NFP=NFP, axis=self.axis.size > 0, endpoint=self.endpoint
            )
            # symmetry handled in create_nodes()
            self._sort_nodes()
            self._axis = self._find_axis()
            (
                self._unique_rho_idx,
                self._inverse_rho_idx,
                self._unique_poloidal_idx,
                self._inverse_poloidal_idx,
                self._unique_zeta_idx,
                self._inverse_zeta_idx,
            ) = self._find_unique_inverse_nodes()
            self._weights = self._scale_weights()

    @property
    def endpoint(self):
        """bool: Whether the grid is made of open or closed intervals."""
        return self.__dict__.setdefault("_endpoint", False)


class QuadratureGrid(_Grid):
    """Grid used for numerical quadrature.

    Exactly integrates a Fourier-Zernike basis of resolution (L,M,N)
    This grid is never symmetric.

    Parameters
    ----------
    L : int
        radial grid resolution (exactly integrates radial modes up to order L)
    M : int
        poloidal grid resolution (exactly integrates poloidal modes up to order M)
    N : int
        toroidal grid resolution (exactly integrates toroidal modes up to order N)
    NFP : int
        number of field periods (Default = 1)

    """

    def __init__(self, L, M, N, NFP=1):
        self._L = check_nonnegint(L, "L", False)
        self._M = check_nonnegint(M, "N", False)
        self._N = check_nonnegint(N, "N", False)
        self._NFP = check_posint(NFP, "NFP", False)
        self._sym = False
        self._node_pattern = "quad"
        self._coordinates = "rtz"
        self._period = (np.inf, 2 * np.pi, 2 * np.pi / self._NFP)
        self._nodes, self._spacing = self._create_nodes(L=L, M=M, N=N, NFP=NFP)
        # symmetry is never enforced for Quadrature Grid
        self._sort_nodes()
        self._axis = self._find_axis()
        (
            self._unique_rho_idx,
            self._inverse_rho_idx,
            self._unique_poloidal_idx,
            self._inverse_poloidal_idx,
            self._unique_zeta_idx,
            self._inverse_zeta_idx,
        ) = self._find_unique_inverse_nodes()
        # quadrature weights do not need scaling
        self._weights = self.spacing.prod(axis=1)

    def _create_nodes(self, L=1, M=1, N=1, NFP=1):
        """Create grid nodes and weights.

        Parameters
        ----------
        L : int
            radial grid resolution (L radial nodes, Default = 1)
        M : int
            poloidal grid resolution (M poloidal nodes, Default = 1)
        N : int
            toroidal grid resolution (N toroidal nodes, Default = 1)
        NFP : int
            number of field periods (Default = 1)

        Returns
        -------
        nodes : ndarray of float, size(num_nodes,3)
            node coordinates, in (rho,theta,zeta)
        spacing : ndarray of float, size(num_nodes,3)
            node spacing, based on local volume around the node

        """
        self._L = check_nonnegint(L, "L", False)
        self._M = check_nonnegint(M, "M", False)
        self._N = check_nonnegint(N, "N", False)
        self._NFP = check_posint(NFP, "NFP", False)
        self._period = (np.inf, 2 * np.pi, 2 * np.pi / self._NFP)
        L = L + 1
        M = 2 * M + 1
        N = 2 * N + 1

        # rho
        r, dr = special.js_roots(L, 2, 2)
        dr /= r  # remove r weight function associated with the shifted Jacobi weights

        # theta/vartheta
        t = np.linspace(0, 2 * np.pi, M, endpoint=False)
        dt = 2 * np.pi / M * np.ones_like(t)

        # zeta/phi
        z = np.linspace(0, 2 * np.pi / NFP, N, endpoint=False)
        dz = 2 * np.pi / N * np.ones_like(z)

        r, t, z = map(np.ravel, np.meshgrid(r, t, z, indexing="ij"))
        dr, dt, dz = map(np.ravel, np.meshgrid(dr, dt, dz, indexing="ij"))

        nodes = np.column_stack([r, t, z])
        spacing = np.column_stack([dr, dt, dz])

        return nodes, spacing

    def change_resolution(self, L, M, N, NFP=None):
        """Change the resolution of the grid.

        Parameters
        ----------
        L : int
            new radial grid resolution (L radial nodes)
        M : int
            new poloidal grid resolution (M poloidal nodes)
        N : int
            new toroidal grid resolution (N toroidal nodes)
        NFP : int
            Number of field periods.

        """
        if NFP is None:
            NFP = self.NFP
        if L != self.L or M != self.M or N != self.N or NFP != self.NFP:
            self._nodes, self._spacing = self._create_nodes(L=L, M=M, N=N, NFP=NFP)
            self._sort_nodes()
            self._axis = self._find_axis()
            (
                self._unique_rho_idx,
                self._inverse_rho_idx,
                self._unique_poloidal_idx,
                self._inverse_poloidal_idx,
                self._unique_zeta_idx,
                self._inverse_zeta_idx,
            ) = self._find_unique_inverse_nodes()
            self._weights = self.spacing.prod(axis=1)  # instead of _scale_weights


class ConcentricGrid(_Grid):
    """Grid in which the nodes are arranged in concentric circles.

    Nodes are arranged concentrically within each toroidal cross-section, with more
    nodes per flux surface at larger radius. Typically used as the solution grid,
    cannot be easily used for plotting due to non-uniform spacing.

    Parameters
    ----------
    L : int
        radial grid resolution
    M : int
        poloidal grid resolution
    N : int
        toroidal grid resolution
    NFP : int
        number of field periods (Default = 1)
    sym : bool
        True for stellarator symmetry, False otherwise (Default = False)
    axis : bool
        True to include the magnetic axis, False otherwise (Default = False)
    node_pattern : {``'cheb1'``, ``'cheb2'``, ``'jacobi'``, ``linear``}
        pattern for radial coordinates

            * ``'cheb1'``: Chebyshev-Gauss-Lobatto nodes scaled to r=[0,1]
            * ``'cheb2'``: Chebyshev-Gauss-Lobatto nodes scaled to r=[-1,1]
            * ``'jacobi'``: Radial nodes are roots of Shifted Jacobi polynomial of
              degree M+1 r=(0,1), and angular nodes are equispaced 2(M+1) per surface
            * ``'ocs'``: optimal concentric sampling to minimize the condition number
              of the resulting transform matrix, for doing inverse transform.
            * ``linear`` : linear spacing in r=[0,1]

    """

    def __init__(self, L, M, N, NFP=1, sym=False, axis=False, node_pattern="jacobi"):
        self._L = check_nonnegint(L, "L", False)
        self._M = check_nonnegint(M, "M", False)
        self._N = check_nonnegint(N, "N", False)
        self._NFP = check_posint(NFP, "NFP", False)
        self._sym = sym
        self._node_pattern = node_pattern
        self._coordinates = "rtz"
        self._period = (np.inf, 2 * np.pi, 2 * np.pi / self._NFP)
        self._nodes, self._spacing = self._create_nodes(
            L=L, M=M, N=N, NFP=NFP, axis=axis, node_pattern=node_pattern
        )
        self._enforce_symmetry()
        self._sort_nodes()
        self._axis = self._find_axis()
        (
            self._unique_rho_idx,
            self._inverse_rho_idx,
            self._unique_poloidal_idx,
            self._inverse_poloidal_idx,
            self._unique_zeta_idx,
            self._inverse_zeta_idx,
        ) = self._find_unique_inverse_nodes()
        self._weights = self._scale_weights()

    def _create_nodes(self, L, M, N, NFP=1, axis=False, node_pattern="jacobi"):
        """Create grid nodes and weights.

        Parameters
        ----------
        L : int
            radial grid resolution
        M : int
            poloidal grid resolution
        N : int
            toroidal grid resolution
        NFP : int
            number of field periods (Default = 1)
        axis : bool
            True to include the magnetic axis, False otherwise (Default = False)
        node_pattern : {``'linear'``, ``'cheb1'``, ``'cheb2'``, ``'jacobi'``, ``None``}
            pattern for radial coordinates
                * ``linear`` : linear spacing in r=[0,1]
                * ``'cheb1'``: Chebyshev-Gauss-Lobatto nodes scaled to r=[0,1]
                * ``'cheb2'``: Chebyshev-Gauss-Lobatto nodes scaled to r=[-1,1]
                * ``'jacobi'``: Radial nodes are roots of Shifted Jacobi polynomial of
                  degree M+1 r=(0,1), and angular nodes are equispaced 2(M+1) per
                  surface.
                * ``'ocs'``: optimal concentric sampling to minimize the condition
                  number of the resulting transform matrix, for doing inverse transform.

        Returns
        -------
        nodes : ndarray of float, size(num_nodes, 3)
            node coordinates, in (rho,theta,zeta)
        spacing : ndarray of float, size(num_nodes,3)
            node spacing, based on local volume around the node

        """
        self._L = check_nonnegint(L, "L", False)
        self._M = check_nonnegint(M, "M", False)
        self._N = check_nonnegint(N, "N", False)
        self._NFP = check_posint(NFP, "NFP", False)
        self._period = (np.inf, 2 * np.pi, 2 * np.pi / self._NFP)

        def ocs(L):
            # Ramos-Lopez, et al. “Optimal Sampling Patterns for Zernike Polynomials.”
            # Applied Mathematics and Computation 274 (February 2016): 247–57.
            # https://doi.org/10.1016/j.amc.2015.11.006.
            j = np.arange(1, L // 2 + 2)
            z = np.cos((2 * j - 1) * np.pi / (2 * L + 2))
            rj = 1.1565 * z - 0.76535 * z**2 + 0.60517 * z**3
            return np.sort(rj)

        pattern = {
            "linear": np.linspace(0, 1, num=L // 2 + 1),
            "cheb1": (np.cos(np.arange(L // 2, -1, -1) * np.pi / (L // 2)) + 1) / 2,
            "cheb2": -np.cos(np.arange(L // 2, L + 1, 1) * np.pi / L),
            "jacobi": special.js_roots(L // 2 + 1, 2, 2)[0],
            "ocs": ocs(L),
        }
        rho = pattern.get(node_pattern)
        if rho is None:
            raise ValueError("node_pattern '{}' is not supported".format(node_pattern))
        rho = np.sort(rho, axis=None)
        if axis:
            rho[0] = 0
        elif rho[0] == 0:
            rho[0] = rho[1] / 10

        drho = _midpoint_spacing(rho, jnp=np)
        r = []
        t = []
        dr = []
        dt = []

        for iring in range(L // 2 + 1, 0, -1):
            ntheta = 2 * M + np.ceil((M / L) * (5 - 4 * iring)).astype(int)
            if ntheta % 2 == 0:
                # ensure an odd number of nodes on each surface
                ntheta += 1
            if self.sym:
                # for symmetry, we want M+1 nodes on outer surface, so (2M+1+1)
                # for now, cut in half in _enforce_symmetry
                ntheta += 1
            dtheta = 2 * np.pi / ntheta
            theta = np.linspace(0, 2 * np.pi, ntheta, endpoint=False)
            if self.sym:
                theta = (theta + dtheta / 2) % (2 * np.pi)
            for tk in theta:
                r.append(rho[-iring])
                t.append(tk)
                dt.append(dtheta)
                dr.append(drho[-iring])

        r = np.asarray(r)
        t = np.asarray(t)
        dr = np.asarray(dr)
        dt = np.asarray(dt)
        dimzern = r.size

        z = np.linspace(0, 2 * np.pi / NFP, 2 * N + 1, endpoint=False)
        dz = 2 * np.pi / z.size

        r = np.tile(r, 2 * N + 1)
        t = np.tile(t, 2 * N + 1)
        z = np.tile(z[np.newaxis], (dimzern, 1)).flatten(order="F")
        dr = np.tile(dr, 2 * N + 1)
        dt = np.tile(dt, 2 * N + 1)
        dz = np.ones_like(z) * dz
        nodes = np.column_stack([r, t, z])
        spacing = np.column_stack([dr, dt, dz])

        return nodes, spacing

    def change_resolution(self, L, M, N, NFP=None):
        """Change the resolution of the grid.

        Parameters
        ----------
        L : int
            new radial grid resolution
        M : int
            new poloidal grid resolution
        N : int
            new toroidal grid resolution
        NFP : int
            Number of field periods.

        """
        if NFP is None:
            NFP = self.NFP
        if L != self.L or M != self.M or N != self.N or NFP != self.NFP:
            self._nodes, self._spacing = self._create_nodes(
                L=L,
                M=M,
                N=N,
                NFP=NFP,
                axis=self.axis.size > 0,
                node_pattern=self.node_pattern,
            )
            self._enforce_symmetry()
            self._sort_nodes()
            self._axis = self._find_axis()
            (
                self._unique_rho_idx,
                self._inverse_rho_idx,
                self._unique_poloidal_idx,
                self._inverse_poloidal_idx,
                self._unique_zeta_idx,
                self._inverse_zeta_idx,
            ) = self._find_unique_inverse_nodes()
            self._weights = self._scale_weights()


def _round(x, tol):
    # we do this to avoid some floating point issues with things
    # that are basically low order rationals to near machine precision
    if abs(x % 1) < tol or abs((x % 1) - 1) < tol:
        return round(x)
    return x


def dec_to_cf(x, dmax=20, itol=1e-14):
    """Compute continued fraction form of a number.

    Parameters
    ----------
    x : float
        floating point form of number
    dmax : int
        maximum iterations (ie, number of coefficients of continued fraction).
        (Default value = 20)
    itol : float, optional
        tolerance for rounding float to nearest int

    Returns
    -------
    cf : ndarray of int
        coefficients of continued fraction form of x.

    """
    x = float(_round(x, itol))
    cf = []
    q = np.floor(x).astype(int)
    cf.append(q)
    x = _round(x - q, itol)
    i = 0
    while x != 0 and i < dmax:
        q = np.floor(1 / x).astype(int)
        cf.append(q)
        x = _round(1 / x - q, itol)
        i = i + 1
    return np.array(cf).astype(int)


def cf_to_dec(cf):
    """Compute decimal form of a continued fraction.

    Parameters
    ----------
    cf : array-like
        coefficients of continued fraction.

    Returns
    -------
    x : float
        floating point representation of cf

    """
    if len(cf) == 1:
        return cf[0]
    else:
        return cf[0] + 1 / cf_to_dec(cf[1:])


def most_rational(a, b, itol=1e-14):
    """Compute the most rational number in the range [a,b].

    Parameters
    ----------
    a,b : float
        lower and upper bounds
    itol : float, optional
        tolerance for rounding float to nearest int

    Returns
    -------
    x : float
        most rational number between [a,b]

    """
    a = float(_round(a, itol))
    b = float(_round(b, itol))
    # handle empty range
    if a == b:
        return a
    # ensure a < b
    elif a > b:
        c = a
        a = b
        b = c
    # return 0 if in range
    if np.sign(a * b) <= 0:
        return 0
    # handle negative ranges
    elif np.sign(a) < 0:
        s = -1
        a *= -1
        b *= -1
    else:
        s = 1

    a_cf = dec_to_cf(a)
    b_cf = dec_to_cf(b)
    idx = 0  # first index of dissimilar digits
    for i in range(min(a_cf.size, b_cf.size)):
        if a_cf[i] != b_cf[i]:
            idx = i
            break
    f = 1
    while True:
        dec = cf_to_dec(np.append(a_cf[0:idx], f))
        if a <= dec <= b:
            return dec * s
        f += 1


def n_most_rational(a, b, n, eps=1e-12, itol=1e-14):
    """Find the n most rational numbers in a given interval.

    Parameters
    ----------
    a, b : float
        start and end points of the interval
    n : integer
        number of rationals to find
    eps : float, optional
        amount to displace points to avoid duplicates
    itol : float, optional
        tolerance for rounding float to nearest int

    Returns
    -------
    c : ndarray
        most rational points in (a,b), in approximate
        order of "rationality"
    """
    assert eps > itol
    a = float(_round(a, itol))
    b = float(_round(b, itol))
    # start with the full interval, find first most rational
    # then subdivide at that point and look for next most
    # rational in the largest sub-interval
    out = []
    intervals = np.array(sorted([a, b]))
    for i in range(n):
        i = np.argmax(np.diff(intervals))
        ai, bi = intervals[i : i + 2]
        if ai in out:
            ai += eps
        if bi in out:
            bi -= eps
        c = most_rational(ai, bi)
        out.append(c)
        j = np.searchsorted(intervals, c)
        intervals = np.insert(intervals, j, c)
    return np.array(out)


def _find_rho(iota, iota_vals, tol=1e-14):
    """Find rho values for iota_vals in iota profile."""
    r = np.linspace(0, 1, 1000)
    io = iota(r)
    rho = []
    for ior in iota_vals:
        f = lambda r: iota(np.atleast_1d(r))[0] - ior
        df = lambda r: iota(np.atleast_1d(r), dr=1)[0]
        # nearest neighbor search for initial guess
        x0 = r[np.argmin(np.abs(io - ior))]
        rho_i = optimize.root_scalar(f, x0=x0, fprime=df, xtol=tol).root
        rho.append(rho_i)
    return np.array(rho)


def find_most_rational_surfaces(iota, n, atol=1e-14, itol=1e-14, eps=1e-12, **kwargs):
    """Find "most rational" surfaces for a give iota profile.

    By most rational, we generally mean lowest order ie smallest continued fraction.

    Note: May not work as expected for non-monotonic profiles with duplicate rational
    surfaces. (generally only 1 of each rational is found)

    Parameters
    ----------
    iota : Profile
        iota profile to search
    n : integer
        number of rational surfaces to find
    atol : float, optional
        stopping tolerance for root finding
    itol : float, optional
        tolerance for rounding float to nearest int
    eps : float, optional
        amount to displace points to avoid duplicates

    Returns
    -------
    rho : ndarray
        sorted radial locations of rational surfaces
    rationals: ndarray
        values of iota at rational surfaces
    """
    # find approx min/max
    r = np.linspace(0, 1, kwargs.get("nsamples", 1000))
    io = iota(r)
    iomin, iomax = np.min(io), np.max(io)
    # find rational values of iota and corresponding rho
    io_rational = n_most_rational(iomin, iomax, n, itol=itol, eps=eps)
    rho = _find_rho(iota, io_rational, tol=atol)
    idx = np.argsort(rho)
    return rho[idx], io_rational[idx]


def find_most_distant(pts, n, a=None, b=None, atol=1e-14, **kwargs):
    """Find n points in interval that are maximally distant from pts and each other.

    Parameters
    ----------
    pts : ndarray
        Points to avoid
    n : int
        Number of points to find.
    a, b : float, optional
        Start and end points for interval. Default is min/max of pts
    atol : float, optional
        Stopping tolerance for minimization
    """

    def foo(x, xs):
        xs = np.atleast_1d(xs)
        d = x - xs[:, None]
        return -np.prod(np.abs(d), axis=0).squeeze()

    if a is None:
        a = np.min(pts)
    if b is None:
        b = np.max(pts)

    pts = list(pts)
    nsamples = kwargs.get("nsamples", 1000)
    x = np.linspace(a, b, nsamples)
    out = []
    for i in range(n):
        y = foo(x, pts)
        x0 = x[np.argmin(y)]
        bracket = (max(a, x0 - 5 / nsamples), min(x0 + 5 / nsamples, b))
        c = optimize.minimize_scalar(
            foo, bracket=bracket, bounds=(a, b), args=(pts,), options={"xatol": atol}
        ).x
        pts.append(c)
        out.append(c)
    return np.array(out)


def find_least_rational_surfaces(
    iota, n, nrational=100, atol=1e-14, itol=1e-14, eps=1e-12, **kwargs
):
    """Find "least rational" surfaces for given iota profile.

    By least rational we mean points farthest in iota from the nrational lowest
    order rational surfaces and each other.

    Note: May not work as expected for non-monotonic profiles with duplicate rational
    surfaces. (generally only 1 of each rational is found)

    Parameters
    ----------
    iota : Profile
        iota profile to search
    n : integer
        number of approximately irrational surfaces to find
    nrational : int, optional
        number of lowest order rational surfaces to avoid.
    atol : float, optional
        Stopping tolerance for minimization
    itol : float, optional
        tolerance for rounding float to nearest int
    eps : float, optional
        amount to displace points to avoid duplicates

    Returns
    -------
    rho : ndarray
        locations of least rational surfaces
    io : ndarray
        values of iota at least rational surfaces
    rho_rat : ndarray
        rho values of lowest order rational surfaces
    io_rat : ndarray
        iota values at lowest order rational surfaces
    """
    rho_rat, io_rat = find_most_rational_surfaces(
        iota, nrational, atol, itol, eps, **kwargs
    )
    a, b = iota([0.0, 1.0])
    io = find_most_distant(io_rat, n, a, b, tol=atol, **kwargs)
    rho = _find_rho(iota, io, tol=atol)
    return rho, io


def _periodic_spacing(x, period=2 * jnp.pi, sort=False, jnp=jnp):
    """Compute dx between points in x assuming periodicity.

    Parameters
    ----------
    x : Array
        Points, assumed sorted in the cyclic domain [0, period], unless
        specified otherwise.
    period : float
        Number such that f(x + period) = f(x) for any function f on this domain.
    sort : bool
        Set to true if x is not sorted in the cyclic domain [0, period].

    Returns
    -------
    x, dx : Array
        Points in [0, period] and assigned spacing.

    """
    x = jnp.atleast_1d(x)
    x = jnp.where(x == period, x, x % period)
    if sort:
        x = jnp.sort(x, axis=0)
    # choose dx to be half the distance between its neighbors
    if x.size > 1:
        dx_0 = x[1] + (period - x[-1]) % period
        dx_1 = x[0] + (period - x[-2]) % period
        if x.size == 2:
            # then dx[0] == period and dx[-1] == 0, so fix this
            dx_1 = dx_0
        dx = jnp.hstack([dx_0, x[2:] - x[:-2], dx_1]) / 2
    else:
        dx = jnp.array([period])
    return x, dx


def _midpoint_spacing(x, jnp=jnp):
    """Compute dx between points in x in [0, 1].

    Parameters
    ----------
    x : Array
        Points in [0, 1], assumed sorted.

    Returns
    -------
    dx : Array
        Spacing assigned to points in x.

    """
    x = jnp.atleast_1d(x)
    if x.size > 1:
        # choose dx such that cumulative sums of dx[] are node midpoints
        # and the total sum is 1
        dx_0 = (x[0] + x[1]) / 2
        dx_1 = 1 - (x[-2] + x[-1]) / 2
        dx = jnp.hstack([dx_0, (x[2:] - x[:-2]) / 2, dx_1])
    else:
        dx = jnp.array([1.0])
    return dx<|MERGE_RESOLUTION|>--- conflicted
+++ resolved
@@ -222,9 +222,6 @@
 
     @property
     def coordinates(self):
-<<<<<<< HEAD
-        """Coordinates specified by the nodes."""
-=======
         """Coordinates specified by the nodes.
 
         Examples
@@ -233,7 +230,6 @@
         rvp : rho, theta_PEST, phi
         rtz : rho, theta, zeta
         """
->>>>>>> 01fcf1aa
         return self.__dict__.setdefault("_coordinates", "rtz")
 
     @property
@@ -620,11 +616,7 @@
     coordinates : str
         Coordinates that are specified by the nodes.
         raz : rho, alpha, zeta
-<<<<<<< HEAD
-        rvz : rho, theta_PEST, zeta
-=======
         rvp : rho, theta_PEST, phi
->>>>>>> 01fcf1aa
         rtz : rho, theta, zeta
     period : tuple of float
         Assumed periodicity for each coordinate.
@@ -750,11 +742,7 @@
             Coordinates that are specified by the ``nodes[0]``, ``nodes[1]``,
             and ``nodes[2]``, respectively.
             raz : rho, alpha, zeta
-<<<<<<< HEAD
-            rvz : rho, theta_PEST, zeta
-=======
             rvp : rho, theta_PEST, phi
->>>>>>> 01fcf1aa
             rtz : rho, theta, zeta
         period : tuple of float
             Assumed periodicity for each coordinate.
