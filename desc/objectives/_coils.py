--- conflicted
+++ resolved
@@ -609,7 +609,6 @@
         return out
 
 
-<<<<<<< HEAD
 class QuadraticFlux(_Objective):
     """Target B*n = 0 on LCFS.
 
@@ -846,7 +845,177 @@
         Loss function to apply to the objective values once computed. This function
         is called on the raw compute value, before any shifting, scaling, or
         normalization. Note: has no effect for this objective
-=======
+    deriv_mode : {"auto", "fwd", "rev"}
+        Specify how to compute jacobian matrix, either forward mode or reverse mode AD.
+        "auto" selects forward or reverse mode based on the size of the input and output
+        of the objective. Has no effect on self.grad or self.hess which always use
+        reverse mode and forward over reverse mode respectively.
+    field_grid : Grid, optional
+        Grid containing the nodes to evaluate field source at on
+        the winding surface. (used if e.g. field is a CoilSet or
+        FourierCurrentPotentialField). Defaults to the default for the
+        given field, see the docstring of the field object for the specific default.
+    eval_grid : Grid, optional
+        Collocation grid containing the nodes to evaluate the normal magnetic field at
+        plasma geometry at. Defaults to a LinearGrid(L=eq.L_grid, M=eq.M_grid,
+        zeta=jnp.array(0.0), NFP=eq.NFP).
+    name : str, optional
+        Name of the objective function.
+    """
+
+    _coordinates = "rtz"
+    _units = "(Wb)"
+    _print_value_fmt = "Toroidal Flux: {:10.3e} "
+
+    def __init__(
+        self,
+        eq,
+        field,
+        target=None,
+        bounds=None,
+        weight=1,
+        normalize=True,
+        normalize_target=True,
+        loss_function=None,
+        deriv_mode="auto",
+        field_grid=None,
+        eval_grid=None,
+        name="toroidal-flux",
+    ):
+        if target is None and bounds is None:
+            target = eq.Psi
+        self._field = field
+        self._field_grid = field_grid
+        self._eval_grid = eval_grid
+        self._eq = eq
+
+        super().__init__(
+            things=[field],
+            target=target,
+            bounds=bounds,
+            weight=weight,
+            normalize=normalize,
+            normalize_target=normalize_target,
+            loss_function=loss_function,
+            deriv_mode=deriv_mode,
+            name=name,
+        )
+
+    def build(self, use_jit=True, verbose=1):
+        """Build constant arrays.
+
+        Parameters
+        ----------
+        use_jit : bool, optional
+            Whether to just-in-time compile the objective and derivatives.
+        verbose : int, optional
+            Level of output.
+
+        """
+        eq = self._eq
+        if self._eval_grid is None:
+            eval_grid = LinearGrid(
+                L=eq.L_grid, M=eq.M_grid, zeta=jnp.array(0.0), NFP=eq.NFP
+            )
+            self._eval_grid = eval_grid
+        eval_grid = self._eval_grid
+
+        errorif(
+            not np.allclose(eval_grid.nodes[:, 2], eval_grid.nodes[0, 2]),
+            ValueError,
+            "Evaluation grid should be at constant zeta",
+        )
+        if self._normalize:
+            self._normalization = eq.Psi
+
+        # ensure vacuum eq, as is unneeded for finite beta
+        pres = np.max(np.abs(eq.compute("p")["p"]))
+        curr = np.max(np.abs(eq.compute("current")["current"]))
+        warnif(
+            pres > 1e-8,
+            UserWarning,
+            f"Pressure appears to be non-zero (max {pres} Pa), "
+            + "this objective is unneeded at finite beta.",
+        )
+        warnif(
+            curr > 1e-8,
+            UserWarning,
+            f"Current appears to be non-zero (max {curr} A), "
+            + "this objective is unneeded at finite beta.",
+        )
+
+        # eval_grid.num_nodes for quad flux cost,
+        self._dim_f = 1
+        timer = Timer()
+        if verbose > 0:
+            print("Precomputing transforms")
+        timer.start("Precomputing transforms")
+
+        data = eq.compute(
+            ["R", "phi", "Z", "|e_rho x e_theta|", "n_zeta"], grid=eval_grid
+        )
+
+        plasma_coords = jnp.array([data["R"], data["phi"], data["Z"]]).T
+
+        self._constants = {
+            "plasma_coords": plasma_coords,
+            "equil_data": data,
+            "quad_weights": 1.0,
+            "field": self._field,
+            "field_grid": self._field_grid,
+            "eval_grid": eval_grid,
+        }
+
+        timer.stop("Precomputing transforms")
+        if verbose > 1:
+            timer.disp("Precomputing transforms")
+
+        super().build(use_jit=use_jit, verbose=verbose)
+
+    def compute(self, field_params=None, constants=None):
+        """Compute toroidal flux.
+
+        Parameters
+        ----------
+        field_params : dict
+            Dictionary of field degrees of freedom,
+            eg FourierCurrentPotential.params_dict or CoilSet.params_dict
+        constants : dict
+            Dictionary of constant data, eg transforms, profiles etc. Defaults to
+            self.constants
+
+        Returns
+        -------
+        f : float
+            Toroidal flux from coils and external field
+
+        """
+        if constants is None:
+            constants = self.constants
+
+        data = constants["equil_data"]
+        plasma_coords = constants["plasma_coords"]
+
+        B = constants["field"].compute_magnetic_field(
+            plasma_coords,
+            basis="rpz",
+            source_grid=constants["field_grid"],
+            params=field_params,
+        )
+        grid = constants["eval_grid"]
+
+        B_dot_n_zeta = jnp.sum(B * data["n_zeta"], axis=1)
+
+        Psi = jnp.sum(
+            grid.spacing[:, 0]
+            * grid.spacing[:, 1]
+            * data["|e_rho x e_theta|"]
+            * B_dot_n_zeta
+        )
+
+        return Psi
+
+
 class CoilsetMinDistance(_CoilObjective):
     """Target the min distance btwn coils in the coilset.
 
@@ -878,40 +1047,17 @@
         Loss function to apply to the objective values once computed. This loss function
         is called on the raw compute value, before any shifting, scaling, or
         normalization. Operates over all coils, not each individial coil.
->>>>>>> 931aaef5
     deriv_mode : {"auto", "fwd", "rev"}
         Specify how to compute jacobian matrix, either forward mode or reverse mode AD.
         "auto" selects forward or reverse mode based on the size of the input and output
         of the objective. Has no effect on self.grad or self.hess which always use
         reverse mode and forward over reverse mode respectively.
-<<<<<<< HEAD
-    field_grid : Grid, optional
-        Grid containing the nodes to evaluate field source at on
-        the winding surface. (used if e.g. field is a CoilSet or
-        FourierCurrentPotentialField). Defaults to the default for the
-        given field, see the docstring of the field object for the specific default.
-    eval_grid : Grid, optional
-        Collocation grid containing the nodes to evaluate the normal magnetic field at
-        plasma geometry at. Defaults to a LinearGrid(L=eq.L_grid, M=eq.M_grid,
-        zeta=jnp.array(0.0), NFP=eq.NFP).
-=======
     grid : Grid, optional
         Collocation grid containing the nodes to evaluate at.
->>>>>>> 931aaef5
     name : str, optional
         Name of the objective function.
     """
 
-<<<<<<< HEAD
-    _coordinates = "rtz"
-    _units = "(Wb)"
-    _print_value_fmt = "Toroidal Flux: {:10.3e} "
-
-    def __init__(
-        self,
-        eq,
-        field,
-=======
     _scalar = False
     _units = "(m)"
     _print_value_fmt = "CoilSet Minimum Distance: {:10.3e} "
@@ -919,7 +1065,6 @@
     def __init__(
         self,
         coils,
->>>>>>> 931aaef5
         target=None,
         bounds=None,
         weight=1,
@@ -927,21 +1072,6 @@
         normalize_target=True,
         loss_function=None,
         deriv_mode="auto",
-<<<<<<< HEAD
-        field_grid=None,
-        eval_grid=None,
-        name="toroidal-flux",
-    ):
-        if target is None and bounds is None:
-            target = eq.Psi
-        self._field = field
-        self._field_grid = field_grid
-        self._eval_grid = eval_grid
-        self._eq = eq
-
-        super().__init__(
-            things=[field],
-=======
         grid=None,
         name="coilset minimum distance",
     ):
@@ -952,7 +1082,6 @@
         super().__init__(
             coils,
             ["x"],
->>>>>>> 931aaef5
             target=target,
             bounds=bounds,
             weight=weight,
@@ -960,10 +1089,7 @@
             normalize_target=normalize_target,
             loss_function=loss_function,
             deriv_mode=deriv_mode,
-<<<<<<< HEAD
-=======
             grid=grid,
->>>>>>> 931aaef5
             name=name,
         )
 
@@ -978,110 +1104,6 @@
             Level of output.
 
         """
-<<<<<<< HEAD
-        eq = self._eq
-        if self._eval_grid is None:
-            eval_grid = LinearGrid(
-                L=eq.L_grid, M=eq.M_grid, zeta=jnp.array(0.0), NFP=eq.NFP
-            )
-            self._eval_grid = eval_grid
-        eval_grid = self._eval_grid
-
-        errorif(
-            not np.allclose(eval_grid.nodes[:, 2], eval_grid.nodes[0, 2]),
-            ValueError,
-            "Evaluation grid should be at constant zeta",
-        )
-        if self._normalize:
-            self._normalization = eq.Psi
-
-        # ensure vacuum eq, as is unneeded for finite beta
-        pres = np.max(np.abs(eq.compute("p")["p"]))
-        curr = np.max(np.abs(eq.compute("current")["current"]))
-        warnif(
-            pres > 1e-8,
-            UserWarning,
-            f"Pressure appears to be non-zero (max {pres} Pa), "
-            + "this objective is unneeded at finite beta.",
-        )
-        warnif(
-            curr > 1e-8,
-            UserWarning,
-            f"Current appears to be non-zero (max {curr} A), "
-            + "this objective is unneeded at finite beta.",
-        )
-
-        # eval_grid.num_nodes for quad flux cost,
-        self._dim_f = 1
-        timer = Timer()
-        if verbose > 0:
-            print("Precomputing transforms")
-        timer.start("Precomputing transforms")
-
-        data = eq.compute(
-            ["R", "phi", "Z", "|e_rho x e_theta|", "n_zeta"], grid=eval_grid
-        )
-
-        plasma_coords = jnp.array([data["R"], data["phi"], data["Z"]]).T
-
-        self._constants = {
-            "plasma_coords": plasma_coords,
-            "equil_data": data,
-            "quad_weights": 1.0,
-            "field": self._field,
-            "field_grid": self._field_grid,
-            "eval_grid": eval_grid,
-        }
-
-        timer.stop("Precomputing transforms")
-        if verbose > 1:
-            timer.disp("Precomputing transforms")
-
-        super().build(use_jit=use_jit, verbose=verbose)
-
-    def compute(self, field_params=None, constants=None):
-        """Compute toroidal flux.
-
-        Parameters
-        ----------
-        field_params : dict
-            Dictionary of field degrees of freedom,
-            eg FourierCurrentPotential.params_dict or CoilSet.params_dict
-        constants : dict
-            Dictionary of constant data, eg transforms, profiles etc. Defaults to
-            self.constants
-
-        Returns
-        -------
-        f : float
-            Toroidal flux from coils and external field
-
-        """
-        if constants is None:
-            constants = self.constants
-
-        data = constants["equil_data"]
-        plasma_coords = constants["plasma_coords"]
-
-        B = constants["field"].compute_magnetic_field(
-            plasma_coords,
-            basis="rpz",
-            source_grid=constants["field_grid"],
-            params=field_params,
-        )
-        grid = constants["eval_grid"]
-
-        B_dot_n_zeta = jnp.sum(B * data["n_zeta"], axis=1)
-
-        Psi = jnp.sum(
-            grid.spacing[:, 0]
-            * grid.spacing[:, 1]
-            * data["|e_rho x e_theta|"]
-            * B_dot_n_zeta
-        )
-
-        return Psi
-=======
         from desc.coils import CoilSet, _Coil
 
         super().build(use_jit=use_jit, verbose=verbose)
@@ -1138,5 +1160,4 @@
             0, ncoil, lambda i, mind: mind.at[i].set(body(i)), jnp.zeros(ncoil)
         )
 
-        return min_dist_per_coil
->>>>>>> 931aaef5
+        return min_dist_per_coil