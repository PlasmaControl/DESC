--- conflicted
+++ resolved
@@ -28,13 +28,7 @@
         Whether to just-in-time compile the objectives and derivatives.
     deriv_mode : {"batched", "blocked"}
         method for computing derivatives. "batched" is generally faster, "blocked" may
-<<<<<<< HEAD
         use less memory. Note that the "blocked" Hessian will only be block diagonal.
-    verbose : int, optional
-        Level of output.
-=======
-        use less memory. Note that the "blocked" hessian will only be block diagonal.
->>>>>>> 25a94237
 
     """
 
@@ -122,7 +116,6 @@
             self._hess = Derivative(self.compute_scalar, mode="hess")
             self._jac = Derivative(self.compute, mode="fwd")
 
-<<<<<<< HEAD
     def jit(self):
         """Apply JIT to compute methods, or re-apply after updating self."""
         # can't loop here because del doesn't work on getattr
@@ -152,15 +145,6 @@
         if "CompiledFunction" in str(type(self.jvp)):
             del self.jvp
         self.jvp = jit(self.jvp)
-=======
-        if use_jit:
-            self.compute = jit(self.compute)
-            self.compute_scalar = jit(self.compute_scalar)
-            self.jac = jit(self.jac)
-            self.hess = jit(self.hess)
-            self.grad = jit(self.grad)
-            self.jvp = jit(self.jvp)
->>>>>>> 25a94237
 
     def build(self, eq, use_jit=None):
         """Build the objective.
@@ -625,9 +609,9 @@
     def print_value(self, *args, **kwargs):
         """Print the value of the objective."""
         x = self._unshift_unscale(self.compute(*args, **kwargs))
-        print(self._print_value_fmt.format(jnp.linalg.norm(x)) + self._units)
+        logging.info(self._print_value_fmt.format(jnp.linalg.norm(x)) + self._units)
         if self._normalize:
-            print(
+            logging.info(
                 self._print_value_fmt.format(jnp.linalg.norm(x / self.normalization))
                 + "(normalized)"
             )
