"""Functions for flux surface averages and vector algebra operations."""

import copy
import inspect

import numpy as np
from termcolor import colored

from desc.backend import cond, fori_loop, jnp, put, set_default_cpu
from desc.grid import ConcentricGrid, Grid, LinearGrid

from ..utils import errorif, warnif
from .data_index import allowed_kwargs, data_index

# map from profile name to equilibrium parameter name
profile_names = {
    "pressure": "p_l",
    "iota": "i_l",
    "current": "c_l",
    "electron_temperature": "Te_l",
    "electron_density": "ne_l",
    "ion_temperature": "Ti_l",
    "atomic_number": "Zeff_l",
}


def _parse_parameterization(p):
    if isinstance(p, str):
        return p
    klass = p.__class__
    module = klass.__module__
    if module == "builtins":
        return klass.__qualname__  # avoid outputs like 'builtins.str'
    return module + "." + klass.__qualname__


def compute(parameterization, names, params, transforms, profiles, data=None, **kwargs):
    """Compute the quantity given by name on grid.

    Parameters
    ----------
    parameterization : str, class, or instance
        Type of object to compute for, eg Equilibrium, Curve, etc.
    names : str or array-like of str
        Name(s) of the quantity(s) to compute.
    params : dict of ndarray
        Parameters from the equilibrium, such as R_lmn, Z_lmn, i_l, p_l, etc.
        Defaults to attributes of self.
    transforms : dict of Transform
        Transforms for R, Z, lambda, etc. Default is to build from grid
    profiles : dict of Profile
        Profile objects for pressure, iota, current, etc. Defaults to attributes
        of self
    data : dict of ndarray
        Data computed so far, generally output from other compute functions.
        Any vector v = v¹ R̂ + v² ϕ̂ + v³ Ẑ should be given in components
        v = [v¹, v², v³] where R̂, ϕ̂, Ẑ are the normalized basis vectors
        of the cylindrical coordinates R, ϕ, Z.

    Returns
    -------
    data : dict of ndarray
        Computed quantity and intermediate variables.

    """
    basis = kwargs.pop("basis", "rpz").lower()
    errorif(basis not in {"rpz", "xyz"}, NotImplementedError)
    p = _parse_parameterization(parameterization)
    if isinstance(names, str):
        names = [names]
    if basis == "xyz" and "phi" not in names:
        names = names + ["phi"]
    for name in names:
        if name not in data_index[p]:
            raise ValueError(f"Unrecognized value '{name}' for parameterization {p}.")
    bad_kwargs = kwargs.keys() - allowed_kwargs
    if len(bad_kwargs) > 0:
        raise ValueError(f"Unrecognized argument(s): {bad_kwargs}")

    for name in names:
        assert _has_params(name, params, p), f"Don't have params to compute {name}"
        assert _has_profiles(
            name, profiles, p
        ), f"Don't have profiles to compute {name}"
        assert _has_transforms(
            name, transforms, p
        ), f"Don't have transforms to compute {name}"

    if "grid" in transforms:

        def check_fun(name):
            reqs = data_index[p][name]["source_grid_requirement"]
            errorif(
                reqs and not hasattr(transforms["grid"], "source_grid"),
                AttributeError,
                f"Expected grid with attribute 'source_grid' to compute {name}. "
                f"Source grid should have coordinates: {reqs.get('coordinates')}.",
            )
            for req in reqs:
                errorif(
                    not hasattr(transforms["grid"].source_grid, req)
                    or reqs[req] != getattr(transforms["grid"].source_grid, req),
                    AttributeError,
                    f"Expected grid with '{req}:{reqs[req]}' to compute {name}.",
                )

        _ = _get_deps(
            p, names, set(), data, transforms["grid"].axis.size, check_fun=check_fun
        )

    if data is None:
        data = {}

    data = _compute(
        p,
        names,
        params=params,
        transforms=transforms,
        profiles=profiles,
        data=data,
        **kwargs,
    )

    # convert data from default 'rpz' basis to 'xyz' basis, if requested by the user
    if basis == "xyz":
        from .geom_utils import rpz2xyz, rpz2xyz_vec

        for name in data.keys():
            errorif(
                data_index[p][name]["dim"] == (3, 3),
                NotImplementedError,
                "Tensor quantities cannot be converted to Cartesian coordinates.",
            )
            if data_index[p][name]["dim"] == 3:  # only convert vector data
                if name in ["x", "center"]:
                    data[name] = rpz2xyz(data[name])
                else:
                    data[name] = rpz2xyz_vec(data[name], phi=data["phi"])

    return data


def _compute(
    parameterization, names, params, transforms, profiles, data=None, **kwargs
):
    """Same as above but without checking inputs for faster recursion.

    Any vector v = v¹ R̂ + v² ϕ̂ + v³ Ẑ should be given in components
    v = [v¹, v², v³] where R̂, ϕ̂, Ẑ are the normalized basis vectors
    of the cylindrical coordinates R, ϕ, Z.

    We need to directly call this function in objectives, since the checks in above
    function are not compatible with JIT. This function computes given names while
    using recursion to compute dependencies. If you want to call this function, you
    cannot give the argument basis='xyz' since that will break the recursion. In that
    case, either call above function or manually convert the output to xyz basis.
    """
    assert kwargs.get("basis", "rpz") == "rpz", "_compute only works in rpz coordinates"
    parameterization = _parse_parameterization(parameterization)
    if isinstance(names, str):
        names = [names]
    if data is None:
        data = {}

    for name in names:
        if name in data:
            # don't compute something that's already been computed
            continue
        if not has_data_dependencies(
            parameterization, name, data, transforms["grid"].axis.size
        ):
            # then compute the missing dependencies
            data = _compute(
                parameterization,
                data_index[parameterization][name]["dependencies"]["data"],
                params=params,
                transforms=transforms,
                profiles=profiles,
                data=data,
                **kwargs,
            )
            if transforms["grid"].axis.size:
                data = _compute(
                    parameterization,
                    data_index[parameterization][name]["dependencies"][
                        "axis_limit_data"
                    ],
                    params=params,
                    transforms=transforms,
                    profiles=profiles,
                    data=data,
                    **kwargs,
                )
        # now compute the quantity
        data = data_index[parameterization][name]["fun"](
            params=params, transforms=transforms, profiles=profiles, data=data, **kwargs
        )
    return data


<<<<<<< HEAD
def get_data_deps(keys, obj, has_axis=False, basis="rpz", data=None):
    """Get list of keys needed to compute ``keys`` given already computed data.
=======
@set_default_cpu
def get_data_deps(keys, obj, has_axis=False, basis="rpz"):
    """Get list of data keys needed to compute a given quantity.
>>>>>>> 393d2430

    Parameters
    ----------
    keys : str or array-like of str
        Name of the desired quantity from the data index
    obj : Equilibrium, Curve, Surface, Coil, etc.
        Object to compute quantity for.
    has_axis : bool
        Whether the grid to compute on has a node on the magnetic axis.
    basis : {"rpz", "xyz"}
        Basis of computed quantities.
    data : dict of ndarray
        Data computed so far, generally output from other compute functions

    Returns
    -------
    deps : list of str
        Names of quantities needed to compute key.

    """
    p = _parse_parameterization(obj)
    keys = [keys] if isinstance(keys, str) else keys
    if not data:
        out = []
        for key in keys:
            out += _get_deps_1_key(p, key, has_axis)
        out = set(out)
    else:
        out = _get_deps(p, keys, deps=set(), data=data, has_axis=has_axis)
        out.difference_update(keys)
    if basis.lower() == "xyz":
        out.add("phi")
    return sorted(out)


def _get_deps_1_key(p, key, has_axis):
    """Gather all quantities required to compute ``key``.

    Parameters
    ----------
    p : str
        Type of object to compute for, eg Equilibrium, Curve, etc.
    key : str
        Name of the quantity to compute.
    has_axis : bool
        Whether the grid to compute on has a node on the magnetic axis.

    Returns
    -------
    deps_1_key : list of str
        Dependencies required to compute ``key``.


    """
    if has_axis:
        if "full_with_axis_dependencies" in data_index[p][key]:
            return data_index[p][key]["full_with_axis_dependencies"]["data"]
    elif "full_dependencies" in data_index[p][key]:
        return data_index[p][key]["full_dependencies"]["data"]

    deps = data_index[p][key]["dependencies"]["data"]
    if len(deps) == 0:
        return deps
    out = deps.copy()  # to avoid modifying the data_index
    for dep in deps:
        out += _get_deps_1_key(p, dep, has_axis)
    if has_axis:
        axis_limit_deps = data_index[p][key]["dependencies"]["axis_limit_data"]
        out += axis_limit_deps.copy()  # to be safe
        for dep in axis_limit_deps:
            out += _get_deps_1_key(p, dep, has_axis)

    return sorted(set(out))


def _get_deps(parameterization, names, deps, data=None, has_axis=False, check_fun=None):
    """Gather all quantities required to compute ``names`` given already computed data.

    Parameters
    ----------
    parameterization : str, class, or instance
        Type of object to compute for, eg Equilibrium, Curve, etc.
    names : str or array-like of str
        Name(s) of the quantity(s) to compute.
    deps : set[str]
        Dependencies gathered so far.
    data : dict of ndarray or None
        Data computed so far, generally output from other compute functions.
    has_axis : bool
        Whether the grid to compute on has a node on the magnetic axis.
    check_fun : callable
        If provided, ``check_fun(name)`` is called before adding name to ``deps``.

    Returns
    -------
    deps : set[str]
        All additional quantities required to compute ``names``.

    """
    p = _parse_parameterization(parameterization)
    for name in names:
        if name not in deps and (data is None or name not in data):
            if check_fun is not None:
                check_fun(name)
            deps.add(name)
            deps = _get_deps(
                p,
                data_index[p][name]["dependencies"]["data"],
                deps,
                data,
                has_axis,
                check_fun,
            )
            if has_axis:
                deps = _get_deps(
                    p,
                    data_index[p][name]["dependencies"]["axis_limit_data"],
                    deps,
                    data,
                    has_axis,
                    check_fun,
                )
    return deps


def _grow_seeds(parameterization, seeds, search_space, has_axis=False):
    """Return ``seeds`` plus keys in ``search_space`` with dependency in ``seeds``.

    Parameters
    ----------
    parameterization : str, class, or instance
        Type of object to compute for, eg Equilibrium, Curve, etc.
    seeds : set[str]
        Keys to find paths toward.
    search_space : iterable of str
        Additional keys besides ``seeds`` to consider returning.
    has_axis : bool
        Whether the grid to compute on has a node on the magnetic axis.

    Returns
    -------
    out : set[str]
        All keys in ``search_space`` that have a dependency in ``seeds``
        plus ``seeds``.

    """
    p = _parse_parameterization(parameterization)
    out = seeds.copy()
    for key in search_space:
        deps = data_index[p][key][
            "full_with_axis_dependencies" if has_axis else "full_dependencies"
        ]["data"]
        if not seeds.isdisjoint(deps):
            out.add(key)
    return out


@set_default_cpu
def get_derivs(keys, obj, has_axis=False, basis="rpz"):
    """Get dict of derivative orders needed to compute a given quantity.

    Parameters
    ----------
    keys : str or array-like of str
        Name of the desired quantity from the data index
    obj : Equilibrium, Curve, Surface, Coil, etc.
        Object to compute quantity for.
    has_axis : bool
        Whether the grid to compute on has a node on the magnetic axis.
    basis : {"rpz", "xyz"}
        Basis of computed quantities.

    Returns
    -------
    derivs : dict of list of int
        Orders of derivatives needed to compute key.
        Keys for R, Z, L, etc

    """
    p = _parse_parameterization(obj)
    keys = [keys] if isinstance(keys, str) else keys

    def _get_derivs_1_key(key):
        if has_axis:
            if "full_with_axis_dependencies" in data_index[p][key]:
                return data_index[p][key]["full_with_axis_dependencies"]["transforms"]
        elif "full_dependencies" in data_index[p][key]:
            return data_index[p][key]["full_dependencies"]["transforms"]
        deps = [key] + get_data_deps(key, p, has_axis=has_axis, basis=basis)
        derivs = {}
        for dep in deps:
            for key, val in data_index[p][dep]["dependencies"]["transforms"].items():
                if key not in derivs:
                    derivs[key] = []
                derivs[key] += val
        return derivs

    derivs = {}
    for key in keys:
        derivs1 = _get_derivs_1_key(key)
        for key1, val in derivs1.items():
            if key1 not in derivs:
                derivs[key1] = []
            derivs[key1] += val
    return {key: np.unique(val, axis=0).tolist() for key, val in derivs.items()}


def get_profiles(keys, obj, grid=None, has_axis=False, basis="rpz"):
    """Get profiles needed to compute a given quantity on a given grid.

    Parameters
    ----------
    keys : str or array-like of str
        Name of the desired quantity from the data index.
    obj : Equilibrium, Curve, Surface, Coil, etc.
        Object to compute quantity for.
    grid : Grid
        Grid to compute quantity on.
    has_axis : bool
        Whether the grid to compute on has a node on the magnetic axis.
    basis : {"rpz", "xyz"}
        Basis of computed quantities.

    Returns
    -------
    profiles : list of str or dict of Profile
        Profiles needed to compute key.
        if eq is None, returns a list of the names of profiles needed
        otherwise, returns a dict of Profiles
        Keys for pressure, iota, etc.

    """
    p = _parse_parameterization(obj)
    keys = [keys] if isinstance(keys, str) else keys
    has_axis = has_axis or (grid is not None and grid.axis.size)
    deps = list(keys) + get_data_deps(keys, p, has_axis=has_axis, basis=basis)
    profs = []
    for key in deps:
        profs += data_index[p][key]["dependencies"]["profiles"]
    profs = sorted(set(profs))
    if isinstance(obj, str) or inspect.isclass(obj):
        return profs
    # need to use copy here because profile may be None
    profiles = {name: copy.deepcopy(getattr(obj, name)) for name in profs}
    return profiles


@set_default_cpu
def get_params(keys, obj, has_axis=False, basis="rpz"):
    """Get parameters needed to compute a given quantity.

    Parameters
    ----------
    keys : str or array-like of str
        Name of the desired quantity from the data index
    obj : Equilibrium, Curve, Surface, Coil, etc.
        Object to compute quantity for.
    has_axis : bool
        Whether the grid to compute on has a node on the magnetic axis.
    basis : {"rpz", "xyz"}
        Basis of computed quantities.

    Returns
    -------
    params : list of str or dict of ndarray
        Parameters needed to compute key.
        If eq is None, returns a list of the names of params needed
        otherwise, returns a dict of ndarray with keys for R_lmn, Z_lmn, etc.

    """
    p = _parse_parameterization(obj)
    keys = [keys] if isinstance(keys, str) else keys
    deps = list(keys) + get_data_deps(keys, p, has_axis=has_axis, basis=basis)
    params = []
    for key in deps:
        params += data_index[p][key]["dependencies"]["params"]
    if isinstance(obj, str) or inspect.isclass(obj):
        return params
    temp_params = {}
    for name in params:
        p = getattr(obj, name)
        if isinstance(p, dict):
            temp_params[name] = p.copy()
        else:
            temp_params[name] = jnp.atleast_1d(p)
    return temp_params


@set_default_cpu
def get_transforms(
    keys, obj, grid, jitable=False, has_axis=False, basis="rpz", **kwargs
):
    """Get transforms needed to compute a given quantity on a given grid.

    Parameters
    ----------
    keys : str or array-like of str
        Name of the desired quantity from the data index
    obj : Equilibrium, Curve, Surface, Coil, etc.
        Object to compute quantity for.
    grid : Grid
        Grid to compute quantity on
    jitable: bool
        Whether to skip certain checks so that this operation works under JIT
    has_axis : bool
        Whether the grid to compute on has a node on the magnetic axis.
    basis : {"rpz", "xyz"}
        Basis of computed quantities.

    Returns
    -------
    transforms : dict of Transform
        Transforms needed to compute key.
        Keys for R, Z, L, etc

    """
    from desc.basis import DoubleFourierSeries
    from desc.transform import Transform

    method = "jitable" if jitable or kwargs.get("method") == "jitable" else "auto"
    keys = [keys] if isinstance(keys, str) else keys
    has_axis = has_axis or (grid is not None and grid.axis.size)
    derivs = get_derivs(keys, obj, has_axis=has_axis, basis=basis)
    transforms = {"grid": grid}
    for c in derivs.keys():
        if hasattr(obj, c + "_basis"):  # regular stuff like R, Z, lambda etc.
            basis = getattr(obj, c + "_basis")
            # first check if we already have a transform with a compatible basis
            if not jitable:
                for transform in transforms.values():
                    if basis.equiv(getattr(transform, "basis", None)):
                        ders = np.unique(
                            np.vstack([derivs[c], transform.derivatives]), axis=0
                        ).astype(int)
                        # don't build until we know all the derivs we need
                        transform.change_derivatives(ders, build=False)
                        c_transform = transform
                        break
                else:  # if we didn't exit the loop early
                    c_transform = Transform(
                        grid,
                        basis,
                        derivs=derivs[c],
                        build=False,
                        method=method,
                    )
            else:  # don't perform checks if jitable=True as they are not jit-safe
                c_transform = Transform(
                    grid,
                    basis,
                    derivs=derivs[c],
                    build=False,
                    method=method,
                )
            transforms[c] = c_transform
        elif c == "B":  # used for Boozer transform
            transforms["B"] = Transform(
                grid,
                DoubleFourierSeries(
                    M=kwargs.get("M_booz", 2 * obj.M),
                    N=kwargs.get("N_booz", 2 * obj.N),
                    NFP=obj.NFP,
                    sym=obj.R_basis.sym,
                ),
                derivs=derivs["B"],
                build=False,
                build_pinv=True,
                method=method,
            )
        elif c == "w":  # used for Boozer transform
            transforms["w"] = Transform(
                grid,
                DoubleFourierSeries(
                    M=kwargs.get("M_booz", 2 * obj.M),
                    N=kwargs.get("N_booz", 2 * obj.N),
                    NFP=obj.NFP,
                    sym=obj.Z_basis.sym,
                ),
                derivs=derivs["w"],
                build=False,
                build_pinv=True,
                method=method,
            )
        elif c == "h":  # used for omnigenity
            rho = grid.nodes[:, 0]
            eta = (grid.nodes[:, 1] - np.pi) / 2
            alpha = grid.nodes[:, 2] * grid.NFP
            nodes = jnp.array([rho, eta, alpha]).T
            transforms["h"] = Transform(
                Grid(nodes, jitable=jitable),
                obj.x_basis,
                derivs=derivs["h"],
                build=True,
                build_pinv=False,
                method=method,
            )
        elif c not in transforms:  # possible other stuff lumped in with transforms
            transforms[c] = getattr(obj, c)

    # now build them
    for t in transforms.values():
        if hasattr(t, "build"):
            t.build()

    return transforms


def has_data_dependencies(parameterization, qty, data, axis=False):
    """Determine if we have the data needed to compute qty."""
    return _has_data(qty, data, parameterization) and (
        not axis or _has_axis_limit_data(qty, data, parameterization)
    )


def has_dependencies(parameterization, qty, params, transforms, profiles, data):
    """Determine if we have the ingredients needed to compute qty.

    Parameters
    ----------
    parameterization : str or class
        Type of thing we're checking dependencies for. eg desc.equilibrium.Equilibrium
    qty : str
        Name of something from the data index.
    params : dict of ndarray
        Dictionary of parameters we have.
    transforms : dict of Transform
        Dictionary of transforms we have.
    profiles : dict of Profile
        Dictionary of profiles we have.
    data : dict of ndarray
        Dictionary of what we've computed so far.

    Returns
    -------
    has_dependencies : bool
        Whether we have what we need.
    """
    return (
        _has_data(qty, data, parameterization)
        and (
            not transforms["grid"].axis.size
            or _has_axis_limit_data(qty, data, parameterization)
        )
        and _has_params(qty, params, parameterization)
        and _has_profiles(qty, profiles, parameterization)
        and _has_transforms(qty, transforms, parameterization)
    )


def _has_data(qty, data, parameterization):
    p = _parse_parameterization(parameterization)
    deps = data_index[p][qty]["dependencies"]["data"]
    return all(d in data for d in deps)


def _has_axis_limit_data(qty, data, parameterization):
    p = _parse_parameterization(parameterization)
    deps = data_index[p][qty]["dependencies"]["axis_limit_data"]
    return all(d in data for d in deps)


def _has_params(qty, params, parameterization):
    p = _parse_parameterization(parameterization)
    deps = data_index[p][qty]["dependencies"]["params"]
    return all(d in params for d in deps)


def _has_profiles(qty, profiles, parameterization):
    p = _parse_parameterization(parameterization)
    deps = data_index[p][qty]["dependencies"]["profiles"]
    return all(d in profiles for d in deps)


def _has_transforms(qty, transforms, parameterization):
    p = _parse_parameterization(parameterization)
    flags = {}
    derivs = data_index[p][qty]["dependencies"]["transforms"]
    for key in derivs.keys():
        if key not in transforms:
            return False
        else:
            flags[key] = np.array(
                [d in transforms[key].derivatives.tolist() for d in derivs[key]]
            ).all()
    return all(flags.values())


def dot(a, b, axis=-1):
    """Batched vector dot product.

    Parameters
    ----------
    a : array-like
        First array of vectors.
    b : array-like
        Second array of vectors.
    axis : int
        Axis along which vectors are stored.

    Returns
    -------
    y : array-like
        y = sum(a*b, axis=axis)

    """
    return jnp.sum(a * b, axis=axis, keepdims=False)


def cross(a, b, axis=-1):
    """Batched vector cross product.

    Parameters
    ----------
    a : array-like
        First array of vectors.
    b : array-like
        Second array of vectors.
    axis : int
        Axis along which vectors are stored.

    Returns
    -------
    y : array-like
        y = a x b

    """
    return jnp.cross(a, b, axis=axis)


def safenorm(x, ord=None, axis=None, fill=0, threshold=0):
    """Like jnp.linalg.norm, but without nan gradient at x=0.

    Parameters
    ----------
    x : ndarray
        Vector or array to norm.
    ord : {non-zero int, inf, -inf, 'fro', 'nuc'}, optional
        Order of norm.
    axis : {None, int, 2-tuple of ints}, optional
        Axis to take norm along.
    fill : float, ndarray, optional
        Value to return where x is zero.
    threshold : float >= 0
        How small is x allowed to be.

    """
    is_zero = (jnp.abs(x) <= threshold).all(axis=axis, keepdims=True)
    y = jnp.where(is_zero, jnp.ones_like(x), x)  # replace x with ones if is_zero
    n = jnp.linalg.norm(y, ord=ord, axis=axis)
    n = jnp.where(is_zero.squeeze(), fill, n)  # replace norm with zero if is_zero
    return n


def safenormalize(x, ord=None, axis=None, fill=0, threshold=0):
    """Normalize a vector to unit length, but without nan gradient at x=0.

    Parameters
    ----------
    x : ndarray
        Vector or array to norm.
    ord : {non-zero int, inf, -inf, 'fro', 'nuc'}, optional
        Order of norm.
    axis : {None, int, 2-tuple of ints}, optional
        Axis to take norm along.
    fill : float, ndarray, optional
        Value to return where x is zero.
    threshold : float >= 0
        How small is x allowed to be.

    """
    is_zero = (jnp.abs(x) <= threshold).all(axis=axis, keepdims=True)
    y = jnp.where(is_zero, jnp.ones_like(x), x)  # replace x with ones if is_zero
    n = safenorm(x, ord, axis, fill, threshold) * jnp.ones_like(x)
    # return unit vector with equal components if norm <= threshold
    return jnp.where(n <= threshold, jnp.ones_like(y) / jnp.sqrt(y.size), y / n)


def safediv(a, b, fill=0, threshold=0):
    """Divide a/b with guards for division by zero.

    Parameters
    ----------
    a, b : ndarray
        Numerator and denominator.
    fill : float, ndarray, optional
        Value to return where b is zero.
    threshold : float >= 0
        How small is b allowed to be.
    """
    mask = jnp.abs(b) <= threshold
    num = jnp.where(mask, fill, a)
    den = jnp.where(mask, 1, b)
    return num / den


def cumtrapz(y, x=None, dx=1.0, axis=-1, initial=None):
    """Cumulatively integrate y(x) using the composite trapezoidal rule.

    Taken from SciPy, but changed NumPy references to JAX.NumPy:
        https://github.com/scipy/scipy/blob/v1.10.1/scipy/integrate/_quadrature.py

    Parameters
    ----------
    y : array_like
        Values to integrate.
    x : array_like, optional
        The coordinate to integrate along. If None (default), use spacing `dx`
        between consecutive elements in `y`.
    dx : float, optional
        Spacing between elements of `y`. Only used if `x` is None.
    axis : int, optional
        Specifies the axis to cumulate. Default is -1 (last axis).
    initial : scalar, optional
        If given, insert this value at the beginning of the returned result.
        Typically, this value should be 0. Default is None, which means no
        value at ``x[0]`` is returned and `res` has one element less than `y`
        along the axis of integration.

    Returns
    -------
    res : ndarray
        The result of cumulative integration of `y` along `axis`.
        If `initial` is None, the shape is such that the axis of integration
        has one less value than `y`. If `initial` is given, the shape is equal
        to that of `y`.

    """
    y = jnp.asarray(y)
    if x is None:
        d = dx
    else:
        x = jnp.asarray(x)
        if x.ndim == 1:
            d = jnp.diff(x)
            # reshape to correct shape
            shape = [1] * y.ndim
            shape[axis] = -1
            d = d.reshape(shape)
        elif len(x.shape) != len(y.shape):
            raise ValueError("If given, shape of x must be 1-D or the " "same as y.")
        else:
            d = jnp.diff(x, axis=axis)

        if d.shape[axis] != y.shape[axis] - 1:
            raise ValueError(
                "If given, length of x along axis must be the " "same as y."
            )

    def tupleset(t, i, value):
        l = list(t)
        l[i] = value
        return tuple(l)

    nd = len(y.shape)
    slice1 = tupleset((slice(None),) * nd, axis, slice(1, None))
    slice2 = tupleset((slice(None),) * nd, axis, slice(None, -1))
    res = jnp.cumsum(d * (y[slice1] + y[slice2]) / 2.0, axis=axis)

    if initial is not None:
        if not jnp.isscalar(initial):
            raise ValueError("`initial` parameter should be a scalar.")

        shape = list(res.shape)
        shape[axis] = 1
        res = jnp.concatenate(
            [jnp.full(shape, initial, dtype=res.dtype), res], axis=axis
        )

    return res


def _get_grid_surface(grid, surface_label):
    """Return grid quantities associated with the given surface label.

    Parameters
    ----------
    grid : Grid
        Collocation grid containing the nodes to evaluate at.
    surface_label : str
        The surface label of rho, poloidal, or zeta.

    Returns
    -------
    unique_size : int
        The number of the unique values of the surface_label.
    inverse_idx : ndarray
        Indexing array to go from unique values to full grid.
    spacing : ndarray
        The relevant columns of grid.spacing.
    has_endpoint_dupe : bool
        Whether this surface label's nodes have a duplicate at the endpoint
        of a periodic domain. (e.g. a node at 0 and 2π).
    has_idx : bool
        Whether the grid knows the number of unique nodes and inverse idx.

    """
    assert surface_label in {"rho", "poloidal", "zeta"}
    if surface_label == "rho":
        spacing = grid.spacing[:, 1:]
        has_endpoint_dupe = False
    elif surface_label == "poloidal":
        spacing = grid.spacing[:, [0, 2]]
        has_endpoint_dupe = isinstance(grid, LinearGrid) and grid._poloidal_endpoint
    else:
        spacing = grid.spacing[:, :2]
        has_endpoint_dupe = isinstance(grid, LinearGrid) and grid._toroidal_endpoint
    has_idx = hasattr(grid, f"num_{surface_label}") and hasattr(
        grid, f"_inverse_{surface_label}_idx"
    )
    unique_size = getattr(grid, f"num_{surface_label}", -1)
    inverse_idx = getattr(grid, f"_inverse_{surface_label}_idx", jnp.array([]))
    return unique_size, inverse_idx, spacing, has_endpoint_dupe, has_idx


def line_integrals(
    grid,
    q=jnp.array([1.0]),
    line_label="poloidal",
    fix_surface=("rho", 1.0),
    expand_out=True,
    tol=1e-14,
):
    """Compute line integrals over curves covering the given surface.

    As an example, by specifying the combination of ``line_label="poloidal"`` and
    ``fix_surface=("rho", 1.0)``, the intention is to integrate along the
    outermost perimeter of a particular zeta surface (toroidal cross-section),
    for each zeta surface in the grid.

    Notes
    -----
        It is assumed that the integration curve has length 1 when the line
        label is rho and length 2π when the line label is theta or zeta.
        You may want to multiply the input by the line length Jacobian.

        The grid must have nodes on the specified surface in ``fix_surface``.

        Correctness is not guaranteed on grids with duplicate nodes.
        An attempt to print a warning is made if the given grid has duplicate
        nodes and is one of the predefined grid types
        (``Linear``, ``Concentric``, ``Quadrature``).
        If the grid is custom, no attempt is made to warn.

    Parameters
    ----------
    grid : Grid
        Collocation grid containing the nodes to evaluate at.
    q : ndarray
        Quantity to integrate.
        The first dimension of the array should have size ``grid.num_nodes``.
        When ``q`` is n-dimensional, the intention is to integrate,
        over the domain parameterized by rho, poloidal, and zeta,
        an n-dimensional function over the previously mentioned domain.
    line_label : str
        The coordinate curve to compute the integration over.
        To clarify, a theta (poloidal) curve is the intersection of a
        rho surface (flux surface) and zeta (toroidal) surface.
    fix_surface : str, float
        A tuple of the form: label, value.
        ``fix_surface`` label should differ from ``line_label``.
        By default, ``fix_surface`` is chosen to be the flux surface at rho=1.
    expand_out : bool
        Whether to expand the output array so that the output has the same
        shape as the input. Defaults to true so that the output may be
        broadcast in the same way as the input. Setting to false will save
        memory.
    tol : float
        Tolerance for considering nodes the same.
        Only relevant if the grid object doesn't already have this information.

    Returns
    -------
    integrals : ndarray
        Line integrals of the input over curves covering the given surface.
        By default, the returned array has the same shape as the input.

    """
    line_label = grid.get_label(line_label)
    fix_label = grid.get_label(fix_surface[0])
    errorif(
        line_label == fix_label,
        msg="There is no valid use for this combination of inputs.",
    )
    errorif(
        line_label != "poloidal" and isinstance(grid, ConcentricGrid),
        msg="ConcentricGrid should only be used for poloidal line integrals.",
    )
    msg = colored("Correctness not guaranteed on grids with duplicate nodes.", "yellow")
    warnif(isinstance(grid, LinearGrid) and grid.endpoint, msg=msg)
    # Generate a new quantity q_prime which is zero everywhere
    # except on the fixed surface, on which q_prime takes the value of q.
    # Then forward the computation to surface_integrals().
    # The differential element of the line integral, denoted dl,
    # should correspond to the line label's spacing.
    # The differential element of the surface integral is
    # ds = dl * fix_surface_dl, so we scale q_prime by 1 / fix_surface_dl.
    axis = {"rho": 0, "poloidal": 1, "zeta": 2}
    column_id = axis[fix_label]
    mask = grid.nodes[:, column_id] == fix_surface[1]
    q_prime = (mask * jnp.atleast_1d(q).T / grid.spacing[:, column_id]).T
    (surface_label,) = axis.keys() - {line_label, fix_label}
    return surface_integrals(grid, q_prime, surface_label, expand_out, tol)


def surface_integrals(
    grid, q=jnp.array([1.0]), surface_label="rho", expand_out=True, tol=1e-14
):
    """Compute a surface integral for each surface in the grid.

    Notes
    -----
        It is assumed that the integration surface has area 4π² when the
        surface label is rho and area 2π when the surface label is theta or
        zeta. You may want to multiply the input by the surface area Jacobian.

    Parameters
    ----------
    grid : Grid
        Collocation grid containing the nodes to evaluate at.
    q : ndarray
        Quantity to integrate.
        The first dimension of the array should have size ``grid.num_nodes``.
        When ``q`` is n-dimensional, the intention is to integrate,
        over the domain parameterized by rho, poloidal, and zeta,
        an n-dimensional function over the previously mentioned domain.
    surface_label : str
        The surface label of rho, poloidal, or zeta to compute the integration over.
    expand_out : bool
        Whether to expand the output array so that the output has the same
        shape as the input. Defaults to true so that the output may be
        broadcast in the same way as the input. Setting to false will save
        memory.
    tol : float
        Tolerance for considering nodes the same.
        Only relevant if the grid object doesn't already have this information.

    Returns
    -------
    integrals : ndarray
        Surface integral of the input over each surface in the grid.
        By default, the returned array has the same shape as the input.

    """
    return surface_integrals_map(grid, surface_label, expand_out, tol)(q)


def surface_integrals_map(grid, surface_label="rho", expand_out=True, tol=1e-14):
    """Returns a method to compute any surface integral for each surface in the grid.

    Parameters
    ----------
    grid : Grid
        Collocation grid containing the nodes to evaluate at.
    surface_label : str
        The surface label of rho, poloidal, or zeta to compute the integration over.
    expand_out : bool
        Whether to expand the output array so that the output has the same
        shape as the input. Defaults to true so that the output may be
        broadcast in the same way as the input. Setting to false will save
        memory.
    tol : float
        Tolerance for considering nodes the same.
        Only relevant if the grid object doesn't already have this information.

    Returns
    -------
    function : callable
        Method to compute any surface integral of the input ``q`` over each
        surface in the grid with code: ``function(q)``.

    """
    surface_label = grid.get_label(surface_label)
    warnif(
        surface_label == "poloidal" and isinstance(grid, ConcentricGrid),
        msg=colored(
            "Integrals over constant poloidal surfaces"
            " are poorly defined for ConcentricGrid.",
            "yellow",
        ),
    )
    unique_size, inverse_idx, spacing, has_endpoint_dupe, has_idx = _get_grid_surface(
        grid, surface_label
    )
    spacing = jnp.prod(spacing, axis=1)

    # Todo: Define mask as a sparse matrix once sparse matrices are no longer
    #       experimental in jax.
    if has_idx:
        # The ith row of masks is True only at the indices which correspond to the
        # ith surface. The integral over the ith surface is the dot product of the
        # ith row vector and the integrand defined over all the surfaces.
        mask = inverse_idx == jnp.arange(unique_size)[:, jnp.newaxis]
        # Imagine a torus cross-section at zeta=π.
        # A grid with a duplicate zeta=π node has 2 of those cross-sections.
        #     In grid.py, we multiply by 1/n the areas of surfaces with
        # duplicity n. This prevents the area of that surface from being
        # double-counted, as surfaces with the same node value are combined
        # into 1 integral, which sums their areas. Thus, if the zeta=π
        # cross-section has duplicity 2, we ensure that the area on the zeta=π
        # surface will have the correct total area of π+π = 2π.
        #     An edge case exists if the duplicate surface has nodes with
        # different values for the surface label, which only occurs when
        # has_endpoint_dupe is true. If ``has_endpoint_dupe`` is true, this grid
        # has a duplicate surface at surface_label=0 and
        # surface_label=max surface value. Although the modulo of these values
        # are equal, their numeric values are not, so the integration
        # would treat them as different surfaces. We solve this issue by
        # combining the indices corresponding to the integrands of the duplicated
        # surface, so that the duplicate surface is treated as one, like in the
        # previous paragraph.
        mask = cond(
            has_endpoint_dupe,
            lambda _: put(mask, jnp.array([0, -1]), mask[0] | mask[-1]),
            lambda _: mask,
            None,
        )
    else:
        # If we don't have the idx attributes, we are forced to expand out.
        errorif(
            not has_idx and not expand_out,
            msg=f"Grid lacks attributes 'num_{surface_label}' and "
            f"'inverse_{surface_label}_idx', so this method "
            f"can't satisfy the request expand_out={expand_out}.",
        )
        # don't try to expand if already expanded
        expand_out = expand_out and has_idx
        axis = {"rho": 0, "poloidal": 1, "zeta": 2}[surface_label]
        # Converting nodes from numpy.ndarray to jaxlib.xla_extension.ArrayImpl
        # reduces memory usage by > 400% for the forward computation and Jacobian.
        nodes = jnp.asarray(grid.nodes[:, axis])
        # This branch will execute for custom grids, which don't have a use
        # case for having duplicate nodes, so we don't bother to modulo nodes
        # by 2pi or 2pi/NFP.
        mask = jnp.abs(nodes - nodes[:, jnp.newaxis]) <= tol
        # The above implementation was benchmarked to be more efficient than
        # alternatives with explicit loops in GitHub pull request #934.

    def integrate(q=jnp.array([1.0])):
        """Compute a surface integral for each surface in the grid.

        Notes
        -----
            It is assumed that the integration surface has area 4π² when the
            surface label is rho and area 2π when the surface label is theta or
            zeta. You may want to multiply the input by the surface area Jacobian.

        Parameters
        ----------
        q : ndarray
            Quantity to integrate.
            The first dimension of the array should have size ``grid.num_nodes``.
            When ``q`` is n-dimensional, the intention is to integrate,
            over the domain parameterized by rho, poloidal, and zeta,
            an n-dimensional function over the previously mentioned domain.

        Returns
        -------
        integrals : ndarray
            Surface integral of the input over each surface in the grid.

        """
        integrands = (spacing * jnp.nan_to_num(q).T).T
        integrals = jnp.tensordot(mask, integrands, axes=1)
        return grid.expand(integrals, surface_label) if expand_out else integrals

    return integrate


def surface_averages(
    grid,
    q,
    sqrt_g=jnp.array([1.0]),
    surface_label="rho",
    denominator=None,
    expand_out=True,
    tol=1e-14,
):
    """Compute a surface average for each surface in the grid.

    Notes
    -----
        Implements the flux-surface average formula given by equation 4.9.11 in
        W.D. D'haeseleer et al. (1991) doi:10.1007/978-3-642-75595-8.

    Parameters
    ----------
    grid : Grid
        Collocation grid containing the nodes to evaluate at.
    q : ndarray
        Quantity to average.
        The first dimension of the array should have size ``grid.num_nodes``.
        When ``q`` is n-dimensional, the intention is to average,
        over the domain parameterized by rho, poloidal, and zeta,
        an n-dimensional function over the previously mentioned domain.
    sqrt_g : ndarray
        Coordinate system Jacobian determinant; see ``data_index["sqrt(g)"]``.
    surface_label : str
        The surface label of rho, poloidal, or zeta to compute the average over.
    denominator : ndarray
        By default, the denominator is computed as the surface integral of
        ``sqrt_g``. This parameter can optionally be supplied to avoid
        redundant computations or to use a different denominator to compute
        the average. This array should broadcast with arrays of size
        ``grid.num_nodes`` (``grid.num_surface_label``) if ``expand_out``
        is true (false).
    expand_out : bool
        Whether to expand the output array so that the output has the same
        shape as the input. Defaults to true so that the output may be
        broadcast in the same way as the input. Setting to false will save
        memory.
    tol : float
        Tolerance for considering nodes the same.
        Only relevant if the grid object doesn't already have this information.

    Returns
    -------
    averages : ndarray
        Surface average of the input over each surface in the grid.
        By default, the returned array has the same shape as the input.

    """
    return surface_averages_map(grid, surface_label, expand_out, tol)(
        q, sqrt_g, denominator
    )


def surface_averages_map(grid, surface_label="rho", expand_out=True, tol=1e-14):
    """Returns a method to compute any surface average for each surface in the grid.

    Parameters
    ----------
    grid : Grid
        Collocation grid containing the nodes to evaluate at.
    surface_label : str
        The surface label of rho, poloidal, or zeta to compute the average over.
    expand_out : bool
        Whether to expand the output array so that the output has the same
        shape as the input. Defaults to true so that the output may be
        broadcast in the same way as the input. Setting to false will save
        memory.
    tol : float
        Tolerance for considering nodes the same.
        Only relevant if the grid object doesn't already have this information.

    Returns
    -------
    function : callable
        Method to compute any surface average of the input ``q`` and optionally
        the volume Jacobian ``sqrt_g`` over each surface in the grid with code:
        ``function(q, sqrt_g)``.

    """
    surface_label = grid.get_label(surface_label)
    has_idx = hasattr(grid, f"num_{surface_label}") and hasattr(
        grid, f"_inverse_{surface_label}_idx"
    )
    # If we don't have the idx attributes, we are forced to expand out.
    errorif(
        not has_idx and not expand_out,
        msg=f"Grid lacks attributes 'num_{surface_label}' and "
        f"'inverse_{surface_label}_idx', so this method "
        f"can't satisfy the request expand_out={expand_out}.",
    )
    integrate = surface_integrals_map(
        grid, surface_label, expand_out=not has_idx, tol=tol
    )
    # don't try to expand if already expanded
    expand_out = expand_out and has_idx

    def _surface_averages(q, sqrt_g=jnp.array([1.0]), denominator=None):
        """Compute a surface average for each surface in the grid.

        Notes
        -----
            Implements the flux-surface average formula given by equation 4.9.11 in
            W.D. D'haeseleer et al. (1991) doi:10.1007/978-3-642-75595-8.

        Parameters
        ----------
        q : ndarray
            Quantity to average.
            The first dimension of the array should have size ``grid.num_nodes``.
            When ``q`` is n-dimensional, the intention is to average,
            over the domain parameterized by rho, poloidal, and zeta,
            an n-dimensional function over the previously mentioned domain.
        sqrt_g : ndarray
            Coordinate system Jacobian determinant; see ``data_index["sqrt(g)"]``.
        denominator : ndarray
            By default, the denominator is computed as the surface integral of
            ``sqrt_g``. This parameter can optionally be supplied to avoid
            redundant computations or to use a different denominator to compute
            the average. This array should broadcast with arrays of size
            ``grid.num_nodes`` (``grid.num_surface_label``) if ``expand_out``
            is true (false).

        Returns
        -------
        averages : ndarray
            Surface average of the input over each surface in the grid.

        """
        q, sqrt_g = jnp.atleast_1d(q, sqrt_g)
        numerator = integrate((sqrt_g * q.T).T)
        # memory optimization to call expand() at most once
        if denominator is None:
            # skip integration if constant
            denominator = (
                (4 * jnp.pi**2 if surface_label == "rho" else 2 * jnp.pi) * sqrt_g
                if sqrt_g.size == 1
                else integrate(sqrt_g)
            )
            averages = (numerator.T / denominator).T
            if expand_out:
                averages = grid.expand(averages, surface_label)
        else:
            if expand_out:
                # implies denominator given with size grid.num_nodes
                numerator = grid.expand(numerator, surface_label)
            averages = (numerator.T / denominator).T
        return averages

    return _surface_averages


def surface_integrals_transform(grid, surface_label="rho"):
    """Returns a method to compute any integral transform over each surface in grid.

    The returned method takes an array input ``q`` and returns an array output.

    Given a set of kernel functions in ``q``, each parameterized by at most
    five variables, the returned method computes an integral transform,
    reducing ``q`` to a set of functions of at most three variables.

    Define the domain D = u₁ × u₂ × u₃ and the codomain C = u₄ × u₅ × u₆.
    For every surface of constant u₁ in the domain, the returned method
    evaluates the transform Tᵤ₁ : u₂ × u₃ × C → C, where Tᵤ₁ projects
    away the parameters u₂ and u₃ via an integration of the given kernel
    function Kᵤ₁ over the corresponding surface of constant u₁.

    Notes
    -----
        It is assumed that the integration surface has area 4π² when the
        surface label is rho and area 2π when the surface label is theta or
        zeta. You may want to multiply the input ``q`` by the surface area
        Jacobian.

    Parameters
    ----------
    grid : Grid
        Collocation grid containing the nodes to evaluate at.
    surface_label : str
        The surface label of rho, poloidal, or zeta to compute the integration over.
        These correspond to the domain parameters discussed in this method's
        description. In particular, ``surface_label`` names u₁.

    Returns
    -------
    function : callable
        Method to compute any surface integral transform of the input ``q`` over
        each surface in the grid with code: ``function(q)``.

        The first dimension of ``q`` should always discretize some function, g,
        over the domain, and therefore, have size ``grid.num_nodes``.
        The second dimension may discretize some function, f, over the
        codomain, and therefore, have size that matches the desired number of
        points at which the output is evaluated.

        This method can also be used to compute the output one point at a time,
        in which case ``q`` can have shape (``grid.num_nodes``, ).

        Input
        -----
        If ``q`` has one dimension, then it should have shape
        (``grid.num_nodes``, ).
        If ``q`` has multiple dimensions, then it should have shape
        (``grid.num_nodes``, *f.shape).

        Output
        ------
        Each element along the first dimension of the returned array, stores
        Tᵤ₁ for a particular surface of constant u₁ in the given grid.
        The order is sorted in increasing order of the values which specify u₁.

        If ``q`` has one dimension, the returned array has shape
        (grid.num_surface_label, ).
        If ``q`` has multiple dimensions, the returned array has shape
        (grid.num_surface_label, *f.shape).

    """
    # Expansion should not occur here. The typical use case of this method is to
    # transform into the computational domain, so the second dimension that
    # discretizes f over the codomain will typically have size grid.num_nodes
    # to broadcast with quantities in data_index.
    surface_label = grid.get_label(surface_label)
    has_idx = hasattr(grid, f"num_{surface_label}") and hasattr(
        grid, f"_inverse_{surface_label}_idx"
    )
    errorif(
        not has_idx,
        msg=f"Grid lacks attributes 'num_{surface_label}' and "
        f"'inverse_{surface_label}_idx', which are required for this function.",
    )
    return surface_integrals_map(grid, surface_label, expand_out=False)


def surface_variance(
    grid,
    q,
    weights=jnp.array([1.0]),
    bias=False,
    surface_label="rho",
    expand_out=True,
    tol=1e-14,
):
    """Compute the weighted sample variance of ``q`` on each surface of the grid.

    Computes nₑ / (nₑ − b) * (∑ᵢ₌₁ⁿ (qᵢ − q̅)² wᵢ) / (∑ᵢ₌₁ⁿ wᵢ).
    wᵢ is the weight assigned to qᵢ given by the product of ``weights[i]`` and
       the differential surface area element (not already weighted by the area
       Jacobian) at the node where qᵢ is evaluated,
    q̅ is the weighted mean of q,
    b is 0 if the biased sample variance is to be returned and 1 otherwise,
    n is the number of samples on a surface, and
    nₑ ≝ (∑ᵢ₌₁ⁿ wᵢ)² / ∑ᵢ₌₁ⁿ wᵢ² is the effective number of samples.

    As the weights wᵢ approach each other, nₑ approaches n, and the output
    converges to ∑ᵢ₌₁ⁿ (qᵢ − q̅)² / (n − b).

    Notes
    -----
        There are three different methods to unbias the variance of a weighted
        sample so that the computed variance better estimates the true variance.
        Whether the method is correct for a particular use case depends on what
        the weights assigned to each sample represent.

        This function implements the first case, where the weights are not random
        and are intended to assign more weight to some samples for reasons
        unrelated to differences in uncertainty between samples. See
        https://en.wikipedia.org/wiki/Weighted_arithmetic_mean#Reliability_weights.

        The second case is when the weights are intended to assign more weight
        to samples with less uncertainty. See
        https://en.wikipedia.org/wiki/Inverse-variance_weighting.
        The unbiased sample variance for this case is obtained by replacing the
        effective number of samples in the formula this function implements,
        nₑ, with the actual number of samples n.

        The third case is when the weights denote the integer frequency of each
        sample. See
        https://en.wikipedia.org/wiki/Weighted_arithmetic_mean#Frequency_weights.
        This is indeed a distinct case from the above two because here the
        weights encode additional information about the distribution.

    Parameters
    ----------
    grid : Grid
        Collocation grid containing the nodes to evaluate at.
    q : ndarray
        Quantity to compute the sample variance.
    weights : ndarray
        Weight assigned to each sample of ``q``.
        A good candidate for this parameter is the surface area Jacobian.
    bias : bool
        If this condition is true, then the biased estimator of the sample
        variance is returned. This is desirable if you are only concerned with
        computing the variance of the given set of numbers and not the
        distribution the numbers are (potentially) sampled from.
    surface_label : str
        The surface label of rho, poloidal, or zeta to compute the variance over.
    expand_out : bool
        Whether to expand the output array so that the output has the same
        shape as the input. Defaults to true so that the output may be
        broadcast in the same way as the input. Setting to false will save
        memory.
    tol : float
        Tolerance for considering nodes the same.
        Only relevant if the grid object doesn't already have this information.

    Returns
    -------
    variance : ndarray
        Variance of the given weighted sample over each surface in the grid.
        By default, the returned array has the same shape as the input.

    """
    surface_label = grid.get_label(surface_label)
    _, _, spacing, _, has_idx = _get_grid_surface(grid, surface_label)
    # If we don't have the idx attributes, we are forced to expand out.
    errorif(
        not has_idx and not expand_out,
        msg=f"Grid lacks attributes 'num_{surface_label}' and "
        f"'inverse_{surface_label}_idx', so this method "
        f"can't satisfy the request expand_out={expand_out}.",
    )
    integrate = surface_integrals_map(
        grid, surface_label, expand_out=not has_idx, tol=tol
    )

    v1 = integrate(weights)
    v2 = integrate(weights**2 * jnp.prod(spacing, axis=-1))
    # effective number of samples per surface
    n_e = v1**2 / v2
    # analogous to Bessel's bias correction
    correction = n_e / (n_e - (not bias))

    q = jnp.atleast_1d(q)
    # compute variance in two passes to avoid catastrophic round off error
    mean = (integrate((weights * q.T).T).T / v1).T
    if has_idx:  # guard so that we don't try to expand when already expanded
        mean = grid.expand(mean, surface_label)
    variance = (correction * integrate((weights * ((q - mean) ** 2).T).T).T / v1).T
    if expand_out and has_idx:
        return grid.expand(variance, surface_label)
    else:
        return variance


def surface_max(grid, x, surface_label="rho"):
    """Get the max of x for each surface in the grid.

    Parameters
    ----------
    grid : Grid
        Collocation grid containing the nodes to evaluate at.
    x : ndarray
        Quantity to find max.
        The array should have size grid.num_nodes.
    surface_label : str
        The surface label of rho, poloidal, or zeta to compute max over.

    Returns
    -------
    maxs : ndarray
        Maximum of x over each surface in grid.
        The returned array has the same shape as the input.

    """
    return -surface_min(grid, -x, surface_label)


def surface_min(grid, x, surface_label="rho"):
    """Get the min of x for each surface in the grid.

    Parameters
    ----------
    grid : Grid
        Collocation grid containing the nodes to evaluate at.
    x : ndarray
        Quantity to find min.
        The array should have size grid.num_nodes.
    surface_label : str
        The surface label of rho, poloidal, or zeta to compute min over.

    Returns
    -------
    mins : ndarray
        Minimum of x over each surface in grid.
        The returned array has the same shape as the input.

    """
    surface_label = grid.get_label(surface_label)
    unique_size, inverse_idx, _, _, has_idx = _get_grid_surface(grid, surface_label)
    errorif(
        not has_idx,
        NotImplementedError,
        msg=f"Grid lacks attributes 'num_{surface_label}' and "
        f"'inverse_{surface_label}_idx', which are required for this function.",
    )
    inverse_idx = jnp.asarray(inverse_idx)
    x = jnp.asarray(x)
    mins = jnp.full(unique_size, jnp.inf)

    def body(i, mins):
        mins = put(mins, inverse_idx[i], jnp.minimum(x[i], mins[inverse_idx[i]]))
        return mins

    mins = fori_loop(0, inverse_idx.size, body, mins)
    # The above implementation was benchmarked to be more efficient than
    # alternatives without explicit loops in GitHub pull request #501.
    return grid.expand(mins, surface_label)<|MERGE_RESOLUTION|>--- conflicted
+++ resolved
@@ -198,14 +198,9 @@
     return data
 
 
-<<<<<<< HEAD
-def get_data_deps(keys, obj, has_axis=False, basis="rpz", data=None):
-    """Get list of keys needed to compute ``keys`` given already computed data.
-=======
 @set_default_cpu
 def get_data_deps(keys, obj, has_axis=False, basis="rpz"):
     """Get list of data keys needed to compute a given quantity.
->>>>>>> 393d2430
 
     Parameters
     ----------
