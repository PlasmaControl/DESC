from matplotlib import rcParams, cycler
import matplotlib
import numpy as np
import re
import numbers
from termcolor import colored
import warnings
from scipy.interpolate import Rbf
from scipy.integrate import solve_ivp

from desc.grid import Grid, LinearGrid
from desc.basis import zernike_radial_poly, fourier

__all__ = ["plot_1d", "plot_2d", "plot_3d", "plot_surfaces", "plot_section"]

colorblind_colors = [
    (0.0000, 0.4500, 0.7000),  # blue
    (0.8359, 0.3682, 0.0000),  # vermillion
    (0.0000, 0.6000, 0.5000),  # bluish green
    (0.9500, 0.9000, 0.2500),  # yellow
    (0.3500, 0.7000, 0.9000),  # sky blue
    (0.8000, 0.6000, 0.7000),  # reddish purple
    (0.9000, 0.6000, 0.0000),  # orange
]
sequential_colors = [
    "#c80016",  # red
    "#dc5b0e",  # burnt orange
    "#f0b528",  # light orange
    "#dce953",  # yellow
    "#7acf7c",  # green
    "#1fb7c9",  # teal
    "#2192e3",  # medium blue
    "#4f66d4",  # blue-violet
    "#7436a5",  # purple
]
dashes = [
    (1.0, 0.0, 0.0, 0.0, 0.0, 0.0),  # solid
    (3.7, 1.6, 0.0, 0.0, 0.0, 0.0),  # dashed
    (1.0, 1.6, 0.0, 0.0, 0.0, 0.0),  # dotted
    (6.4, 1.6, 1.0, 1.6, 0.0, 0.0),  # dot dash
    (3.0, 1.6, 1.0, 1.6, 1.0, 1.6),  # dot dot dash
    (6.0, 4.0, 0.0, 0.0, 0.0, 0.0),  # long dash
    (1.0, 1.6, 3.0, 1.6, 3.0, 1.6),
]  # dash dash dot
matplotlib.rcdefaults()
rcParams["font.family"] = "DejaVu Serif"
rcParams["mathtext.fontset"] = "cm"
rcParams["font.size"] = 10
rcParams["figure.facecolor"] = (1, 1, 1, 1)
rcParams["figure.figsize"] = (6, 4)
rcParams["figure.dpi"] = 141
rcParams["figure.autolayout"] = True
rcParams["axes.spines.top"] = False
rcParams["axes.spines.right"] = False
rcParams["axes.labelsize"] = "small"
rcParams["axes.titlesize"] = "medium"
rcParams["lines.linewidth"] = 1
rcParams["lines.solid_capstyle"] = "round"
rcParams["lines.dash_capstyle"] = "round"
rcParams["lines.dash_joinstyle"] = "round"
rcParams["xtick.labelsize"] = "x-small"
rcParams["ytick.labelsize"] = "x-small"
color_cycle = cycler(color=colorblind_colors)
dash_cycle = cycler(dashes=dashes)
rcParams["axes.prop_cycle"] = color_cycle

import matplotlib.pyplot as plt
from mpl_toolkits.axes_grid1 import make_axes_locatable
from mpl_toolkits.mplot3d import Axes3D


_axis_labels_rtz = [r"$\rho$", r"$\theta$", r"$\zeta$"]
_axis_labels_RPZ = [r"$R ~(\mathrm{m})$", r"$\phi$", r"$Z ~(\mathrm{m})$"]
_axis_labels_XYZ = [r"$X ~(\mathrm{m})$", r"$Y ~(\mathrm{m})$", r"$Z ~(\mathrm{m})$"]


def _format_ax(ax, is3d=False, rows=1, cols=1, figsize=None, equal=False):
    """Check type of ax argument. If ax is not a matplotlib AxesSubplot, initalize one.

    Parameters
    ----------
    ax : None or matplotlib AxesSubplot instance
        axis to plot to
    is3d: bool
        default is False
    rows : int, optional
        number of rows of subplots to create
    cols : int, optional
        number of columns of subplots to create
    figsize : tuple of 2 floats
        figure size (width, height) in inches
    equal : bool
        whether axes should have equal scales for x and y

    Returns
    -------
    fig : matplotlib.figure.Figure
        figure being plotted to
    ax : matplotlib.axes.Axes or ndarray of Axes
        axes being plotted to

    """
    if figsize is None:
        figsize = (6, 6)
    if ax is None:
        if is3d:
            fig = plt.figure(figsize=figsize)
            ax = np.array(
                [
                    fig.add_subplot(rows, cols, int(r * cols + c + 1), projection="3d")
                    for r in range(rows)
                    for c in range(cols)
                ]
            ).reshape((rows, cols))
            if ax.size == 1:
                ax = ax.flatten()[0]
            return fig, ax
        else:
            fig, ax = plt.subplots(
                rows,
                cols,
                figsize=figsize,
                squeeze=False,
                sharex=True,
                sharey=True,
                subplot_kw=dict(aspect="equal") if equal else None,
            )
            if ax.size == 1:
                ax = ax.flatten()[0]
            return fig, ax

    elif isinstance(ax, matplotlib.axes.Axes):
        return plt.gcf(), ax
    else:
        ax = np.atleast_1d(ax)
        if isinstance(ax.flatten()[0], matplotlib.axes.Axes):
            return plt.gcf(), ax
        else:
            raise TypeError(
                colored(
                    "ax agument must be None or an axis instance or array of axes",
                    "red",
                )
            )


def _get_grid(**kwargs):
    """Get grid for plotting.

    Parameters
    ----------
    kwargs
        any arguments taken by LinearGrid (Default L=1, M=1, N=1)

    Returns
    -------
    LinearGrid

    """
    grid_args = {
        "L": 1,
        "M": 1,
        "N": 1,
        "NFP": 1,
        "sym": False,
        "axis": True,
        "endpoint": True,
        "rho": None,
        "theta": None,
        "zeta": None,
    }
    for key in kwargs.keys():
        if key in grid_args.keys():
            grid_args[key] = kwargs[key]
    grid = LinearGrid(**grid_args)

    return grid


def _get_plot_axes(grid):
    """Find which axes are being plotted.

    Parameters
    ----------
    grid : Grid

    Returns
    -------
    tuple

    """
    plot_axes = [0, 1, 2]
    if np.unique(grid.nodes[:, 0]).size == 1:
        plot_axes.remove(0)
    if np.unique(grid.nodes[:, 1]).size == 1:
        plot_axes.remove(1)
    if np.unique(grid.nodes[:, 2]).size == 1:
        plot_axes.remove(2)

    return tuple(plot_axes)


def plot_coefficients(eq, L=True, M=True, N=True, ax=None):
    """Plot spectral coefficient magnitudes vs spectral mode number.

    Parameters
    ----------
    eq : Equilibrium
        object from which to plot
    L : bool
        wheter to include radial mode numbers in the x-axis or not (Default = True)
    M : bool
        wheter to include poloidal mode numbers in the x-axis or not (Default = True)
    N : bool
        wheter to include toroidal mode numbers in the x-axis or not (Default = True)
    ax : matplotlib AxesSubplot, optional
        axis to plot on

    Returns
    -------
    fig : matplotlib.figure.Figure
        figure being plotted to
    ax : matplotlib.axes.Axes or ndarray of Axes
        axes being plotted to

    """
    lmn = np.array([], dtype=int)
    xlabel = ""
    if L:
        lmn = np.append(lmn, np.array([0]))
        xlabel += "l"
        if M or N:
            xlabel += " + "
    if M:
        lmn = np.append(lmn, np.array([1]))
        xlabel += "|m|"
        if N:
            xlabel += " + "
    if N:
        lmn = np.append(lmn, np.array([2]))
        xlabel += "|n|"

    fig, ax = _format_ax(ax, rows=1, cols=3)

    ax[0, 0].semilogy(
        np.sum(np.abs(eq.R_basis.modes[:, lmn]), axis=1), np.abs(eq.R_lmn), "bo"
    )
    ax[0, 1].semilogy(
        np.sum(np.abs(eq.Z_basis.modes[:, lmn]), axis=1), np.abs(eq.Z_lmn), "bo"
    )
    ax[0, 2].semilogy(
        np.sum(np.abs(eq.L_basis.modes[:, lmn]), axis=1), np.abs(eq.L_lmn), "bo"
    )

    ax[0, 0].set_xlabel(xlabel)
    ax[0, 1].set_xlabel(xlabel)
    ax[0, 2].set_xlabel(xlabel)

    ax[0, 0].set_title("$|R_{lmn}|$")
    ax[0, 1].set_title("$|Z_{lmn}|$")
    ax[0, 2].set_title("$|\\lambda_{lmn}|$")

    fig.set_tight_layout(True)
    return fig, ax


def plot_1d(eq, name, grid=None, ax=None, log=False, **kwargs):
    """Plot 1D profiles.

    Parameters
    ----------
    eq : Equilibrium
        object from which to plot
    name : str
        name of variable to plot
    grid : Grid, optional
        grid of coordinates to plot at
    ax : matplotlib AxesSubplot, optional
        axis to plot on
    log : bool, optional
        whether to use a log scale

    Returns
    -------
    fig : matplotlib.figure.Figure
        figure being plotted to
    ax : matplotlib.axes.Axes or ndarray of Axes
        axes being plotted to

    """
    if grid is None:
        grid_kwargs = {"L": 100, "NFP": eq.NFP}
        grid = _get_grid(**grid_kwargs)
    plot_axes = _get_plot_axes(grid)
    if len(plot_axes) != 1:
        return ValueError(colored("Grid must be 1D", "red"))

    name_dict = _format_name(name)
    data = _compute(eq, name_dict, grid)
    fig, ax = _format_ax(ax, figsize=kwargs.get("figsize", (4, 4)))

    # reshape data to 1D
    data = data.flatten()

    if log:
        ax.semilogy(grid.nodes[:, plot_axes[0]], data)
        data = np.abs(data)  # ensure its positive for log plot
    else:
        ax.plot(grid.nodes[:, plot_axes[0]], data)

    ax.set_xlabel(_axis_labels_rtz[plot_axes[0]])
    ax.set_ylabel(_name_label(name_dict))
    fig.set_tight_layout(True)
    return fig, ax


def plot_2d(eq, name, grid=None, ax=None, log=False, norm_F=False, **kwargs):
    """Plot 2D cross-sections.

    Parameters
    ----------
    eq : Equilibrium
        object from which to plot
    name : str
        name of variable to plot
    grid : Grid, optional
        grid of coordinates to plot at
    ax : matplotlib AxesSubplot, optional
        axis to plot on
    log : bool, optional
        whether to use a log scale
    norm_F : bool,optional
        whether to normalize a plot of force error to be unitless. A vacuum
        equilibrium force error is normalized by the gradient of magnetic pressure,
        while an equilibrium solved with pressure is normalized by pressure gradient.

    Returns
    -------
    fig : matplotlib.figure.Figure
        figure being plotted to
    ax : matplotlib.axes.Axes or ndarray of Axes
        axes being plotted to

    """
    if grid is None:
        grid_kwargs = {"L": 25, "M": 25, "NFP": eq.NFP, "axis": False}
        grid = _get_grid(**grid_kwargs)
    plot_axes = _get_plot_axes(grid)
    if len(plot_axes) != 2:
        return ValueError(colored("Grid must be 2D", "red"))

    name_dict = _format_name(name)
    data = _compute(eq, name_dict, grid)
    fig, ax = _format_ax(ax, figsize=kwargs.get("figsize", (4, 4)))
    divider = make_axes_locatable(ax)

    if norm_F:
        if name_dict["base"] not in ["F", "|F|"]:
            return ValueError(colored("Can only normalize F or |F|", "red"))
        else:
            if (
                np.max(abs(eq.p_l)) <= np.finfo(eq.p_l.dtype).eps
            ):  # normalize vacuum force by B pressure gradient
                norm_name_dict = _format_name("Bpressure")
            else:  # normalize force balance with pressure by gradient of pressure
                norm_name_dict = _format_name("|grad(p)|")
            norm_name_dict["units"] = ""  # make unitless
            norm_data = _compute(eq, norm_name_dict, grid)
            data = data / np.nanmean(np.abs(norm_data))  # normalize

    # reshape data to 2D
    if 0 in plot_axes:
        if 1 in plot_axes:  # rho & theta
            data = data[:, :, 0]
        else:  # rho & zeta
            data = data[0, :, :]
    else:  # theta & zeta
        data = data[:, 0, :]

    contourf_kwargs = {}
    if log:
        data = np.abs(data)  # ensure its positive for log plot
        contourf_kwargs["norm"] = matplotlib.colors.LogNorm()
        if norm_F:
            contourf_kwargs["levels"] = kwargs.get("levels", np.logspace(-6, 0, 7))
        else:
            logmin = max(np.floor(np.nanmin(np.log10(data))).astype(int), -16)
            logmax = np.ceil(np.nanmax(np.log10(data))).astype(int)
            contourf_kwargs["levels"] = kwargs.get(
                "levels", np.logspace(logmin, logmax, logmax - logmin + 1)
            )
    else:
        contourf_kwargs["norm"] = matplotlib.colors.Normalize()
        contourf_kwargs["levels"] = kwargs.get(
            "levels", np.linspace(np.nanmin(data), np.nanmax(data), 100)
        )
    contourf_kwargs["cmap"] = kwargs.get("cmap", "jet")
    contourf_kwargs["extend"] = "both"

    cax_kwargs = {"size": "5%", "pad": 0.05}

    xx = (
        grid.nodes[:, plot_axes[1]]
        .reshape((grid.M, grid.L, grid.N), order="F")
        .squeeze()
    )
    yy = (
        grid.nodes[:, plot_axes[0]]
        .reshape((grid.M, grid.L, grid.N), order="F")
        .squeeze()
    )

    im = ax.contourf(xx, yy, data, **contourf_kwargs)
    cax = divider.append_axes("right", **cax_kwargs)
    cbar = fig.colorbar(im, cax=cax)
    cbar.update_ticks()

    ax.set_xlabel(_axis_labels_rtz[plot_axes[1]])
    ax.set_ylabel(_axis_labels_rtz[plot_axes[0]])
    ax.set_title(_name_label(name_dict))
    if norm_F:
        ax.set_title("%s / |%s|" % (name_dict["base"], _name_label(norm_name_dict)))
    fig.set_tight_layout(True)
    return fig, ax


def plot_3d(eq, name, grid=None, ax=None, log=False, all_field_periods=True, **kwargs):
    """Plot 3D surfaces.

    Parameters
    ----------
    eq : Equilibrium
        object from which to plot
    name : str
        name of variable to plot
    grid : Grid, optional
        grid of coordinates to plot at
    ax : matplotlib AxesSubplot, optional
        axis to plot on
    log : bool, optional
        whether to use a log scale
    all_field_periods : bool, optional
        whether to plot full torus or just one field period. Ignored if grid is specified

    Returns
    -------
    fig : matplotlib.figure.Figure
        figure being plotted to
    ax : matplotlib.axes.Axes or ndarray of Axes
        axes being plotted to

    """
    nfp = 1 if all_field_periods else eq.NFP
    if grid is None:
        grid_kwargs = {"M": 32, "N": int(32 * eq.NFP), "NFP": nfp}
        grid = _get_grid(**grid_kwargs)
    plot_axes = _get_plot_axes(grid)
    if len(plot_axes) != 2:
        return ValueError(colored("Grid must be 2D", "red"))

    name_dict = _format_name(name)
    data = _compute(eq, name_dict, grid)
    fig, ax = _format_ax(ax, is3d=True, figsize=kwargs.get("figsize", None))
    with warnings.catch_warnings():
        warnings.simplefilter("ignore")
        coords = eq.compute_cartesian_coords(grid)
    X = coords["X"].reshape((grid.M, grid.L, grid.N), order="F")
    Y = coords["Y"].reshape((grid.M, grid.L, grid.N), order="F")
    Z = coords["Z"].reshape((grid.M, grid.L, grid.N), order="F")

    if 0 in plot_axes:
        if 1 in plot_axes:  # rho & theta
            data = data[:, :, 0]
            X = X[:, :, 0]
            Y = Y[:, :, 0]
            Z = Z[:, :, 0]
        else:  # rho & zeta
            data = data[0, :, :].T
            X = X[0, :, :].T
            Y = Y[0, :, :].T
            Z = Z[0, :, :].T
    else:  # theta & zeta
        data = data[:, 0, :].T
        X = X[:, 0, :].T
        Y = Y[:, 0, :].T
        Z = Z[:, 0, :].T

    if log:
        data = np.abs(data)  # ensure its positive for log plot
        minn, maxx = data.min().min(), data.max().max()
        norm = matplotlib.colors.LogNorm(vmin=minn, vmax=maxx)
    else:
        minn, maxx = data.min().min(), data.max().max()
        norm = matplotlib.colors.Normalize(vmin=minn, vmax=maxx)
    m = plt.cm.ScalarMappable(cmap=plt.cm.jet, norm=norm)
    m.set_array([])
    alpha = kwargs.get("alpha", 1)

    ax.plot_surface(
        X,
        Y,
        Z,
        cmap="jet",
        facecolors=plt.cm.jet(norm(data)),
        vmin=minn,
        vmax=maxx,
        rstride=1,
        cstride=1,
        alpha=alpha,
    )
    fig.colorbar(m)

    ax.set_xlabel(_axis_labels_XYZ[0])
    ax.set_ylabel(_axis_labels_XYZ[1])
    ax.set_zlabel(_axis_labels_XYZ[2])
    ax.set_title(_name_label(name_dict))
    fig.set_tight_layout(True)

    # need this stuff to make all the axes equal, ax.axis('equal') doesnt work for 3d
    x_limits = ax.get_xlim3d()
    y_limits = ax.get_ylim3d()
    z_limits = ax.get_zlim3d()

    x_range = abs(x_limits[1] - x_limits[0])
    x_middle = np.mean(x_limits)
    y_range = abs(y_limits[1] - y_limits[0])
    y_middle = np.mean(y_limits)
    z_range = abs(z_limits[1] - z_limits[0])
    z_middle = np.mean(z_limits)

    # The plot bounding box is a sphere in the sense of the infinity
    # norm, hence I call half the max range the plot radius.
    plot_radius = 0.5 * max([x_range, y_range, z_range])

    ax.set_xlim3d([x_middle - plot_radius, x_middle + plot_radius])
    ax.set_ylim3d([y_middle - plot_radius, y_middle + plot_radius])
    ax.set_zlim3d([z_middle - plot_radius, z_middle + plot_radius])

    return fig, ax


def plot_section(eq, name, grid=None, ax=None, log=False, norm_F=False, **kwargs):
    """Plot Poincare sections.

    Parameters
    ----------
    eq : Equilibrium
        object from which to plot
    name : str
        name of variable to plot
    grid : Grid, optional
        grid of coordinates to plot at
    ax : matplotlib AxesSubplot, optional
        axis to plot on
    log : bool, optional
        whether to use a log scale
    norm_F : bool,optional
        whether to normalize a plot of force error to be unitless. A vacuum
        equilibrium force error is normalized by the gradient of magnetic pressure,
        while an equilibrium solved with pressure is normalized by pressure gradient.

    Returns
    -------
    fig : matplotlib.figure.Figure
        figure being plotted to
    ax : matplotlib.axes.Axes or ndarray of Axes
        axes being plotted to

    """
    if grid is None:
        if eq.N == 0:
            nzeta = int(kwargs.get("nzeta", 1))
        else:
            nzeta = int(kwargs.get("nzeta", 6))
        nfp = eq.NFP
        grid_kwargs = {
            "L": 25,
            "NFP": nfp,
            "axis": False,
            "theta": np.linspace(0, 2 * np.pi, 91, endpoint=True),
            "zeta": np.linspace(0, 2 * np.pi / nfp, nzeta, endpoint=False),
        }
        grid = _get_grid(**grid_kwargs)
        zeta = np.unique(grid.nodes[:, 2])

    else:
        zeta = np.unique(grid.nodes[:, 2])
        nzeta = zeta.size
    rows = np.floor(np.sqrt(nzeta)).astype(int)
    cols = np.ceil(nzeta / rows).astype(int)

    name_dict = _format_name(name)
    data = _compute(eq, name_dict, grid)
    if norm_F:
        if name_dict["base"] not in ["F", "|F|"]:
            return ValueError(colored("Can only normalize F or |F|", "red"))
        else:
            if (
                np.max(abs(eq.p_l)) <= np.finfo(eq.p_l.dtype).eps
            ):  # normalize vacuum force by B pressure gradient
                norm_name_dict = _format_name("Bpressure")
            else:  # normalize force balance with pressure by gradient of pressure
                norm_name_dict = _format_name("|grad(p)|")
            norm_name_dict["units"] = ""  # make unitless
            norm_data = _compute(eq, norm_name_dict, grid)
            data = data / np.nanmean(np.abs(norm_data))  # normalize
    figw = 5 * cols
    figh = 5 * rows
    fig, ax = _format_ax(
        ax,
        rows=rows,
        cols=cols,
        figsize=kwargs.get("figsize", (figw, figh)),
        equal=True,
    )
    ax = np.atleast_1d(ax).flatten()

    coords = eq.compute_toroidal_coords(grid)
    R = coords["R"].reshape((grid.M, grid.L, grid.N), order="F")
    Z = coords["Z"].reshape((grid.M, grid.L, grid.N), order="F")

    contourf_kwargs = {}
    if log:
        data = np.abs(data)  # ensure its positive for log plot
        contourf_kwargs["norm"] = matplotlib.colors.LogNorm()
        if norm_F:
            contourf_kwargs["levels"] = kwargs.get("levels", np.logspace(-6, 0, 7))
        else:
            logmin = np.floor(np.nanmin(np.log10(data))).astype(int)
            logmax = np.ceil(np.nanmax(np.log10(data))).astype(int)
            contourf_kwargs["levels"] = kwargs.get(
                "levels", np.logspace(logmin, logmax, logmax - logmin + 1)
            )
    else:
        contourf_kwargs["norm"] = matplotlib.colors.Normalize()
        contourf_kwargs["levels"] = kwargs.get(
            "levels", np.linspace(data.min(), data.max(), 100)
        )
    contourf_kwargs["cmap"] = kwargs.get("cmap", "jet")
    contourf_kwargs["extend"] = "both"

    cax_kwargs = {"size": "5%", "pad": 0.05}

    for i in range(nzeta):
        divider = make_axes_locatable(ax[i])

        cntr = ax[i].contourf(R[:, :, i], Z[:, :, i], data[:, :, i], **contourf_kwargs)
        cax = divider.append_axes("right", **cax_kwargs)
        cbar = fig.colorbar(cntr, cax=cax)
        cbar.update_ticks()

        ax[i].set_xlabel(_axis_labels_RPZ[0])
        ax[i].set_ylabel(_axis_labels_RPZ[2])
        ax[i].tick_params(labelbottom=True, labelleft=True)
        ax[i].set_title(
            _name_label(name_dict)
            + ", $\\zeta \\cdot NFP/2\\pi = {:.3f}$".format(
                eq.NFP * zeta[i] / (2 * np.pi)
            )
        )
        if norm_F:
            ax[i].set_title(
                "%s / |%s| $\\zeta \\cdot NFP/2\\pi = %3.3f$ "
                % (
                    name_dict["base"],
                    _name_label(norm_name_dict),
                    eq.NFP * zeta[i] / (2 * np.pi),
                )
            )
    fig.set_tight_layout(True)
    return fig, ax


def plot_surfaces(eq, rho=8, theta=8, zeta=None, ax=None, **kwargs):
    """Plot flux surfaces.

    Parameters
    ----------
    eq : Equilibrium
        object from which to plot
    rho : int or array-like
        values of rho to plot contours of. If an integer, plot that many contours
        linearly spaced in (0,1)
    theta : int or array-like
        values of theta to plot contours of. If an integer, plot that many contours
        linearly spaced in (0,2pi)
    zeta : int or array-like or None
        values of zeta to plot contours at. If an integer, plot that many contours
        linearly spaced in (0,2pi). If None, defaults to 1 contour for axisymmetric
        equilibria or 6 for non-axisymmetric cases.
    ax : matplotlib AxesSubplot, optional
        axis to plot on

    Returns
    -------
    fig : matplotlib.figure.Figure
        figure being plotted to
    ax : matplotlib.axes.Axes or ndarray of Axes
        axes being plotted to

    """
    NR = kwargs.pop("NR", 50)
    NT = kwargs.pop("NT", 180)
    figsize = kwargs.pop("figsize", None)
    theta_color = kwargs.pop("theta_color", colorblind_colors[2])
    theta_ls = kwargs.pop("theta_ls", ":")
    rho_color = kwargs.pop("rho_color", colorblind_colors[0])
    rho_ls = kwargs.pop("rho_ls", "-")
    lcfs_color = kwargs.pop("lcfs_color", colorblind_colors[1])
    lcfs_ls = kwargs.pop("lcfs_ls", "-")
    axis_color = kwargs.pop("axis_color", colorblind_colors[3])
    axis_alpha = kwargs.pop("axis_alpha", 1)
    axis_marker = kwargs.pop("axis_marker", "o")
    axis_size = kwargs.pop("axis_size", 36)
    label = kwargs.pop("label", "")
    if len(kwargs):
        raise ValueError(
            f"plot surfaces got unexpected keyword argument: {kwargs.keys()}"
        )

    nfp = eq.NFP
    if isinstance(rho, numbers.Integral):
        rho = np.linspace(0, 1, rho + 1)  # offset to ignore axis
    else:
        rho = np.atleast_1d(rho)
    if isinstance(theta, numbers.Integral):
        theta = np.linspace(0, 2 * np.pi, theta, endpoint=False)
    else:
        theta = np.atleast_1d(theta)
    if isinstance(zeta, numbers.Integral):
        zeta = np.linspace(0, 2 * np.pi / nfp, zeta)
    elif zeta is None:
        if eq.N == 0:
            zeta = np.array([0])
        else:
            zeta = np.linspace(0, 2 * np.pi / nfp, 6, endpoint=False)
    else:
        zeta = np.atleast_1d(zeta)
    nzeta = len(zeta)

    grid_kwargs = {
        "rho": rho,
        "NFP": nfp,
        "theta": np.linspace(0, 2 * np.pi, NT, endpoint=True),
        "zeta": zeta,
    }
    r_grid = _get_grid(**grid_kwargs)
    grid_kwargs = {
        "rho": np.linspace(0, 1, NR),
        "NFP": nfp,
        "theta": theta,
        "zeta": zeta,
    }
    t_grid = _get_grid(**grid_kwargs)

    # Note: theta* (also known as vartheta) is the poloidal straight field-line anlge in
    # PEST-like flux coordinates

    v_grid = Grid(eq.compute_theta_coords(t_grid.nodes))
    rows = np.floor(np.sqrt(nzeta)).astype(int)
    cols = np.ceil(nzeta / rows).astype(int)

    r_coords = eq.compute_toroidal_coords(r_grid)
    v_coords = eq.compute_toroidal_coords(v_grid)

    # rho contours
    Rr = r_coords["R"].reshape((r_grid.M, r_grid.L, r_grid.N), order="F")
    Zr = r_coords["Z"].reshape((r_grid.M, r_grid.L, r_grid.N), order="F")

    # vartheta contours
    Rv = v_coords["R"].reshape((t_grid.M, t_grid.L, t_grid.N), order="F")
    Zv = v_coords["Z"].reshape((t_grid.M, t_grid.L, t_grid.N), order="F")

    figw = 4 * cols
    figh = 5 * rows
    if figsize is None:
        figsize = (figw, figh)
    fig, ax = _format_ax(
        ax,
        rows=rows,
        cols=cols,
        figsize=figsize,
        equal=True,
    )
    ax = np.atleast_1d(ax).flatten()

    for i in range(nzeta):
        ax[i].plot(
<<<<<<< HEAD
            Rv[:, :, i].T, Zv[:, :, i].T, color=colorblind_colors[2], linestyle=":",
        )
        ax[i].plot(
            Rr[:, :, i], Zr[:, :, i], color=colorblind_colors[0],
        )
        ax[i].plot(
            Rr[:, -1, i], Zr[:, -1, i], color=colorblind_colors[1],
        )
        ax[i].scatter(
            Rr[0, 0, i], Zr[0, 0, i], color=colorblind_colors[3],
=======
            Rv[:, :, i].T,
            Zv[:, :, i].T,
            color=theta_color,
            linestyle=theta_ls,
        )
        ax[i].plot(
            Rr[:, :, i],
            Zr[:, :, i],
            color=rho_color,
            linestyle=rho_ls,
        )
        ax[i].plot(
            Rr[:, -1, i],
            Zr[:, -1, i],
            color=lcfs_color,
            linestyle=lcfs_ls,
            label=(label if i == 0 else ""),
>>>>>>> 171570c3
        )
        if rho[0] == 0:
            ax[i].scatter(
                Rr[0, 0, i],
                Zr[0, 0, i],
                color=axis_color,
                alpha=axis_alpha,
                marker=axis_marker,
                s=axis_size,
            )

        ax[i].set_xlabel(_axis_labels_RPZ[0])
        ax[i].set_ylabel(_axis_labels_RPZ[2])
        ax[i].tick_params(labelbottom=True, labelleft=True)
        ax[i].set_title(
            "$\\zeta \\cdot NFP/2\\pi = {:.3f}$".format(nfp * zeta[i] / (2 * np.pi))
        )

    fig.set_tight_layout(True)
    return fig, ax


def plot_comparison(
    eqs,
    rho=8,
    theta=8,
    zeta=None,
    ax=None,
    cmap="rainbow",
    colors=None,
    linestyles=None,
    labels=None,
    **kwargs,
):
    """Plot comparison between flux surfaces of multiple equilibria

    Parameters
    ----------
    eqs : array-like of Equilibrium or EquilibriaFamily
        equilibria to compare
    rho : int or array-like
        values of rho to plot contours of. If an integer, plot that many contours
        linearly spaced in (0,1)
    theta : int or array-like
        values of theta to plot contours of. If an integer, plot that many contours
        linearly spaced in (0,2pi)
    zeta : int or array-like or None
        values of zeta to plot contours at. If an integer, plot that many contours
        linearly spaced in (0,2pi). If None, defaults to 1 contour for axisymmetric
        equilibria or 6 for non-axisymmetric cases.
    ax : matplotlib AxesSubplot, optional
        axis to plot on
    cmap : str or matplotlib ColorMap
        colormap to use for plotting, discretized into len(eqs) colors.
    colors : array-like
        array the same length as eqs of colors to use for each equilibrium.
        Overrides `cmap`
    linestyles : array-like
        array the same length as eqs of linestyles to use for each equilibrium
    labels : array-like
        array the same length as eqs of labels to apply to each equilibrium

    Returns
    -------
    fig : matplotlib.figure.Figure
        figure being plotted to
    ax : matplotlib.axes.Axes or ndarray of Axes
        axes being plotted to

    """
    figsize = kwargs.pop("figsize", None)
    neq = len(eqs)
    if colors is None:
        colors = matplotlib.cm.get_cmap(cmap, neq)(np.linspace(0, 1, neq))
    if linestyles is None:
        linestyles = ["-" for i in range(neq)]
    if labels is None:
        labels = [str(i) for i in range(neq)]
    N = np.max([eq.N for eq in eqs])
    nfp = eqs[0].NFP
    if isinstance(zeta, numbers.Integral):
        zeta = np.linspace(0, 2 * np.pi / nfp, zeta)
    elif zeta is None:
        if N == 0:
            zeta = np.array([0])
        else:
            zeta = np.linspace(0, 2 * np.pi / nfp, 6, endpoint=False)
    else:
        zeta = np.atleast_1d(zeta)
    nzeta = len(zeta)
    rows = np.floor(np.sqrt(nzeta)).astype(int)
    cols = np.ceil(nzeta / rows).astype(int)

    figw = 4 * cols
    figh = 5 * rows
    if figsize is None:
        figsize = (figw, figh)
    fig, ax = _format_ax(
        ax,
        rows=rows,
        cols=cols,
        figsize=figsize,
        equal=True,
    )
    ax = np.atleast_1d(ax).flatten()
    for i, eq in enumerate(eqs):
        fig, ax = plot_surfaces(
            eq,
            rho,
            theta,
            zeta,
            ax,
            theta_color=colors[i % len(colors)],
            theta_ls=linestyles[i % len(linestyles)],
            rho_color=colors[i % len(colors)],
            rho_ls=linestyles[i % len(linestyles)],
            lcfs_color=colors[i % len(colors)],
            lcfs_ls=linestyles[i % len(linestyles)],
            axis_color=colors[i % len(colors)],
            axis_alpha=0,
            axis_marker="o",
            axis_size=0,
            label=labels[i % len(labels)],
        )
    if any(labels):
        fig.legend()
    return fig, ax


def _compute(eq, name, grid):
    """Compute value specified by name on grid for equilibrium eq.

    Parameters
    ----------
    eq : Equilibrium
        object from which to plot
    name : str
        name of variable to plot
    grid : Grid
        grid of coordinates to calcuulate at

    Returns
    -------
    out, float array of shape (M, L, N)
        computed values

    """
    if not isinstance(name, dict):
        name_dict = _format_name(name)
    else:
        name_dict = name

    with warnings.catch_warnings():
        warnings.simplefilter("ignore")
        # primary calculations
        if name_dict["base"] == "e":
            if name_dict["subs"] in ["rho", "theta", "zeta"]:
                out = eq.compute_covariant_basis(grid)[_name_key(name_dict)]
            if name_dict["sups"] in ["rho", "theta", "zeta"]:
                out = eq.compute_contravariant_basis(grid)[_name_key(name_dict)]
        elif name_dict["base"] in ["rho", "theta", "zeta"]:
            idx = ["rho", "theta", "zeta"].index(name_dict["base"])
            out = grid.nodes[:, idx]
        elif name_dict["base"] == "vartheta":
            lmbda = eq.compute_toroidal_coords(grid)["lambda"]
            out = grid.nodes[:, 1] + lmbda
        elif name_dict["base"] in ["psi", "p", "iota"]:
            out = eq.compute_profiles(grid)[_name_key(name_dict)]
        elif name_dict["base"] in ["R", "Z", "lambda"]:
            out = eq.compute_toroidal_coords(grid)[_name_key(name_dict)]
        elif name_dict["base"] == "g":
            out = eq.compute_jacobian(grid)[_name_key(name_dict)]
        elif name_dict["base"] in ["B", "|B|"]:
            out = eq.compute_magnetic_field(grid)[_name_key(name_dict)]
        elif name_dict["base"] == "J":
            out = eq.compute_current_density(grid)[_name_key(name_dict)]
        elif name_dict["base"] in ["Bpressure"]:
            out = eq.compute_magnetic_pressure_gradient(grid)[_name_key(name_dict)]
        elif name_dict["base"] in ["Btension"]:
            out = eq.compute_magnetic_tension(grid)[_name_key(name_dict)]
        elif name_dict["base"] in ["F", "|F|", "|grad(p)|", "|grad(rho)|", "|beta|"]:
            out = eq.compute_force_error(grid)[_name_key(name_dict)]
        elif name_dict["base"] in ["|grad(psi)|", "B*grad(|B|)"]:
            out = eq.compute_quasisymmetry(grid)[_name_key(name_dict)]
        else:
            raise NotImplementedError(
                "No output for base named '{}'.".format(name_dict["base"])
            )

    if (out.ndim == 2) and (out.shape[0] == 3):
        # for now only do norms of vectors
        # TODO: allow plotting individual vector components
        out = np.linalg.norm(out, axis=0)
    # secondary calculations
    power = name_dict["power"]
    if power != "":
        try:
            power = float(power)
        except ValueError:
            # handle fractional exponents
            if "/" in power:
                frac = power.split("/")
                power = frac[0] / frac[1]
            else:
                raise ValueError(
                    "Could not convert string to float: '{}'".format(power)
                )
        out = out ** power

    return out.reshape((grid.M, grid.L, grid.N), order="F")


def _format_name(name):
    """Parse name string into dictionary.

    Parameters
    ----------
    name : str

    Returns
    -------
    parsed name : dict

    """
    name_dict = {"base": "", "sups": "", "subs": "", "power": "", "d": "", "units": ""}
    if "**" in name:
        parsename, power = name.split("**")
        if "_" in power or "^" in power:
            raise SyntaxError(
                "Power operands must come after components and derivatives."
            )
    else:
        power = ""
        parsename = name
    name_dict["power"] += power
    if "_" in parsename:
        split = parsename.split("_")
        if len(split) == 3:
            name_dict["base"] += split[0]
            name_dict["subs"] += split[1]
            name_dict["d"] += split[2]
        elif "^" in split[0]:
            name_dict["base"], name_dict["sups"] = split[0].split("^")
            name_dict["d"] = split[1]
        elif len(split) == 2:
            name_dict["base"], other = split
            if other in ["rho", "theta", "zeta", "beta", "TP", "FF"]:
                name_dict["subs"] = other
            else:
                name_dict["d"] = other
        else:
            raise SyntaxError("String format is not valid.")
    elif "^" in parsename:
        name_dict["base"], name_dict["sups"] = parsename.split("^")
    else:
        name_dict["base"] = parsename

    units = {
        "e": "",
        "rho": "",
        "theta": r"(\mathrm{rad})",
        "zeta": r"(\mathrm{rad})",
        "vartheta": r"(\mathrm{rad})",
        "psi": r"(\mathrm{Webers})",
        "p": r"(\mathrm{Pa})",
        "iota": "",
        "R": r"(\mathrm{m})",
        "Z": r"(\mathrm{m})",
        "lambda": "",
        "g": r"(\mathrm{m}^3)",
        "B": r"(\mathrm{T})",
        "|B|": r"(\mathrm{T})",
        "J": r"(\mathrm{A}/\mathrm{m}^2)",
        "Bpressure": r"\mathrm{N}/\mathrm{m}^3",
        "|Bpressure|": r"\mathrm{N}/\mathrm{m}^3",
        "Btension": r"\mathrm{N}/\mathrm{m}^3",
        "|Btension|": r"\mathrm{N}/\mathrm{m}^3",
        "F": r"(\mathrm{N}/\mathrm{m}^2)",
        "|F|": r"(\mathrm{N}/\mathrm{m}^3)",
        "|grad(p)|": r"(\mathrm{N}/\mathrm{m}^3)",
        "|grad(rho)|": r"(\mathrm{m}^{-1})",
        "|beta|": r"(\mathrm{m}^{-1})",
        "|grad(psi)|": r"(\mathrm{T} \cdot \mathrm{m})",
        "B*grad(|B|)": r"(\mathrm{T}^2/\mathrm{m})",
    }
    name_dict["units"] = units[name_dict["base"]]
    if name_dict["power"]:
        name_dict["units"] += "^" + name_dict["power"]

    return name_dict


def _name_label(name_dict):
    """Create label for name dictionary.

    Parameters
    ----------
    name_dict : dict
        name dictionary created by format_name method

    Returns
    -------
    label : str

    """
    esc = r"\\"[:-1]

    if "mag" in name_dict["base"]:
        base = "|" + re.sub("mag", "", name_dict["base"]) + "|"
    elif "Bpressure" in name_dict["base"]:
        base = "\\nabla(B^2 /(2\\mu_0))"
    elif "Btension" in name_dict["base"]:
        base = "(B \\cdot \\nabla)B"
    else:
        base = name_dict["base"]

    if "grad" in base:
        idx = base.index("grad")
        base = base[:idx] + "\\nabla" + base[idx + 4 :]
    if "rho" in base:
        idx = base.index("rho")
        base = base[:idx] + "\\" + base[idx:]
    if "vartheta" in base:
        idx = base.index("vartheta")
        base = base[:idx] + "\\" + base[idx:]
    elif "theta" in base:
        idx = base.index("theta")
        base = base[:idx] + "\\" + base[idx:]
    if "zeta" in base:
        idx = base.index("zeta")
        base = base[:idx] + "\\" + base[idx:]
    if "lambda" in base:
        idx = base.index("lambda")
        base = base[:idx] + "\\" + base[idx:]
    if "iota" in base:
        idx = base.index("iota")
        base = base[:idx] + "\\" + base[idx:]
    if "psi" in base:
        idx = base.index("psi")
        base = base[:idx] + "\\" + base[idx:]
    if "beta" in base:
        idx = base.index("beta")
        base = base[:idx] + "\\" + base[idx:]

    if name_dict["d"] != "":
        dstr0 = "d"
        dstr1 = "/d" + name_dict["d"]
        if name_dict["power"] != "":
            dstr0 = "(" + dstr0
            dstr1 = dstr1 + ")^{" + name_dict["power"] + "}"
        else:
            pass
    else:
        dstr0 = ""
        dstr1 = ""

    if name_dict["power"] != "":
        if name_dict["d"] != "":
            pstr = ""
        else:
            pstr = name_dict["power"]
    else:
        pstr = ""

    if name_dict["sups"] != "":
        supstr = "^{" + esc + name_dict["sups"] + " " + pstr + "}"
    elif pstr != "":
        supstr = "^{" + pstr + "}"
    else:
        supstr = ""

    if name_dict["subs"] != "":
        if name_dict["subs"] in ["TP", "FF"]:
            substr = "_{" + name_dict["subs"] + "}"
        else:
            substr = "_{" + esc + name_dict["subs"] + "}"
    else:
        substr = ""
    label = (
        r"$" + dstr0 + base + supstr + substr + dstr1 + "~" + name_dict["units"] + "$"
    )
    return label


def _name_key(name_dict):
    """Reconstruct name for dictionary key used in Equilibrium compute methods.

    Parameters
    ----------
    name_dict : dict
        name dictionary created by format_name method

    Returns
    -------
    name_key : str

    """
    out = name_dict["base"]
    if name_dict["sups"] != "":
        out += "^" + name_dict["sups"]
    if name_dict["subs"] != "":
        out += "_" + name_dict["subs"]
    if name_dict["d"] != "":
        out += "_" + name_dict["d"]
    return out


def plot_grid(grid, **kwargs):
    """Plot the location of collocation nodes on the zeta=0 plane

    Parameters
    ----------
    grid : Grid
        grid to plot

    Returns
    -------
    Returns
    -------
    fig : matplotlib.figure.Figure
        handle to the figure used for plotting
    ax : matplotlib.axes.Axes
        handle to the axis used for plotting
    """
    fig = plt.figure(figsize=kwargs.get("figsize", (4, 4)))
    ax = plt.subplot(projection="polar")

    # node locations
    nodes = grid.nodes[np.where(grid.nodes[:, 2] == 0)]
    ax.scatter(nodes[:, 1], nodes[:, 0], s=4)
    ax.set_ylim(0, 1)
    ax.set_xticks(
        [
            0,
            np.pi / 4,
            np.pi / 2,
            3 / 4 * np.pi,
            np.pi,
            5 / 4 * np.pi,
            3 / 2 * np.pi,
            7 / 4 * np.pi,
        ]
    )
    ax.set_xticklabels(
        [
            "$0$",
            r"$\frac{\pi}{4}$",
            r"$\frac{\pi}{2}$",
            r"$\frac{3\pi}{4}$",
            r"$\pi$",
            r"$\frac{4\pi}{4}$",
            r"$\frac{3\pi}{2}$",
            r"$2\pi$",
        ]
    )
    ax.set_yticklabels([])
    if grid.__class__.__name__ in ["LinearGrid", "Grid", "QuadratureGrid"]:
        ax.set_title(
            "{}, $L={}$, $M={}$".format(
                grid.__class__.__name__, grid.L, grid.M, grid.node_pattern
            ),
            pad=20,
        )
    if grid.__class__.__name__ in ["ConcentricGrid"]:
        ax.set_title(
            "{}, $M={}$, \n node pattern: {}".format(
                grid.__class__.__name__, grid.M, grid.node_pattern, grid.node_pattern
            ),
            pad=20,
        )
    fig.set_tight_layout(True)
    return fig, ax


def plot_basis(basis, **kwargs):
    """Plot basis functions

    Parameters
    ----------
    basis : Basis
        basis to plot

    Returns
    -------
    fig : matplotlib.figure
        handle to figure
    ax : matplotlib.axes.Axes, ndarray of axes, or dict of axes
        axes used for plotting. A single axis is used for 1d basis functions,
        2d or 3d bases return an ndarray or dict of axes
    """

    if basis.__class__.__name__ == "PowerSeries":
        lmax = abs(basis.modes[:, 0]).max()
        grid = LinearGrid(100, 1, 1, endpoint=True)
        r = grid.nodes[:, 0]
        fig, ax = plt.subplots(figsize=kwargs.get("figsize", (6, 4)))

        f = basis.evaluate(grid.nodes)
        for fi, l in zip(f.T, basis.modes[:, 0]):
            ax.plot(r, fi, label="$l={:d}$".format(int(l)))
        ax.set_xlabel("$\\rho$")
        ax.set_ylabel("$f_l(\\rho)$")
        ax.legend(bbox_to_anchor=(1.04, 0.5), loc="center left", borderaxespad=0)
        ax.set_xticks([0, 0.25, 0.5, 0.75, 1])
        ax.set_yticks([0, 0.25, 0.5, 0.75, 1])
        ax.set_title("{}, $L={}$".format(basis.__class__.__name__, basis.L))
        fig.set_tight_layout(True)
        return fig, ax

    elif basis.__class__.__name__ == "FourierSeries":
        nmax = abs(basis.modes[:, 2]).max()
        grid = LinearGrid(1, 1, 100, NFP=basis.NFP, endpoint=True)
        z = grid.nodes[:, 2]
        fig, ax = plt.subplots(figsize=kwargs.get("figsize", (6, 4)))

        f = basis.evaluate(grid.nodes)
        for fi, n in zip(f.T, basis.modes[:, 2]):
            ax.plot(z, fi, label="$n={:d}$".format(int(n)))
        ax.set_xlabel("$\\zeta$")
        ax.set_ylabel("$f_n(\\zeta)$")
        ax.legend(bbox_to_anchor=(1.04, 0.5), loc="center left", borderaxespad=0)
        ax.set_xticks([0, np.pi / basis.NFP, 2 * np.pi / basis.NFP])
        ax.set_xticklabels(["$0$", "$\\pi/NFP$", "$2\\pi/NFP$"])
        ax.set_yticks([-1, -0.5, 0, 0.5, 1])
        ax.set_title(
            "{}, $N={}$, $NFP={}$".format(basis.__class__.__name__, basis.N, basis.NFP),
        )
        fig.set_tight_layout(True)
        return fig, ax

    elif basis.__class__.__name__ == "DoubleFourierSeries":
        nmax = abs(basis.modes[:, 2]).max()
        mmax = abs(basis.modes[:, 1]).max()
        grid = LinearGrid(1, 100, 100, NFP=basis.NFP, endpoint=True)
        t = grid.nodes[:, 1].reshape((100, 100))
        z = grid.nodes[:, 2].reshape((100, 100))
        fig = plt.figure(
            # 2 * mmax + 1,
            # 2 * nmax + 1,
            figsize=kwargs.get("figsize", (nmax * 4 + 1, mmax * 4 + 1)),
            # sharex=True,
            # sharey=True,
        )
        wratios = np.ones(2 * nmax + 2)
        wratios[-1] = kwargs.get("cbar_ratio", 0.25)
        hratios = np.ones(2 * mmax + 2)
        hratios[0] = kwargs.get("title_ratio", 0.1)
        gs = matplotlib.gridspec.GridSpec(
            2 * mmax + 2, 2 * nmax + 2, width_ratios=wratios, height_ratios=hratios
        )
        ax = np.empty((2 * mmax + 1, 2 * nmax + 1), dtype=object)
        f = basis.evaluate(grid.nodes)
        for fi, m, n in zip(f.T, basis.modes[:, 1], basis.modes[:, 2]):
            ax[mmax + m, nmax + n] = plt.subplot(gs[mmax + m + 1, n + nmax])
            ax[mmax + m, nmax + n].set_xticks(
                [
                    0,
                    np.pi / basis.NFP / 2,
                    np.pi / basis.NFP,
                    3 / 2 * np.pi / basis.NFP,
                    2 * np.pi / basis.NFP,
                ]
            )
            ax[mmax + m, 0].set_yticks([0, np.pi / 2, np.pi, 3 / 2 * np.pi, 2 * np.pi])
            ax[mmax + m, nmax + n].set_xticklabels([])
            ax[mmax + m, nmax + n].set_yticklabels([])
            im = ax[mmax + m, nmax + n].contourf(
                z,
                t,
                fi.reshape((100, 100)),
                levels=100,
                vmin=-1,
                vmax=1,
                cmap=kwargs.get("cmap", "coolwarm"),
            )
            if m == mmax:
                ax[mmax + m, nmax + n].set_xlabel(
                    "$\\zeta$ \n $n={}$".format(n), fontsize=10
                )
                ax[mmax + m, nmax + n].set_xticklabels(
                    ["$0$", None, "$\\pi/NFP$", None, "$2\\pi/NFP$"], fontsize=8
                )
            if n + nmax == 0:
                ax[mmax + m, 0].set_ylabel("$m={}$ \n $\\theta$".format(m), fontsize=10)
                ax[mmax + m, 0].set_yticklabels(
                    ["$0$", None, "$\\pi$", None, "$2\\pi$"], fontsize=8
                )
        cb_ax = plt.subplot(gs[:, -1])
        cbar = fig.colorbar(im, cax=cb_ax)
        cbar.set_ticks([-1, -0.5, 0, 0.5, 1])
        fig.suptitle(
            "{}, $M={}$, $N={}$, $NFP={}$".format(
                basis.__class__.__name__, basis.M, basis.N, basis.NFP
            ),
            y=0.98,
        )
        return fig, ax

    elif basis.__class__.__name__ in ["ZernikePolynomial", "FourierZernikeBasis"]:
        lmax = abs(basis.modes[:, 0]).max().astype(int)
        mmax = abs(basis.modes[:, 1]).max().astype(int)

        grid = LinearGrid(100, 100, 1, endpoint=True)
        r = np.unique(grid.nodes[:, 0])
        v = np.unique(grid.nodes[:, 1])

        fig = plt.figure(figsize=kwargs.get("figsize", (3 * mmax, 3 * lmax / 2)))

        ax = {i: {} for i in range(lmax + 1)}
        ratios = np.ones(2 * (mmax + 1) + 1)
        ratios[-1] = kwargs.get("cbar_ratio", 0.25)
        gs = matplotlib.gridspec.GridSpec(
            lmax + 2, 2 * (mmax + 1) + 1, width_ratios=ratios
        )

        modes = basis.modes[np.where(basis.modes[:, 2] == 0)]
        Zs = basis.evaluate(grid.nodes, modes=modes)
        for i, (l, m) in enumerate(
            zip(modes[:, 0].astype(int), modes[:, 1].astype(int))
        ):
            Z = Zs[:, i].reshape((100, 100))
            ax[l][m] = plt.subplot(
                gs[l + 1, m + mmax : m + mmax + 2], projection="polar"
            )
            ax[l][m].set_title("$l={}, m={}$".format(l, m))
            ax[l][m].axis("off")
            im = ax[l][m].contourf(
                v,
                r,
                Z,
                levels=np.linspace(-1, 1, 100),
                cmap=kwargs.get("cmap", "coolwarm"),
            )

        cb_ax = plt.subplot(gs[:, -1])
        plt.subplots_adjust(right=0.8)
        cbar = fig.colorbar(im, cax=cb_ax)
        cbar.set_ticks(np.linspace(-1, 1, 9))
        fig.suptitle(
            "{}, $L={}$, $M={}$, spectral indexing = {}".format(
                basis.__class__.__name__, basis.L, basis.M, basis.spectral_indexing
            ),
            y=0.98,
        )
        fig.set_tight_layout(True)
        return fig, ax


def plot_logo(savepath=None, **kwargs):
    """Plot the DESC logo.

    Parameters
    ----------
    savepath : str or path-like
        path to save the figure to.
        File format is inferred from the filename (Default value = None)
    **kwargs :
        additional plot formatting parameters.
        options include ``'Dcolor'``, ``'Dcolor_rho'``, ``'Dcolor_theta'``,
        ``'Ecolor'``, ``'Scolor'``, ``'Ccolor'``, ``'BGcolor'``, ``'fig_width'``

    Returns
    -------
    fig : matplotlib.figure.Figure
        handle to the figure used for plotting
    ax : matplotlib.axes.Axes
        handle to the axis used for plotting

    """
    eq = np.array(
        [
            [0, 0, 0, 3.62287349e00, 0.00000000e00],
            [1, -1, 0, 0.00000000e00, 1.52398053e00],
            [1, 1, 0, 8.59865670e-01, 0.00000000e00],
            [2, -2, 0, 0.00000000e00, 1.46374759e-01],
            [2, 0, 0, -4.33377700e-01, 0.00000000e00],
            [2, 2, 0, 6.09609205e-01, 0.00000000e00],
            [3, -3, 0, 0.00000000e00, 2.13664220e-01],
            [3, -1, 0, 0.00000000e00, 1.29776568e-01],
            [3, 1, 0, -1.67706961e-01, 0.00000000e00],
            [3, 3, 0, 2.32179123e-01, 0.00000000e00],
            [4, -4, 0, 0.00000000e00, 3.30174283e-02],
            [4, -2, 0, 0.00000000e00, -5.80394864e-02],
            [4, 0, 0, -3.10228782e-02, 0.00000000e00],
            [4, 2, 0, -2.43905484e-03, 0.00000000e00],
            [4, 4, 0, 1.81292185e-01, 0.00000000e00],
            [5, -5, 0, 0.00000000e00, 5.37223061e-02],
            [5, -3, 0, 0.00000000e00, 2.65199520e-03],
            [5, -1, 0, 0.00000000e00, 1.63010516e-02],
            [5, 1, 0, 2.73622502e-02, 0.00000000e00],
            [5, 3, 0, -3.62812195e-02, 0.00000000e00],
            [5, 5, 0, 7.88069456e-02, 0.00000000e00],
            [6, -6, 0, 0.00000000e00, 3.50372526e-03],
            [6, -4, 0, 0.00000000e00, -1.82814700e-02],
            [6, -2, 0, 0.00000000e00, -1.62703504e-02],
            [6, 0, 0, 9.37285472e-03, 0.00000000e00],
            [6, 2, 0, 3.32793660e-03, 0.00000000e00],
            [6, 4, 0, -9.90606341e-03, 0.00000000e00],
            [6, 6, 0, 6.00068129e-02, 0.00000000e00],
            [7, -7, 0, 0.00000000e00, 1.28853330e-02],
            [7, -5, 0, 0.00000000e00, -2.28268526e-03],
            [7, -3, 0, 0.00000000e00, -1.04698799e-02],
            [7, -1, 0, 0.00000000e00, -5.15951605e-03],
            [7, 1, 0, 2.29082701e-02, 0.00000000e00],
            [7, 3, 0, -1.19760934e-02, 0.00000000e00],
            [7, 5, 0, -1.43418200e-02, 0.00000000e00],
            [7, 7, 0, 2.27668988e-02, 0.00000000e00],
            [8, -8, 0, 0.00000000e00, -2.53055423e-03],
            [8, -6, 0, 0.00000000e00, -7.15955981e-03],
            [8, -4, 0, 0.00000000e00, -6.54397837e-03],
            [8, -2, 0, 0.00000000e00, -4.08366006e-03],
            [8, 0, 0, 1.17264567e-02, 0.00000000e00],
            [8, 2, 0, -1.24364476e-04, 0.00000000e00],
            [8, 4, 0, -8.59425384e-03, 0.00000000e00],
            [8, 6, 0, -7.11934473e-03, 0.00000000e00],
            [8, 8, 0, 1.68974668e-02, 0.00000000e00],
        ]
    )

    onlyD = kwargs.get("onlyD", False)
    Dcolor = kwargs.get("Dcolor", "xkcd:neon purple")
    Dcolor_rho = kwargs.get("Dcolor_rho", "xkcd:neon pink")
    Dcolor_theta = kwargs.get("Dcolor_theta", "xkcd:neon pink")
    Ecolor = kwargs.get("Ecolor", "deepskyblue")
    Scolor = kwargs.get("Scolor", "deepskyblue")
    Ccolor = kwargs.get("Ccolor", "deepskyblue")
    BGcolor = kwargs.get("BGcolor", "clear")
    fig_width = kwargs.get("fig_width", 3)
    fig_height = fig_width / 2
    contour_lw_ratio = kwargs.get("contour_lw_ratio", 0.3)
    lw = fig_width ** 0.5

    transparent = False
    if BGcolor == "dark":
        BGcolor = "xkcd:charcoal grey"
    elif BGcolor == "light":
        BGcolor = "white"
    elif BGcolor == "clear":
        BGcolor = "white"
        transparent = True

    if onlyD:
        fig_width = fig_width / 2
    fig = plt.figure(figsize=(fig_width, fig_height))
    ax = fig.add_axes([0.1, 0.1, 0.8, 0.8])
    ax.axis("equal")
    ax.axis("off")
    ax.set_facecolor(BGcolor)
    fig.set_facecolor(BGcolor)
    if transparent:
        fig.patch.set_alpha(0)
        ax.patch.set_alpha(0)

    bottom = 0
    top = 10
    Dleft = 0
    Dw = 8
    Dh = top - bottom + 2
    DX = Dleft + Dw / 2
    DY = (top - bottom) / 2
    Dright = Dleft + Dw

    Eleft = Dright + 0.5
    Eright = Eleft + 4

    Soffset = 1
    Sleft = Eright + 0.5
    Sw = 5
    Sright = Sleft + Sw

    Ctheta = np.linspace(np.pi / 4, 2 * np.pi - np.pi / 4, 1000)
    Cleft = Sright + 0.75
    Cw = 4
    Ch = 11
    Cx0 = Cleft + Cw / 2
    Cy0 = (top - bottom) / 2

    # D
    cR = eq[:, 3]
    cZ = eq[:, 4]
    zern_idx = eq[:, :3]
    ls, ms, ns = zern_idx.T
    axis_jacobi = zernike_radial_poly(0, ls, ms)
    R0 = axis_jacobi.dot(cR)
    Z0 = axis_jacobi.dot(cZ)

    nr = kwargs.get("nr", 5)
    nt = kwargs.get("nt", 8)
    Nr = 100
    Nt = 361
    rstep = Nr // nr
    tstep = Nt // nt
    r = np.linspace(0, 1, Nr)
    t = np.linspace(0, 2 * np.pi, Nt)
    r, t = np.meshgrid(r, t, indexing="ij")
    r = r.flatten()
    t = t.flatten()

    radial = zernike_radial_poly(r[:, np.newaxis], ls, ms)
    poloidal = fourier(t[:, np.newaxis], ms)
    zern = radial * poloidal
    bdry = poloidal

    R = zern.dot(cR).reshape((Nr, Nt))
    Z = zern.dot(cZ).reshape((Nr, Nt))
    bdryR = bdry.dot(cR)
    bdryZ = bdry.dot(cZ)

    R = (R - R0) / (R.max() - R.min()) * Dw + DX
    Z = (Z - Z0) / (Z.max() - Z.min()) * Dh + DY
    bdryR = (bdryR - R0) / (bdryR.max() - bdryR.min()) * Dw + DX
    bdryZ = (bdryZ - Z0) / (bdryZ.max() - bdryZ.min()) * Dh + DY

    # plot r contours
    ax.plot(
        R.T[:, ::rstep],
        Z.T[:, ::rstep],
        color=Dcolor_rho,
        lw=lw * contour_lw_ratio,
        ls="-",
    )
    # plot theta contours
    ax.plot(
        R[:, ::tstep],
        Z[:, ::tstep],
        color=Dcolor_theta,
        lw=lw * contour_lw_ratio,
        ls="-",
    )
    ax.plot(bdryR, bdryZ, color=Dcolor, lw=lw)

    if onlyD:
        if savepath is not None:
            fig.savefig(savepath, facecolor=fig.get_facecolor(), edgecolor="none")

        return fig, ax

    # E
    ax.plot([Eleft, Eleft + 1], [bottom, top], lw=lw, color=Ecolor, linestyle="-")
    ax.plot([Eleft, Eright], [bottom, bottom], lw=lw, color=Ecolor, linestyle="-")
    ax.plot(
        [Eleft + 1 / 2, Eright],
        [bottom + (top + bottom) / 2, bottom + (top + bottom) / 2],
        lw=lw,
        color=Ecolor,
        linestyle="-",
    )
    ax.plot([Eleft + 1, Eright], [top, top], lw=lw, color=Ecolor, linestyle="-")

    # S
    Sy = np.linspace(bottom, top + Soffset, 1000)
    Sx = Sw * np.cos(Sy * 3 / 2 * np.pi / (Sy.max() - Sy.min()) - np.pi) ** 2 + Sleft
    ax.plot(Sx, Sy[::-1] - Soffset / 2, lw=lw, color=Scolor, linestyle="-")

    # C
    Cx = Cw / 2 * np.cos(Ctheta) + Cx0
    Cy = Ch / 2 * np.sin(Ctheta) + Cy0
    ax.plot(Cx, Cy, lw=lw, color=Ccolor, linestyle="-")

    if savepath is not None:
        fig.savefig(savepath, facecolor=fig.get_facecolor(), edgecolor="none")

    return fig, ax


def plot_field_lines_sfl(eq, rho, seed_thetas=0, phi_end=2 * np.pi, ax=None, **kwargs):
    """Traces field lines on specified flux surface at specified initial vartheta (:math:`\\vartheta`) seed locations, then plots them.
    Field lines traced by first finding the corresponding straight-field-line (SFL) coordinates :math:`(\\rho,\\vartheta,\phi)` for each field line, then converting those to the computational
    :math:`(\\rho,\\theta,\phi)` coordiantes, then finally computing from those the toroidal :math:`(R,\phi,Z)` coordinates of each field line.
    The SFL angle coordinates are found with the SFL relation:

        :math:`\\vartheta = \iota \phi + \\vartheta_0`


    Parameters
    ----------
    eq : Equilibrium
        object from which to plot
    rho : float
        flux surface to trace field lines at
    seed_thetas : float or array-like of floats
        theta positions at which to seed magnetic field lines, if array-like, will plot multiple field lines
    phi_end: float
        phi to integrate field line until, in radians. Default is 2*pi
    ax : matplotlib AxesSubplot, optional
        axis to plot on


    Returns
    -------
    fig : matplotlib.figure.Figure
        figure being plotted to
    ax : matplotlib.axes.Axes or ndarray of Axes
        axes being plotted to
    field_line_coords : dict
        dict containing the R,phi,Z coordinates of each field line traced. Dictionary entries are lists
        corresponding to the field lines for each seed_theta given. Also contains the scipy IVP solutions for info
        on how each line was integarted


    """
    if rho == 0:
        raise NotImplementedError(
            "Currently does not support field line tracing of the magnetic axis, please input 0 < rho < 1"
        )

    fig, ax = _format_ax(ax, is3d=True, figsize=kwargs.get("figsize", None))

    # check how many field lines to plot
    if seed_thetas is list:
        n_lines = len(seed_thetas)
    elif isinstance(seed_thetas, np.ndarray):
        n_lines = seed_thetas.size
    else:
        n_lines = 1

    phi0 = kwargs.get("phi0", 0)
    dphi = kwargs.get("dphi", 1e-2)  # spacing between points in phi, in radians
    N_pts = int((phi_end - phi0) / dphi)

    grid_single_rho = Grid(
        nodes=np.array([[rho, 0, 0]])
    )  # grid to get the iota value at the specified rho surface
    iota = eq.compute_profiles(grid=grid_single_rho)["iota"][0]

    varthetas = []
    phi = np.linspace(phi0, phi_end, N_pts)
    if n_lines > 1:
        for i in range(n_lines):
            varthetas.append(
                seed_thetas[i] + iota * phi
            )  # list of varthetas corresponding to the field line
    else:
        varthetas.append(
            seed_thetas + iota * phi
        )  # list of varthetas corresponding to the field line
    theta_coords = (
        []
    )  # list of nodes in (rho,theta,phi) corresponding to each (rho,vartheta,phi) node list
    print(
        "Calculating field line (rho,theta,zeta) coordinates corresponding to sfl coordinates"
    )
    for vartheta_list in varthetas:
        rhos = rho * np.ones_like(vartheta_list)
        sfl_coords = np.vstack((rhos, vartheta_list, phi)).T
        theta_coords.append(eq.compute_theta_coords(sfl_coords))

    # calculate R,phi,Z of nodes in grid
    # only need to do this after finding the grid corresponding to desired rho, vartheta, phi
    print(
        "Calculating field line (R,phi,Z) coordinates corresponding to (rho,theta,zeta) coordinates"
    )
    field_line_coords = {"Rs": [], "Zs": [], "phis": [], "seed_thetas": seed_thetas}
    for coords in theta_coords:
        grid = Grid(nodes=coords)
        toroidal_coords = eq.compute_toroidal_coords(grid=grid)
        field_line_coords["Rs"].append(toroidal_coords["R"])
        field_line_coords["Zs"].append(toroidal_coords["Z"])
        field_line_coords["phis"].append(phi)

    for i in range(n_lines):
        xline = np.asarray(field_line_coords["Rs"][i]) * np.cos(
            field_line_coords["phis"][i]
        )
        yline = np.asarray(field_line_coords["Rs"][i]) * np.sin(
            field_line_coords["phis"][i]
        )

        ax.plot(xline, yline, field_line_coords["Zs"][i], linewidth=2)

    ax.set_xlabel(_axis_labels_XYZ[0])
    ax.set_ylabel(_axis_labels_XYZ[1])
    ax.set_zlabel(_axis_labels_XYZ[2])
    ax.set_title(
        "%d Magnetic Field Lines Traced On $\\rho=%1.2f$ Surface" % (n_lines, rho)
    )
    fig.set_tight_layout(True)

    # need this stuff to make all the axes equal, ax.axis('equal') doesnt work for 3d
    x_limits = ax.get_xlim3d()
    y_limits = ax.get_ylim3d()
    z_limits = ax.get_zlim3d()

    x_range = abs(x_limits[1] - x_limits[0])
    x_middle = np.mean(x_limits)
    y_range = abs(y_limits[1] - y_limits[0])
    y_middle = np.mean(y_limits)
    z_range = abs(z_limits[1] - z_limits[0])
    z_middle = np.mean(z_limits)

    # The plot bounding box is a sphere in the sense of the infinity
    # norm, hence I call half the max range the plot radius.
    plot_radius = 0.5 * max([x_range, y_range, z_range])

    ax.set_xlim3d([x_middle - plot_radius, x_middle + plot_radius])
    ax.set_ylim3d([y_middle - plot_radius, y_middle + plot_radius])
    ax.set_zlim3d([z_middle - plot_radius, z_middle + plot_radius])

    return fig, ax, field_line_coords


def plot_field_lines_real_space(
    eq,
    rho,
    seed_thetas=0,
    phi_end=2 * np.pi,
    grid=None,
    ax=None,
    B_interp=None,
    return_B_interp=False,
    **kwargs,
):
    """***Use plot_field_lines_sfl if plotting from a solved equilibrium, as that is faster and more accurate than real space interpolation***
    Traces field lines on specified flux surface at specified initial theta seed locations, then plots them.
    Field lines integrated by first fitting the magnetic field with radial basis functions (RBF) in R,Z,phi, then integrating the field line
    from phi=0 up to the specified phi angle, by solving:

    :math:`\\frac{dR}{d\phi} = \\frac{RB_R}{B_{\phi}} , \\frac{dZ}{d\phi} = \\frac{RB_Z}{B_{\phi}}`

    :math:`B_R = \mathbf{B} \cdot \hat{\mathbf{R}} = (B^{\\theta} \mathbf{e}_{\\theta} + B^{\zeta} \mathbf{e}_{\zeta}) \cdot \hat{\mathbf{R}} = B^{\\theta} \\frac{\partial R}{\partial \\theta} + B^{\zeta} \\frac{\partial R}{\partial \zeta}`

    :math:`B_Z = \mathbf{B} \cdot \hat{\mathbf{Z}} = (B^{\\theta} \mathbf{e}_{\\theta} + B^{\zeta} \mathbf{e}_{\zeta}) \cdot \hat{\mathbf{Z}} = B^{\\theta} \\frac{\partial Z}{\partial \\theta} + B^{\zeta} \\frac{\partial Z}{\partial \zeta}`

    :math:`B_{\phi} = \mathbf{B} \cdot \hat{\mathbf{\phi}} = R B^{\zeta}`

    Parameters
    ----------
    eq : Equilibrium
        object from which to plot
    rho : float
        flux surface to trace field lines at
    seed_thetas : float or array-like of floats
        theta positions at which to seed magnetic field lines, if array-like, will plot multiple field lines
    phi_end: float
        phi to integrate field line until, in radians. Default is 2*pi
    grid : Grid, optional
        grid of rho, theta, zeta coordinates used to evaluate magnetic field at, which is then interpolated with RBF
    ax : matplotlib AxesSubplot, optional
        axis to plot on
    B_interp : dict of scipy.interpolate.rbf.Rbf or equivalent call signature interplators, optional
        if not None, uses the passed-in interpolation objects instead of fitting the magnetic field with Rbf's. Useful
        if have already ran plot_field_lines once and want to change the seed thetas or how far to integrate in phi.
        Dict should have the following keys: ['B_R'], ['B_Z'], and ['B_phi'], corresponding to the interplating object for
        each cylindrical component of the magnetic field.
    return_B_interp: bool, default False
        If true, in addition to returning the fig, axis and field line coordinates, will also return the dictionary of interpolating radial basis functions
        interpolating the magnetic field in (R,phi,Z)


    Returns
    -------
    fig : matplotlib.figure.Figure
        figure being plotted to
    ax : matplotlib.axes.Axes or ndarray of Axes
        axes being plotted to
    field_line_coords : dict
        dict containing the R,phi,Z coordinates of each field line traced. Dictionary entries are lists
        corresponding to the field lines for each seed_theta given. Also contains the scipy IVP solutions for info
        on how each line was integarted
    B_interp : dict, only returned if return_B_interp is True
        dict of scipy.interpolate.rbf.Rbf or equivalent call signature interplators, which interpolate the cylindrical
        components of magnetic field in (R,phi,Z)
        Dict has the following keys: ['B_R'], ['B_Z'], and ['B_phi'], corresponding to the interplating object for
        each cylindrical component of the magnetic field, and the interpolators have call signature
        B(R,phi,Z) = interpolator(R,phi,Z)

    """
    nfp = 1
    if grid is None:
        grid_kwargs = {"M": 30, "N": 30, "L": 20, "NFP": nfp, "axis": False}
        grid = _get_grid(**grid_kwargs)

    fig, ax = _format_ax(ax, is3d=True, figsize=kwargs.get("figsize", None))

    # check how many field lines to plot
    if seed_thetas is list:
        n_lines = len(seed_thetas)
    elif isinstance(seed_thetas, np.ndarray):
        n_lines = seed_thetas.size
    else:
        n_lines = 1
    phi0 = kwargs.get("phi0", 0)
    # calculate R,phi,Z of nodes in grid
    toroidal_coords = eq.compute_toroidal_coords(grid=grid)
    # calculate cylindrical B
    magnetic_field = eq.compute_magnetic_field(grid=grid)

    phis = grid.nodes[:, 2]
    BR = magnetic_field["B_R"]
    BZ = magnetic_field["B_Z"]
    Bphi = magnetic_field["B_phi"]
    Rs = toroidal_coords["R"]
    Zs = toroidal_coords["Z"]
    if B_interp is None:  # must fit RBfs to interpolate B field in R,phi,Z
        print(
            "Fitting magnetic field with radial basis functions in R,phi,Z (may take a few minutes)"
        )
        BRi = Rbf(Rs, Zs, phis, BR)
        BZi = Rbf(Rs, Zs, phis, BZ)
        Bphii = Rbf(Rs, Zs, phis, Bphi)
        B_interp = {"B_R": BRi, "B_Z": BZi, "B_phi": Bphii}

    field_line_coords = {
        "Rs": [],
        "Zs": [],
        "phis": [],
        "IVP solutions": [],
        "seed_thetas": seed_thetas,
    }
    if n_lines > 1:
        for theta in seed_thetas:
            field_line_Rs, field_line_phis, field_line_Zs, sol = _field_line_Rbf(
                rho, theta, phi_end, grid, toroidal_coords, B_interp, phi0
            )
            field_line_coords["Rs"].append(field_line_Rs)
            field_line_coords["Zs"].append(field_line_Zs)
            field_line_coords["phis"].append(field_line_phis)
            field_line_coords["IVP solutions"].append(sol)

    else:
        field_line_Rs, field_line_phis, field_line_Zs, sol = _field_line_Rbf(
            rho, seed_thetas, phi_end, grid, toroidal_coords, B_interp, phi0
        )
        field_line_coords["Rs"].append(field_line_Rs)
        field_line_coords["Zs"].append(field_line_Zs)
        field_line_coords["phis"].append(field_line_phis)
        field_line_coords["IVP solutions"].append(sol)

    for i, solution in enumerate(field_line_coords["IVP solutions"]):
        if not solution.success:
            print(
                "Integration from seed theta %1.2f radians was not successful!"
                % seed_thetas[i]
            )

    for i in range(n_lines):
        xline = np.asarray(field_line_coords["Rs"][i]) * np.cos(
            field_line_coords["phis"][i]
        )
        yline = np.asarray(field_line_coords["Rs"][i]) * np.sin(
            field_line_coords["phis"][i]
        )

        ax.plot(xline, yline, field_line_coords["Zs"][i], linewidth=2)

    ax.set_xlabel(_axis_labels_XYZ[0])
    ax.set_ylabel(_axis_labels_XYZ[1])
    ax.set_zlabel(_axis_labels_XYZ[2])
    ax.set_title(
        "%d Magnetic Field Lines Traced On $\\rho=%1.2f$ Surface" % (n_lines, rho)
    )
    fig.set_tight_layout(True)

    # need this stuff to make all the axes equal, ax.axis('equal') doesnt work for 3d
    x_limits = ax.get_xlim3d()
    y_limits = ax.get_ylim3d()
    z_limits = ax.get_zlim3d()

    x_range = abs(x_limits[1] - x_limits[0])
    x_middle = np.mean(x_limits)
    y_range = abs(y_limits[1] - y_limits[0])
    y_middle = np.mean(y_limits)
    z_range = abs(z_limits[1] - z_limits[0])
    z_middle = np.mean(z_limits)

    # The plot bounding box is a sphere in the sense of the infinity
    # norm, hence I call half the max range the plot radius.
    plot_radius = 0.5 * max([x_range, y_range, z_range])

    ax.set_xlim3d([x_middle - plot_radius, x_middle + plot_radius])
    ax.set_ylim3d([y_middle - plot_radius, y_middle + plot_radius])
    ax.set_zlim3d([z_middle - plot_radius, z_middle + plot_radius])

    if return_B_interp:
        return fig, ax, field_line_coords, B_interp
    else:
        return fig, ax, field_line_coords


def _find_idx(rho0, theta0, phi0, grid):
    """
    Finds the node index corresponding to the rho,theta,zeta node closest to the given rho0,theta0,phi0

    Parameters
    ----------
    rho0 : float
        rho to find closest grid point to.
    theta0 : float
        theta to find closest grid point to.
    phi0 : float
        phi to find closest grid point to.
    grid : Grid
        grid to find closest point on


    Returns
    -------
    idx_pt : int
        index of the grid node closest to the given point.

    """
    rhos = grid.nodes[:, 0]
    thetas = grid.nodes[:, 1]
    phis = grid.nodes[:, 2]

    if theta0 < 0:
        theta0 = 2 * np.pi + theta0
    if theta0 > 2 * np.pi:
        theta0 == np.mod(theta0, 2 * np.pi)
    if phi0 < 0:
        phi0 = 2 * np.pi + phi0
    if phi0 > 2 * np.pi:
        phi0 == np.mod(phi0, 2 * np.pi)

    bool1 = np.logical_and(
        np.abs(rhos - rho0) == np.min(np.abs(rhos - rho0)),
        np.abs(thetas - theta0) == np.min(np.abs(thetas - theta0)),
    )
    bool2 = np.logical_and(bool1, np.abs(phis - phi0) == np.min(np.abs(phis - phi0)))
    idx_pt = np.where(bool2 == True)[0][0]
    return idx_pt


def _field_line_Rbf(rho, theta0, phi_end, grid, toroidal_coords, B_interp, phi0=0):
    """Takes the initial poloidal angle you want to seed a field line at (at phi=0),
    and integrates along the field line to the specified phi_end. returns fR,fZ,fPhi, the R,Z,Phi coordinates of the field line trajectory"""
    Rs = toroidal_coords["R"]
    Zs = toroidal_coords["Z"]

    fR = []
    fZ = []
    fPhi = []
    idx0 = _find_idx(rho, theta0, phi0, grid)
    curr_R = Rs[idx0]
    curr_Z = Zs[idx0]
    fR.append(curr_R)
    fZ.append(curr_Z)
    fPhi.append(phi0)

    # integrate field lines in Phi
    print(
        "Integrating Magnetic Field Line Equation from seed theta = %f radians" % theta0
    )
    y0 = [fR[0], fZ[0]]

    def rhs(phi, y):
        """RHS of magnetic field line eqn"""
        dRdphi = (
            y[0]
            * B_interp["B_R"](y[0], y[1], np.mod(phi, 2 * np.pi))
            / B_interp["B_phi"](y[0], y[1], np.mod(phi, 2 * np.pi))
        )
        dZdphi = (
            y[0]
            * B_interp["B_Z"](y[0], y[1], np.mod(phi, 2 * np.pi))
            / B_interp["B_phi"](y[0], y[1], np.mod(phi, 2 * np.pi))
        )
        return [dRdphi, dZdphi]

    n_tries = 1
    max_step = 0.01
    sol = solve_ivp(rhs, [0, phi_end], y0, max_step=max_step)
    while not sol.success and n_tries < 4:
        max_step = 0.5 * max_step
        n_tries += 1
        sol = solve_ivp(rhs, [0, phi_end], y0, max_step=max_step)
    fR = sol.y[0, :]
    fZ = sol.y[1, :]
    fPhi = sol.t
    return fR, fPhi, fZ, sol<|MERGE_RESOLUTION|>--- conflicted
+++ resolved
@@ -786,18 +786,6 @@
 
     for i in range(nzeta):
         ax[i].plot(
-<<<<<<< HEAD
-            Rv[:, :, i].T, Zv[:, :, i].T, color=colorblind_colors[2], linestyle=":",
-        )
-        ax[i].plot(
-            Rr[:, :, i], Zr[:, :, i], color=colorblind_colors[0],
-        )
-        ax[i].plot(
-            Rr[:, -1, i], Zr[:, -1, i], color=colorblind_colors[1],
-        )
-        ax[i].scatter(
-            Rr[0, 0, i], Zr[0, 0, i], color=colorblind_colors[3],
-=======
             Rv[:, :, i].T,
             Zv[:, :, i].T,
             color=theta_color,
@@ -815,7 +803,6 @@
             color=lcfs_color,
             linestyle=lcfs_ls,
             label=(label if i == 0 else ""),
->>>>>>> 171570c3
         )
         if rho[0] == 0:
             ax[i].scatter(
