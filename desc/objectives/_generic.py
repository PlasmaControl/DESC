--- conflicted
+++ resolved
@@ -116,22 +116,18 @@
         """
         thing = self.things[0]
         if self._grid is None:
-<<<<<<< HEAD
             grid = QuadratureGrid(
-                eq.L_grid,
-                eq.M_grid,
-                eq.N_grid,
-                eq.NFP,
-                NFP_umbilic_factor=eq.NFP_umbilic_factor,
+                thing.L_grid,
+                thing.M_grid,
+                thing.N_grid,
+                thing.NFP,
             )
-=======
             errorif(
                 self._p != "desc.equilibrium.equilibrium.Equilibrium",
                 ValueError,
                 "grid must be supplied for things besides an Equilibrium.",
             )
             grid = QuadratureGrid(thing.L_grid, thing.M_grid, thing.N_grid, thing.NFP)
->>>>>>> 5d3af143
         else:
             grid = self._grid
 
@@ -425,22 +421,12 @@
         """
         thing = self.things[0]
         if self._grid is None:
-<<<<<<< HEAD
-            grid = QuadratureGrid(
-                eq.L_grid,
-                eq.M_grid,
-                eq.N_grid,
-                eq.NFP,
-                NFP_umbilic_factor=eq.NFP_umbilic_factor,
-            )
-=======
             errorif(
                 self._p != "desc.equilibrium.equilibrium.Equilibrium",
                 ValueError,
                 "grid must be supplied for things besides an Equilibrium.",
             )
             grid = QuadratureGrid(thing.L_grid, thing.M_grid, thing.N_grid, thing.NFP)
->>>>>>> 5d3af143
         else:
             grid = self._grid
 
