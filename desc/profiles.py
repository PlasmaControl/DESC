"""Profile objects for representing pressure, rotational transform, etc."""

import warnings
from abc import ABC, abstractmethod

import numpy as np
import scipy.optimize
from interpax import interp1d

from desc.backend import jit, jnp, put, sign
from desc.basis import FourierZernikeBasis, PowerSeries, polyder_vec, polyval_vec
from desc.derivatives import Derivative
from desc.grid import Grid, _Grid
from desc.io import IOAble
from desc.utils import (
    combination_permutation,
    copy_coeffs,
    errorif,
    multinomial_coefficients,
    setdefault,
    warnif,
)


class _Profile(IOAble, ABC):
    """Abstract base class for profiles.

    All profile classes inherit from this, and must implement
    the compute() methods.

    The compute method should take an array of nodes and an optional array of parameters
    and compute the value or derivative of the profile at the specified nodes.
    If the parameters are not given, the ones assigned to the profile should be used.

    Subclasses must also implement getter and setter methods for params
    """

    _io_attrs_ = ["_name", "_params"]

    def __init__(self, name=""):
        self.name = name

    @property
    def name(self):
        """str: Name of the profile."""
        return self.__dict__.setdefault("_name", "")

    @name.setter
    def name(self, new):
        self._name = str(new)

    @property
    @abstractmethod
    def params(self):
        """ndarray: Parameters for computation."""

    @params.setter
    @abstractmethod
    def params(self, new):
        """Set default params for computation."""

    @abstractmethod
    def compute(self, grid, params=None, dr=0, dt=0, dz=0):
        """Compute values on specified nodes, default to using self.params."""

    def to_powerseries(self, order=6, xs=100, sym="auto", rcond=None, w=None):
        """Convert this profile to a PowerSeriesProfile.

        Parameters
        ----------
        order : int
            polynomial order
        xs : int or ndarray
            x locations to use for fit. If an integer, uses that many points linearly
            spaced between 0,1
        sym : bool or "auto"
            Whether to enforce explicit even parity
        rcond : float
            Relative condition number of the fit. Singular values smaller than this
            relative to the largest singular value will be ignored. The default value
            is len(x)*eps, where eps is the relative precision of the float type, about
            2e-16 in most cases.
        w : array-like, shape(M,)
            Weights to apply to the y-coordinates of the sample points. For gaussian
            uncertainties, use 1/sigma (not 1/sigma**2).

        Returns
        -------
        profile : PowerSeriesProfile
            profile in power series form.

        """
        if jnp.isscalar(xs):
            xs = jnp.linspace(0, 1, xs)
        fs = self(xs)
        p = PowerSeriesProfile.from_values(xs, fs, order, rcond=rcond, w=w, sym=sym)
        p.name = self.name
        return p

    def to_fourierzernike(self, L=6, M=0, N=0, NFP=1, xs=100, w=None):
        """Convert this profile to a FourierZernikeProfile.

        Parameters
        ----------
        L, M, N : int
           maximum mode numbers
        NFP : int
            number of field periods
        xs : int or ndarray
            x locations to use for fit. If an integer, uses that many points linearly
            spaced between 0,1
        w : array-like, shape(M,)
            Weights to apply to the y-coordinates of the sample points. For gaussian
            uncertainties, use 1/sigma (not 1/sigma**2).

        Returns
        -------
        profile : FourierZernikeProfile
            profile in power series form.

        """
        if jnp.isscalar(xs):
            xs = jnp.linspace(0, 1, xs)
        f = self(xs)
        r = xs
        t = jnp.zeros_like(xs)
        z = jnp.zeros_like(xs)
        p = FourierZernikeProfile.from_values(r, t, z, f, L, M, N, NFP, w, self.name)
        return p

    def to_spline(self, knots=20, method="cubic2"):
        """Convert this profile to a SplineProfile.

        Parameters
        ----------
        knots : int or ndarray
            x locations to use for spline. If an integer, uses that many points linearly
            spaced between 0,1
        method : str
            method of interpolation
            - `'nearest'`: nearest neighbor interpolation
            - `'linear'`: linear interpolation
            - `'cubic'`: C1 cubic splines (aka local splines)
            - `'cubic2'`: C2 cubic splines (aka natural splines)
            - `'catmull-rom'`: C1 cubic centripetal "tension" splines

        Returns
        -------
        profile : SplineProfile
            profile in spline form.

        """
        if jnp.isscalar(knots):
            knots = jnp.linspace(0, 1, knots)
        values = self(knots)
        return SplineProfile(values, knots, method, self.name)

    def to_mtanh(
        self, order=4, xs=100, w=None, p0=None, pmax=None, pmin=None, **kwargs
    ):
        """Convert this profile to modified hyperbolic tangent + poly form.

        Parameters
        ----------
        order : int
            order of the core polynomial to fit
        xs : int or array-like, shape(M,)
            coordinate locations to evaluate for fitting. If an integer, assumes
            that many linearly spaced ints in (0,1)
        w : array-like, shape(M,)
            Weights to apply to the y-coordinates of the sample points. For gaussian
            uncertainties, use 1/sigma (not 1/sigma**2).
        p0 : array-like, shape(5+order,)
            initial guess for parameter values
        pmin : float or array-like, shape(5+order,)
            lower bounds for parameter values
        pmax : float or array-like, shape(5+order,)
            upper bounds for parameter values

        Returns
        -------
        profile : MTanhProfile
            profile in mtanh + polynomial form.

        """
        if jnp.isscalar(xs):
            xs = jnp.linspace(0, 1, xs)
        ys = self(xs)
        return MTanhProfile.from_values(
            xs,
            ys,
            order=order,
            w=w,
            p0=p0,
            pmax=pmax,
            pmin=pmin,
            name=self.name,
            **kwargs,
        )

    def __call__(self, grid, params=None, dr=0, dt=0, dz=0):
        """Evaluate the profile at a given set of points."""
        if not isinstance(grid, _Grid):
            grid = jnp.atleast_1d(jnp.asarray(grid))
            if grid.ndim == 1:
                grid = jnp.array([grid, jnp.zeros_like(grid), jnp.zeros_like(grid)]).T
            grid = Grid(grid, sort=False)
        return self.compute(grid, params, dr, dt, dz)

    def __repr__(self):
        """Get the string form of the object."""
        return (
            type(self).__name__
            + " at "
            + str(hex(id(self)))
            + " (name={})".format(self.name)
        )

    def __mul__(self, x):
        """Multiply this profile by another or a constant."""
        if np.isscalar(x):
            return ScaledProfile(x, self)
        elif isinstance(x, _Profile):
            return ProductProfile(self, x)
        else:
            raise NotImplementedError()

    def __rmul__(self, x):
        """Multiply this profile by another or a constant."""
        return self.__mul__(x)

    def __add__(self, x):
        """Add this profile with another."""
        if isinstance(x, _Profile):
            return SumProfile(self, x)
        else:
            raise NotImplementedError()

    def __neg__(self):
        """Invert the sign of this profile."""
        return ScaledProfile(-1, self)

    def __sub__(self, x):
        """Subtract another profile from this one."""
        return self.__add__(-x)


class ScaledProfile(_Profile):
    """Profile times a constant value.

    f_1(x) = a*f(x)

    Parameters
    ----------
    profile : Profile
        Base profile to scale.
    scale : float
        Scale factor.

    """

    _io_attrs_ = _Profile._io_attrs_ + ["_profile", "_scale"]

    def __init__(self, scale, profile, **kwargs):
        assert isinstance(
            profile, _Profile
        ), "profile in a ScaledProfile must be a Profile or subclass, got {}.".format(
            str(profile)
        )
        assert np.isscalar(scale), "scale must be a scalar."

        self._profile = profile.copy()
        self._scale = scale

        kwargs.setdefault("name", profile.name)
        super().__init__(**kwargs)

    @property
    def params(self):
        """ndarray: Parameters for computation [scale, profile.params]."""
        return jnp.concatenate([jnp.atleast_1d(self._scale), self._profile.params])

    @params.setter
    def params(self, x):
        self._scale, self._profile.params = self._parse_params(x)

    def _parse_params(self, x):
        if x is None:
            scale = self._scale
            params = self._profile.params
        elif isinstance(x, (tuple, list)) and len(x) == 2:
            params = x[1]
            scale = x[0]
        elif np.isscalar(x):
            scale = x
            params = self._profile.params
        elif len(x) == len(self._profile.params):
            scale = self._scale
            params = x
        elif len(x) == len(self.params):
            scale = x[0]
            params = x[1:]
        else:
            raise ValueError("Got wrong number of parameters for ScaledProfile")
        return scale, params

    def compute(self, grid, params=None, dr=0, dt=0, dz=0):
        """Compute values of profile at specified nodes.

        Parameters
        ----------
        grid : Grid
            locations to compute values at.
        params : array-like
            Parameters to use. If not given, uses the
            values given by the self.params attribute.
        dr, dt, dz : int
            derivative order in rho, theta, zeta.

        Returns
        -------
        values : ndarray
            values of the profile or its derivative at the points specified.

        """
        scale, params = self._parse_params(params)
        f = self._profile.compute(grid, params, dr, dt, dz)
        return scale * f

    def __repr__(self):
        """Get the string form of the object."""
        s = super().__repr__()
        s = s[:-1]
        s += ", scale={})".format(self._scale)
        return s


class SumProfile(_Profile):
    """Sum of two or more Profiles.

    f(x) = f1(x) + f2(x) + f3(x) ...

    Parameters
    ----------
    profiles : Profile
        Profiles to sum.

    """

    _io_attrs_ = _Profile._io_attrs_ + ["_profiles"]

    def __init__(self, *profiles, **kwargs):
        self._profiles = []
        for profile in profiles:
            assert isinstance(profile, _Profile), (
                "Each profile in a SumProfile must be a Profile or "
                + "subclass, got {}.".format(str(profile))
            )
            if isinstance(profile, SumProfile):
                self._profiles += [pro.copy() for pro in profile._profiles]
            else:
                self._profiles.append(profile.copy())
        super().__init__(**kwargs)

    @property
    def params(self):
        """ndarray: Concatenated array of parameters for computation."""
        return jnp.concatenate([profile.params for profile in self._profiles])

    @params.setter
    def params(self, x):
        x = self._parse_params(x)
        for i, profile in enumerate(self._profiles):
            profile.params = x[i]

    def _parse_params(self, x):
        if x is None:
            params = [profile.params for profile in self._profiles]
        elif isinstance(x, (list, tuple)) and len(x) == len(self._profiles):
            params = x
        elif len(x) == len(self.params):
            params = []
            i = 0
            for profile in self._profiles:
                k = len(profile.params)
                params += [x[i : i + k]]
                i += k
        else:
            raise ValueError("Got wrong number of parameters for SumProfile")
        return params

    def compute(self, grid, params=None, dr=0, dt=0, dz=0):
        """Compute values of profile at specified nodes.

        Parameters
        ----------
        grid : Grid
            locations to compute values at.
        params : array-like
            Parameters to use. If not given, uses the
            values given by the self.params attribute.
        dr, dt, dz : int
            derivative order in rho, theta, zeta.

        Returns
        -------
        values : ndarray
            values of the profile or its derivative at the points specified.

        """
        params = self._parse_params(params)
        f = 0
        for i, profile in enumerate(self._profiles):
            f += profile.compute(grid, params[i], dr, dt, dz)
        return f

    def __repr__(self):
        """Get the string form of the object."""
        s = super().__repr__()
        s = s[:-1]
        s += ", with {} profiles)".format(len(self._profiles))
        return s


class ProductProfile(_Profile):
    """Product of two or more Profiles.

    f(x) = f1(x) * f2(x) * f3(x) ...

    Parameters
    ----------
    profiles : Profile
        Profiles to multiply.

    """

    _io_attrs_ = _Profile._io_attrs_ + ["_profiles"]

    def __init__(self, *profiles, **kwargs):
        self._profiles = []
        for profile in profiles:
            assert isinstance(profile, _Profile), (
                "Each profile in a ProductProfile must be a Profile or "
                + "subclass, got {}.".format(str(profile))
            )
            if isinstance(profile, ProductProfile):
                self._profiles += [pro.copy() for pro in profile._profiles]
            else:
                self._profiles.append(profile.copy())
        super().__init__(**kwargs)

    @property
    def params(self):
        """ndarray: Concatenated array of parameters for computation."""
        return jnp.concatenate([profile.params for profile in self._profiles])

    @params.setter
    def params(self, x):
        x = self._parse_params(x)
        for i, profile in enumerate(self._profiles):
            profile.params = x[i]

    def _parse_params(self, x):
        if x is None:
            params = [profile.params for profile in self._profiles]
        elif isinstance(x, (list, tuple)) and len(x) == len(self._profiles):
            params = x
        elif len(x) == len(self.params):
            params = []
            i = 0
            for profile in self._profiles:
                k = len(profile.params)
                params += [x[i : i + k]]
                i += k
        else:
            raise ValueError("Got wrong number of parameters for ProductProfile")
        return params

    def compute(self, grid, params=None, dr=0, dt=0, dz=0):
        """Compute values of profile at specified nodes.

        Parameters
        ----------
        grid : Grid
            locations to compute values at.
        params : array-like
            Parameters to use. If not given, uses the
            values given by the self.params attribute.
        dr, dt, dz : int
            derivative order in rho, theta, zeta.

        Returns
        -------
        values : ndarray
            values of the profile or its derivative at the points specified.

        """
        if dt > 0 or dz > 0:
            raise NotImplementedError(
                "Poloidal and toroidal derivatives of ProductProfiles have not "
                + "been implemented yet"
            )
        params = self._parse_params(params)
        f = 0
        derivs = combination_permutation(len(self._profiles), dr)
        coeffs = multinomial_coefficients(len(self._profiles), dr)
        for j, drj in enumerate(derivs):
            fi = 1
            for i, profile in enumerate(self._profiles):
                fi *= profile.compute(grid, params[i], drj[i], 0, 0)
            f += coeffs[j] * fi
        return f

    def __repr__(self):
        """Get the string form of the object."""
        s = super().__repr__()
        s = s[:-1]
        s += ", with {} profiles)".format(len(self._profiles))
        return s


class PowerSeriesProfile(_Profile):
    """Profile represented by a monic power series.

    f(x) = a[0] + a[1]*x + a[2]*x**2 + ...

    Parameters
    ----------
    params: array-like
        Coefficients of the series. Assumed to be zero if not specified.
        If modes is not supplied, assumed to be in ascending  order with no
        missing values. If modes is given, coefficients can be in any order or
        indexing.
    modes : array-like
        Mode numbers for the associated coefficients. eg a[modes[i]] = params[i]
    sym : bool
        Whether the basis should only contain even powers (True) or all powers (False).
    name : str
        Name of the profile.

    """

    _io_attrs_ = _Profile._io_attrs_ + ["_basis"]

    def __init__(self, params=None, modes=None, sym="auto", name=""):
        super().__init__(name)

        if params is None:
            params = [0]
        params = np.atleast_1d(params)

        if sym == "auto":  # sym = "even" if all odd modes are zero, else sym = False
            if modes is None:
                modes = np.arange(params.size)
            else:
                modes = np.atleast_1d(modes)
            sym = np.all(params[modes % 2 != 0] == 0)
        sym = "even" if sym else False
        if modes is None:
            if sym:
                modes = np.arange(2 * params.size, step=2)
            else:
                modes = np.arange(params.size)
        else:
            modes = np.atleast_1d(modes)
        self._basis = PowerSeries(L=int(np.max(abs(modes))), sym=sym)
        self._params = np.zeros(self.basis.num_modes, dtype=float)
        for m, c in zip(modes, params):
            idx = np.where(self.basis.modes[:, 0] == int(m))[0]
            self._params[idx] = c

    def __repr__(self):
        """Get the string form of the object."""
        s = super().__repr__()
        s = s[:-1]
        s += ", basis={})".format(self.basis)
        return s

    @property
    def sym(self):
        """str: Symmetry type of the power series."""
        return self.basis.sym

    @property
    def basis(self):
        """PowerSeriesBasis: Spectral basis for power series."""
        return self._basis

    @property
    def params(self):
        """ndarray: Parameter values."""
        return self._params

    @params.setter
    def params(self, new):
        new = jnp.atleast_1d(jnp.asarray(new))
        if new.size == self._basis.num_modes:
            self._params = jnp.asarray(new)
        else:
            raise ValueError(
                "params should have the same size as the basis, "
                + f"got {len(new)} for basis with {self._basis.num_modes} modes"
            )

    def get_params(self, l):
        """Get power series coefficients for given mode number(s)."""
        l = np.atleast_1d(l).astype(int)
        a = np.zeros_like(l).astype(float)

        idx = np.where(l[:, np.newaxis] == self.basis.modes[:, 0])

        a[idx[0]] = self.params[idx[1]]
        return a

    def set_params(self, l, a=None):
        """Set specific power series coefficients."""
        l, a = np.atleast_1d(l, a)
        a = np.broadcast_to(a, l.shape)
        for ll, aa in zip(l, a):
            idx = self.basis.get_idx(ll, 0, 0)
            if aa is not None:
                self.params = put(self.params, idx, aa)

    def change_resolution(self, L, M=None, N=None):
        """Set a new maximum mode number."""
        modes_old = self.basis.modes
        self.basis.change_resolution(L)
        self.params = copy_coeffs(self.params, modes_old, self.basis.modes)

    def compute(self, grid, params=None, dr=0, dt=0, dz=0):
        """Compute values of profile at specified nodes.

        Parameters
        ----------
        grid : Grid
            locations to compute values at.
        params : array-like
            polynomial coefficients to use, in ascending order. If not given, uses the
            values given by the params attribute
        dr, dt, dz : int
            derivative order in rho, theta, zeta

        Returns
        -------
        values : ndarray
            values of the profile or its derivative at the points specified

        """
        if params is None:
            params = self.params
        if (dt != 0) or (dz != 0):
            return jnp.zeros(grid.num_nodes)
        if self.sym:
            # need to pad with odd numbered modes
            params = jnp.array([params, jnp.zeros_like(params)]).flatten(order="F")
        r = grid.nodes[:, 0]
        f = polyval_vec(polyder_vec(jnp.atleast_2d(params[::-1]), dr, False), r)[0]
        return f

    @classmethod
    def from_values(cls, x, y, order=6, rcond=None, w=None, sym="auto", name=""):
        """Fit a PowerSeriesProfile from point data.

        Parameters
        ----------
        x : array-like, shape(M,)
            coordinate locations
        y : array-like, shape(M,)
            function values
        order : int
            order of the polynomial to fit
        rcond : float
            Relative condition number of the fit. Singular values smaller than this
            relative to the largest singular value will be ignored. The default value
            is len(x)*eps, where eps is the relative precision of the float type, about
            2e-16 in most cases.
        w : array-like, shape(M,)
            Weights to apply to the y-coordinates of the sample points. For gaussian
            uncertainties, use 1/sigma (not 1/sigma**2).
        sym : bool
            Whether the basis should only contain even powers (T) or all powers (F).
        name : str
            name of the profile

        Returns
        -------
        profile : PowerSeriesProfile
            profile in power series basis fit to given data.

        """
        if sym and sym != "auto":
            x = x**2
            order = order // 2
        params = jnp.polyfit(x, y, order, rcond=rcond, w=w, full=False)[::-1]
        return cls(params, sym=sym, name=name)


class TwoPowerProfile(_Profile):
    """Profile represented by two powers.

    f(x) = a[0]*(1 - x**a[1])**a[2]

    Notes
    -----
    df/dx = inf at x = 0 if a[1] < 1
    df/dx = inf at x = 1 if a[2] < dr

    Parameters
    ----------
    params: array-like
        Coefficients of the two power formula. Must be an array of size 3.
        Default if not specified is [0, 1, 1].
    name : str
        Name of the profile.

    """

    _io_attrs_ = _Profile._io_attrs_

    def __init__(self, params=None, name=""):
        super().__init__(name)

        if params is None:
            params = [0, 1, 1]
        self._params = np.atleast_1d(params)

        errorif(
            self._params.size != 3, ValueError, "params must be an array of size 3."
        )
        warnif(
            self._params[1] < 1,
            UserWarning,
            "Derivatives of this profile will be infinite at rho=0 "
            + "because params[1] < 1.",
        )
        warnif(
            self._params[2] < 1,
            UserWarning,
            "Derivatives of this profile will be infinite at rho=1 "
            + "because params[2] < 1.",
        )

    @property
    def params(self):
        """ndarray: Parameter values."""
        return self._params

    @params.setter
    def params(self, new):
        new = jnp.atleast_1d(jnp.asarray(new))
        if new.size == 3:
            self._params = jnp.asarray(new)
        else:
            raise ValueError(f"params should be an array of size 3, got {len(new)}.")

    def compute(self, grid, params=None, dr=0, dt=0, dz=0):
        """Compute values of profile at specified nodes.

        Parameters
        ----------
        grid : Grid
            Locations to compute values at.
        params : array-like
            Power law coefficients to use. Must be an array of size 3.
            If not given, uses the values given by the params attribute.
        dr, dt, dz : int
            Derivative order in rho, theta, zeta.

        Returns
        -------
        values : ndarray
            Values of the profile or its derivative at the points specified.

        """
        if params is None:
            params = self.params
        if (dt != 0) or (dz != 0):
            return jnp.zeros(grid.num_nodes)
        a, b, c = params
        r = grid.nodes[:, 0]
        if dr == 0:
            f = a * (1 - r**b) ** c
        elif dr == 1:
            f = r ** (b - 1) * self.compute(grid, params=[-a * b * c, b, c - 1])
        elif dr == 2:
            f = (
                r ** (b - 2)
                * ((b * c - 1) * r**b - b + 1)
                * self.compute(grid, params=[a * b * c, b, c - 2])
            )
        else:
            raise NotImplementedError("dr > 2 not implemented for TwoPowerProfile!")
        return f


class SplineProfile(_Profile):
    """Radial profile represented by a piecewise cubic spline.

    Parameters
    ----------
    values: array-like
<<<<<<< HEAD
        1-D Array containing values of the dependent variable.
    knots : array-like
        1-D array containing values of the independent variable.
        Must be real, finite, and in strictly increasing order in [0, 1].
        If not given, assumes ``values`` is uniformly spaced in [0, 1].
=======
        1-D array containing values of the dependent variable.
    knots : array-like
        1-D array containing values of the independent variable.
        Must be real, finite, and in strictly increasing order in [0, 1].
        If ``None``, assumes ``values`` is given on knots uniformly spaced in [0, 1].
>>>>>>> 13108f64
    method : str
        Method of interpolation. Default is cubic2.
        - `'nearest'`: nearest neighbor interpolation
        - `'linear'`: linear interpolation
        - `'cubic'`: C1 cubic splines (aka local splines)
        - `'cubic2'`: C2 cubic splines (aka natural splines)
        - `'catmull-rom'`: C1 cubic centripetal "tension" splines
    name : str
        Optional name of the profile.

    """

    _io_attrs_ = _Profile._io_attrs_ + ["_knots", "_method"]

    def __init__(self, values=None, knots=None, method="cubic2", name=""):
        super().__init__(name)

        if values is None:
            values = [0, 0, 0]
        values = jnp.atleast_1d(values)
        if knots is None:
            knots = jnp.linspace(0, 1, values.size)
        knots = jnp.atleast_1d(knots)
        errorif(values.shape[-1] != knots.shape[-1])
        errorif(not (values.ndim == knots.ndim == 1), NotImplementedError)
        self._knots = knots
        self._params = values
        self._method = method

    def __repr__(self):
        """Get the string form of the object."""
        s = super().__repr__()
        s = s[:-1]
        s += ", method={}, num_knots={})".format(self._method, self._knots.size)
        return s

    @property
    def knots(self):
        """ndarray: Knot locations."""
        return self._knots

    @property
    def params(self):
        """ndarray: Parameters for computation."""
        return self._params

    @params.setter
    def params(self, new):
        errorif(
            len(new) != self._knots.size,
            msg="params should have the same size as the knots, "
            + f"got {len(new)} values for {self._knots.size} knots",
        )
        self._params = jnp.asarray(new)

    def compute(self, grid, params=None, dr=0, dt=0, dz=0):
        """Compute values of profile at specified nodes.

        Parameters
        ----------
        grid : Grid
            Locations to compute values at.
        params : array-like
            Values of the function at ``self.knots``.
            If not given, uses ``self.params``.
        dr, dt, dz : int
            derivative order in rho, theta, zeta

        Returns
        -------
        values : ndarray
            values of the profile or its derivative at the points specified

        """
        if dt != 0 or dz != 0:
            return jnp.zeros_like(grid.nodes[:, 0])
        params = setdefault(params, self._params)
        return interp1d(
            xq=grid.nodes[:, 0],
            x=self._knots,
            f=params,
            method=self._method,
            derivative=dr,
            extrap=True,
        )


class HermiteSplineProfile(_Profile):
    """Radial profile represented by a piecewise cubic Hermite spline.

    Parameters
    ----------
    f: array-like
<<<<<<< HEAD
        1-D Array containing values of the dependent variable.
    df: array-like
        1-D Array containing derivatives of the dependent variable.
    knots : array-like
        1-D array containing values of the independent variable.
        Must be real, finite, and in strictly increasing order in [0, 1].
        If not given, assumes ``values`` is uniformly spaced in [0, 1].
=======
        1-D array containing values of the dependent variable.
    df: array-like
        1-D array containing derivatives of the dependent variable.
    knots : array-like
        1-D array containing values of the independent variable.
        Must be real, finite, and in strictly increasing order in [0, 1].
        If ``None``, assumes ``f`` and ``df`` are given on knots uniformly
        spaced in [0, 1].
>>>>>>> 13108f64
    name : str
        Optional name of the profile.

    """

    _io_attrs_ = _Profile._io_attrs_ + ["_knots", "_params"]

    def __init__(self, f, df, knots=None, name=""):
        super().__init__(name)

        f, df = jnp.atleast_1d(f, df)
        if knots is None:
            knots = jnp.linspace(0, 1, f.size)
        knots = jnp.atleast_1d(knots)
        errorif(not (f.shape[-1] == df.shape[-1] == knots.shape[-1]))
        errorif(not (f.ndim == df.ndim == knots.ndim == 1), NotImplementedError)
        self._knots = knots
        self._params = jnp.concatenate([f, df])

    def __repr__(self):
        """Get the string form of the object."""
        s = super().__repr__()
        s = s[:-1]
        s += ", num_knots={})".format(self._knots.size)
        return s

    @property
    def knots(self):
        """ndarray: Knot locations."""
        return self._knots

    @property
    def params(self):
        """ndarray: Parameters for computation.

        First (second) half stores function (derivative) values at ``knots``.
        """
        return self._params

    @params.setter
    def params(self, new):
        new = jnp.asarray(new)
        errorif(
            new.ndim != 1 or new.size != 2 * self._knots.size,
            msg="Params should be 1D with size twice number of knots. "
            f"Got {new.shape} params for {self._knots.size} knots.",
        )
        self._params = new

    def compute(self, grid, params=None, dr=0, dt=0, dz=0):
        """Compute values of profile at specified nodes.

        Parameters
        ----------
        grid : Grid
<<<<<<< HEAD
            locations to compute values at.
        params : array-like
            First (second) half stores function (derivative) values at ``knots``.
            Defaults to ``self.params``.
=======
            Locations to compute values at.
        params : array-like
            First (second) half stores function (derivative) values at ``knots``.
            If not given, uses ``self.params``.
>>>>>>> 13108f64
        dr, dt, dz : int
            derivative order in rho, theta, zeta

        Returns
        -------
        f : ndarray
            Array containing values of the dependent variable at the points specified.

        """
        if dt != 0 or dz != 0:
            return jnp.zeros_like(grid.nodes[:, 0])
        params = setdefault(params, self._params)
        return interp1d(
            xq=grid.nodes[:, 0],
            x=self._knots,
            f=params[: self._knots.size],
            fx=params[self._knots.size :],
            derivative=dr,
            extrap=True,
        )


class MTanhProfile(_Profile):
    r"""Profile represented by a modified hyperbolic tangent + polynomial.

    Profile is parameterized by pedestal height (ped, :math:`p`), SOL height
    (offset, :math:`o`), pedestal symmetry point (sym, :math:`s`), pedestal width
    (width, :math:`w`), and a polynomial:

    .. math::

        f = o + 1/2 (o - p) (\tanh(z) - 1) + 1/2 (o - p) g(y)

    Where :math:`z=(x-s)/w`, :math:`y=e^z/(e^{2z}+1)`, and :math:`g` is a polynomial
    with no constant term

    Parameters
    ----------
    params: array-like
        parameters for mtanh + poly. ``params = [ped, offset, sym, width, *core_poly]``
        where core poly are the polynomial coefficients in ascending order, without
        a constant term
    name : str
        name of the profile

    """

    def __init__(self, params=None, name=""):
        super().__init__(name)

        if params is None:
            params = [0, 0, 1, 1, 0]
        self._params = params

    def __repr__(self):
        """Get the string form of the object."""
        s = super().__repr__()
        s = s[:-1]
        s += ", num_params={})".format(len(self._params))
        return s

    @property
    def params(self):
        """ndarray: Parameter values."""
        return self._params

    @params.setter
    def params(self, new):
        new = jnp.atleast_1d(jnp.asarray(new))
        if new.size >= 5:
            self._params = jnp.asarray(new)
        else:
            raise ValueError(
                "params should have at least 5 elements [ped, offset, sym, width,"
                + f"*core_poly]  got only {new.size} values"
            )

    @staticmethod
    def _mtanh(x, ped, offset, sym, width, core_poly, dx=0):
        """Compute modified tanh + polynomial profile.

        Parameters
        ----------
        x : ndarray
            evaluation locations
        ped : float
            height of pedestal
        offset : float
            height of SOL
        sym : float
            symmetry point
        width : float
            width of pedestal
        core_poly : ndarray
            polynomial coefficients in ascending order [x^1,...x^n]
        dx : int
           radial derivative order

        Returns
        -------
        y : ndarray
            profile evaluated at x
        """
        core_poly = jnp.pad(jnp.asarray(core_poly), ((1, 0)))
        z = (x - sym) / width

        if dx == 0:
            y = 1 / 2 * (ped - offset) * (1 - jnp.tanh(z)) + offset
        elif dx == 1:
            y = -1 / (2 * width) * (1 - jnp.tanh(z) ** 2) * (ped - offset)
        elif dx == 2:
            y = (ped - offset) * (jnp.tanh(-z) ** 2 - 1) * jnp.tanh(-z) / width**2

        e2z = jnp.exp(2 * z)
        zz = z / (1 + e2z)
        if dx == 0:
            f = jnp.polyval(core_poly[::-1], zz)
        elif dx == 1:
            dz = ((1 + e2z) - 2 * z * e2z) / (width * (1 + e2z) ** 2)
            f = jnp.polyval(jnp.polyder(core_poly[::-1], 1), zz) * dz
        elif dx == 2:
            dz = ((1 + e2z) - 2 * z * e2z) / (width * (1 + e2z) ** 2)
            ddz = (
                4
                * (-width * (1 + e2z) + (1 - e2z) * (sym - x))
                * e2z
                / (width**3 * (e2z + 1) ** 3)
            )
            f = (
                jnp.polyval(jnp.polyder(core_poly[::-1], 2), zz) * dz**2
                + jnp.polyval(jnp.polyder(core_poly[::-1], 1), zz) * ddz
            )

        y = y + f * (offset - ped) / 2
        return y

    def compute(self, grid, params=None, dr=0, dt=0, dz=0):
        """Compute values of profile at specified nodes.

        Parameters
        ----------
        grid : Grid
            locations to compute values at.
        params : array-like
            coefficients to use, in order. [ped, offset, sym, width, core_poly]
            If not given, uses the values given by the params attribute
        dr, dt, dz : int
            derivative order in rho, theta, zeta

        Returns
        -------
        values : ndarray
            values of the profile or its derivative at the points specified

        """
        if params is None:
            params = self.params
        if dr > 2:
            raise NotImplementedError("dr > 2 not implemented for MTanhProfile!")
        if dt != 0 or dz != 0:
            return jnp.zeros_like(grid.nodes[:, 0])

        ped = params[0]
        offset = params[1]
        sym = params[2]
        width = params[3]
        core_poly = params[4:]
        xq = grid.nodes[:, 0]
        y = MTanhProfile._mtanh(xq, ped, offset, sym, width, core_poly, dx=dr)
        return y

    @classmethod
    def from_values(
        cls,
        x,
        y,
        order=4,
        w=None,
        p0=None,
        pmax=None,
        pmin=None,
        name="",
        **kwargs,
    ):
        """Fit a MTanhProfile from point data.

        Parameters
        ----------
        x : array-like, shape(M,)
            coordinate locations
        y : array-like, shape(M,)
            function values
        order : int
            order of the core polynomial to fit
        w : array-like, shape(M,)
            Weights to apply to the y-coordinates of the sample points. For gaussian
            uncertainties, use 1/sigma (not 1/sigma**2).
        p0 : array-like, shape(4+order,)
            initial guess for parameter values [ped, offset, sym, width, core_poly].
            Use a value of "None" to use the default initial guess for that parameter
        pmin : float or array-like, shape(4+order,)
            lower bounds for parameter values
            Use a value of "None" to use the default bound for that parameter
        pmax : float or array-like, shape(4+order,)
            upper bounds for parameter values
            Use a value of "None" to use the default bound for that parameter
        name : str
            name of the profile
        kwargs :
            additional keyword arguments passed to scipy.optimize.least_squares

        Returns
        -------
        profile : MTanhProfile
            profile in mtanh + polynomial form.

        """
        if w is None:
            w = np.ones_like(x)
        fun = (
            lambda args: (
                cls._mtanh(x, args[0], args[1], args[2], args[3], args[4:]) - y
            )
            / w
        )
        jac = jit(Derivative(fun, 0, "fwd").compute)
        fun = jit(fun)
        ped0 = np.clip(interp1d([0.93], x, y, "cubic2", extrap=True), 0, np.inf)[0]
        off0 = np.clip(interp1d([0.98], x, y, "cubic2", extrap=True), 0, np.inf)[0]
        default_pmax = np.array([np.inf, np.inf, 1.02, 0.2, np.inf])
        default_pmin = np.array([0, 0, 0.9, 0.0, -np.inf])
        default_p0 = np.array([ped0, off0, 0.95, 0.1, 0])

        p0_ = np.atleast_1d(p0)
        pmin_ = np.atleast_1d(pmax)
        pmax_ = np.atleast_1d(pmin)
        p0 = np.zeros(order + 4)
        pmax = np.zeros(order + 4)
        pmin = np.zeros(order + 4)
        for i in range(order + 4):
            if i < len(p0_) and p0_[i] is not None:
                p0[i] = p0_[i]
            else:
                p0[i] = default_p0[np.clip(i, 0, len(default_p0) - 1)]
            if i < len(pmax_) and pmax_[i] is not None:
                pmax[i] = pmax_[i]
            else:
                pmax[i] = default_pmax[np.clip(i, 0, len(default_pmax) - 1)]
            if i < len(pmin_) and pmin_[i] is not None:
                pmin[i] = pmin_[i]
            else:
                pmin[i] = default_pmin[np.clip(i, 0, len(default_pmin) - 1)]

        out = scipy.optimize.least_squares(
            fun, jac=jac, x0=p0, method="trf", bounds=(pmin, pmax), **kwargs
        )
        if not out.success:
            warnings.warn("Fitting did not converge, parameters may not be correct")
        params = out.x
        return MTanhProfile(params, name)


class FourierZernikeProfile(_Profile):
    """Possibly anisotropic profile represented by Fourier-Zernike basis.

    Parameters
    ----------
    params: array-like, shape(k,)
        coefficients of the series. If modes is not supplied, assumed to be only radial
        modes in ascending order with no missing values. If modes is given, coefficients
        can be in any order or indexing.
    modes : array-like, shape(k,3)
        mode numbers for the associated coefficients. eg a[modes[i]] = params[i].
        If None, assumes params are only the m=0 n=0 modes
    sym : {"auto", "sin", "cos", False}
        Whether the basis should be stellarator symmetric.
    name : str
        name of the profile.

    """

    _io_attrs_ = _Profile._io_attrs_ + ["_basis"]

    def __init__(self, params=None, modes=None, sym="auto", NFP=1, name=""):
        super().__init__(name)

        if params is None:
            params = [0]
        params = np.atleast_1d(params)

        if modes is None:
            modes = np.hstack(
                [
                    np.atleast_2d(np.arange(0, 2 * len(params), 2)).T,
                    np.zeros((len(params), 2)),
                ]
            )
        modes = np.asarray(modes)
        assert np.all(modes.astype(int) == modes), "mode numbers should be integers"
        modes = modes.astype(int)

        L = np.max(abs(modes[:, 0]))
        M = np.max(abs(modes[:, 1]))
        N = np.max(abs(modes[:, 2]))
        if sym == "auto":
            if np.all(params[np.where(sign(modes[:, 1]) != sign(modes[:, 2]))] == 0):
                sym = "cos"
            elif np.all(params[np.where(sign(modes[:, 1]) == sign(modes[:, 2]))] == 0):
                sym = "sin"
            else:
                sym = False

        self._basis = FourierZernikeBasis(L=L, M=M, N=N, NFP=int(NFP), sym=sym)
        self._params = copy_coeffs(params, modes, self.basis.modes)

    def __repr__(self):
        """Get the string form of the object."""
        s = super().__repr__()
        s = s[:-1]
        s += ", basis={})".format(self.basis)
        return s

    @property
    def basis(self):
        """FourierZernikeBasis: Spectral basis for Fourier-Zernike series."""
        return self._basis

    @property
    def params(self):
        """ndarray: Parameter values."""
        return self._params

    @params.setter
    def params(self, new):
        new = jnp.atleast_1d(jnp.asarray(new))
        if new.size == self._basis.num_modes:
            self._params = jnp.asarray(new)
        else:
            raise ValueError(
                f"params should have the same size as the basis, got {new.size} "
                + f"for basis with {self._basis.num_modes} modes"
            )

    def get_params(self, l, m, n):
        """Get Fourier-Zernike coefficients for given mode number(s)."""
        l = np.atleast_1d(l).astype(int)
        m = np.atleast_1d(m).astype(int)
        n = np.atleast_1d(n).astype(int)
        a = np.zeros_like(l).astype(float)

        for i, (ll, mm, nn) in enumerate(zip(l, m, n)):
            idx = self.basis.get_idx(ll, mm, nn)
            a[i] = self.params[idx]
        return a

    def set_params(self, l, m, n, a=None):
        """Set specific Fourier-Zernike coefficients."""
        l, m, n, a = map(np.atleast_1d, (l, m, n, a))
        a = np.broadcast_to(a, l.shape)
        for ll, mm, nn, aa in zip(l, m, n, a):
            idx = self.basis.get_idx(ll, mm, nn)
            if aa is not None:
                self.params = put(self.params, idx, aa)

    def change_resolution(self, L=None, M=None, N=None):
        """Set a new maximum mode number."""
        modes_old = self.basis.modes
        L = L if L is not None else self.basis.L
        M = M if M is not None else self.basis.M
        N = N if N is not None else self.basis.N
        self.basis.change_resolution(L, M, N)
        self.params = copy_coeffs(self.params, modes_old, self.basis.modes)

    def compute(self, grid, params=None, dr=0, dt=0, dz=0):
        """Compute values of profile at specified nodes.

        Parameters
        ----------
        grid : Grid
            locations to compute values at.
        params : array-like
            Fourier-Zernike coefficients to use, in ascending order. If not given,
            uses the values given by the params attribute
        dr, dt, dz : int
            derivative order in rho, theta, zeta

        Returns
        -------
        values : ndarray
            values of the profile or its derivative at the points specified

        """
        if params is None:
            params = self.params
        A = self.basis.evaluate(grid.nodes, [dr, dt, dz])
        return A @ params

    @classmethod
    def from_values(cls, r, t, z, f, L=6, M=0, N=0, NFP=1, w=None, name=""):
        """Fit a FourierZernikeProfile from point data.

        Parameters
        ----------
        r, t, z : array-like, shape(k,)
            coordinate locations in rho, theta, zeta
        f : array-like, shape(k,)
            function values
        L, M, N : int
            maximum mode numbers to fit
        NFP : int
            number of field periods
        w : array-like, shape(k,)
            Weights to apply to the y-coordinates of the sample points. For gaussian
            uncertainties, use 1/sigma (not 1/sigma**2).
        name : str
            name of the profile

        Returns
        -------
        profile : PowerSeriesProfile
            profile in power series basis fit to given data.

        """
        nodes = jnp.vstack([r, t, z]).T
        basis = FourierZernikeBasis(L, M, N, NFP)
        A = basis.evaluate(nodes)
        if w is not None:
            A *= w[:, np.newaxis]
            f *= w
        scale = jnp.sqrt((A * A).sum(axis=0))
        scale = jnp.where(scale == 0, 1, scale)
        A /= scale
        c, resids, rank, s = jnp.linalg.lstsq(A, f, rcond=None)
        c = (c.T / scale).T  # broadcast scale coefficients
        return cls(c, modes=basis.modes, NFP=NFP, name=name)<|MERGE_RESOLUTION|>--- conflicted
+++ resolved
@@ -799,19 +799,11 @@
     Parameters
     ----------
     values: array-like
-<<<<<<< HEAD
-        1-D Array containing values of the dependent variable.
-    knots : array-like
-        1-D array containing values of the independent variable.
-        Must be real, finite, and in strictly increasing order in [0, 1].
-        If not given, assumes ``values`` is uniformly spaced in [0, 1].
-=======
         1-D array containing values of the dependent variable.
     knots : array-like
         1-D array containing values of the independent variable.
         Must be real, finite, and in strictly increasing order in [0, 1].
         If ``None``, assumes ``values`` is given on knots uniformly spaced in [0, 1].
->>>>>>> 13108f64
     method : str
         Method of interpolation. Default is cubic2.
         - `'nearest'`: nearest neighbor interpolation
@@ -905,15 +897,6 @@
     Parameters
     ----------
     f: array-like
-<<<<<<< HEAD
-        1-D Array containing values of the dependent variable.
-    df: array-like
-        1-D Array containing derivatives of the dependent variable.
-    knots : array-like
-        1-D array containing values of the independent variable.
-        Must be real, finite, and in strictly increasing order in [0, 1].
-        If not given, assumes ``values`` is uniformly spaced in [0, 1].
-=======
         1-D array containing values of the dependent variable.
     df: array-like
         1-D array containing derivatives of the dependent variable.
@@ -922,7 +905,6 @@
         Must be real, finite, and in strictly increasing order in [0, 1].
         If ``None``, assumes ``f`` and ``df`` are given on knots uniformly
         spaced in [0, 1].
->>>>>>> 13108f64
     name : str
         Optional name of the profile.
 
@@ -978,17 +960,10 @@
         Parameters
         ----------
         grid : Grid
-<<<<<<< HEAD
-            locations to compute values at.
-        params : array-like
-            First (second) half stores function (derivative) values at ``knots``.
-            Defaults to ``self.params``.
-=======
             Locations to compute values at.
         params : array-like
             First (second) half stores function (derivative) values at ``knots``.
             If not given, uses ``self.params``.
->>>>>>> 13108f64
         dr, dt, dz : int
             derivative order in rho, theta, zeta
 
