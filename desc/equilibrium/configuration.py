"""Base class for Equilibrium."""

import copy
import numbers
import warnings
from abc import ABC

import numpy as np
from termcolor import colored

from desc.backend import jnp
from desc.basis import FourierZernikeBasis, fourier, zernike_radial
from desc.compute import compute as compute_fun
from desc.compute.utils import compress, get_profiles, get_transforms
from desc.geometry import (
    FourierRZCurve,
    FourierRZToroidalSurface,
    Surface,
    ZernikeRZToroidalSection,
)
from desc.grid import LinearGrid, QuadratureGrid
from desc.io import IOAble
from desc.profiles import PowerSeriesProfile, Profile, SplineProfile
from desc.utils import copy_coeffs

from .coords import compute_flux_coords, compute_theta_coords, is_nested, to_sfl
from .initial_guess import set_initial_guess


class _Configuration(IOAble, ABC):
    """Configuration is an abstract base class for equilibrium information.

    It contains information about a plasma state, including the
    shapes of flux surfaces and profile inputs. It can compute additional
    information, such as the magnetic field and plasma currents.

    Parameters
    ----------
    Psi : float (optional)
        total toroidal flux (in Webers) within LCFS. Default 1.0
    NFP : int (optional)
        number of field periods Default surface.NFP or 1
    L : int (optional)
        Radial resolution. Default 2*M for `spectral_indexing`==fringe, else M
    M : int (optional)
        Poloidal resolution. Default surface.M or 1
    N : int (optional)
        Toroidal resolution. Default surface.N or 0
    pressure : Profile or ndarray shape(k,2) (optional)
        Pressure profile or array of mode numbers and spectral coefficients.
        Default is a PowerSeriesProfile with zero pressure
    iota : Profile or ndarray shape(k,2) (optional)
        Rotational transform profile or array of mode numbers and spectral coefficients
    current : Profile or ndarray shape(k,2) (optional)
        Toroidal current profile or array of mode numbers and spectral coefficients
        Default is a PowerSeriesProfile with zero toroidal current
    surface: Surface or ndarray shape(k,5) (optional)
        Fixed boundary surface shape, as a Surface object or array of
        spectral mode numbers and coefficients of the form [l, m, n, R, Z].
        Default is a FourierRZToroidalSurface with major radius 10 and minor radius 1
    axis : Curve or ndarray shape(k,3) (optional)
        Initial guess for the magnetic axis as a Curve object or ndarray
        of mode numbers and spectral coefficients of the form [n, R, Z].
        Default is the centroid of the surface.
    sym : bool (optional)
        Whether to enforce stellarator symmetry. Default surface.sym or False.
    spectral_indexing : str (optional)
        Type of Zernike indexing scheme to use. Default ``'ansi'``

    """

    _io_attrs_ = [
        "_sym",
        "_R_sym",
        "_Z_sym",
        "_Psi",
        "_NFP",
        "_L",
        "_M",
        "_N",
        "_R_lmn",
        "_Z_lmn",
        "_L_lmn",
        "_R_basis",
        "_Z_basis",
        "_L_basis",
        "_surface",
        "_axis",
        "_pressure",
        "_iota",
        "_current",
        "_spectral_indexing",
        "_bdry_mode",
    ]

    def __init__(  # noqa: C901 - FIXME: break this up into simpler pieces
        self,
        Psi=1.0,
        NFP=None,
        L=None,
        M=None,
        N=None,
        pressure=None,
        iota=None,
        current=None,
        surface=None,
        axis=None,
        sym=None,
        spectral_indexing=None,
        **kwargs,
    ):

        assert spectral_indexing in [None, "ansi", "fringe",], (
            "spectral_indexing should be one of 'ansi', 'fringe', None, got "
            + f"{spectral_indexing}"
        )
        if spectral_indexing is None and hasattr(surface, "spectral_indexing"):
            self._spectral_indexing = surface.spectral_indexing
        elif spectral_indexing is None:
            self._spectral_indexing = "ansi"
        else:
            self._spectral_indexing = spectral_indexing

        assert isinstance(
            Psi, numbers.Real
        ), f"Psi should be a real integer or float, got {type(Psi)}"
        self._Psi = float(Psi)

        assert (NFP is None) or (
            isinstance(NFP, numbers.Real) and int(NFP) == NFP and NFP > 0
        ), f"NFP should be a positive integer, got {type(NFP)}"
        if NFP is not None:
            self._NFP = NFP
        elif hasattr(surface, "NFP"):
            self._NFP = surface.NFP
        elif hasattr(axis, "NFP"):
            self._NFP = axis.NFP
        else:
            self._NFP = 1

        assert sym in [
            None,
            True,
            False,
        ], f"sym should be one of True, False, None, got {sym}"
        if sym is None and hasattr(surface, "sym"):
            self._sym = surface.sym
        elif sym is None:
            self._sym = False
        else:
            self._sym = sym
        # stellarator symmetry for bases
        if self.sym:
            self._R_sym = "cos"
            self._Z_sym = "sin"
        else:
            self._R_sym = False
            self._Z_sym = False

        # resolution
        assert (L is None) or (
            isinstance(L, numbers.Real) and (L == int(L)) and (L >= 0)
        ), f"L should be a non-negative integer or None, got {L}"
        assert (M is None) or (
            isinstance(M, numbers.Real) and (M == int(M)) and (M >= 0)
        ), f"M should be a non-negative integer or None, got {M}"
        assert (N is None) or (
            isinstance(N, numbers.Real) and (N == int(N)) and (N >= 0)
        ), f"N should be a non-negative integer or None, got {N}"
        if N is not None:
            self._N = int(N)
        elif hasattr(surface, "N"):
            self._N = surface.N
        else:
            self._N = 0

        if M is not None:
            self._M = int(M)
        elif hasattr(surface, "M"):
            self._M = surface.M
        else:
            self._M = 1

        if L is not None:
            self._L = int(L)
        elif hasattr(surface, "L") and (surface.L > 0):
            self._L = surface.L
        else:
            self._L = self.M if (self.spectral_indexing == "ansi") else 2 * self.M

        # bases
        self._R_basis = FourierZernikeBasis(
            L=self.L,
            M=self.M,
            N=self.N,
            NFP=self.NFP,
            sym=self._R_sym,
            spectral_indexing=self.spectral_indexing,
        )
        self._Z_basis = FourierZernikeBasis(
            L=self.L,
            M=self.M,
            N=self.N,
            NFP=self.NFP,
            sym=self._Z_sym,
            spectral_indexing=self.spectral_indexing,
        )
        self._L_basis = FourierZernikeBasis(
            L=self.L,
            M=self.M,
            N=self.N,
            NFP=self.NFP,
            sym=self._Z_sym,
            spectral_indexing=self.spectral_indexing,
        )

        # surface
        if surface is None:
            self._surface = FourierRZToroidalSurface(NFP=self.NFP, sym=self.sym)
            self._bdry_mode = "lcfs"
        elif isinstance(surface, Surface):
            self._surface = surface
            if isinstance(surface, FourierRZToroidalSurface):
                self._bdry_mode = "lcfs"
            if isinstance(surface, ZernikeRZToroidalSection):
                self._bdry_mode = "poincare"
        elif isinstance(surface, (np.ndarray, jnp.ndarray)):
            if np.all(surface[:, 0] == 0):
                self._bdry_mode = "lcfs"
            elif np.all(surface[:, 2] == 0):
                self._bdry_mode = "poincare"
            else:
                raise ValueError("boundary should either have l=0 or n=0")
            if self.bdry_mode == "lcfs":
                self._surface = FourierRZToroidalSurface(
                    surface[:, 3],
                    surface[:, 4],
                    surface[:, 1:3].astype(int),
                    surface[:, 1:3].astype(int),
                    self.NFP,
                    self.sym,
                )
            elif self.bdry_mode == "poincare":
                self._surface = ZernikeRZToroidalSection(
                    surface[:, 3],
                    surface[:, 4],
                    surface[:, :2].astype(int),
                    surface[:, :2].astype(int),
                    self.spectral_indexing,
                    self.sym,
                )
        else:
            raise TypeError("Got unknown surface type {}".format(surface))
        self._surface.change_resolution(self.L, self.M, self.N)

        # magnetic axis
        if isinstance(axis, FourierRZCurve):
            self._axis = axis
        elif isinstance(axis, (np.ndarray, jnp.ndarray)):
            self._axis = FourierRZCurve(
                axis[:, 1],
                axis[:, 2],
                axis[:, 0].astype(int),
                NFP=self.NFP,
                sym=self.sym,
                name="axis",
            )
        elif axis is None:  # use the center of surface
            # TODO: make this method of surface, surface.get_axis()?
            if isinstance(self.surface, FourierRZToroidalSurface):
                self._axis = FourierRZCurve(
                    R_n=self.surface.R_lmn[
                        np.where(self.surface.R_basis.modes[:, 1] == 0)
                    ],
                    Z_n=self.surface.Z_lmn[
                        np.where(self.surface.Z_basis.modes[:, 1] == 0)
                    ],
                    modes_R=self.surface.R_basis.modes[
                        np.where(self.surface.R_basis.modes[:, 1] == 0)[0], -1
                    ],
                    modes_Z=self.surface.Z_basis.modes[
                        np.where(self.surface.Z_basis.modes[:, 1] == 0)[0], -1
                    ],
                    NFP=self.NFP,
                )
            elif isinstance(self.surface, ZernikeRZToroidalSection):
                # FIXME: include m=0 l!=0 modes
                self._axis = FourierRZCurve(
                    R_n=self.surface.R_lmn[
                        np.where(
                            (self.surface.R_basis.modes[:, 0] == 0)
                            & (self.surface.R_basis.modes[:, 1] == 0)
                        )
                    ].sum(),
                    Z_n=self.surface.Z_lmn[
                        np.where(
                            (self.surface.Z_basis.modes[:, 0] == 0)
                            & (self.surface.Z_basis.modes[:, 1] == 0)
                        )
                    ].sum(),
                    modes_R=[0],
                    modes_Z=[0],
                    NFP=self.NFP,
                )
        else:
            raise TypeError("Got unknown axis type {}".format(axis))

        # profiles
        self._pressure = None
        self._iota = None
        self._current = None

        # pressure
        if isinstance(pressure, Profile):
            self._pressure = pressure
        elif isinstance(pressure, (np.ndarray, jnp.ndarray)):
            self._pressure = PowerSeriesProfile(
                modes=pressure[:, 0], params=pressure[:, 1], name="pressure"
            )
        elif pressure is None:
            self._pressure = PowerSeriesProfile(
                modes=np.array([0]), params=np.array([0]), name="pressure"
            )
        else:
            raise TypeError("Got unknown pressure profile {}".format(pressure))

        # default profile
        if iota is None and current is None:
            self._current = PowerSeriesProfile(
                modes=np.array([0]), params=np.array([0]), name="current"
            )
        elif iota is not None and current is not None:
            raise ValueError("Cannot specify both iota and current profiles.")

        # iota
        if isinstance(iota, Profile):
            self.iota = iota
        elif isinstance(iota, (np.ndarray, jnp.ndarray)):
            self._iota = PowerSeriesProfile(
                modes=iota[:, 0], params=iota[:, 1], name="iota"
            )
        elif iota is not None:
            raise TypeError("Got unknown iota profile {}".format(iota))

        # current
        if isinstance(current, Profile):
            self.current = current
        elif isinstance(current, (np.ndarray, jnp.ndarray)):
            self._current = PowerSeriesProfile(
                modes=current[:, 0], params=current[:, 1], name="current"
            )
        elif current is not None:
            raise TypeError("Got unknown current profile {}".format(current))

        # ensure profiles have the right resolution
        for profile in ["pressure", "iota", "current"]:
            p = getattr(self, profile)
            if hasattr(p, "change_resolution"):
                p.change_resolution(max(p.basis.L, self.L))
            if isinstance(p, PowerSeriesProfile) and p.sym != "even":
                warnings.warn(
                    colored(f"{profile} profile is not an even power series.", "yellow")
                )

        # ensure number of field periods agree before setting guesses
        eq_NFP = self.NFP
        surf_NFP = self.surface.NFP if hasattr(self.surface, "NFP") else self.NFP
        axis_NFP = self._axis.NFP

        if not (eq_NFP == surf_NFP == axis_NFP):
            raise ValueError(
                "Unequal number of field periods for equilirium "
                + f"{eq_NFP}, surface {surf_NFP}, and axis {axis_NFP}"
            )

        # make sure symmetry agrees
        assert (
            self.sym == self.surface.sym
        ), "Surface and Equilibrium must have the same symmetry"

        self._R_lmn = np.zeros(self.R_basis.num_modes)
        self._Z_lmn = np.zeros(self.Z_basis.num_modes)
        self._L_lmn = np.zeros(self.L_basis.num_modes)
        self.set_initial_guess()
        if "R_lmn" in kwargs:
            self.R_lmn = kwargs.pop("R_lmn")
        if "Z_lmn" in kwargs:
            self.Z_lmn = kwargs.pop("Z_lmn")
        if "L_lmn" in kwargs:
            self.L_lmn = kwargs.pop("L_lmn")

    # TODO: allow user to pass in arrays for surface, axis? or R_lmn etc?
    # TODO: make this kwargs instead?
    def _set_up(self):
        """Set unset attributes after loading.

        To ensure object has all properties needed for current DESC version.
        Allows for backwards-compatibility with equilibria saved/ran with older
        DESC versions.
        """
        for attribute in self._io_attrs_:
            if not hasattr(self, attribute):
                setattr(self, attribute, None)

    def set_initial_guess(self, *args):
        """Set the initial guess for the flux surfaces, eg R_lmn, Z_lmn, L_lmn.

        Parameters
        ----------
        eq : Equilibrium
            Equilibrium to initialize
        args :
            either:
              - No arguments, in which case eq.surface will be scaled for the guess.
              - Another Surface object, which will be scaled to generate the guess.
                Optionally a Curve object may also be supplied for the magnetic axis.
              - Another Equilibrium, whose flux surfaces will be used.
              - File path to a VMEC or DESC equilibrium, which will be loaded and used.
              - Grid and 2-3 ndarrays, specifying the flux surface locations (R, Z, and
                optionally lambda) at fixed flux coordinates. All arrays should have the
                same length. Optionally, an ndarray of shape(k,3) may be passed instead
                of a grid.

        Examples
        --------
        Use existing equil.surface and scales down for guess:

        >>> equil.set_initial_guess()

        Use supplied Surface and scales down for guess. Assumes axis is centroid
        of user supplied surface:

        >>> equil.set_initial_guess(surface)

        Optionally, an interior surface may be scaled by giving the surface a
        flux label:

        >>> surf = FourierRZToroidalSurface(rho=0.7)
        >>> equil.set_initial_guess(surf)

        Use supplied Surface and a supplied Curve for axis and scales between
        them for guess:

        >>> equil.set_initial_guess(surface, curve)

        Use the flux surfaces from an existing Equilibrium:

        >>> equil.set_initial_guess(equil2)

        Use flux surfaces from existing Equilibrium or VMEC output stored on disk:

        >>> equil.set_initial_guess(path_to_saved_DESC_or_VMEC_output)

        Use flux surfaces specified by points:
        nodes should either be a Grid or an ndarray, shape(k,3) giving the locations
        in rho, theta, zeta coordinates. R, Z, and optionally lambda should be
        array-like, shape(k,) giving the corresponding real space coordinates

        >>> equil.set_initial_guess(nodes, R, Z, lambda)

        """
        set_initial_guess(self, *args)

    def copy(self, deepcopy=True):
        """Return a (deep)copy of this equilibrium."""
        if deepcopy:
            new = copy.deepcopy(self)
        else:
            new = copy.copy(self)
        return new

    def change_resolution(self, L=None, M=None, N=None, NFP=None, *args, **kwargs):
        """Set the spectral resolution.

        Parameters
        ----------
        L : int
            maximum radial zernike mode number
        M : int
            maximum poloidal fourier mode number
        N : int
            maximum toroidal fourier mode number
        NFP : int
            Number of field periods.

        """
        L_change = M_change = N_change = NFP_change = False
        if L is not None and L != self.L:
            L_change = True
            self._L = L
        if M is not None and M != self.M:
            M_change = True
            self._M = M
        if N is not None and N != self.N:
            N_change = True
            self._N = N
        if NFP is not None and NFP != self.NFP:
            NFP_change = True
            self._NFP = NFP

        if not np.any([L_change, M_change, N_change, NFP_change]):
            return

        old_modes_R = self.R_basis.modes
        old_modes_Z = self.Z_basis.modes
        old_modes_L = self.L_basis.modes

        self.R_basis.change_resolution(self.L, self.M, self.N, self.NFP)
        self.Z_basis.change_resolution(self.L, self.M, self.N, self.NFP)
        self.L_basis.change_resolution(self.L, self.M, self.N, self.NFP)

        if L_change and hasattr(self.pressure, "change_resolution"):
            self.pressure.change_resolution(L=max(L, self.pressure.basis.L))
        if L_change and hasattr(self.iota, "change_resolution"):
            self.iota.change_resolution(L=max(L, self.iota.basis.L))
        if L_change and hasattr(self.current, "change_resolution"):
            self.current.change_resolution(L=max(L, self.current.basis.L))

        self.surface.change_resolution(self.L, self.M, self.N, NFP=self.NFP)

        self._R_lmn = copy_coeffs(self.R_lmn, old_modes_R, self.R_basis.modes)
        self._Z_lmn = copy_coeffs(self.Z_lmn, old_modes_Z, self.Z_basis.modes)
        self._L_lmn = copy_coeffs(self.L_lmn, old_modes_L, self.L_basis.modes)

    def get_surface_at(self, rho=None, theta=None, zeta=None):
        """Return a representation for a given coordinate surface.

        Parameters
        ----------
        rho, theta, zeta : float or None
            radial, poloidal, or toroidal coordinate for the surface. Only
            one may be specified.

        Returns
        -------
        surf : Surface
            object representing the given surface, either a FourierRZToroidalSurface
            for surfaces of constant rho, or a ZernikeRZToroidalSection for
            surfaces of constant zeta.

        """
        if (rho is not None) and (theta is None) and (zeta is None):
            assert (rho >= 0) and (rho <= 1)
            surface = FourierRZToroidalSurface(sym=self.sym, NFP=self.NFP, rho=rho)
            surface.change_resolution(self.M, self.N)

            AR = np.zeros((surface.R_basis.num_modes, self.R_basis.num_modes))
            AZ = np.zeros((surface.Z_basis.num_modes, self.Z_basis.num_modes))

            for i, (l, m, n) in enumerate(self.R_basis.modes):
                j = np.argwhere(
                    np.logical_and(
                        surface.R_basis.modes[:, 1] == m,
                        surface.R_basis.modes[:, 2] == n,
                    )
                )
                AR[j, i] = zernike_radial(rho, l, m)

            for i, (l, m, n) in enumerate(self.Z_basis.modes):
                j = np.argwhere(
                    np.logical_and(
                        surface.Z_basis.modes[:, 1] == m,
                        surface.Z_basis.modes[:, 2] == n,
                    )
                )
                AZ[j, i] = zernike_radial(rho, l, m)
            Rb = AR @ self.R_lmn
            Zb = AZ @ self.Z_lmn
            surface.R_lmn = Rb
            surface.Z_lmn = Zb
            surface.grid = LinearGrid(
                rho=rho, M=2 * surface.M, N=2 * surface.N, endpoint=True, NFP=self.NFP
            )
            return surface

        if (rho is None) and (theta is None) and (zeta is not None):
            assert (zeta >= 0) and (zeta <= 2 * np.pi)
            surface = ZernikeRZToroidalSection(sym=self.sym, zeta=zeta)
            surface.change_resolution(self.L, self.M)

            AR = np.zeros((surface.R_basis.num_modes, self.R_basis.num_modes))
            AZ = np.zeros((surface.Z_basis.num_modes, self.Z_basis.num_modes))

            for i, (l, m, n) in enumerate(self.R_basis.modes):
                j = np.argwhere(
                    np.logical_and(
                        surface.R_basis.modes[:, 0] == l,
                        surface.R_basis.modes[:, 1] == m,
                    )
                )
                AR[j, i] = fourier(zeta, n, self.NFP)

            for i, (l, m, n) in enumerate(self.Z_basis.modes):
                j = np.argwhere(
                    np.logical_and(
                        surface.Z_basis.modes[:, 0] == l,
                        surface.Z_basis.modes[:, 1] == m,
                    )
                )
                AZ[j, i] = fourier(zeta, n, self.NFP)
            Rb = AR @ self.R_lmn
            Zb = AZ @ self.Z_lmn
            surface.R_lmn = Rb
            surface.Z_lmn = Zb
            surface.grid = LinearGrid(
                L=2 * surface.L,
                M=2 * surface.M,
                zeta=zeta,
                endpoint=True,
            )
            return surface
        if (rho is None) and (theta is not None) and (zeta is None):
            raise NotImplementedError(
                "Constant theta surfaces have not been implemented yet"
            )
        else:
            raise ValueError(
                "Only one coordinate can be specified, got {}, {}, {}".format(
                    rho, theta, zeta
                )
            )

    def get_profile(self, name, grid=None, **kwargs):
        """Return a SplineProfile of the desired quantity.

        Parameters
        ----------
        name : str
            Name of the quantity to compute.
        grid : Grid, optional
            Grid of coordinates to evaluate at. Defaults to the quadrature grid.
            Note profile will only be a function of the radial coordinate.

        Returns
        -------
        profile : SplineProfile
            Radial profile of the desired quantity.

        """
        if grid is None:
            grid = QuadratureGrid(self.L_grid, self.M_grid, self.N_grid, self.NFP)
        data = self.compute(name, grid=grid, **kwargs)
        x = data[name]
        x = compress(grid, x, surface_label="rho")
        return SplineProfile(
            x, grid.nodes[grid.unique_rho_idx, 0], grid=grid, name=name
        )

    @property
    def surface(self):
        """Surface: Geometric surface defining boundary conditions."""
        return self._surface

    @surface.setter
    def surface(self, new):
        if isinstance(new, Surface):
            assert (
                self.sym == new.sym
            ), "Surface and Equilibrium must have the same symmetry"
            new.change_resolution(self.L, self.M, self.N)
            self._surface = new
        else:
            raise TypeError(
                f"surfaces should be of type Surface or a subclass, got {new}"
            )

    @property
    def spectral_indexing(self):
        """str: Type of indexing used for the spectral basis."""
        return self._spectral_indexing

    @property
    def sym(self):
        """bool: Whether this equilibrium is stellarator symmetric."""
        return self._sym

    @property
    def bdry_mode(self):
        """str: Method for specifying boundary condition."""
        return self._bdry_mode

    @property
    def Psi(self):
        """float: Total toroidal flux within the last closed flux surface in Webers."""
        return self._Psi

    @Psi.setter
    def Psi(self, Psi):
        self._Psi = float(Psi)

    @property
    def NFP(self):
        """int: Number of (toroidal) field periods."""
        return self._NFP

    @NFP.setter
    def NFP(self, NFP):
        assert (
            isinstance(NFP, numbers.Real) and (NFP == int(NFP)) and (NFP > 0)
        ), f"NFP should be a positive integer, got {type(NFP)}"
        self.change_resolution(NFP=NFP)

    @property
    def L(self):
        """int: Maximum radial mode number."""
        return self._L

    @L.setter
    def L(self, L):
        assert (
            isinstance(L, numbers.Real) and (L == int(L)) and (L >= 0)
        ), f"L should be a non-negative integer got {L}"
        self.change_resolution(L=L)

    @property
    def M(self):
        """int: Maximum poloidal fourier mode number."""
        return self._M

    @M.setter
    def M(self, M):
        assert (
            isinstance(M, numbers.Real) and (M == int(M)) and (M >= 0)
        ), f"M should be a non-negative integer got {M}"
        self.change_resolution(M=M)

    @property
    def N(self):
        """int: Maximum toroidal fourier mode number."""
        return self._N

    @N.setter
    def N(self, N):
        assert (
            isinstance(N, numbers.Real) and (N == int(N)) and (N >= 0)
        ), f"N should be a non-negative integer got {N}"
        self.change_resolution(N=N)

    @property
    def R_lmn(self):
        """ndarray: Spectral coefficients of R."""
        return self._R_lmn

    @R_lmn.setter
    def R_lmn(self, R_lmn):
        self._R_lmn[:] = R_lmn

    @property
    def Z_lmn(self):
        """ndarray: Spectral coefficients of Z."""
        return self._Z_lmn

    @Z_lmn.setter
    def Z_lmn(self, Z_lmn):
        self._Z_lmn[:] = Z_lmn

    @property
    def L_lmn(self):
        """ndarray: Spectral coefficients of lambda."""
        return self._L_lmn

    @L_lmn.setter
    def L_lmn(self, L_lmn):
        self._L_lmn[:] = L_lmn

    @property
    def Rb_lmn(self):
        """ndarray: Spectral coefficients of R at the boundary."""
        return self.surface.R_lmn

    @Rb_lmn.setter
    def Rb_lmn(self, Rb_lmn):
        self.surface.R_lmn = Rb_lmn

    @property
    def Zb_lmn(self):
        """ndarray: Spectral coefficients of Z at the boundary."""
        return self.surface.Z_lmn

    @Zb_lmn.setter
    def Zb_lmn(self, Zb_lmn):
        self.surface.Z_lmn = Zb_lmn

    @property
    def Ra_n(self):
        """ndarray: R coefficients for axis Fourier series."""
        return self.axis.R_n

    @property
    def Za_n(self):
        """ndarray: Z coefficients for axis Fourier series."""
        return self.axis.Z_n

    @property
    def axis(self):
        """Curve: object representing the magnetic axis."""
        # value of Zernike polynomials at rho=0 for unique radial modes (+/-1)
        sign_l = np.atleast_2d(((np.arange(0, self.L + 1, 2) / 2) % 2) * -2 + 1).T
        # indices where m=0
        idx0_R = np.where(self.R_basis.modes[:, 1] == 0)[0]
        idx0_Z = np.where(self.Z_basis.modes[:, 1] == 0)[0]
        # indices where l=0 & m=0
        idx00_R = np.where((self.R_basis.modes[:, :2] == [0, 0]).all(axis=1))[0]
        idx00_Z = np.where((self.Z_basis.modes[:, :2] == [0, 0]).all(axis=1))[0]
        # this reshaping assumes the FourierZernike bases are sorted
        R_n = np.sum(
            sign_l * np.reshape(self.R_lmn[idx0_R], (-1, idx00_R.size), order="F"),
            axis=0,
        )
        modes_R = self.R_basis.modes[idx00_R, 2]
        if len(idx00_Z):
            Z_n = np.sum(
                sign_l * np.reshape(self.Z_lmn[idx0_Z], (-1, idx00_Z.size), order="F"),
                axis=0,
            )
            modes_Z = self.Z_basis.modes[idx00_Z, 2]
        else:  # catch cases such as axisymmetry with stellarator symmetry
            Z_n = 0
            modes_Z = 0
        self._axis = FourierRZCurve(R_n, Z_n, modes_R, modes_Z, NFP=self.NFP)
        return self._axis

    @property
    def pressure(self):
        """Profile: Pressure profile."""
        return self._pressure

    @pressure.setter
    def pressure(self, new):
        if isinstance(new, Profile):
            self._pressure = new
        else:
            raise TypeError(
                f"pressure profile should be of type Profile or a subclass, got {new} "
            )

    @property
    def p_l(self):
        """ndarray: Coefficients of pressure profile."""
        return self.pressure.params

    @p_l.setter
    def p_l(self, p_l):
        self.pressure.params = p_l

    @property
    def iota(self):
        """Profile: Rotational transform (iota) profile."""
        return self._iota

    @iota.setter
    def iota(self, new):
        if isinstance(new, Profile) or (new is None):
            self._iota = new
        else:
            raise TypeError(
                f"iota profile should be of type Profile or a subclass, got {new} "
            )

    @property
    def i_l(self):
        """ndarray: Coefficients of iota profile."""
        return np.empty(0) if self.iota is None else self.iota.params

    @i_l.setter
    def i_l(self, i_l):
        if self.iota is None:
            raise ValueError(
                "Attempt to set rotational transform on an equilibrium "
                + "with fixed toroidal current"
            )
        self.iota.params = i_l

    @property
    def current(self):
        """Profile: Toroidal current profile (I)."""
        return self._current

    @current.setter
    def current(self, new):
        if isinstance(new, Profile) or (new is None):
            self._current = new
        else:
            raise TypeError(
                f"current profile should be of type Profile or a subclass, got {new} "
            )

    @property
    def c_l(self):
        """ndarray: Coefficients of current profile."""
        return np.empty(0) if self.current is None else self.current.params

    @c_l.setter
    def c_l(self, c_l):
        if self.current is None:
            raise ValueError(
                "Attempt to set toroidal current on an equilibrium with "
                + "fixed rotational transform"
            )
        self.current.params = c_l

    @property
    def R_basis(self):
        """FourierZernikeBasis: Spectral basis for R."""
        return self._R_basis

    @property
    def Z_basis(self):
        """FourierZernikeBasis: Spectral basis for Z."""
        return self._Z_basis

    @property
    def L_basis(self):
        """FourierZernikeBasis: Spectral basis for lambda."""
        return self._L_basis

    def compute(
        self,
        *names,
        grid=None,
        params=None,
        transforms=None,
        profiles=None,
        data=None,
        **kwargs,
    ):
        """Compute the quantity given by name on grid.

        Parameters
        ----------
        names : str
            Names of the quantity(s) to compute.
        grid : Grid, optional
            Grid of coordinates to evaluate at. Defaults to the quadrature grid.
        params : dict of ndarray
            Parameters from the equilibrium, such as R_lmn, Z_lmn, i_l, p_l, etc
            Defaults to attributes of self.
        transforms : dict of Transform
            Transforms for R, Z, lambda, etc. Default is to build from grid
        profiles : dict of Profile
            Profile objects for pressure, iota, current, etc. Defaults to attributes
            of self
        data : dict of ndarray
            Data computed so far, generally output from other compute functions

        Returns
        -------
        data : dict of ndarray
            Computed quantity and intermediate variables.

        """
        # TODO: default to returning just desired qty? options to return_all?
        # TODO: use get_params method? need to break up compute functions first
        if grid is None:
            grid = QuadratureGrid(self.L_grid, self.M_grid, self.N_grid, self.NFP)
<<<<<<< HEAD
        M_booz = kwargs.pop("M_booz", 2 * self.M)
        N_booz = kwargs.pop("N_booz", 2 * self.N)
        # MJL temporarily commented out next 2 lines due to extra arguments for bootstrap current:
        #if len(kwargs) > 0 and not set(kwargs.keys()).issubset(["helicity"]):
        #    raise ValueError("Unrecognized argument(s).")

        fun = getattr(compute_funs, data_index[name]["fun"])
        sig = signature(fun)

        inputs = {"data": data}
        for arg in sig.parameters.keys():
            if arg in arg_order:
                inputs[arg] = getattr(self, arg)
            elif arg == "grid":
                inputs[arg] = grid
            elif arg == "R_transform":
                inputs[arg] = Transform(
                    grid, self.R_basis, derivs=data_index[name]["R_derivs"]
                )
            elif arg == "Z_transform":
                inputs[arg] = Transform(
                    grid, self.Z_basis, derivs=data_index[name]["R_derivs"]
                )
            elif arg == "L_transform":
                inputs[arg] = Transform(
                    grid, self.L_basis, derivs=data_index[name]["L_derivs"]
                )
            elif arg == "B_transform":
                inputs[arg] = Transform(
                    grid,
                    DoubleFourierSeries(
                        M=M_booz, N=N_booz, sym=self.R_basis.sym, NFP=self.NFP
                    ),
                    derivs=0,
                    build_pinv=True,
                )
            elif arg == "w_transform":
                inputs[arg] = Transform(
                    grid,
                    DoubleFourierSeries(
                        M=M_booz, N=N_booz, sym=self.Z_basis.sym, NFP=self.NFP
                    ),
                    derivs=1,
                )
            elif arg == "pressure":
                inputs[arg] = self.pressure.copy()
                inputs[arg].grid = grid
            elif arg == "iota":
                if self.iota is not None:
                    inputs[arg] = self.iota.copy()
                    inputs[arg].grid = grid
                else:
                    inputs[arg] = None
            elif arg == "current":
                if self.current is not None:
                    inputs[arg] = self.current.copy()
                    inputs[arg].grid = grid
                else:
                    inputs[arg] = None
            elif arg == "grid":
                inputs[arg] = grid

        return fun(**inputs, **kwargs)
=======
        if params is None:
            params = {
                "R_lmn": self.R_lmn,
                "Z_lmn": self.Z_lmn,
                "L_lmn": self.L_lmn,
                "p_l": self.p_l,
                "i_l": self.i_l,
                "c_l": self.c_l,
                "Psi": self.Psi,
            }
        if profiles is None:
            profiles = get_profiles(*names, eq=self, grid=grid)
        if transforms is None:
            transforms = get_transforms(*names, eq=self, grid=grid, **kwargs)

        data = compute_fun(
            *names,
            params=params,
            transforms=transforms,
            profiles=profiles,
            data=data,
            **kwargs,
        )
        return data
>>>>>>> 0a9f48a9

    def compute_theta_coords(self, flux_coords, L_lmn=None, tol=1e-6, maxiter=20):
        """Find geometric theta for given straight field line theta.

        Parameters
        ----------
        flux_coords : ndarray, shape(k,3)
            2d array of flux coordinates [rho,theta*,zeta]. Each row is a different
            coordinate.
        L_lmn : ndarray
            spectral coefficients for lambda. Defaults to eq.L_lmn
        tol : float
            Stopping tolerance.
        maxiter : int > 0
            maximum number of Newton iterations

        Returns
        -------
        coords : ndarray, shape(k,3)
            coordinates [rho,theta,zeta]. If Newton method doesn't converge for
            a given coordinate nan will be returned for those values

        """
        return compute_theta_coords(self, flux_coords, L_lmn, tol, maxiter)

    def compute_flux_coords(
        self, real_coords, R_lmn=None, Z_lmn=None, tol=1e-6, maxiter=20, rhomin=1e-6
    ):
        """Find the (rho, theta, zeta) that correspond to given (R, phi, Z).

        Parameters
        ----------
        real_coords : ndarray, shape(k,3)
            2D array of real space coordinates [R,phi,Z]. Each row is a different
            coordinate.
        R_lmn, Z_lmn : ndarray
            spectral coefficients for R and Z. Defaults to eq.R_lmn, eq.Z_lmn
        tol : float
            Stopping tolerance. Iterations stop when sqrt((R-Ri)**2 + (Z-Zi)**2) < tol
        maxiter : int > 0
            maximum number of Newton iterations
        rhomin : float
            minimum allowable value of rho (to avoid singularity at rho=0)

        Returns
        -------
        flux_coords : ndarray, shape(k,3)
            flux coordinates [rho,theta,zeta]. If Newton method doesn't converge for
            a given coordinate (often because it is outside the plasma boundary),
            nan will be returned for those values

        """
        return compute_flux_coords(
            self, real_coords, R_lmn, Z_lmn, tol, maxiter, rhomin
        )

    def is_nested(self, grid=None, R_lmn=None, Z_lmn=None, msg=None):
        """Check that an equilibrium has properly nested flux surfaces in a plane.

        Does so by checking coordianate jacobian (sqrt(g)) sign.
        If coordinate jacobian switches sign somewhere in the volume, this
        indicates that it is zero at some point, meaning surfaces are touching and
        the equilibrium is not nested.

        NOTE: If grid resolution used is too low, or the solution is just barely
        unnested, this function may fail to return the correct answer.

        Parameters
        ----------
        grid  :  Grid, optional
            Grid on which to evaluate the coordinate jacobian and check for the sign.
            (Default to QuadratureGrid with eq's current grid resolutions)
        R_lmn, Z_lmn : ndarray, optional
            spectral coefficients for R and Z. Defaults to eq.R_lmn, eq.Z_lmn
        msg : {None, "auto", "manual"}
            Warning to throw if unnested.

        Returns
        -------
        is_nested : bool
            whether the surfaces are nested

        """
        return is_nested(self, grid, R_lmn, Z_lmn, msg)

    def to_sfl(
        self,
        L=None,
        M=None,
        N=None,
        L_grid=None,
        M_grid=None,
        N_grid=None,
        rcond=None,
        copy=False,
    ):
        """Transform this equilibrium to use straight field line coordinates.

        Uses a least squares fit to find FourierZernike coefficients of R, Z, Rb, Zb
        with respect to the straight field line coordinates, rather than the boundary
        coordinates. The new lambda value will be zero.

        NOTE: Though the converted equilibrium will have the same flux surfaces,
        the force balance error will likely be higher than the original equilibrium.

        Parameters
        ----------
        L : int, optional
            radial resolution to use for SFL equilibrium. Default = 1.5*eq.L
        M : int, optional
            poloidal resolution to use for SFL equilibrium. Default = 1.5*eq.M
        N : int, optional
            toroidal resolution to use for SFL equilibrium. Default = 1.5*eq.N
        L_grid : int, optional
            radial spatial resolution to use for fit to new basis. Default = 2*L
        M_grid : int, optional
            poloidal spatial resolution to use for fit to new basis. Default = 2*M
        N_grid : int, optional
            toroidal spatial resolution to use for fit to new basis. Default = 2*N
        rcond : float, optional
            cutoff for small singular values in least squares fit.
        copy : bool, optional
            Whether to update the existing equilibrium or make a copy (Default).

        Returns
        -------
        eq_sfl : Equilibrium
            Equilibrium transformed to a straight field line coordinate representation.

        """
        return to_sfl(self, L, M, N, L_grid, M_grid, N_grid, rcond, copy)<|MERGE_RESOLUTION|>--- conflicted
+++ resolved
@@ -953,71 +953,7 @@
         # TODO: use get_params method? need to break up compute functions first
         if grid is None:
             grid = QuadratureGrid(self.L_grid, self.M_grid, self.N_grid, self.NFP)
-<<<<<<< HEAD
-        M_booz = kwargs.pop("M_booz", 2 * self.M)
-        N_booz = kwargs.pop("N_booz", 2 * self.N)
-        # MJL temporarily commented out next 2 lines due to extra arguments for bootstrap current:
-        #if len(kwargs) > 0 and not set(kwargs.keys()).issubset(["helicity"]):
-        #    raise ValueError("Unrecognized argument(s).")
-
-        fun = getattr(compute_funs, data_index[name]["fun"])
-        sig = signature(fun)
-
-        inputs = {"data": data}
-        for arg in sig.parameters.keys():
-            if arg in arg_order:
-                inputs[arg] = getattr(self, arg)
-            elif arg == "grid":
-                inputs[arg] = grid
-            elif arg == "R_transform":
-                inputs[arg] = Transform(
-                    grid, self.R_basis, derivs=data_index[name]["R_derivs"]
-                )
-            elif arg == "Z_transform":
-                inputs[arg] = Transform(
-                    grid, self.Z_basis, derivs=data_index[name]["R_derivs"]
-                )
-            elif arg == "L_transform":
-                inputs[arg] = Transform(
-                    grid, self.L_basis, derivs=data_index[name]["L_derivs"]
-                )
-            elif arg == "B_transform":
-                inputs[arg] = Transform(
-                    grid,
-                    DoubleFourierSeries(
-                        M=M_booz, N=N_booz, sym=self.R_basis.sym, NFP=self.NFP
-                    ),
-                    derivs=0,
-                    build_pinv=True,
-                )
-            elif arg == "w_transform":
-                inputs[arg] = Transform(
-                    grid,
-                    DoubleFourierSeries(
-                        M=M_booz, N=N_booz, sym=self.Z_basis.sym, NFP=self.NFP
-                    ),
-                    derivs=1,
-                )
-            elif arg == "pressure":
-                inputs[arg] = self.pressure.copy()
-                inputs[arg].grid = grid
-            elif arg == "iota":
-                if self.iota is not None:
-                    inputs[arg] = self.iota.copy()
-                    inputs[arg].grid = grid
-                else:
-                    inputs[arg] = None
-            elif arg == "current":
-                if self.current is not None:
-                    inputs[arg] = self.current.copy()
-                    inputs[arg].grid = grid
-                else:
-                    inputs[arg] = None
-            elif arg == "grid":
-                inputs[arg] = grid
-
-        return fun(**inputs, **kwargs)
-=======
+
         if params is None:
             params = {
                 "R_lmn": self.R_lmn,
@@ -1042,7 +978,6 @@
             **kwargs,
         )
         return data
->>>>>>> 0a9f48a9
 
     def compute_theta_coords(self, flux_coords, L_lmn=None, tol=1e-6, maxiter=20):
         """Find geometric theta for given straight field line theta.
