from desc.backend import jnp

from .data_index import register_compute_fun
from .geom_utils import rpz2xyz, rpz2xyz_vec, xyz2rpz


@register_compute_fun(
    name="x",
    label="\\mathbf{r}",
    units="m",
    units_long="meters",
    description="Position vector along surface",
    dim=3,
    params=["R_lmn", "Z_lmn"],
    transforms={
        "R": [[0, 0, 0]],
        "Z": [[0, 0, 0]],
        "grid": [],
    },
    profiles=[],
    coordinates="tz",
    data=[],
    parameterization="desc.geometry.surface.FourierRZToroidalSurface",
    basis="basis",
)
def _x_FourierRZToroidalSurface(params, transforms, profiles, data, **kwargs):
    R = transforms["R"].transform(params["R_lmn"])
    Z = transforms["Z"].transform(params["Z_lmn"])
    phi = transforms["grid"].nodes[:, 2]
    coords = jnp.stack([R, phi, Z], axis=1)
    if kwargs.get("basis", "rpz").lower() == "xyz":
        coords = rpz2xyz(coords)
    data["x"] = coords
    return data


@register_compute_fun(
    name="R",
    label="R",
    units="m",
    units_long="meters",
    description="Cylindrical radial position along surface",
    dim=1,
    params=[],
    transforms={},
    profiles=[],
    coordinates="tz",
    data=["x"],
    parameterization="desc.geometry.surface.FourierRZToroidalSurface",
    basis="basis",
)
def _R_FourierRZToroidalSurface(params, transforms, profiles, data, **kwargs):
    coords = data["x"]
    if kwargs.get("basis", "rpz").lower() == "xyz":
        # if basis is xyz, then "x" is xyz and we must convert to rpz
        coords = xyz2rpz(coords)
    data["R"] = coords[:, 0]
    return data


@register_compute_fun(
    name="phi",
    label="\\phi",
    units="rad",
    units_long="radians",
    description="Toroidal phi position along surface",
    dim=1,
    params=[],
    transforms={},
    profiles=[],
    coordinates="tz",
    data=["x"],
    parameterization="desc.geometry.surface.FourierRZToroidalSurface",
    basis="basis",
)
def _phi_FourierRZToroidalSurface(params, transforms, profiles, data, **kwargs):
    coords = data["x"]
    if kwargs.get("basis", "rpz").lower() == "xyz":
        # if basis is xyz, then "x" is xyz and we must convert to rpz
        coords = xyz2rpz(coords)
    data["phi"] = coords[:, 1]
    return data


@register_compute_fun(
    name="Z",
    label="Z",
    units="m",
    units_long="meters",
    description="Cylindrical vertical position along surface",
    dim=1,
    params=[],
    transforms={},
    profiles=[],
    coordinates="tz",
    data=["x"],
    parameterization="desc.geometry.surface.FourierRZToroidalSurface",
)
def _Z_FourierRZToroidalSurface(params, transforms, profiles, data, **kwargs):
    data["Z"] = data["x"][:, 2]
    return data


@register_compute_fun(
    name="e_rho",
    label="\\mathbf{e}_{\\rho}",
    units="m",
    units_long="meters",
    description="Covariant radial basis vector",
    dim=3,
    params=[],
    transforms={
        "grid": [],
    },
    profiles=[],
    coordinates="tz",
    data=[],
    parameterization="desc.geometry.surface.FourierRZToroidalSurface",
    basis="basis",
)
def _e_rho_FourierRZToroidalSurface(params, transforms, profiles, data, **kwargs):
    coords = jnp.zeros((transforms["grid"].num_nodes, 3))
    data["e_rho"] = coords
    return data


@register_compute_fun(
    name="e_theta",
    label="\\mathbf{e}_{\\theta}",
    units="m",
    units_long="meters",
    description="Covariant poloidal basis vector",
    dim=3,
    params=["R_lmn", "Z_lmn"],
    transforms={
        "R": [[0, 1, 0]],
        "Z": [[0, 1, 0]],
        "grid": [],
    },
    profiles=[],
    coordinates="tz",
    data=[],
    parameterization="desc.geometry.surface.FourierRZToroidalSurface",
    basis="basis",
)
def _e_theta_FourierRZToroidalSurface(params, transforms, profiles, data, **kwargs):
    R = transforms["R"].transform(params["R_lmn"], dt=1)
    Z = transforms["Z"].transform(params["Z_lmn"], dt=1)
    phi = jnp.zeros(transforms["grid"].num_nodes)
    coords = jnp.stack([R, phi, Z], axis=1)
    if kwargs.get("basis", "rpz").lower() == "xyz":
        coords = rpz2xyz_vec(coords, phi=transforms["grid"].nodes[:, 2])
    data["e_theta"] = coords
    return data


@register_compute_fun(
    name="e_zeta",
    label="\\mathbf{e}_{\\zeta}",
    units="m",
    units_long="meters",
    description="Covariant toroidal basis vector",
    dim=3,
    params=["R_lmn", "Z_lmn"],
    transforms={
        "R": [[0, 0, 0], [0, 0, 1]],
        "Z": [[0, 0, 1]],
        "grid": [],
    },
    profiles=[],
    coordinates="tz",
    data=[],
    parameterization="desc.geometry.surface.FourierRZToroidalSurface",
    basis="basis",
)
def _e_zeta_FourierRZToroidalSurface(params, transforms, profiles, data, **kwargs):
    R0 = transforms["R"].transform(params["R_lmn"], dz=0)
    dR = transforms["R"].transform(params["R_lmn"], dz=1)
    dZ = transforms["Z"].transform(params["Z_lmn"], dz=1)
    dphi = R0
    coords = jnp.stack([dR, dphi, dZ], axis=1)
    if kwargs.get("basis", "rpz").lower() == "xyz":
        coords = rpz2xyz_vec(coords, phi=transforms["grid"].nodes[:, 2])
    data["e_zeta"] = coords
    return data


@register_compute_fun(
    name="e_rho_r",
    label="\\partial_{\\rho} \\mathbf{e}_{\\rho}",
    units="m",
    units_long="meters",
    description="Covariant radial basis vector, derivative wrt radial coordinate",
    dim=3,
    params=[],
    transforms={
        "grid": [],
    },
    profiles=[],
    coordinates="tz",
    data=[],
    parameterization="desc.geometry.surface.FourierRZToroidalSurface",
    basis="basis",
)
def _e_rho_r_FourierRZToroidalSurface(params, transforms, profiles, data, **kwargs):
    coords = jnp.zeros((transforms["grid"].num_nodes, 3))
    data["e_rho_r"] = coords
    return data


@register_compute_fun(
    name="e_rho_rr",
    label="\\partial_{\\rho \\rho} \\mathbf{e}_{\\rho}",
    units="m",
    units_long="meters",
    description="Covariant radial basis vector,"
    " second derivative wrt radial coordinate",
    dim=3,
    params=[],
    transforms={
        "grid": [],
    },
    profiles=[],
    coordinates="tz",
    data=[],
    parameterization="desc.geometry.surface.FourierRZToroidalSurface",
    basis="basis",
)
def _e_rho_rr_FourierRZToroidalSurface(params, transforms, profiles, data, **kwargs):
    coords = jnp.zeros((transforms["grid"].num_nodes, 3))
    data["e_rho_rr"] = coords
    return data


@register_compute_fun(
    name="e_rho_t",
    label="\\partial_{\\theta} \\mathbf{e}_{\\rho}",
    units="m",
    units_long="meters",
    description="Covariant radial basis vector, derivative wrt poloidal angle",
    dim=3,
    params=[],
    transforms={
        "grid": [],
    },
    profiles=[],
    coordinates="tz",
    data=[],
    parameterization="desc.geometry.surface.FourierRZToroidalSurface",
    basis="basis",
)
def _e_rho_t_FourierRZToroidalSurface(params, transforms, profiles, data, **kwargs):
    coords = jnp.zeros((transforms["grid"].num_nodes, 3))
    data["e_rho_t"] = coords
    return data


@register_compute_fun(
    name="e_rho_z",
    label="\\partial_{\\zeta} \\mathbf{e}_{\\rho}",
    units="m",
    units_long="meters",
    description="Covariant radial basis vector, derivative wrt toroidal angle",
    dim=3,
    params=[],
    transforms={
        "grid": [],
    },
    profiles=[],
    coordinates="tz",
    data=[],
    parameterization="desc.geometry.surface.FourierRZToroidalSurface",
    basis="basis",
)
def _e_rho_z_FourierRZToroidalSurface(params, transforms, profiles, data, **kwargs):
    coords = jnp.zeros((transforms["grid"].num_nodes, 3))
    data["e_rho_z"] = coords
    return data


@register_compute_fun(
    name="e_theta_r",
    label="\\partial_{\\rho} \\mathbf{e}_{\\theta}",
    units="m",
    units_long="meters",
    description="Covariant poloidal basis vector, derivative wrt radial coordinate",
    dim=3,
    params=[],
    transforms={
        "grid": [],
    },
    profiles=[],
    coordinates="tz",
    data=[],
    parameterization="desc.geometry.surface.FourierRZToroidalSurface",
    basis="basis",
)
def _e_theta_r_FourierRZToroidalSurface(params, transforms, profiles, data, **kwargs):
    coords = jnp.zeros((transforms["grid"].num_nodes, 3))
    data["e_theta_r"] = coords
    return data


@register_compute_fun(
    name="e_theta_rr",
    label="\\partial_{\\rho \\rho} \\mathbf{e}_{\\theta}",
    units="m",
    units_long="meters",
    description="Covariant poloidal basis vector,"
    " second derivative wrt radial coordinate",
    dim=3,
    params=[],
    transforms={
        "grid": [],
    },
    profiles=[],
    coordinates="tz",
    data=[],
    parameterization="desc.geometry.surface.FourierRZToroidalSurface",
    basis="basis",
)
def _e_theta_rr_FourierRZToroidalSurface(params, transforms, profiles, data, **kwargs):
    coords = jnp.zeros((transforms["grid"].num_nodes, 3))
    data["e_theta_rr"] = coords
    return data


@register_compute_fun(
    name="e_theta_t",
    label="\\partial_{\\theta} \\mathbf{e}_{\\theta}",
    units="m",
    units_long="meters",
    description="Covariant poloidal basis vector, derivative wrt poloidal angle",
    dim=3,
    params=["R_lmn", "Z_lmn"],
    transforms={
        "R": [[0, 2, 0]],
        "Z": [[0, 2, 0]],
        "grid": [],
    },
    profiles=[],
    coordinates="tz",
    data=[],
    parameterization="desc.geometry.surface.FourierRZToroidalSurface",
    basis="basis",
)
def _e_theta_t_FourierRZToroidalSurface(params, transforms, profiles, data, **kwargs):
    R = transforms["R"].transform(params["R_lmn"], dt=2)
    Z = transforms["Z"].transform(params["Z_lmn"], dt=2)
    phi = jnp.zeros(transforms["grid"].num_nodes)
    coords = jnp.stack([R, phi, Z], axis=1)
    if kwargs.get("basis", "rpz").lower() == "xyz":
        coords = rpz2xyz_vec(coords, phi=transforms["grid"].nodes[:, 2])
    data["e_theta_t"] = coords
    return data


@register_compute_fun(
    name="e_theta_z",
    label="\\partial_{\\zeta} \\mathbf{e}_{\\theta}",
    units="m",
    units_long="meters",
    description="Covariant poloidal basis vector, derivative wrt toroidal angle",
    dim=3,
    params=["R_lmn", "Z_lmn"],
    transforms={
        "R": [[0, 1, 1]],
        "Z": [[0, 1, 1]],
        "grid": [],
    },
    profiles=[],
    coordinates="tz",
    data=[],
    parameterization="desc.geometry.surface.FourierRZToroidalSurface",
    basis="basis",
)
def _e_theta_z_FourierRZToroidalSurface(params, transforms, profiles, data, **kwargs):
    dR = transforms["R"].transform(params["R_lmn"], dt=1, dz=1)
    dZ = transforms["Z"].transform(params["Z_lmn"], dt=1, dz=1)
    dphi = jnp.zeros(transforms["grid"].num_nodes)
    coords = jnp.stack([dR, dphi, dZ], axis=1)
    if kwargs.get("basis", "rpz").lower() == "xyz":
        coords = rpz2xyz_vec(coords, phi=transforms["grid"].nodes[:, 2])
    data["e_theta_z"] = coords
    return data


@register_compute_fun(
    name="e_zeta_r",
    label="\\partial_{\\rho} \\mathbf{e}_{\\zeta}",
    units="m",
    units_long="meters",
    description="Covariant toroidal basis vector, derivative wrt radial coordinate",
    dim=3,
    params=[],
    transforms={
        "grid": [],
    },
    profiles=[],
    coordinates="tz",
    data=[],
    parameterization="desc.geometry.surface.FourierRZToroidalSurface",
    basis="basis",
)
def _e_zeta_r_FourierRZToroidalSurface(params, transforms, profiles, data, **kwargs):
    coords = jnp.zeros((transforms["grid"].num_nodes, 3))
    data["e_zeta_r"] = coords
    return data


@register_compute_fun(
    name="e_zeta_rr",
    label="\\partial_{\\rho \\rho} \\mathbf{e}_{\\zeta}",
    units="m",
    units_long="meters",
    description="Covariant toroidal basis vector,"
    " second derivative wrt radial coordinate",
    dim=3,
    params=[],
    transforms={
        "grid": [],
    },
    profiles=[],
    coordinates="tz",
    data=[],
    parameterization="desc.geometry.surface.FourierRZToroidalSurface",
    basis="basis",
)
def _e_zeta_rr_FourierRZToroidalSurface(params, transforms, profiles, data, **kwargs):
    coords = jnp.zeros((transforms["grid"].num_nodes, 3))
    data["e_zeta_rr"] = coords
    return data


@register_compute_fun(
    name="e_zeta_t",
    label="\\partial_{\\theta} \\mathbf{e}_{\\zeta}",
    units="m",
    units_long="meters",
    description="Covariant toroidal basis vector, derivative wrt poloidal angle",
    dim=3,
    params=["R_lmn", "Z_lmn"],
    transforms={
        "R": [[0, 1, 1]],
        "Z": [[0, 1, 1]],
        "grid": [],
    },
    profiles=[],
    coordinates="tz",
    data=[],
    parameterization="desc.geometry.surface.FourierRZToroidalSurface",
    basis="basis",
)
def _e_zeta_t_FourierRZToroidalSurface(params, transforms, profiles, data, **kwargs):
    dR = transforms["R"].transform(params["R_lmn"], dt=1, dz=1)
    dZ = transforms["Z"].transform(params["Z_lmn"], dt=1, dz=1)
    dphi = jnp.zeros(transforms["grid"].num_nodes)
    coords = jnp.stack([dR, dphi, dZ], axis=1)
    if kwargs.get("basis", "rpz").lower() == "xyz":
        coords = rpz2xyz_vec(coords, phi=transforms["grid"].nodes[:, 2])
    data["e_zeta_t"] = coords
    return data


@register_compute_fun(
    name="e_zeta_z",
    label="\\partial_{\\zeta} \\mathbf{e}_{\\zeta}",
    units="m",
    units_long="meters",
    description="Covariant toroidal basis vector, derivative wrt toroidal angle",
    dim=3,
    params=["R_lmn", "Z_lmn"],
    transforms={
        "R": [[0, 0, 0], [0, 0, 1], [0, 0, 2]],
        "Z": [[0, 0, 2]],
        "grid": [],
    },
    profiles=[],
    coordinates="tz",
    data=[],
    parameterization="desc.geometry.surface.FourierRZToroidalSurface",
    basis="basis",
)
def _e_zeta_z_FourierRZToroidalSurface(params, transforms, profiles, data, **kwargs):
    R0 = transforms["R"].transform(params["R_lmn"], dz=0)
    dR = transforms["R"].transform(params["R_lmn"], dz=1)
    d2R = transforms["R"].transform(params["R_lmn"], dz=2)
    d2Z = transforms["Z"].transform(params["Z_lmn"], dz=2)
    dphi = 2 * dR
    coords = jnp.stack([d2R - R0, dphi, d2Z], axis=1)
    if kwargs.get("basis", "rpz").lower() == "xyz":
        coords = rpz2xyz_vec(coords, phi=transforms["grid"].nodes[:, 2])
    data["e_zeta_z"] = coords
    return data


@register_compute_fun(
    name="Phi",
    label="\\Phi",
    units="A",
<<<<<<< HEAD
    units_long="amperes",
    description="Surface current potential",
    dim=2,
=======
    units_long="Amperes",
    description="Surface current potential",
    dim=1,
>>>>>>> b0f86918
    params=["I", "G", "Phi_mn"],
    transforms={"Phi": [[0, 0, 0]]},
    profiles=[],
    coordinates="tz",
    data=[],
    parameterization="desc.magnetic_fields.FourierCurrentPotentialField",
<<<<<<< HEAD
    basis="basis",
=======
>>>>>>> b0f86918
)
def _Phi_FourierCurrentPotentialField(params, transforms, profiles, data, **kwargs):
    data["Phi"] = (
        transforms["Phi"].transform(params["Phi_mn"])
        + params["G"] * transforms["Phi"].nodes[:, 2].flatten(order="F") / 2 / jnp.pi
        + params["I"] * transforms["Phi"].nodes[:, 1].flatten(order="F") / 2 / jnp.pi
    )
    return data


@register_compute_fun(
    name="Phi_t",
<<<<<<< HEAD
    label="\\partial_{\\theta}Phi",
    units="A",
    units_long="amperes",
    description="Surface current potential, poloidal derivative",
    dim=2,
    params=["I", "G", "Phi_mn"],
=======
    label="\\partial_{\\theta}\\Phi",
    units="A",
    units_long="Amperes",
    description="Surface current potential, poloidal derivative",
    dim=1,
    params=["I", "Phi_mn"],
>>>>>>> b0f86918
    transforms={"Phi": [[0, 1, 0]]},
    profiles=[],
    coordinates="tz",
    data=[],
    parameterization="desc.magnetic_fields.FourierCurrentPotentialField",
<<<<<<< HEAD
    basis="basis",
=======
>>>>>>> b0f86918
)
def _Phi_t_FourierCurrentPotentialField(params, transforms, profiles, data, **kwargs):
    data["Phi_t"] = (
        transforms["Phi"].transform(params["Phi_mn"], dt=1) + params["I"] / 2 / jnp.pi
    )
    return data


@register_compute_fun(
    name="Phi_z",
<<<<<<< HEAD
    label="\\partial_{\\zeta}Phi",
    units="A",
    units_long="amperes",
    description="Surface current potential, toroidal derivative",
    dim=2,
    params=["I", "G", "Phi_mn"],
=======
    label="\\partial_{\\zeta}\\Phi",
    units="A",
    units_long="Amperes",
    description="Surface current potential, toroidal derivative",
    dim=1,
    params=["G", "Phi_mn"],
>>>>>>> b0f86918
    transforms={"Phi": [[0, 0, 1]]},
    profiles=[],
    coordinates="tz",
    data=[],
    parameterization="desc.magnetic_fields.FourierCurrentPotentialField",
<<<<<<< HEAD
    basis="basis",
=======
>>>>>>> b0f86918
)
def _Phi_z_FourierCurrentPotentialField(params, transforms, profiles, data, **kwargs):
    data["Phi_z"] = (
        transforms["Phi"].transform(params["Phi_mn"], dz=1) + params["G"] / 2 / jnp.pi
    )
    return data


@register_compute_fun(
    name="Phi",
    label="\\Phi",
    units="A",
<<<<<<< HEAD
    units_long="amperes",
    description="Surface current potential",
    dim=2,
=======
    units_long="Amperes",
    description="Surface current potential",
    dim=1,
>>>>>>> b0f86918
    params=["params"],
    transforms={"grid": [], "potential": []},
    profiles=[],
    coordinates="tz",
    data=[],
    parameterization="desc.magnetic_fields.CurrentPotentialField",
<<<<<<< HEAD
    basis="basis",
=======
>>>>>>> b0f86918
)
def _Phi_CurrentPotentialField(params, transforms, profiles, data, **kwargs):
    data["Phi"] = transforms["potential"](
        transforms["grid"].nodes[:, 1],
        transforms["grid"].nodes[:, 2],
<<<<<<< HEAD
        **params["params"][0]
=======
        **params["params"]
>>>>>>> b0f86918
    )
    return data


@register_compute_fun(
    name="Phi_t",
<<<<<<< HEAD
    label="\\partial_{\\theta}Phi",
    units="A",
    units_long="amperes",
    description="Surface current potential, poloidal derivative",
    dim=2,
=======
    label="\\partial_{\\theta}\\Phi",
    units="A",
    units_long="Amperes",
    description="Surface current potential, poloidal derivative",
    dim=1,
>>>>>>> b0f86918
    params=["params"],
    transforms={"grid": [], "potential_dtheta": []},
    profiles=[],
    coordinates="tz",
    data=[],
    parameterization="desc.magnetic_fields.CurrentPotentialField",
<<<<<<< HEAD
    basis="basis",
=======
>>>>>>> b0f86918
)
def _Phi_t_CurrentPotentialField(params, transforms, profiles, data, **kwargs):
    data["Phi_t"] = transforms["potential_dtheta"](
        transforms["grid"].nodes[:, 1],
        transforms["grid"].nodes[:, 2],
<<<<<<< HEAD
        **params["params"][0]
=======
        **params["params"]
>>>>>>> b0f86918
    )
    return data


@register_compute_fun(
    name="Phi_z",
<<<<<<< HEAD
    label="\\partial_{\\zeta}Phi",
    units="A",
    units_long="amperes",
    description="Surface current potential, toroidal derivative",
    dim=2,
=======
    label="\\partial_{\\zeta}\\Phi",
    units="A",
    units_long="Amperes",
    description="Surface current potential, toroidal derivative",
    dim=1,
>>>>>>> b0f86918
    params=["params"],
    transforms={"grid": [], "potential_dzeta": []},
    profiles=[],
    coordinates="tz",
    data=[],
    parameterization="desc.magnetic_fields.CurrentPotentialField",
<<<<<<< HEAD
    basis="basis",
=======
>>>>>>> b0f86918
)
def _Phi_z_CurrentPotentialField(params, transforms, profiles, data, **kwargs):
    data["Phi_z"] = transforms["potential_dzeta"](
        transforms["grid"].nodes[:, 1],
        transforms["grid"].nodes[:, 2],
<<<<<<< HEAD
        **params["params"][0]
=======
        **params["params"]
>>>>>>> b0f86918
    )
    return data


@register_compute_fun(
    name="K",
    label="\\mathbf{K}",
<<<<<<< HEAD
    units="A",
    units_long="amperes",
    description="Surface current density, defined as the"
    " surface normal vector cross gradient of current potential",
    dim=2,
=======
    units="A/m",
    units_long="Amperes per meter",
    description="Surface current density, defined as the"
    "surface normal vector cross the gradient of the current potential.",
    dim=3,
>>>>>>> b0f86918
    params=[],
    transforms={},
    profiles=[],
    coordinates="tz",
<<<<<<< HEAD
    data=["Phi_t", "Phi_z", "x", "e_theta", "e_zeta", "|e_theta x e_zeta|"],
=======
    data=["Phi_t", "Phi_z", "e_theta", "e_zeta", "|e_theta x e_zeta|"],
>>>>>>> b0f86918
    parameterization=[
        "desc.magnetic_fields.CurrentPotentialField",
        "desc.magnetic_fields.FourierCurrentPotentialField",
    ],
<<<<<<< HEAD
    basis="basis",
)
def _K_CurrentPotentialField(params, transforms, profiles, data, **kwargs):
    data["K"] = (
        -(data["Phi_t"] * (1 / data["|e_theta x e_zeta|"]) * data["e_zeta"].T).T
        + (data["Phi_z"] * (1 / data["|e_theta x e_zeta|"]) * data["e_theta"].T).T
    )
=======
)
def _K_CurrentPotentialField(params, transforms, profiles, data, **kwargs):
    data["K"] = (
        data["Phi_t"] * (1 / data["|e_theta x e_zeta|"]) * data["e_zeta"].T
    ).T - (data["Phi_z"] * (1 / data["|e_theta x e_zeta|"]) * data["e_theta"].T).T
>>>>>>> b0f86918
    return data


@register_compute_fun(
    name="x",
    label="\\mathbf{r}",
    units="m",
    units_long="meters",
    description="Position vector along surface",
    dim=3,
    params=["R_lmn", "Z_lmn"],
    transforms={
        "R": [[0, 0, 0]],
        "Z": [[0, 0, 0]],
        "grid": [],
    },
    profiles=[],
    coordinates="rt",
    data=[],
    parameterization="desc.geometry.surface.ZernikeRZToroidalSection",
    basis="basis",
)
def _x_ZernikeRZToroidalSection(params, transforms, profiles, data, **kwargs):
    R = transforms["R"].transform(params["R_lmn"])
    Z = transforms["Z"].transform(params["Z_lmn"])
    phi = transforms["grid"].nodes[:, 2]
    coords = jnp.stack([R, phi, Z], axis=1)
    if kwargs.get("basis", "rpz").lower() == "xyz":
        coords = rpz2xyz(coords)
    data["x"] = coords
    return data


@register_compute_fun(
    name="e_rho",
    label="\\mathbf{e}_{\\rho}",
    units="m",
    units_long="meters",
    description="Covariant radial basis vector",
    dim=3,
    params=["R_lmn", "Z_lmn"],
    transforms={
        "R": [[1, 0, 0]],
        "Z": [[1, 0, 0]],
        "grid": [],
    },
    profiles=[],
    coordinates="rt",
    data=[],
    parameterization="desc.geometry.surface.ZernikeRZToroidalSection",
    basis="basis",
)
def _e_rho_ZernikeRZToroidalSection(params, transforms, profiles, data, **kwargs):
    R = transforms["R"].transform(params["R_lmn"], dr=1)
    Z = transforms["Z"].transform(params["Z_lmn"], dr=1)
    phi = jnp.zeros(transforms["grid"].num_nodes)
    coords = jnp.stack([R, phi, Z], axis=1)
    if kwargs.get("basis", "rpz").lower() == "xyz":
        coords = rpz2xyz(coords)
    data["e_rho"] = coords
    return data


@register_compute_fun(
    name="e_theta",
    label="\\mathbf{e}_{\\theta}",
    units="m",
    units_long="meters",
    description="Covariant poloidal basis vector",
    dim=3,
    params=["R_lmn", "Z_lmn"],
    transforms={
        "R": [[0, 1, 0]],
        "Z": [[0, 1, 0]],
        "grid": [],
    },
    profiles=[],
    coordinates="rt",
    data=[],
    parameterization="desc.geometry.surface.ZernikeRZToroidalSection",
    basis="basis",
)
def _e_theta_ZernikeRZToroidalSection(params, transforms, profiles, data, **kwargs):
    R = transforms["R"].transform(params["R_lmn"], dt=1)
    Z = transforms["Z"].transform(params["Z_lmn"], dt=1)
    phi = jnp.zeros(transforms["grid"].num_nodes)
    coords = jnp.stack([R, phi, Z], axis=1)
    if kwargs.get("basis", "rpz").lower() == "xyz":
        coords = rpz2xyz_vec(coords, phi=transforms["grid"].nodes[:, 2])
    data["e_theta"] = coords
    return data


@register_compute_fun(
    name="e_zeta",
    label="\\mathbf{e}_{\\zeta}",
    units="m",
    units_long="meters",
    description="Covariant toroidal basis vector",
    dim=3,
    params=[],
    transforms={
        "grid": [],
    },
    profiles=[],
    coordinates="rt",
    data=[],
    parameterization="desc.geometry.surface.ZernikeRZToroidalSection",
    basis="basis",
)
def _e_zeta_ZernikeRZToroidalSection(params, transforms, profiles, data, **kwargs):
    coords = jnp.zeros((transforms["grid"].num_nodes, 3))
    data["e_zeta"] = coords
    return data


@register_compute_fun(
    name="e_rho_r",
    label="\\partial_{\\rho} \\mathbf{e}_{\\rho}",
    units="m",
    units_long="meters",
    description="Covariant radial basis vector, derivative wrt radial coordinate",
    dim=3,
    params=["R_lmn", "Z_lmn"],
    transforms={
        "R": [[2, 0, 0]],
        "Z": [[2, 0, 0]],
        "grid": [],
    },
    profiles=[],
    coordinates="rt",
    data=[],
    parameterization="desc.geometry.surface.ZernikeRZToroidalSection",
    basis="basis",
)
def _e_rho_r_ZernikeRZToroidalSection(params, transforms, profiles, data, **kwargs):
    R = transforms["R"].transform(params["R_lmn"], dr=2)
    Z = transforms["Z"].transform(params["Z_lmn"], dr=2)
    phi = jnp.zeros(transforms["grid"].num_nodes)
    coords = jnp.stack([R, phi, Z], axis=1)
    if kwargs.get("basis", "rpz").lower() == "xyz":
        coords = rpz2xyz(coords)
    data["e_rho_r"] = coords
    return data


@register_compute_fun(
    name="e_rho_rr",
    label="\\partial_{\\rho \\rho} \\mathbf{e}_{\\rho}",
    units="m",
    units_long="meters",
    description="Covariant radial basis vector,"
    " second derivative wrt radial coordinate",
    dim=3,
    params=["R_lmn", "Z_lmn"],
    transforms={
        "R": [[3, 0, 0]],
        "Z": [[3, 0, 0]],
        "grid": [],
    },
    profiles=[],
    coordinates="rt",
    data=[],
    parameterization="desc.geometry.surface.ZernikeRZToroidalSection",
    basis="basis",
)
def _e_rho_rr_ZernikeRZToroidalSection(params, transforms, profiles, data, **kwargs):
    R = transforms["R"].transform(params["R_lmn"], dr=3)
    Z = transforms["Z"].transform(params["Z_lmn"], dr=3)
    phi = jnp.zeros(transforms["grid"].num_nodes)
    coords = jnp.stack([R, phi, Z], axis=1)
    if kwargs.get("basis", "rpz").lower() == "xyz":
        coords = rpz2xyz(coords)
    data["e_rho_rr"] = coords
    return data


@register_compute_fun(
    name="e_rho_t",
    label="\\partial_{\\theta} \\mathbf{e}_{\\rho}",
    units="m",
    units_long="meters",
    description="Covariant radial basis vector, derivative wrt poloidal angle",
    dim=3,
    params=["R_lmn", "Z_lmn"],
    transforms={
        "R": [[1, 1, 0]],
        "Z": [[1, 1, 0]],
        "grid": [],
    },
    profiles=[],
    coordinates="rt",
    data=[],
    parameterization="desc.geometry.surface.ZernikeRZToroidalSection",
    basis="basis",
)
def _e_rho_t_ZernikeRZToroidalSection(params, transforms, profiles, data, **kwargs):
    R = transforms["R"].transform(params["R_lmn"], dr=1, dt=1)
    Z = transforms["Z"].transform(params["Z_lmn"], dr=1, dt=1)
    phi = jnp.zeros(transforms["grid"].num_nodes)
    coords = jnp.stack([R, phi, Z], axis=1)
    if kwargs.get("basis", "rpz").lower() == "xyz":
        coords = rpz2xyz(coords)
    data["e_rho_t"] = coords
    return data


@register_compute_fun(
    name="e_rho_z",
    label="\\partial_{\\zeta} \\mathbf{e}_{\\rho}",
    units="m",
    units_long="meters",
    description="Covariant radial basis vector, derivative wrt toroidal angle",
    dim=3,
    params=[],
    transforms={
        "grid": [],
    },
    profiles=[],
    coordinates="rt",
    data=[],
    parameterization="desc.geometry.surface.ZernikeRZToroidalSection",
    basis="basis",
)
def _e_rho_z_ZernikeRZToroidalSection(params, transforms, profiles, data, **kwargs):
    coords = jnp.zeros((transforms["grid"].num_nodes, 3))
    data["e_rho_z"] = coords
    return data


@register_compute_fun(
    name="e_theta_r",
    label="\\partial_{\\rho} \\mathbf{e}_{\\theta}",
    units="m",
    units_long="meters",
    description="Covariant poloidal basis vector, derivative wrt radial coordinate",
    dim=3,
    params=["R_lmn", "Z_lmn"],
    transforms={
        "R": [[1, 1, 0]],
        "Z": [[1, 1, 0]],
        "grid": [],
    },
    profiles=[],
    coordinates="rt",
    data=[],
    parameterization="desc.geometry.surface.ZernikeRZToroidalSection",
    basis="basis",
)
def _e_theta_r_ZernikeRZToroidalSection(params, transforms, profiles, data, **kwargs):
    R = transforms["R"].transform(params["R_lmn"], dr=1, dt=1)
    Z = transforms["Z"].transform(params["Z_lmn"], dr=1, dt=1)
    phi = jnp.zeros(transforms["grid"].num_nodes)
    coords = jnp.stack([R, phi, Z], axis=1)
    if kwargs.get("basis", "rpz").lower() == "xyz":
        coords = rpz2xyz(coords)
    data["e_theta_r"] = coords
    return data


@register_compute_fun(
    name="e_theta_rr",
    label="\\partial_{\\rho \\rho} \\mathbf{e}_{\\theta}",
    units="m",
    units_long="meters",
    description="Covariant poloidal basis vector,"
    " second derivative wrt radial coordinate",
    dim=3,
    params=["R_lmn", "Z_lmn"],
    transforms={
        "R": [[2, 1, 0]],
        "Z": [[2, 1, 0]],
        "grid": [],
    },
    profiles=[],
    coordinates="rt",
    data=[],
    parameterization="desc.geometry.surface.ZernikeRZToroidalSection",
    basis="basis",
)
def _e_theta_rr_ZernikeRZToroidalSection(params, transforms, profiles, data, **kwargs):
    R = transforms["R"].transform(params["R_lmn"], dr=2, dt=1)
    Z = transforms["Z"].transform(params["Z_lmn"], dr=2, dt=1)
    phi = jnp.zeros(transforms["grid"].num_nodes)
    coords = jnp.stack([R, phi, Z], axis=1)
    if kwargs.get("basis", "rpz").lower() == "xyz":
        coords = rpz2xyz(coords)
    data["e_theta_rr"] = coords
    return data


@register_compute_fun(
    name="e_theta_t",
    label="\\partial_{\\theta} \\mathbf{e}_{\\theta}",
    units="m",
    units_long="meters",
    description="Covariant poloidal basis vector, derivative wrt poloidal angle",
    dim=3,
    params=["R_lmn", "Z_lmn"],
    transforms={
        "R": [[0, 2, 0]],
        "Z": [[0, 2, 0]],
        "grid": [],
    },
    profiles=[],
    coordinates="rt",
    data=[],
    parameterization="desc.geometry.surface.ZernikeRZToroidalSection",
    basis="basis",
)
def _e_theta_t_ZernikeRZToroidalSection(params, transforms, profiles, data, **kwargs):
    R = transforms["R"].transform(params["R_lmn"], dt=2)
    Z = transforms["Z"].transform(params["Z_lmn"], dt=2)
    phi = jnp.zeros(transforms["grid"].num_nodes)
    coords = jnp.stack([R, phi, Z], axis=1)
    if kwargs.get("basis", "rpz").lower() == "xyz":
        coords = rpz2xyz_vec(coords, phi=transforms["grid"].nodes[:, 2])
    data["e_theta_t"] = coords
    return data


@register_compute_fun(
    name="e_theta_z",
    label="\\partial_{\\zeta} \\mathbf{e}_{\\theta}",
    units="m",
    units_long="meters",
    description="Covariant poloidal basis vector, derivative wrt toroidal angle",
    dim=3,
    params=[],
    transforms={
        "grid": [],
    },
    profiles=[],
    coordinates="rt",
    data=[],
    parameterization="desc.geometry.surface.ZernikeRZToroidalSection",
    basis="basis",
)
def _e_theta_z_ZernikeRZToroidalSection(params, transforms, profiles, data, **kwargs):
    coords = jnp.zeros((transforms["grid"].num_nodes, 3))
    data["e_theta_z"] = coords
    return data


@register_compute_fun(
    name="e_zeta_r",
    label="\\partial_{\\rho} \\mathbf{e}_{\\zeta}",
    units="m",
    units_long="meters",
    description="Covariant toroidal basis vector, derivative wrt radial coordinate",
    dim=3,
    params=[],
    transforms={
        "grid": [],
    },
    profiles=[],
    coordinates="rt",
    data=[],
    parameterization="desc.geometry.surface.ZernikeRZToroidalSection",
    basis="basis",
)
def _e_zeta_r_ZernikeRZToroidalSection(params, transforms, profiles, data, **kwargs):
    coords = jnp.zeros((transforms["grid"].num_nodes, 3))
    data["e_zeta_r"] = coords
    return data


@register_compute_fun(
    name="e_zeta_rr",
    label="\\partial_{\\rho \\rho} \\mathbf{e}_{\\zeta}",
    units="m",
    units_long="meters",
    description="Covariant toroidal basis vector,"
    " second derivative wrt radial coordinate",
    dim=3,
    params=[],
    transforms={
        "grid": [],
    },
    profiles=[],
    coordinates="rt",
    data=[],
    parameterization="desc.geometry.surface.ZernikeRZToroidalSection",
    basis="basis",
)
def _e_zeta_rr_ZernikeRZToroidalSection(params, transforms, profiles, data, **kwargs):
    coords = jnp.zeros((transforms["grid"].num_nodes, 3))
    data["e_zeta_rr"] = coords
    return data


@register_compute_fun(
    name="e_zeta_t",
    label="\\partial_{\\theta} \\mathbf{e}_{\\zeta}",
    units="m",
    units_long="meters",
    description="Covariant toroidal basis vector, derivative wrt poloidal angle",
    dim=3,
    params=[],
    transforms={
        "grid": [],
    },
    profiles=[],
    coordinates="rt",
    data=[],
    parameterization="desc.geometry.surface.ZernikeRZToroidalSection",
    basis="basis",
)
def _e_zeta_t_ZernikeRZToroidalSection(params, transforms, profiles, data, **kwargs):
    coords = jnp.zeros((transforms["grid"].num_nodes, 3))
    data["e_zeta_t"] = coords
    return data


@register_compute_fun(
    name="e_zeta_z",
    label="\\partial_{\\zeta} \\mathbf{e}_{\\zeta}",
    units="m",
    units_long="meters",
    description="Covariant toroidal basis vector, derivative wrt toroidal angle",
    dim=3,
    params=[],
    transforms={
        "grid": [],
    },
    profiles=[],
    coordinates="rt",
    data=[],
    parameterization="desc.geometry.surface.ZernikeRZToroidalSection",
    basis="basis",
)
def _e_zeta_z_ZernikeRZToroidalSection(params, transforms, profiles, data, **kwargs):
    coords = jnp.zeros((transforms["grid"].num_nodes, 3))
    data["e_zeta_z"] = coords
    return data<|MERGE_RESOLUTION|>--- conflicted
+++ resolved
@@ -498,25 +498,15 @@
     name="Phi",
     label="\\Phi",
     units="A",
-<<<<<<< HEAD
-    units_long="amperes",
-    description="Surface current potential",
-    dim=2,
-=======
     units_long="Amperes",
     description="Surface current potential",
     dim=1,
->>>>>>> b0f86918
     params=["I", "G", "Phi_mn"],
     transforms={"Phi": [[0, 0, 0]]},
     profiles=[],
     coordinates="tz",
     data=[],
     parameterization="desc.magnetic_fields.FourierCurrentPotentialField",
-<<<<<<< HEAD
-    basis="basis",
-=======
->>>>>>> b0f86918
 )
 def _Phi_FourierCurrentPotentialField(params, transforms, profiles, data, **kwargs):
     data["Phi"] = (
@@ -529,30 +519,17 @@
 
 @register_compute_fun(
     name="Phi_t",
-<<<<<<< HEAD
-    label="\\partial_{\\theta}Phi",
-    units="A",
-    units_long="amperes",
-    description="Surface current potential, poloidal derivative",
-    dim=2,
-    params=["I", "G", "Phi_mn"],
-=======
     label="\\partial_{\\theta}\\Phi",
     units="A",
     units_long="Amperes",
     description="Surface current potential, poloidal derivative",
     dim=1,
     params=["I", "Phi_mn"],
->>>>>>> b0f86918
     transforms={"Phi": [[0, 1, 0]]},
     profiles=[],
     coordinates="tz",
     data=[],
     parameterization="desc.magnetic_fields.FourierCurrentPotentialField",
-<<<<<<< HEAD
-    basis="basis",
-=======
->>>>>>> b0f86918
 )
 def _Phi_t_FourierCurrentPotentialField(params, transforms, profiles, data, **kwargs):
     data["Phi_t"] = (
@@ -563,30 +540,17 @@
 
 @register_compute_fun(
     name="Phi_z",
-<<<<<<< HEAD
-    label="\\partial_{\\zeta}Phi",
-    units="A",
-    units_long="amperes",
-    description="Surface current potential, toroidal derivative",
-    dim=2,
-    params=["I", "G", "Phi_mn"],
-=======
     label="\\partial_{\\zeta}\\Phi",
     units="A",
     units_long="Amperes",
     description="Surface current potential, toroidal derivative",
     dim=1,
     params=["G", "Phi_mn"],
->>>>>>> b0f86918
     transforms={"Phi": [[0, 0, 1]]},
     profiles=[],
     coordinates="tz",
     data=[],
     parameterization="desc.magnetic_fields.FourierCurrentPotentialField",
-<<<<<<< HEAD
-    basis="basis",
-=======
->>>>>>> b0f86918
 )
 def _Phi_z_FourierCurrentPotentialField(params, transforms, profiles, data, **kwargs):
     data["Phi_z"] = (
@@ -599,113 +563,67 @@
     name="Phi",
     label="\\Phi",
     units="A",
-<<<<<<< HEAD
-    units_long="amperes",
-    description="Surface current potential",
-    dim=2,
-=======
     units_long="Amperes",
     description="Surface current potential",
     dim=1,
->>>>>>> b0f86918
     params=["params"],
     transforms={"grid": [], "potential": []},
     profiles=[],
     coordinates="tz",
     data=[],
     parameterization="desc.magnetic_fields.CurrentPotentialField",
-<<<<<<< HEAD
-    basis="basis",
-=======
->>>>>>> b0f86918
 )
 def _Phi_CurrentPotentialField(params, transforms, profiles, data, **kwargs):
     data["Phi"] = transforms["potential"](
         transforms["grid"].nodes[:, 1],
         transforms["grid"].nodes[:, 2],
-<<<<<<< HEAD
-        **params["params"][0]
-=======
         **params["params"]
->>>>>>> b0f86918
     )
     return data
 
 
 @register_compute_fun(
     name="Phi_t",
-<<<<<<< HEAD
-    label="\\partial_{\\theta}Phi",
-    units="A",
-    units_long="amperes",
-    description="Surface current potential, poloidal derivative",
-    dim=2,
-=======
     label="\\partial_{\\theta}\\Phi",
     units="A",
     units_long="Amperes",
     description="Surface current potential, poloidal derivative",
     dim=1,
->>>>>>> b0f86918
     params=["params"],
     transforms={"grid": [], "potential_dtheta": []},
     profiles=[],
     coordinates="tz",
     data=[],
     parameterization="desc.magnetic_fields.CurrentPotentialField",
-<<<<<<< HEAD
-    basis="basis",
-=======
->>>>>>> b0f86918
 )
 def _Phi_t_CurrentPotentialField(params, transforms, profiles, data, **kwargs):
     data["Phi_t"] = transforms["potential_dtheta"](
         transforms["grid"].nodes[:, 1],
         transforms["grid"].nodes[:, 2],
-<<<<<<< HEAD
-        **params["params"][0]
-=======
         **params["params"]
->>>>>>> b0f86918
     )
     return data
 
 
 @register_compute_fun(
     name="Phi_z",
-<<<<<<< HEAD
-    label="\\partial_{\\zeta}Phi",
-    units="A",
-    units_long="amperes",
-    description="Surface current potential, toroidal derivative",
-    dim=2,
-=======
     label="\\partial_{\\zeta}\\Phi",
     units="A",
     units_long="Amperes",
     description="Surface current potential, toroidal derivative",
     dim=1,
->>>>>>> b0f86918
     params=["params"],
     transforms={"grid": [], "potential_dzeta": []},
     profiles=[],
     coordinates="tz",
     data=[],
     parameterization="desc.magnetic_fields.CurrentPotentialField",
-<<<<<<< HEAD
-    basis="basis",
-=======
->>>>>>> b0f86918
 )
 def _Phi_z_CurrentPotentialField(params, transforms, profiles, data, **kwargs):
     data["Phi_z"] = transforms["potential_dzeta"](
         transforms["grid"].nodes[:, 1],
         transforms["grid"].nodes[:, 2],
-<<<<<<< HEAD
-        **params["params"][0]
-=======
         **params["params"]
->>>>>>> b0f86918
     )
     return data
 
@@ -713,47 +631,25 @@
 @register_compute_fun(
     name="K",
     label="\\mathbf{K}",
-<<<<<<< HEAD
-    units="A",
-    units_long="amperes",
-    description="Surface current density, defined as the"
-    " surface normal vector cross gradient of current potential",
-    dim=2,
-=======
     units="A/m",
     units_long="Amperes per meter",
     description="Surface current density, defined as the"
     "surface normal vector cross the gradient of the current potential.",
     dim=3,
->>>>>>> b0f86918
     params=[],
     transforms={},
     profiles=[],
     coordinates="tz",
-<<<<<<< HEAD
-    data=["Phi_t", "Phi_z", "x", "e_theta", "e_zeta", "|e_theta x e_zeta|"],
-=======
     data=["Phi_t", "Phi_z", "e_theta", "e_zeta", "|e_theta x e_zeta|"],
->>>>>>> b0f86918
     parameterization=[
         "desc.magnetic_fields.CurrentPotentialField",
         "desc.magnetic_fields.FourierCurrentPotentialField",
     ],
-<<<<<<< HEAD
-    basis="basis",
-)
-def _K_CurrentPotentialField(params, transforms, profiles, data, **kwargs):
-    data["K"] = (
-        -(data["Phi_t"] * (1 / data["|e_theta x e_zeta|"]) * data["e_zeta"].T).T
-        + (data["Phi_z"] * (1 / data["|e_theta x e_zeta|"]) * data["e_theta"].T).T
-    )
-=======
 )
 def _K_CurrentPotentialField(params, transforms, profiles, data, **kwargs):
     data["K"] = (
         data["Phi_t"] * (1 / data["|e_theta x e_zeta|"]) * data["e_zeta"].T
     ).T - (data["Phi_z"] * (1 / data["|e_theta x e_zeta|"]) * data["e_theta"].T).T
->>>>>>> b0f86918
     return data
 
 
