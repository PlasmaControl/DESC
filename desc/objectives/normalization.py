"""Utility function for computing scaling factors for non-dimensionalization."""

import numpy as np
from scipy.constants import elementary_charge, mu_0


def compute_scaling_factors(thing):
    """Compute dimensional quantities for normalizations."""
    # local import to avoid circular import
    from desc.equilibrium import Equilibrium
    from desc.geometry import FourierRZToroidalSurface

    scales = {}

    def get_lowest_mode(basis, coeffs):
        """Return lowest order coefficient (excluding m=0 modes)."""
        # lowest order modes: [0, +1, -1, +2, -2, ...]
        m_modes = np.arange(1, thing.M + 1)
        m_modes = np.vstack((m_modes, -m_modes)).flatten(order="F")
        n_modes = np.arange(thing.N + 1)
        n_modes = np.vstack((n_modes, -n_modes)).flatten(order="F")
        for n in n_modes:
            for m in m_modes:
                try:
                    x = coeffs[basis.get_idx(M=m, N=n)]
<<<<<<< HEAD
                    if x:  # mode exists and the coefficient is non-zero
                        break
                except ValueError:
                    pass
        return x
=======
                    if not np.isclose(x, 0):  # mode exists and coefficient is non-zero
                        return x
                except ValueError:
                    pass
        raise ValueError("No modes found, geometry is unphysical.")
>>>>>>> 5a5f8ad6

    if isinstance(thing, Equilibrium):
        R00 = thing.Rb_lmn[thing.surface.R_basis.get_idx(M=0, N=0)]
        R10 = get_lowest_mode(thing.surface.R_basis, thing.Rb_lmn)
        Z10 = get_lowest_mode(thing.surface.Z_basis, thing.Zb_lmn)

        scales["R0"] = R00
        scales["a"] = np.sqrt(np.abs(R10 * Z10))
        scales["A"] = np.pi * scales["a"] ** 2
        scales["V"] = 2 * np.pi * scales["R0"] * scales["A"]
        scales["B_T"] = abs(thing.Psi) / scales["A"]
        iota_avg = np.mean(np.abs(thing.get_profile("iota")(np.linspace(0, 1, 20))))
        if np.isclose(iota_avg, 0):
            scales["B_P"] = scales["B_T"]
        else:
            scales["B_P"] = scales["B_T"] * iota_avg
        scales["B"] = np.sqrt(scales["B_T"] ** 2 + scales["B_P"] ** 2)
        scales["I"] = scales["B_P"] * 2 * np.pi / mu_0
        scales["p"] = scales["B"] ** 2 / (2 * mu_0)
        scales["W"] = scales["p"] * scales["V"]
        scales["J"] = scales["B"] / scales["a"] / mu_0
        scales["F"] = scales["p"] / scales["a"]
        scales["f"] = scales["F"] * scales["V"]
        scales["Psi"] = abs(thing.Psi)
        scales["n"] = 1e19
        scales["T"] = scales["p"] / (scales["n"] * elementary_charge)

    elif isinstance(thing, FourierRZToroidalSurface):
        R00 = thing.R_lmn[thing.R_basis.get_idx(M=0, N=0)]
        R10 = get_lowest_mode(thing.R_basis, thing.R_lmn)
        Z10 = get_lowest_mode(thing.Z_basis, thing.Z_lmn)

        scales["R0"] = R00
        scales["a"] = np.sqrt(np.abs(R10 * Z10))
        scales["A"] = np.pi * scales["a"] ** 2
        scales["V"] = 2 * np.pi * scales["R0"] * scales["A"]

    # replace 0 scales to avoid normalizing by zero
    for scale in scales.keys():
        if np.isclose(scales[scale], 0):
            scales[scale] = 1

    return scales<|MERGE_RESOLUTION|>--- conflicted
+++ resolved
@@ -23,19 +23,11 @@
             for m in m_modes:
                 try:
                     x = coeffs[basis.get_idx(M=m, N=n)]
-<<<<<<< HEAD
-                    if x:  # mode exists and the coefficient is non-zero
-                        break
-                except ValueError:
-                    pass
-        return x
-=======
                     if not np.isclose(x, 0):  # mode exists and coefficient is non-zero
                         return x
                 except ValueError:
                     pass
         raise ValueError("No modes found, geometry is unphysical.")
->>>>>>> 5a5f8ad6
 
     if isinstance(thing, Equilibrium):
         R00 = thing.Rb_lmn[thing.surface.R_basis.get_idx(M=0, N=0)]
