--- conflicted
+++ resolved
@@ -254,54 +254,6 @@
         "booz_nc_path": booz_nc_path,
     }
     return HELIOTRON_vacuum2_out
-
-
-@pytest.fixture(scope="session")
-<<<<<<< HEAD
-def NCSX_older(tmpdir_factory):
-    """Run NCSX_older example."""
-    input_path = ".//tests//inputs//NCSX_older"
-    output_dir = tmpdir_factory.mktemp("result")
-    desc_h5_path = output_dir.join("NCSX_older.h5")
-=======
-def ESTELL_older(tmpdir_factory):
-    """Run ESTELL_older example."""
-    input_path = ".//tests//inputs//ESTELL_older"
-    output_dir = tmpdir_factory.mktemp("result")
-    desc_h5_path = output_dir.join("ESTELL_older.h5")
->>>>>>> f93e90c5
-
-    cwd = os.path.dirname(__file__)
-    exec_dir = os.path.join(cwd, "..")
-    input_filename = os.path.join(exec_dir, input_path)
-
-<<<<<<< HEAD
-    print("Running NCSX_older test.")
-=======
-    print("Running ESTELL_older test.")
->>>>>>> f93e90c5
-    print("exec_dir=", exec_dir)
-    print("cwd=", cwd)
-
-    args = ["-o", str(desc_h5_path), input_filename, "-vv"]
-<<<<<<< HEAD
-    with pytest.warns(UserWarning, match="pressure profile is not an even"):
-        main(args)
-
-    NCSX_older = {
-        "input_path": input_path,
-        "desc_h5_path": desc_h5_path,
-    }
-    return NCSX_older
-=======
-    main(args)
-
-    ESTELL_older = {
-        "input_path": input_path,
-        "desc_h5_path": desc_h5_path,
-    }
-    return ESTELL_older
->>>>>>> f93e90c5
 
 
 @pytest.fixture(scope="session")
