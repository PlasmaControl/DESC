--- conflicted
+++ resolved
@@ -1252,159 +1252,12 @@
         )
 
     @pytest.mark.unit
-<<<<<<< HEAD
-    def test_point_B_measurement(self):
-        """Tests point B measurement from plasma and coilset."""
-=======
     def test_plasma_coil_distance_bound(self):
         """Tests distance bound between plasma and a coilset."""
->>>>>>> bfef0c96
 
         def test(
             eq,
             coils,
-<<<<<<< HEAD
-            correct_B,
-            coords,
-            directions=None,
-            vc_source_grid=None,
-            coil_grid=None,
-            field_fixed=False,
-            vacuum=False,
-            basis="rpz",
-        ):
-            target = (
-                np.zeros_like(coords).flatten()
-                if directions is None
-                else np.zeros(coords.shape[0])
-            )
-            obj = PointBMeasurement(
-                eq=eq,
-                field=coils,
-                target=target,
-                measurement_coords=coords,
-                directions=directions,
-                vc_source_grid=vc_source_grid,
-                field_grid=coil_grid,
-                field_fixed=field_fixed,
-                vacuum=vacuum,
-                basis=basis,
-            )
-            obj.build()
-            if field_fixed:
-                f = obj.compute(eq_params=eq.params_dict)
-            else:
-                f = obj.compute(
-                    eq_params=eq.params_dict, field_params=coils.params_dict
-                )
-            if directions is None:
-                assert f.size == coords.size
-            else:
-                assert f.size == coords.shape[0]
-            if basis == "xyz":
-                f = rpz2xyz_vec(
-                    f.reshape(coords.shape), x=coords[:, 0], y=coords[:, 1]
-                ).flatten()
-            np.testing.assert_allclose(f, correct_B, atol=3e-3, rtol=1e-5)
-
-        # B from a toroidal field 1/R, and a vacuum stell (should be just 1/R field)
-        eq = get("ESTELL")
-        plasma_grid = LinearGrid(M=eq.M_grid, N=eq.N_grid, NFP=eq.NFP)
-
-        field = ToroidalMagneticField(B0=1, R0=1)
-        coords_R = np.concatenate([np.linspace(0.2, 0.8, 1), np.linspace(1.9, 2.5, 1)])
-        coords_phi = np.linspace(0, 2 * np.pi / eq.NFP, coords_R.size)
-        coords_Z = np.zeros_like(coords_R)
-        coords = np.vstack([coords_R, coords_phi, coords_Z]).T
-        correct_BR = np.zeros_like(coords_R)
-        correct_Bphi = 1 / coords_R
-        correct_BZ = correct_BR
-        correct_B = np.vstack([correct_BR, correct_Bphi, correct_BZ]).T
-
-        test(
-            eq,
-            field,
-            correct_B.flatten(),
-            coords,
-            vc_source_grid=plasma_grid,
-            field_fixed=True,
-        )
-        test(
-            eq,
-            field,
-            correct_B.flatten(),
-            coords,
-            vc_source_grid=plasma_grid,
-            field_fixed=True,
-            vacuum=True,
-        )
-        test(
-            eq,
-            field,
-            correct_B.flatten(),
-            coords,
-            vc_source_grid=None,
-            field_fixed=False,
-        )
-        # test xyz
-        coords_xyz = rpz2xyz(coords)
-        correct_B_xyz = rpz2xyz_vec(correct_B, phi=coords_phi)
-        test(
-            eq,
-            field,
-            correct_B_xyz.flatten(),
-            coords_xyz,
-            vc_source_grid=None,
-            field_fixed=False,
-            basis="xyz",
-        )
-        # test dotted with R hat direction
-        directions = np.zeros_like(coords)
-        directions[:, 0] = 1.0
-        test(
-            eq,
-            field,
-            correct_B[:, 0],
-            coords,
-            directions=directions,
-            vc_source_grid=plasma_grid,
-            field_fixed=True,
-        )
-
-        # test dotted with phi hat direction
-        directions = np.zeros_like(coords)
-        directions[:, 1] = 1.0
-        test(
-            eq,
-            field,
-            correct_B[:, 1],
-            coords,
-            directions=directions,
-            vc_source_grid=plasma_grid,
-            field_fixed=False,
-        )
-        directions_xyz = rpz2xyz_vec(directions, phi=coords[:, 1])
-        test(
-            eq,
-            field,
-            dot(correct_B_xyz, directions_xyz, axis=1),
-            coords_xyz,
-            directions=directions_xyz,
-            vc_source_grid=plasma_grid,
-            field_fixed=False,
-        )
-        # test dotted with Z hat direction
-        directions = np.zeros_like(coords)
-        directions[:, 2] = 1.0
-        test(
-            eq,
-            field,
-            correct_B[:, 2],
-            coords,
-            directions=directions,
-            vc_source_grid=plasma_grid,
-            field_fixed=True,
-=======
             mindist,
             maxdist,
             plasma_grid=None,
@@ -1604,7 +1457,155 @@
             coil_grid=coil_grid,
             eq_fixed=False,
             coils_fixed=True,
->>>>>>> bfef0c96
+        )
+
+    @pytest.mark.unit
+    def test_point_B_measurement(self):
+        """Tests point B measurement from plasma and coilset."""
+
+        def test(
+            eq,
+            coils,
+            correct_B,
+            coords,
+            directions=None,
+            vc_source_grid=None,
+            coil_grid=None,
+            field_fixed=False,
+            vacuum=False,
+            basis="rpz",
+        ):
+            target = (
+                np.zeros_like(coords).flatten()
+                if directions is None
+                else np.zeros(coords.shape[0])
+            )
+            obj = PointBMeasurement(
+                eq=eq,
+                field=coils,
+                target=target,
+                measurement_coords=coords,
+                directions=directions,
+                vc_source_grid=vc_source_grid,
+                field_grid=coil_grid,
+                field_fixed=field_fixed,
+                vacuum=vacuum,
+                basis=basis,
+            )
+            obj.build()
+            if field_fixed:
+                f = obj.compute(eq_params=eq.params_dict)
+            else:
+                f = obj.compute(
+                    eq_params=eq.params_dict, field_params=coils.params_dict
+                )
+            if directions is None:
+                assert f.size == coords.size
+            else:
+                assert f.size == coords.shape[0]
+            if basis == "xyz":
+                f = rpz2xyz_vec(
+                    f.reshape(coords.shape), x=coords[:, 0], y=coords[:, 1]
+                ).flatten()
+            np.testing.assert_allclose(f, correct_B, atol=3e-3, rtol=1e-5)
+
+        # B from a toroidal field 1/R, and a vacuum stell (should be just 1/R field)
+        eq = get("ESTELL")
+        plasma_grid = LinearGrid(M=eq.M_grid, N=eq.N_grid, NFP=eq.NFP)
+
+        field = ToroidalMagneticField(B0=1, R0=1)
+        coords_R = np.concatenate([np.linspace(0.2, 0.8, 1), np.linspace(1.9, 2.5, 1)])
+        coords_phi = np.linspace(0, 2 * np.pi / eq.NFP, coords_R.size)
+        coords_Z = np.zeros_like(coords_R)
+        coords = np.vstack([coords_R, coords_phi, coords_Z]).T
+        correct_BR = np.zeros_like(coords_R)
+        correct_Bphi = 1 / coords_R
+        correct_BZ = correct_BR
+        correct_B = np.vstack([correct_BR, correct_Bphi, correct_BZ]).T
+
+        test(
+            eq,
+            field,
+            correct_B.flatten(),
+            coords,
+            vc_source_grid=plasma_grid,
+            field_fixed=True,
+        )
+        test(
+            eq,
+            field,
+            correct_B.flatten(),
+            coords,
+            vc_source_grid=plasma_grid,
+            field_fixed=True,
+            vacuum=True,
+        )
+        test(
+            eq,
+            field,
+            correct_B.flatten(),
+            coords,
+            vc_source_grid=None,
+            field_fixed=False,
+        )
+        # test xyz
+        coords_xyz = rpz2xyz(coords)
+        correct_B_xyz = rpz2xyz_vec(correct_B, phi=coords_phi)
+        test(
+            eq,
+            field,
+            correct_B_xyz.flatten(),
+            coords_xyz,
+            vc_source_grid=None,
+            field_fixed=False,
+            basis="xyz",
+        )
+        # test dotted with R hat direction
+        directions = np.zeros_like(coords)
+        directions[:, 0] = 1.0
+        test(
+            eq,
+            field,
+            correct_B[:, 0],
+            coords,
+            directions=directions,
+            vc_source_grid=plasma_grid,
+            field_fixed=True,
+        )
+
+        # test dotted with phi hat direction
+        directions = np.zeros_like(coords)
+        directions[:, 1] = 1.0
+        test(
+            eq,
+            field,
+            correct_B[:, 1],
+            coords,
+            directions=directions,
+            vc_source_grid=plasma_grid,
+            field_fixed=False,
+        )
+        directions_xyz = rpz2xyz_vec(directions, phi=coords[:, 1])
+        test(
+            eq,
+            field,
+            dot(correct_B_xyz, directions_xyz, axis=1),
+            coords_xyz,
+            directions=directions_xyz,
+            vc_source_grid=plasma_grid,
+            field_fixed=False,
+        )
+        # test dotted with Z hat direction
+        directions = np.zeros_like(coords)
+        directions[:, 2] = 1.0
+        test(
+            eq,
+            field,
+            correct_B[:, 2],
+            coords,
+            directions=directions,
+            vc_source_grid=plasma_grid,
+            field_fixed=True,
         )
 
     @pytest.mark.unit
