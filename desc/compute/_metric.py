--- conflicted
+++ resolved
@@ -1941,19 +1941,12 @@
     # Exact definition of the magnetic drifts taken from
     # eqn. 48 of Introduction to Quasisymmetry by Landreman
     # https://tinyurl.com/54udvaa4
-<<<<<<< HEAD
-    label="\\mathrm{gbdrift} = 1/B^{2} (\\mathbf{b}\\times\\nabla B) \\cdot"
-    + "\\nabla \\alpha",
+    label="(\\nabla \\vert B \\vert)_{\\mathrm{drift}} = "
+    "(\\mathbf{b} \\times \\nabla B) \\cdot \\nabla \\alpha / \\vert B \\vert^{2}",
     units="1 / Wb",
     units_long="Inverse webers",
-=======
-    label="(\\nabla \\vert B \\vert)_{\\mathrm{drift}} = "
-    "(\\mathbf{b} \\times \\nabla B) \\cdot \\nabla \\alpha / \\vert B \\vert^{2}",
-    units="1/(T-m^{2})",
-    units_long="inverse Tesla meters^2",
->>>>>>> 56dcbb27
     description="Binormal component of the geometric part of the gradB drift"
-    + " used for local stability analyses, Gamma_c, epsilon_eff etc.",
+    + " used for local stability analyses",
     dim=1,
     params=[],
     transforms={},
@@ -2000,9 +1993,8 @@
     label="\\mathrm{secular}(\\nabla \\vert B \\vert)_{\\mathrm{drift}}",
     units="1/(T-m^{2})",
     units_long="inverse Tesla meters^2",
-    description="Binormal component of the geometric part of the gradB drift"
-    + " used for local stability analyses, Gamma_c, epsilon_eff etc. "
-    "Secular component.",
+    description="Secular component of binormal component of "
+    "the geometric part of the gradB drift.",
     dim=1,
     params=[],
     transforms={},
@@ -2028,7 +2020,7 @@
     units="1 / Wb",
     units_long="Inverse webers",
     description="Binormal component of the geometric part of the curvature drift"
-    + " used for local stability analyses, Gamma_c, epsilon_eff etc.",
+    + " used for local stability analyses.",
     dim=1,
     params=[],
     transforms={},
@@ -2043,15 +2035,11 @@
 
 @register_compute_fun(
     name="periodic(cvdrift)",
-    # Exact definition of the magnetic drifts taken from
-    # eqn. 48 of Introduction to Quasisymmetry by Landreman
-    # https://tinyurl.com/54udvaa4
     label="\\mathrm{periodic(cvdrift)}",
     units="1/(T-m^{2})",
     units_long="inverse Tesla meters^2",
-    description="Binormal component of the geometric part of the curvature drift"
-    + " used for local stability analyses, Gamma_c, epsilon_eff etc. "
-    "Periodic component.",
+    description="Periodic component of binormal component of the "
+    "geometric part of the curvature drift",
     dim=1,
     params=[],
     transforms={},
@@ -2071,12 +2059,12 @@
     # Exact definition of the magnetic drifts taken from
     # eqn. 48 of Introduction to Quasisymmetry by Landreman
     # https://tinyurl.com/54udvaa4
-    label="\\mathrm{cvdrift0} = 1/B^{2} (\\mathbf{b}\\times\\nabla B)"
-    + "\\cdot (2 \\rho \\nabla \\rho)",
+    label="\\mathrm{cvdrift0} = (\\mathbf{b}\\times\\nabla B)"
+    + "\\cdot (2 \\rho \\nabla \\rho) / \\vert B \\vert^2",
     units="1 / Wb",
     units_long="Inverse webers",
     description="Radial component of the geometric part of the curvature drift"
-    + " used for local stability analyses, gyrokinetics, Gamma_c.",
+    + " used for local stability analyses and gyrokinetics.",
     dim=1,
     params=[],
     transforms={},
