"""Tests for compute functions evaluated at limits.

If a new quantity is added to the compute functions whose limit is not finite
(or does not exist), simply add it to the ``not_finite_limits`` set below.
If the limit has yet to be derived, add it to the ``not_implemented_limits`` set.
"""

import functools
import inspect

import numpy as np
import pytest

from desc.compute import data_index
from desc.compute.utils import _grow_seeds
from desc.equilibrium import Equilibrium
from desc.examples import get
from desc.grid import LinearGrid
from desc.integrals import surface_integrals_map
from desc.objectives import GenericObjective, ObjectiveFunction
<<<<<<< HEAD
from desc.utils import ResolutionWarning
=======
from desc.utils import dot
>>>>>>> 73fd15d2

# Unless mentioned in the source code of the compute function, the assumptions
# made to compute the magnetic axis limit can be reduced to assuming that these
# functions tend toward zero as the magnetic axis is approached and that
# d²ψ/(dρ)² and 𝜕√𝑔/𝜕𝜌 are both finite nonzero at the magnetic axis.
# Also, dⁿψ/(dρ)ⁿ for n > 3 is assumed zero everywhere.
zero_limits = {"rho", "psi", "psi_r", "psi_rrr", "e_theta", "sqrt(g)", "B_t"}

# These compute quantities require kinetic profiles, which are not defined for all
# configurations (giving NaN values)
not_continuous_limits = {"current Redl", "P_ISS04", "P_fusion", "<sigma*nu>"}

not_finite_limits = {
    "D_Mercier",
    "D_geodesic",
    "D_well",
    "J^theta",
    "curvature_H_rho",
    "curvature_H_zeta",
    "curvature_K_rho",
    "curvature_K_zeta",
    "curvature_k1_rho",
    "curvature_k1_zeta",
    "curvature_k2_rho",
    "curvature_k2_zeta",
    "e^helical",
    "e^theta",
    "e^theta_r",
    "e^theta_t",
    "e^theta_z",
    "g^rt",
    "g^rt_r",
    "g^rt_t",
    "g^rt_z",
    "g^tt",
    "g^tt_r",
    "g^tt_t",
    "g^tt_z",
    "g^tz",
    "g^tz_r",
    "g^tz_t",
    "g^tz_z",
    "gbdrift",
    "cvdrift",
    "grad(alpha)",
    "|e^helical|",
    "|grad(theta)|",
    "<J*B> Redl",  # may not exist for all configurations
}
not_implemented_limits = {
    # reliant limits will be added to this set automatically
    "D_current",
    "n_rho_z",
    "|e_theta x e_zeta|_z",
    "e^rho_rr",
    "e^theta_rr",
    "e^zeta_rr",
    "e^rho_rt",
    "e^rho_tt",
    "e^theta_rt",
    "e^theta_tt",
    "e^zeta_rt",
    "e^zeta_tt",
    "e^rho_rz",
    "e^rho_tz",
    "e^rho_zz",
    "e^theta_rz",
    "e^theta_tz",
    "e^theta_zz",
    "e^zeta_rz",
    "e^zeta_tz",
    "e^zeta_zz",
    "K_vc",  # only defined on surface
    "iota_num_rrr",
    "iota_den_rrr",
}


def add_all_aliases(names):
    """Add aliases to limits."""
    all_aliases = []
    for name in names:
        for base_class in data_index.keys():
            if name in data_index[base_class].keys():
                all_aliases.append(data_index[base_class][name]["aliases"])

    # flatten
    all_aliases = [name for sublist in all_aliases for name in sublist]
    names.update(all_aliases)

    return names


zero_limits = add_all_aliases(zero_limits)
not_finite_limits = add_all_aliases(not_finite_limits)
not_implemented_limits = add_all_aliases(not_implemented_limits)
not_implemented_limits = _grow_seeds(
    "desc.equilibrium.equilibrium.Equilibrium",
    not_implemented_limits,
    data_index["desc.equilibrium.equilibrium.Equilibrium"].keys() - not_finite_limits,
    has_axis=True,
)


def _skip_this(eq, name):
    return (
        name in not_implemented_limits
        or (eq.atomic_number is None and "Zeff" in name)
        or (eq.electron_temperature is None and "Te" in name)
        or (eq.electron_density is None and "ne" in name)
        or (eq.ion_temperature is None and "Ti" in name)
        or (eq.electron_density is None and "ni" in name)
        or (eq.anisotropy is None and "beta_a" in name)
        or (eq.pressure is not None and "<J*B> Redl" in name)
        or (eq.current is None and "iota_num" in name)
        # These quantities require a coordinate mapping to compute and special grids, so
        # it's not economical to test their axis limits here. Instead, a grid that
        # includes the axis should be used in existing unit tests for these quantities.
        or bool(
            data_index["desc.equilibrium.equilibrium.Equilibrium"][name][
                "source_grid_requirement"
            ]
        )
    )


def assert_is_continuous(
    eq,
    names=data_index["desc.equilibrium.equilibrium.Equilibrium"].keys(),
    delta=1e-4,
    rtol=1e-5,
    atol=5e-7,
    desired_at_axis=None,
    kwargs=None,
):
    """
    Asserts that the rho=0 axis limits of names are continuous extensions.

    Parameters
    ----------
    eq : Equilibrium
        The equilibrium object used for the computation.
    names : list of str
        A list of names of the quantities to test for continuity.
    delta: float, optional
        Max distance from magnetic axis.
        Smaller values accumulate finite precision error and fitting issues.
    rtol : float, optional
        Relative tolerance.
    atol : float, optional
        Absolute tolerance.
    desired_at_axis : float, optional
        If not provided, the values are extrapolated with a polynomial fit.
    kwargs : dict, optional
        Keyword arguments to override the parameters above for specific names.
        The dictionary should have the following structure:
        {
            "name1": {
                "rtol": custom_rtol1,
                "atol": custom_atol1,
                "desired_at_axis": custom_desired_at_axis1
            },
            "name2": {"rtol": custom_rtol2},
            ...
        }

    """
    if kwargs is None:
        kwargs = {}
    # TODO: remove when boozer transform works with multiple surfaces
    names = [
        name
        for name in names
        if not (
            "Boozer" in name
            or "_mn" in name
            or name == "B modes"
            or _skip_this(eq, name)
        )
    ]

    num_points = 12
    rho = np.linspace(start=0, stop=delta, num=num_points)
    grid = LinearGrid(rho=rho, M=eq.M_grid, N=eq.N_grid, NFP=eq.NFP, sym=eq.sym)
    axis = grid.nodes[:, 0] == 0
    assert axis.any() and not axis.all()
    integrate = surface_integrals_map(grid, expand_out=False)
    data = eq.compute(names=names, grid=grid)

    p = "desc.equilibrium.equilibrium.Equilibrium"
    for name in names:
        if name in not_continuous_limits:
            continue
        elif name in not_finite_limits:
            assert (np.isfinite(data[name]).T != axis).all(), name
            continue
        else:
            assert np.isfinite(data[name]).all(), name

        if (
            data_index[p][name]["coordinates"] == ""
            or data_index[p][name]["coordinates"] == "z"
        ):
            # can't check radial continuity of scalar or function of toroidal angle
            continue
        # make single variable function of rho
        if data_index[p][name]["coordinates"] == "r":
            # already single variable function of rho
            profile = grid.compress(data[name])
        else:
            # integrate out theta and zeta dependence
            # Norms and integrals are continuous functions, so their composition
            # cannot disrupt existing continuity. Note that the absolute value
            # before the integration ensures that a discontinuous integrand does
            # not become continuous once integrated.
            profile = integrate(np.abs(data[name]))
        fit = kwargs.get(name, {}).get("desired_at_axis", desired_at_axis)
        if fit is None:
            if np.ndim(data_index[p][name]["dim"]):
                # can't polyfit tensor arrays like grad(B)
                fit = profile[1]
            else:
                # fit the data to a polynomial to extrapolate to axis
                poly = np.polynomial.polynomial.polyfit(
                    rho[1:], profile[1:], deg=min(4, num_points // 3)
                )
                # constant term is the same as evaluating polynomial at rho=0
                fit = poly[0]
        np.testing.assert_allclose(
            actual=profile[0],
            desired=fit,
            rtol=kwargs.get(name, {}).get("rtol", rtol),
            atol=kwargs.get(name, {}).get("atol", atol),
            equal_nan=False,
            err_msg=name,
        )


class TestAxisLimits:
    """Tests for compute functions evaluated at limits."""

    @pytest.mark.unit
    def test_axis_limit_api(self):
        """Test that axis limit dependencies are computed only when necessary."""
        name = "psi_r/sqrt(g)"
        deps = {"psi_r", "sqrt(g)"}
        axis_limit_deps = {"psi_rr", "sqrt(g)_r"}
        eq = Equilibrium()
        grid = LinearGrid(L=2, M=1, N=1, axis=False)
        assert not grid.axis.size
        data = eq.compute(name, grid=grid).keys()
        assert name in data and deps < data and axis_limit_deps.isdisjoint(data)
        grid = LinearGrid(L=2, M=1, N=1, axis=True)
        assert grid.axis.size
        data = eq.compute(name, grid=grid)
        assert name in data and deps | axis_limit_deps < data.keys()
        assert np.isfinite(data[name]).all()

    @pytest.mark.unit
    def test_limit_continuity(self):
        """Heuristic to test correctness of all quantities with limits."""
        # The need for a weaker tolerance on these keys may be due to a subpar
        # polynomial regression fit against which the axis limit is compared.
        weaker_tolerance = {
            "iota_r": {"atol": 1e-6},
            "iota_num_rr": {"atol": 5e-5},
            "grad(B)": {"rtol": 1e-4},
        }
        zero_map = dict.fromkeys(zero_limits, {"desired_at_axis": 0})
        kwargs = weaker_tolerance | zero_map
        # fixed iota
        eq = get("W7-X")
        with pytest.warns(UserWarning, match="Reducing radial"):
            eq.change_resolution(4, 4, 4, 8, 8, 8)
        with pytest.warns(ResolutionWarning, match="full domain"):
            assert_is_continuous(eq, kwargs=kwargs)
        # fixed current
        eq = get("NCSX")
        with pytest.warns(UserWarning, match="Reducing radial"):
            eq.change_resolution(4, 4, 4, 8, 8, 8)
        with pytest.warns(ResolutionWarning, match="full domain"):
            assert_is_continuous(eq, kwargs=kwargs)

    @pytest.mark.unit
    def test_magnetic_field_is_physical(self):
        """Test direction of magnetic field at axis limit."""

        def test(eq):
            grid = LinearGrid(rho=0, M=5, N=5, NFP=eq.NFP, sym=eq.sym)
            assert grid.axis.size
            data = eq.compute(
                ["b", "n_theta", "n_rho", "e_zeta", "g_zz", "B"], grid=grid
            )
            # For the rotational transform to be finite at the magnetic axis,
            # the magnetic field must satisfy 𝐁 ⋅ 𝐞_ζ × 𝐞ᵨ = 0. This is also
            # required for 𝐁^θ component of the field to be physical.
            np.testing.assert_allclose(dot(data["b"], data["n_theta"]), 0, atol=1e-15)
            # and be orthogonal with 𝐞^ρ because 𝐞^ρ is multivalued at the
            # magnetic axis. 𝐁^ρ = 𝐁 ⋅ 𝐞^ρ must be single-valued for the
            # magnetic field to be physical. (The direction of the vector needs
            # to be unique).
            np.testing.assert_allclose(dot(data["b"], data["n_rho"]), 0, atol=1e-15)
            # and collinear with 𝐞_ζ near ρ=0
            np.testing.assert_allclose(
                # |𝐁_ζ| == ‖𝐁‖ ‖𝐞_ζ‖
                np.abs(dot(data["b"], (data["e_zeta"].T / np.sqrt(data["g_zz"])).T)),
                1,
            )
            # Explicitly check 𝐁 is single-valued at the magnetic axis.
            for B in data["B"].reshape((grid.num_zeta, -1, 3)):
                np.testing.assert_allclose(B[:, 0], B[0, 0])
                np.testing.assert_allclose(B[:, 1], B[0, 1])
                np.testing.assert_allclose(B[:, 2], B[0, 2])

        eq = get("W7-X")
        with pytest.warns(UserWarning, match="Reducing radial"):
            eq.change_resolution(4, 4, 4, 8, 8, 8)
        test(eq)
        eq = get("NCSX")
        with pytest.warns(UserWarning, match="Reducing radial"):
            eq.change_resolution(4, 4, 4, 8, 8, 8)
        test(eq)


def _reverse_mode_unsafe_names():
    names = data_index["desc.equilibrium.equilibrium.Equilibrium"].keys()
    eq = get("ESTELL")

    def isalias(name):
        return isinstance(
            data_index["desc.equilibrium.equilibrium.Equilibrium"][name]["fun"],
            functools.partial,
        )

    def get_source(name):
        return "".join(
            inspect.getsource(
                data_index["desc.equilibrium.equilibrium.Equilibrium"][name]["fun"]
            ).split("def ")[1:]
        )

    names = [
        name
        for name in names
        if not (
            "Boozer" in name
            or "_mn" in name
            or name == "B modes"
            or _skip_this(eq, name)
            or name in not_finite_limits
            or isalias(name)
        )
    ]

    unsafe_names = []  # things that might have nan gradient but shouldn't
    for name in names:
        source = get_source(name)
        if "replace_at_axis" in source:
            unsafe_names.append(name)

    unsafe_names = sorted(unsafe_names)
    return unsafe_names


@pytest.mark.slow
@pytest.mark.regression
@pytest.mark.parametrize("name", _reverse_mode_unsafe_names())
def test_reverse_mode_ad_axis(name):
    """Asserts that the rho=0 axis limits are reverse mode differentiable."""
    eq = get("ESTELL")
    grid = LinearGrid(rho=0.0, M=2, N=2, NFP=eq.NFP, sym=eq.sym)
    with pytest.warns(UserWarning, match="Reducing radial"):
        eq.change_resolution(2, 2, 2, 4, 4, 4)

    obj = ObjectiveFunction(GenericObjective(name, eq, grid=grid), use_jit=False)
    obj.build(verbose=0)
    g = obj.grad(obj.x())
    assert not np.any(np.isnan(g))
    print(np.count_nonzero(g), name)<|MERGE_RESOLUTION|>--- conflicted
+++ resolved
@@ -18,11 +18,7 @@
 from desc.grid import LinearGrid
 from desc.integrals import surface_integrals_map
 from desc.objectives import GenericObjective, ObjectiveFunction
-<<<<<<< HEAD
-from desc.utils import ResolutionWarning
-=======
-from desc.utils import dot
->>>>>>> 73fd15d2
+from desc.utils import ResolutionWarning, dot
 
 # Unless mentioned in the source code of the compute function, the assumptions
 # made to compute the magnetic axis limit can be reduced to assuming that these
