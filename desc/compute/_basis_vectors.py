--- conflicted
+++ resolved
@@ -2619,7 +2619,6 @@
 
 
 @register_compute_fun(
-<<<<<<< HEAD
     name="e_theta_r",
     label="\\partial_{\\rho} \\mathbf{e}_{\\theta}",
     units="m",
@@ -2711,12 +2710,8 @@
 
 
 @register_compute_fun(
-    name="e_theta_rrr",
-    label="\\partial_{\\rho \\rho \\rho} \\mathbf{e}_{\\theta}",
-=======
     name="e_theta_rtt",
     label="\\partial_{\\rho \\theta \\theta} \\mathbf{e}_{\\theta}",
->>>>>>> 4745460e
     units="m",
     units_long="meters",
     description=(
@@ -2840,13 +2835,10 @@
         "omega_rz",
         "phi",
     ],
-<<<<<<< HEAD
     parameterization=[
         "desc.equilibrium.equilibrium.Equilibrium",
         "desc.geometry.surface.PoincareRZLSection",
     ],
-=======
->>>>>>> 4745460e
     basis="basis",
     aliases=["e_rho_ttz", "e_zeta_rtt"],
 )
@@ -2872,7 +2864,6 @@
                 data["omega_rz"] * data["omega_tt"]
                 + (1 + data["omega_z"]) * data["omega_rtt"]
             )
-<<<<<<< HEAD
             + data["R_rrtt"]
             - data["omega_r"]
             * (
@@ -4276,8 +4267,6 @@
                 data["omega_rz"] * data["omega_tt"]
                 + (1 + data["omega_z"]) * data["omega_rtt"]
             )
-=======
->>>>>>> 4745460e
             + data["R_rttz"]
             - data["omega_r"]
             * (
