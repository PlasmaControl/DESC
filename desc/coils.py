"""Classes for magnetic field coils."""

import numbers
from abc import ABC
from collections.abc import MutableSequence

import numpy as np

from desc.backend import (
    fori_loop,
    jit,
    jnp,
    scan,
    tree_leaves,
    tree_stack,
    tree_unstack,
    vmap,
)
from desc.compute import get_params, rpz2xyz, rpz2xyz_vec, xyz2rpz, xyz2rpz_vec
from desc.compute.geom_utils import reflection_matrix
from desc.compute.utils import _compute as compute_fun
from desc.geometry import (
    FourierPlanarCurve,
    FourierRZCurve,
    FourierXYZCurve,
    SplineXYZCurve,
)
from desc.grid import LinearGrid
from desc.magnetic_fields import _MagneticField
from desc.optimizable import Optimizable, OptimizableCollection, optimizable_parameter
from desc.utils import equals, errorif, flatten_list, warnif


@jit
def biot_savart_hh(eval_pts, coil_pts_start, coil_pts_end, current):
    """Biot-Savart law for filamentary coils following [1].

    The coil is approximated by a series of straight line segments
    and an analytic expression is used to evaluate the field from each
    segment.

    Parameters
    ----------
    eval_pts : array-like shape(n,3)
        Evaluation points in cartesian coordinates
    coil_pts_start, coil_pts_end : array-like shape(m,3)
        Points in cartesian space defining the start and end of each segment.
        Should be a closed curve, such that coil_pts_start[0] == coil_pts_end[-1]
        though this is not checked.
    current : float
        Current through the coil (in Amps).

    Returns
    -------
    B : ndarray, shape(n,3)
        magnetic field in cartesian components at specified points

    [1] Hanson & Hirshman, "Compact expressions for the Biot-Savart
    fields of a filamentary segment" (2002)
    """
    d_vec = coil_pts_end - coil_pts_start
    L = jnp.linalg.norm(d_vec, axis=-1)

    Ri_vec = eval_pts[jnp.newaxis, :] - coil_pts_start[:, jnp.newaxis, :]
    Ri = jnp.linalg.norm(Ri_vec, axis=-1)
    Rf = jnp.linalg.norm(
        eval_pts[jnp.newaxis, :] - coil_pts_end[:, jnp.newaxis, :], axis=-1
    )
    Ri_p_Rf = Ri + Rf

    B_mag = (
        2.0e-7  #  == 2 * mu_0/(4 pi)
        * current
        * Ri_p_Rf
        / (Ri * Rf * (Ri_p_Rf * Ri_p_Rf - (L * L)[:, jnp.newaxis]))
    )

    # cross product of L*hat(eps)==d_vec with Ri_vec, scaled by B_mag
    vec = jnp.cross(d_vec[:, jnp.newaxis, :], Ri_vec, axis=-1)
    B = jnp.sum(B_mag[:, :, jnp.newaxis] * vec, axis=0)
    return B


@jit
def biot_savart_quad(eval_pts, coil_pts, tangents, current):
    """Biot-Savart law for filamentary coil using numerical quadrature.

    Parameters
    ----------
    eval_pts : array-like shape(n,3)
        Evaluation points in cartesian coordinates
    coil_pts : array-like shape(m,3)
        Points in cartesian space defining coil
    tangents : array-like, shape(m,3)
        Tangent vectors to the coil at coil_pts. If the curve is given
        by x(s) with curve parameter s, coil_pts = x, tangents = dx/ds*ds where
        ds is the spacing between points.
    current : float
        Current through the coil (in Amps).

    Returns
    -------
    B : ndarray, shape(n,3)
        magnetic field in cartesian components at specified points

    Notes
    -----
    This method does not give curl(B) == 0 exactly. The error in the curl
    scales the same as the error in B itself, so will only be zero when fully
    converged. However in practice, for smooth curves described by Fourier series,
    this method converges exponentially in the number of coil points.
    """
    dl = tangents
    R_vec = eval_pts[jnp.newaxis, :] - coil_pts[:, jnp.newaxis, :]
    R_mag = jnp.linalg.norm(R_vec, axis=-1)

    vec = jnp.cross(dl[:, jnp.newaxis, :], R_vec, axis=-1)
    denom = R_mag**3

    # 1e-7 == mu_0/(4 pi)
    B = jnp.sum(1.0e-7 * current * vec / denom[:, :, None], axis=0)
    return B


class _Coil(_MagneticField, Optimizable, ABC):
    """Base class representing a magnetic field coil.

    Represents coils as a combination of a Curve and current

    Subclasses for a particular parameterization of a coil should inherit
    from Coil and the appropriate Curve type, eg MyCoil(Coil, MyCurve)
    - note that Coil must be the first parent for correct inheritance.

    Subclasses based on curves that follow the Curve API should only have
    to implement a new __init__ method, all others will be handled by default

    Parameters
    ----------
    current : float
        current passing through the coil, in Amperes
    """

    _io_attrs_ = _MagneticField._io_attrs_ + ["_current"]

    def __init__(self, current, *args, **kwargs):
        self._current = float(np.squeeze(current))
        super().__init__(*args, **kwargs)

    @optimizable_parameter
    @property
    def current(self):
        """float: Current passing through the coil, in Amperes."""
        return self._current

    @current.setter
    def current(self, new):
        assert jnp.isscalar(new) or new.size == 1
        self._current = float(np.squeeze(new))

    def _compute_position(self, params=None, grid=None, **kwargs):
        """Compute coil positions accounting for stellarator symmetry.

        Parameters
        ----------
        params : dict or array-like of dict, optional
            Parameters to pass to coils, either the same for all coils or one for each.
        grid : Grid or int, optional
            Grid of coordinates to evaluate at. Defaults to a Linear grid.
            If an integer, uses that many equally spaced points.

        Returns
        -------
        x : ndarray, shape(len(self),source_grid.num_nodes,3)
            Coil positions, in [R,phi,Z] or [X,Y,Z] coordinates.

        """
        x = self.compute("x", grid=grid, params=params, **kwargs)["x"]
        x = jnp.transpose(jnp.atleast_3d(x), [2, 0, 1])  # shape=(1,num_nodes,3)
        basis = kwargs.pop("basis", "xyz")
        if basis.lower() == "rpz":
            x = x.at[:, :, 1].set(jnp.mod(x[:, :, 1], 2 * jnp.pi))
        return x

    def compute_magnetic_field(
        self, coords, params=None, basis="rpz", source_grid=None, transforms=None
    ):
        """Compute magnetic field at a set of points.

        The coil current may be overridden by including `current`
        in the `params` dictionary.

        Parameters
        ----------
        coords : array-like shape(n,3)
            Nodes to evaluate field at in [R,phi,Z] or [X,Y,Z] coordinates.
        params : dict, optional
            Parameters to pass to Curve.
        basis : {"rpz", "xyz"}
            Basis for input coordinates and returned magnetic field.
        source_grid : Grid, int or None, optional
            Grid used to discretize coil. If an integer, uses that many equally spaced
            points. Should NOT include endpoint at 2pi.
        transforms : dict of Transform or array-like
            Transforms for R, Z, lambda, etc. Default is to build from grid.


        Returns
        -------
        field : ndarray, shape(n,3)
            magnetic field at specified points, in either rpz or xyz coordinates

        Notes
        -----
        Uses direct quadrature of the Biot-Savart integral for filamentary coils with
        tangents provided by the underlying curve class. Convergence should be
        exponential in the number of points used to discretize the curve, though curl(B)
        may not be zero if not fully converged.

        """
        assert basis.lower() in ["rpz", "xyz"]
        coords = jnp.atleast_2d(jnp.asarray(coords))
        if basis.lower() == "rpz":
            phi = coords[:, 1]
            coords = rpz2xyz(coords)
        if params is None:
            current = self.current
        else:
            current = params.pop("current", self.current)

        if not params or not transforms:
            data = self.compute(
                ["x", "x_s", "ds"],
                grid=source_grid,
                params=params,
                transforms=transforms,
                basis="xyz",
            )
        else:
            data = compute_fun(
                self,
                name=["x", "x_s", "ds"],
                params=params,
                transforms=transforms,
                profiles={},
                basis="xyz",
            )

        B = biot_savart_quad(
            coords, data["x"], data["x_s"] * data["ds"][:, None], current
        )

        if basis.lower() == "rpz":
            B = xyz2rpz_vec(B, phi=phi)
        return B

    def __repr__(self):
        """Get the string form of the object."""
        return (
            type(self).__name__
            + " at "
            + str(hex(id(self)))
            + " (name={}, current={})".format(self.name, self.current)
        )

    def to_FourierXYZ(self, N=10, grid=None, s=None, name=""):
        """Convert coil to FourierXYZCoil representation.

        Parameters
        ----------
        N : int
            Fourier resolution of the new X,Y,Z representation.
        grid : Grid, int or None
            Grid used to evaluate curve coordinates on to fit with FourierXYZCoil.
            If an integer, uses that many equally spaced points.
        s : ndarray or "arclength"
            arbitrary curve parameter to use for the fitting.
            Should be monotonic, 1D array of same length as
            coords. if None, defaults linearly spaced in [0,2pi)
            Alternative, can pass "arclength" to use normalized distance between points.
        name : str
            name for this coil

        Returns
        -------
        coil : FourierXYZCoil
            New representation of the coil parameterized by Fourier series for X,Y,Z.

        """
        if (grid is None) and (s is not None) and (not isinstance(s, str)):
            grid = LinearGrid(zeta=s)
        coords = self.compute("x", grid=grid, basis="xyz")["x"]
        return FourierXYZCoil.from_values(
            self.current, coords, N=N, s=s, basis="xyz", name=name
        )

    def to_SplineXYZ(self, knots=None, grid=None, method="cubic", name=""):
        """Convert coil to SplineXYZCoil.

        Parameters
        ----------
        knots : ndarray or "arclength"
            arbitrary curve parameter values to use for spline knots,
            should be an 1D ndarray of same length as the input.
            (input length in this case is determined by grid argument, since
            the input coordinates come from Curve.compute("x",grid=grid))
            If None, defaults to using an linearly spaced points in [0, 2pi) as the
            knots. If supplied, should lie in [0,2pi].
            Alternatively, the string "arclength" can be supplied to use the normalized
            distance between points.
        grid : Grid, int or None
            Grid used to evaluate curve coordinates on to fit with SplineXYZCoil.
            If an integer, uses that many equally spaced points.
        method : str
            method of interpolation
            - `'nearest'`: nearest neighbor interpolation
            - `'linear'`: linear interpolation
            - `'cubic'`: C1 cubic splines (aka local splines)
            - `'cubic2'`: C2 cubic splines (aka natural splines)
            - `'catmull-rom'`: C1 cubic centripetal "tension" splines
        name : str
            name for this coil

        Returns
        -------
        coil: SplineXYZCoil
            New representation of the coil parameterized by a spline for X,Y,Z.

        """
        if (grid is None) and (knots is not None) and (not isinstance(knots, str)):
            grid = LinearGrid(zeta=knots)
        coords = self.compute("x", grid=grid, basis="xyz")["x"]
        return SplineXYZCoil.from_values(
            self.current, coords, knots=knots, method=method, name=name, basis="xyz"
        )


class FourierRZCoil(_Coil, FourierRZCurve):
    """Coil parameterized by fourier series for R,Z in terms of toroidal angle phi.

    Parameters
    ----------
    current : float
        current through coil, in Amperes
    R_n, Z_n: array-like
        fourier coefficients for R, Z
    modes_R : array-like
        mode numbers associated with R_n. If not given defaults to [-n:n]
    modes_Z : array-like
        mode numbers associated with Z_n, defaults to modes_R
    NFP : int
        number of field periods
    sym : bool
        whether to enforce stellarator symmetry
    name : str
        name for this coil

    Examples
    --------
    .. code-block:: python

        from desc.coils import FourierRZCoil
        from desc.grid import LinearGrid
        import numpy as np

        I = 10
        mu0 = 4 * np.pi * 1e-7
        R_coil = 10
        # circular coil given by R(phi) = 10
        coil = FourierRZCoil(
            current=I, R_n=R_coil, Z_n=0, modes_R=[0]
        )
        z0 = 10
        field_evaluated = coil.compute_magnetic_field(
            np.array([[0, 0, 0], [0, 0, z0]]), basis="rpz"
        )
        np.testing.assert_allclose(
            field_evaluated[0, :], np.array([0, 0, mu0 * I / 2 / R_coil]), atol=1e-8
        )
        np.testing.assert_allclose(
            field_evaluated[1, :],
            np.array(
                [0, 0, mu0 * I / 2 * R_coil**2 / (R_coil**2 + z0**2) ** (3 / 2)]
            ),
            atol=1e-8,
        )

    """

    _io_attrs_ = _Coil._io_attrs_ + FourierRZCurve._io_attrs_

    def __init__(
        self,
        current=1,
        R_n=10,
        Z_n=0,
        modes_R=None,
        modes_Z=None,
        NFP=1,
        NFP_umbilic_factor=1,
        sym="auto",
        name="",
    ):
        super().__init__(
            current, R_n, Z_n, modes_R, modes_Z, NFP, NFP_umbilic_factor, sym, name
        )

    @classmethod
    def from_values(
        cls,
        current,
        coords,
        N=10,
        NFP=1,
        NFP_umbilic_factor=1,
        basis="rpz",
        name="",
        sym=False,
    ):
        """Fit coordinates to FourierRZCoil representation.

        Parameters
        ----------
        current : float
            Current through the coil, in Amps.
        coords: ndarray, shape (num_coords,3)
            coordinates to fit a FourierRZCurve object with each column
            corresponding to xyz or rpz depending on the basis argument.
        N : int
            Fourier resolution of the new R,Z representation.
        NFP : int
            Number of field periods, the curve will have a discrete toroidal symmetry
            according to NFP.
        NFP_umbilic_factor : int
            Umbilic factor to fit curves that go around multiple times toroidally before
            closing on themselves.
        basis : {"rpz", "xyz"}
            basis for input coordinates. Defaults to "rpz"

        Returns
        -------
        coili : FourierRZCoil
            New representation of the coil parameterized by Fourier series for R,Z.

        """
        curve = super().from_values(
            coords,
            N=N,
            NFP=NFP,
            NFP_umbilic_factor=NFP_umbilic_factor,
            basis=basis,
            sym=sym,
        )
        return cls(
            current,
            R_n=curve.R_n,
            Z_n=curve.Z_n,
            modes_R=curve.R_basis.modes[:, 2],
            modes_Z=curve.Z_basis.modes[:, 2],
            NFP=NFP,
<<<<<<< HEAD
            NFP_umbilic_factor=NFP_umbilic_factor,
=======
            sym=curve.sym,
>>>>>>> 4a870a45
            name=name,
        )


class FourierXYZCoil(_Coil, FourierXYZCurve):
    """Coil parameterized by fourier series for X,Y,Z in terms of arbitrary angle s.

    Parameters
    ----------
    current : float
        current through coil, in Amperes
    X_n, Y_n, Z_n: array-like
        fourier coefficients for X, Y, Z
    modes : array-like
        mode numbers associated with X_n etc.
    name : str
        name for this coil

    Examples
    --------
    .. code-block:: python

        from desc.coils import FourierXYZCoil
        from desc.grid import LinearGrid
        import numpy as np

        I = 10
        mu0 = 4 * np.pi * 1e-7
        R_coil = 10
        # circular coil given by X(s) = 10*cos(s), Y(s) = 10*sin(s)
        coil = FourierXYZCoil(
            current=I,
            X_n=[0, R_coil, 0],
            Y_n=[0, 0, R_coil],
            Z_n=[0, 0, 0],
            modes=[0, 1, -1],
        )
        z0 = 10
        field_evaluated = coil.compute_magnetic_field(
            np.array([[0, 0, 0], [0, 0, z0]]), basis="rpz"
        )
        np.testing.assert_allclose(
            field_evaluated[0, :], np.array([0, 0, mu0 * I / 2 / R_coil]), atol=1e-8
        )
        np.testing.assert_allclose(
            field_evaluated[1, :],
            np.array([0, 0, mu0 * I / 2 * R_coil**2 / (R_coil**2 + z0**2) ** (3 / 2)]),
            atol=1e-8,
        )


    """

    _io_attrs_ = _Coil._io_attrs_ + FourierXYZCurve._io_attrs_

    def __init__(
        self,
        current=1,
        X_n=[0, 10, 2],
        Y_n=[0, 0, 0],
        Z_n=[-2, 0, 0],
        modes=None,
        name="",
    ):
        super().__init__(current, X_n, Y_n, Z_n, modes, name)

    @classmethod
    def from_values(cls, current, coords, N=10, s=None, basis="xyz", name=""):
        """Fit coordinates to FourierXYZCoil representation.

        Parameters
        ----------
        current : float
            Current through the coil, in Amps.
        coords: ndarray
            Coordinates to fit a FourierXYZCoil object with.
        N : int
            Fourier resolution of the new X,Y,Z representation.
            default is 10
        s : ndarray
            arbitrary curve parameter to use for the fitting.
            Should be monotonic, 1D array of same length as
            coords
            if None, defaults to normalized arclength
        basis : {"rpz", "xyz"}
            basis for input coordinates. Defaults to "xyz"
        Returns
        -------
        coil : FourierXYZCoil
            New representation of the coil parameterized by Fourier series for X,Y,Z.

        """
        curve = super().from_values(coords, N, s, basis)
        return cls(
            current,
            X_n=curve.X_n,
            Y_n=curve.Y_n,
            Z_n=curve.Z_n,
            name=name,
        )


class FourierPlanarCoil(_Coil, FourierPlanarCurve):
    """Coil that lines in a plane.

    Parameterized by a point (the center of the coil), a vector (normal to the plane),
    and a fourier series defining the radius from the center as a function of a polar
    angle theta.

    Parameters
    ----------
    current : float
        Current through the coil, in Amperes.
    center : array-like, shape(3,)
        Coordinates of center of curve, in system determined by basis.
    normal : array-like, shape(3,)
        Components of normal vector to planar surface, in system determined by basis.
    r_n : array-like
        Fourier coefficients for radius from center as function of polar angle
    modes : array-like
        mode numbers associated with r_n
    basis : {'xyz', 'rpz'}
        Coordinate system for center and normal vectors. Default = 'xyz'.
    name : str
        Name for this coil.

    Examples
    --------
    .. code-block:: python

        from desc.coils import FourierPlanarCoil
        from desc.grid import LinearGrid
        import numpy as np

        I = 10
        mu0 = 4 * np.pi * 1e-7
        R_coil = 10
        # circular coil given by center at (0,0,0)
        # and normal vector in Z direction (0,0,1) and radius 10
        coil = FourierPlanarCoil(
            current=I,
            center=[0, 0, 0],
            normal=[0, 0, 1],
            r_n=R_coil,
            modes=[0],
        )
        z0 = 10
        field_evaluated = coil.compute_magnetic_field(
            np.array([[0, 0, 0], [0, 0, z0]]), basis="rpz"
        )
        np.testing.assert_allclose(
            field_evaluated[0, :], np.array([0, 0, mu0 * I / 2 / R_coil]), atol=1e-8
        )
        np.testing.assert_allclose(
            field_evaluated[1, :],
            np.array([0, 0, mu0 * I / 2 * R_coil**2 / (R_coil**2 + z0**2) ** (3 / 2)]),
            atol=1e-8,
        )

    """

    _io_attrs_ = _Coil._io_attrs_ + FourierPlanarCurve._io_attrs_

    def __init__(
        self,
        current=1,
        center=[10, 0, 0],
        normal=[0, 1, 0],
        r_n=2,
        modes=None,
        basis="xyz",
        name="",
    ):
        super().__init__(current, center, normal, r_n, modes, basis, name)


class SplineXYZCoil(_Coil, SplineXYZCurve):
    """Coil parameterized by spline points in X,Y,Z.

    Parameters
    ----------
    current : float
        current through coil, in Amperes
    X, Y, Z: array-like
        Points for X, Y, Z describing the curve. If the endpoint is included
        (ie, X[0] == X[-1]), then the final point will be dropped.
    knots : ndarray
        arbitrary curve parameter values to use for spline knots,
        should be a monotonic, 1D ndarray of same length as the input X,Y,Z.
        If None, defaults to using an equal-arclength angle as the knots
        If supplied, will be rescaled to lie in [0,2pi]
    method : str
        method of interpolation

        - ``'nearest'``: nearest neighbor interpolation
        - ``'linear'``: linear interpolation
        - ``'cubic'``: C1 cubic splines (aka local splines)
        - ``'cubic2'``: C2 cubic splines (aka natural splines)
        - ``'catmull-rom'``: C1 cubic centripetal "tension" splines
        - ``'cardinal'``: C1 cubic general tension splines. If used, default tension of
          c = 0 will be used
        - ``'monotonic'``: C1 cubic splines that attempt to preserve monotonicity in the
          data, and will not introduce new extrema in the interpolated points
        - ``'monotonic-0'``: same as `'monotonic'` but with 0 first derivatives at both
          endpoints

    name : str
        name for this curve

    """

    _io_attrs_ = _Coil._io_attrs_ + SplineXYZCurve._io_attrs_

    def __init__(
        self,
        current,
        X,
        Y,
        Z,
        knots=None,
        method="cubic",
        name="",
    ):
        super().__init__(current, X, Y, Z, knots, method, name)

    def compute_magnetic_field(
        self, coords, params=None, basis="rpz", source_grid=None, transforms=None
    ):
        """Compute magnetic field at a set of points.

        The coil current may be overridden by including `current`
        in the `params` dictionary.

        Parameters
        ----------
        coords : array-like shape(n,3)
            Nodes to evaluate field at in [R,phi,Z] or [X,Y,Z] coordinates.
        params : dict, optional
            Parameters to pass to Curve.
        basis : {"rpz", "xyz"}
            Basis for input coordinates and returned magnetic field.
        source_grid : Grid, int or None, optional
            Grid used to discretize coil. If an integer, uses that many equally spaced
            points. Should NOT include endpoint at 2pi.
        transforms : dict of Transform or array-like
            Transforms for R, Z, lambda, etc. Default is to build from grid.

        Returns
        -------
        field : ndarray, shape(n,3)
            magnetic field at specified points, in either rpz or xyz coordinates

        Notes
        -----
        Discretizes the coil into straight segments between grid points, and uses the
        Hanson-Hirshman expression for exact field from a straight segment. Convergence
        is approximately quadratic in the number of coil points.

        """
        assert basis.lower() in ["rpz", "xyz"]
        coords = jnp.atleast_2d(jnp.asarray(coords))
        if basis == "rpz":
            coords = rpz2xyz(coords)
        if params is None:
            current = self.current
        else:
            current = params.pop("current", self.current)

        data = self.compute(["x"], grid=source_grid, params=params, basis="xyz")
        # need to make sure the curve is closed. If it's already closed, this doesn't
        # do anything (effectively just adds a segment of zero length which has no
        # effect on the overall result)
        coil_pts_start = data["x"]
        coil_pts_end = jnp.concatenate([data["x"][1:], data["x"][:1]])
        # could get up to 4th order accuracy by shifting points outward as in
        # (McGreivy, Zhu, Gunderson, Hudson 2021), however that requires knowing the
        # coils curvature which is a 2nd derivative of the position, and doing that
        # with only possibly c1 cubic splines is inaccurate, so we don't do it
        # (for now, maybe in the future?)
        B = biot_savart_hh(coords, coil_pts_start, coil_pts_end, current)

        if basis == "rpz":
            B = xyz2rpz_vec(B, x=coords[:, 0], y=coords[:, 1])
        return B

    @classmethod
    def from_values(
        cls, current, coords, knots=None, method="cubic", name="", basis="xyz"
    ):
        """Create SplineXYZCoil from coordinate values.

        Parameters
        ----------
        current : float
            Current through the coil, in Amps.
        coords: ndarray
            Points for X, Y, Z describing the curve. If the endpoint is included
            (ie, X[0] == X[-1]), then the final point will be dropped.
        knots : ndarray
            arbitrary curve parameter values to use for spline knots,
            should be an 1D ndarray of same length as the input.
            (input length in this case is determined by grid argument, since
            the input coordinates come from
            Curve.compute("x",grid=grid))
            If None, defaults to using an equal-arclength angle as the knots
            If supplied, will be rescaled to lie in [0,2pi]
        method : str
            method of interpolation

            - `'nearest'`: nearest neighbor interpolation
            - `'linear'`: linear interpolation
            - `'cubic'`: C1 cubic splines (aka local splines)
            - `'cubic2'`: C2 cubic splines (aka natural splines)
            - `'catmull-rom'`: C1 cubic centripetal "tension" splines

        name : str
            name for this curve
        basis : {"rpz", "xyz"}
            basis for input coordinates. Defaults to "xyz"

        Returns
        -------
        coil: SplineXYZCoil
            New representation of the coil parameterized by splines in X,Y,Z.

        """
        curve = super().from_values(coords, knots, method, basis=basis)
        return cls(
            current,
            X=curve.X,
            Y=curve.Y,
            Z=curve.Z,
            knots=curve.knots,
            method=curve.method,
            name=name,
        )


def _check_type(coil0, coil):
    errorif(
        not isinstance(coil, coil0.__class__),
        TypeError,
        (
            "coils in a CoilSet must all be the same type, got types "
            + f"{type(coil0)}, {type(coil)}. Consider using a MixedCoilSet"
        ),
    )
    errorif(
        isinstance(coil0, CoilSet),
        TypeError,
        (
            "coils in a CoilSet must all be base Coil types, not CoilSet. "
            + "Consider using a MixedCoilSet"
        ),
    )
    attrs = {
        FourierRZCoil: ["R_basis", "Z_basis", "NFP", "sym"],
        FourierXYZCoil: ["X_basis", "Y_basis", "Z_basis"],
        FourierPlanarCoil: ["r_basis"],
        SplineXYZCoil: ["method", "N"],
    }

    for attr in attrs[coil0.__class__]:
        a0 = getattr(coil0, attr)
        a1 = getattr(coil, attr)
        errorif(
            not equals(a0, a1),
            ValueError,
            (
                "coils in a CoilSet must have the same parameterization, got a "
                + f"mismatch between attr {attr}, with values {a0} and {a1}"
            ),
        )


class CoilSet(OptimizableCollection, _Coil, MutableSequence):
    """Set of coils of different geometry but shared parameterization and resolution.

    Parameters
    ----------
    coils : Coil or array-like of Coils
        Collection of coils. Must all be the same type and resolution.
    NFP : int (optional)
        Number of field periods for enforcing field period symmetry.
        If NFP > 1, only include the unique coils in the first field period,
        and the magnetic field will be computed assuming 'virtual' coils from the other
        field periods. Default = 1.
    sym : bool (optional)
        Whether to enforce stellarator symmetry. If sym = True, only include the
        unique coils in a half field period, and the magnetic field will be computed
        assuming 'virtual' coils from the other half field period. Default = False.
    name : str
        Name of this CoilSet.

    """

    _io_attrs_ = _Coil._io_attrs_ + ["_coils", "_NFP", "_sym"]
    _io_attrs_.remove("_current")

    def __init__(self, *coils, NFP=1, sym=False, name=""):
        coils = flatten_list(coils, flatten_tuple=True)
        assert all([isinstance(coil, (_Coil)) for coil in coils])
        [_check_type(coil, coils[0]) for coil in coils]
        self._coils = list(coils)
        self._NFP = int(NFP)
        self._sym = bool(sym)
        self._name = str(name)

    @property
    def name(self):
        """str: Name of the curve."""
        return self.__dict__.setdefault("_name", "")

    @name.setter
    def name(self, new):
        self._name = str(new)

    @property
    def coils(self):
        """list: coils in the coilset."""
        return self._coils

    @property
    def num_coils(self):
        """int: Number of coils."""
        return len(self) * (int(self.sym) + 1) * self.NFP

    @property
    def NFP(self):
        """int: Number of (toroidal) field periods."""
        return self._NFP

    @property
    def sym(self):
        """bool: Whether this coil set is stellarator symmetric."""
        return self._sym

    @property
    def current(self):
        """list: currents in each coil."""
        return [coil.current for coil in self.coils]

    @current.setter
    def current(self, new):
        if jnp.isscalar(new):
            new = [new] * len(self)
        for coil, cur in zip(self.coils, new):
            coil.current = cur

    def _make_arraylike(self, x):
        if isinstance(x, dict):
            x = [x] * len(self)
        try:
            len(x)
        except TypeError:
            x = [x] * len(self)
        assert len(x) == len(self)
        return x

    def compute(
        self,
        names,
        grid=None,
        params=None,
        transforms=None,
        data=None,
        **kwargs,
    ):
        """Compute the quantity given by name on grid, for each coil in the coilset.

        Parameters
        ----------
        names : str or array-like of str
            Name(s) of the quantity(s) to compute.
        grid : Grid or int, optional
            Grid of coordinates to evaluate at. Defaults to a Linear grid.
            If an integer, uses that many equally spaced points.
        params : dict of ndarray or array-like
            Parameters from the equilibrium. Defaults to attributes of self.
            If array-like, should be 1 value per coil.
        transforms : dict of Transform or array-like
            Transforms for R, Z, lambda, etc. Default is to build from grid.
        data : dict of ndarray or array-like
            Data computed so far, generally output from other compute functions
            If array-like, should be 1 value per coil.

        Returns
        -------
        data : list of dict of ndarray
            Computed quantity and intermediate variables, for each coil in the set.
            List entries map to coils in coilset, each dict contains data for an
            individual coil.

        """
        if params is None:
            params = [get_params(names, coil) for coil in self]
        if data is None:
            data = [{}] * len(self)

        # if user supplied initial data for each coil we also need to vmap over that.
        data = vmap(
            lambda d, x: self[0].compute(
                names, grid=grid, transforms=transforms, data=d, params=x, **kwargs
            )
        )(tree_stack(data), tree_stack(params))
        return tree_unstack(data)

    def translate(self, *args, **kwargs):
        """Translate the coils along an axis."""
        [coil.translate(*args, **kwargs) for coil in self.coils]

    def rotate(self, *args, **kwargs):
        """Rotate the coils about an axis."""
        [coil.rotate(*args, **kwargs) for coil in self.coils]

    def flip(self, *args, **kwargs):
        """Flip the coils across a plane."""
        [coil.flip(*args, **kwargs) for coil in self.coils]

    def _compute_position(self, params=None, grid=None, **kwargs):
        """Compute coil positions accounting for stellarator symmetry.

        Parameters
        ----------
        params : dict or array-like of dict, optional
            Parameters to pass to coils, either the same for all coils or one for each.
        grid : Grid or int, optional
            Grid of coordinates to evaluate at. Defaults to a Linear grid.
            If an integer, uses that many equally spaced points.

        Returns
        -------
        x : ndarray, shape(len(self),source_grid.num_nodes,3)
            Coil positions, in [R,phi,Z] or [X,Y,Z] coordinates.

        """
        if params is None:
            params = [get_params("x", coil) for coil in self]
        basis = kwargs.pop("basis", "xyz")
        data = self.compute("x", grid=grid, params=params, basis=basis, **kwargs)
        data = tree_leaves(data, is_leaf=lambda x: isinstance(x, dict))
        x = jnp.dstack([d["x"].T for d in data]).T  # shape=(ncoils,num_nodes,3)

        # stellarator symmetry is easiest in [X,Y,Z] coordinates
        if basis.lower() == "rpz":
            xyz = rpz2xyz(x)
        else:
            xyz = x

        # if stellarator symmetric, add reflected coils from the other half field period
        if self.sym:
            normal = jnp.array(
                [-jnp.sin(jnp.pi / self.NFP), jnp.cos(jnp.pi / self.NFP), 0]
            )
            xyz_sym = xyz @ reflection_matrix(normal).T @ reflection_matrix([0, 0, 1]).T
            xyz = jnp.vstack((xyz, jnp.flipud(xyz_sym)))

        # field period rotation is easiest in [R,phi,Z] coordinates
        rpz = xyz2rpz(xyz)

        # if field period symmetry, add rotated coils from other field periods
        if self.NFP > 1:
            rpz0 = rpz
            for k in range(1, self.NFP):
                rpz = jnp.vstack(
                    (rpz, rpz0 + jnp.array([0, 2 * jnp.pi * k / self.NFP, 0]))
                )

        # ensure phi in [0, 2pi)
        rpz = rpz.at[:, :, 1].set(jnp.mod(rpz[:, :, 1], 2 * jnp.pi))

        if basis.lower() == "xyz":
            x = rpz2xyz(rpz)
        else:
            x = rpz
        return x

    def compute_magnetic_field(
        self, coords, params=None, basis="rpz", source_grid=None, transforms=None
    ):
        """Compute magnetic field at a set of points.

        Parameters
        ----------
        coords : array-like shape(n,3)
            Nodes to evaluate field at in [R,phi,Z] or [X,Y,Z] coordinates.
        params : dict or array-like of dict, optional
            Parameters to pass to coils, either the same for all coils or one for each.
        basis : {"rpz", "xyz"}
            Basis for input coordinates and returned magnetic field.
        source_grid : Grid, int or None, optional
            Grid used to discretize coils. If an integer, uses that many equally spaced
            points. Should NOT include endpoint at 2pi.
        transforms : dict of Transform or array-like
            Transforms for R, Z, lambda, etc. Default is to build from grid.

        Returns
        -------
        field : ndarray, shape(n,3)
            Magnetic field at specified nodes, in [R,phi,Z] or [X,Y,Z] coordinates.

        """
        assert basis.lower() in ["rpz", "xyz"]
        coords = jnp.atleast_2d(jnp.asarray(coords))
        if params is None:
            params = [get_params(["x_s", "x", "s", "ds"], coil) for coil in self]
            for par, coil in zip(params, self):
                par["current"] = coil.current

        # stellarator symmetry is easiest in [X,Y,Z] coordinates
        if basis.lower() == "rpz":
            coords_xyz = rpz2xyz(coords)
        else:
            coords_xyz = coords

        # if stellarator symmetric, add reflected nodes from the other half field period
        if self.sym:
            normal = jnp.array(
                [-jnp.sin(jnp.pi / self.NFP), jnp.cos(jnp.pi / self.NFP), 0]
            )
            coords_sym = (
                coords_xyz
                @ reflection_matrix(normal).T
                @ reflection_matrix([0, 0, 1]).T
            )
            coords_xyz = jnp.vstack((coords_xyz, coords_sym))

        # field period rotation is easiest in [R,phi,Z] coordinates
        coords_rpz = xyz2rpz(coords_xyz)

        # sum the magnetic fields from each field period
        def nfp_loop(k, B):
            coords_nfp = coords_rpz + jnp.array([0, 2 * jnp.pi * k / self.NFP, 0])

            def body(B, x):
                B += self[0].compute_magnetic_field(
                    coords_nfp, params=x, basis="rpz", source_grid=source_grid
                )
                return B, None

            B += scan(body, jnp.zeros(coords_nfp.shape), tree_stack(params))[0]
            return B

        B = fori_loop(0, self.NFP, nfp_loop, jnp.zeros_like(coords_rpz))

        # sum the magnetic fields from both halves of the symmetric field period
        if self.sym:
            B = B[: coords.shape[0], :] + B[coords.shape[0] :, :] * jnp.array(
                [-1, 1, 1]
            )

        if basis.lower() == "xyz":
            B = rpz2xyz_vec(B, x=coords[:, 0], y=coords[:, 1])
        return B

    @classmethod
    def linspaced_angular(
        cls, coil, current=None, axis=[0, 0, 1], angle=2 * np.pi, n=10, endpoint=False
    ):
        """Create a coil set by repeating a coil n times rotationally.

        Parameters
        ----------
        coil : Coil
            base coil to repeat
        current : float or array-like, shape(n,)
            current in (each) coil, overrides coil.current
        axis : array-like, shape(3,)
            axis to rotate about
        angle : float
            total rotational extent of coil set
        n : int
            number of copies of original coil
        endpoint : bool
            whether to include a coil at final angle

        """
        assert isinstance(coil, _Coil) and not isinstance(coil, CoilSet)
        if current is None:
            current = coil.current
        currents = jnp.broadcast_to(current, (n,))
        phi = jnp.linspace(0, angle, n, endpoint=endpoint)
        coils = []
        for i in range(n):
            coili = coil.copy()
            coili.rotate(axis=axis, angle=phi[i])
            coili.current = currents[i]
            coils.append(coili)
        return cls(*coils)

    @classmethod
    def linspaced_linear(
        cls, coil, current=None, displacement=[2, 0, 0], n=4, endpoint=False
    ):
        """Create a coil group by repeating a coil n times in a straight line.

        Parameters
        ----------
        coil : Coil
            base coil to repeat
        current : float or array-like, shape(n,)
            current in (each) coil
        displacement : array-like, shape(3,)
            total displacement of the final coil
        n : int
            number of copies of original coil
        endpoint : bool
            whether to include a coil at final point

        """
        assert isinstance(coil, _Coil) and not isinstance(coil, CoilSet)
        if current is None:
            current = coil.current
        currents = jnp.broadcast_to(current, (n,))
        displacement = jnp.asarray(displacement)
        a = jnp.linspace(0, 1, n, endpoint=endpoint)
        coils = []
        for i in range(n):
            coili = coil.copy()
            coili.translate(a[i] * displacement)
            coili.current = currents[i]
            coils.append(coili)
        return cls(*coils)

    @classmethod
    def from_symmetry(cls, coils, NFP=1, sym=False):
        """Create a coil group by reflection and symmetry.

        Given coils over one field period, repeat coils NFP times between
        0 and 2pi to form full coil set.

        Or, given coils over 1/2 of a field period, repeat coils 2*NFP times
        between 0 and 2pi to form full stellarator symmetric coil set.

        Parameters
        ----------
        coils : Coil, CoilGroup, Coilset
            Coil or collection of coils in one field period or half field period.
        NFP : int (optional)
            Number of field periods for enforcing field period symmetry.
            The coils will be duplicated NFP times. Default = 1.
        sym : bool (optional)
            Whether to enforce stellarator symmetry.
            If True, the coils will be duplicated 2*NFP times. Default = False.

        Returns
        -------
        coilset : CoilSet
            A new coil set with NFP=1 and sym=False that is equivalent to the unique
            coils with field period symmetry and stellarator symmetry.
            The total number of coils in the new coil set is:
            len(coilset) = len(coils) * NFP * (int(sym) + 1)

        """
        if not isinstance(coils, CoilSet):
            try:
                coils = CoilSet(coils)
            except (TypeError, ValueError):
                # likely there are multiple coil types,
                # so make a MixedCoilSet
                coils = MixedCoilSet(coils)
        if not isinstance(coils, MixedCoilSet):
            # only need to check this for a CoilSet, not MixedCoilSet
            [_check_type(coil, coils[0]) for coil in coils]

        # check toroidal extent of coils to be repeated
        maxphi = 2 * np.pi / NFP / (sym + 1)
        data = coils.compute("phi")
        for i, cdata in enumerate(data):
            errorif(
                np.any(cdata["phi"] > maxphi),
                ValueError,
                f"coil {i} exceeds the toroidal extent for NFP={NFP} and sym={sym}",
            )
            warnif(
                sym and np.any(cdata["phi"] < np.finfo(cdata["phi"].dtype).eps),
                UserWarning,
                f"coil {i} is on the symmetry plane phi=0",
            )

        coilset = []
        if sym:
            # first reflect/flip original coilset
            # ie, given coils [1, 2, 3] at angles [pi/6, pi/2, 5pi/6]
            # we want a new set like [1, 2, 3, flip(3), flip(2), flip(1)]
            # at [pi/6, pi/2, 5pi/6, 7pi/6, 3pi/2, 11pi/6]
            flipped_coils = []
            normal = jnp.array([-jnp.sin(jnp.pi / NFP), jnp.cos(jnp.pi / NFP), 0])
            for coil in coils[::-1]:
                fcoil = coil.copy()
                fcoil.flip(normal)
                fcoil.flip([0, 0, 1])
                fcoil.current = -1 * coil.current
                flipped_coils.append(fcoil)
            coils = coils + flipped_coils
        # next rotate the coilset for each field period
        for k in range(0, NFP):
            rotated_coils = coils.copy()
            rotated_coils.rotate(axis=[0, 0, 1], angle=2 * jnp.pi * k / NFP)
            coilset += rotated_coils

        return cls(*coilset)

    @classmethod
    def from_makegrid_coilfile(cls, coil_file, method="cubic"):
        """Create a CoilSet of SplineXYZCoils from a MAKEGRID-formatted coil txtfile.

        If the MAKEGRID contains more than one coil group (denoted by the number listed
        after the current on the last line defining a given coil), this function will
        attempt to return only a single CoilSet of all of the coils in the file.

        Parameters
        ----------
        coil_file : str or path-like
            path to coil file in txt format
        method : str
            method of interpolation

            - ``'nearest'``: nearest neighbor interpolation
            - ``'linear'``: linear interpolation
            - ``'cubic'``: C1 cubic splines (aka local splines)
            - ``'cubic2'``: C2 cubic splines (aka natural splines)
            - ``'catmull-rom'``: C1 cubic centripetal "tension" splines
            - ``'cardinal'``: C1 cubic general tension splines. If used, default tension
              of c = 0 will be used
            - ``'monotonic'``: C1 cubic splines that attempt to preserve monotonicity in
              the data, and will not introduce new extrema in the interpolated points
            - ``'monotonic-0'``: same as `'monotonic'` but with 0 first derivatives at
              both endpoints

        """
        coils = []  # list of SplineXYZCoils, ignoring coil groups
        coilinds = [2]  # List of line indices where coils are at in the file.
        # always start at the 3rd line after periods
        coilnames = []  # the coilgroup each coil belongs to
        # corresponds to each coil in the coilinds list

        # read in the coils file
        headind = -1
        with open(coil_file) as f:
            lines = f.readlines()
            for i, line in enumerate(lines):
                if line.find("periods") != -1:
                    headind = i  # skip anything that is above the periods line
                    coilinds[0] += headind
                    if len(lines[3 + headind].split()) != 4:
                        raise OSError(
                            "4th line in file must be the start of the first coil! "
                            + "Expected a line of length 4 (after .split()), "
                            + f"instead got length {lines[3+headind].split()}"
                        )
                    header_lines_not_as_expected = np.array(
                        [
                            len(lines[0 + headind].split()) != 2,
                            len(lines[1 + headind].split()) != 2,
                            len(lines[2 + headind].split()) != 2,
                        ]
                    )
                    if np.any(header_lines_not_as_expected):
                        wronglines = lines[
                            np.where(header_lines_not_as_expected)[0] + headind
                        ]
                        raise OSError(
                            "First 3 lines in file starting with the periods line "
                            + "must be the header lines,"
                            + " each of length 2 (after .split())! "
                            + f"Line(s) {wronglines}"
                            + " are not length 2"
                        )

                    continue
                if (
                    line.find("begin filament") != -1
                    or line.find("end") != -1
                    or line.find("mirror") != -1
                ):
                    continue  # skip headers and last line
                if (
                    len(line.split()) != 4  # find the line immediately before a coil,
                    # where the line length is greater than 4
                    and line.strip()  # ensure not counting blank lines
                    # if we have not found the header yet, skip the line
                    and headind != -1
                ):
                    coilinds.append(i)
                    groupname = " ".join(line.split()[4:])
                    coilnames.append(groupname)

        for i, (start, end, coilname) in enumerate(
            zip(coilinds[0:-1], coilinds[1:], coilnames)
        ):
            coords = np.genfromtxt(lines[start + 1 : end])
            coils.append(
                SplineXYZCoil(
                    coords[:, -1][0],
                    coords[:, 0],
                    coords[:, 1],
                    coords[:, 2],
                    method=method,
                    name=coilname,
                )
            )

        try:
            return cls(*coils)
        except ValueError as e:  # can't load as a CoilSet if any of the coils have
            # different length of knots, tell user to load as MixedCoilSet instead
            errorif(
                True,
                ValueError,
                "Unable to create CoilSet with the coils in the file,"
                f" got error {e}."
                "Likely the issue is differing numbers of knots for the coils,"
                "try using a MixedCoilSet instead of a CoilSet.",
            )

    def save_in_makegrid_format(self, coilsFilename, NFP=None, grid=None):
        """Save CoilSet as a MAKEGRID-formatted coil txtfile.

        By default, each coil is assigned to the same Coilgroup in MAKEGRID
        with the name "Modular". For more details see the MAKEGRID documentation
        https://princetonuniversity.github.io/STELLOPT/MAKEGRID.html

        Note: if a nested CoilSet, will flatten it first before saving

        Parameters
        ----------
        filename : str or path-like
            path save CoilSet as a file in MAKEGRID txt format
        NFP : int, default None
            If > 1, assumes that the CoilSet is the coils for a coilset
            with a nominal discrete toroidal symmetry of NFP, and will
            put that NFP in the periods line of the coils file generated.
            defaults to 1
        grid: Grid, ndarray, int,
            Grid of sample points along each coil to save.
            if None, will default to the coil compute functions's
            default grid
        """
        # TODO: name each group based off of CoilSet name?
        # TODO: have CoilGroup be automatically assigned based off of
        # CoilSet if current coilset is a collection of coilsets?

        NFP = 1 if NFP is None else NFP

        def flatten_coils(coilset):
            if hasattr(coilset, "__len__"):
                return [a for i in coilset for a in flatten_coils(i)]
            else:
                return [coilset]

        coils = flatten_coils(self.coils)
        assert (
            int(len(coils) / NFP) == len(coils) / NFP
        ), "Number of coils in coilset must be evenly divisible by NFP!"

        header = (
            # number of field period
            "periods "
            + str(NFP)
            + "\n"
            + "begin filament\n"
            # not 100% sure of what this line is, neither is MAKEGRID,
            # but it is needed and expected by other codes
            # "The third line is read by MAKEGRID but ignored"
            # https://princetonuniversity.github.io/STELLOPT/MAKEGRID.html
            + "mirror NIL"
        )
        footer = "end\n"

        x_arr = []
        y_arr = []
        z_arr = []
        currents_arr = []
        coil_end_inds = []  # indices where the coils end, need to track these
        # to place the coilgroup number and name later, which MAKEGRID expects
        # at the end of each individual coil
        if hasattr(grid, "endpoint"):
            endpoint = grid.endpoint
        elif isinstance(grid, numbers.Integral) or grid is None:
            # if int or None, will create a grid w/ endpoint=False in compute
            endpoint = False
        for i in range(int(len(coils))):
            coil = coils[i]
            coords = coil.compute("x", basis="xyz", grid=grid)["x"]

            contour_X = np.asarray(coords[0:, 0])
            contour_Y = np.asarray(coords[0:, 1])
            contour_Z = np.asarray(coords[0:, 2])

            currents = np.ones_like(contour_X) * float(coil.current)
            if endpoint:
                currents[-1] = 0  # this last point must have 0 current
            else:  # close the curves if needed
                contour_X = np.append(contour_X, contour_X[0])
                contour_Y = np.append(contour_Y, contour_Y[0])
                contour_Z = np.append(contour_Z, contour_Z[0])
                currents = np.append(currents, 0)  # this last point must have 0 current

            coil_end_inds.append(contour_X.size)

            x_arr.append(contour_X)
            y_arr.append(contour_Y)
            z_arr.append(contour_Z)
            currents_arr.append(currents)
        # form full array to save
        x_arr = np.concatenate(x_arr)
        y_arr = np.concatenate(y_arr)
        z_arr = np.concatenate(z_arr)
        currents_arr = np.concatenate(currents_arr)

        save_arr = np.vstack((x_arr, y_arr, z_arr, currents_arr)).T
        # save initial file
        np.savetxt(
            coilsFilename,
            save_arr,
            delimiter=" ",
            header=header,
            footer=footer,
            fmt="%14.12e",
            comments="",  # to avoid the # appended to the start of the header/footer
        )
        # now need to re-load the file and place coilgroup markers at end of each coil
        with open(coilsFilename) as f:
            lines = f.readlines()
        for i in range(len(coil_end_inds)):
            name = coils[i].name if coils[i].name != "" else "1 Modular"
            real_end_ind = int(
                np.sum(coil_end_inds[0 : i + 1]) + 2
            )  # to account for the 3 header lines
            lines[real_end_ind] = lines[real_end_ind].strip("\n") + f" {name}\n"
        with open(coilsFilename, "w") as f:
            f.writelines(lines)

    def to_FourierXYZ(self, N=10, grid=None, s=None, name=""):
        """Convert all coils to FourierXYZCoil representation.

        Parameters
        ----------
        N : int
            Fourier resolution of the new X,Y,Z representation.
        grid : Grid, int or None
            Grid used to evaluate curve coordinates on to fit with FourierXYZCoil.
            If an integer, uses that many equally spaced points.
        s : ndarray
            arbitrary curve parameter to use for the fitting. if None, defaults to
            normalized arclength
        name : str
            name for the new CoilSet

        Returns
        -------
        coilset : CoilSet
            New representation of the coilset parameterized by Fourier series for X,Y,Z.

        """
        coils = [coil.to_FourierXYZ(N, grid, s) for coil in self]
        return self.__class__(*coils, NFP=self.NFP, sym=self.sym, name=name)

    def to_SplineXYZ(self, knots=None, grid=None, method="cubic", name=""):
        """Convert all coils to SplineXYZCoil.

        Parameters
        ----------
        knots : ndarray
            arbitrary curve parameter values to use for spline knots,
            should be an 1D ndarray of same length as the input.
            (input length in this case is determined by grid argument, since
            the input coordinates come from
            Coil.compute("x",grid=grid))
            If None, defaults to using an equal-arclength angle as the knots
            If supplied, will be rescaled to lie in [0,2pi]
        grid : Grid, int or None
            Grid used to evaluate curve coordinates on to fit with SplineXYZCoil.
            If an integer, uses that many equally spaced points.
        method : str
            method of interpolation
            - `'nearest'`: nearest neighbor interpolation
            - `'linear'`: linear interpolation
            - `'cubic'`: C1 cubic splines (aka local splines)
            - `'cubic2'`: C2 cubic splines (aka natural splines)
            - `'catmull-rom'`: C1 cubic centripetal "tension" splines
        name : str
            name for the new CoilSet

        Returns
        -------
        coilset : CoilSet
            New representation of the coilset parameterized by a spline for X,Y,Z.

        """
        coils = [coil.to_SplineXYZ(knots, grid, method) for coil in self]
        return self.__class__(*coils, NFP=self.NFP, sym=self.sym, name=name)

    def __add__(self, other):
        if isinstance(other, (CoilSet)):
            return CoilSet(*self.coils, *other.coils)
        if isinstance(other, (list, tuple)):
            return CoilSet(*self.coils, *other)
        else:
            return NotImplemented

    # dunder methods required by MutableSequence
    def __getitem__(self, i):
        return self.coils[i]

    def __setitem__(self, i, new_item):
        if not isinstance(new_item, _Coil):
            raise TypeError("Members of CoilSet must be of type Coil.")
        _check_type(new_item, self[0])
        self._coils[i] = new_item

    def __delitem__(self, i):
        del self._coils[i]

    def __len__(self):
        return len(self._coils)

    def insert(self, i, new_item):
        """Insert a new coil into the coilset at position i."""
        if not isinstance(new_item, _Coil):
            raise TypeError("Members of CoilSet must be of type Coil.")
        _check_type(new_item, self[0])
        self._coils.insert(i, new_item)

    def __repr__(self):
        """Get the string form of the object."""
        return (
            type(self).__name__
            + " at "
            + str(hex(id(self)))
            + " (name={}, with {} submembers)".format(self.name, len(self))
        )


class MixedCoilSet(CoilSet):
    """Set of coils or coilsets of different geometry.

    Parameters
    ----------
    coils : Coil or array-like of Coils
        Collection of coils.
    name : str
        Name of this CoilSet.

    """

    _io_attrs_ = CoilSet._io_attrs_

    def __init__(self, *coils, name=""):
        coils = flatten_list(coils, flatten_tuple=True)
        assert all([isinstance(coil, (_Coil)) for coil in coils])
        self._coils = list(coils)
        self._NFP = 1
        self._sym = False
        self._name = str(name)

    @property
    def num_coils(self):
        """int: Number of coils."""
        return sum([c.num_coils if hasattr(c, "num_coils") else 1 for c in self])

    def compute(
        self,
        names,
        grid=None,
        params=None,
        transforms=None,
        data=None,
        **kwargs,
    ):
        """Compute the quantity given by name on grid, for each coil in the coilset.

        Parameters
        ----------
        names : str or array-like of str
            Name(s) of the quantity(s) to compute.
        grid : Grid or int or array-like, optional
            Grid of coordinates to evaluate at. Defaults to a Linear grid.
            If an integer, uses that many equally spaced points.
            If array-like, should be 1 value per coil.
        params : dict of ndarray or array-like
            Parameters from the equilibrium. Defaults to attributes of self.
            If array-like, should be 1 value per coil.
        transforms : dict of Transform or array-like
            Transforms for R, Z, lambda, etc. Default is to build from grid.
            If array-like, should be 1 value per coil.
        data : dict of ndarray or array-like
            Data computed so far, generally output from other compute functions
            If array-like, should be 1 value per coil.

        Returns
        -------
        data : list of dict of ndarray
            Computed quantity and intermediate variables, for each coil in the set.
            List entries map to coils in coilset, each dict contains data for an
            individual coil.

        """
        grid = self._make_arraylike(grid)
        params = self._make_arraylike(params)
        transforms = self._make_arraylike(transforms)
        data = self._make_arraylike(data)
        return [
            coil.compute(
                names, grid=grd, params=par, transforms=tran, data=dat, **kwargs
            )
            for (coil, grd, par, tran, dat) in zip(
                self.coils, grid, params, transforms, data
            )
        ]

    def _compute_position(self, params=None, grid=None, **kwargs):
        """Compute coil positions accounting for stellarator symmetry.

        Parameters
        ----------
        params : dict or array-like of dict, optional
            Parameters to pass to coils, either the same for all coils or one for each.
        grid : Grid or int or array-like, optional
            Grid of coordinates to evaluate at. Defaults to a Linear grid.
            If an integer, uses that many equally spaced points.
            If array-like, should be 1 value per coil.

        Returns
        -------
        x : ndarray, shape(len(self),source_grid.num_nodes,3)
            Coil positions, in [R,phi,Z] or [X,Y,Z] coordinates.

        """
        errorif(
            grid is None,
            ValueError,
            "grid must be supplied to MixedCoilSet._compute_position, since the "
            + "default grid for each coil could have a different number of nodes.",
        )
        params = self._make_arraylike(params)
        grid = self._make_arraylike(grid)
        x = jnp.vstack(
            [
                coil._compute_position(par, grd, **kwargs)
                for coil, par, grd in zip(self.coils, params, grid)
            ]
        )
        return x

    def compute_magnetic_field(
        self, coords, params=None, basis="rpz", source_grid=None, transforms=None
    ):
        """Compute magnetic field at a set of points.

        Parameters
        ----------
        coords : array-like shape(n,3)
            Nodes to evaluate field at in [R,phi,Z] or [X,Y,Z] coordinates.
        params : dict or array-like of dict, optional
            Parameters to pass to coils, either the same for all coils or one for each.
            If array-like, should be 1 value per coil.
        basis : {"rpz", "xyz"}
            Basis for input coordinates and returned magnetic field.
        source_grid : Grid, int or None or array-like, optional
            Grid used to discretize coils. If an integer, uses that many equally spaced
            points. Should NOT include endpoint at 2pi.
            If array-like, should be 1 value per coil.
        transforms : dict of Transform or array-like
            Transforms for R, Z, lambda, etc. Default is to build from grid.

        Returns
        -------
        field : ndarray, shape(n,3)
            magnetic field at specified points, in either rpz or xyz coordinates

        """
        params = self._make_arraylike(params)
        source_grid = self._make_arraylike(source_grid)
        transforms = self._make_arraylike(transforms)

        B = 0
        for coil, par, grd, tr in zip(self.coils, params, source_grid, transforms):
            B += coil.compute_magnetic_field(coords, par, basis, grd, transforms=tr)

        return B

    def to_FourierXYZ(self, N=10, grid=None, s=None, name=""):
        """Convert all coils to FourierXYZCoil representation.

        Parameters
        ----------
        N : int
            Fourier resolution of the new X,Y,Z representation.
        grid : Grid, int or None
            Grid used to evaluate curve coordinates on to fit with FourierXYZCoil.
            If an integer, uses that many equally spaced points.
        s : ndarray
            arbitrary curve parameter to use for the fitting. if None, defaults to
            normalized arclength
        name : str
            name for the new CoilSet

        Returns
        -------
        coilset : CoilSet
            New representation of the coilset parameterized by Fourier series for X,Y,Z.

        """
        coils = [coil.to_FourierXYZ(N, grid, s) for coil in self]
        return self.__class__(*coils, name=name)

    def to_SplineXYZ(self, knots=None, grid=None, method="cubic", name=""):
        """Convert all coils to SplineXYZCoil.

        Parameters
        ----------
        knots : ndarray
            arbitrary curve parameter values to use for spline knots,
            should be an 1D ndarray of same length as the input.
            (input length in this case is determined by grid argument, since
            the input coordinates come from
            Coil.compute("x",grid=grid))
            If None, defaults to using an equal-arclength angle as the knots
            If supplied, will be rescaled to lie in [0,2pi]
        grid : Grid, int or None
            Grid used to evaluate curve coordinates on to fit with SplineXYZCoil.
            If an integer, uses that many equally spaced points.
        method : str
            method of interpolation
            - `'nearest'`: nearest neighbor interpolation
            - `'linear'`: linear interpolation
            - `'cubic'`: C1 cubic splines (aka local splines)
            - `'cubic2'`: C2 cubic splines (aka natural splines)
            - `'catmull-rom'`: C1 cubic centripetal "tension" splines
        name : str
            name for the new CoilSet

        Returns
        -------
        coilset : CoilSet
            New representation of the coilset parameterized by a spline for X,Y,Z.

        """
        coils = [coil.to_SplineXYZ(knots, grid, method) for coil in self]
        return self.__class__(*coils, name=name)

    def __add__(self, other):
        if isinstance(other, (CoilSet, MixedCoilSet)):
            return MixedCoilSet(*self.coils, *other.coils)
        if isinstance(other, (list, tuple)):
            return MixedCoilSet(*self.coils, *other)
        else:
            return NotImplemented

    def __setitem__(self, i, new_item):
        if not isinstance(new_item, _Coil):
            raise TypeError("Members of CoilSet must be of type Coil.")
        self._coils[i] = new_item

    def insert(self, i, new_item):
        """Insert a new coil into the coilset at position i."""
        if not isinstance(new_item, _Coil):
            raise TypeError("Members of CoilSet must be of type Coil.")
        self._coils.insert(i, new_item)

    @classmethod
    def from_makegrid_coilfile(  # noqa: C901 - FIXME: simplify this
        cls, coil_file, method="cubic", ignore_groups=False
    ):
        """Create a MixedCoilSet of SplineXYZCoils from a MAKEGRID coil txtfile.

        If ignore_groups=False and the MAKEGRID contains more than one coil group
        (denoted by the number listed after the current on the last line defining a
        given coil), this function will try to return a MixedCoilSet of CoilSets, with
        each sub CoilSet pertaining to the different coil groups. If the coils in a
        group have differing numbers of knots, then it will return MixedCoilSets
        instead. The name of the sub (Mixed)CoilSet will be the number and the name
        of the group listed in the MAKEGRID file.

        Parameters
        ----------
        coil_file : str or path-like
            path to coil file in txt format
        method : str
            method of interpolation

            - ``'nearest'``: nearest neighbor interpolation
            - ``'linear'``: linear interpolation
            - ``'cubic'``: C1 cubic splines (aka local splines)
            - ``'cubic2'``: C2 cubic splines (aka natural splines)
            - ``'catmull-rom'``: C1 cubic centripetal "tension" splines
            - ``'cardinal'``: C1 cubic general tension splines. If used, default tension
              of c = 0 will be used
            - ``'monotonic'``: C1 cubic splines that attempt to preserve monotonicity in
              the data, and will not introduce new extrema in the interpolated points
            - ``'monotonic-0'``: same as `'monotonic'` but with 0 first derivatives at
              both endpoints
        ignore_groups : bool
            If False, return the coils in a nested MixedCoilSet, with a sub coilset per
            single coilgroup. If there is only a single group, however, this will not
            return a nested coilset, but just a single coilset for that group. if True,
            return the coils as just a single MixedCoilSet.

        """
        coils = {}  # dict of list of SplineXYZCoils, one list per coilgroup
        coilinds = [2]  # List of line indices where coils are at in the file.
        # always start at the 3rd line after periods
        coilnames = []  # the coilgroup each coil belongs to
        # corresponds to each coil in the coilinds list
        groupnames = []  # this is the groupind + the name of the first coil in
        # the group
        groupinds = []  # the coilgroup ind each coil belongs to
        # corresponds to each coil in the coilinds list
        # (sometimes, coils in the same group could have different names,
        # so this separately tracks just the number of the group)

        # read in the coils file
        headind = -1
        with open(coil_file) as f:
            lines = f.readlines()
            for i, line in enumerate(lines):
                if line.find("periods") != -1:
                    headind = i  # skip anything that is above the periods line
                    coilinds[0] += headind
                    if len(lines[3 + headind].split()) != 4:
                        raise OSError(
                            "4th line in file must be the start of the first coil! "
                            + "Expected a line of length 4 (after .split()), "
                            + f"instead got length {lines[3+headind].split()}"
                        )
                    header_lines_not_as_expected = np.array(
                        [
                            len(lines[0 + headind].split()) != 2,
                            len(lines[1 + headind].split()) != 2,
                            len(lines[2 + headind].split()) != 2,
                        ]
                    )
                    if np.any(header_lines_not_as_expected):
                        wronglines = lines[
                            np.where(header_lines_not_as_expected)[0] + headind
                        ]
                        raise OSError(
                            "First 3 lines in file starting with the periods line "
                            + "must be the header lines,"
                            + " each of length 2 (after .split())! "
                            + f"Line(s) {wronglines}"
                            + " are not length 2"
                        )

                    continue
                if (
                    line.find("begin filament") != -1
                    or line.find("end") != -1
                    or line.find("mirror") != -1
                ):
                    continue  # skip headers and last line
                if (
                    len(line.split()) != 4  # find the line immediately before a coil,
                    # where the line length is greater than 4
                    and line.strip()  # ensure not counting blank lines
                    # if we have not found the header yet, skip the line
                    and headind != -1
                ):
                    coilinds.append(i)
                    groupname = " ".join(line.split()[4:])
                    groupind = int(groupname.split()[0].strip())
                    if groupind not in coils.keys():
                        coils[groupind] = []
                        groupnames.append(groupname)
                    coilnames.append(groupname)
                    groupinds.append(groupind)

        for i, (start, end, groupind, coilname) in enumerate(
            zip(coilinds[0:-1], coilinds[1:], groupinds, coilnames)
        ):
            coords = np.genfromtxt(lines[start + 1 : end])
            coils[groupind].append(
                SplineXYZCoil(
                    coords[:, -1][0],
                    coords[:, 0],
                    coords[:, 1],
                    coords[:, 2],
                    method=method,
                    name=coilname,
                )
            )

        def flatten_coils(coilset):
            # helper function for flattening coilset
            if hasattr(coilset, "__len__"):
                return [a for i in coilset for a in flatten_coils(i)]
            else:
                return [coilset]

        # if it is a single group, then only return one coilset, not a
        # nested coilset
        groupinds = list(coils.keys())
        if len(groupinds) == 1:
            return cls(*coils[groupinds[0]], name=groupnames[0])

        # if not, possibly return a nested coilset, containing one coilset per coilgroup
        coilsets = []  # list of coilsets, so we can attempt to use CoilSet for each one
        for groupname, groupind in zip(groupnames, groupinds):
            try:
                # try making the coilgroup use a CoilSet
                coilsets.append(CoilSet(*coils[groupind], name=groupname))
            except ValueError:  # can't load as a CoilSet if any of the coils have
                # different length of knots, so load as MixedCoilSet instead
                coilsets.append(cls(*coils[groupind], name=groupname))
        cset = cls(*coilsets)
        if ignore_groups:
            cset = cls(*flatten_coils(cset))
        return cset<|MERGE_RESOLUTION|>--- conflicted
+++ resolved
@@ -457,11 +457,8 @@
             modes_R=curve.R_basis.modes[:, 2],
             modes_Z=curve.Z_basis.modes[:, 2],
             NFP=NFP,
-<<<<<<< HEAD
             NFP_umbilic_factor=NFP_umbilic_factor,
-=======
             sym=curve.sym,
->>>>>>> 4a870a45
             name=name,
         )
 
