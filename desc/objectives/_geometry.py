"""Objectives for targeting geometrical quantities."""

from desc.compute import compute as compute_fun
from desc.compute import get_profiles, get_transforms
from desc.grid import QuadratureGrid
from desc.utils import Timer

<<<<<<< HEAD
from .normalization import compute_scaling_factors
=======
import logging

>>>>>>> 25a94237
from .objective_funs import _Objective


class Volume(_Objective):
    """Plasma volume.

    Parameters
    ----------
    eq : Equilibrium, optional
        Equilibrium that will be optimized to satisfy the Objective.
    target : float, ndarray, optional
        Target value(s) of the objective.
        len(target) must be equal to Objective.dim_f
    weight : float, ndarray, optional
        Weighting to apply to the Objective, relative to other Objectives.
        len(weight) must be equal to Objective.dim_f
    normalize : bool
        Whether to compute the error in physical units or non-dimensionalize.
    normalize_target : bool
        Whether target should be normalized before comparing to computed values.
        if `normalize` is `True` and the target is in physical units, this should also
        be set to True.
    grid : Grid, ndarray, optional
        Collocation grid containing the nodes to evaluate at.
    name : str
        Name of the objective function.

    """

    _scalar = True
    _linear = False
    _units = "(m^3)"
    _print_value_fmt = "Plasma volume: {:10.3e} "

    def __init__(
        self,
        eq=None,
        target=0,
        weight=1,
        normalize=True,
        normalize_target=True,
        grid=None,
        name="volume",
    ):

        self.grid = grid
        super().__init__(
            eq=eq,
            target=target,
            weight=weight,
            normalize=normalize,
            normalize_target=normalize_target,
            name=name,
        )

    def build(self, eq, use_jit=True):
        """Build constant arrays.

        Parameters
        ----------
        eq : Equilibrium, optional
            Equilibrium that will be optimized to satisfy the Objective.
        use_jit : bool, optional
            Whether to just-in-time compile the objective and derivatives.

        """
        if self.grid is None:
            self.grid = QuadratureGrid(
                L=eq.L_grid, M=eq.M_grid, N=eq.N_grid, NFP=eq.NFP
            )

        self._dim_f = 1
        self._data_keys = ["V"]

        timer = Timer()
        logging.info("Precomputing transforms")
        timer.start("Precomputing transforms")

        self._profiles = get_profiles(self._data_keys, eq=eq, grid=self.grid)
        self._transforms = get_transforms(self._data_keys, eq=eq, grid=self.grid)

        timer.stop("Precomputing transforms")
        timer.disp("Precomputing transforms")
<<<<<<< HEAD

        if self._normalize:
            scales = compute_scaling_factors(eq)
            self._normalization = scales["V"]
=======
>>>>>>> 25a94237

        super().build(eq=eq, use_jit=use_jit, verbose=verbose)

    def compute(self, R_lmn, Z_lmn, **kwargs):
        """Compute plasma volume.

        Parameters
        ----------
        R_lmn : ndarray
            Spectral coefficients of R(rho,theta,zeta) -- flux surface R coordinate (m).
        Z_lmn : ndarray
            Spectral coefficients of Z(rho,theta,zeta) -- flux surface Z coordinate (m).

        Returns
        -------
        V : float
            Plasma volume (m^3).

        """
        params = {
            "R_lmn": R_lmn,
            "Z_lmn": Z_lmn,
        }
        data = compute_fun(
            self._data_keys,
            params=params,
            transforms=self._transforms,
            profiles=self._profiles,
        )
        return self._shift_scale(data["V"])


class AspectRatio(_Objective):
    """Aspect ratio = major radius / minor radius.

    Parameters
    ----------
    eq : Equilibrium, optional
        Equilibrium that will be optimized to satisfy the Objective.
    target : float, ndarray, optional
        Target value(s) of the objective.
        len(target) must be equal to Objective.dim_f
    weight : float, ndarray, optional
        Weighting to apply to the Objective, relative to other Objectives.
        len(weight) must be equal to Objective.dim_f
    normalize : bool
        Whether to compute the error in physical units or non-dimensionalize.
        Note: has no effect for this objective.
    normalize_target : bool
        Whether target should be normalized before comparing to computed values.
        if `normalize` is `True` and the target is in physical units, this should also
        be set to True.
        Note: has no effect for this objective.
    grid : Grid, ndarray, optional
        Collocation grid containing the nodes to evaluate at.
    name : str
        Name of the objective function.

    """

    _scalar = True
    _linear = False
    _units = "(dimensionless)"
    _print_value_fmt = "Aspect ratio: {:10.3e} "

    def __init__(
        self,
        eq=None,
        target=2,
        weight=1,
        normalize=False,
        normalize_target=False,
        grid=None,
        name="aspect ratio",
    ):

        self.grid = grid
        super().__init__(
            eq=eq,
            target=target,
            weight=weight,
            normalize=normalize,
            normalize_target=normalize_target,
            name=name,
        )

    def build(self, eq, use_jit=True):
        """Build constant arrays.

        Parameters
        ----------
        eq : Equilibrium, optional
            Equilibrium that will be optimized to satisfy the Objective.
        use_jit : bool, optional
            Whether to just-in-time compile the objective and derivatives.

        """
        if self.grid is None:
            self.grid = QuadratureGrid(
                L=eq.L_grid, M=eq.M_grid, N=eq.N_grid, NFP=eq.NFP
            )

        self._dim_f = 1
        self._data_keys = ["R0/a"]
        timer = Timer()
        logging.info("Precomputing transforms")
        timer.start("Precomputing transforms")

        self._profiles = get_profiles(self._data_keys, eq=eq, grid=self.grid)
        self._transforms = get_transforms(self._data_keys, eq=eq, grid=self.grid)

        timer.stop("Precomputing transforms")
        timer.disp("Precomputing transforms")

        super().build(eq=eq, use_jit=use_jit, verbose=verbose)

    def compute(self, R_lmn, Z_lmn, **kwargs):
        """Compute aspect ratio.

        Parameters
        ----------
        R_lmn : ndarray
            Spectral coefficients of R(rho,theta,zeta) -- flux surface R coordinate (m).
        Z_lmn : ndarray
            Spectral coefficients of Z(rho,theta,zeta) -- flux surface Z coordinate (m).

        Returns
        -------
        AR : float
            Aspect ratio, dimensionless.

        """
        params = {
            "R_lmn": R_lmn,
            "Z_lmn": Z_lmn,
        }
        data = compute_fun(
            self._data_keys,
            params=params,
            transforms=self._transforms,
            profiles=self._profiles,
        )
        return self._shift_scale(data["R0/a"])<|MERGE_RESOLUTION|>--- conflicted
+++ resolved
@@ -5,14 +5,10 @@
 from desc.grid import QuadratureGrid
 from desc.utils import Timer
 
-<<<<<<< HEAD
 from .normalization import compute_scaling_factors
-=======
+from .objective_funs import _Objective
+
 import logging
-
->>>>>>> 25a94237
-from .objective_funs import _Objective
-
 
 class Volume(_Objective):
     """Plasma volume.
@@ -94,15 +90,12 @@
 
         timer.stop("Precomputing transforms")
         timer.disp("Precomputing transforms")
-<<<<<<< HEAD
 
         if self._normalize:
             scales = compute_scaling_factors(eq)
             self._normalization = scales["V"]
-=======
->>>>>>> 25a94237
-
-        super().build(eq=eq, use_jit=use_jit, verbose=verbose)
+
+        super().build(eq=eq, use_jit=use_jit)
 
     def compute(self, R_lmn, Z_lmn, **kwargs):
         """Compute plasma volume.
@@ -215,7 +208,7 @@
         timer.stop("Precomputing transforms")
         timer.disp("Precomputing transforms")
 
-        super().build(eq=eq, use_jit=use_jit, verbose=verbose)
+        super().build(eq=eq, use_jit=use_jit)
 
     def compute(self, R_lmn, Z_lmn, **kwargs):
         """Compute aspect ratio.
