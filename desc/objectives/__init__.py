"""Classes defining objectives for equilibrium and optimization."""

from ._bootstrap import BootstrapRedlConsistency
from ._coils import CoilCurvature, CoilLength, CoilTorsion, QuadraticFlux, ToroidalFlux
from ._equilibrium import (
    CurrentDensity,
    Energy,
    ForceBalance,
    ForceBalanceAnisotropic,
    HelicalForceBalance,
    RadialForceBalance,
)
from ._free_boundary import BoundaryError, VacuumBoundaryError
from ._generic import GenericObjective, LinearObjectiveFromUser, ObjectiveFromUser
from ._geometry import (
    AspectRatio,
    BScaleLength,
    Elongation,
    GoodCoordinates,
    MeanCurvature,
    PlasmaVesselDistance,
    PrincipalCurvature,
    Volume,
)
from ._omnigenity import (
    Isodynamicity,
    Omnigenity,
    QuasisymmetryBoozer,
    QuasisymmetryTripleProduct,
    QuasisymmetryTwoTerm,
)
from ._profiles import Pressure, RotationalTransform, Shear, ToroidalCurrent
from ._stability import MagneticWell, MercierStability
from .getters import (
    get_equilibrium_objective,
    get_fixed_axis_constraints,
    get_fixed_boundary_constraints,
    get_fixed_xsection_constraints,
    get_NAE_constraints,
    maybe_add_self_consistency,
)
from .linear_objectives import (
    AxisRSelfConsistency,
    AxisZSelfConsistency,
    BoundaryRSelfConsistency,
    BoundaryZSelfConsistency,
    FixAnisotropy,
    FixAtomicNumber,
    FixAxisR,
    FixAxisZ,
    FixBoundaryR,
    FixBoundaryZ,
    FixCurrent,
    FixCurveRotation,
    FixCurveShift,
    FixElectronDensity,
    FixElectronTemperature,
    FixIonTemperature,
    FixIota,
    FixLambdaGauge,
    FixModeLambda,
    FixModeR,
    FixModeZ,
    FixOmniBmax,
    FixOmniMap,
    FixOmniWell,
    FixParameters,
    FixPressure,
    FixPsi,
<<<<<<< HEAD
    FixSectionLambda,
    FixSectionR,
    FixSectionZ,
=======
    FixSheetCurrent,
>>>>>>> ef81903f
    FixSumModesLambda,
    FixSumModesR,
    FixSumModesZ,
    FixThetaSFL,
    SectionLambdaSelfConsistency,
    SectionRSelfConsistency,
    SectionZSelfConsistency,
)
from .objective_funs import ObjectiveFunction<|MERGE_RESOLUTION|>--- conflicted
+++ resolved
@@ -67,13 +67,10 @@
     FixParameters,
     FixPressure,
     FixPsi,
-<<<<<<< HEAD
     FixSectionLambda,
     FixSectionR,
     FixSectionZ,
-=======
     FixSheetCurrent,
->>>>>>> ef81903f
     FixSumModesLambda,
     FixSumModesR,
     FixSumModesZ,
