--- conflicted
+++ resolved
@@ -969,7 +969,6 @@
     return fig
 
 
-<<<<<<< HEAD
 @pytest.mark.mpl_image_compare(remove_text=True, tolerance=tol_2d)
 @pytest.mark.unit
 def test_plot_gammac():
@@ -977,7 +976,8 @@
     eq = get("W7-X")
     fig, ax = plot_gammac(eq, rhos=0.5)
     return fig
-=======
+
+
 @pytest.mark.unit
 def test_plot_field_lines():
     """Test plotting field lines."""
@@ -1040,5 +1040,4 @@
     # we should flip the second field line to compare with the first one
     assert np.allclose(x1, np.flip(x2), atol=1e-7)
     assert np.allclose(y1, np.flip(y2), atol=1e-7)
-    assert np.allclose(z1, np.flip(z2), atol=1e-7)
->>>>>>> a620ee5d
+    assert np.allclose(z1, np.flip(z2), atol=1e-7)