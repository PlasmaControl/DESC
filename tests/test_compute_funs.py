--- conflicted
+++ resolved
@@ -1541,7 +1541,6 @@
 
 
 @pytest.mark.unit
-<<<<<<< HEAD
 def test_clebsch_sfl_funs():
     """Test geometric and physical methods of computing B agree."""
 
@@ -1566,6 +1565,9 @@
                 "grad(alpha)",
                 "grad(phi)",
                 "B_phi",
+                "gbdrift (secular)",
+                "gbdrift (secular)/phi",
+                "phi",
             ],
         )
         np.testing.assert_allclose(data["e_zeta|r,a"], (data["B"].T / data["B^zeta"]).T)
@@ -1589,46 +1591,12 @@
         np.testing.assert_allclose(data["B^phi"], data["psi_r"] / data["sqrt(g)_PEST"])
         np.testing.assert_allclose(data["B^phi"], dot(data["B"], data["grad(phi)"]))
         np.testing.assert_allclose(data["B_phi"], data["B"][:, 1])
+        np.testing.assert_allclose(
+            data["gbdrift (secular)"], data["gbdrift (secular)/phi"] * data["phi"]
+        )
 
     test(get("W7-X"))
     test(get("NCSX"))
-=======
-def test_parallel_grad():
-    """Test geometric and physical methods of computing parallel gradients agree."""
-    eq = get("W7-X")
-    with pytest.warns(UserWarning, match="Reducing radial"):
-        eq.change_resolution(2, 2, 2, 4, 4, 4)
-    data = eq.compute(
-        [
-            "e_zeta|r,a",
-            "B",
-            "B^zeta",
-            "|B|_z|r,a",
-            "grad(|B|)",
-            "|e_zeta|r,a|_z|r,a",
-            "B^zeta_z|r,a",
-            "|B|",
-            "gbdrift (secular)",
-            "gbdrift (secular)/phi",
-            "phi",
-        ],
-    )
-    np.testing.assert_allclose(data["e_zeta|r,a"], (data["B"].T / data["B^zeta"]).T)
-    np.testing.assert_allclose(
-        data["|B|_z|r,a"], dot(data["grad(|B|)"], data["e_zeta|r,a"])
-    )
-    np.testing.assert_allclose(
-        data["|e_zeta|r,a|_z|r,a"],
-        data["|B|_z|r,a"] / np.abs(data["B^zeta"])
-        - data["|B|"]
-        * data["B^zeta_z|r,a"]
-        * np.sign(data["B^zeta"])
-        / data["B^zeta"] ** 2,
-    )
-    np.testing.assert_allclose(
-        data["gbdrift (secular)"], data["gbdrift (secular)/phi"] * data["phi"]
-    )
->>>>>>> 8f1fec40
 
 
 @pytest.mark.unit
