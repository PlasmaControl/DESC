"""Objectives for solving free boundary equilibria."""

import warnings

import numpy as np
from scipy.constants import mu_0

from desc.backend import jnp
from desc.compute import compute as compute_fun
from desc.compute import get_params, get_profiles, get_transforms
from desc.grid import LinearGrid
from desc.nestor import Nestor
from desc.objectives.objective_funs import _Objective
from desc.singularities import (
    DFTInterpolator,
    FFTInterpolator,
    virtual_casing_biot_savart,
)
from desc.utils import Timer, errorif, warnif

from .normalization import compute_scaling_factors


class VacuumBoundaryError(_Objective):
    """Target for free boundary conditions on LCFS for vacuum equilibrium.

    Computes the residuals of the following:

    𝐁ₒᵤₜ ⋅ 𝐧 = 0
    𝐁ₒᵤₜ² - 𝐁ᵢₙ² = 0

    Where 𝐁ᵢₙ is the total field inside the LCFS (from fixed boundary calculation)
    𝐁ₒᵤₜ is the total field outside the LCFS (from coils), and 𝐧 is the outward surface
    normal. All residuals are weighted by the local area element ||𝐞_θ × 𝐞_ζ|| Δθ Δζ

    (Technically for vacuum equilibria the second condition is redundant with the first,
    but including it makes things more robust).

    Parameters
    ----------
    eq : Equilibrium
        Equilibrium that will be optimized to satisfy the Objective.
    field : MagneticField
        External field produced by coils or other sources outside the plasma.
    target : float, ndarray, optional
        Target value(s) of the objective. Only used if bounds is None.
        Must be broadcastable to Objective.dim_f. Defaults to ``target=0``.
    bounds : tuple, optional
        Lower and upper bounds on the objective. Overrides target.
        Both bounds must be broadcastable to to Objective.dim_f.
        Defaults to ``target=0``.
    weight : float, ndarray, optional
        Weighting to apply to the Objective, relative to other Objectives.
        Must be broadcastable to Objective.dim_f.
    normalize : bool
        Whether to compute the error in physical units or non-dimensionalize.
    normalize_target : bool
        Whether target and bounds should be normalized before comparing to computed
        values. If `normalize` is `True` and the target is in physical units,
        this should also be set to True.
    loss_function : {None, 'mean', 'min', 'max'}, optional
        Loss function to apply to the objective values once computed. This loss function
        is called on the raw compute value, before any shifting, scaling, or
        normalization.
    deriv_mode : {"auto", "fwd", "rev"}
        Specify how to compute jacobian matrix, either forward mode or reverse mode AD.
        "auto" selects forward or reverse mode based on the size of the input and output
        of the objective. Has no effect on self.grad or self.hess which always use
        reverse mode and forward over reverse mode respectively.
    grid : Grid, optional
        Collocation grid containing the nodes to evaluate error at. Should be at rho=1.
        Defaults to ``LinearGrid(M=eq.M_grid, N=eq.N_grid)``
    field_grid : Grid, optional
        Grid used to discretize field. Defaults to the default grid for given field.
    field_fixed : bool
        Whether to assume the field is fixed. For free boundary solve, should
        be fixed. For single stage optimization, should be False (default).
    name : str
        Name of the objective function.

    """

    _scalar = False
    _linear = False
    _print_value_fmt = "Boundary Error: {:10.3e} "
    _units = "(T*m^2, T^2*m^2)"
    _coordinates = "rtz"

    def __init__(
        self,
        eq,
        field,
        target=None,
        bounds=None,
        weight=1,
        normalize=True,
        normalize_target=True,
        loss_function=None,
        deriv_mode="auto",
        grid=None,
        field_grid=None,
        field_fixed=False,
        name="Vacuum boundary error",
    ):
        if target is None and bounds is None:
            target = 0
        self._grid = grid
        self._eq = eq
        self._field = field
        self._field_grid = field_grid
        self._field_fixed = field_fixed
        if field_fixed:
            things = [eq]
        else:
            things = [eq, field]
        super().__init__(
            things=things,
            target=target,
            bounds=bounds,
            weight=weight,
            normalize=normalize,
            normalize_target=normalize_target,
            loss_function=loss_function,
            deriv_mode=deriv_mode,
            name=name,
        )

    def build(self, use_jit=True, verbose=1):
        """Build constant arrays.

        Parameters
        ----------
        use_jit : bool, optional
            Whether to just-in-time compile the objective and derivatives.
        verbose : int, optional
            Level of output.

        """
        eq = self.things[0]
        if self._grid is None:
            grid = LinearGrid(
                rho=np.array([1.0]),
                M=eq.M_grid,
                N=eq.N_grid,
                NFP=int(eq.NFP),
                sym=False,
            )
        else:
            grid = self._grid

        pres = np.max(np.abs(eq.compute("p")["p"]))
        curr = np.max(np.abs(eq.compute("current")["current"]))
        errorif(
            not np.all(grid.nodes[:, 0] == 1.0),
            ValueError,
            "grid contains nodes not on rho=1",
        )
        warnif(
            pres > 1e-8,
            UserWarning,
            f"Pressure is non-zero (max {pres} Pa), "
            + "VacuumBoundaryError will be incorrect.",
        )
        warnif(
            curr > 1e-8,
            UserWarning,
            f"Current is non-zero (max {curr} A), "
            + "VacuumBoundaryError will be incorrect.",
        )

        self._eq_data_keys = [
            "B",
            "R",
            "phi",
            "Z",
            "n_rho",
            "|e_theta x e_zeta|",
        ]

        timer = Timer()
        if verbose > 0:
            print("Precomputing transforms")
        timer.start("Precomputing transforms")

        profiles = get_profiles(self._eq_data_keys, obj=eq, grid=grid)
        transforms = get_transforms(self._eq_data_keys, obj=eq, grid=grid)

        self._constants = {
            "transforms": transforms,
            "profiles": profiles,
            "field": self._field,
            "quad_weights": np.sqrt(np.tile(transforms["grid"].weights, 2)),
        }

        timer.stop("Precomputing transforms")
        if verbose > 1:
            timer.disp("Precomputing transforms")

        self._dim_f = 2 * grid.num_nodes

        if self._normalize:
            scales = compute_scaling_factors(eq)
            Bn_norm = np.ones(grid.num_nodes) * scales["B"] * scales["R0"] * scales["a"]
            B2_norm = (
                np.ones(grid.num_nodes) * scales["B"] ** 2 * scales["R0"] * scales["a"]
            )
            self._normalization = np.concatenate([Bn_norm, B2_norm])

        super().build(use_jit=use_jit, verbose=verbose)

    def compute(self, eq_params, field_params=None, constants=None):
        """Compute boundary force error.

        Parameters
        ----------
        eq_params : dict
            Dictionary of equilibrium degrees of freedom, eg Equilibrium.params_dict
        field_params : dict
            Dictionary of field parameters, if field is not fixed.
        constants : dict
            Dictionary of constant data, eg transforms, profiles etc. Defaults to
            self.constants

        Returns
        -------
        f : ndarray
            Boundary error. First half is √g𝐁⋅𝐧 in T*m^2, second half is
            √g[[B²]] in T^2*m^2.

        """
        if constants is None:
            constants = self.constants
        data = compute_fun(
            "desc.equilibrium.equilibrium.Equilibrium",
            self._eq_data_keys,
            params=eq_params,
            transforms=constants["transforms"],
            profiles=constants["profiles"],
        )
        x = jnp.array([data["R"], data["phi"], data["Z"]]).T
        # can always pass in field params. If they're None, it just uses the
        # defaults for the given field.
        Bext = constants["field"].compute_magnetic_field(
            x, source_grid=self._field_grid, basis="rpz", params=field_params
        )
        Bex_total = Bext
        Bin_total = data["B"]
        Bn = jnp.sum(Bex_total * data["n_rho"], axis=-1)

        bsq_out = jnp.sum(Bex_total * Bex_total, axis=-1)
        bsq_in = jnp.sum(Bin_total * Bin_total, axis=-1)

        g = data["|e_theta x e_zeta|"]
        Bn_err = Bn * g
        Bsq_err = (bsq_in - bsq_out) * g
        return jnp.concatenate([Bn_err, Bsq_err])

    def print_value(self, *args, **kwargs):
        """Print the value of the objective."""
        # this objective is really 2 residuals concatenated so its helpful to print
        # them individually
        f = self.compute_unscaled(*args, **kwargs)
        # try to do weighted mean if possible
        constants = kwargs.get("constants", self.constants)
        if constants is None:
            w = jnp.ones_like(f)
        else:
            w = constants["quad_weights"]

        abserr = jnp.all(self.target == 0)

        def _print(fmt, fmax, fmin, fmean, norm, units):

            print(
                "Maximum " + ("absolute " if abserr else "") + fmt.format(fmax) + units
            )
            print(
                "Minimum " + ("absolute " if abserr else "") + fmt.format(fmin) + units
            )
            print(
                "Average " + ("absolute " if abserr else "") + fmt.format(fmean) + units
            )

            if self._normalize and units != "(dimensionless)":
                print(
                    "Maximum "
                    + ("absolute " if abserr else "")
                    + fmt.format(fmax / norm)
                    + "(normalized)"
                )
                print(
                    "Minimum "
                    + ("absolute " if abserr else "")
                    + fmt.format(fmin / norm)
                    + "(normalized)"
                )
                print(
                    "Average "
                    + ("absolute " if abserr else "")
                    + fmt.format(fmean / norm)
                    + "(normalized)"
                )

        formats = [
            "Boundary normal field error: {:10.3e} ",
            "Boundary magnetic pressure error: {:10.3e} ",
        ]
        units = ["(T*m^2)", "(T^2*m^2)"]
        nn = f.size // 2
        norms = [self.normalization[0], self.normalization[nn]]
        for i, (fmt, norm, unit) in enumerate(zip(formats, norms, units)):
            fi = f[i * nn : (i + 1) * nn]
            # target == 0 probably indicates f is some sort of error metric,
            # mean abs makes more sense than mean
            fi = jnp.abs(fi) if abserr else fi
            wi = w[i * nn : (i + 1) * nn]
            fmax = jnp.max(fi)
            fmin = jnp.min(fi)
            fmean = jnp.mean(fi * wi) / jnp.mean(wi)
            _print(fmt, fmax, fmin, fmean, norm, unit)


class BoundaryError(_Objective):
    """Target for free boundary conditions on LCFS for finite beta equilibrium.

    Computes the residual of the following:

    𝐁ₒᵤₜ ⋅ 𝐧 = 0
    𝐁ₒᵤₜ² - 𝐁ᵢₙ² - p = 0
    μ₀∇Φ − 𝐧 × [𝐁ₒᵤₜ − 𝐁ᵢₙ]

    Where 𝐁ᵢₙ is the total field inside the LCFS (from fixed boundary calculation)
    𝐁ₒᵤₜ is the total field outside the LCFS (from coils and virtual casing principle),
    𝐧 is the outward surface normal, p is the plasma pressure, and Φ is the surface
    current potential on the LCFS. All residuals are weighted by the local area
    element ||𝐞_θ × 𝐞_ζ|| Δθ Δζ

    The third equation is only included if a sheet current is supplied by making
    the ``equilibrium.surface`` object a FourierCurrentPotentialField, otherwise it
    is trivially satisfied. If it is known that the external field accurately reproduces
    the target equilibrium with low normal field error and pressure at the edge is zero,
    then the sheet current will generally be negligible and can be omitted to save
    effort.

    This objective also works for vacuum equilibria, though in that case
    VacuumBoundaryError will be much faster as it avoids the singular virtual casing
    integral.

    Parameters
    ----------
    eq : Equilibrium
        Equilibrium that will be optimized to satisfy the Objective.
    field : MagneticField
        External field produced by coils.
    target : float, ndarray, optional
        Target value(s) of the objective. Only used if bounds is None.
        Must be broadcastable to Objective.dim_f. Defaults to ``target=0``.
    bounds : tuple, optional
        Lower and upper bounds on the objective. Overrides target.
        Both bounds must be broadcastable to to Objective.dim_f.
        Defaults to ``target=0``.
    weight : float, ndarray, optional
        Weighting to apply to the Objective, relative to other Objectives.
        Must be broadcastable to Objective.dim_f.
    normalize : bool
        Whether to compute the error in physical units or non-dimensionalize.
    normalize_target : bool
        Whether target and bounds should be normalized before comparing to computed
        values. If `normalize` is `True` and the target is in physical units,
        this should also be set to True.
    loss_function : {None, 'mean', 'min', 'max'}, optional
        Loss function to apply to the objective values once computed. This loss function
        is called on the raw compute value, before any shifting, scaling, or
        normalization.
    deriv_mode : {"auto", "fwd", "rev"}
        Specify how to compute jacobian matrix, either forward mode or reverse mode AD.
        "auto" selects forward or reverse mode based on the size of the input and output
        of the objective. Has no effect on self.grad or self.hess which always use
        reverse mode and forward over reverse mode respectively.
    s, q : integer
        Hyperparameters for singular integration scheme, s is roughly equal to the size
        of the local singular grid with respect to the global grid, q is the order of
        integration on the local grid
    source_grid, eval_grid : Grid, optional
        Collocation grid containing the nodes to evaluate at for source terms for Biot-
        Savart integral and where to evaluate errors. source_grid should not be
        stellarator symmetric, and both should be at rho=1.
        Defaults to ``LinearGrid(M=eq.M_grid, N=eq.N_grid)`` for both.
    field_grid : Grid, optional
        Grid used to discretize field. Defaults to default grid for given field.
    field_fixed : bool
        Whether to assume the field is fixed. For free boundary solve, should
        be fixed. For single stage optimization, should be False (default).
    loop : bool
        If True, evaluate integral using loops, as opposed to vmap. Slower, but uses
        less memory.
    name : str
        Name of the objective function.


    Examples
    --------
    Assigning a surface current to the equilibrium:

    .. code-block:: python

        from desc.magnetic_fields import FourierCurrentPotentialField
        # turn the regular FourierRZToroidalSurface into a current potential on the
        # last closed flux surface
        eq.surface = FourierCurrentPotentialField.from_surface(eq.surface,
                                                              M_Phi=eq.M,
                                                              N_Phi=eq.N,
                                                              )
        objective = BoundaryError(eq, field)

    """

    _scalar = False
    _linear = False
    _print_value_fmt = "Boundary Error: {:10.3e} "
    _units = "(T*m^2, T^2*m^2, T*m^2)"

    _coordinates = "rtz"

    def __init__(
        self,
        eq,
        field,
        target=None,
        bounds=None,
        weight=1,
        normalize=True,
        normalize_target=True,
        loss_function=None,
        deriv_mode="auto",
        s=None,
        q=None,
        source_grid=None,
        eval_grid=None,
        field_grid=None,
        field_fixed=False,
        loop=True,
        name="Boundary error",
    ):
        if target is None and bounds is None:
            target = 0
        self._source_grid = source_grid
        self._eval_grid = eval_grid
        self._s = s
        self._q = q
        self._field = field
        self._field_grid = field_grid
        self._loop = loop
        self._sheet_current = hasattr(eq.surface, "Phi_mn")
        if field_fixed:
            things = [eq]
        else:
            things = [eq, field]

        super().__init__(
            things=things,
            target=target,
            bounds=bounds,
            weight=weight,
            normalize=normalize,
            normalize_target=normalize_target,
            loss_function=loss_function,
            deriv_mode=deriv_mode,
            name=name,
        )

    def build(self, use_jit=True, verbose=1):
        """Build constant arrays.

        Parameters
        ----------
        use_jit : bool, optional
            Whether to just-in-time compile the objective and derivatives.
        verbose : int, optional
            Level of output.

        """
        eq = self.things[0]

        if self._source_grid is None:
            # for axisymmetry we still need to know about toroidal effects, so its
            # cheapest to pretend there are extra field periods
            source_grid = LinearGrid(
                rho=np.array([1.0]),
                M=eq.M_grid,
                N=eq.N_grid,
<<<<<<< HEAD
                NFP=int(eq.NFP) if eq.N > 0 else 64,
=======
                NFP=eq.NFP if eq.N > 0 else 64,
>>>>>>> 259a16db
                sym=False,
            )
        else:
            source_grid = self._source_grid

        if self._eval_grid is None:
            eval_grid = LinearGrid(
                rho=np.array([1.0]),
                M=eq.M_grid,
                N=eq.N_grid,
                NFP=int(eq.NFP),
                sym=False,
            )
        else:
            eval_grid = self._eval_grid

        errorif(
            not np.all(source_grid.nodes[:, 0] == 1.0),
            ValueError,
            "source_grid contains nodes not on rho=1",
        )
        errorif(
            not np.all(eval_grid.nodes[:, 0] == 1.0),
            ValueError,
            "eval_grid contains nodes not on rho=1",
        )
        errorif(
            source_grid.sym,
            ValueError,
            "Source grids for singular integrals must be non-symmetric",
        )
        if self._s is None:
            k = min(source_grid.num_theta, source_grid.num_zeta * source_grid.NFP)
            self._s = k - 1
        if self._q is None:
            k = min(source_grid.num_theta, source_grid.num_zeta * source_grid.NFP)
            self._q = k // 2 + int(np.sqrt(k))

        try:
            interpolator = FFTInterpolator(eval_grid, source_grid, self._s, self._q)
        except AssertionError as e:
            warnings.warn(
                "Could not built fft interpolator, switching to dft method which is"
                " much slower. Reason: " + str(e)
            )
            interpolator = DFTInterpolator(eval_grid, source_grid, self._s, self._q)

        edge_pres = np.max(np.abs(eq.compute("p", grid=eval_grid)["p"]))
        warnif(
            (edge_pres * mu_0 > 1e-6) and not self._sheet_current,
            UserWarning,
            f"Boundary pressure is nonzero (max {edge_pres} Pa), "
            + "a sheet current should be included.",
        )

        self._eq_data_keys = [
            "K_vc",
            "B",
            "|B|^2",
            "R",
            "phi",
            "Z",
            "e^rho",
            "n_rho",
            "|e_theta x e_zeta|",
            "p",
        ]

        timer = Timer()
        if verbose > 0:
            print("Precomputing transforms")
        timer.start("Precomputing transforms")

        source_profiles = get_profiles(self._eq_data_keys, obj=eq, grid=source_grid)
        source_transforms = get_transforms(self._eq_data_keys, obj=eq, grid=source_grid)
        eval_profiles = get_profiles(self._eq_data_keys, obj=eq, grid=eval_grid)
        eval_transforms = get_transforms(self._eq_data_keys, obj=eq, grid=eval_grid)

        neq = 3 if self._sheet_current else 2  # number of equations we're using

        self._constants = {
            "eval_transforms": eval_transforms,
            "eval_profiles": eval_profiles,
            "source_transforms": source_transforms,
            "source_profiles": source_profiles,
            "interpolator": interpolator,
            "field": self._field,
            "quad_weights": np.sqrt(np.tile(eval_transforms["grid"].weights, neq)),
        }

        if self._sheet_current:
            self._sheet_data_keys = ["K"]
            sheet_eval_transforms = get_transforms(
                self._sheet_data_keys, obj=eq.surface, grid=eval_grid
            )
            sheet_source_transforms = get_transforms(
                self._sheet_data_keys, obj=eq.surface, grid=source_grid
            )
            self._constants["sheet_eval_transforms"] = sheet_eval_transforms
            self._constants["sheet_source_transforms"] = sheet_source_transforms

        timer.stop("Precomputing transforms")
        if verbose > 1:
            timer.disp("Precomputing transforms")

        self._dim_f = neq * eval_grid.num_nodes

        if self._normalize:
            scales = compute_scaling_factors(eq)
            Bn_norm = (
                np.ones(eval_grid.num_nodes) * scales["B"] * scales["R0"] * scales["a"]
            )
            B2_norm = (
                np.ones(eval_grid.num_nodes)
                * scales["B"] ** 2
                * scales["R0"]
                * scales["a"]
            )
            self._normalization = np.concatenate([Bn_norm, B2_norm])
            if self._sheet_current:
                self._normalization = np.concatenate([self._normalization, Bn_norm])

        super().build(use_jit=use_jit, verbose=verbose)

    def compute(self, eq_params, field_params=None, constants=None):
        """Compute boundary force error.

        Parameters
        ----------
        eq_params : dict
            Dictionary of equilibrium degrees of freedom, eg Equilibrium.params_dict
        field_params : dict
            Dictionary of field parameters, if field is not fixed.
        constants : dict
            Dictionary of constant data, eg transforms, profiles etc. Defaults to
            self.constants

        Returns
        -------
        f : ndarray
            Boundary error. First half is √g𝐁⋅𝐧 in T*m^2, second half is
            √g[[B² + 2μ₀p]] in T^2*m^2. If sheet current is included, third half is
            √g||μ₀𝐊 − 𝐧 × [𝐁]|| in T*m^2

        """
        if constants is None:
            constants = self.constants
        source_data = compute_fun(
            "desc.equilibrium.equilibrium.Equilibrium",
            self._eq_data_keys,
            params=eq_params,
            transforms=constants["source_transforms"],
            profiles=constants["source_profiles"],
        )
        eval_data = compute_fun(
            "desc.equilibrium.equilibrium.Equilibrium",
            self._eq_data_keys,
            params=eq_params,
            transforms=constants["eval_transforms"],
            profiles=constants["eval_profiles"],
        )
        if self._sheet_current:
            sheet_params = {
                "R_lmn": eq_params["Rb_lmn"],
                "Z_lmn": eq_params["Zb_lmn"],
                "I": eq_params["I"],
                "G": eq_params["G"],
                "Phi_mn": eq_params["Phi_mn"],
            }
            sheet_source_data = compute_fun(
                "desc.magnetic_fields._current_potential.FourierCurrentPotentialField",
                self._sheet_data_keys,
                params=sheet_params,
                transforms=constants["sheet_source_transforms"],
                profiles={},
            )
            sheet_eval_data = compute_fun(
                "desc.magnetic_fields._current_potential.FourierCurrentPotentialField",
                self._sheet_data_keys,
                params=sheet_params,
                transforms=constants["sheet_eval_transforms"],
                profiles={},
            )
            source_data["K_vc"] += sheet_source_data["K"]

        Bplasma = virtual_casing_biot_savart(
            eval_data,
            source_data,
            constants["interpolator"],
            loop=self._loop,
        )
        # need extra factor of B/2 bc we're evaluating on plasma surface
        Bplasma = Bplasma + eval_data["B"] / 2
        x = jnp.array([eval_data["R"], eval_data["phi"], eval_data["Z"]]).T
        # can always pass in field params. If they're None, it just uses the
        # defaults for the given field.
        Bext = constants["field"].compute_magnetic_field(
            x, source_grid=self._field_grid, basis="rpz", params=field_params
        )
        Bex_total = Bext + Bplasma
        Bin_total = eval_data["B"]
        Bn = jnp.sum(Bex_total * eval_data["n_rho"], axis=-1)

        bsq_out = jnp.sum(Bex_total * Bex_total, axis=-1)
        bsq_in = jnp.sum(Bin_total * Bin_total, axis=-1)

        g = eval_data["|e_theta x e_zeta|"]
        Bn_err = Bn * g
        Bsq_err = (bsq_in + eval_data["p"] * (2 * mu_0) - bsq_out) * g
        Bjump = Bex_total - Bin_total
        if self._sheet_current:
            Kerr = mu_0 * sheet_eval_data["K"] - jnp.cross(eval_data["n_rho"], Bjump)
            Kerr = jnp.linalg.norm(Kerr, axis=-1) * g
            return jnp.concatenate([Bn_err, Bsq_err, Kerr])
        else:
            return jnp.concatenate([Bn_err, Bsq_err])

    def print_value(self, *args, **kwargs):
        """Print the value of the objective."""
        # this objective is really 3 residuals concatenated so its helpful to print
        # them individually
        f = self.compute_unscaled(*args, **kwargs)
        # try to do weighted mean if possible
        constants = kwargs.get("constants", self.constants)
        if constants is None:
            w = jnp.ones_like(f)
        else:
            w = constants["quad_weights"]

        abserr = jnp.all(self.target == 0)

        def _print(fmt, fmax, fmin, fmean, norm, units):

            print(
                "Maximum " + ("absolute " if abserr else "") + fmt.format(fmax) + units
            )
            print(
                "Minimum " + ("absolute " if abserr else "") + fmt.format(fmin) + units
            )
            print(
                "Average " + ("absolute " if abserr else "") + fmt.format(fmean) + units
            )

            if self._normalize and units != "(dimensionless)":
                print(
                    "Maximum "
                    + ("absolute " if abserr else "")
                    + fmt.format(fmax / norm)
                    + "(normalized)"
                )
                print(
                    "Minimum "
                    + ("absolute " if abserr else "")
                    + fmt.format(fmin / norm)
                    + "(normalized)"
                )
                print(
                    "Average "
                    + ("absolute " if abserr else "")
                    + fmt.format(fmean / norm)
                    + "(normalized)"
                )

        formats = [
            "Boundary normal field error: {:10.3e} ",
            "Boundary magnetic pressure error: {:10.3e} ",
            "Boundary field jump error: {:10.3e} ",
        ]
        units = ["(T*m^2)", "(T^2*m^2)", "(T*m^2)"]
        if self._sheet_current:
            nn = f.size // 3
            norms = [
                self.normalization[0],
                self.normalization[nn],
                self.normalization[-1],
            ]
        else:
            nn = f.size // 2
            formats = formats[:-1]
            units = units[:-1]
            norms = [self.normalization[0], self.normalization[nn]]
        for i, (fmt, norm, unit) in enumerate(zip(formats, norms, units)):
            fi = f[i * nn : (i + 1) * nn]
            # target == 0 probably indicates f is some sort of error metric,
            # mean abs makes more sense than mean
            fi = jnp.abs(fi) if abserr else fi
            wi = w[i * nn : (i + 1) * nn]
            fmax = jnp.max(fi)
            fmin = jnp.min(fi)
            fmean = jnp.mean(fi * wi) / jnp.mean(wi)
            _print(fmt, fmax, fmin, fmean, norm, unit)


class BoundaryErrorNESTOR(_Objective):
    """Pressure balance across LCFS.

    Uses NESTOR algorithm to compute B_vac such that (B_vac + B_coil)*n=0,
    then calculates the pressure mismatch across the boundary:

        1/2mu0*(B_vac + B_coil)^2 - 1/2mu0*B_plasma^2 - p

    Residuals are weighted by the local area element ||𝐞_θ × 𝐞_ζ|| Δθ Δζ

    Note: This objective is still experimental and may not work in all cases.
    Recommend using ``BoundaryError`` or ``VacuumBoundaryError``

    Parameters
    ----------
    eq : Equilibrium
        Equilibrium that will be optimized to satisfy the Objective.
    field : MagneticField
        External field produced by coils.
    target : float, ndarray, optional
        Target value(s) of the objective. Only used if bounds is None.
        Must be broadcastable to Objective.dim_f. Defaults to ``target=0``.
    bounds : tuple, optional
        Lower and upper bounds on the objective. Overrides target.
        Both bounds must be broadcastable to to Objective.dim_f.
        Defaults to ``target=0``.
    weight : float, ndarray, optional
        Weighting to apply to the Objective, relative to other Objectives.
        Must be broadcastable to Objective.dim_f.
    mf, nf : integer
        maximum poloidal and toroidal mode numbers to use for NESTOR scalar potential.
    ntheta, nzeta : int
        number of grid points in poloidal, toroidal directions to use in NESTOR.
    field_grid : Grid, optional
        Grid used to discretize field.
    normalize : bool
        Whether to compute the error in physical units or non-dimensionalize.
    normalize_target : bool
        Whether target and bounds should be normalized before comparing to computed
        values. If `normalize` is `True` and the target is in physical units,
        this should also be set to True.
    loss_function : {None, 'mean', 'min', 'max'}, optional
        Loss function to apply to the objective values once computed. This loss function
        is called on the raw compute value, before any shifting, scaling, or
        normalization.
    deriv_mode : {"auto", "fwd", "rev"}
        Specify how to compute jacobian matrix, either forward mode or reverse mode AD.
        "auto" selects forward or reverse mode based on the size of the input and output
        of the objective. Has no effect on self.grad or self.hess which always use
        reverse mode and forward over reverse mode respectively.
    name : str
        Name of the objective function.

    """

    _scalar = False
    _linear = False
    _print_value_fmt = "Boundary magnetic pressure error: {:10.3e} "
    _units = "(T^2*m^2)"
    _coordinates = "rtz"

    def __init__(
        self,
        eq,
        field,
        target=None,
        bounds=None,
        weight=1,
        mf=None,
        nf=None,
        ntheta=None,
        nzeta=None,
        field_grid=None,
        normalize=True,
        normalize_target=True,
        loss_function=None,
        deriv_mode="auto",
        name="NESTOR Boundary",
    ):
        if target is None and bounds is None:
            target = 0
        self.mf = mf
        self.nf = nf
        self.ntheta = ntheta
        self.nzeta = nzeta
        self.field = field
        self.field_grid = field_grid
        super().__init__(
            things=eq,
            target=target,
            bounds=bounds,
            weight=weight,
            normalize=normalize,
            normalize_target=normalize_target,
            loss_function=loss_function,
            deriv_mode=deriv_mode,
            name=name,
        )

    def build(self, use_jit=True, verbose=1):
        """Build constant arrays.

        Parameters
        ----------
        use_jit : bool, optional
            Whether to just-in-time compile the objective and derivatives.
        verbose : int, optional
            Level of output.

        """
        eq = self.things[0]
        self.mf = eq.M + 1 if self.mf is None else self.mf
        self.nf = eq.N if self.nf is None else self.nf
        self.ntheta = 4 * eq.M + 1 if self.ntheta is None else self.ntheta
        self.nzeta = 4 * eq.N + 1 if self.nzeta is None else self.nzeta

        nest = Nestor(
            eq,
            self.field,
            self.mf,
            self.nf,
            self.ntheta,
            self.nzeta,
            self.field_grid,
        )
        self.grid = LinearGrid(rho=1, theta=self.ntheta, zeta=self.nzeta, NFP=eq.NFP)
        self._data_keys = ["current", "|B|^2", "p", "|e_theta x e_zeta|"]
        self._args = get_params(
            self._data_keys,
            obj="desc.equilibrium.equilibrium.Equilibrium",
            has_axis=False,
        )

        timer = Timer()
        if verbose > 0:
            print("Precomputing transforms")
        timer.start("Precomputing transforms")

        profiles = get_profiles(self._data_keys, obj=eq, grid=self.grid)
        transforms = get_transforms(self._data_keys, obj=eq, grid=self.grid)

        self._constants = {
            "profiles": profiles,
            "transforms": transforms,
            "field": self.field,
            "nestor": nest,
            "quad_weights": np.sqrt(transforms["grid"].weights),
        }

        timer.stop("Precomputing transforms")
        if verbose > 1:
            timer.disp("Precomputing transforms")

        self._dim_f = self.grid.num_nodes

        if self._normalize:
            scales = compute_scaling_factors(eq)
            self._normalization = scales["B"] ** 2 * scales["R0"] * scales["a"]

        super().build(use_jit=use_jit, verbose=verbose)

    def compute(self, params, constants=None):
        """Compute boundary magnetic pressure error.

        Parameters
        ----------
        params : dict
            Dictionary of equilibrium degrees of freedom, eg Equilibrium.params_dict
        constants : dict
            Dictionary of constant data, eg transforms, profiles etc. Defaults to
            self.constants

        Returns
        -------
        f : ndarray
            Boundary magnetic pressure error (T^2*m^2).

        """
        if constants is None:
            constants = self.constants
        data = compute_fun(
            "desc.equilibrium.equilibrium.Equilibrium",
            self._data_keys,
            params=params,
            transforms=constants["transforms"],
            profiles=constants["profiles"],
        )

        ctor = jnp.mean(data["current"])
        out = constants["nestor"].compute(params["R_lmn"], params["Z_lmn"], ctor)
        grid = constants["nestor"]._Rb_transform.grid
        bsq = out[1]["|B|^2"].reshape((grid.num_zeta, grid.num_theta)).T.flatten()
        bv = bsq

        bp = data["|B|^2"]
        g = data["|e_theta x e_zeta|"]
        return (bv - bp - data["p"] * (2 * mu_0)) * g<|MERGE_RESOLUTION|>--- conflicted
+++ resolved
@@ -489,11 +489,7 @@
                 rho=np.array([1.0]),
                 M=eq.M_grid,
                 N=eq.N_grid,
-<<<<<<< HEAD
-                NFP=int(eq.NFP) if eq.N > 0 else 64,
-=======
                 NFP=eq.NFP if eq.N > 0 else 64,
->>>>>>> 259a16db
                 sym=False,
             )
         else:
