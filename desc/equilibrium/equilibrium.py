--- conflicted
+++ resolved
@@ -2361,27 +2361,13 @@
             stopping tolerances. `None` will use defaults for given optimizer.
         maxiter : int
             Maximum number of solver steps.
-<<<<<<< HEAD
-        x_scale : array_like or ``'auto'`` or ``'ess'``, optional
-=======
         x_scale : array, list[dict | ``'ess'``], ``'ess'`` or ``'auto'``, optional
->>>>>>> bc6112f0
             Characteristic scale of each variable. Setting ``x_scale`` is equivalent
             to reformulating the problem in scaled variables ``xs = x / x_scale``.
             An alternative view is that the size of a trust region along jth
             dimension is proportional to ``x_scale[j]``. Improved convergence may
             be achieved by setting ``x_scale`` such that a step of a given size
             along any of the scaled variables has a similar effect on the cost
-<<<<<<< HEAD
-            function. If set to ``'auto'``, the scale is iteratively updated using the
-            inverse norms of the columns of the Jacobian or Hessian matrix.
-            If set to ``'ess'``, the scale is set using Exponential Spectral Scaling,
-            this scaling is set with two parameters, ``ess_alpha`` and ``ess_type``.
-            ``ess_alpha`` is the decay rate of the scaling, and ``ess_type`` is the type
-            of scaling, which can be ``'L1'``, ``'L2'``, or ``'Linf'``.
-            Default is ``'Linf'`` and ``ess_alpha`` is 1.2. ``ess_min_value`` is the
-            minimum allowed scale value. Default is 1e-7.
-=======
             function. Default is ``'auto'``, which iteratively updates the scale using
             the inverse norms of the columns of the Jacobian or Hessian matrix.
             If set to ``'ess'``, the scale is set using Exponential Spectral Scaling,
@@ -2396,7 +2382,6 @@
             have 1 element for each thing, and each element should either be ``'ess'``
             to use exponential spectral scaling for that thing, or a dict with the same
             keys and dimensions as thing.params_dict to specify scales manually.
->>>>>>> bc6112f0
         options : dict
             Dictionary of additional options to pass to optimizer.
         verbose : int
