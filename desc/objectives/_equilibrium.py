"""Objectives for solving equilibrium problems."""

import warnings

from termcolor import colored

from desc.backend import jnp
from desc.compute import (
    compute_contravariant_current_density,
    compute_energy,
    compute_force_error,
<<<<<<< HEAD
    compute_force_error_anisotropic,
    data_index,
=======
    get_profiles,
    get_transforms,
>>>>>>> 142a49df
)
from desc.grid import ConcentricGrid, QuadratureGrid
from desc.utils import Timer

from .normalization import compute_scaling_factors
from .objective_funs import _Objective


class ForceBalance(_Objective):
    """Radial and helical MHD force balance.

    F_rho = sqrt(g) (B^zeta J^theta - B^theta J^zeta) - grad(p)
    f_rho = F_rho |grad(rho)| dV  (N)

    F_beta = sqrt(g) J^rho
    beta = -B^zeta grad(theta) + B^theta grad(zeta)
    f_beta = F_beta |beta| dV  (N)

    Parameters
    ----------
    eq : Equilibrium, optional
        Equilibrium that will be optimized to satisfy the Objective.
    target : float, ndarray, optional
        Target value(s) of the objective.
        len(target) must be equal to Objective.dim_f
    weight : float, ndarray, optional
        Weighting to apply to the Objective, relative to other Objectives.
        len(weight) must be equal to Objective.dim_f
    normalize : bool
        Whether to compute the error in physical units or non-dimensionalize.
    normalize_target : bool
        Whether target should be normalized before comparing to computed values.
        if `normalize` is `True` and the target is in physical units, this should also
        be set to True.
    grid : Grid, ndarray, optional
        Collocation grid containing the nodes to evaluate at.
    name : str
        Name of the objective function.

    """

    _scalar = False
    _linear = False
    _units = "(N)"
    _print_value_fmt = "Total force: {:10.3e} "

    def __init__(
        self,
        eq=None,
        target=0,
        weight=1,
        normalize=True,
        normalize_target=True,
        grid=None,
        name="force",
    ):

        self.grid = grid
        super().__init__(
            eq=eq,
            target=target,
            weight=weight,
            normalize=normalize,
            normalize_target=normalize_target,
            name=name,
        )

    def build(self, eq, use_jit=True, verbose=1):
        """Build constant arrays.

        Parameters
        ----------
        eq : Equilibrium, optional
            Equilibrium that will be optimized to satisfy the Objective.
        use_jit : bool, optional
            Whether to just-in-time compile the objective and derivatives.
        verbose : int, optional
            Level of output.

        """
        if self.grid is None:
            if eq.node_pattern is None or eq.node_pattern in [
                "jacobi",
                "cheb1",
                "cheb2",
                "ocs",
                "linear",
            ]:
                self.grid = ConcentricGrid(
                    L=eq.L_grid,
                    M=eq.M_grid,
                    N=eq.N_grid,
                    NFP=eq.NFP,
                    sym=eq.sym,
                    axis=False,
                    node_pattern=eq.node_pattern,
                )
            elif eq.node_pattern == "quad":
                self.grid = QuadratureGrid(
                    L=eq.L_grid,
                    M=eq.M_grid,
                    N=eq.N_grid,
                    NFP=eq.NFP,
                )

        self._dim_f = 2 * self.grid.num_nodes
        self._data_keys = ["F_rho", "|grad(rho)|", "sqrt(g)", "F_beta", "|beta|"]

        timer = Timer()
        if verbose > 0:
            print("Precomputing transforms")
        timer.start("Precomputing transforms")

        self._profiles = get_profiles(*self._data_keys, eq=eq, grid=self.grid)
        self._transforms = get_transforms(*self._data_keys, eq=eq, grid=self.grid)

        timer.stop("Precomputing transforms")
        if verbose > 1:
            timer.disp("Precomputing transforms")

        if self._normalize:
            scales = compute_scaling_factors(eq)
            # local quantity, want to divide by number of nodes
            self._normalization = scales["f"] / jnp.sqrt(self._dim_f)

        super().build(eq=eq, use_jit=use_jit, verbose=verbose)

    def compute(self, R_lmn, Z_lmn, L_lmn, p_l, i_l, c_l, Psi, **kwargs):
        """Compute MHD force balance errors.

        Parameters
        ----------
        R_lmn : ndarray
            Spectral coefficients of R(rho,theta,zeta) -- flux surface R coordinate (m).
        Z_lmn : ndarray
            Spectral coefficients of Z(rho,theta,zeta) -- flux surface Z coordinate (m).
        L_lmn : ndarray
            Spectral coefficients of lambda(rho,theta,zeta) -- poloidal stream function.
        p_l : ndarray
            Spectral coefficients of p(rho) -- pressure profile.
        i_l : ndarray
            Spectral coefficients of iota(rho) -- rotational transform profile.
        c_l : ndarray
            Spectral coefficients of I(rho) -- toroidal current profile.
        Psi : float
            Total toroidal magnetic flux within the last closed flux surface (Wb).

        Returns
        -------
        f : ndarray
            MHD force balance error at each node (N).

        """
        params = {
            "R_lmn": R_lmn,
            "Z_lmn": Z_lmn,
            "L_lmn": L_lmn,
            "p_l": p_l,
            "i_l": i_l,
            "c_l": c_l,
            "Psi": Psi,
        }
        data = compute_force_error(
            params,
            self._transforms,
            self._profiles,
        )
        fr = data["F_rho"] * data["|grad(rho)|"]
        fr = fr * data["sqrt(g)"] * self.grid.weights

        fb = data["F_beta"] * data["|beta|"]
        fb = fb * data["sqrt(g)"] * self.grid.weights

        f = jnp.concatenate([fr, fb])
        return self._shift_scale(f)


class ForceBalanceAnisotropic(_Objective):
    """Force balance for anisotropic pressure equilibria.

    F = (1-d)JxB - (B.grad(d))B - d grad(B^2/2mu0) - grad(p_perp)

    where d is the anisotropy term: d = (p_|| - p_perp)/B^2

    Parameters
    ----------
    eq : Equilibrium, optional
        Equilibrium that will be optimized to satisfy the Objective.
    target : float, ndarray, optional
        Target value(s) of the objective.
        len(target) must be equal to Objective.dim_f
    weight : float, ndarray, optional
        Weighting to apply to the Objective, relative to other Objectives.
        len(weight) must be equal to Objective.dim_f
    normalize : bool
        Whether to compute the error in physical units or non-dimensionalize.
    normalize_target : bool
        Whether target should be normalized before comparing to computed values.
        if `normalize` is `True` and the target is in physical units, this should also
        be set to True.    grid : Grid, ndarray, optional
        Collocation grid containing the nodes to evaluate at.
    name : str
        Name of the objective function.

    """

    _scalar = False
    _linear = False
    _units = "(N)"
    _print_value_fmt = "Total force: {:10.3e} "

    def __init__(
        self,
        eq=None,
        target=0,
        weight=1,
        normalize=True,
        normalize_target=True,
        grid=None,
        name="force-anisotropic",
    ):

        self.grid = grid
        super().__init__(
            eq=eq,
            target=target,
            weight=weight,
            normalize=normalize,
            normalize_target=normalize_target,
            name=name,
        )

    def build(self, eq, use_jit=True, verbose=1):
        """Build constant arrays.

        Parameters
        ----------
        eq : Equilibrium, optional
            Equilibrium that will be optimized to satisfy the Objective.
        use_jit : bool, optional
            Whether to just-in-time compile the objective and derivatives.
        verbose : int, optional
            Level of output.

        """
        if self.grid is None:
            if eq.node_pattern is None or eq.node_pattern in [
                "jacobi",
                "cheb1",
                "cheb2",
                "ocs",
                "linear",
            ]:
                self.grid = ConcentricGrid(
                    L=eq.L_grid,
                    M=eq.M_grid,
                    N=eq.N_grid,
                    NFP=eq.NFP,
                    sym=eq.sym,
                    axis=False,
                    node_pattern=eq.node_pattern,
                )
            elif eq.node_pattern == "quad":
                self.grid = QuadratureGrid(
                    L=eq.L_grid,
                    M=eq.M_grid,
                    N=eq.N_grid,
                    NFP=eq.NFP,
                )

        self._dim_f = 3 * self.grid.num_nodes

        timer = Timer()
        if verbose > 0:
            print("Precomputing transforms")
        timer.start("Precomputing transforms")

        self._pressure = eq.pressure.copy()
        self._pressure.grid = self.grid
        self._anisotropy = eq.anisotropy.copy()
        self._anisotropy.grid = self.grid
        if eq.iota is not None:
            self._iota = eq.iota.copy()
            self._iota.grid = self.grid
            self._current = None
        else:
            self._current = eq.current.copy()
            self._current.grid = self.grid
            self._iota = None

        self._R_transform = Transform(
            self.grid, eq.R_basis, derivs=data_index["F_rho"]["R_derivs"], build=True
        )
        self._Z_transform = Transform(
            self.grid, eq.Z_basis, derivs=data_index["F_rho"]["R_derivs"], build=True
        )
        self._L_transform = Transform(
            self.grid, eq.L_basis, derivs=data_index["F_rho"]["L_derivs"], build=True
        )

        timer.stop("Precomputing transforms")
        if verbose > 1:
            timer.disp("Precomputing transforms")

        if self._normalize:
            scales = compute_scaling_factors(eq)
            # local quantity, want to divide by number of nodes
            self._normalization = scales["f"] / jnp.sqrt(self._dim_f)

        super().build(eq=eq, use_jit=use_jit, verbose=verbose)

    def compute(self, R_lmn, Z_lmn, L_lmn, p_l, d_lmn, i_l, c_l, Psi, **kwargs):
        """Compute MHD force balance errors.

        Parameters
        ----------
        R_lmn : ndarray
            Spectral coefficients of R(rho,theta,zeta) -- flux surface R coordinate (m).
        Z_lmn : ndarray
            Spectral coefficients of Z(rho,theta,zeta) -- flux surface Z coordinate (m).
        L_lmn : ndarray
            Spectral coefficients of lambda(rho,theta,zeta) -- poloidal stream function.
        p_l : ndarray
            Spectral coefficients of p(rho) -- pressure profile.
        d_lmn : ndarray
            Spectral coefficients of anisotropy term: d = (p_{||} - p_{perp})/B^2
        i_l : ndarray
            Spectral coefficients of iota(rho) -- rotational transform profile.
        c_l : ndarray
            Spectral coefficients of I(rho) -- toroidal current profile.
        Psi : float
            Total toroidal magnetic flux within the last closed flux surface (Wb).

        Returns
        -------
        f : ndarray
            MHD force balance error at each node (N).

        """
        data = compute_force_error_anisotropic(
            R_lmn,
            Z_lmn,
            L_lmn,
            p_l,
            d_lmn,
            i_l,
            c_l,
            Psi,
            self._R_transform,
            self._Z_transform,
            self._L_transform,
            self._pressure,
            self._anisotropy,
            self._iota,
            self._current,
        )

        f = (data["sqrt(g)"] * self.grid.weights * data["F"].T).T

        return self._shift_scale(f.flatten())


class RadialForceBalance(_Objective):
    """Radial MHD force balance.

    F_rho = sqrt(g) (B^zeta J^theta - B^theta J^zeta) - grad(p)
    f_rho = F_rho |grad(rho)| dV  (N)

    Parameters
    ----------
    eq : Equilibrium, optional
        Equilibrium that will be optimized to satisfy the Objective.
    target : float, ndarray, optional
        Target value(s) of the objective.
        len(target) must be equal to Objective.dim_f
    weight : float, ndarray, optional
        Weighting to apply to the Objective, relative to other Objectives.
        len(weight) must be equal to Objective.dim_f
    normalize : bool
        Whether to compute the error in physical units or non-dimensionalize.
    normalize_target : bool
        Whether target should be normalized before comparing to computed values.
        if `normalize` is `True` and the target is in physical units, this should also
        be set to True.
    grid : Grid, ndarray, optional
        Collocation grid containing the nodes to evaluate at.
    name : str
        Name of the objective function.

    """

    _scalar = False
    _linear = False
    _units = "(N)"
    _print_value_fmt = "Radial force: {:10.3e} "

    def __init__(
        self,
        eq=None,
        target=0,
        weight=1,
        normalize=True,
        normalize_target=True,
        grid=None,
        name="radial force",
    ):

        self.grid = grid
        super().__init__(
            eq=eq,
            target=target,
            weight=weight,
            normalize=normalize,
            normalize_target=normalize_target,
            name=name,
        )

    def build(self, eq, use_jit=True, verbose=1):
        """Build constant arrays.

        Parameters
        ----------
        eq : Equilibrium, optional
            Equilibrium that will be optimized to satisfy the Objective.
        use_jit : bool, optional
            Whether to just-in-time compile the objective and derivatives.
        verbose : int, optional
            Level of output.

        """
        if self.grid is None:
            if eq.node_pattern is None or eq.node_pattern in [
                "jacobi",
                "cheb1",
                "cheb2",
                "ocs",
                "linear",
            ]:
                self.grid = ConcentricGrid(
                    L=eq.L_grid,
                    M=eq.M_grid,
                    N=eq.N_grid,
                    NFP=eq.NFP,
                    sym=eq.sym,
                    axis=False,
                    node_pattern=eq.node_pattern,
                )
            elif eq.node_pattern == "quad":
                self.grid = QuadratureGrid(
                    L=eq.L_grid,
                    M=eq.M_grid,
                    N=eq.N_grid,
                    NFP=eq.NFP,
                )

        self._dim_f = self.grid.num_nodes
        self._data_keys = ["F_rho", "|grad(rho)|", "sqrt(g)"]

        timer = Timer()
        if verbose > 0:
            print("Precomputing transforms")
        timer.start("Precomputing transforms")

        self._profiles = get_profiles(*self._data_keys, eq=eq, grid=self.grid)
        self._transforms = get_transforms(*self._data_keys, eq=eq, grid=self.grid)

        timer.stop("Precomputing transforms")
        if verbose > 1:
            timer.disp("Precomputing transforms")

        if self._normalize:
            scales = compute_scaling_factors(eq)
            # local quantity, want to divide by number of nodes
            self._normalization = scales["f"] / jnp.sqrt(self._dim_f)

        super().build(eq=eq, use_jit=use_jit, verbose=verbose)

    def compute(self, R_lmn, Z_lmn, L_lmn, p_l, i_l, c_l, Psi, **kwargs):
        """Compute radial MHD force balance errors.

        Parameters
        ----------
        R_lmn : ndarray
            Spectral coefficients of R(rho,theta,zeta) -- flux surface R coordinate (m).
        Z_lmn : ndarray
            Spectral coefficients of Z(rho,theta,zeta) -- flux surface Z coordinate (m).
        L_lmn : ndarray
            Spectral coefficients of lambda(rho,theta,zeta) -- poloidal stream function.
        p_l : ndarray
            Spectral coefficients of p(rho) -- pressure profile.
        i_l : ndarray
            Spectral coefficients of iota(rho) -- rotational transform profile.
        c_l : ndarray
            Spectral coefficients of I(rho) -- toroidal current profile.
        Psi : float
            Total toroidal magnetic flux within the last closed flux surface (Wb).

        Returns
        -------
        f_rho : ndarray
            Radial MHD force balance error at each node (N).

        """
        params = {
            "R_lmn": R_lmn,
            "Z_lmn": Z_lmn,
            "L_lmn": L_lmn,
            "p_l": p_l,
            "i_l": i_l,
            "c_l": c_l,
            "Psi": Psi,
        }
        data = compute_force_error(
            params,
            self._transforms,
            self._profiles,
        )
        f = data["F_rho"] * data["|grad(rho)|"]
        f = f * data["sqrt(g)"] * self.grid.weights

        return self._shift_scale(f)


class HelicalForceBalance(_Objective):
    """Helical MHD force balance.

    F_beta = sqrt(g) J^rho
    beta = -B^zeta grad(theta) + B^theta grad(zeta)
    f_beta = F_beta |beta| dV  (N)

    Parameters
    ----------
    eq : Equilibrium, optional
        Equilibrium that will be optimized to satisfy the Objective.
    target : float, ndarray, optional
        Target value(s) of the objective.
        len(target) must be equal to Objective.dim_f
    weight : float, ndarray, optional
        Weighting to apply to the Objective, relative to other Objectives.
        len(weight) must be equal to Objective.dim_f
    normalize : bool
        Whether to compute the error in physical units or non-dimensionalize.
    normalize_target : bool
        Whether target should be normalized before comparing to computed values.
        if `normalize` is `True` and the target is in physical units, this should also
        be set to True.
    grid : Grid, ndarray, optional
        Collocation grid containing the nodes to evaluate at.
    name : str
        Name of the objective function.

    """

    _scalar = False
    _linear = False
    _units = "(N)"
    _print_value_fmt = "Helical force: {:10.3e}, "

    def __init__(
        self,
        eq=None,
        target=0,
        weight=1,
        normalize=True,
        normalize_target=True,
        grid=None,
        name="helical force",
    ):

        self.grid = grid
        super().__init__(
            eq=eq,
            target=target,
            weight=weight,
            normalize=normalize,
            normalize_target=normalize_target,
            name=name,
        )

    def build(self, eq, use_jit=True, verbose=1):
        """Build constant arrays.

        Parameters
        ----------
        eq : Equilibrium, optional
            Equilibrium that will be optimized to satisfy the Objective.
        use_jit : bool, optional
            Whether to just-in-time compile the objective and derivatives.
        verbose : int, optional
            Level of output.

        """
        if self.grid is None:
            if eq.node_pattern is None or eq.node_pattern in [
                "jacobi",
                "cheb1",
                "cheb2",
                "ocs",
                "linear",
            ]:
                self.grid = ConcentricGrid(
                    L=eq.L_grid,
                    M=eq.M_grid,
                    N=eq.N_grid,
                    NFP=eq.NFP,
                    sym=eq.sym,
                    axis=False,
                    node_pattern=eq.node_pattern,
                )
            elif eq.node_pattern == "quad":
                self.grid = QuadratureGrid(
                    L=eq.L_grid,
                    M=eq.M_grid,
                    N=eq.N_grid,
                    NFP=eq.NFP,
                )

        self._dim_f = self.grid.num_nodes
        self._data_keys = ["F_beta", "|beta|", "sqrt(g)"]

        timer = Timer()
        if verbose > 0:
            print("Precomputing transforms")
        timer.start("Precomputing transforms")

        self._profiles = get_profiles(*self._data_keys, eq=eq, grid=self.grid)
        self._transforms = get_transforms(*self._data_keys, eq=eq, grid=self.grid)

        timer.stop("Precomputing transforms")
        if verbose > 1:
            timer.disp("Precomputing transforms")

        if self._normalize:
            scales = compute_scaling_factors(eq)
            # local quantity, want to divide by number of nodes
            self._normalization = scales["f"] / jnp.sqrt(self._dim_f)

        super().build(eq=eq, use_jit=use_jit, verbose=verbose)

    def compute(self, R_lmn, Z_lmn, L_lmn, p_l, i_l, c_l, Psi, **kwargs):
        """Compute helical MHD force balance errors.

        Parameters
        ----------
        R_lmn : ndarray
            Spectral coefficients of R(rho,theta,zeta) -- flux surface R coordinate (m).
        Z_lmn : ndarray
            Spectral coefficients of Z(rho,theta,zeta) -- flux surface Z coordinate (m).
        L_lmn : ndarray
            Spectral coefficients of lambda(rho,theta,zeta) -- poloidal stream function.
        p_l : ndarray
            Spectral coefficients of p(rho) -- pressure profile.
        i_l : ndarray
            Spectral coefficients of iota(rho) -- rotational transform profile.
        c_l : ndarray
            Spectral coefficients of I(rho) -- toroidal current profile.
        Psi : float
            Total toroidal magnetic flux within the last closed flux surface (Wb).

        Returns
        -------
        f : ndarray
            Helical MHD force balance error at each node (N).

        """
        params = {
            "R_lmn": R_lmn,
            "Z_lmn": Z_lmn,
            "L_lmn": L_lmn,
            "p_l": p_l,
            "i_l": i_l,
            "c_l": c_l,
            "Psi": Psi,
        }
        data = compute_force_error(
            params,
            self._transforms,
            self._profiles,
        )
        f = data["F_beta"] * data["|beta|"]
        f = f * data["sqrt(g)"] * self.grid.weights

        return self._shift_scale(f)


class Energy(_Objective):
    """MHD energy.

    W = integral( B^2 / (2*mu0) + p / (gamma - 1) ) dV  (J)

    Parameters
    ----------
    eq : Equilibrium, optional
        Equilibrium that will be optimized to satisfy the Objective.
    target : float, ndarray, optional
        Target value(s) of the objective.
        len(target) must be equal to Objective.dim_f
    weight : float, ndarray, optional
        Weighting to apply to the Objective, relative to other Objectives.
        len(weight) must be equal to Objective.dim_f
    normalize : bool
        Whether to compute the error in physical units or non-dimensionalize.
    normalize_target : bool
        Whether target should be normalized before comparing to computed values.
        if `normalize` is `True` and the target is in physical units, this should also
        be set to True.
    grid : Grid, ndarray, optional
        Collocation grid containing the nodes to evaluate at.
        This will default to a QuadratureGrid
    gamma : float, optional
        Adiabatic (compressional) index. Default = 0.
    name : str
        Name of the objective function.

    """

    _io_attrs_ = _Objective._io_attrs_ + ["gamma"]
    _scalar = True
    _linear = False
    _units = "(J)"
    _print_value_fmt = "Total MHD energy: {:10.3e} "

    def __init__(
        self,
        eq=None,
        target=0,
        weight=1,
        normalize=True,
        normalize_target=True,
        grid=None,
        gamma=0,
        name="energy",
    ):

        self.grid = grid
        self.gamma = gamma
        super().__init__(
            eq=eq,
            target=target,
            weight=weight,
            normalize=normalize,
            normalize_target=normalize_target,
            name=name,
        )

    def build(self, eq, use_jit=True, verbose=1):
        """Build constant arrays.

        Parameters
        ----------
        eq : Equilibrium, optional
            Equilibrium that will be optimized to satisfy the Objective.
        use_jit : bool, optional
            Whether to just-in-time compile the objective and derivatives.
        verbose : int, optional
            Level of output.

        """
        if self.grid is None:
            if eq.node_pattern in [
                "jacobi",
                "cheb1",
                "cheb2",
                "ocs",
                "linear",
            ]:
                warnings.warn(
                    colored(
                        "Energy objective built using grid "
                        + "that is not the quadrature grid! "
                        + "This is not recommended and may result in poor convergence. "
                        "yellow",
                    )
                )
                self.grid = ConcentricGrid(
                    L=eq.L_grid,
                    M=eq.M_grid,
                    N=eq.N_grid,
                    NFP=eq.NFP,
                    sym=eq.sym,
                    axis=False,
                    node_pattern=eq.node_pattern,
                )

            else:
                self.grid = QuadratureGrid(
                    L=eq.L_grid,
                    M=eq.M_grid,
                    N=eq.N_grid,
                    NFP=eq.NFP,
                )

        self._dim_f = 1
        self._data_keys = ["W"]

        timer = Timer()
        if verbose > 0:
            print("Precomputing transforms")
        timer.start("Precomputing transforms")

        self._profiles = get_profiles(*self._data_keys, eq=eq, grid=self.grid)
        self._transforms = get_transforms(*self._data_keys, eq=eq, grid=self.grid)

        timer.stop("Precomputing transforms")
        if verbose > 1:
            timer.disp("Precomputing transforms")

        if self._normalize:
            scales = compute_scaling_factors(eq)
            self._normalization = scales["W"]

        super().build(eq=eq, use_jit=use_jit, verbose=verbose)

    def compute(self, R_lmn, Z_lmn, L_lmn, p_l, i_l, c_l, Psi, **kwargs):
        """Compute MHD energy.

        Parameters
        ----------
        R_lmn : ndarray
            Spectral coefficients of R(rho,theta,zeta) -- flux surface R coordinate (m).
        Z_lmn : ndarray
            Spectral coefficients of Z(rho,theta,zeta) -- flux surface Z coordinate (m).
        L_lmn : ndarray
            Spectral coefficients of lambda(rho,theta,zeta) -- poloidal stream function.
        p_l : ndarray
            Spectral coefficients of p(rho) -- pressure profile.
        i_l : ndarray
            Spectral coefficients of iota(rho) -- rotational transform profile.
        c_l : ndarray
            Spectral coefficients of I(rho) -- toroidal current profile.
        Psi : float
            Total toroidal magnetic flux within the last closed flux surface (Wb).

        Returns
        -------
        W : float
            Total MHD energy in the plasma volume (J).

        """
        params = {
            "R_lmn": R_lmn,
            "Z_lmn": Z_lmn,
            "L_lmn": L_lmn,
            "p_l": p_l,
            "i_l": i_l,
            "c_l": c_l,
            "Psi": Psi,
        }
        data = compute_energy(
            params,
            self._transforms,
            self._profiles,
            gamma=self._gamma,
        )
        return self._shift_scale(data["W"])

    @property
    def gamma(self):
        """float: Adiabatic (compressional) index."""
        return self._gamma

    @gamma.setter
    def gamma(self, gamma):
        self._gamma = gamma


class CurrentDensity(_Objective):
    """Radial, poloidal, and toroidal current density.

    Useful for solving vacuum equilibria.

    Parameters
    ----------
    eq : Equilibrium, optional
        Equilibrium that will be optimized to satisfy the Objective.
    target : float, ndarray, optional
        Target value(s) of the objective.
        len(target) must be equal to Objective.dim_f
    weight : float, ndarray, optional
        Weighting to apply to the Objective, relative to other Objectives.
        len(weight) must be equal to Objective.dim_f
    normalize : bool
        Whether to compute the error in physical units or non-dimensionalize.
    normalize_target : bool
        Whether target should be normalized before comparing to computed values.
        if `normalize` is `True` and the target is in physical units, this should also
        be set to True.
    grid : Grid, ndarray, optional
        Collocation grid containing the nodes to evaluate at.
    name : str
        Name of the objective function.

    """

    _scalar = False
    _linear = False
    _units = "(A*m)"
    _print_value_fmt = "Total current density: {:10.3e} "

    def __init__(
        self,
        eq=None,
        target=0,
        weight=1,
        normalize=True,
        normalize_target=True,
        grid=None,
        name="current density",
    ):

        self.grid = grid
        super().__init__(
            eq=eq,
            target=target,
            weight=weight,
            normalize=normalize,
            normalize_target=normalize_target,
            name=name,
        )

    def build(self, eq, use_jit=True, verbose=1):
        """Build constant arrays.

        Parameters
        ----------
        eq : Equilibrium, optional
            Equilibrium that will be optimized to satisfy the Objective.
        use_jit : bool, optional
            Whether to just-in-time compile the objective and derivatives.
        verbose : int, optional
            Level of output.

        """
        if self.grid is None:
            if eq.node_pattern is None or eq.node_pattern in [
                "jacobi",
                "cheb1",
                "cheb2",
                "ocs",
                "linear",
            ]:
                self.grid = ConcentricGrid(
                    L=eq.L_grid,
                    M=eq.M_grid,
                    N=eq.N_grid,
                    NFP=eq.NFP,
                    sym=eq.sym,
                    axis=False,
                    node_pattern=eq.node_pattern,
                )
            elif eq.node_pattern == "quad":
                self.grid = QuadratureGrid(
                    L=eq.L_grid,
                    M=eq.M_grid,
                    N=eq.N_grid,
                    NFP=eq.NFP,
                )

        self._dim_f = 3 * self.grid.num_nodes
        self._data_keys = ["J^rho", "J^theta", "J^zeta", "sqrt(g)"]

        timer = Timer()
        if verbose > 0:
            print("Precomputing transforms")
        timer.start("Precomputing transforms")

        self._profiles = get_profiles(*self._data_keys, eq=eq, grid=self.grid)
        self._transforms = get_transforms(*self._data_keys, eq=eq, grid=self.grid)

        timer.stop("Precomputing transforms")
        if verbose > 1:
            timer.disp("Precomputing transforms")

        if self._normalize:
            scales = compute_scaling_factors(eq)
            # local quantity, want to divide by number of nodes
            self._normalization = scales["J"] * scales["V"] / jnp.sqrt(self._dim_f)

        super().build(eq=eq, use_jit=use_jit, verbose=verbose)

    def compute(self, R_lmn, Z_lmn, L_lmn, i_l, c_l, Psi, **kwargs):
        """Compute toroidal current density.

        Parameters
        ----------
        R_lmn : ndarray
            Spectral coefficients of R(rho,theta,zeta) -- flux surface R coordinate (m).
        Z_lmn : ndarray
            Spectral coefficients of Z(rho,theta,zeta) -- flux surface Z coordinate (m).
        L_lmn : ndarray
            Spectral coefficients of lambda(rho,theta,zeta) -- poloidal stream function.
        i_l : ndarray
            Spectral coefficients of iota(rho) -- rotational transform profile.
        c_l : ndarray
            Spectral coefficients of I(rho) -- toroidal current profile.
        Psi : float
            Total toroidal magnetic flux within the last closed flux surface (Wb).

        Returns
        -------
        f : ndarray
            Toroidal current at each node (A*m).

        """
        params = {
            "R_lmn": R_lmn,
            "Z_lmn": Z_lmn,
            "L_lmn": L_lmn,
            "i_l": i_l,
            "c_l": c_l,
            "Psi": Psi,
        }
        data = compute_contravariant_current_density(
            params,
            self._transforms,
            self._profiles,
        )
        jr = data["J^rho"] * data["sqrt(g)"] * self.grid.weights
        jt = data["J^theta"] * data["sqrt(g)"] * self.grid.weights
        jz = data["J^zeta"] * data["sqrt(g)"] * self.grid.weights

        f = jnp.concatenate([jr, jt, jz])
        return self._shift_scale(f)<|MERGE_RESOLUTION|>--- conflicted
+++ resolved
@@ -9,13 +9,9 @@
     compute_contravariant_current_density,
     compute_energy,
     compute_force_error,
-<<<<<<< HEAD
     compute_force_error_anisotropic,
-    data_index,
-=======
     get_profiles,
     get_transforms,
->>>>>>> 142a49df
 )
 from desc.grid import ConcentricGrid, QuadratureGrid
 from desc.utils import Timer
@@ -287,34 +283,15 @@
                 )
 
         self._dim_f = 3 * self.grid.num_nodes
+        self._data_keys = ["F_anisotropic", "sqrt(g)"]
 
         timer = Timer()
         if verbose > 0:
             print("Precomputing transforms")
         timer.start("Precomputing transforms")
 
-        self._pressure = eq.pressure.copy()
-        self._pressure.grid = self.grid
-        self._anisotropy = eq.anisotropy.copy()
-        self._anisotropy.grid = self.grid
-        if eq.iota is not None:
-            self._iota = eq.iota.copy()
-            self._iota.grid = self.grid
-            self._current = None
-        else:
-            self._current = eq.current.copy()
-            self._current.grid = self.grid
-            self._iota = None
-
-        self._R_transform = Transform(
-            self.grid, eq.R_basis, derivs=data_index["F_rho"]["R_derivs"], build=True
-        )
-        self._Z_transform = Transform(
-            self.grid, eq.Z_basis, derivs=data_index["F_rho"]["R_derivs"], build=True
-        )
-        self._L_transform = Transform(
-            self.grid, eq.L_basis, derivs=data_index["F_rho"]["L_derivs"], build=True
-        )
+        self._profiles = get_profiles(*self._data_keys, eq=eq, grid=self.grid)
+        self._transforms = get_transforms(*self._data_keys, eq=eq, grid=self.grid)
 
         timer.stop("Precomputing transforms")
         if verbose > 1:
@@ -355,25 +332,24 @@
             MHD force balance error at each node (N).
 
         """
+        params = {
+            "R_lmn": R_lmn,
+            "Z_lmn": Z_lmn,
+            "L_lmn": L_lmn,
+            "p_l": p_l,
+            "i_l": i_l,
+            "c_l": c_l,
+            "Psi": Psi,
+            "d_lmn": d_lmn,
+        }
+
         data = compute_force_error_anisotropic(
-            R_lmn,
-            Z_lmn,
-            L_lmn,
-            p_l,
-            d_lmn,
-            i_l,
-            c_l,
-            Psi,
-            self._R_transform,
-            self._Z_transform,
-            self._L_transform,
-            self._pressure,
-            self._anisotropy,
-            self._iota,
-            self._current,
-        )
-
-        f = (data["sqrt(g)"] * self.grid.weights * data["F"].T).T
+            params,
+            self._transforms,
+            self._profiles,
+        )
+
+        f = (data["sqrt(g)"] * self.grid.weights * data["F_anisotropic"].T).T
 
         return self._shift_scale(f.flatten())
 
