"""Classes for representing flux coordinates."""

from abc import ABC, abstractmethod

import numpy as np
from scipy import optimize, special

from desc.backend import fori_loop, jnp, put, repeat, take
from desc.io import IOAble
from desc.utils import Index, check_nonnegint, check_posint, errorif

__all__ = [
    "Grid",
    "LinearGrid",
    "QuadratureGrid",
    "ConcentricGrid",
    "find_least_rational_surfaces",
    "find_most_rational_surfaces",
]


class _Grid(IOAble, ABC):
    """Base class for collocation grids."""

    # TODO: calculate weights automatically using voronoi / delaunay triangulation
    _io_attrs_ = [
        "_L",
        "_M",
        "_N",
        "_NFP",
        "_NFP_umbilic_factor",
        "_sym",
        "_nodes",
        "_spacing",
        "_weights",
        "_axis",
        "_node_pattern",
        "_coordinates",
        "_period",
        "_source_grid",
        "_unique_rho_idx",
        "_unique_poloidal_idx",
        "_unique_zeta_idx",
        "_inverse_rho_idx",
        "_inverse_poloidal_idx",
        "_inverse_zeta_idx",
        "_is_meshgrid",
    ]

    @abstractmethod
    def _create_nodes(self, *args, **kwargs):
        """Allow for custom node creation."""
        pass

    def _set_up(self):
        """Do things after loading."""
        # ensure things that should be ints are ints
        self._L = int(self._L)
        self._M = int(self._M)
        self._N = int(self._N)
        self._NFP = int(self._NFP)
        if hasattr(self, "_inverse_theta_idx"):
            self._inverse_poloidal_idx = self._inverse_theta_idx
            del self._inverse_theta_idx
        if hasattr(self, "_unique_theta_idx"):
            self._unique_poloidal_idx = self._unique_theta_idx
            del self._unique_theta_idx

    def _enforce_symmetry(self):
        """Enforce stellarator symmetry.

        1. Remove nodes with theta > pi.
        2. Rescale theta spacing to preserve dtheta weight.
            Need to rescale on each theta coordinate curve by a different factor.
            dtheta should = 2π / number of nodes remaining on that theta curve.
            Nodes on the symmetry line should not be rescaled.

        """
        if not self.sym:
            return
        # indices where poloidal coordinate is off the symmetry line of
        # poloidal coord=0 or pi
        off_sym_line_idx = self.nodes[:, 1] % np.pi != 0
        __, inverse, off_sym_line_per_rho_surf_count = np.unique(
            self.nodes[off_sym_line_idx, 0], return_inverse=True, return_counts=True
        )
        # indices of nodes to be deleted
        to_delete_idx = self.nodes[:, 1] > np.pi
        __, to_delete_per_rho_surf_count = np.unique(
            self.nodes[to_delete_idx, 0], return_counts=True
        )
        assert (
            2 * np.pi not in self.nodes[:, 1]
            and off_sym_line_per_rho_surf_count.size
            >= to_delete_per_rho_surf_count.size
        )
        if off_sym_line_per_rho_surf_count.size > to_delete_per_rho_surf_count.size:
            # edge case where surfaces closest to axis lack theta > π nodes
            # The number of nodes to delete on those surfaces is zero.
            pad_count = (
                off_sym_line_per_rho_surf_count.size - to_delete_per_rho_surf_count.size
            )
            to_delete_per_rho_surf_count = np.pad(
                to_delete_per_rho_surf_count, (pad_count, 0)
            )
        # The computation of this scale factor assumes
        # 1. number of nodes to delete is constant over zeta
        # 2. number of nodes off symmetry line is constant over zeta
        # 3. uniform poloidal spacing between nodes
        # The first two assumptions let _per_poloidal_curve = _per_rho_surf.
        # The third assumption lets the scale factor be constant over a
        # particular theta curve, so that each node in the open interval
        # (0, pi) has its spacing scaled up by the same factor.
        # Nodes at endpoints 0, π should not be scaled.
        scale = off_sym_line_per_rho_surf_count / (
            off_sym_line_per_rho_surf_count - to_delete_per_rho_surf_count
        )
        # Arrange scale factors to match spacing's arbitrary ordering.
        scale = scale[inverse]

        # Scale up all nodes so that their spacing accounts for the node
        # that is their reflection across the symmetry line.
        self._spacing[off_sym_line_idx, 1] *= scale
        self._nodes = self.nodes[~to_delete_idx]
        self._spacing = self.spacing[~to_delete_idx]

    def _sort_nodes(self):
        """Sort nodes for use with FFT."""
        sort_idx = np.lexsort((self.nodes[:, 1], self.nodes[:, 0], self.nodes[:, 2]))
        self._nodes = self.nodes[sort_idx]
        self._spacing = self.spacing[sort_idx]

    def _find_axis(self):
        """Find indices of axis nodes."""
        return np.nonzero(self.nodes[:, 0] == 0)[0]

    def _find_unique_inverse_nodes(self):
        """Find unique values of coordinates and their indices."""
        __, unique_rho_idx, inverse_rho_idx = np.unique(
            self.nodes[:, 0], return_index=True, return_inverse=True
        )
        __, unique_poloidal_idx, inverse_poloidal_idx = np.unique(
            self.nodes[:, 1], return_index=True, return_inverse=True
        )
        __, unique_zeta_idx, inverse_zeta_idx = np.unique(
            self.nodes[:, 2], return_index=True, return_inverse=True
        )
        return (
            unique_rho_idx,
            inverse_rho_idx,
            unique_poloidal_idx,
            inverse_poloidal_idx,
            unique_zeta_idx,
            inverse_zeta_idx,
        )

    def _scale_weights(self):
        """Scale weights sum to full volume and reduce duplicate node weights."""
        nodes = self.nodes.copy().astype(float)
        nodes = put(nodes, Index[:, 1], nodes[:, 1] % (2 * np.pi))
        nodes = put(
            nodes,
            Index[:, 2],
            nodes[:, 2] % (2 * np.pi / self.NFP * self.NFP_umbilic_factor),
        )
        # reduce weights for duplicated nodes
        _, inverse, counts = np.unique(
            nodes, axis=0, return_inverse=True, return_counts=True
        )
        duplicates = counts[inverse]
        temp_spacing = self.spacing.copy()
        temp_spacing = (temp_spacing.T / duplicates ** (1 / 3)).T
        # scale weights sum to full volume
        if temp_spacing.prod(axis=1).sum():
            temp_spacing *= (4 * np.pi**2 / temp_spacing.prod(axis=1).sum()) ** (1 / 3)
        weights = temp_spacing.prod(axis=1)

        # Spacing is the differential element used for integration over surfaces.
        # For this, 2 columns of the matrix are used.
        # Spacing is rescaled below to get the correct double product for each pair
        # of columns in grid.spacing.
        # The reduction of weight on duplicate nodes should be accounted for
        # by the 2 columns of spacing which span the surface.
        self._spacing = (self.spacing.T / duplicates ** (1 / 2)).T
        # Note we rescale 3 columns by the factor that 'should' rescale 2 columns,
        # so grid.spacing is valid for integrals over all surface labels.
        # Because a surface integral always ignores 1 column, with this approach,
        # duplicates nodes are scaled down properly regardless of which two columns
        # span the surface.
        return weights

    @property
    def L(self):
        """int: Radial grid resolution."""
        return self.__dict__.setdefault("_L", 0)

    @property
    def M(self):
        """int: Poloidal grid resolution."""
        return self.__dict__.setdefault("_M", 0)

    @property
    def N(self):
        """int: Toroidal grid resolution."""
        return self.__dict__.setdefault("_N", 0)

    @property
    def NFP(self):
        """int: Number of (toroidal) field periods."""
        return self.__dict__.setdefault("_NFP", 1)

    @property
    def NFP_umbilic_factor(self):
        """float: Umbilic factor for (toroidal) field periods."""
        return self.__dict__.setdefault("_NFP_umbilic_factor", 1)

    @property
    def sym(self):
        """bool: True for stellarator symmetry, False otherwise."""
        return self.__dict__.setdefault("_sym", False)

    @property
    def is_meshgrid(self):
        """bool: Whether this grid is a tensor-product grid.

        Let the tuple (r, p, t) ∈ R³ denote a radial, poloidal, and toroidal
        coordinate value. The is_meshgrid flag denotes whether any coordinate
        can be iterated over along the relevant axis of the reshaped grid:
        nodes.reshape((num_poloidal, num_radial, num_toroidal, 3), order="F").
        """
        return self.__dict__.setdefault("_is_meshgrid", False)

    @property
    def coordinates(self):
        """Coordinates specified by the nodes.

        Examples
        --------
        raz : rho, alpha, zeta
        rvp : rho, theta_PEST, phi
        rtz : rho, theta, zeta
        """
        return self.__dict__.setdefault("_coordinates", "rtz")

    @property
    def period(self):
        """Periodicity of coordinates."""
        return self.__dict__.setdefault(
            "_period", (np.inf, 2 * np.pi, 2 * np.pi / self.NFP)
        )

    @property
    def num_nodes(self):
        """int: Total number of nodes."""
        return self.nodes.shape[0]

    @property
    def num_rho(self):
        """int: Number of unique rho coordinates."""
        return self.unique_rho_idx.size

    @property
    def num_poloidal(self):
        """int: Number of unique poloidal angle coordinates."""
        return self.unique_poloidal_idx.size

    @property
    def num_alpha(self):
        """ndarray: Number of unique field line poloidal angles."""
        errorif(self.coordinates[1] != "a", AttributeError)
        return self.num_poloidal

    @property
    def num_theta(self):
        """ndarray: Number of unique theta coordinates."""
        errorif(self.coordinates[1] != "t", AttributeError)
        return self.num_poloidal

    @property
    def num_theta_PEST(self):
        """ndarray: Number of unique straight field line poloidal angles."""
        errorif(self.coordinates[1] != "v", AttributeError)
        return self.num_poloidal

    @property
    def num_zeta(self):
        """int: Number of unique zeta coordinates."""
        return self.unique_zeta_idx.size

    @property
    def unique_rho_idx(self):
        """ndarray: Indices of unique rho coordinates."""
        errorif(
            not hasattr(self, "_unique_rho_idx"),
            AttributeError,
            f"{self} does not have unique indices assigned. "
            "It is not possible to do this automatically on grids made under JIT.",
        )
        return self._unique_rho_idx

    @property
    def unique_poloidal_idx(self):
        """ndarray: Indices of unique poloidal angle coordinates."""
        errorif(
            not hasattr(self, "_unique_poloidal_idx"),
            AttributeError,
            f"{self} does not have unique indices assigned. "
            "It is not possible to do this automatically on grids made under JIT.",
        )
        return self._unique_poloidal_idx

    @property
    def unique_alpha_idx(self):
        """ndarray: Indices of unique field line poloidal angles."""
        errorif(self.coordinates[1] != "a", AttributeError)
        return self.unique_poloidal_idx

    @property
    def unique_theta_idx(self):
        """ndarray: Indices of unique theta coordinates."""
        errorif(self.coordinates[1] != "t", AttributeError)
        return self.unique_poloidal_idx

    @property
    def unique_theta_PEST_idx(self):
        """ndarray: Indices of unique straight field line poloidal angles."""
        errorif(self.coordinates[1] != "v", AttributeError)
        return self.unique_poloidal_idx

    @property
    def unique_zeta_idx(self):
        """ndarray: Indices of unique zeta coordinates."""
        errorif(
            not hasattr(self, "_unique_zeta_idx"),
            AttributeError,
            f"{self} does not have unique indices assigned. "
            "It is not possible to do this automatically on grids made under JIT.",
        )
        return self._unique_zeta_idx

    @property
    def inverse_rho_idx(self):
        """ndarray: Indices of unique_rho_idx that recover the rho coordinates."""
        errorif(
            not hasattr(self, "_inverse_rho_idx"),
            AttributeError,
            f"{self} does not have inverse indices assigned. "
            "It is not possible to do this automatically on grids made under JIT.",
        )
        return self._inverse_rho_idx

    @property
    def inverse_poloidal_idx(self):
        """ndarray: Indices that recover the unique poloidal coordinates."""
        errorif(
            not hasattr(self, "_inverse_poloidal_idx"),
            AttributeError,
            f"{self} does not have inverse indices assigned. "
            "It is not possible to do this automatically on grids made under JIT.",
        )
        return self._inverse_poloidal_idx

    @property
    def inverse_alpha_idx(self):
        """ndarray: Indices that recover field line poloidal angles."""
        errorif(self.coordinates[1] != "a", AttributeError)
        return self.inverse_poloidal_idx

    @property
    def inverse_theta_idx(self):
        """ndarray: Indices that recover unique theta coordinates."""
        errorif(self.coordinates[1] != "t", AttributeError)
        return self.inverse_poloidal_idx

    @property
    def inverse_theta_PEST_idx(self):
        """ndarray: Indices that recover unique straight field line poloidal angles."""
        errorif(self.coordinates[1] != "v", AttributeError)
        return self.inverse_poloidal_idx

    @property
    def inverse_zeta_idx(self):
        """ndarray: Indices of unique_zeta_idx that recover the zeta coordinates."""
        errorif(
            not hasattr(self, "_inverse_zeta_idx"),
            AttributeError,
            f"{self} does not have inverse indices assigned. "
            "It is not possible to do this automatically on grids made under JIT.",
        )
        return self._inverse_zeta_idx

    @property
    def axis(self):
        """ndarray: Indices of nodes at magnetic axis."""
        return self.__dict__.setdefault("_axis", np.array([]))

    @property
    def node_pattern(self):
        """str: Pattern for placement of nodes in (rho,theta,zeta)."""
        return self.__dict__.setdefault("_node_pattern", "custom")

    @property
    def nodes(self):
        """ndarray: Node coordinates, in (rho,theta,zeta)."""
        return self.__dict__.setdefault("_nodes", np.array([]).reshape((0, 3)))

    @property
    def spacing(self):
        """Quadrature weights for integration over surfaces.

        This is typically the distance between nodes when ``NFP=1``, as the quadrature
        weight is by default a midpoint rule. The returned matrix has three columns,
        corresponding to the radial, poloidal, and toroidal coordinate, respectively.
        Each element of the matrix specifies the quadrature area associated with a
        particular node for each coordinate. I.e. on a grid with coordinates
        of "rtz", the columns specify dρ, dθ, dζ, respectively. An integration
        over a ρ flux surface will assign quadrature weight dθ*dζ to each node.
        Note that dζ is the distance between toroidal surfaces multiplied by ``NFP``.

        On a LinearGrid with duplicate nodes, the columns of spacing no longer
        specify dρ, dθ, dζ. Rather, the product of each adjacent column specifies
        dρ*dθ, dθ*dζ, dζ*dρ, respectively.

        Returns
        -------
        spacing : ndarray
            Quadrature weights for integration over surface.

        """
        errorif(
            self._spacing is None,
            AttributeError,
            "Custom grids must have spacing specified by user.",
        )
        return self._spacing

    @property
    def weights(self):
        """ndarray: Weight for each node, either exact quadrature or volume based."""
        errorif(
            self._weights is None,
            AttributeError,
            "Custom grids must have weights specified by user.",
        )
        return self._weights

    def __repr__(self):
        """str: string form of the object."""
        return (
            type(self).__name__
            + " at "
            + str(hex(id(self)))
            + " (L={}, M={}, N={}, NFP={}, NFP_umbilic_factor = {},\
               sym={}, node_pattern={}, coordinates={})"
        ).format(
            self.L,
            self.M,
            self.N,
            self.NFP,
            self.NFP_umbilic_factor,
            self.sym,
            self.node_pattern,
            self.coordinates,
        )

    def get_label(self, label):
        """Get general label that specifies direction given label."""
        if label in {"rho", "poloidal", "zeta"}:
            return label
        rad = {"r": "rho"}[self.coordinates[0]]
        pol = {"a": "alpha", "t": "theta", "v": "theta_PEST"}[self.coordinates[1]]
        tor = {"z": "zeta"}[self.coordinates[2]]
        return {rad: "rho", pol: "poloidal", tor: "zeta"}[label]

    def compress(self, x, surface_label="rho"):
        """Return elements of ``x`` at indices of unique surface label values.

        Parameters
        ----------
        x : ndarray
            The array to compress.
            Should usually represent a surface function (constant over a surface)
            in an array that matches the grid's pattern.
        surface_label : {"rho", "poloidal", "zeta"}
            The surface label of rho, poloidal, or zeta.

        Returns
        -------
        compress_x : ndarray
            This array will be sorted such that the first element corresponds to
            the value associated with the smallest surface, and the last element
            corresponds to the value associated with the largest surface.

        """
        surface_label = self.get_label(surface_label)
        errorif(len(x) != self.num_nodes)
        return take(
            x, getattr(self, f"unique_{surface_label}_idx"), axis=0, unique_indices=True
        )

    def expand(self, x, surface_label="rho"):
        """Expand ``x`` by duplicating elements to match the grid's pattern.

        Parameters
        ----------
        x : ndarray
            Stores the values of a surface function (constant over a surface)
            for all unique surfaces of the specified label on the grid.
            The length of ``x`` should match the number of unique surfaces of
            the corresponding label in this grid. ``x`` should be sorted such
            that the first element corresponds to the value associated with the
            smallest surface, and the last element corresponds to the value
            associated with the largest surface.
        surface_label : {"rho", "poloidal", "zeta"}
            The surface label of rho, poloidal, or zeta.

        Returns
        -------
        expand_x : ndarray
            ``x`` expanded to match the grid's pattern.

        """
        surface_label = self.get_label(surface_label)
        errorif(len(x) != getattr(self, f"num_{surface_label}"))
        return x[getattr(self, f"inverse_{surface_label}_idx")]

    def copy_data_from_other(self, x, other_grid, surface_label="rho", tol=1e-14):
        """Copy data x from other_grid to this grid at matching surface label.

        Given data x corresponding to nodes of other_grid, copy data
        to a new array that corresponds to this grid.

        Parameters
        ----------
        x : ndarray, shape(other_grid.num_nodes,...)
            Data to copy. Assumed to be constant over the specified surface.
        other_grid: Grid
            Grid to copy from.
        surface_label : {"rho", "poloidal", "zeta"}
            The surface label of rho, poloidal, or zeta.
        tol : float
            tolerance for considering nodes the same.

        Returns
        -------
        y : ndarray, shape(grid2.num_nodes, ...)
            Data copied to grid2
        """
        sl1 = self.get_label(surface_label)
        sl2 = other_grid.get_label(surface_label)
        axis = {"rho": 0, "poloidal": 1, "zeta": 2}
        errorif(self.coordinates[axis[sl1]] != other_grid.coordinates[axis[sl2]])
        axis = axis[sl1]

        x = jnp.asarray(x)
        try:
            xc = other_grid.compress(x, surface_label)
            y = self.expand(xc, surface_label)
        except AttributeError:
            self_nodes = jnp.asarray(self.nodes[:, axis])
            other_nodes = jnp.asarray(other_grid.nodes[:, axis])
            y = jnp.zeros((self.num_nodes, *x.shape[1:]))

            def body(i, y):
                y = jnp.where(
                    jnp.abs(self_nodes - other_nodes[i]) <= tol,
                    x[i],
                    y,
                )
                return y

            y = fori_loop(0, other_grid.num_nodes, body, y)
        return y

    def replace_at_axis(self, x, y, copy=False, **kwargs):
        """Replace elements of ``x`` with elements of ``y`` at the axis of grid.

        Parameters
        ----------
        x : array-like
            Values to selectively replace. Should have length ``grid.num_nodes``.
        y : array-like
            Replacement values. Should broadcast with arrays of size
            ``grid.num_nodes``. Can also be a function that returns such an
            array. Additional keyword arguments are then input to ``y``.
        copy : bool
            If some value of ``x`` is to be replaced by some value in ``y``,
            then setting ``copy`` to true ensures that ``x`` will not be
            modified in-place.

        Returns
        -------
        out : ndarray
            An array of size ``grid.num_nodes`` where elements at the indices
            corresponding to the axis of this grid match those of ``y`` and all
            others match ``x``.

        """
        if self.axis.size:
            if callable(y):
                y = y(**kwargs)
            x = put(
                x.copy() if copy else x,
                self.axis,
                y[self.axis] if jnp.ndim(y) else y,
            )
        return x

    def meshgrid_reshape(self, x, order):
        """Reshape data to match grid coordinates.

        Given flattened data on a tensor product grid, reshape the data such that
        the axes of the array correspond to coordinate values on the grid.

        Parameters
        ----------
        x : ndarray, shape(N,) or shape(N,3)
            Data to reshape.
        order : str
            Desired order of axes for returned data. Should be a permutation of
            ``grid.coordinates``, eg ``order="rtz"`` has the first axis of the returned
            data correspond to different rho coordinates, the second axis to different
            theta, etc.  ``order="trz"`` would have the first axis correspond to theta,
            and so on.

        Returns
        -------
        x : ndarray
            Data reshaped to align with grid nodes.
        """
        errorif(
            not self.is_meshgrid,
            ValueError,
            "grid is not a tensor product grid, so meshgrid_reshape doesn't "
            "make any sense",
        )
        errorif(
            sorted(order) != sorted(self.coordinates),
            ValueError,
            f"order should be a permutation of {self.coordinates}, got {order}",
        )
        shape = (self.num_poloidal, self.num_rho, self.num_zeta)
        vec = False
        if x.ndim > 1:
            vec = True
            shape += (-1,)
        x = x.reshape(shape, order="F")
        x = jnp.moveaxis(x, 1, 0)  # now shape rtz/raz etc
        newax = tuple(self.coordinates.index(c) for c in order)
        if vec:
            newax += (3,)
        x = jnp.transpose(x, newax)
        return x


class Grid(_Grid):
    """Collocation grid with custom node placement.

    Unlike subclasses LinearGrid and ConcentricGrid, the base Grid allows the user
    to pass in a custom set of collocation nodes.

    Parameters
    ----------
    nodes : ndarray of float, size(num_nodes,3)
        Node coordinates, in (rho,theta,zeta)
    spacing : ndarray of float, size(num_nodes, 3)
        Spacing between nodes in each direction.
    weights : ndarray of float, size(num_nodes, )
        Quadrature weights for each node.
    coordinates : str
        Coordinates that are specified by the nodes.
        raz : rho, alpha, zeta
        rvp : rho, theta_PEST, phi
        rtz : rho, theta, zeta
    period : tuple of float
        Assumed periodicity for each coordinate.
        Use np.inf to denote no periodicity.
    NFP : int
        Number of field periods (Default = 1).
    source_grid : Grid
        Grid from which coordinates were mapped from.
    sort : bool
        Whether to sort the nodes for use with FFT method.
    is_meshgrid : bool
        Whether this grid is a tensor-product grid.
        Let the tuple (r, p, t) ∈ R³ denote a radial, poloidal, and toroidal
        coordinate value. The is_meshgrid flag denotes whether any coordinate
        can be iterated over along the relevant axis of the reshaped grid:
        nodes.reshape((num_poloidal, num_radial, num_toroidal, 3), order="F").
    jitable : bool
        Whether to skip certain checks and conditionals that don't work under jit.
        Allows grid to be created on the fly with custom nodes, but weights, symmetry
        etc. may be wrong if grid contains duplicate nodes.
    """

    def __init__(
        self,
        nodes,
        spacing=None,
        weights=None,
        coordinates="rtz",
        period=(np.inf, 2 * np.pi, 2 * np.pi),
        NFP=1,
        source_grid=None,
        sort=False,
        is_meshgrid=False,
        jitable=False,
        **kwargs,
    ):
        # Python 3.3 (PEP 412) introduced key-sharing dictionaries.
        # This change measurably reduces memory usage of objects that
        # define all attributes in their __init__ method.
        self._NFP_umbilic_factor = 1
        self._NFP = check_posint(NFP, "NFP", False)
        self._sym = False
        self._node_pattern = "custom"
        self._coordinates = coordinates
        self._period = period
        self._source_grid = source_grid
        self._is_meshgrid = bool(is_meshgrid)
        self._nodes = self._create_nodes(nodes)
        self._spacing = (
            jnp.atleast_2d(jnp.asarray(spacing)).reshape(self.nodes.shape).astype(float)
            if spacing is not None
            else None
        )
        self._weights = (
            jnp.atleast_1d(jnp.asarray(weights))
            .reshape(self.nodes.shape[0])
            .astype(float)
            if weights is not None
            else None
        )
        if sort:
            self._sort_nodes()
        setable_attr = [
            "_unique_rho_idx",
            "_unique_poloidal_idx",
            "_unique_zeta_idx",
            "_inverse_rho_idx",
            "_inverse_poloidal_idx",
            "_inverse_zeta_idx",
        ]
        if jitable:
            # Don't do anything with symmetry since that changes # of nodes
            # avoid point at the axis, for now.
            r, t, z = self._nodes.T
            r = jnp.where(r == 0, 1e-12, r)
            self._nodes = jnp.column_stack([r, t, z])
            self._axis = np.array([], dtype=int)
            # allow for user supplied indices/inverse indices for special cases
            for attr in setable_attr:
                if attr in kwargs:
                    setattr(self, attr, jnp.asarray(kwargs.pop(attr)))
        else:
            for attr in setable_attr:
                kwargs.pop(attr, None)
            self._axis = self._find_axis()
            (
                self._unique_rho_idx,
                self._inverse_rho_idx,
                self._unique_poloidal_idx,
                self._inverse_poloidal_idx,
                self._unique_zeta_idx,
                self._inverse_zeta_idx,
            ) = self._find_unique_inverse_nodes()

        self._L = self.num_nodes
        self._M = self.num_nodes
        self._N = self.num_nodes
        errorif(len(kwargs), ValueError, f"Got unexpected kwargs {kwargs.keys()}")

    @staticmethod
    def create_meshgrid(
        nodes,
        spacing=None,
        coordinates="rtz",
        period=(np.inf, 2 * np.pi, 2 * np.pi),
        NFP=1,
        **kwargs,
    ):
        """Create a tensor-product grid from the given coordinates in a jitable manner.

        Parameters
        ----------
        nodes : list of ndarray
            Three arrays, one for each coordinate.
            Sorted unique values of each coordinate.
        spacing : list of ndarray
            Three arrays, one for each coordinate.
            Weights for integration. Defaults to a midpoint rule.
        coordinates : str
            Coordinates that are specified by the ``nodes[0]``, ``nodes[1]``,
            and ``nodes[2]``, respectively.
            raz : rho, alpha, zeta
            rvp : rho, theta_PEST, phi
            rtz : rho, theta, zeta
        period : tuple of float
            Assumed periodicity for each coordinate.
            Use np.inf to denote no periodicity.
        NFP : int
            Number of field periods (Default = 1).
            Only makes sense to change from 1 if ``period[2]==2π``.

        Returns
        -------
        grid : Grid
            Meshgrid.

        """
        NFP = check_posint(NFP, "NFP", False)
        a, b, c = jnp.atleast_1d(*nodes)
        if spacing is None:
            errorif(coordinates[0] != "r", NotImplementedError)
            da = _midpoint_spacing(a)
            db = _periodic_spacing(b, period[1])[1]
            dc = _periodic_spacing(c, period[2])[1] * NFP
        else:
            da, db, dc = spacing

        bb, aa, cc = jnp.meshgrid(b, a, c, indexing="ij")

        nodes = jnp.column_stack(
            [aa.flatten(order="F"), bb.flatten(order="F"), cc.flatten(order="F")]
        )
        bb, aa, cc = jnp.meshgrid(db, da, dc, indexing="ij")

        spacing = jnp.column_stack(
            [aa.flatten(order="F"), bb.flatten(order="F"), cc.flatten(order="F")]
        )
        weights = (
            spacing.prod(axis=1)
            if period[1] * period[2] == 4 * np.pi**2 / NFP
            # Doesn't make sense to assign weights if the coordinates aren't periodic
            # since it's not clear how to form a surface and hence its enclosed volume.
            else None
        )

        unique_a_idx = jnp.arange(a.size) * b.size
        unique_b_idx = jnp.arange(b.size)
        unique_c_idx = jnp.arange(c.size) * a.size * b.size
        inverse_a_idx = jnp.tile(
            repeat(unique_a_idx // b.size, b.size, total_repeat_length=a.size * b.size),
            c.size,
        )
        inverse_b_idx = jnp.tile(
            unique_b_idx,
            a.size * c.size,
        )
        inverse_c_idx = repeat(unique_c_idx // (a.size * b.size), (a.size * b.size))
        return Grid(
            nodes=nodes,
            spacing=spacing,
            weights=weights,
            coordinates=coordinates,
            period=period,
            NFP=NFP,
            sort=False,
            is_meshgrid=True,
            jitable=True,
            _unique_rho_idx=unique_a_idx,
            _unique_poloidal_idx=unique_b_idx,
            _unique_zeta_idx=unique_c_idx,
            _inverse_rho_idx=inverse_a_idx,
            _inverse_poloidal_idx=inverse_b_idx,
            _inverse_zeta_idx=inverse_c_idx,
            **kwargs,
        )

    def _sort_nodes(self):
        """Sort nodes for use with FFT."""
        sort_idx = np.lexsort((self.nodes[:, 1], self.nodes[:, 0], self.nodes[:, 2]))
        self._nodes = self.nodes[sort_idx]
        try:
            self._spacing = self.spacing[sort_idx]
        except AttributeError:
            pass
        try:
            self._weights = self.weights[sort_idx]
        except AttributeError:
            pass

    def _create_nodes(self, nodes):
        """Allow for custom node creation.

        Parameters
        ----------
        nodes : ndarray of float, size(num_nodes,3)
            Node coordinates, in (rho,theta,zeta).

        Returns
        -------
        nodes : ndarray of float, size(num_nodes,3)
            Node coordinates, in (rho,theta,zeta).

        """
        nodes = jnp.atleast_2d(jnp.asarray(nodes)).reshape((-1, 3)).astype(float)
        return nodes

    @property
    def source_grid(self):
        """Coordinates from which this grid was mapped from."""
        errorif(self._source_grid is None, AttributeError)
        return self._source_grid


class LinearGrid(_Grid):
    """Grid in which the nodes are linearly spaced in each coordinate.

    Useful for plotting and other analysis, though not very efficient for using as the
    solution grid.

    Parameters
    ----------
    L : int, optional
        Radial grid resolution.
    M : int, optional
        Poloidal grid resolution.
    N : int, optional
        Toroidal grid resolution.
    NFP : int
        Number of field periods (Default = 1).
    NFP_umbilic_factor : int
        Integer>=1.
        This is needed for the umbilic torus design.
    sym : bool
        True for stellarator symmetry, False otherwise (Default = False).
    axis : bool
        True to include a point at rho=0 (default), False for rho[0] = rho[1]/2.
    endpoint : bool
        If True, theta=0 and zeta=0 are duplicated after a full period.
        Should be False for use with FFT. (Default = False).
        This boolean is ignored if an array is given for theta or zeta.
    rho : int or ndarray of float, optional
        Radial coordinates (Default = 1.0).
        Alternatively, the number of radial coordinates (if an integer).
        Note that if supplied the values may be reordered in the resulting grid.
    theta : int or ndarray of float, optional
        Poloidal coordinates (Default = 0.0).
        Alternatively, the number of poloidal coordinates (if an integer).
        Note that if supplied the values may be reordered in the resulting grid.
    zeta : int or ndarray of float, optional
        Toroidal coordinates (Default = 0.0).
        Alternatively, the number of toroidal coordinates (if an integer).
        Note that if supplied the values may be reordered in the resulting grid.
    """

    def __init__(
        self,
        L=None,
        M=None,
        N=None,
        NFP=1,
        NFP_umbilic_factor=int(1),
        sym=False,
        axis=True,
        endpoint=False,
        rho=np.array(1.0),
        theta=np.array(0.0),
        zeta=np.array(0.0),
    ):
        self._L = check_nonnegint(L, "L")
        self._M = check_nonnegint(M, "M")
        self._N = check_nonnegint(N, "N")
        self._NFP = check_posint(NFP, "NFP", False)
        self._NFP_umbilic_factor = check_posint(
            NFP_umbilic_factor, "NFP_umbilic_factor", False
        )
        self._sym = sym
        self._endpoint = bool(endpoint)
        self._poloidal_endpoint = False
        self._toroidal_endpoint = False
        self._node_pattern = "linear"
        self._coordinates = "rtz"

        self._is_meshgrid = True
        self._period = (
            np.inf,
            2 * np.pi,
            2 * np.pi / self._NFP * self._NFP_umbilic_factor,
        )

        self._nodes, self._spacing = self._create_nodes(
            L=L,
            M=M,
            N=N,
            NFP=NFP,
            NFP_umbilic_factor=NFP_umbilic_factor,
            axis=axis,
            endpoint=endpoint,
            rho=rho,
            theta=theta,
            zeta=zeta,
        )
        # symmetry handled in create_nodes()
        self._sort_nodes()
        self._axis = self._find_axis()
        (
            self._unique_rho_idx,
            self._inverse_rho_idx,
            self._unique_poloidal_idx,
            self._inverse_poloidal_idx,
            self._unique_zeta_idx,
            self._inverse_zeta_idx,
        ) = self._find_unique_inverse_nodes()
        self._weights = self._scale_weights()

    def _create_nodes(  # noqa: C901
        self,
        L=None,
        M=None,
        N=None,
        NFP=1,
        NFP_umbilic_factor=int(1),
        axis=True,
        endpoint=False,
        rho=1.0,
        theta=0.0,
        zeta=0.0,
    ):
        """Create grid nodes and weights.

        Parameters
        ----------
        L : int, optional
            Radial grid resolution.
        M : int, optional
            Poloidal grid resolution.
        N : int, optional
            Toroidal grid resolution.
        NFP : int
            Number of field periods (Default = 1).
        NFP_umbilic_factor : float
            Rational number of the form 1/integer with integer>=1.
            This is needed for the umbilic torus design.
        axis : bool
            True to include a point at rho=0 (default), False for rho[0] = rho[1]/2.
        endpoint : bool
            If True, theta=0 and zeta=0 are duplicated after a full period.
            Should be False for use with FFT. (Default = False).
            This boolean is ignored if an array is given for theta or zeta.
        rho : int or ndarray of float, optional
            Radial coordinates (Default = 1.0).
            Alternatively, the number of radial coordinates (if an integer).
        theta : int or ndarray of float, optional
            Poloidal coordinates (Default = 0.0).
            Alternatively, the number of poloidal coordinates (if an integer).
        zeta : int or ndarray of float, optional
            Toroidal coordinates (Default = 0.0).
            Alternatively, the number of toroidal coordinates (if an integer).

        Returns
        -------
        nodes : ndarray of float, size(num_nodes,3)
            node coordinates, in (rho,theta,zeta)
        spacing : ndarray of float, size(num_nodes,3)
            node spacing, based on local volume around the node

        """
        self._NFP = check_posint(NFP, "NFP", False)
        self._NFP_umbilic_factor = check_posint(
            NFP_umbilic_factor, "NFP_umbilic_factor", False
        )
        self._period = (
            np.inf,
            2 * np.pi,
            2 * np.pi / self._NFP * self._NFP_umbilic_factor,
        )
        axis = bool(axis)
        endpoint = bool(endpoint)
        theta_period = self.period[1]
        zeta_period = self.period[2]

        # rho
        if L is not None:
            self._L = check_nonnegint(L, "L")
            rho = L + 1
        else:
            self._L = len(np.atleast_1d(rho))
        if np.isscalar(rho) and (int(rho) == rho) and rho > 0:
            r = np.flipud(np.linspace(1, 0, int(rho), endpoint=axis))
            # choose dr such that each node has the same weight
            dr = np.ones_like(r) / r.size
        else:
            r = np.sort(np.atleast_1d(rho))
            dr = _midpoint_spacing(r, jnp=np)

        # theta
        if M is not None:
            self._M = check_nonnegint(M, "M")
            theta = 2 * (M + 1) if self.sym else 2 * M + 1
        else:
            self._M = len(np.atleast_1d(theta))
        if np.isscalar(theta) and (int(theta) == theta) and theta > 0:
            theta = int(theta)
            if self.sym and theta > 1:
                # Enforce that no node lies on theta=0 or theta=2π, so that
                # each node has a symmetric counterpart, and that, for all i,
                # t[i]-t[i-1] = 2 t[0] = 2 (π - t[last node before π]).
                # Both conditions necessary to evenly space nodes with constant dt.
                # This can be done by making (theta + endpoint) an even integer.
                if (theta + endpoint) % 2 != 0:
                    theta += 1
                t = np.linspace(0, theta_period, theta, endpoint=endpoint)
                t += t[1] / 2
                # delete theta > π nodes
                t = t[: np.searchsorted(t, np.pi, side="right")]
            else:
                t = np.linspace(0, theta_period, theta, endpoint=endpoint)
            dt = theta_period / t.size * np.ones_like(t)
            if (endpoint and not self.sym) and t.size > 1:
                # increase node weight to account for duplicate node
                dt *= t.size / (t.size - 1)
                # scale_weights() will reduce endpoint (dt[0] and dt[-1])
                # duplicate node weight
        else:
            t = np.atleast_1d(theta).astype(float)
            # enforce periodicity
            t[t != theta_period] %= theta_period
            # need to sort to compute correct spacing
            t = np.sort(t)
            if self.sym:
                # cut domain to relevant subdomain: delete theta > π nodes
                t = t[: np.searchsorted(t, np.pi, side="right")]
            if t.size > 1:
                if not self.sym:
                    dt = _periodic_spacing(t, theta_period, jnp=np)[1]
                    if t[0] == 0 and t[-1] == theta_period:
                        # _periodic_spacing above correctly weights
                        # the duplicate endpoint node spacing at theta = 0 and 2π
                        # to be half the weight of the other nodes.
                        # However, scale_weights() is not aware of this, so we
                        # counteract the reduction that will be done there.
                        dt[0] += dt[-1]
                        dt[-1] = dt[0]
                else:
                    dt = np.zeros(t.shape)
                    dt[1:-1] = t[2:] - t[:-2]
                    first_positive_idx = np.searchsorted(t, 0, side="right")
                    # total spacing of nodes at theta=0 should be half the
                    # distance between first positive node and its
                    # reflection across the theta=0 line.
                    dt[0] = t[first_positive_idx]
                    if first_positive_idx == 0:
                        # then there are no nodes at theta=0
                        dt[0] += t[1]
                    else:
                        assert dt[0] == dt[first_positive_idx - 1]
                        # If first_positive_idx != 1,
                        # then both of those dt should be halved.
                        # The scale_weights() function will handle this.
                    first_pi_idx = np.searchsorted(t, np.pi, side="left")
                    # total spacing of nodes at theta=π should be half the
                    # distance between first node < π and its
                    # reflection across the theta=π line.
                    if first_pi_idx == t.size:
                        # then there are no nodes at theta=π
                        dt[-1] = (theta_period - t[-1]) - t[-2]
                    else:
                        dt[-1] = (theta_period - t[-1]) - t[first_pi_idx - 1]
                        assert dt[first_pi_idx] == dt[-1]
                        # If first_pi_idx != t.size - 1,
                        # then both of those dt should be halved.
                        # The scale_weights() function will handle this.
            else:
                dt = np.array([theta_period])

        # zeta
        # note: dz spacing should not depend on NFP
        # spacing corresponds to a node's weight in an integral --
        # such as integral = sum(dt * dz * data["B"]) -- not the node's coordinates
        if N is not None:
            self._N = check_nonnegint(N, "N")
            zeta = 2 * N + 1
        else:
            self._N = len(np.atleast_1d(zeta))
        if np.isscalar(zeta) and (int(zeta) == zeta) and zeta > 0:
            z = np.linspace(0, zeta_period, int(zeta), endpoint=endpoint)
            dz = 2 * np.pi / z.size * np.ones_like(z)
            if endpoint and z.size > 1:
                # increase node weight to account for duplicate node
                dz *= z.size / (z.size - 1)
                # scale_weights() will reduce endpoint (dz[0] and dz[-1])
                # duplicate node weight
        else:
            z, dz = _periodic_spacing(zeta, zeta_period, sort=True, jnp=np)
            dz = dz * NFP
            if z[0] == 0 and z[-1] == zeta_period:
                # _periodic_spacing above correctly weights
                # the duplicate node spacing at zeta = 0 and 2π/NFP.
                # However, scale_weights() is not aware of this, so we
                # counteract the reduction that will be done there.
                dz[0] += dz[-1]
                dz[-1] = dz[0]

        self._poloidal_endpoint = (
            t.size > 0
            and np.isclose(t[0], 0, atol=1e-12)
            and np.isclose(t[-1], theta_period, atol=1e-12)
        )
        self._toroidal_endpoint = (
            z.size > 0
            and np.isclose(z[0], 0, atol=1e-12)
            and np.isclose(z[-1], zeta_period, atol=1e-12)
        )
        # if only one theta or one zeta point, can have endpoint=True
        # if the other one is a full array
        self._endpoint = (self._poloidal_endpoint or (t.size == 1 and z.size > 1)) and (
            self._toroidal_endpoint or (z.size == 1 and t.size > 1)
        )

        r, t, z = map(np.ravel, np.meshgrid(r, t, z, indexing="ij"))
        dr, dt, dz = map(np.ravel, np.meshgrid(dr, dt, dz, indexing="ij"))
        nodes = np.column_stack([r, t, z])
        spacing = np.column_stack([dr, dt, dz])

        return nodes, spacing

    def change_resolution(self, L, M, N, NFP=None, NFP_umbilic_factor=None):
        """Change the resolution of the grid.

        Parameters
        ----------
        L : int
            new radial grid resolution (L radial nodes)
        M : int
            new poloidal grid resolution (M poloidal nodes)
        N : int
            new toroidal grid resolution (N toroidal nodes)
        NFP : int
            Number of field periods.
        NFP_umbilic_factor : float
            Rational number of the form 1/integer.
            This is needed for the umbilic torus design.

        """
        if NFP is None:
            NFP = self.NFP
        if NFP_umbilic_factor is None:
            NFP_umbilic_factor = self.NFP_umbilic_factor
        if (
            L != self.L
            or M != self.M
            or N != self.N
            or NFP != self.NFP
            or NFP_umbilic_factor != self.NFP_umbilic_factor
        ):
            self._nodes, self._spacing = self._create_nodes(
                L=L,
                M=M,
                N=N,
                NFP=NFP,
                NFP_umbilic_factor=NFP_umbilic_factor,
                axis=self.axis.size > 0,
                endpoint=self.endpoint,
            )
            # symmetry handled in create_nodes()
            self._sort_nodes()
            self._axis = self._find_axis()
            (
                self._unique_rho_idx,
                self._inverse_rho_idx,
                self._unique_poloidal_idx,
                self._inverse_poloidal_idx,
                self._unique_zeta_idx,
                self._inverse_zeta_idx,
            ) = self._find_unique_inverse_nodes()
            self._weights = self._scale_weights()

    @property
    def endpoint(self):
        """bool: Whether the grid is made of open or closed intervals."""
        return self.__dict__.setdefault("_endpoint", False)


class QuadratureGrid(_Grid):
    """Grid used for numerical quadrature.

    Exactly integrates a Fourier-Zernike basis of resolution (L,M,N)
    This grid is never symmetric.

    Parameters
    ----------
    L : int
        radial grid resolution (exactly integrates radial modes up to order L)
    M : int
        poloidal grid resolution (exactly integrates poloidal modes up to order M)
    N : int
        toroidal grid resolution (exactly integrates toroidal modes up to order N)
    NFP : int
        number of field periods (Default = 1)
    """

    def __init__(self, L, M, N, NFP=1):
        self._L = check_nonnegint(L, "L", False)
        self._M = check_nonnegint(M, "N", False)
        self._N = check_nonnegint(N, "N", False)
        self._NFP = check_posint(NFP, "NFP", False)
        self._sym = False
        self._node_pattern = "quad"
        self._coordinates = "rtz"
        self._is_meshgrid = True
        self._period = (
            np.inf,
            2 * np.pi,
            2 * np.pi / self._NFP,
        )
        self._nodes, self._spacing = self._create_nodes(L=L, M=M, N=N, NFP=NFP)
        # symmetry is never enforced for Quadrature Grid
        self._sort_nodes()
        self._axis = self._find_axis()
        (
            self._unique_rho_idx,
            self._inverse_rho_idx,
            self._unique_poloidal_idx,
            self._inverse_poloidal_idx,
            self._unique_zeta_idx,
            self._inverse_zeta_idx,
        ) = self._find_unique_inverse_nodes()
        # quadrature weights do not need scaling
        self._weights = self.spacing.prod(axis=1)

    def _create_nodes(self, L=1, M=1, N=1, NFP=1):
        """Create grid nodes and weights.

        Parameters
        ----------
        L : int
            radial grid resolution (L radial nodes, Default = 1)
        M : int
            poloidal grid resolution (M poloidal nodes, Default = 1)
        N : int
            toroidal grid resolution (N toroidal nodes, Default = 1)
        NFP : int
            number of field periods (Default = 1)

        Returns
        -------
        nodes : ndarray of float, size(num_nodes,3)
            node coordinates, in (rho,theta,zeta)
        spacing : ndarray of float, size(num_nodes,3)
            node spacing, based on local volume around the node

        """
        self._L = check_nonnegint(L, "L", False)
        self._M = check_nonnegint(M, "M", False)
        self._N = check_nonnegint(N, "N", False)
        self._NFP = check_posint(NFP, "NFP", False)
<<<<<<< HEAD
        self._period = (
            np.inf,
            2 * np.pi,
            2 * np.pi / self._NFP,
        )
        L = L + 1
=======
        self._period = (np.inf, 2 * np.pi, 2 * np.pi / self._NFP)
        # floor divide (L+2) by 2 bc only need (L+1)/2  points to
        # integrate L-th order jacobi polynomial exactly, so this
        # ensures we have enough pts for both odd and even L
        L = (L + 2) // 2
>>>>>>> fd73bdb8
        M = 2 * M + 1
        N = 2 * N + 1

        # rho
        r, dr = special.js_roots(L, 2, 2)
        dr /= r  # remove r weight function associated with the shifted Jacobi weights

        # theta/vartheta
        t = np.linspace(0, 2 * np.pi, M, endpoint=False)
        dt = 2 * np.pi / M * np.ones_like(t)

        # zeta/phi
        z = np.linspace(0, 2 * np.pi / (NFP), N, endpoint=False)
        dz = 2 * np.pi / N * np.ones_like(z)

        r, t, z = map(np.ravel, np.meshgrid(r, t, z, indexing="ij"))
        dr, dt, dz = map(np.ravel, np.meshgrid(dr, dt, dz, indexing="ij"))

        nodes = np.column_stack([r, t, z])
        spacing = np.column_stack([dr, dt, dz])

        return nodes, spacing

    def change_resolution(self, L, M, N, NFP=None):
        """Change the resolution of the grid.

        Parameters
        ----------
        L : int
            new radial grid resolution (L radial nodes)
        M : int
            new poloidal grid resolution (M poloidal nodes)
        N : int
            new toroidal grid resolution (N toroidal nodes)
        NFP : int
            Number of field periods.

        """
        if NFP is None:
            NFP = self.NFP
        if L != self.L or M != self.M or N != self.N or NFP != self.NFP:
            self._nodes, self._spacing = self._create_nodes(L=L, M=M, N=N, NFP=NFP)
            self._sort_nodes()
            self._axis = self._find_axis()
            (
                self._unique_rho_idx,
                self._inverse_rho_idx,
                self._unique_poloidal_idx,
                self._inverse_poloidal_idx,
                self._unique_zeta_idx,
                self._inverse_zeta_idx,
            ) = self._find_unique_inverse_nodes()
            self._weights = self.spacing.prod(axis=1)  # instead of _scale_weights


class ConcentricGrid(_Grid):
    """Grid in which the nodes are arranged in concentric circles.

    Nodes are arranged concentrically within each toroidal cross-section, with more
    nodes per flux surface at larger radius. Typically used as the solution grid,
    cannot be easily used for plotting due to non-uniform spacing.

    Parameters
    ----------
    L : int
        radial grid resolution
    M : int
        poloidal grid resolution
    N : int
        toroidal grid resolution
    NFP : int
        number of field periods (Default = 1)
    sym : bool
        True for stellarator symmetry, False otherwise (Default = False)
    axis : bool
        True to include the magnetic axis, False otherwise (Default = False)
    node_pattern : {``'cheb1'``, ``'cheb2'``, ``'jacobi'``, ``linear``}
        pattern for radial coordinates

            * ``'cheb1'``: Chebyshev-Gauss-Lobatto nodes scaled to r=[0,1]
            * ``'cheb2'``: Chebyshev-Gauss-Lobatto nodes scaled to r=[-1,1]
            * ``'jacobi'``: Radial nodes are roots of Shifted Jacobi polynomial of
              degree M+1 r=(0,1), and angular nodes are equispaced 2(M+1) per surface
            * ``'ocs'``: optimal concentric sampling to minimize the condition number
              of the resulting transform matrix, for doing inverse transform.
            * ``linear`` : linear spacing in r=[0,1]

    """

    def __init__(
        self,
        L,
        M,
        N,
        NFP=1,
        sym=False,
        axis=False,
        node_pattern="jacobi",
    ):
        self._L = check_nonnegint(L, "L", False)
        self._M = check_nonnegint(M, "M", False)
        self._N = check_nonnegint(N, "N", False)
        self._NFP = check_posint(NFP, "NFP", False)
        self._sym = sym
        self._node_pattern = node_pattern
        self._coordinates = "rtz"
        self._is_meshgrid = False
        self._period = (np.inf, 2 * np.pi, 2 * np.pi / self._NFP)
        self._nodes, self._spacing = self._create_nodes(
            L=L,
            M=M,
            N=N,
            NFP=NFP,
            axis=axis,
            node_pattern=node_pattern,
        )
        self._enforce_symmetry()
        self._sort_nodes()
        self._axis = self._find_axis()
        (
            self._unique_rho_idx,
            self._inverse_rho_idx,
            self._unique_poloidal_idx,
            self._inverse_poloidal_idx,
            self._unique_zeta_idx,
            self._inverse_zeta_idx,
        ) = self._find_unique_inverse_nodes()
        self._weights = self._scale_weights()

    def _create_nodes(self, L, M, N, NFP=1, axis=False, node_pattern="jacobi"):
        """Create grid nodes and weights.

        Parameters
        ----------
        L : int
            radial grid resolution
        M : int
            poloidal grid resolution
        N : int
            toroidal grid resolution
        NFP : int
            number of field periods (Default = 1)
        axis : bool
            True to include the magnetic axis, False otherwise (Default = False)
        node_pattern : {``'linear'``, ``'cheb1'``, ``'cheb2'``, ``'jacobi'``, ``None``}
            pattern for radial coordinates
                * ``linear`` : linear spacing in r=[0,1]
                * ``'cheb1'``: Chebyshev-Gauss-Lobatto nodes scaled to r=[0,1]
                * ``'cheb2'``: Chebyshev-Gauss-Lobatto nodes scaled to r=[-1,1]
                * ``'jacobi'``: Radial nodes are roots of Shifted Jacobi polynomial of
                  degree M+1 r=(0,1), and angular nodes are equispaced 2(M+1) per
                  surface.
                * ``'ocs'``: optimal concentric sampling to minimize the condition
                  number of the resulting transform matrix, for doing inverse transform.

        Returns
        -------
        nodes : ndarray of float, size(num_nodes, 3)
            node coordinates, in (rho,theta,zeta)
        spacing : ndarray of float, size(num_nodes,3)
            node spacing, based on local volume around the node

        """
        self._L = check_nonnegint(L, "L", False)
        self._M = check_nonnegint(M, "M", False)
        self._N = check_nonnegint(N, "N", False)
        self._NFP = check_posint(NFP, "NFP", False)
        self._period = (
            np.inf,
            2 * np.pi,
            2 * np.pi / self._NFP,
        )

        def ocs(L):
            # Ramos-Lopez, et al. “Optimal Sampling Patterns for Zernike Polynomials.”
            # Applied Mathematics and Computation 274 (February 2016): 247–57.
            # https://doi.org/10.1016/j.amc.2015.11.006.
            j = np.arange(1, L // 2 + 2)
            z = np.cos((2 * j - 1) * np.pi / (2 * L + 2))
            rj = 1.1565 * z - 0.76535 * z**2 + 0.60517 * z**3
            return np.sort(rj)

        pattern = {
            "linear": np.linspace(0, 1, num=L // 2 + 1),
            "cheb1": (np.cos(np.arange(L // 2, -1, -1) * np.pi / (L // 2)) + 1) / 2,
            "cheb2": -np.cos(np.arange(L // 2, L + 1, 1) * np.pi / L),
            "jacobi": special.js_roots(L // 2 + 1, 2, 2)[0],
            "ocs": ocs(L),
        }
        rho = pattern.get(node_pattern)
        if rho is None:
            raise ValueError("node_pattern '{}' is not supported".format(node_pattern))
        rho = np.sort(rho, axis=None)
        if axis:
            rho[0] = 0
        elif rho[0] == 0:
            rho[0] = rho[1] / 10

        drho = _midpoint_spacing(rho, jnp=np)
        r = []
        t = []
        dr = []
        dt = []

        for iring in range(L // 2 + 1, 0, -1):
            ntheta = 2 * M + np.ceil((M / L) * (5 - 4 * iring)).astype(int)
            if ntheta % 2 == 0:
                # ensure an odd number of nodes on each surface
                ntheta += 1
            if self.sym:
                # for symmetry, we want M+1 nodes on outer surface, so (2M+1+1)
                # for now, cut in half in _enforce_symmetry
                ntheta += 1
            dtheta = 2 * np.pi / ntheta
            theta = np.linspace(0, 2 * np.pi, ntheta, endpoint=False)
            if self.sym:
                theta = (theta + dtheta / 2) % (2 * np.pi)
            for tk in theta:
                r.append(rho[-iring])
                t.append(tk)
                dt.append(dtheta)
                dr.append(drho[-iring])

        r = np.asarray(r)
        t = np.asarray(t)
        dr = np.asarray(dr)
        dt = np.asarray(dt)
        dimzern = r.size

        z = np.linspace(0, 2 * np.pi / NFP, 2 * N + 1, endpoint=False)
        dz = 2 * np.pi / z.size

        r = np.tile(r, 2 * N + 1)
        t = np.tile(t, 2 * N + 1)
        z = np.tile(z[np.newaxis], (dimzern, 1)).flatten(order="F")
        dr = np.tile(dr, 2 * N + 1)
        dt = np.tile(dt, 2 * N + 1)
        dz = np.ones_like(z) * dz
        nodes = np.column_stack([r, t, z])
        spacing = np.column_stack([dr, dt, dz])

        return nodes, spacing

    def change_resolution(self, L, M, N, NFP=None):
        """Change the resolution of the grid.

        Parameters
        ----------
        L : int
            new radial grid resolution
        M : int
            new poloidal grid resolution
        N : int
            new toroidal grid resolution
        NFP : int
            Number of field periods.
        """
        if NFP is None:
            NFP = self.NFP
        if L != self.L or M != self.M or N != self.N or NFP != self.NFP:
            self._nodes, self._spacing = self._create_nodes(
                L=L,
                M=M,
                N=N,
                NFP=NFP,
                axis=self.axis.size > 0,
                node_pattern=self.node_pattern,
            )
            self._enforce_symmetry()
            self._sort_nodes()
            self._axis = self._find_axis()
            (
                self._unique_rho_idx,
                self._inverse_rho_idx,
                self._unique_poloidal_idx,
                self._inverse_poloidal_idx,
                self._unique_zeta_idx,
                self._inverse_zeta_idx,
            ) = self._find_unique_inverse_nodes()
            self._weights = self._scale_weights()


def _round(x, tol):
    # we do this to avoid some floating point issues with things
    # that are basically low order rationals to near machine precision
    if abs(x % 1) < tol or abs((x % 1) - 1) < tol:
        return round(x)
    return x


def dec_to_cf(x, dmax=20, itol=1e-14):
    """Compute continued fraction form of a number.

    Parameters
    ----------
    x : float
        floating point form of number
    dmax : int
        maximum iterations (ie, number of coefficients of continued fraction).
        (Default value = 20)
    itol : float, optional
        tolerance for rounding float to nearest int

    Returns
    -------
    cf : ndarray of int
        coefficients of continued fraction form of x.

    """
    x = float(_round(x, itol))
    cf = []
    q = np.floor(x).astype(int)
    cf.append(q)
    x = _round(x - q, itol)
    i = 0
    while x != 0 and i < dmax:
        q = np.floor(1 / x).astype(int)
        cf.append(q)
        x = _round(1 / x - q, itol)
        i = i + 1
    return np.array(cf).astype(int)


def cf_to_dec(cf):
    """Compute decimal form of a continued fraction.

    Parameters
    ----------
    cf : array-like
        coefficients of continued fraction.

    Returns
    -------
    x : float
        floating point representation of cf

    """
    if len(cf) == 1:
        return cf[0]
    else:
        return cf[0] + 1 / cf_to_dec(cf[1:])


def most_rational(a, b, itol=1e-14):
    """Compute the most rational number in the range [a,b].

    Parameters
    ----------
    a,b : float
        lower and upper bounds
    itol : float, optional
        tolerance for rounding float to nearest int

    Returns
    -------
    x : float
        most rational number between [a,b]

    """
    a = float(_round(a, itol))
    b = float(_round(b, itol))
    # handle empty range
    if a == b:
        return a
    # ensure a < b
    elif a > b:
        c = a
        a = b
        b = c
    # return 0 if in range
    if np.sign(a * b) <= 0:
        return 0
    # handle negative ranges
    elif np.sign(a) < 0:
        s = -1
        a *= -1
        b *= -1
    else:
        s = 1

    a_cf = dec_to_cf(a)
    b_cf = dec_to_cf(b)
    idx = 0  # first index of dissimilar digits
    for i in range(min(a_cf.size, b_cf.size)):
        if a_cf[i] != b_cf[i]:
            idx = i
            break
    f = 1
    while True:
        dec = cf_to_dec(np.append(a_cf[0:idx], f))
        if a <= dec <= b:
            return dec * s
        f += 1


def n_most_rational(a, b, n, eps=1e-12, itol=1e-14):
    """Find the n most rational numbers in a given interval.

    Parameters
    ----------
    a, b : float
        start and end points of the interval
    n : integer
        number of rationals to find
    eps : float, optional
        amount to displace points to avoid duplicates
    itol : float, optional
        tolerance for rounding float to nearest int

    Returns
    -------
    c : ndarray
        most rational points in (a,b), in approximate
        order of "rationality"
    """
    assert eps > itol
    a = float(_round(a, itol))
    b = float(_round(b, itol))
    # start with the full interval, find first most rational
    # then subdivide at that point and look for next most
    # rational in the largest sub-interval
    out = []
    intervals = np.array(sorted([a, b]))
    for i in range(n):
        i = np.argmax(np.diff(intervals))
        ai, bi = intervals[i : i + 2]
        if ai in out:
            ai += eps
        if bi in out:
            bi -= eps
        c = most_rational(ai, bi)
        out.append(c)
        j = np.searchsorted(intervals, c)
        intervals = np.insert(intervals, j, c)
    return np.array(out)


def _find_rho(iota, iota_vals, tol=1e-14):
    """Find rho values for iota_vals in iota profile."""
    r = np.linspace(0, 1, 1000)
    io = iota(r)
    rho = []
    for ior in iota_vals:
        f = lambda r: iota(np.atleast_1d(r))[0] - ior
        df = lambda r: iota(np.atleast_1d(r), dr=1)[0]
        # nearest neighbor search for initial guess
        x0 = r[np.argmin(np.abs(io - ior))]
        rho_i = optimize.root_scalar(f, x0=x0, fprime=df, xtol=tol).root
        rho.append(rho_i)
    return np.array(rho)


def find_most_rational_surfaces(iota, n, atol=1e-14, itol=1e-14, eps=1e-12, **kwargs):
    """Find "most rational" surfaces for a give iota profile.

    By most rational, we generally mean lowest order ie smallest continued fraction.

    Note: May not work as expected for non-monotonic profiles with duplicate rational
    surfaces. (generally only 1 of each rational is found)

    Parameters
    ----------
    iota : Profile
        iota profile to search
    n : integer
        number of rational surfaces to find
    atol : float, optional
        stopping tolerance for root finding
    itol : float, optional
        tolerance for rounding float to nearest int
    eps : float, optional
        amount to displace points to avoid duplicates

    Returns
    -------
    rho : ndarray
        sorted radial locations of rational surfaces
    rationals: ndarray
        values of iota at rational surfaces
    """
    # find approx min/max
    r = np.linspace(0, 1, kwargs.get("nsamples", 1000))
    io = iota(r)
    iomin, iomax = np.min(io), np.max(io)
    # find rational values of iota and corresponding rho
    io_rational = n_most_rational(iomin, iomax, n, itol=itol, eps=eps)
    rho = _find_rho(iota, io_rational, tol=atol)
    idx = np.argsort(rho)
    return rho[idx], io_rational[idx]


def find_most_distant(pts, n, a=None, b=None, atol=1e-14, **kwargs):
    """Find n points in interval that are maximally distant from pts and each other.

    Parameters
    ----------
    pts : ndarray
        Points to avoid
    n : int
        Number of points to find.
    a, b : float, optional
        Start and end points for interval. Default is min/max of pts
    atol : float, optional
        Stopping tolerance for minimization
    """

    def foo(x, xs):
        xs = np.atleast_1d(xs)
        d = x - xs[:, None]
        return -np.prod(np.abs(d), axis=0).squeeze()

    if a is None:
        a = np.min(pts)
    if b is None:
        b = np.max(pts)

    pts = list(pts)
    nsamples = kwargs.get("nsamples", 1000)
    x = np.linspace(a, b, nsamples)
    out = []
    for i in range(n):
        y = foo(x, pts)
        x0 = x[np.argmin(y)]
        bracket = (max(a, x0 - 5 / nsamples), min(x0 + 5 / nsamples, b))
        c = optimize.minimize_scalar(
            foo, bracket=bracket, bounds=(a, b), args=(pts,), options={"xatol": atol}
        ).x
        pts.append(c)
        out.append(c)
    return np.array(out)


def find_least_rational_surfaces(
    iota, n, nrational=100, atol=1e-14, itol=1e-14, eps=1e-12, **kwargs
):
    """Find "least rational" surfaces for given iota profile.

    By least rational we mean points farthest in iota from the nrational lowest
    order rational surfaces and each other.

    Note: May not work as expected for non-monotonic profiles with duplicate rational
    surfaces. (generally only 1 of each rational is found)

    Parameters
    ----------
    iota : Profile
        iota profile to search
    n : integer
        number of approximately irrational surfaces to find
    nrational : int, optional
        number of lowest order rational surfaces to avoid.
    atol : float, optional
        Stopping tolerance for minimization
    itol : float, optional
        tolerance for rounding float to nearest int
    eps : float, optional
        amount to displace points to avoid duplicates

    Returns
    -------
    rho : ndarray
        locations of least rational surfaces
    io : ndarray
        values of iota at least rational surfaces
    rho_rat : ndarray
        rho values of lowest order rational surfaces
    io_rat : ndarray
        iota values at lowest order rational surfaces
    """
    rho_rat, io_rat = find_most_rational_surfaces(
        iota, nrational, atol, itol, eps, **kwargs
    )
    a, b = iota([0.0, 1.0])
    io = find_most_distant(io_rat, n, a, b, tol=atol, **kwargs)
    rho = _find_rho(iota, io, tol=atol)
    return rho, io


def _periodic_spacing(x, period=2 * jnp.pi, sort=False, jnp=jnp):
    """Compute dx between points in x assuming periodicity.

    Parameters
    ----------
    x : Array
        Points, assumed sorted in the cyclic domain [0, period], unless
        specified otherwise.
    period : float
        Number such that f(x + period) = f(x) for any function f on this domain.
    sort : bool
        Set to true if x is not sorted in the cyclic domain [0, period].

    Returns
    -------
    x, dx : Array
        Points in [0, period] and assigned spacing.

    """
    x = jnp.atleast_1d(x)
    x = jnp.where(x == period, x, x % period)
    if sort:
        x = jnp.sort(x, axis=0)
    # choose dx to be half the distance between its neighbors
    if x.size > 1:
        dx_0 = x[1] + (period - x[-1]) % period
        dx_1 = x[0] + (period - x[-2]) % period
        if x.size == 2:
            # then dx[0] == period and dx[-1] == 0, so fix this
            dx_1 = dx_0
        dx = jnp.hstack([dx_0, x[2:] - x[:-2], dx_1]) / 2
    else:
        dx = jnp.array([period])
    return x, dx


def _midpoint_spacing(x, jnp=jnp):
    """Compute dx between points in x in [0, 1].

    Parameters
    ----------
    x : Array
        Points in [0, 1], assumed sorted.

    Returns
    -------
    dx : Array
        Spacing assigned to points in x.

    """
    x = jnp.atleast_1d(x)
    if x.size > 1:
        # choose dx such that cumulative sums of dx[] are node midpoints
        # and the total sum is 1
        dx_0 = (x[0] + x[1]) / 2
        dx_1 = 1 - (x[-2] + x[-1]) / 2
        dx = jnp.hstack([dx_0, (x[2:] - x[:-2]) / 2, dx_1])
    else:
        dx = jnp.array([1.0])
    return dx<|MERGE_RESOLUTION|>--- conflicted
+++ resolved
@@ -1346,20 +1346,11 @@
         self._M = check_nonnegint(M, "M", False)
         self._N = check_nonnegint(N, "N", False)
         self._NFP = check_posint(NFP, "NFP", False)
-<<<<<<< HEAD
-        self._period = (
-            np.inf,
-            2 * np.pi,
-            2 * np.pi / self._NFP,
-        )
-        L = L + 1
-=======
         self._period = (np.inf, 2 * np.pi, 2 * np.pi / self._NFP)
         # floor divide (L+2) by 2 bc only need (L+1)/2  points to
         # integrate L-th order jacobi polynomial exactly, so this
         # ensures we have enough pts for both odd and even L
         L = (L + 2) // 2
->>>>>>> fd73bdb8
         M = 2 * M + 1
         N = 2 * N + 1
 
