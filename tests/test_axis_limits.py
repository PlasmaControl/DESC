--- conflicted
+++ resolved
@@ -24,18 +24,12 @@
 # functions tend toward zero as the magnetic axis is approached and that
 # d²ψ/(dρ)² and 𝜕√𝑔/𝜕𝜌 are both finite nonzero at the magnetic axis.
 # Also, dⁿψ/(dρ)ⁿ for n > 3 is assumed zero everywhere.
-<<<<<<< HEAD
 zero_limits = {"rho", "psi", "psi_r", "psi_rrr", "e_theta", "sqrt(g)", "B_t"}
 
-# "current Redl" and "P_ISS04" need special treatment because they are not defined for
-# all configurations (giving NaN values)
-not_continuous_limits = {"current Redl", "P_ISS04"}
-=======
-zero_limits = {"rho", "psi", "psi_r", "e_theta", "sqrt(g)", "B_t"}
 # These compute quantities require kinetic profiles, which are not defined for all
 # configurations (giving NaN values)
 not_continuous_limits = {"current Redl", "P_ISS04", "P_fusion", "<sigma*nu>"}
->>>>>>> 225d44e1
+
 not_finite_limits = {
     "D_Mercier",
     "D_geodesic",
