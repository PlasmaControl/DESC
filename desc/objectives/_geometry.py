--- conflicted
+++ resolved
@@ -1,20 +1,12 @@
 """Objectives for targeting geometrical quantities."""
 
-<<<<<<< HEAD
-from desc.compute import compute_geometry, data_index
-from desc.grid import QuadratureGrid, ConcentricGrid
-from desc.transform import Transform
-from desc.utils import Timer
-from scipy.constants import mu_0
-=======
 from desc.compute import compute_geometry, get_profiles, get_transforms
 from desc.grid import QuadratureGrid
 from desc.utils import Timer
 
 from .normalization import compute_scaling_factors
->>>>>>> 142a49df
 from .objective_funs import _Objective
-from desc.backend import jnp, put
+from desc.backend import jnp
 
 
 class Volume(_Objective):
@@ -240,8 +232,15 @@
             Aspect ratio, dimensionless.
 
         """
-<<<<<<< HEAD
-        data = compute_geometry(R_lmn, Z_lmn, self._R_transform, self._Z_transform)
+        params = {
+            "R_lmn": R_lmn,
+            "Z_lmn": Z_lmn,
+        }
+        data = compute_geometry(
+            params,
+            self._transforms,
+            self._profiles,
+        )
         return self._shift_scale(data["R0/a"])
 
 
@@ -267,12 +266,31 @@
 
     _scalar = True
     _linear = False
-
-    def __init__(self, eq=None, target=0, weight=1, grid=None, name="spectral"):
+    _units = "(m^2)"
+    _print_value_fmt = "Spectral width: {:10.3e} "
+
+
+    def __init__(
+        self,
+        eq=None,
+        target=0,
+        weight=1,
+        normalize=False,
+        normalize_target=False,
+        grid=None,
+        name="spectral",
+    ):
 
         self.grid = grid
-        super().__init__(eq=eq, target=target, weight=weight, name=name)
-        self._print_value_fmt = "spectral condensation: {:10.3e} (dimensionless)"
+        super().__init__(
+            eq=eq,
+            target=target,
+            weight=weight,
+            normalize=normalize,
+            normalize_target=normalize_target,
+            name=name,
+        )
+
 
     def build(self, eq, use_jit=True, verbose=1):
         """Build constant arrays.
@@ -288,28 +306,28 @@
 
         """
         if self.grid is None:
-            self.grid = ConcentricGrid(
-                L=eq.L, M=eq.M, N=eq.N, NFP=eq.NFP
+            self.grid = QuadratureGrid(
+                L=eq.L_grid, M=eq.M_grid, N=eq.N_grid, NFP=eq.NFP
             )
-
-        #self._dim_f = eq.R_basis.num_modes + eq.Z_basis.num_modes
+        
         self._dim_f = 1
+        self._data_keys = ["SC"]
 
         timer = Timer()
         if verbose > 0:
             print("Precomputing transforms")
         timer.start("Precomputing transforms")
 
-        self._R_transform = Transform(
-            self.grid, eq.R_basis, derivs=2, build=True
-        )
-        self._Z_transform = Transform(
-            self.grid, eq.Z_basis, derivs=2, build=True
-        )
+        self._profiles = get_profiles(*self._data_keys, eq=eq, grid=self.grid)
+        self._transforms = get_transforms(*self._data_keys, eq=eq, grid=self.grid)
 
         timer.stop("Precomputing transforms")
         if verbose > 1:
             timer.disp("Precomputing transforms")
+
+        if self._normalize:
+            scales = compute_scaling_factors(eq)
+            self._normalization = scales["A"]
         
         super().build(eq=eq, use_jit=use_jit, verbose=verbose)
 
@@ -334,18 +352,6 @@
         Z_weights = jnp.square(jnp.arange(len(Z_lmn)))
         L_weights = jnp.square(jnp.arange(len(L_lmn)))
 
-        I = jnp.dot(jnp.abs(R_lmn),R_weights) + jnp.dot(jnp.abs(Z_lmn),Z_weights) + jnp.dot(jnp.abs(L_lmn),L_weights)
+        I = (jnp.dot(jnp.abs(R_lmn),R_weights) + jnp.dot(jnp.abs(Z_lmn),Z_weights) + jnp.dot(jnp.abs(L_lmn),L_weights))/(jnp.sum(jnp.abs(R_lmn)) + jnp.sum(jnp.abs(Z_lmn)) + jnp.sum(jnp.abs(L_lmn)))
         
         return self._shift_scale(jnp.atleast_1d(I))
-=======
-        params = {
-            "R_lmn": R_lmn,
-            "Z_lmn": Z_lmn,
-        }
-        data = compute_geometry(
-            params,
-            self._transforms,
-            self._profiles,
-        )
-        return self._shift_scale(data["R0/a"])
->>>>>>> 142a49df
