--- conflicted
+++ resolved
@@ -5,14 +5,8 @@
 from desc.backend import jnp, vmap
 from desc.compute import get_profiles, get_transforms, rpz2xyz, xyz2rpz
 from desc.compute.utils import _compute as compute_fun
-<<<<<<< HEAD
-from desc.compute.utils import safenorm
 from desc.grid import Grid, LinearGrid, QuadratureGrid
-from desc.utils import Timer, errorif, parse_argname_change, warnif
-=======
-from desc.grid import LinearGrid, QuadratureGrid
 from desc.utils import Timer, errorif, parse_argname_change, safenorm, warnif
->>>>>>> a2a3d710
 
 from .normalization import compute_scaling_factors
 from .objective_funs import _Objective
