"""Tests for objective functions.

These generally don't test the accuracy of the computation for realistic examples,
that is done in test_compute_functions or regression tests.

This module primarily tests the constructing/building/calling methods.
"""

import warnings

import numpy as np
import pytest
from scipy.constants import elementary_charge, mu_0

import desc.examples
from desc.backend import jnp
from desc.coils import (
    CoilSet,
    FourierPlanarCoil,
    FourierRZCoil,
    FourierXYZCoil,
    MixedCoilSet,
)
from desc.compute import get_transforms
from desc.equilibrium import Equilibrium
from desc.equilibrium.coords import get_rtz_grid
from desc.examples import get
from desc.geometry import FourierPlanarCurve, FourierRZToroidalSurface, FourierXYZCurve
from desc.grid import ConcentricGrid, LinearGrid, QuadratureGrid
from desc.io import load
from desc.magnetic_fields import (
    CurrentPotentialField,
    FourierCurrentPotentialField,
    OmnigenousField,
    PoloidalMagneticField,
    SplineMagneticField,
    ToroidalMagneticField,
    VerticalMagneticField,
)
from desc.objectives import (
    AspectRatio,
    BallooningStability,
    BootstrapRedlConsistency,
    BoundaryError,
    BScaleLength,
    CoilArclengthVariance,
    CoilCurrentLength,
    CoilCurvature,
    CoilLength,
    CoilSetLinkingNumber,
    CoilSetMinDistance,
    CoilTorsion,
    EffectiveRipple,
    Elongation,
    Energy,
    ForceBalance,
    ForceBalanceAnisotropic,
    FusionPower,
    GammaC,
    GenericObjective,
    HeatingPowerISS04,
    Isodynamicity,
    LinearObjectiveFromUser,
    LinkingCurrentConsistency,
    MagneticWell,
    MeanCurvature,
    MercierStability,
    MirrorRatio,
    ObjectiveFromUser,
    ObjectiveFunction,
    Omnigenity,
    PlasmaCoilSetMinDistance,
    PlasmaVesselDistance,
    Pressure,
    PrincipalCurvature,
    QuadraticFlux,
    QuasisymmetryBoozer,
    QuasisymmetryTripleProduct,
    QuasisymmetryTwoTerm,
    RotationalTransform,
    Shear,
    SurfaceCurrentRegularization,
    SurfaceQuadraticFlux,
    ToroidalCurrent,
    ToroidalFlux,
    VacuumBoundaryError,
    Volume,
)
from desc.objectives._free_boundary import BoundaryErrorNESTOR
from desc.objectives.normalization import compute_scaling_factors
from desc.objectives.objective_funs import _Objective, collect_docs
from desc.objectives.utils import softmax, softmin
from desc.profiles import FourierZernikeProfile, PowerSeriesProfile
from desc.utils import PRINT_WIDTH
from desc.vmec_utils import ptolemy_linear_transform


class TestObjectiveFunction:
    """Test ObjectiveFunction classes."""

    @pytest.mark.unit
    def test_generic(self):
        """Test GenericObjective for arbitrary Equilibrium quantities."""

        def test(f, thing, grid=None, compress=False):
            obj = GenericObjective(f, thing=thing, grid=grid)
            obj.build()
            val = thing.compute(f, grid=obj.constants["transforms"]["grid"])[f]
            if compress:
                val = obj.constants["transforms"]["grid"].compress(val)
            np.testing.assert_allclose(
                obj.compute(thing.params_dict),
                val,
            )

        test("curvature", FourierXYZCurve(Y_n=[-1, 0, 0]), LinearGrid(0, 0, 12))
        test("length", FourierPlanarCoil(r_n=0.5), LinearGrid(0, 0, 12))
        test(
            "Phi",
            FourierCurrentPotentialField(Phi_mn=np.array([0.2])),
            LinearGrid(0, 4, 4),
        )
        test("sqrt(g)", Equilibrium())
        test("current", Equilibrium(iota=PowerSeriesProfile(0)), None, True)
        test("iota", Equilibrium(current=PowerSeriesProfile(0)), None, True)

    @pytest.mark.unit
    def test_objective_from_user(self):
        """Test ObjectiveFromUser for arbitrary callable."""

        def myfun(grid, data):
            x = data["X"]
            y = data["Y"]
            r = jnp.sqrt(x * data["X"] + y**2)
            return r

        def test(thing, grid):
            objective = ObjectiveFromUser(myfun, thing=thing, grid=grid)
            objective.build()
            R1 = objective.compute(*objective.xs(thing))
            R2 = thing.compute("R", grid=grid)["R"]
            np.testing.assert_allclose(R1, R2)

        curve = FourierXYZCurve()
        grid = LinearGrid(0, 0, 5)
        test(curve, grid)

        surf = FourierRZToroidalSurface()
        grid = LinearGrid(2, 2, 2)
        test(surf, grid)

        eq = Equilibrium()
        grid = LinearGrid(2, 2, 2)
        test(eq, grid)

    @pytest.mark.unit
    def test_linear_objective_from_user(self):
        """Test LinearObjectiveFromUser for arbitrary callable."""

        def myfun(params):
            L_lmn = params["L_lmn"]
            p_l = params["p_l"]
            c_l = params["c_l"]
            Zb_lmn = params["Zb_lmn"]
            r = jnp.array([p_l[0] + Zb_lmn[0], c_l[2] + L_lmn[1]])
            return r

        eq = Equilibrium(pressure=np.array([1, 0, -1]), current=np.array([0, 0, 2]))
        objective = LinearObjectiveFromUser(myfun, eq)
        objective.build()
        f = objective.compute(*objective.xs(eq))
        np.testing.assert_allclose(f, np.array([0, 2]))

    @pytest.mark.unit
    def test_volume(self):
        """Test calculation of plasma volume."""

        def test(eq):
            obj = Volume(
                target=10 * np.pi**2,
                weight=1 / np.pi**2,
                eq=eq,
                normalize=False,
            )
            obj.build()
            V = obj.compute_unscaled(*obj.xs(eq))
            V_scaled = obj.compute_scaled_error(*obj.xs(eq))
            V_scalar = obj.compute_scalar(*obj.xs(eq))
            np.testing.assert_allclose(V, 20 * np.pi**2)
            np.testing.assert_allclose(V_scaled, 10)
            np.testing.assert_allclose(V_scalar, 10)

        eqi = Equilibrium(iota=PowerSeriesProfile(0))
        test(eqi)
        test(Equilibrium(current=PowerSeriesProfile(0)))
        # test that it can compute with a surface object
        test(eqi.surface)

    @pytest.mark.unit
    def test_aspect_ratio(self):
        """Test calculation of aspect ratio."""

        def test(eq):
            obj = AspectRatio(target=5, weight=1, eq=eq)
            obj.build()
            AR = obj.compute_unscaled(*obj.xs(eq))
            AR_scaled = obj.compute_scaled_error(*obj.xs(eq))
            np.testing.assert_allclose(AR, 10)
            np.testing.assert_allclose(AR_scaled, 5)

        test(Equilibrium(iota=PowerSeriesProfile(0)))
        test(Equilibrium(current=PowerSeriesProfile(0)))
        test(Equilibrium(iota=PowerSeriesProfile(0)).surface)

    @pytest.mark.unit
    def test_elongation(self):
        """Test calculation of elongation."""

        def test(eq):
            obj = Elongation(target=0, weight=2, eq=eq)
            obj.build()
            f = obj.compute_unscaled(*obj.xs(eq))
            f_scaled = obj.compute_scaled_error(*obj.xs(eq))
            np.testing.assert_allclose(f, 1.3 / 0.7, rtol=8e-3)
            np.testing.assert_allclose(f_scaled, 2 * (1.3 / 0.7), rtol=8e-3)

        test(get("HELIOTRON"))
        test(get("HELIOTRON").surface)

    @pytest.mark.unit
    def test_energy(self):
        """Test calculation of MHD energy."""

        def test(eq):
            obj = Energy(target=0, weight=mu_0, eq=eq, normalize=False)
            obj.build()
            W = obj.compute_unscaled(*obj.xs(eq))
            W_scaled = obj.compute_scaled_error(*obj.xs(eq))
            np.testing.assert_allclose(W, 10 / mu_0)
            np.testing.assert_allclose(W_scaled, 10)

        test(Equilibrium(iota=PowerSeriesProfile(0)))
        test(Equilibrium(current=PowerSeriesProfile(0)))

    @pytest.mark.unit
    def test_target_iota(self):
        """Test calculation of iota profile."""

        def test(eq):
            obj = RotationalTransform(target=1, weight=2, eq=eq)
            obj.build()
            iota = obj.compute_unscaled(*obj.xs(eq))
            iota_scaled = obj.compute_scaled_error(*obj.xs(eq))
            np.testing.assert_allclose(iota, 0)
            np.testing.assert_allclose(iota_scaled, -2 / np.sqrt(3))

        test(Equilibrium(iota=PowerSeriesProfile(0)))
        test(Equilibrium(current=PowerSeriesProfile(0)))

    @pytest.mark.unit
    def test_target_shear(self):
        """Test calculation of shear profile."""

        def test(eq, raw, scaled):
            obj = Shear(target=-1, weight=2, eq=eq)
            obj.build()
            shear = obj.compute_unscaled(*obj.xs(eq))
            shear_scaled = obj.compute_scaled_error(*obj.xs(eq))
            np.testing.assert_allclose(shear, raw)
            np.testing.assert_allclose(shear_scaled, scaled)

        test(Equilibrium(iota=PowerSeriesProfile(0)), 0, 2 / np.sqrt(3))
        test(Equilibrium(current=PowerSeriesProfile(0)), 0, 2 / np.sqrt(3))
        test(Equilibrium(iota=PowerSeriesProfile([0, 0, 0.5])), -2, -2 / np.sqrt(3))

    @pytest.mark.unit
    def test_toroidal_current(self):
        """Test calculation of toroidal current."""

        def test(eq):
            obj = ToroidalCurrent(target=1, weight=2, eq=eq, normalize=False)
            obj.build()
            I = obj.compute_unscaled(*obj.xs(eq))
            I_scaled = obj.compute_scaled_error(*obj.xs(eq))
            np.testing.assert_allclose(I, 0)
            np.testing.assert_allclose(I_scaled, -2 / np.sqrt(3))

        test(Equilibrium(iota=PowerSeriesProfile(0)))
        test(Equilibrium(current=PowerSeriesProfile(0)))

    @pytest.mark.unit
    def test_pressure(self):
        """Test calculation of pressure objective."""

        def test(eq):
            obj = Pressure(target=1, weight=2, eq=eq, normalize=False)
            obj.build()
            p = obj.compute_unscaled(*obj.xs(eq))
            p_scaled = obj.compute_scaled_error(*obj.xs(eq))
            np.testing.assert_allclose(p, 12)
            # (value - target) * objective weight * quadrature weights
            # in this case, both value and target are constant wrt rho
            np.testing.assert_allclose(p_scaled, (12 - 1) * 2 / np.sqrt(3))

        test(Equilibrium(pressure=PowerSeriesProfile(12)))
        test(
            Equilibrium(
                electron_temperature=PowerSeriesProfile(2),
                electron_density=PowerSeriesProfile(3 / elementary_charge),
            )
        )

    @pytest.mark.unit
    def test_qa_boozer(self):
        """Test calculation of Boozer QA metric."""

        def test(eq):
            obj = QuasisymmetryBoozer(eq=eq)
            obj.build()
            fb = obj.compute_unscaled(*obj.xs(eq))
            np.testing.assert_allclose(fb, 0, atol=1e-12)

        test(Equilibrium(L=2, M=2, N=1, iota=PowerSeriesProfile(0)))
        test(Equilibrium(L=2, M=2, N=1, current=PowerSeriesProfile(0)))

    @pytest.mark.unit
    def test_jax_compile_boozer(self):
        """Test compilation of Boozer QA metric in ObjectiveFunction."""

        def test(eq):
            """Ensure compilation without any errors from JAX, related to issue #625."""
            obj = ObjectiveFunction(QuasisymmetryBoozer(eq=eq))
            obj.build()
            obj.compile("all")
            fb = obj.compute_scaled_error(obj.x(eq))
            np.testing.assert_allclose(fb, 0, atol=1e-12)

        test(Equilibrium(L=2, M=2, N=1, current=PowerSeriesProfile(0)))

    @pytest.mark.unit
    def test_qh_boozer(self):
        """Test calculation of Boozer QH metric."""
        eq = get("WISTELL-A")  # WISTELL-A is optimized for QH symmetry
        helicity = (1, -eq.NFP)
        M_booz = eq.M
        N_booz = eq.N
        grid = LinearGrid(M=2 * eq.M, N=2 * eq.N, NFP=eq.NFP, sym=False)

        # objective function returns amplitudes of non-symmetric modes
        obj = QuasisymmetryBoozer(
            helicity=helicity,
            M_booz=M_booz,
            N_booz=N_booz,
            grid=grid,
            normalize=False,
            eq=eq,
        )
        obj.build()
        f = obj.compute_unscaled(*obj.xs(eq))
        idx_f = np.argsort(np.abs(f))

        # compute all amplitudes in the Boozer spectrum
        transforms = get_transforms(
            "|B|_mn", obj=eq, grid=grid, M_booz=M_booz, N_booz=N_booz
        )
        matrix, modes, idx = ptolemy_linear_transform(
            transforms["B"].basis.modes, helicity=helicity, NFP=eq.NFP
        )
        data = eq.compute("|B|_mn", helicity=helicity, grid=grid, transforms=transforms)
        B_mn = matrix @ data["|B|_mn"]
        idx_B = np.argsort(np.abs(B_mn))

        # check that largest amplitudes are the QH modes
        np.testing.assert_allclose(B_mn[idx_B[-3:]], np.flip(np.delete(B_mn, idx)[:3]))
        # check that these QH modes are not returned by the objective
        assert [b not in f for b in B_mn[idx_B[-3:]]]
        # check that the objective returns the lowest amplitudes
        # 120 ~ smallest amplitudes BEFORE QH modes show up so that sorting both arrays
        # should have the same values up until then
        np.testing.assert_allclose(f[idx_f][:120], B_mn[idx_B][:120], rtol=1e-6)

    @pytest.mark.unit
    def test_qh_boozer_multiple_surfaces(self):
        """Test for computing Boozer error on multiple surfaces."""
        eq = get("WISTELL-A")  # WISTELL-A is optimized for QH symmetry
        helicity = (1, -eq.NFP)
        M_booz = eq.M
        N_booz = eq.N
        grid1 = LinearGrid(rho=0.5, M=2 * eq.M, N=2 * eq.N, NFP=eq.NFP, sym=False)
        grid2 = LinearGrid(rho=1.0, M=2 * eq.M, N=2 * eq.N, NFP=eq.NFP, sym=False)
        grid3 = LinearGrid(
            rho=np.array([0.5, 1.0]), M=2 * eq.M, N=2 * eq.N, NFP=eq.NFP, sym=False
        )

        obj1 = QuasisymmetryBoozer(
            helicity=helicity,
            M_booz=M_booz,
            N_booz=N_booz,
            grid=grid1,
            normalize=False,
            eq=eq,
        )
        obj2 = QuasisymmetryBoozer(
            helicity=helicity,
            M_booz=M_booz,
            N_booz=N_booz,
            grid=grid2,
            normalize=False,
            eq=eq,
        )
        obj3 = QuasisymmetryBoozer(
            helicity=helicity,
            M_booz=M_booz,
            N_booz=N_booz,
            grid=grid3,
            normalize=False,
            eq=eq,
        )
        obj1.build()
        obj2.build()
        obj3.build()
        f1 = obj1.compute_unscaled(*obj1.xs(eq))
        f2 = obj2.compute_unscaled(*obj2.xs(eq))
        f3 = obj3.compute_unscaled(*obj3.xs(eq))
        np.testing.assert_allclose(f3, np.concatenate([f1, f2]), atol=1e-14)

    @pytest.mark.unit
    def test_qs_twoterm(self):
        """Test calculation of two term QS metric."""

        def test(eq):
            obj = QuasisymmetryTwoTerm(eq=eq)
            obj.build()
            fc = obj.compute_unscaled(*obj.xs(eq))
            np.testing.assert_allclose(fc, 0)

        test(Equilibrium(iota=PowerSeriesProfile(0)))
        test(Equilibrium(current=PowerSeriesProfile(0)))

        # also make sure helicity is set correctly
        eq1 = desc.examples.get("precise_QA")
        eq2 = desc.examples.get("precise_QH")

        helicity_QA = (1, 0)
        helicity_QH = (1, eq2.NFP)

        # precise_QA should have lower QA than QH
        obj = QuasisymmetryTwoTerm(eq=eq1, helicity=helicity_QA)
        obj.build()
        f1 = obj.compute_scalar(*obj.xs(eq1), constants=obj.constants)
        obj.helicity = helicity_QH
        obj.build()
        f2 = obj.compute_scalar(*obj.xs(eq1), constants=obj.constants)
        assert f1 < f2

        # precise_QH should have lower QH than QA
        obj = QuasisymmetryTwoTerm(eq=eq2, helicity=helicity_QH)
        obj.build()
        f1 = obj.compute_scalar(*obj.xs(eq2), constants=obj.constants)
        obj.helicity = helicity_QA
        obj.build()
        f2 = obj.compute_scalar(*obj.xs(eq2), constants=obj.constants)
        assert f1 < f2

    @pytest.mark.unit
    def test_qs_tripleproduct(self):
        """Test calculation of triple product QS metric."""

        def test(eq):
            obj = QuasisymmetryTripleProduct(eq=eq)
            obj.build()
            ft = obj.compute_unscaled(*obj.xs(eq))
            np.testing.assert_allclose(ft, 0, atol=5e-35)

        test(Equilibrium(iota=PowerSeriesProfile(0)))
        test(Equilibrium(current=PowerSeriesProfile(0)))

    @pytest.mark.unit
    def test_isodynamicity(self):
        """Test calculation of isodynamicity metric."""

        def test(eq):
            obj = Isodynamicity(eq=eq)
            obj.build()
            iso = obj.compute(*obj.xs(eq))
            np.testing.assert_allclose(iso, 0, atol=1e-14)

        test(Equilibrium(iota=PowerSeriesProfile(0)))
        test(Equilibrium(current=PowerSeriesProfile(0)))

    @pytest.mark.unit
    def test_qs_boozer_grids(self):
        """Test grid compatibility with QS objectives."""
        eq = get("NCSX")

        # symmetric grid
        grid = LinearGrid(M=eq.M, N=eq.N, NFP=eq.NFP, sym=True)
        with pytest.raises(ValueError):
            QuasisymmetryBoozer(eq=eq, grid=grid).build()

    @pytest.mark.unit
    def test_mercier_stability(self):
        """Test calculation of mercier stability criteria."""

        def test(eq):
            obj = MercierStability(eq=eq)
            obj.build()
            DMerc = obj.compute_unscaled(*obj.xs(eq))
            np.testing.assert_equal(
                len(DMerc), obj.constants["transforms"]["grid"].num_rho
            )
            np.testing.assert_allclose(DMerc, 0)

        test(Equilibrium(iota=PowerSeriesProfile(0)))
        test(Equilibrium(current=PowerSeriesProfile(0)))

    @pytest.mark.unit
    def test_magnetic_well(self):
        """Test calculation of magnetic well stability criteria."""

        def test(eq):
            obj = MagneticWell(eq=eq)
            obj.build()
            magnetic_well = obj.compute_unscaled(*obj.xs(eq))
            np.testing.assert_equal(
                len(magnetic_well), obj.constants["transforms"]["grid"].num_rho
            )
            np.testing.assert_allclose(magnetic_well, 0, atol=1e-15)

        test(Equilibrium(iota=PowerSeriesProfile(0)))
        test(Equilibrium(current=PowerSeriesProfile(0)))

    @pytest.mark.unit
    def test_boundary_error_biestsc(self):
        """Test calculation of boundary error using BIEST w/ sheet current."""
        coil = FourierXYZCoil(5e5)
        coilset = CoilSet.linspaced_angular(coil, n=100, check_intersection=False)
        coil_grid = LinearGrid(N=20)
        eq = Equilibrium(L=3, M=3, N=3, Psi=np.pi)
        eq.surface = FourierCurrentPotentialField.from_surface(
            eq.surface, M_Phi=eq.M, N_Phi=eq.N
        )
        eq.solve()
        obj = BoundaryError(eq, coilset, field_grid=coil_grid)
        obj.build()
        f = obj.compute_scaled_error(*obj.xs())
        n = len(f) // 3
        # first n should be B*n errors
        np.testing.assert_allclose(f[:n], 0, atol=1e-4)
        # next n should be B^2 errors
        np.testing.assert_allclose(f[n : 2 * n], 0, atol=5e-2)
        # last n should be K errors
        np.testing.assert_allclose(f[2 * n :], 0, atol=3e-2)

    @pytest.mark.unit
    def test_boundary_error_biest(self):
        """Test calculation of boundary error using BIEST."""
        coil = FourierXYZCoil(5e5)
        coilset = CoilSet.linspaced_angular(coil, n=100, check_intersection=False)
        coil_grid = LinearGrid(N=20)
        eq = Equilibrium(L=3, M=3, N=3, Psi=np.pi)
        eq.solve()
        obj = BoundaryError(eq, coilset, field_grid=coil_grid)
        obj.build()
        f = obj.compute_scaled_error(*obj.xs())
        n = len(f) // 2
        # first n should be B*n errors
        np.testing.assert_allclose(f[:n], 0, atol=1e-4)
        # next n should be B^2 errors
        np.testing.assert_allclose(f[n : 2 * n], 0, atol=5e-2)

    @pytest.mark.unit
    def test_boundary_error_vacuum(self):
        """Test calculation of vacuum boundary error."""
        coil = FourierXYZCoil(5e5)
        coilset = CoilSet.linspaced_angular(coil, n=100, check_intersection=False)
        coil_grid = LinearGrid(N=20)
        eq = Equilibrium(L=3, M=3, N=3, Psi=np.pi)
        eq.solve()
        obj = VacuumBoundaryError(eq, coilset, field_grid=coil_grid)
        obj.build()
        f = obj.compute_scaled_error(*obj.xs())
        n = len(f) // 2
        # first n should be B*n errors
        np.testing.assert_allclose(f[:n], 0, atol=1e-4)
        # next n should be B^2 errors
        np.testing.assert_allclose(f[n : 2 * n], 0, atol=4e-2)

    @pytest.mark.unit
    def test_boundary_error_nestor(self):
        """Test calculation of boundary error using NESTOR."""
        coil = FourierXYZCoil(5e5)
        coilset = CoilSet.linspaced_angular(coil, n=100, check_intersection=False)
        coil_grid = LinearGrid(N=20)
        eq = Equilibrium(L=3, M=3, N=3, Psi=np.pi)
        eq.solve()
        obj = BoundaryErrorNESTOR(eq, coilset, field_grid=coil_grid)
        obj.build()
        f = obj.compute_scaled_error(*obj.xs())
        np.testing.assert_allclose(f, 0, atol=2e-3)

    @pytest.mark.unit
    def test_target_mean_iota(self):
        """Test calculation of iota profile average."""

        def test(eq):
            grid = LinearGrid(L=5, M=1, N=1, NFP=eq.NFP)
            mean_iota = jnp.mean(eq.compute("iota", grid=grid)["iota"])
            obj = RotationalTransform(
                target=mean_iota, weight=1, eq=eq, loss_function="mean", grid=grid
            )
            obj.build()
            mean_iota_unscaled = obj.compute_unscaled(*obj.xs(eq))
            mean_iota_scaled_error = obj.compute_scaled_error(*obj.xs(eq))
            mean_iota_scaled = obj.compute_scaled(*obj.xs(eq))
            np.testing.assert_allclose(mean_iota, mean_iota_unscaled, atol=1e-16)
            np.testing.assert_allclose(mean_iota_scaled_error, 0, atol=5e-16)
            np.testing.assert_allclose(mean_iota_scaled, mean_iota, atol=5e-16)

        test(get("DSHAPE"))
        test(get("HELIOTRON"))

    @pytest.mark.unit
    def test_target_max_iota(self):
        """Test calculation of iota profile max."""

        def test(eq):
            grid = LinearGrid(L=5, M=1, N=1, NFP=eq.NFP)
            max_iota = jnp.max(eq.compute("iota", grid=grid)["iota"])
            obj = RotationalTransform(
                target=max_iota, weight=1, eq=eq, loss_function="max", grid=grid
            )
            obj.build()
            max_iota_unscaled = obj.compute_unscaled(*obj.xs(eq))
            max_iota_scaled_error = obj.compute_scaled_error(*obj.xs(eq))
            max_iota_scaled = obj.compute_scaled(*obj.xs(eq))
            np.testing.assert_allclose(max_iota, max_iota_unscaled, atol=1e-16)
            np.testing.assert_allclose(max_iota_scaled_error, 0, atol=5e-16)
            np.testing.assert_allclose(max_iota_scaled, max_iota, atol=5e-16)

        test(get("DSHAPE"))
        test(get("HELIOTRON"))

    @pytest.mark.unit
    def test_target_min_iota(self):
        """Test calculation of iota profile min."""

        def test(eq):
            grid = LinearGrid(L=5, M=1, N=1, NFP=eq.NFP)
            min_iota = jnp.min(eq.compute("iota", grid=grid)["iota"])
            obj = RotationalTransform(
                target=min_iota, weight=1, eq=eq, loss_function="min", grid=grid
            )
            obj.build()
            min_iota_unscaled = obj.compute_unscaled(*obj.xs(eq))
            min_iota_scaled_error = obj.compute_scaled_error(*obj.xs(eq))
            min_iota_scaled = obj.compute_scaled(*obj.xs(eq))
            np.testing.assert_allclose(min_iota, min_iota_unscaled, atol=1e-16)
            np.testing.assert_allclose(min_iota_scaled_error, 0, atol=5e-16)
            np.testing.assert_allclose(min_iota_scaled, min_iota, atol=5e-16)

        test(get("DSHAPE"))
        test(get("HELIOTRON"))

    @pytest.mark.unit
    def test_plasma_vessel_distance(self):
        """Test calculation of min distance from plasma to vessel."""
        R0 = 10.0
        a_p = 1.0
        a_s = 2.0
        # default eq has R0=10, a=1
        eq = Equilibrium(M=3, N=2)
        # surface with same R0, a=2, so true d=1 for all pts
        surface = FourierRZToroidalSurface(
            R_lmn=[R0, a_s], Z_lmn=[-a_s], modes_R=[[0, 0], [1, 0]], modes_Z=[[-1, 0]]
        )
        # For equally spaced grids, should get true d=1
        surf_grid = LinearGrid(M=5, N=6)
        plas_grid = LinearGrid(M=5, N=6)
        obj = PlasmaVesselDistance(
            eq=eq, plasma_grid=plas_grid, surface_grid=surf_grid, surface=surface
        )
        obj.build()
        d = obj.compute_unscaled(*obj.xs(eq, surface))
        np.testing.assert_allclose(d, a_s - a_p)

        # for unequal M, should have error of order M_spacing*a_p
        surf_grid = LinearGrid(M=5, N=6)
        plas_grid = LinearGrid(M=10, N=6)
        obj = PlasmaVesselDistance(
            eq=eq,
            plasma_grid=plas_grid,
            surface_grid=surf_grid,
            surface=surface,
            surface_fixed=True,
        )
        obj.build()
        d = obj.compute_unscaled(*obj.xs(eq))
        assert d.size == obj.dim_f
        assert abs(d.min() - (a_s - a_p)) < 1e-14
        assert abs(d.max() - (a_s - a_p)) < surf_grid.spacing[0, 1] * a_p

        # for unequal N, should have error of order N_spacing*R0
        surf_grid = LinearGrid(M=5, N=6)
        plas_grid = LinearGrid(M=5, N=12)
        obj = PlasmaVesselDistance(
            eq=eq, plasma_grid=plas_grid, surface_grid=surf_grid, surface=surface
        )
        obj.build()
        d = obj.compute_unscaled(*obj.xs(eq, surface))
        assert abs(d.min() - (a_s - a_p)) < 1e-14
        assert abs(d.max() - (a_s - a_p)) < surf_grid.spacing[0, 2] * R0
        # ensure that it works (dimension-wise) when compute_scaled is called
        _ = obj.compute_scaled(*obj.xs(eq, surface))

        grid = LinearGrid(L=3, M=3, N=3)
        eq = Equilibrium()
        surf = FourierRZToroidalSurface()
        obj = PlasmaVesselDistance(
            surface=surf, surface_grid=grid, plasma_grid=grid, eq=eq
        )
        with pytest.raises(UserWarning):
            with warnings.catch_warnings():
                warnings.simplefilter("error")
                obj.build()

        # test softmin, should give approximate value
        surf_grid = LinearGrid(M=5, N=6)
        plas_grid = LinearGrid(M=5, N=6)
        obj = PlasmaVesselDistance(
            eq=eq,
            plasma_grid=plas_grid,
            surface_grid=surf_grid,
            surface=surface,
            use_softmin=True,
            softmin_alpha=5,
        )
        obj.build()
        d = obj.compute_unscaled(*obj.xs(eq, surface))
        assert d.size == obj.dim_f
        np.testing.assert_allclose(np.abs(d).min(), a_s - a_p, rtol=1.5e-1)

        # for large enough alpha, should be same as actual min
        obj = PlasmaVesselDistance(
            eq=eq,
            plasma_grid=plas_grid,
            surface_grid=surf_grid,
            surface=surface,
            use_softmin=True,
            softmin_alpha=100,
        )
        obj.build()
        d = obj.compute_unscaled(*obj.xs(eq, surface))
        np.testing.assert_allclose(d, a_s - a_p)

    @pytest.mark.unit
    def test_mean_curvature(self):
        """Test for mean curvature objective function."""
        # torus should have mean curvature negative everywhere
        eq = Equilibrium()
        obj = MeanCurvature(eq=eq)
        obj.build()
        H = obj.compute_unscaled(*obj.xs(eq))
        assert np.all(H <= 0)

        # more shaped case like NCSX should have some positive curvature
        eq = get("NCSX")
        obj = MeanCurvature(eq=eq)
        obj.build()
        H = obj.compute_unscaled(*obj.xs(eq))
        assert np.any(H > 0)

        # check using the surface
        obj = MeanCurvature(eq=eq.surface)
        obj.build()
        H = obj.compute_unscaled(*obj.xs(eq.surface))
        assert np.any(H > 0)

    @pytest.mark.unit
    def test_principal_curvature(self):
        """Test for principal curvature objective function."""
        eq1 = get("DSHAPE")
        eq2 = get("NCSX")
        obj1 = PrincipalCurvature(eq=eq1, normalize=False)
        obj1.build()
        K1 = obj1.compute_unscaled(*obj1.xs(eq1))
        obj2 = PrincipalCurvature(eq=eq2, normalize=False)
        obj2.build()
        K2 = obj2.compute_unscaled(*obj2.xs(eq2))

        # simple test: NCSX should have higher mean absolute curvature than DSHAPE
        assert K1.mean() < K2.mean()

        # same test but using the surface directly
        obj1 = PrincipalCurvature(eq=eq1.surface, normalize=False)
        obj1.build()
        K1 = obj1.compute_unscaled(*obj1.xs(eq1.surface))
        obj2 = PrincipalCurvature(eq=eq2.surface, normalize=False)
        obj2.build()
        K2 = obj2.compute_unscaled(*obj2.xs(eq2.surface))

        # simple test: NCSX should have higher mean absolute curvature than DSHAPE
        assert K1.mean() < K2.mean()

    @pytest.mark.unit
    def test_field_scale_length(self):
        """Test for B field scale length objective function."""
        surf1 = FourierRZToroidalSurface(
            R_lmn=[5, 1], Z_lmn=[-1], modes_R=[[0, 0], [1, 0]], modes_Z=[[-1, 0]], NFP=1
        )
        surf2 = FourierRZToroidalSurface(
            R_lmn=[10, 2],
            Z_lmn=[-2],
            modes_R=[[0, 0], [1, 0]],
            modes_Z=[[-1, 0]],
            NFP=1,
        )
        eq1 = Equilibrium(L=2, M=2, N=0, surface=surf1)
        eq2 = Equilibrium(L=2, M=2, N=0, surface=surf2)
        eq1.solve()
        eq2.solve()

        obj1 = BScaleLength(eq=eq1, normalize=False)
        obj2 = BScaleLength(eq=eq2, normalize=False)
        obj1.build()
        obj2.build()

        L1 = obj1.compute_unscaled(*obj1.xs(eq1))
        L2 = obj2.compute_unscaled(*obj2.xs(eq2))

        np.testing.assert_array_less(L1, L2)

    @pytest.mark.unit
    def test_coil_length(self):
        """Tests coil length."""

        def test(coil, grid=None):
            obj = CoilLength(coil, grid=grid)
            obj.build()
            f = obj.compute(params=coil.params_dict)
            np.testing.assert_allclose(f, 4 * np.pi, rtol=1e-8)
            assert len(f) == obj.dim_f

        coil = FourierPlanarCoil(r_n=2, basis="rpz")
        coils = CoilSet.linspaced_linear(
            coil, n=3, displacement=[0, 3, 0], check_intersection=False
        )
        mixed_coils = MixedCoilSet.linspaced_linear(
            coil, n=2, displacement=[0, 7, 0], check_intersection=False
        )
        nested_coils = MixedCoilSet(coils, mixed_coils, check_intersection=False)

        grid = None  # default grid

        test(coil)
        test(coils)
        test(mixed_coils)
        test(nested_coils, grid=grid)

    @pytest.mark.unit
    def test_coil_current_length(self):
        """Tests coil current length."""

        def test(coil, grid=None):
            obj = CoilCurrentLength(coil, grid=grid)
            obj.build()
            f = obj.compute(params=coil.params_dict)
            np.testing.assert_allclose(f, 4 * np.pi, rtol=1e-8)
            assert f.shape == (obj.dim_f,)

        coil = FourierPlanarCoil(r_n=2, basis="rpz")
        coils = CoilSet.linspaced_linear(
            coil, n=3, displacement=[0, 3, 0], check_intersection=False
        )
        mixed_coils = MixedCoilSet.linspaced_linear(
            coil, n=2, displacement=[0, 7, 0], check_intersection=False
        )
        nested_coils = MixedCoilSet(coils, mixed_coils, check_intersection=False)

        grid = LinearGrid(N=5)  # single grid

        test(coil)
        test(coils)
        test(mixed_coils)
        test(nested_coils, grid=grid)

    @pytest.mark.unit
    def test_coil_curvature(self):
        """Tests coil curvature."""

        def test(coil, grid=None):
            obj = CoilCurvature(coil, grid=grid)
            obj.build()
            f = obj.compute(params=coil.params_dict)
            np.testing.assert_allclose(f, 1 / 2, rtol=1e-8)
            assert len(f) == obj.dim_f

        coil = FourierPlanarCoil(r_n=2, basis="rpz")
        coils = CoilSet.linspaced_linear(
            coil, n=3, displacement=[0, 3, 0], check_intersection=False
        )
        mixed_coils = MixedCoilSet.linspaced_linear(
            coil, n=2, displacement=[0, 7, 0], check_intersection=False
        )
        nested_coils = MixedCoilSet(coils, mixed_coils, check_intersection=False)

        grid = [LinearGrid(N=5)] * 5  # single list of grids

        test(coil)
        test(coils)
        test(mixed_coils)
        test(nested_coils, grid=grid)

    @pytest.mark.unit
    def test_coil_torsion(self):
        """Tests coil torsion."""

        def test(coil, grid=None):
            obj = CoilTorsion(coil, grid=grid)
            obj.build()
            f = obj.compute(params=coil.params_dict)
            np.testing.assert_allclose(f, 0, atol=1e-8)
            assert len(f) == obj.dim_f

        coil = FourierPlanarCoil(r_n=2, basis="rpz")
        coils = CoilSet.linspaced_linear(
            coil, n=3, displacement=[0, 3, 0], check_intersection=False
        )
        mixed_coils = MixedCoilSet.linspaced_linear(
            coil, n=2, displacement=[0, 7, 0], check_intersection=False
        )
        nested_coils = MixedCoilSet(coils, mixed_coils, check_intersection=False)

        grid = [[LinearGrid(N=5)] * 3, [LinearGrid(N=5)] * 2]  # nested list of grids

        test(coil)
        test(coils)
        test(mixed_coils)
        test(nested_coils, grid=grid)

    @pytest.mark.unit
    def test_coil_type_error(self):
        """Tests error when objective is not passed a coil."""
        curve = FourierPlanarCurve(r_n=2, basis="rpz")
        obj = CoilLength(curve)
        with pytest.raises(TypeError):
            obj.build()

    @pytest.mark.unit
    def test_coil_min_distance(self):
        """Tests minimum distance between coils in a coilset."""

        def test(coils, mindist, grid=None, expect_intersect=False, tol=None):
            obj = CoilSetMinDistance(coils, grid=grid)
            obj.build()
            f = obj.compute(params=coils.params_dict)
            assert f.size == coils.num_coils
            np.testing.assert_allclose(f, mindist)
            assert coils.is_self_intersecting(grid=grid, tol=tol) == expect_intersect

        # linearly spaced planar coils, all coils are min distance from their neighbors
        n = 3
        disp = 5
        coil = FourierPlanarCoil(r_n=1, normal=[0, 0, 1])
        coils_linear = CoilSet.linspaced_linear(
            coil, n=n, displacement=[0, 0, disp], check_intersection=False
        )
        test(coils_linear, disp / n)

        # planar toroidal coils, without symmetry
        # min points are at the inboard midplane and are corners of a square inscribed
        # in a circle of radius = center - r
        center = 3
        r = 1
        coil = FourierPlanarCoil(center=[center, 0, 0], normal=[0, 1, 0], r_n=r)
        coils_angular = CoilSet.linspaced_angular(coil, n=4, check_intersection=False)
        test(
            coils_angular, np.sqrt(2) * (center - r), grid=LinearGrid(zeta=4), tol=1e-5
        )

        # planar toroidal coils, with symmetry
        # min points are at the inboard midplane and are corners of an octagon inscribed
        # in a circle of radius = center - r
        center = 3
        r = 1
        coil = FourierPlanarCoil(center=[center, 0, 0], normal=[0, 1, 0], r_n=r)
        coils = CoilSet.linspaced_angular(
            coil, angle=np.pi / 2, n=5, endpoint=True, check_intersection=False
        )
        coils_sym = CoilSet(coils[1::2], NFP=2, sym=True)
        test(coils_sym, 2 * (center - r) * np.sin(np.pi / 8), grid=LinearGrid(zeta=4))

        # mixture of toroidal field coilset, vertical field coilset, and extra coil
        # TF coils instersect with the middle VF coil
        # extra coil is 5 m from middle VF coil
        tf_coil = FourierPlanarCoil(center=[2, 0, 0], normal=[0, 1, 0], r_n=1)
        tf_coilset = CoilSet.linspaced_angular(tf_coil, n=4, check_intersection=False)
        vf_coil = FourierRZCoil(R_n=3, Z_n=-1)
        vf_coilset = CoilSet.linspaced_linear(
            vf_coil,
            displacement=[0, 0, 2],
            n=3,
            endpoint=True,
            check_intersection=False,
        )
        xyz_coil = FourierXYZCoil(X_n=[0, 6, 1], Y_n=[0, 0, 0], Z_n=[-1, 0, 0])
        coils_mixed = MixedCoilSet(
            (tf_coilset, vf_coilset, xyz_coil), check_intersection=False
        )
        with pytest.warns(UserWarning, match="nearly intersecting"):
            test(
                coils_mixed,
                [0, 0, 0, 0, 1, 0, 1, 2],
                grid=LinearGrid(zeta=4),
                expect_intersect=True,
            )
        # TODO (#1400, 914): move this coil set to conftest?

    @pytest.mark.unit
    def test_plasma_coil_min_distance(self):
        """Tests minimum distance between plasma and a coilset."""

        def test(
            eq,
            coils,
            mindist,
            plasma_grid=None,
            coil_grid=None,
            eq_fixed=False,
            coils_fixed=False,
        ):
            obj = PlasmaCoilSetMinDistance(
                eq=eq,
                coil=coils,
                plasma_grid=plasma_grid,
                coil_grid=coil_grid,
                eq_fixed=eq_fixed,
                coils_fixed=coils_fixed,
            )
            obj.build()
            if eq_fixed:
                f = obj.compute(params_1=coils.params_dict)
            elif coils_fixed:
                f = obj.compute(params_1=eq.params_dict)
            else:
                f = obj.compute(params_1=eq.params_dict, params_2=coils.params_dict)
            assert f.size == coils.num_coils
            np.testing.assert_allclose(f, mindist)

        plasma_grid = LinearGrid(M=4, zeta=16)
        coil_grid = LinearGrid(N=8)

        # planar toroidal coils without symmetry, around fixed circular tokamak
        R0 = 3
        a = 1
        offset = 0.5
        surf = FourierRZToroidalSurface(
            R_lmn=np.array([R0, a]),
            Z_lmn=np.array([0, -a]),
            modes_R=np.array([[0, 0], [1, 0]]),
            modes_Z=np.array([[0, 0], [-1, 0]]),
        )
        eq = Equilibrium(surface=surf, NFP=1, M=2, N=0, sym=True)
        coil = FourierPlanarCoil(center=[R0, 0, 0], normal=[0, 1, 0], r_n=[a + offset])
        coils = CoilSet.linspaced_angular(coil, n=8, check_intersection=False)
        test(
            eq,
            coils,
            offset,
            plasma_grid=plasma_grid,
            coil_grid=coil_grid,
            eq_fixed=True,
        )
        test(
            eq.surface,
            coils,
            offset,
            plasma_grid=plasma_grid,
            coil_grid=coil_grid,
            eq_fixed=True,
        )

        # planar toroidal coils with symmetry, around unfixed circular tokamak
        R0 = 5
        a = 1.5
        offset = 0.75
        surf = FourierRZToroidalSurface(
            R_lmn=np.array([R0, a]),
            Z_lmn=np.array([0, -a]),
            modes_R=np.array([[0, 0], [1, 0]]),
            modes_Z=np.array([[0, 0], [-1, 0]]),
        )
        eq = Equilibrium(surface=surf, NFP=1, M=2, N=0, sym=True)
        coil = FourierPlanarCoil(center=[R0, 0, 0], normal=[0, 1, 0], r_n=[a + offset])
        coils = CoilSet.linspaced_angular(
            coil, angle=np.pi / 2, n=5, endpoint=True, check_intersection=False
        )
        coils = CoilSet(coils[1::2], NFP=2, sym=True)
        test(
            eq,
            coils,
            offset,
            plasma_grid=plasma_grid,
            coil_grid=coil_grid,
            eq_fixed=False,
        )
        test(
            eq.surface,
            coils,
            offset,
            plasma_grid=plasma_grid,
            coil_grid=coil_grid,
            eq_fixed=False,
        )

        # fixed planar toroidal coils with symmetry, around unfixed circular tokamak
        R0 = 5
        a = 1.5
        offset = 0.75
        surf = FourierRZToroidalSurface(
            R_lmn=np.array([R0, a]),
            Z_lmn=np.array([0, -a]),
            modes_R=np.array([[0, 0], [1, 0]]),
            modes_Z=np.array([[0, 0], [-1, 0]]),
        )
        eq = Equilibrium(surface=surf, NFP=1, M=2, N=0, sym=True)
        coil = FourierPlanarCoil(center=[R0, 0, 0], normal=[0, 1, 0], r_n=[a + offset])
        coils = CoilSet.linspaced_angular(
            coil, angle=np.pi / 2, n=5, endpoint=True, check_intersection=False
        )
        coils = CoilSet(coils[1::2], NFP=2, sym=True)
        test(
            eq,
            coils,
            offset,
            plasma_grid=plasma_grid,
            coil_grid=coil_grid,
            eq_fixed=False,
            coils_fixed=True,
        )

    @pytest.mark.unit
    def test_quadratic_flux(self):
        """Test calculation of quadratic flux on the boundary."""
        t_field = ToroidalMagneticField(1, 1)

        # test that torus (axisymmetric) Bnorm is exactly 0
        eq = load("./tests/inputs/vacuum_circular_tokamak.h5")
        obj = QuadraticFlux(eq, t_field)
        obj.build(eq, verbose=2)
        f = obj.compute(field_params=t_field.params_dict)
        np.testing.assert_allclose(f, 0, rtol=1e-14, atol=1e-14)

        # test non-axisymmetric surface
        eq = desc.examples.get("precise_QA", "all")[0]
        with pytest.warns(UserWarning, match="Reducing radial"):
            eq.change_resolution(4, 4, 4, 8, 8, 8)
        eval_grid = LinearGrid(
            rho=np.array([1.0]),
            M=eq.M_grid,
            N=eq.N_grid,
            NFP=eq.NFP,
            sym=False,
        )
        source_grid = LinearGrid(
            rho=np.array([1.0]),
            M=eq.M_grid,
            N=eq.N_grid,
            NFP=eq.NFP,
            sym=False,
        )

        obj = QuadraticFlux(eq, t_field, eval_grid=eval_grid, source_grid=source_grid)
        Bnorm = t_field.compute_Bnormal(
            eq, eval_grid=eval_grid, source_grid=source_grid
        )[0]
        obj.build(eq)
        dA = eq.compute("|e_theta x e_zeta|", grid=eval_grid)["|e_theta x e_zeta|"]
        f = obj.compute_unscaled(t_field.params_dict)

        np.testing.assert_allclose(f, Bnorm * np.sqrt(dA), atol=2e-4, rtol=1e-2)

        # equilibrium that has B_plasma == 0
        eq = load("./tests/inputs/vacuum_nonaxisym.h5")

        eval_grid = LinearGrid(
            rho=np.array([1.0]),
            M=eq.M_grid,
            N=eq.N_grid,
            NFP=eq.NFP,
            sym=False,
        )
        obj = QuadraticFlux(eq, t_field, vacuum=True, eval_grid=eval_grid)
        Bnorm = t_field.compute_Bnormal(eq.surface, eval_grid=eval_grid)[0]
        obj.build(eq)
        f = obj.compute(field_params=t_field.params_dict)
        dA = eq.compute("|e_theta x e_zeta|", grid=eval_grid)["|e_theta x e_zeta|"]
        # check that they're the same since we set B_plasma = 0
        np.testing.assert_allclose(f, Bnorm * np.sqrt(dA), atol=1e-14)

    @pytest.mark.unit
    def test_quadratic_flux_minimizing_surface(self):
        """Test calculation of quadratic flux on a surface."""
        t_field = ToroidalMagneticField(1, 1)

        # test that torus (axisymmetric) Bnorm is exactly 0
        eq = load("./tests/inputs/vacuum_circular_tokamak.h5")
        surf = eq.surface
        obj = SurfaceQuadraticFlux(surf, t_field)
        obj.build(eq, verbose=2)
        f = obj.compute(params_1=surf.params_dict, params_2=t_field.params_dict)
        np.testing.assert_allclose(f, 0, rtol=1e-14, atol=1e-14)

        # test non-axisymmetric surface
        eq = desc.examples.get("precise_QA", "all")[0]
        surf = eq.surface
        surf.change_resolution(4, 4)
        eval_grid = LinearGrid(
            rho=np.array([1.0]),
            M=surf.M * 2,
            N=surf.N * 2,
            NFP=eq.NFP,
            sym=False,
        )

        obj = SurfaceQuadraticFlux(surf, t_field, eval_grid=eval_grid, field_fixed=True)
        Bnorm = t_field.compute_Bnormal(
            eq.surface, eval_grid=eval_grid, source_grid=eval_grid
        )[0]
        obj.build(surf)
        dA = surf.compute("|e_theta x e_zeta|", grid=eval_grid)["|e_theta x e_zeta|"]
        f = obj.compute(params_1=surf.params_dict)

        np.testing.assert_allclose(f, Bnorm * np.sqrt(dA), atol=2e-4, rtol=1e-2)

    @pytest.mark.unit
    def test_toroidal_flux(self):
        """Test calculation of toroidal flux from coils."""
        grid1 = LinearGrid(L=0, M=40, zeta=np.array(0.0))

        def test(
            eq,
            field,
            correct_value,
            rtol=1e-14,
            grid=None,
            eq_fixed=True,
            field_fixed=True,
        ):
            obj = ToroidalFlux(
                eq=eq,
                field=field,
                eval_grid=grid,
                eq_fixed=eq_fixed,
                field_fixed=field_fixed,
            )
            obj.build(verbose=2)
            if eq_fixed:
                torflux = obj.compute_unscaled(*obj.xs(field))
            elif field_fixed:
                torflux = obj.compute_unscaled(*obj.xs(eq))
            else:
                torflux = obj.compute_unscaled(*obj.xs(eq, field))
            np.testing.assert_allclose(torflux, correct_value, rtol=rtol)

        eq = Equilibrium(iota=PowerSeriesProfile(0))
        test(eq, VerticalMagneticField(B0=1), 0, grid=grid1, field_fixed=False)
        test(eq, VerticalMagneticField(B0=1), 0, grid=grid1, eq_fixed=False)
        test(
            eq,
            VerticalMagneticField(B0=1),
            0,
            grid=grid1,
            field_fixed=False,
            eq_fixed=False,
        )

        field = ToroidalMagneticField(B0=1, R0=1)
        # calc field Psi

        data = eq.compute(["R", "phi", "Z", "e_theta"], grid=grid1)
        field_A = field.compute_magnetic_vector_potential(
            np.vstack([data["R"], data["phi"], data["Z"]]).T
        )

        A_dot_e_theta = jnp.sum(field_A * data["e_theta"], axis=1)

        psi_from_field = np.sum(grid1.spacing[:, 1] * A_dot_e_theta)
        eq.change_resolution(L_grid=20, M_grid=20)

        test(eq, field, psi_from_field, field_fixed=False)
        test(eq, field, psi_from_field, rtol=1e-3, field_fixed=False)

        with pytest.raises(ValueError, match="Cannot have"):
            ToroidalFlux(eq, field, eq_fixed=True, field_fixed=True)

        # test on field with no vector potential
        pfield = PoloidalMagneticField(1, 1, 1)
        test(eq, pfield, 0.0, field_fixed=False)
        test(eq, pfield, 0.0, eq_fixed=False)
        test(eq, pfield, 0.0, eq_fixed=False, field_fixed=False)

        with pytest.raises(ValueError, match="vector potential"):
            obj = ToroidalFlux(eq.surface, pfield)
            obj.build()

    @pytest.mark.unit
    def test_coil_linking_number(self):
        """Test for linking number objective."""
        coil = FourierPlanarCoil(center=[10, 1, 0])
        # regular modular coilset from symmetry, so that there are 10 coils, half going
        # one way and half going the other way
        coilset = CoilSet.from_symmetry(coil, NFP=5, sym=True, check_intersection=False)
        coil2 = FourierRZCoil()
        # add a coil along the axis that links all the other coils
        coilset2 = MixedCoilSet(coilset, coil2, check_intersection=False)

        obj = CoilSetLinkingNumber(coilset2)
        obj.build()
        out = obj.compute_scaled_error(coilset2.params_dict)
        # the modular coils all link 1 other coil (the axis)
        # while the axis links all 10 modular coils
        expected = np.array([1] * 10 + [10])
        np.testing.assert_allclose(out, expected, rtol=1e-3)

    @pytest.mark.unit
    def test_signed_plasma_vessel_distance(self):
        """Test calculation of signed distance from plasma to vessel."""
        R0 = 10.0
        a_p = 1.0
        a_s = 2.0
        # default eq has R0=10, a=1
        eq = Equilibrium(M=3, N=2)
        # surface with same R0, a=2, so true d=1 for all pts
        surface = FourierRZToroidalSurface(
            R_lmn=[R0, a_s], Z_lmn=[-a_s], modes_R=[[0, 0], [1, 0]], modes_Z=[[-1, 0]]
        )
        grid = LinearGrid(M=5, N=6)
        obj = PlasmaVesselDistance(
            eq=eq,
            surface_grid=grid,
            plasma_grid=grid,
            surface=surface,
            use_signed_distance=True,
        )
        obj.build()
        d = obj.compute_unscaled(*obj.xs(eq, surface))
        assert obj.dim_f == d.size
        np.testing.assert_allclose(d, a_s - a_p)

        # ensure that it works (dimension-wise) when compute_scaled is called
        _ = obj.compute_scaled(*obj.xs(eq, surface))

        # For plasma outside surface, should get signed distance
        a_s = 0.5 * a_p
        surface = FourierRZToroidalSurface(
            R_lmn=[R0, a_s],
            Z_lmn=[-a_s],
            modes_R=[[0, 0], [1, 0]],
            modes_Z=[[-1, 0]],
        )
        grid = LinearGrid(M=5, N=6)
        obj = PlasmaVesselDistance(
            eq=eq,
            surface_grid=grid,
            plasma_grid=grid,
            surface=surface,
            use_signed_distance=True,
        )
        obj.build()
        d = obj.compute_unscaled(*obj.xs(eq, surface))
        assert obj.dim_f == d.size
        np.testing.assert_allclose(d, a_s - a_p)

        # ensure it works with different sized grids (poloidal resolution different)
        grid = LinearGrid(M=5, N=6)
        obj = PlasmaVesselDistance(
            eq=eq,
            surface_grid=grid,
            plasma_grid=LinearGrid(M=10, N=6),
            surface=surface,
            use_signed_distance=True,
        )
        obj.build()
        d = obj.compute_unscaled(*obj.xs(eq, surface))
        assert obj.dim_f == d.size
        assert abs(d.max() - (-a_s)) < 1e-14
        assert abs(d.min() - (-a_s)) < grid.spacing[0, 1] * a_s

        # ensure it works with different sized grids (poloidal resolution different)
        # and using softmin (with deprecated name alpha)
        grid = LinearGrid(M=5, N=6)
        with pytest.raises(FutureWarning):
            obj = PlasmaVesselDistance(
                eq=eq,
                surface_grid=grid,
                plasma_grid=LinearGrid(M=10, N=6),
                surface=surface,
                use_signed_distance=True,
                use_softmin=True,
                alpha=4000,
            )
        obj.build()
        d = obj.compute_unscaled(*obj.xs(eq, surface))
        assert obj.dim_f == d.size
        assert abs(d.max() - (-a_s)) < 1e-14
        assert abs(d.min() - (-a_s)) < grid.spacing[0, 1] * a_s
        # test errors
        # differing grid zetas, same num_zeta
        with pytest.raises(ValueError):
            obj = PlasmaVesselDistance(
                eq=eq,
                surface_grid=grid,
                plasma_grid=LinearGrid(M=grid.M, N=grid.N, NFP=2),
                surface=surface,
                use_signed_distance=True,
            )
            obj.build()
        # test with differing grid.num_zeta
        with pytest.raises(ValueError):
            obj = PlasmaVesselDistance(
                eq=eq,
                surface_grid=grid,
                plasma_grid=LinearGrid(M=grid.M, N=grid.N - 2),
                surface=surface,
                use_signed_distance=True,
            )
            obj.build()

    @pytest.mark.unit
<<<<<<< HEAD
    def test_mirror_ratio_equilibrium(self):
        """Test mirror ratio objective for Equilibrium."""
        # axisymmetry, no iota, so B ~ B0/R
        eq = Equilibrium(L=8, M=8)
        eq.solve()
        # R0 = 10, a=1, so Bmax = B0/9, Bmin = B0/11
        mirror_ratio = (1 / 9 - 1 / 11) / (1 / 9 + 1 / 11)
        obj = MirrorRatio(eq)
        obj.build()
        f = obj.compute(eq.params_dict)
        # not perfect agreement bc eq is low res, so B isnt exactly B0/R
        np.testing.assert_allclose(f, mirror_ratio, rtol=3e-3)

    @pytest.mark.unit
    def test_mirror_ratio_omni_field(self):
        """Test mirror ratio objective for OmnigenousField."""
        field = OmnigenousField(
            L_B=1,
            M_B=3,
            L_x=1,
            M_x=1,
            N_x=1,
            NFP=1,
            helicity=(0, 1),
            B_lm=np.array(
                [
                    # f(r) = B0 + B1*(2r-1)
                    # f(0) = [0.8, 1.0, 1.2]
                    # f(1) = [1.0, 1.0, 1.0]
                    [0.9, 1.0, 1.1],  # B0
                    [0.1, 0.0, -0.1],  # B1
                ]
            ).flatten(),
        )

        mirror_ratio_axis = (1.2 - 0.8) / (1.2 + 0.8)
        mirror_ratio_edge = 0.0
        grid = LinearGrid(L=5, theta=6, N=2)
        rho = grid.nodes[grid.unique_rho_idx, 0]
        obj = MirrorRatio(field, grid=grid)
        obj.build()
        f = obj.compute(field.params_dict)
        np.testing.assert_allclose(
            f, mirror_ratio_axis * (1 - rho) + mirror_ratio_edge * rho
        )
=======
    def test_linking_current(self):
        """Test calculation of signed linking current from coils to plasma."""
        eq = Equilibrium()
        G = eq.compute("G", grid=LinearGrid(rho=1.0))["G"][0] * 2 * jnp.pi / mu_0
        c = G / 8
        coil1 = FourierPlanarCoil(current=1.5 * c, center=[10, 1, 0])
        coil2 = FourierPlanarCoil(current=0.5 * c, center=[10, 2, 0])
        # explicit symmetry coils
        coilset1 = CoilSet.from_symmetry((coil1, coil2), NFP=2, sym=True)
        expected_currents = [
            c * 1.5,  # these are the 2 actual coils, with different currents
            c * 0.5,
            -c * 0.5,  # these are the stellarator symmetric ones in first field period
            -c * 1.5,
            c * 1.5,  # these next 4 are the ones from the 2nd field period
            c * 0.5,
            -c * 0.5,
            -c * 1.5,
        ]
        np.testing.assert_allclose(coilset1._all_currents(), expected_currents)
        obj = LinkingCurrentConsistency(eq, coilset1)
        obj.build()
        f = obj.compute(coilset1.params_dict, eq.params_dict)
        np.testing.assert_allclose(f, 0)

        # same with virtual coils
        coilset2 = CoilSet(coil1, coil2, NFP=2, sym=True)
        np.testing.assert_allclose(coilset2._all_currents(), expected_currents)
        obj = LinkingCurrentConsistency(eq, coilset2)
        obj.build()
        f = obj.compute(coilset2.params_dict, eq.params_dict)
        np.testing.assert_allclose(f, 0)

        # both coilsets together. These have overlapping coils but it doesn't
        # affect the linking number
        coilset3 = MixedCoilSet(coilset1, coilset2, check_intersection=False)
        np.testing.assert_allclose(
            coilset3._all_currents(), expected_currents + expected_currents
        )
        obj = LinkingCurrentConsistency(eq, coilset3)
        obj.build()
        f = obj.compute(coilset3.params_dict, eq.params_dict)
        np.testing.assert_allclose(f, -G)  # coils provide 2G so error is -G

        # CoilSet + 1 extra coil
        coilset4 = MixedCoilSet(coilset1, coil2, check_intersection=False)
        np.testing.assert_allclose(
            coilset4._all_currents(), expected_currents + [0.5 * G / 8]
        )
        obj = LinkingCurrentConsistency(eq, coilset4)
        obj.build()
        f = obj.compute(coilset4.params_dict, eq.params_dict)
        np.testing.assert_allclose(f, -0.5 * G / 8)
>>>>>>> afeff2c6

    @pytest.mark.unit
    def test_omnigenity_multiple_surfaces(self):
        """Test omnigenity transform vectorized over multiple surfaces."""
        surf = FourierRZToroidalSurface.from_qp_model(
            major_radius=1,
            aspect_ratio=20,
            elongation=6,
            mirror_ratio=0.2,
            torsion=0.1,
            NFP=1,
            sym=True,
        )
        eq = Equilibrium(
            Psi=6e-3,
            M=4,
            N=4,
            surface=surf,
            iota=PowerSeriesProfile(1, 0, -1),  # ensure diff surfs have diff iota
        )
        field = OmnigenousField(
            L_B=1,
            M_B=3,
            L_x=1,
            M_x=1,
            N_x=1,
            NFP=eq.NFP,
            helicity=(1, 1),
            B_lm=np.array(
                [
                    [0.8, 1.0, 1.2],
                    [-0.4, 0.0, 0.6],  # radially varying B
                ]
            ).flatten(),
        )
        grid1 = LinearGrid(rho=0.5, M=eq.M_grid, N=eq.N_grid)
        grid2 = LinearGrid(rho=1.0, M=eq.M_grid, N=eq.N_grid)
        grid3 = LinearGrid(rho=np.array([0.5, 1.0]), M=eq.M_grid, N=eq.N_grid)
        obj1 = Omnigenity(eq=eq, field=field, eq_grid=grid1)
        obj2 = Omnigenity(eq=eq, field=field, eq_grid=grid2)
        obj3 = Omnigenity(eq=eq, field=field, eq_grid=grid3)
        obj1.build()
        obj2.build()
        obj3.build()
        f1 = obj1.compute(*obj1.xs(eq, field))
        f2 = obj2.compute(*obj2.xs(eq, field))
        f3 = obj3.compute(*obj3.xs(eq, field))
        # the order will be different but the values should be the same so we sort
        # before comparing
        np.testing.assert_allclose(
            np.sort(np.concatenate([f1, f2])), np.sort(f3), atol=1e-14
        )

    @pytest.mark.unit
    def test_surface_current_regularization(self):
        """Test SurfaceCurrentRegularization Calculation."""

        def test(field, grid):
            obj = SurfaceCurrentRegularization(field, source_grid=grid)
            obj.build()
            return obj.compute(field.params_dict)

        field1 = FourierCurrentPotentialField(
            I=0, G=10, NFP=10, Phi_mn=[[0]], modes_Phi=[[2, 2]]
        )
        grid = LinearGrid(M=5, N=5, NFP=field1.NFP)
        result1 = test(field1, grid)
        result2 = test(field1, grid=None)

        # test with CurrentPotentialField
        surface = FourierRZToroidalSurface(
            R_lmn=jnp.array([10, 1]),
            Z_lmn=jnp.array([0, -1]),
            modes_R=jnp.array([[0, 0], [1, 0]]),
            modes_Z=jnp.array([[0, 0], [-1, 0]]),
            NFP=10,
        )
        surface.change_resolution(M=field1._M_Phi, N=field1._N_Phi)
        # make a current potential corresponding a purely poloidal current
        G = 10  # net poloidal current
        potential = lambda theta, zeta, G: G * zeta / 2 / jnp.pi
        potential_dtheta = lambda theta, zeta, G: jnp.zeros_like(theta)
        potential_dzeta = lambda theta, zeta, G: G * jnp.ones_like(theta) / 2 / jnp.pi

        params = {"G": -G}

        field2 = CurrentPotentialField(
            potential,
            R_lmn=surface.R_lmn,
            Z_lmn=surface.Z_lmn,
            modes_R=surface._R_basis.modes[:, 1:],
            modes_Z=surface._Z_basis.modes[:, 1:],
            params=params,
            potential_dtheta=potential_dtheta,
            potential_dzeta=potential_dzeta,
            NFP=surface.NFP,
        )
        result3 = test(field2, grid)
        result4 = test(field2, grid=None)
        field1.G = 2 * field1.G
        result5 = test(field1, grid)

        np.testing.assert_allclose(result1, result3)
        np.testing.assert_allclose(result1 * 2, result5)
        np.testing.assert_allclose(result2, result4)

    @pytest.mark.unit
    def test_objective_compute(self):
        """To avoid issues such as #1424."""
        eq = get("W7-X")
        rho = np.linspace(0.1, 1, 3)
        alpha = np.array([0])
        Y_B = 50
        num_transit = 4
        num_pitch = 16
        num_quad = 16
        zeta = np.linspace(0, 2 * np.pi * num_transit, Y_B * num_transit)
        grid = get_rtz_grid(eq, rho, alpha, zeta, coordinates="raz")
        data = eq.compute(
            ["effective ripple", "Gamma_c"],
            grid=grid,
            num_quad=num_quad,
            num_pitch=num_pitch,
        )
        obj = EffectiveRipple(
            eq,
            rho=rho,
            alpha=alpha,
            Y_B=Y_B,
            num_transit=num_transit,
            num_quad=num_quad,
            num_pitch=num_pitch,
        )
        obj.build()
        # TODO(#1094)
        np.testing.assert_allclose(
            obj.compute(eq.params_dict),
            grid.compress(data["effective ripple"]),
            rtol=0.004,
        )
        obj = GammaC(
            eq,
            rho=rho,
            alpha=alpha,
            Y_B=Y_B,
            num_transit=num_transit,
            num_quad=num_quad,
            num_pitch=num_pitch,
        )
        obj.build()
        np.testing.assert_allclose(
            obj.compute(eq.params_dict), grid.compress(data["Gamma_c"])
        )


@pytest.mark.regression
def test_derivative_modes():
    """Test equality of derivatives using batched, looped methods."""
    eq = Equilibrium(M=2, N=1, L=2)
    surf = FourierRZToroidalSurface()
    obj1 = ObjectiveFunction(
        [
            PlasmaVesselDistance(eq, surf, jac_chunk_size=1),
            MagneticWell(eq),
            AspectRatio(eq),
        ],
        deriv_mode="batched",
        use_jit=False,
    )
    obj2 = ObjectiveFunction(
        [
            PlasmaVesselDistance(eq, surf, jac_chunk_size=2),
            MagneticWell(eq),
            AspectRatio(eq, jac_chunk_size=None),
        ],
        deriv_mode="blocked",
        jac_chunk_size=10,
        use_jit=False,
    )
    with pytest.warns(DeprecationWarning, match="looped"):
        obj3 = ObjectiveFunction(
            [
                PlasmaVesselDistance(eq, surf),
                MagneticWell(eq),
                AspectRatio(eq),
            ],
            deriv_mode="looped",
            use_jit=False,
        )
    with pytest.raises(ValueError, match="jac_chunk_size"):
        obj1.build()
    with pytest.raises(ValueError, match="jac_chunk_size"):
        obj2.build()
    obj1 = ObjectiveFunction(
        [
            PlasmaVesselDistance(eq, surf),
            MagneticWell(eq),
            AspectRatio(eq),
        ],
        deriv_mode="batched",
        jac_chunk_size="auto",
        use_jit=False,
    )
    obj2 = ObjectiveFunction(
        [
            PlasmaVesselDistance(eq, surf, jac_chunk_size=2),
            MagneticWell(eq),
            AspectRatio(eq, jac_chunk_size=None),
        ],
        deriv_mode="blocked",
        jac_chunk_size="auto",
        use_jit=False,
    )
    obj1.build()
    obj2.build()
    # check that default size works for blocked
    assert obj2.objectives[0]._jac_chunk_size == 2
    assert obj2.objectives[1]._jac_chunk_size > 0
    assert obj2.objectives[2]._jac_chunk_size > 0
    # hard to say what size auto will give, just check it is >0
    assert obj1._jac_chunk_size > 0
    obj3.build()
    x = obj1.x(eq, surf)
    v = jnp.ones_like(x)
    g1 = obj1.grad(x)
    g2 = obj2.grad(x)
    g3 = obj3.grad(x)
    np.testing.assert_allclose(g1, g2, atol=1e-10)
    np.testing.assert_allclose(g1, g3, atol=1e-10)
    J1 = obj1.jac_scaled(x)
    J2 = obj2.jac_scaled(x)
    J3 = obj3.jac_scaled(x)
    np.testing.assert_allclose(J1, J2, atol=1e-10)
    np.testing.assert_allclose(J1, J3, atol=1e-10)
    J1 = obj1.jac_unscaled(x)
    J2 = obj2.jac_unscaled(x)
    J3 = obj3.jac_unscaled(x)
    np.testing.assert_allclose(J1, J2, atol=1e-10)
    np.testing.assert_allclose(J1, J3, atol=1e-10)
    H1 = obj1.hess(x)
    H2 = obj2.hess(x)
    H3 = obj3.hess(x)
    np.testing.assert_allclose(H1, H2, atol=1e-10)
    np.testing.assert_allclose(H1, H3, atol=1e-10)
    j1 = obj1.jvp_scaled(v, x)
    j2 = obj2.jvp_scaled(v, x)
    j3 = obj3.jvp_scaled(v, x)
    np.testing.assert_allclose(j1, j2, atol=1e-10)
    np.testing.assert_allclose(j1, j3, atol=1e-10)


@pytest.mark.unit
def test_fwd_rev():
    """Test that forward and reverse mode jvps etc give same results."""
    eq = Equilibrium()
    obj1 = MeanCurvature(eq, deriv_mode="fwd")
    obj2 = MeanCurvature(eq, deriv_mode="rev")
    obj1.build()
    obj2.build()

    x = eq.pack_params(eq.params_dict)
    J1 = obj1.jac_scaled(x)
    J2 = obj2.jac_scaled(x)
    np.testing.assert_allclose(J1, J2, atol=1e-14)

    jvp1 = obj1.jvp_scaled(x, jnp.ones_like(x))
    jvp2 = obj2.jvp_scaled(x, jnp.ones_like(x))
    np.testing.assert_allclose(jvp1, jvp2, atol=1e-14)

    surf = FourierRZToroidalSurface()
    obj1 = PlasmaVesselDistance(eq, surf, deriv_mode="fwd")
    obj2 = PlasmaVesselDistance(eq, surf, deriv_mode="rev")
    obj1.build()
    obj2.build()

    x1 = eq.pack_params(eq.params_dict)
    x2 = surf.pack_params(surf.params_dict)

    J1a, J1b = obj1.jac_scaled(x1, x2)
    J2a, J2b = obj2.jac_scaled(x1, x2)
    np.testing.assert_allclose(J1a, J2a, atol=1e-14)
    np.testing.assert_allclose(J1b, J2b, atol=1e-14)

    jvp1 = obj1.jvp_scaled((x1, x2), (jnp.ones_like(x1), jnp.ones_like(x2)))
    jvp2 = obj2.jvp_scaled((x1, x2), (jnp.ones_like(x1), jnp.ones_like(x2)))
    np.testing.assert_allclose(jvp1, jvp2, atol=1e-14)


@pytest.mark.unit
def test_getter_setter():
    """Test getter and setter methods of Objectives."""
    eq = Equilibrium()
    obj = GenericObjective("R", thing=eq)
    obj.build()
    R = obj.compute_unscaled(*obj.xs(eq))

    # target
    target = R - 0.5
    obj.target = target
    np.testing.assert_allclose(obj.target, target)

    # bounds
    bounds = (0.5 * R, 2 * R)
    obj.bounds = bounds
    np.testing.assert_allclose(obj.bounds, bounds)

    # weight
    weight = R
    obj.weight = weight
    np.testing.assert_allclose(obj.weight, weight)


@pytest.mark.unit
def test_bounds_format():
    """Test that tuple targets are in the format (lower bound, upper bound)."""
    eq = Equilibrium()
    with pytest.raises(AssertionError):
        GenericObjective("R", bounds=(1,), thing=eq).build()
    with pytest.raises(AssertionError):
        GenericObjective("R", bounds=(1, 2, 3), thing=eq).build()
    with pytest.raises(ValueError):
        GenericObjective("R", bounds=(1, -1), thing=eq).build()


@pytest.mark.unit
def test_target_profiles():
    """Tests for using Profile objects as targets for profile objectives."""
    iota = PowerSeriesProfile([1, 0, -0.3])
    shear = PowerSeriesProfile([0, -0.6])
    current = PowerSeriesProfile([4, 0, 1, 0, -1])
    merc = PowerSeriesProfile([1, 0, -1])
    well = PowerSeriesProfile([2, 0, -2])
    pres = PowerSeriesProfile([3, 0, -3])
    eqi = Equilibrium(L=5, N=3, M=3, iota=iota)
    eqc = Equilibrium(L=3, N=3, M=3, current=current)
    obji = RotationalTransform(target=iota, eq=eqi)
    obji.build()
    np.testing.assert_allclose(
        obji.target,
        iota(
            obji.constants["transforms"]["grid"].nodes[
                obji.constants["transforms"]["grid"].unique_rho_idx
            ]
        ),
    )
    objs = Shear(target=shear, eq=eqi)
    objs.build()
    np.testing.assert_allclose(
        objs.target,
        shear(
            objs.constants["transforms"]["grid"].nodes[
                objs.constants["transforms"]["grid"].unique_rho_idx
            ]
        ),
    )
    objc = ToroidalCurrent(target=current, eq=eqc)
    objc.build()
    np.testing.assert_allclose(
        objc.target,
        current(
            objc.constants["transforms"]["grid"].nodes[
                objc.constants["transforms"]["grid"].unique_rho_idx
            ]
        ),
    )
    objm = MercierStability(bounds=(merc, np.inf), eq=eqi)
    objm.build()
    np.testing.assert_allclose(
        objm.bounds[0],
        merc(
            objm.constants["transforms"]["grid"].nodes[
                objm.constants["transforms"]["grid"].unique_rho_idx
            ]
        ),
    )
    np.testing.assert_allclose(objm.bounds[1], np.inf)
    objw = MagneticWell(bounds=(merc, well), eq=eqi)
    objw.build()
    np.testing.assert_allclose(
        objw.bounds[0],
        merc(
            objw.constants["transforms"]["grid"].nodes[
                objw.constants["transforms"]["grid"].unique_rho_idx
            ]
        ),
    )
    np.testing.assert_allclose(
        objw.bounds[1],
        well(
            objw.constants["transforms"]["grid"].nodes[
                objw.constants["transforms"]["grid"].unique_rho_idx
            ]
        ),
    )
    objp = Pressure(target=pres, eq=eqc)
    objp.build()
    np.testing.assert_allclose(
        objp.target,
        pres(
            objp.constants["transforms"]["grid"].nodes[
                objp.constants["transforms"]["grid"].unique_rho_idx
            ]
        ),
    )
    objp = Pressure(target=lambda x: 2 * x, eq=eqc)
    objp.build()
    np.testing.assert_allclose(
        objp.target,
        2
        * objp.constants["transforms"]["grid"].nodes[
            objp.constants["transforms"]["grid"].unique_rho_idx, 0
        ],
    )


@pytest.mark.unit
def test_profile_objective_print(capsys):
    """Test that the profile objectives print correctly."""
    eq = Equilibrium(
        iota=PowerSeriesProfile([1, 0, 0.5]), pressure=PowerSeriesProfile([1, 0, -1])
    )
    grid = LinearGrid(L=10, M=10, N=5, axis=False)
    pre_width = len("Maximum ")

    def test(obj, values, print_init=False, normalize=False):
        if print_init:
            # print the initial value too. For this test, it is the
            # same as the final value
            obj.print_value(obj.xs(eq), obj.xs(eq))
            print_fmt = (
                f"{obj._print_value_fmt:<{PRINT_WIDTH-pre_width}}"
                + "{:10.3e}  -->  {:10.3e} "
            )
        else:
            obj.print_value(obj.xs(eq))
            print_fmt = f"{obj._print_value_fmt:<{PRINT_WIDTH-pre_width}}" + "{:10.3e} "
        out = capsys.readouterr()

        corr_out = str(
            "Precomputing transforms\n"
            + "Maximum "
            + print_fmt.format(np.max(values), np.max(values))
            + obj._units
            + "\n"
            + "Minimum "
            + print_fmt.format(np.min(values), np.min(values))
            + obj._units
            + "\n"
            + "Average "
            + print_fmt.format(np.mean(values), np.mean(values))
            + obj._units
            + "\n"
        )
        if normalize:
            corr_out += str(
                "Maximum "
                + print_fmt.format(
                    np.max(values / obj.normalization),
                    np.max(values / obj.normalization),
                )
                + "(normalized)"
                + "\n"
                + "Minimum "
                + print_fmt.format(
                    np.min(values / obj.normalization),
                    np.min(values / obj.normalization),
                )
                + "(normalized)"
                + "\n"
                + "Average "
                + print_fmt.format(
                    np.mean(values / obj.normalization),
                    np.mean(values / obj.normalization),
                )
                + "(normalized)"
                + "\n"
            )

        assert out.out == corr_out

    iota = eq.compute("iota", grid=grid)["iota"]
    obj = RotationalTransform(eq=eq, target=1, grid=grid)
    obj.build()
    test(obj, iota, print_init=True)
    shear = eq.compute("shear", grid=grid)["shear"]
    obj = Shear(eq=eq, target=1, grid=grid)
    obj.build()
    test(obj, shear)
    curr = eq.compute("current", grid=grid)["current"]
    obj = ToroidalCurrent(eq=eq, target=1, grid=grid)
    obj.build()
    test(obj, curr, print_init=True, normalize=True)
    pres = eq.compute("p", grid=grid)["p"]
    obj = Pressure(eq=eq, target=1, grid=grid)
    obj.build()
    test(obj, pres, normalize=True)


@pytest.mark.unit
def test_plasma_vessel_distance_print(capsys):
    """Test that the PlasmaVesselDistance objective prints correctly."""
    pre_width = len("Maximum ")

    def test(obj, eq, surface, d, print_init=False):
        if print_init:
            if isinstance(obj, ObjectiveFunction):
                obj.print_value(obj.x(eq, surface), obj.x(eq, surface))
                print_fmt = (
                    f"{obj.objectives[0]._print_value_fmt:<{PRINT_WIDTH-pre_width}}"  # noqa: E501
                    + "{:10.3e}  -->  {:10.3e} "
                )
                units = obj.objectives[0]._units
                norm = obj.objectives[0].normalization
            else:
                obj.print_value(obj.xs(eq, surface), obj.xs(eq, surface))
                print_fmt = (
                    f"{obj._print_value_fmt:<{PRINT_WIDTH-pre_width}}"
                    + "{:10.3e}  -->  {:10.3e} "
                )
                units = obj._units
                norm = obj.normalization
        else:
            if isinstance(obj, ObjectiveFunction):
                obj.print_value(obj.x(eq, surface))
                print_fmt = (
                    f"{obj.objectives[0]._print_value_fmt:<{PRINT_WIDTH-pre_width}}"  # noqa: E501
                    + "{:10.3e} "
                )
                units = obj.objectives[0]._units
                norm = obj.objectives[0].normalization
            else:
                obj.print_value(obj.xs(eq, surface))
                print_fmt = (
                    f"{obj._print_value_fmt:<{PRINT_WIDTH-pre_width}}" + "{:10.3e} "
                )
                units = obj._units
                norm = obj.normalization
        out = capsys.readouterr()

        corr_out = str(
            "Maximum "
            + print_fmt.format(np.max(d), np.max(d))
            + units
            + "\n"
            + "Minimum "
            + print_fmt.format(np.min(d), np.min(d))
            + units
            + "\n"
            + "Average "
            + print_fmt.format(np.mean(d), np.mean(d))
            + units
            + "\n"
            + "Maximum "
            + print_fmt.format(np.max(d / norm), np.max(d / norm))
            + "(normalized)"
            + "\n"
            + "Minimum "
            + print_fmt.format(np.min(d / norm), np.min(d / norm))
            + "(normalized)"
            + "\n"
            + "Average "
            + print_fmt.format(np.mean(d / norm), np.mean(d / norm))
            + "(normalized)"
            + "\n"
        )
        if isinstance(obj, ObjectiveFunction):
            f = obj.compute_scalar(obj.x(eq, surface))
            if print_init:
                corr_out = (
                    str(
                        f"{'Total (sum of squares): ':<{PRINT_WIDTH}}"
                        + "{:10.3e}  -->  {:10.3e}, \n".format(f, f)
                    )
                    + corr_out
                )
            else:
                corr_out = (
                    str(
                        f"{'Total (sum of squares): ':<{PRINT_WIDTH}}"
                        + "{:10.3e}, \n".format(f)
                    )
                    + corr_out
                )
        assert out.out == corr_out

    R0 = 10.0
    a_p = 1.0
    a_s = 2.0
    # default eq has R0=10, a=1
    eq = Equilibrium(M=3, N=2)
    # surface with same R0, a=2, so true d=1 for all pts
    surface = FourierRZToroidalSurface(
        R_lmn=[R0, a_s], Z_lmn=[-a_s], modes_R=[[0, 0], [1, 0]], modes_Z=[[-1, 0]]
    )
    surf_grid = LinearGrid(M=5, N=0)
    plas_grid = LinearGrid(M=5, N=0)
    obj = PlasmaVesselDistance(
        eq=eq, plasma_grid=plas_grid, surface_grid=surf_grid, surface=surface
    )
    obj.build(verbose=0)
    d = obj.compute_unscaled(*obj.xs(eq, surface))
    np.testing.assert_allclose(d, a_s - a_p)
    test(obj, eq, surface, d)
    test(obj, eq, surface, d, print_init=True)

    obj = ObjectiveFunction(
        PlasmaVesselDistance(
            eq=eq, plasma_grid=plas_grid, surface_grid=surf_grid, surface=surface
        )
    )
    obj.build(verbose=0)
    d = obj.compute_unscaled(obj.x(eq, surface))
    test(obj, eq, surface, d)
    test(obj, eq, surface, d, print_init=True)


@pytest.mark.unit
def test_boundary_error_print(capsys):
    """Test that the boundary error objectives print correctly."""
    coil = FourierXYZCoil(5e5)
    coilset = CoilSet.linspaced_angular(coil, n=100, check_intersection=False)
    coil_grid = LinearGrid(N=20)
    eq = Equilibrium(L=3, M=3, N=3, Psi=np.pi)

    obj = VacuumBoundaryError(eq, coilset, field_grid=coil_grid)
    obj.build()

    f = np.abs(obj.compute_unscaled(*obj.xs(eq, coilset)))
    n = len(f) // 2
    f1 = f[:n]
    f2 = f[n:]
    obj.print_value(obj.xs())
    out = capsys.readouterr()
    pre_width = len("Maximum absolute ")

    corr_out = str(
        "Precomputing transforms\n"
        + "Maximum absolute "
        + f"{'Boundary normal field error: ':<{PRINT_WIDTH-pre_width}}"
        + "{:10.3e} ".format(np.max(f1))
        + "(T*m^2)"
        + "\n"
        + "Minimum absolute "
        + f"{'Boundary normal field error: ':<{PRINT_WIDTH-pre_width}}"
        + "{:10.3e} ".format(np.min(f1))
        + "(T*m^2)"
        + "\n"
        + "Average absolute "
        + f"{'Boundary normal field error: ':<{PRINT_WIDTH-pre_width}}"
        + "{:10.3e} ".format(np.mean(f1))
        + "(T*m^2)"
        + "\n"
        + "Maximum absolute "
        + f"{'Boundary normal field error: ':<{PRINT_WIDTH-pre_width}}"
        + "{:10.3e} ".format(np.max(f1 / obj.normalization[0]))
        + "(normalized)"
        + "\n"
        + "Minimum absolute "
        + f"{'Boundary normal field error: ':<{PRINT_WIDTH-pre_width}}"
        + "{:10.3e} ".format(np.min(f1 / obj.normalization[0]))
        + "(normalized)"
        + "\n"
        + "Average absolute "
        + f"{'Boundary normal field error: ':<{PRINT_WIDTH-pre_width}}"
        + "{:10.3e} ".format(np.mean(f1 / obj.normalization[0]))
        + "(normalized)"
        + "\n"
        + "Maximum absolute "
        + f"{'Boundary magnetic pressure error: ':<{PRINT_WIDTH-pre_width}}"
        + "{:10.3e} ".format(np.max(f2))
        + "(T^2*m^2)"
        + "\n"
        + "Minimum absolute "
        + f"{'Boundary magnetic pressure error: ':<{PRINT_WIDTH-pre_width}}"
        + "{:10.3e} ".format(np.min(f2))
        + "(T^2*m^2)"
        + "\n"
        + "Average absolute "
        + f"{'Boundary magnetic pressure error: ':<{PRINT_WIDTH-pre_width}}"
        + "{:10.3e} ".format(np.mean(f2))
        + "(T^2*m^2)"
        + "\n"
        + "Maximum absolute "
        + f"{'Boundary magnetic pressure error: ':<{PRINT_WIDTH-pre_width}}"
        + "{:10.3e} ".format(np.max(f2 / obj.normalization[-1]))
        + "(normalized)"
        + "\n"
        + "Minimum absolute "
        + f"{'Boundary magnetic pressure error: ':<{PRINT_WIDTH-pre_width}}"
        + "{:10.3e} ".format(np.min(f2 / obj.normalization[-1]))
        + "(normalized)"
        + "\n"
        + "Average absolute "
        + f"{'Boundary magnetic pressure error: ':<{PRINT_WIDTH-pre_width}}"
        + "{:10.3e} ".format(np.mean(f2 / obj.normalization[-1]))
        + "(normalized)"
        + "\n"
    )
    assert out.out == corr_out

    obj = BoundaryError(eq, coilset, field_grid=coil_grid)
    obj.build()

    f = np.abs(obj.compute_unscaled(*obj.xs(eq, coilset)))
    n = len(f) // 2
    f1 = f[:n]
    f2 = f[n:]
    obj.print_value(obj.xs())
    out = capsys.readouterr()

    corr_out = str(
        "Precomputing transforms\n"
        + "Maximum absolute "
        + f"{'Boundary normal field error: ':{PRINT_WIDTH-pre_width}}"
        + "{:10.3e} ".format(np.max(f1))
        + "(T*m^2)"
        + "\n"
        + "Minimum absolute "
        + f"{'Boundary normal field error: ':{PRINT_WIDTH-pre_width}}"
        + "{:10.3e} ".format(np.min(f1))
        + "(T*m^2)"
        + "\n"
        + "Average absolute "
        + f"{'Boundary normal field error: ':{PRINT_WIDTH-pre_width}}"
        + "{:10.3e} ".format(np.mean(f1))
        + "(T*m^2)"
        + "\n"
        + "Maximum absolute "
        + f"{'Boundary normal field error: ':{PRINT_WIDTH-pre_width}}"
        + "{:10.3e} ".format(np.max(f1 / obj.normalization[0]))
        + "(normalized)"
        + "\n"
        + "Minimum absolute "
        + f"{'Boundary normal field error: ':{PRINT_WIDTH-pre_width}}"
        + "{:10.3e} ".format(np.min(f1 / obj.normalization[0]))
        + "(normalized)"
        + "\n"
        + "Average absolute "
        + f"{'Boundary normal field error: ':{PRINT_WIDTH-pre_width}}"
        + "{:10.3e} ".format(np.mean(f1 / obj.normalization[0]))
        + "(normalized)"
        + "\n"
        + "Maximum absolute "
        + f"{'Boundary magnetic pressure error: ':{PRINT_WIDTH-pre_width}}"
        + "{:10.3e} ".format(np.max(f2))
        + "(T^2*m^2)"
        + "\n"
        + "Minimum absolute "
        + f"{'Boundary magnetic pressure error: ':{PRINT_WIDTH-pre_width}}"
        + "{:10.3e} ".format(np.min(f2))
        + "(T^2*m^2)"
        + "\n"
        + "Average absolute "
        + f"{'Boundary magnetic pressure error: ':{PRINT_WIDTH-pre_width}}"
        + "{:10.3e} ".format(np.mean(f2))
        + "(T^2*m^2)"
        + "\n"
        + "Maximum absolute "
        + f"{'Boundary magnetic pressure error: ':{PRINT_WIDTH-pre_width}}"
        + "{:10.3e} ".format(np.max(f2 / obj.normalization[-1]))
        + "(normalized)"
        + "\n"
        + "Minimum absolute "
        + f"{'Boundary magnetic pressure error: ':{PRINT_WIDTH-pre_width}}"
        + "{:10.3e} ".format(np.min(f2 / obj.normalization[-1]))
        + "(normalized)"
        + "\n"
        + "Average absolute "
        + f"{'Boundary magnetic pressure error: ':{PRINT_WIDTH-pre_width}}"
        + "{:10.3e} ".format(np.mean(f2 / obj.normalization[-1]))
        + "(normalized)"
        + "\n"
    )
    assert out.out == corr_out

    eq.surface = FourierCurrentPotentialField.from_surface(eq.surface)
    obj = BoundaryError(eq, coilset, field_grid=coil_grid)
    obj.build()

    f = np.abs(obj.compute_unscaled(*obj.xs(eq, coilset)))
    n = len(f) // 3
    f1 = f[:n]
    f2 = f[n : 2 * n]
    f3 = f[2 * n :]
    obj.print_value(obj.xs())
    out = capsys.readouterr()

    corr_out = str(
        "Precomputing transforms\n"
        + "Maximum absolute "
        + f"{'Boundary normal field error: ':{PRINT_WIDTH-pre_width}}"
        + "{:10.3e} ".format(np.max(f1))
        + "(T*m^2)"
        + "\n"
        + "Minimum absolute "
        + f"{'Boundary normal field error: ':{PRINT_WIDTH-pre_width}}"
        + "{:10.3e} ".format(np.min(f1))
        + "(T*m^2)"
        + "\n"
        + "Average absolute "
        + f"{'Boundary normal field error: ':{PRINT_WIDTH-pre_width}}"
        + "{:10.3e} ".format(np.mean(f1))
        + "(T*m^2)"
        + "\n"
        + "Maximum absolute "
        + f"{'Boundary normal field error: ':{PRINT_WIDTH-pre_width}}"
        + "{:10.3e} ".format(np.max(f1 / obj.normalization[0]))
        + "(normalized)"
        + "\n"
        + "Minimum absolute "
        + f"{'Boundary normal field error: ':{PRINT_WIDTH-pre_width}}"
        + "{:10.3e} ".format(np.min(f1 / obj.normalization[0]))
        + "(normalized)"
        + "\n"
        + "Average absolute "
        + f"{'Boundary normal field error: ':{PRINT_WIDTH-pre_width}}"
        + "{:10.3e} ".format(np.mean(f1 / obj.normalization[0]))
        + "(normalized)"
        + "\n"
        + "Maximum absolute "
        + f"{'Boundary magnetic pressure error: ':{PRINT_WIDTH-pre_width}}"
        + "{:10.3e} ".format(np.max(f2))
        + "(T^2*m^2)"
        + "\n"
        + "Minimum absolute "
        + f"{'Boundary magnetic pressure error: ':{PRINT_WIDTH-pre_width}}"
        + "{:10.3e} ".format(np.min(f2))
        + "(T^2*m^2)"
        + "\n"
        + "Average absolute "
        + f"{'Boundary magnetic pressure error: ':{PRINT_WIDTH-pre_width}}"
        + "{:10.3e} ".format(np.mean(f2))
        + "(T^2*m^2)"
        + "\n"
        + "Maximum absolute "
        + f"{'Boundary magnetic pressure error: ':{PRINT_WIDTH-pre_width}}"
        + "{:10.3e} ".format(np.max(f2 / obj.normalization[n]))
        + "(normalized)"
        + "\n"
        + "Minimum absolute "
        + f"{'Boundary magnetic pressure error: ':{PRINT_WIDTH-pre_width}}"
        + "{:10.3e} ".format(np.min(f2 / obj.normalization[n]))
        + "(normalized)"
        + "\n"
        + "Average absolute "
        + f"{'Boundary magnetic pressure error: ':{PRINT_WIDTH-pre_width}}"
        + "{:10.3e} ".format(np.mean(f2 / obj.normalization[n]))
        + "(normalized)"
        + "\n"
        + "Maximum absolute "
        + f"{'Boundary field jump error: ':{PRINT_WIDTH-pre_width}}"
        + "{:10.3e} ".format(np.max(f3))
        + "(T*m^2)"
        + "\n"
        + "Minimum absolute "
        + f"{'Boundary field jump error: ':{PRINT_WIDTH-pre_width}}"
        + "{:10.3e} ".format(np.min(f3))
        + "(T*m^2)"
        + "\n"
        + "Average absolute "
        + f"{'Boundary field jump error: ':{PRINT_WIDTH-pre_width}}"
        + "{:10.3e} ".format(np.mean(f3))
        + "(T*m^2)"
        + "\n"
        + "Maximum absolute "
        + f"{'Boundary field jump error: ':{PRINT_WIDTH-pre_width}}"
        + "{:10.3e} ".format(np.max(f3 / obj.normalization[-1]))
        + "(normalized)"
        + "\n"
        + "Minimum absolute "
        + f"{'Boundary field jump error: ':{PRINT_WIDTH-pre_width}}"
        + "{:10.3e} ".format(np.min(f3 / obj.normalization[-1]))
        + "(normalized)"
        + "\n"
        + "Average absolute "
        + f"{'Boundary field jump error: ':{PRINT_WIDTH-pre_width}}"
        + "{:10.3e} ".format(np.mean(f3 / obj.normalization[-1]))
        + "(normalized)"
        + "\n"
    )
    assert out.out == corr_out


@pytest.mark.unit
def test_objective_fun_things():
    """Test that the objective things logic works correctly."""
    R0 = 10.0
    a_p = 1.0
    a_s = 2.0
    # default eq has R0=10, a=1
    eq = Equilibrium(M=3, N=2)
    # surface with same R0, a=2, so true d=1 for all pts
    surface = FourierRZToroidalSurface(
        R_lmn=[R0, a_s], Z_lmn=[-a_s], modes_R=[[0, 0], [1, 0]], modes_Z=[[-1, 0]]
    )
    # For equally spaced grids, should get true d=1
    surf_grid = LinearGrid(M=5, N=6)
    plas_grid = LinearGrid(M=5, N=6)
    obj = PlasmaVesselDistance(
        eq=eq, plasma_grid=plas_grid, surface_grid=surf_grid, surface=surface
    )
    obj.build()
    d = obj.compute_unscaled(*obj.xs(eq, surface))
    np.testing.assert_allclose(d, a_s - a_p)

    surface2 = surface.copy()
    eq2 = eq.copy()
    obj.things = [eq2, surface2]
    obj.build()
    d = obj.compute_unscaled(*obj.xs(eq2, surface2))
    np.testing.assert_allclose(d, a_s - a_p)

    # change objects, and surface resolution as well
    a_s2 = 2.5
    surface2 = FourierRZToroidalSurface(
        R_lmn=[R0, a_s2], Z_lmn=[-a_s2], modes_R=[[0, 0], [1, 0]], modes_Z=[[-1, 0]]
    )
    eq2 = Equilibrium(M=3, N=2)
    surface2.change_resolution(M=4, N=4)
    obj.things = [eq2, surface2]
    obj.build()
    d = obj.compute_unscaled(*obj.xs(eq2, surface2))
    np.testing.assert_allclose(d, a_s2 - a_p)

    # test that works correctly when changing both objects
    # with the resolution of the equilibrium surface also changing
    a_s2 = 2.5
    surface2 = FourierRZToroidalSurface(
        R_lmn=[R0, a_s2], Z_lmn=[-a_s2], modes_R=[[0, 0], [1, 0]], modes_Z=[[-1, 0]]
    )
    eq2 = Equilibrium(surface=surface, M=3, N=2)
    obj.things = [eq2, surface2]
    obj.build()
    d = obj.compute_unscaled(*obj.xs(eq2, surface2))
    np.testing.assert_allclose(d, a_s2 - a_s)

    with pytest.raises(AssertionError):
        # one of these is not optimizable, throws error
        obj.things = [eq, 2.0]
    with pytest.raises(AssertionError):
        # these are not the expected types
        obj.things = [eq, eq2]
    with pytest.raises(AssertionError):
        # these are not in the correct order for the objective
        obj.things = [surface, eq]


@pytest.mark.unit
def test_jvp_scaled():
    """Test that jvps are scaled correctly."""
    eq = Equilibrium()
    weight = 3
    target = 5
    objective = ObjectiveFunction(
        Volume(target=target, normalize=True, weight=weight, eq=eq), use_jit=False
    )
    objective.build()
    x = objective.x(eq)
    dx = x / 100
    jvp1u = objective.jvp_unscaled((dx,), x)
    jvp2u = objective.jvp_unscaled((dx, dx), x)
    jvp3u = objective.jvp_unscaled((dx, dx, dx), x)
    jvp1s = objective.jvp_scaled((dx,), x)
    jvp2s = objective.jvp_scaled((dx, dx), x)
    jvp3s = objective.jvp_scaled((dx, dx, dx), x)

    np.testing.assert_allclose(
        jvp1u / objective._objectives[0].normalization * weight, jvp1s
    )
    np.testing.assert_allclose(
        jvp2u / objective._objectives[0].normalization * weight, jvp2s
    )
    np.testing.assert_allclose(
        jvp3u / objective._objectives[0].normalization * weight, jvp3s
    )

    with pytest.raises(NotImplementedError):
        _ = objective.jvp_scaled((dx, dx, dx, dx), x)

    with pytest.raises(NotImplementedError):
        _ = objective.jvp_unscaled((dx, dx, dx, dx), x)


@pytest.mark.unit
def test_vjp():
    """Test that vjps are scaled correctly."""
    eq = Equilibrium()
    weight = 3
    target = 5
    objective = ObjectiveFunction(
        ForceBalance(target=target, normalize=True, weight=weight, eq=eq), use_jit=False
    )
    objective.build()
    x = objective.x(eq)
    y = np.linspace(0, 1, objective.dim_f)
    vjp1u = objective.vjp_unscaled(y, x)
    vjp1s = objective.vjp_scaled(y, x)
    vjp2u = y @ objective.jac_unscaled(x)
    vjp2s = y @ objective.jac_scaled(x)

    np.testing.assert_allclose(vjp1u, vjp2u, atol=1e-8)
    np.testing.assert_allclose(vjp1s, vjp2s, atol=1e-8)


@pytest.mark.unit
def test_objective_target_bounds():
    """Test that the target_scaled and bounds_scaled etc. return the right things."""
    eq = Equilibrium()

    vol = Volume(target=3, normalize=True, weight=2, eq=eq)
    asp = AspectRatio(bounds=(2, 3), normalize=False, weight=3, eq=eq)
    fbl = ForceBalance(normalize=True, bounds=(-1, 2), weight=5, eq=eq)

    objective = ObjectiveFunction((vol, asp, fbl), use_jit=False)
    objective.build()

    target = objective.target_scaled
    bounds = objective.bounds_scaled
    weight = objective.weights

    assert bounds[0][0] == 3 / vol.normalization * vol.weight
    assert bounds[1][0] == 3 / vol.normalization * vol.weight
    assert bounds[0][1] == 2 * asp.weight
    assert bounds[1][1] == 3 * asp.weight
    np.testing.assert_allclose(
        bounds[0][2:],
        (-1 / fbl.normalization * fbl.weight * fbl.constants["quad_weights"]),
    )
    np.testing.assert_allclose(
        bounds[1][2:],
        (2 / fbl.normalization * fbl.weight * fbl.constants["quad_weights"]),
    )

    assert target[0] == 3 / vol.normalization * vol.weight
    assert target[1] == 2.5 * asp.weight
    np.testing.assert_allclose(
        target[2:],
        (0.5 / fbl.normalization * fbl.weight * fbl.constants["quad_weights"]),
    )

    assert weight[0] == 2
    assert weight[1] == 3
    assert np.all(weight[2:] == 5)

    eq = Equilibrium(L=8, M=2, N=2, iota=PowerSeriesProfile(0.42))

    con = ObjectiveFunction(
        RotationalTransform(eq=eq, bounds=(0.41, 0.43)), use_jit=False
    )
    con.build()

    np.testing.assert_allclose(con.compute_scaled_error(con.x(eq)), 0)
    np.testing.assert_array_less(con.bounds_scaled[0], con.compute_scaled(con.x(eq)))
    np.testing.assert_array_less(con.compute_scaled(con.x(eq)), con.bounds_scaled[1])


@pytest.mark.unit
def test_softmax_and_softmin():
    """Test softmax and softmin function."""
    arr = np.arange(-17, 17, 5)
    # expect this to not be equal to the max but approximately so
    sftmax = softmax(arr, alpha=1)
    np.testing.assert_allclose(sftmax, np.max(arr), rtol=1e-2)

    # expect this to be equal to the max
    # as alpha -> infinity, softmax -> max
    sftmax = softmax(arr, alpha=100)
    np.testing.assert_almost_equal(sftmax, np.max(arr))

    # expect this to not be equal to the min but approximately so
    sftmin = softmin(arr, alpha=1)
    np.testing.assert_allclose(sftmin, np.min(arr), rtol=1e-2)

    # expect this to be equal to the min
    # as alpha -> infinity, softmin -> min
    sftmin = softmin(arr, alpha=100)
    np.testing.assert_almost_equal(sftmin, np.min(arr))
    sftmin = softmin(arr, alpha=100)
    np.testing.assert_almost_equal(sftmin, np.min(arr))


@pytest.mark.unit
def test_loss_function_asserts():
    """Test the checks on loss function for _Objective."""
    eq = Equilibrium()
    # ensure passed-in loss_function is callable
    with pytest.raises(AssertionError):
        RotationalTransform(eq=eq, loss_function=1)
    # ensure passed-in loss_function takes only one argument
    fun = lambda x, y: x + y
    with pytest.raises(Exception):
        RotationalTransform(eq=eq, loss_function=fun)
    # ensure passed-in loss_function returns a single 0D or 1D array
    fun = lambda x: jnp.vstack((x, x))
    with pytest.raises(AssertionError):
        RotationalTransform(eq=eq, loss_function=fun)
    fun = lambda x: (x, x)
    with pytest.raises(AssertionError):
        RotationalTransform(eq=eq, loss_function=fun)


def _reduced_resolution_objective(eq, objective):
    """Speed up testing suite by defining rules to reduce objective resolution."""
    kwargs = {}
    if objective in {EffectiveRipple, GammaC}:
        kwargs["Y_B"] = 50
        kwargs["num_transit"] = 2
        kwargs["num_pitch"] = 25
    return objective(eq=eq, **kwargs)


class TestComputeScalarResolution:
    """Test that compute_scalar values are roughly independent of grid resolution."""

    # get a list of all the objectives
    objectives = [
        getattr(desc.objectives, obj)
        for obj in dir(desc.objectives)
        if obj[0].isupper()
        and (not obj.startswith("Fix"))
        and (obj != "ObjectiveFunction")
        and ("SelfConsistency" not in obj)
    ]
    specials = [
        # these require special logic
        BootstrapRedlConsistency,
        BoundaryError,
        CoilArclengthVariance,
        CoilCurrentLength,
        CoilCurvature,
        CoilLength,
        CoilSetLinkingNumber,
        CoilSetMinDistance,
        CoilTorsion,
        FusionPower,
        GenericObjective,
        HeatingPowerISS04,
        LinkingCurrentConsistency,
        Omnigenity,
        PlasmaCoilSetMinDistance,
        PlasmaVesselDistance,
        QuadraticFlux,
        SurfaceQuadraticFlux,
        ToroidalFlux,
        SurfaceCurrentRegularization,
        VacuumBoundaryError,
        # need to avoid blowup near the axis
        MercierStability,
        # don't test these since they depend on what user wants
        LinearObjectiveFromUser,
        ObjectiveFromUser,
    ]
    other_objectives = list(set(objectives) - set(specials))

    eq = get("HELIOTRON")
    res_array = np.array([2, 2.5, 3])

    @pytest.mark.regression
    def test_compute_scalar_resolution_plasma_vessel(self):
        """PlasmaVesselDistance."""
        f = np.zeros_like(self.res_array, dtype=float)
        surface = FourierRZToroidalSurface(
            R_lmn=[10, 1.5], Z_lmn=[-1.5], modes_R=[[0, 0], [1, 0]], modes_Z=[[-1, 0]]
        )
        for i, res in enumerate(self.res_array):
            grid = LinearGrid(
                M=int(self.eq.M * res), N=int(self.eq.N * res), NFP=self.eq.NFP
            )
            obj = ObjectiveFunction(
                PlasmaVesselDistance(
                    surface=surface, eq=self.eq, surface_grid=grid, plasma_grid=grid
                ),
                use_jit=False,
            )
            obj.build(verbose=0)
            f[i] = obj.compute_scalar(obj.x())
        np.testing.assert_allclose(f, f[-1], rtol=5e-2)

    @pytest.mark.regression
    def test_compute_scalar_resolution_bootstrap(self):
        """BootstrapRedlConsistency."""
        eq = self.eq.copy()
        eq.electron_density = PowerSeriesProfile([1e19, 0, -1e19])
        eq.electron_temperature = PowerSeriesProfile([1e3, 0, -1e3])
        eq.ion_temperature = PowerSeriesProfile([1e3, 0, -1e3])
        eq.atomic_number = 1.0

        f = np.zeros_like(self.res_array, dtype=float)
        for i, res in enumerate(self.res_array):
            grid = LinearGrid(
                M=int(self.eq.M * res), N=int(self.eq.N * res), NFP=self.eq.NFP
            )
            obj = ObjectiveFunction(
                BootstrapRedlConsistency(eq=eq, grid=grid), use_jit=False
            )
            obj.build(verbose=0)
            f[i] = obj.compute_scalar(obj.x())
        np.testing.assert_allclose(f, f[-1], rtol=5e-2)

    @pytest.mark.regression
    def test_compute_scalar_resolution_fusion_power(self):
        """FusionPower."""
        eq = self.eq.copy()
        eq.electron_density = PowerSeriesProfile([1e19, 0, -1e19])
        eq.electron_temperature = PowerSeriesProfile([1e3, 0, -1e3])
        eq.ion_temperature = PowerSeriesProfile([1e3, 0, -1e3])
        eq.atomic_number = 1.0

        f = np.zeros_like(self.res_array, dtype=float)
        for i, res in enumerate(self.res_array):
            grid = QuadratureGrid(
                L=int(self.eq.L * res),
                M=int(self.eq.M * res),
                N=int(self.eq.N * res),
                NFP=self.eq.NFP,
            )
            obj = ObjectiveFunction(FusionPower(eq=eq, grid=grid))
            obj.build(verbose=0)
            f[i] = obj.compute_scalar(obj.x())
        np.testing.assert_allclose(f, f[-1], rtol=5e-2)

    @pytest.mark.regression
    def test_compute_scalar_resolution_heating_power(self):
        """HeatingPowerISS04."""
        eq = self.eq.copy()
        eq.electron_density = PowerSeriesProfile([1e19, 0, -1e19])
        eq.electron_temperature = PowerSeriesProfile([1e3, 0, -1e3])
        eq.ion_temperature = PowerSeriesProfile([1e3, 0, -1e3])
        eq.atomic_number = 1.0

        f = np.zeros_like(self.res_array, dtype=float)
        for i, res in enumerate(self.res_array):
            grid = QuadratureGrid(
                L=int(self.eq.L * res),
                M=int(self.eq.M * res),
                N=int(self.eq.N * res),
                NFP=self.eq.NFP,
            )
            obj = ObjectiveFunction(HeatingPowerISS04(eq=eq, grid=grid))
            obj.build(verbose=0)
            f[i] = obj.compute_scalar(obj.x())
        np.testing.assert_allclose(f, f[-1], rtol=5e-2)

    @pytest.mark.regression
    def test_compute_scalar_resolution_boundary_error(self):
        """BoundaryError."""
        with pytest.warns(UserWarning):
            # user warning because saved mgrid no vector potential
            ext_field = SplineMagneticField.from_mgrid(r"tests/inputs/mgrid_solovev.nc")

        pres = PowerSeriesProfile([1.25e-1, 0, -1.25e-1])
        iota = PowerSeriesProfile([-4.9e-1, 0, 3.0e-1])
        surf = FourierRZToroidalSurface(
            R_lmn=[4.0, 1.0],
            modes_R=[[0, 0], [1, 0]],
            Z_lmn=[-1.0],
            modes_Z=[[-1, 0]],
            NFP=1,
        )
        eq = Equilibrium(M=6, N=0, Psi=1.0, surface=surf, pressure=pres, iota=iota)

        f = np.zeros_like(self.res_array, dtype=float)
        for i, res in enumerate(self.res_array):
            eq.change_resolution(
                L_grid=int(eq.L * res), M_grid=int(eq.M * res), N_grid=int(eq.N * res)
            )
            obj = ObjectiveFunction(BoundaryError(eq, ext_field), use_jit=False)
            obj.build(verbose=0)
            f[i] = obj.compute_scalar(obj.x())
        np.testing.assert_allclose(f, f[-1], rtol=5e-2)

    @pytest.mark.regression
    def test_compute_scalar_resolution_vacuum_boundary_error(self):
        """VacuumBoundaryError."""
        with pytest.warns(UserWarning):
            # user warning because saved mgrid no vector potential
            ext_field = SplineMagneticField.from_mgrid(r"tests/inputs/mgrid_solovev.nc")

        pres = PowerSeriesProfile([1.25e-1, 0, -1.25e-1])
        iota = PowerSeriesProfile([-4.9e-1, 0, 3.0e-1])
        surf = FourierRZToroidalSurface(
            R_lmn=[4.0, 1.0],
            modes_R=[[0, 0], [1, 0]],
            Z_lmn=[-1.0],
            modes_Z=[[-1, 0]],
            NFP=1,
        )
        eq = Equilibrium(M=6, N=0, Psi=1.0, surface=surf, pressure=pres, iota=iota)

        f = np.zeros_like(self.res_array, dtype=float)
        for i, res in enumerate(self.res_array):
            eq.change_resolution(
                L_grid=int(eq.L * res), M_grid=int(eq.M * res), N_grid=int(eq.N * res)
            )
            obj = ObjectiveFunction(VacuumBoundaryError(eq, ext_field), use_jit=False)
            with pytest.warns(UserWarning):
                obj.build(verbose=0)
            f[i] = obj.compute_scalar(obj.x())
        np.testing.assert_allclose(f, f[-1], rtol=5e-2)

    @pytest.mark.regression
    def test_compute_scalar_resolution_quadratic_flux(self):
        """QuadraticFlux."""
        with pytest.warns(UserWarning):
            ext_field = SplineMagneticField.from_mgrid(r"tests/inputs/mgrid_solovev.nc")

        pres = PowerSeriesProfile([1.25e-1, 0, -1.25e-1])
        iota = PowerSeriesProfile([-4.9e-1, 0, 3.0e-1])
        surf = FourierRZToroidalSurface(
            R_lmn=[4.0, 1.0],
            modes_R=[[0, 0], [1, 0]],
            Z_lmn=[-1.0],
            modes_Z=[[-1, 0]],
            NFP=1,
        )
        eq = Equilibrium(M=6, N=0, Psi=1.0, surface=surf, pressure=pres, iota=iota)

        f = np.zeros_like(self.res_array, dtype=float)
        for i, res in enumerate(self.res_array):
            eq.change_resolution(
                L_grid=int(eq.L * res), M_grid=int(eq.M * res), N_grid=int(eq.N * res)
            )
            obj = ObjectiveFunction(QuadraticFlux(eq, ext_field), use_jit=False)
            obj.build(verbose=0)
            f[i] = obj.compute_scalar(obj.x())
        np.testing.assert_allclose(f, f[-1], rtol=5e-2)

    @pytest.mark.regression
    def test_compute_scalar_resolution_quadratic_flux_minimizing(self):
        """SurfaceQuadraticFlux."""
        ext_field = ToroidalMagneticField(1.0, 1.0)

        surf = FourierRZToroidalSurface(
            R_lmn=[4.0, 1.0],
            modes_R=[[0, 0], [1, 0]],
            Z_lmn=[-1.0],
            modes_Z=[[-1, 0]],
            NFP=1,
        )

        f = np.zeros_like(self.res_array, dtype=float)
        for i, res in enumerate(self.res_array):
            surf.change_resolution(
                M=int(surf.M * res),
                N=int(surf.N * res),
            )
            obj = ObjectiveFunction(
                SurfaceQuadraticFlux(surf, ext_field), use_jit=False
            )
            obj.build(verbose=0)
            f[i] = obj.compute_scalar(obj.x())
        np.testing.assert_allclose(f, f[-1], rtol=5e-2)

    @pytest.mark.regression
    def test_compute_scalar_resolution_toroidal_flux_A(self):
        """ToroidalFlux."""
        ext_field = ToroidalMagneticField(1, 1)
        eq = get("precise_QA")
        with pytest.warns(UserWarning, match="Reducing radial"):
            eq.change_resolution(4, 4, 4, 8, 8, 8)

        f = np.zeros_like(self.res_array, dtype=float)
        for i, res in enumerate(self.res_array):
            eq.change_resolution(
                L_grid=int(eq.L * res), M_grid=int(eq.M * res), N_grid=int(eq.N * res)
            )
            obj = ObjectiveFunction(
                ToroidalFlux(eq, ext_field, eq_fixed=True), use_jit=False
            )
            obj.build(verbose=0)
            f[i] = obj.compute_scalar(obj.x())
        np.testing.assert_allclose(f, f[-1], rtol=5e-2)

    @pytest.mark.regression
    def test_compute_scalar_resolution_toroidal_flux_B(self):
        """ToroidalFlux."""
        ext_field = ToroidalMagneticField(1, 1)
        eq = get("precise_QA")
        with pytest.warns(UserWarning, match="Reducing radial"):
            eq.change_resolution(4, 4, 4, 8, 8, 8)

        f = np.zeros_like(self.res_array, dtype=float)
        for i, res in enumerate(self.res_array):
            eq.change_resolution(
                L_grid=int(eq.L * res), M_grid=int(eq.M * res), N_grid=int(eq.N * res)
            )
            obj = ObjectiveFunction(
                ToroidalFlux(eq, ext_field, eq_fixed=True), use_jit=False
            )
            obj.build(verbose=0)
            f[i] = obj.compute_scalar(obj.x())
        np.testing.assert_allclose(f, f[-1], rtol=5e-2)

    @pytest.mark.regression
    def test_compute_scalar_resolution_surface_current_reg(self):
        """SurfaceCurrentRegularization."""
        field = FourierCurrentPotentialField(
            I=1, G=1, Phi_mn=np.array([1, 1]), modes_Phi=np.array([[1, 1], [4, 4]])
        )
        M0 = 5
        N0 = 5
        f = np.zeros_like(self.res_array, dtype=float)
        for i, res in enumerate(self.res_array):
            grid = LinearGrid(M=round(M0 * res), N=round(N0 * res))
            obj = ObjectiveFunction(
                SurfaceCurrentRegularization(field, source_grid=grid), use_jit=False
            )
            obj.build(verbose=0)
            f[i] = obj.compute_scalar(obj.x())
        np.testing.assert_allclose(f, f[-1], rtol=5e-2)

    @pytest.mark.regression
    def test_compute_scalar_resolution_generic_scalar(self):
        """Generic objective with scalar qty."""
        f = np.zeros_like(self.res_array, dtype=float)
        for i, res in enumerate(self.res_array):
            grid = QuadratureGrid(
                L=int(self.eq.L * res),
                M=int(self.eq.M * res),
                N=int(self.eq.N * res),
                NFP=self.eq.NFP,
            )
            obj = ObjectiveFunction(
                GenericObjective("<beta>_vol", thing=self.eq, grid=grid), use_jit=False
            )
            obj.build(verbose=0)
            f[i] = obj.compute_scalar(obj.x())
        np.testing.assert_allclose(f, f[-1], rtol=1e-2)

    @pytest.mark.regression
    def test_compute_scalar_resolution_generic_profile(self):
        """Generic objective with profile qty."""
        f = np.zeros_like(self.res_array, dtype=float)
        for i, res in enumerate(self.res_array):
            grid = LinearGrid(
                L=int(self.eq.L * res),
                M=int(self.eq.M * res),
                N=int(self.eq.N * res),
                NFP=self.eq.NFP,
                sym=self.eq.sym,
                axis=False,
            )
            obj = ObjectiveFunction(
                GenericObjective("<J*B>", thing=self.eq, grid=grid), use_jit=False
            )
            obj.build(verbose=0)
            f[i] = obj.compute_scalar(obj.x())
        np.testing.assert_allclose(f, f[-1], rtol=2e-2)

    @pytest.mark.regression
    def test_compute_scalar_resolution_generic_volume(self):
        """Generic objective with volume qty."""
        f = np.zeros_like(self.res_array, dtype=float)
        for i, res in enumerate(self.res_array):
            grid = ConcentricGrid(
                L=int(self.eq.L * res),
                M=int(self.eq.M * res),
                N=int(self.eq.N * res),
                NFP=self.eq.NFP,
                sym=self.eq.sym,
            )
            obj = ObjectiveFunction(
                GenericObjective("sqrt(g)", thing=self.eq, grid=grid), use_jit=False
            )
            obj.build(verbose=0)
            f[i] = obj.compute_scalar(obj.x())
        np.testing.assert_allclose(f, f[-1], rtol=2e-2)

    @pytest.mark.regression
    def test_compute_scalar_resolution_mercier(self):
        """Mercier stability."""
        f = np.zeros_like(self.res_array, dtype=float)
        for i, res in enumerate(self.res_array):
            rho = np.linspace(0.2, 1, int(self.eq.L * res))
            grid = LinearGrid(
                rho=rho,
                M=int(self.eq.M * res),
                N=int(self.eq.N * res),
                NFP=self.eq.NFP,
                sym=self.eq.sym,
            )
            obj = ObjectiveFunction(
                MercierStability(eq=self.eq, grid=grid), use_jit=False
            )
            obj.build(verbose=0)
            f[i] = obj.compute_scalar(obj.x())
        np.testing.assert_allclose(f, f[-1], rtol=2e-2)

    @pytest.mark.regression
    def test_compute_scalar_resolution_omnigenity(self):
        """Omnigenity."""
        surf = FourierRZToroidalSurface.from_qp_model(
            major_radius=1,
            aspect_ratio=20,
            elongation=6,
            mirror_ratio=0.2,
            torsion=0.1,
            NFP=1,
            sym=True,
        )
        eq = Equilibrium(Psi=6e-3, M=4, N=4, surface=surf)
        eq, _ = eq.solve(objective="force", verbose=3)
        field = OmnigenousField(
            L_B=0,
            M_B=2,
            L_x=0,
            M_x=0,
            N_x=0,
            NFP=eq.NFP,
            helicity=(0, eq.NFP),
            B_lm=np.array([0.8, 1.2]),
        )
        f = np.zeros_like(self.res_array, dtype=float)
        for i, res in enumerate(self.res_array + 0.5):  # omnigenity needs higher res
            grid = LinearGrid(M=int(eq.M * res), N=int(eq.N * res), NFP=eq.NFP)
            obj = ObjectiveFunction(
                Omnigenity(eq=eq, field=field, eq_grid=grid, field_grid=grid)
            )
            obj.build(verbose=0)
            f[i] = obj.compute_scalar(obj.x(eq, field))
        np.testing.assert_allclose(f, f[-1], rtol=1e-3)

    @pytest.mark.regression
    @pytest.mark.parametrize(
        "objective", sorted(other_objectives, key=lambda x: str(x.__name__))
    )
    def test_compute_scalar_resolution_others(self, objective):
        """All other objectives."""
        f = np.zeros_like(self.res_array, dtype=float)
        for i, res in enumerate(self.res_array):
            # just change eq resolution and let objective pick the right grid type
            self.eq.change_resolution(
                L_grid=int(self.eq.L * res),
                M_grid=int(self.eq.M * res),
                N_grid=int(self.eq.N * res),
            )
            obj = ObjectiveFunction(
                _reduced_resolution_objective(self.eq, objective), use_jit=False
            )
            obj.build(verbose=0)
            f[i] = obj.compute_scalar(obj.x())
        np.testing.assert_allclose(f, f[-1], rtol=6e-2)

    @pytest.mark.regression
    @pytest.mark.parametrize(
        "objective",
        [
            CoilArclengthVariance,
            CoilCurrentLength,
            CoilCurvature,
            CoilLength,
            CoilTorsion,
            CoilSetLinkingNumber,
            CoilSetMinDistance,
        ],
    )
    def test_compute_scalar_resolution_coils(self, objective):
        """Coil objectives."""
        coil = FourierXYZCoil()
        coilset = CoilSet.linspaced_angular(coil, check_intersection=False)
        f = np.zeros_like(self.res_array, dtype=float)
        for i, res in enumerate(self.res_array):
            obj = ObjectiveFunction(
                objective(coilset, grid=LinearGrid(N=int(5 + 3 * res))), use_jit=False
            )
            obj.build(verbose=0)
            f[i] = obj.compute_scalar(obj.x())
        np.testing.assert_allclose(f, f[-1], rtol=1e-2, atol=1e-12)

    @pytest.mark.unit
    def test_compute_scalar_resolution_linking_current(self):
        """LinkingCurrentConsistency."""
        coil = FourierPlanarCoil(center=[10, 1, 0])
        eq = Equilibrium()
        coilset = CoilSet.from_symmetry(coil, NFP=4, sym=True)
        f = np.zeros_like(self.res_array, dtype=float)
        for i, res in enumerate(self.res_array):
            obj = ObjectiveFunction(
                LinkingCurrentConsistency(
                    eq,
                    coilset,
                    grid=LinearGrid(M=int(eq.M_grid * res), N=int(eq.N_grid * res)),
                ),
                use_jit=False,
            )
            obj.build(verbose=0)
            f[i] = obj.compute_scalar(obj.x())
        np.testing.assert_allclose(f, f[-1], rtol=1e-2, atol=1e-12)


class TestObjectiveNaNGrad:
    """Make sure reverse mode AD works correctly for all objectives."""

    # get a list of all the objectives
    objectives = [
        getattr(desc.objectives, obj)
        for obj in dir(desc.objectives)
        if obj[0].isupper()
        and (not obj.startswith("Fix"))
        and (obj != "ObjectiveFunction")
        and ("SelfConsistency" not in obj)
    ]
    specials = [
        # these require special logic
        BallooningStability,
        BootstrapRedlConsistency,
        BoundaryError,
        CoilArclengthVariance,
        CoilLength,
        CoilCurrentLength,
        CoilCurvature,
        CoilSetLinkingNumber,
        CoilSetMinDistance,
        CoilTorsion,
        EffectiveRipple,
        ForceBalanceAnisotropic,
        FusionPower,
        GammaC,
        HeatingPowerISS04,
        LinkingCurrentConsistency,
        Omnigenity,
        PlasmaCoilSetMinDistance,
        PlasmaVesselDistance,
        QuadraticFlux,
        SurfaceCurrentRegularization,
        SurfaceQuadraticFlux,
        ToroidalFlux,
        VacuumBoundaryError,
        # we don't test these since they depend too much on what exactly the user wants
        GenericObjective,
        LinearObjectiveFromUser,
        ObjectiveFromUser,
    ]
    other_objectives = list(set(objectives) - set(specials))

    @pytest.mark.unit
    def test_objective_no_nangrad_plasma_vessel(self):
        """PlasmaVesselDistance."""
        eq = Equilibrium(L=2, M=2, N=2)
        surf = FourierRZToroidalSurface()
        obj = ObjectiveFunction(PlasmaVesselDistance(eq, surf), use_jit=False)
        obj.build()
        g = obj.grad(obj.x(eq, surf))
        assert not np.any(np.isnan(g)), "plasma vessel distance"

    @pytest.mark.unit
    def test_objective_no_nangrad_anisotropy(self):
        """ForceBalanceAnisotropic."""
        eq = Equilibrium(L=2, M=2, N=2, anisotropy=FourierZernikeProfile())
        obj = ObjectiveFunction(ForceBalanceAnisotropic(eq), use_jit=False)
        obj.build()
        g = obj.grad(obj.x(eq))
        assert not np.any(np.isnan(g)), "anisotropic"

    @pytest.mark.unit
    def test_objective_no_nangrad_bootstrap(self):
        """BootstrapRedlConsistency."""
        eq = Equilibrium(
            L=2,
            M=2,
            N=2,
            electron_density=PowerSeriesProfile([1e19, 0, -1e19]),
            electron_temperature=PowerSeriesProfile([1e3, 0, -1e3]),
            current=PowerSeriesProfile([1, 0, -1]),
        )
        obj = ObjectiveFunction(BootstrapRedlConsistency(eq), use_jit=False)
        obj.build()
        g = obj.grad(obj.x(eq))
        assert not np.any(np.isnan(g)), "redl bootstrap"

    @pytest.mark.unit
    def test_objective_no_nangrad_fusion_power(self):
        """FusionPower."""
        eq = Equilibrium(
            L=2,
            M=2,
            N=2,
            electron_density=PowerSeriesProfile([1e19, 0, -1e19]),
            electron_temperature=PowerSeriesProfile([1e3, 0, -1e3]),
            current=PowerSeriesProfile([1, 0, -1]),
        )
        obj = ObjectiveFunction(FusionPower(eq))
        obj.build()
        g = obj.grad(obj.x(eq))
        assert not np.any(np.isnan(g)), "fusion power"

    @pytest.mark.unit
    def test_objective_no_nangrad_heating_power(self):
        """HeatingPowerISS04."""
        eq = Equilibrium(
            L=2,
            M=2,
            N=2,
            electron_density=PowerSeriesProfile([1e19, 0, -1e19]),
            electron_temperature=PowerSeriesProfile([1e3, 0, -1e3]),
            current=PowerSeriesProfile([1, 0, -1]),
        )
        obj = ObjectiveFunction(HeatingPowerISS04(eq))
        obj.build()
        g = obj.grad(obj.x(eq))
        assert not np.any(np.isnan(g)), "heating power"

    @pytest.mark.unit
    def test_objective_no_nangrad_boundary_error(self):
        """BoundaryError."""
        with pytest.warns(UserWarning):
            # user warning because saved mgrid no vector potential
            ext_field = SplineMagneticField.from_mgrid(r"tests/inputs/mgrid_solovev.nc")

        pres = PowerSeriesProfile([1.25e-1, 0, -1.25e-1])
        iota = PowerSeriesProfile([-4.9e-1, 0, 3.0e-1])
        surf = FourierRZToroidalSurface(
            R_lmn=[4.0, 1.0],
            modes_R=[[0, 0], [1, 0]],
            Z_lmn=[-1.0],
            modes_Z=[[-1, 0]],
            NFP=1,
        )

        eq = Equilibrium(M=6, N=0, Psi=1.0, surface=surf, pressure=pres, iota=iota)
        obj = ObjectiveFunction(BoundaryError(eq, ext_field), use_jit=False)
        obj.build()
        g = obj.grad(obj.x(eq, ext_field))
        assert not np.any(np.isnan(g)), "boundary error"

    @pytest.mark.unit
    def test_objective_no_nangrad_vacuum_boundary_error(self):
        """VacuumBoundaryError."""
        with pytest.warns(UserWarning):
            # user warning because saved mgrid no vector potential
            ext_field = SplineMagneticField.from_mgrid(r"tests/inputs/mgrid_solovev.nc")

        pres = PowerSeriesProfile([1.25e-1, 0, -1.25e-1])
        iota = PowerSeriesProfile([-4.9e-1, 0, 3.0e-1])
        surf = FourierRZToroidalSurface(
            R_lmn=[4.0, 1.0],
            modes_R=[[0, 0], [1, 0]],
            Z_lmn=[-1.0],
            modes_Z=[[-1, 0]],
            NFP=1,
        )

        eq = Equilibrium(M=6, N=0, Psi=1.0, surface=surf, pressure=pres, iota=iota)

        obj = ObjectiveFunction(VacuumBoundaryError(eq, ext_field), use_jit=False)
        with pytest.warns(UserWarning):
            obj.build()
        g = obj.grad(obj.x(eq, ext_field))
        assert not np.any(np.isnan(g)), "vacuum boundary error"

    @pytest.mark.unit
    def test_objective_no_nangrad_quadratic_flux(self):
        """QuadraticFlux."""
        with pytest.warns(UserWarning):
            # user warning because saved mgrid no vector potential
            ext_field = SplineMagneticField.from_mgrid(r"tests/inputs/mgrid_solovev.nc")

        pres = PowerSeriesProfile([1.25e-1, 0, -1.25e-1])
        iota = PowerSeriesProfile([-4.9e-1, 0, 3.0e-1])
        surf = FourierRZToroidalSurface(
            R_lmn=[4.0, 1.0],
            modes_R=[[0, 0], [1, 0]],
            Z_lmn=[-1.0],
            modes_Z=[[-1, 0]],
            NFP=1,
        )

        eq = Equilibrium(M=6, N=0, Psi=1.0, surface=surf, pressure=pres, iota=iota)

        obj = ObjectiveFunction(QuadraticFlux(eq, ext_field), use_jit=False)
        obj.build()
        g = obj.grad(obj.x(ext_field))
        assert not np.any(np.isnan(g)), "quadratic flux"

    @pytest.mark.unit
    def test_objective_no_nangrad_quadratic_flux_minimizing(self):
        """SurfaceQuadraticFlux."""
        ext_field = ToroidalMagneticField(1.0, 1.0)

        surf = FourierRZToroidalSurface(
            R_lmn=[4.0, 1.0],
            modes_R=[[0, 0], [1, 0]],
            Z_lmn=[-1.0],
            modes_Z=[[-1, 0]],
            NFP=1,
        )

        obj = ObjectiveFunction(SurfaceQuadraticFlux(surf, ext_field), use_jit=False)
        obj.build()
        g = obj.grad(obj.x(surf, ext_field))
        assert not np.any(np.isnan(g)), "quadratic flux"

    @pytest.mark.unit
    def test_objective_no_nangrad_toroidal_flux(self):
        """ToroidalFlux."""
        ext_field = ToroidalMagneticField(1, 1)

        eq = get("precise_QA")
        with pytest.warns(UserWarning, match="Reducing radial"):
            eq.change_resolution(4, 4, 4, 8, 8, 8)

        obj = ObjectiveFunction(ToroidalFlux(eq, ext_field), use_jit=False)
        obj.build()
        g = obj.grad(obj.x(eq, ext_field))
        assert not np.any(np.isnan(g)), "toroidal flux A"

        obj = ObjectiveFunction(ToroidalFlux(eq, ext_field), use_jit=False)
        obj.build()
        g = obj.grad(obj.x(eq, ext_field))
        assert not np.any(np.isnan(g)), "toroidal flux B"

    @pytest.mark.unit
    def test_objective_no_nangrad_surface_current_reg(self):
        """SurfaceCurrentRegularization."""
        field = FourierCurrentPotentialField()

        obj = ObjectiveFunction(SurfaceCurrentRegularization(field), use_jit=False)
        obj.build()
        g = obj.grad(obj.x(field))
        assert not np.any(np.isnan(g)), "surface current regularization"

    @pytest.mark.unit
    @pytest.mark.parametrize(
        "objective", sorted(other_objectives, key=lambda x: str(x.__name__))
    )
    def test_objective_no_nangrad(self, objective):
        """Generic test for other objectives."""
        eq = Equilibrium(L=2, M=2, N=2)
        obj = ObjectiveFunction(objective(eq), use_jit=False)
        obj.build()
        g = obj.grad(obj.x(eq))
        assert not np.any(np.isnan(g)), str(objective)

    @pytest.mark.unit
    @pytest.mark.parametrize(
        "objective",
        [
            CoilArclengthVariance,
            CoilCurrentLength,
            CoilCurvature,
            CoilLength,
            CoilTorsion,
            CoilSetLinkingNumber,
            CoilSetMinDistance,
        ],
    )
    def test_objective_no_nangrad_coils(self, objective):
        """Coil objectives."""
        coil = FourierXYZCoil()
        coilset = CoilSet.linspaced_angular(coil, n=3, check_intersection=False)
        obj = ObjectiveFunction(objective(coilset), use_jit=False)
        obj.build(verbose=0)
        g = obj.grad(obj.x())
        assert not np.any(np.isnan(g)), str(objective)

    @pytest.mark.unit
    @pytest.mark.parametrize("helicity", [(1, 0), (1, 1), (0, 1)])
    def test_objective_no_nangrad_omnigenity(self, helicity):
        """Omnigenity."""
        surf = FourierRZToroidalSurface.from_qp_model(
            major_radius=1,
            aspect_ratio=20,
            elongation=6,
            mirror_ratio=0.2,
            torsion=0.1,
            NFP=1,
            sym=True,
        )
        eq = Equilibrium(Psi=6e-3, M=4, N=4, surface=surf)
        field = OmnigenousField(
            L_B=0,
            M_B=2,
            L_x=1,
            M_x=1,
            N_x=1,
            NFP=eq.NFP,
            helicity=helicity,
            B_lm=np.array([0.8, 1.2]),
        )
        obj = ObjectiveFunction(Omnigenity(eq=eq, field=field))
        obj.build()
        g = obj.grad(obj.x())
        assert not np.any(np.isnan(g)), str(helicity)

    @pytest.mark.unit
    def test_objective_no_nangrad_effective_ripple(self):
        """Effective ripple."""
        eq = get("ESTELL")
        with pytest.warns(UserWarning, match="Reducing radial"):
            eq.change_resolution(2, 2, 2, 4, 4, 4)
        obj = ObjectiveFunction(_reduced_resolution_objective(eq, EffectiveRipple))
        obj.build(verbose=0)
        g = obj.grad(obj.x())
        assert not np.any(np.isnan(g))

    @pytest.mark.unit
    def test_objective_no_nangrad_Gamma_c(self):
        """Gamma_c."""
        eq = get("ESTELL")
        with pytest.warns(UserWarning, match="Reducing radial"):
            eq.change_resolution(2, 2, 2, 4, 4, 4)
        obj = ObjectiveFunction(_reduced_resolution_objective(eq, GammaC))
        obj.build(verbose=0)
        g = obj.grad(obj.x())
        assert not np.any(np.isnan(g))

    @pytest.mark.unit
    def test_objective_no_nangrad_ballooning(self):
        """BallooningStability."""
        eq = get("HELIOTRON")
        obj = ObjectiveFunction(BallooningStability(eq=eq))
        obj.build()
        g = obj.grad(obj.x())
        assert not np.any(np.isnan(g))

    @pytest.mark.unit
    def test_objective_no_nangrad_linking_current(self):
        """LinkingCurrentConsistency."""
        coil = FourierPlanarCoil(center=[10, 1, 0])
        coilset = CoilSet.from_symmetry(coil, NFP=4, sym=True)
        eq = Equilibrium()
        obj = ObjectiveFunction(LinkingCurrentConsistency(eq, coilset))
        obj.build()
        g = obj.grad(obj.x())
        assert not np.any(np.isnan(g))


@pytest.mark.unit
def test_asymmetric_normalization():
    """Tests normalizations for asymmetric equilibrium."""
    # related to PR #821
    a = 0.6
    # make a asym equilibrium with 0 for R_1_0 and Z_-1_0
    surf = FourierRZToroidalSurface(
        R_lmn=[10, -a],
        Z_lmn=[0, -a],
        modes_R=np.array([[0, 0], [-1, 0]]),
        modes_Z=np.array([[0, 0], [1, 0]]),
        sym=False,
    )
    eq = Equilibrium(surface=surf)
    scales_surf = compute_scaling_factors(surf)
    scales_eq = compute_scaling_factors(eq)

    for val in scales_surf.values():
        assert np.all(np.isfinite(val))
    for val in scales_eq.values():
        assert np.all(np.isfinite(val))


@pytest.mark.unit
def test_objective_print_widths():
    """Test that the objective's name is shorter than max."""
    subclasses = _Objective.__subclasses__()
    max_prewidth = len("Maximum Absolute ")
    max_width = PRINT_WIDTH - max_prewidth
    # check every subclass of _Objective class
    for subclass in subclasses:
        try:
            assert len(subclass._print_value_fmt) <= max_width, (
                f"{subclass.__name__} is too long for PRINT_WIDTH.\n"
                + "Note to Devs: If this is a new objective, please make sure the "
                + "name is short enough to fit in the PRINT_WIDTH. Either "
                + "change the name or increase the PRINT_WIDTH in the "
                + "desc/utils.py file. The former is preferred."
            )
        except AttributeError:
            # if the subclass has subclasses, check those
            subsubclasses = subclass.__subclasses__()
            for subsubclass in subsubclasses:
                assert len(subsubclass._print_value_fmt) <= max_width, (
                    f"{subsubclass.__name__} is too long for PRINT_WIDTH.\n"
                    + "Note to Devs: If this is a new objective, please make sure the "
                    + "name is short enough to fit in the PRINT_WIDTH. Either "
                    + "change the name or increase the PRINT_WIDTH in the "
                    + "desc/utils.py file. The former is preferred."
                )


@pytest.mark.unit
def test_objective_docstring():
    """Test that the objective docstring and collect_docs are consistent."""
    objective_docs = _Objective.__doc__.rstrip()
    doc_header = (
        "Objective (or constraint) used in the optimization of an Equilibrium.\n\n"
        + "    Parameters\n"
        + "    ----------\n"
        + "    things : Optimizable or tuple/list of Optimizable\n"
        + "        Objects that will be optimized to satisfy the Objective.\n"
    )
    collected_docs = collect_docs().strip()
    collected_docs = doc_header + "    " + collected_docs

    assert objective_docs == collected_docs<|MERGE_RESOLUTION|>--- conflicted
+++ resolved
@@ -1428,7 +1428,6 @@
             obj.build()
 
     @pytest.mark.unit
-<<<<<<< HEAD
     def test_mirror_ratio_equilibrium(self):
         """Test mirror ratio objective for Equilibrium."""
         # axisymmetry, no iota, so B ~ B0/R
@@ -1474,7 +1473,8 @@
         np.testing.assert_allclose(
             f, mirror_ratio_axis * (1 - rho) + mirror_ratio_edge * rho
         )
-=======
+
+    @pytest.mark.unit
     def test_linking_current(self):
         """Test calculation of signed linking current from coils to plasma."""
         eq = Equilibrium()
@@ -1528,7 +1528,6 @@
         obj.build()
         f = obj.compute(coilset4.params_dict, eq.params_dict)
         np.testing.assert_allclose(f, -0.5 * G / 8)
->>>>>>> afeff2c6
 
     @pytest.mark.unit
     def test_omnigenity_multiple_surfaces(self):
