"""Utilities for getting standard groups of objectives and constraints."""

from ._equilibrium import (
    CurrentDensity,
    Energy,
    ForceBalance,
    HelicalForceBalance,
    RadialForceBalance,
)
from .linear_objectives import (
    AxisRSelfConsistency,
    AxisZSelfConsistency,
    BoundaryRSelfConsistency,
    BoundaryZSelfConsistency,
    FixAnisotropy,
    FixAtomicNumber,
    FixAxisR,
    FixAxisZ,
    FixBoundaryR,
    FixBoundaryZ,
    FixCurrent,
    FixElectronDensity,
    FixElectronTemperature,
    FixIonTemperature,
    FixIota,
    FixLambdaGauge,
    FixPressure,
    FixPsi,
)
from .nae_utils import calc_zeroth_order_lambda, make_RZ_cons_1st_order
from .objective_funs import ObjectiveFunction


def get_equilibrium_objective(eq=None, mode="force", normalize=True):
    """Get the objective function for a typical force balance equilibrium problem.

    Parameters
    ----------
    mode : one of {"force", "forces", "energy", "vacuum"}
        which objective to return. "force" computes force residuals on unified grid.
        "forces" uses two different grids for radial and helical forces. "energy" is
        for minimizing MHD energy. "vacuum" directly minimizes current density.
    normalize : bool
        Whether to normalize units of objective.

    Returns
    -------
    objective, ObjectiveFunction
        An objective function with default force balance objectives.
    """
    if mode == "energy":
        objectives = Energy(eq=eq, normalize=normalize, normalize_target=normalize)
    elif mode == "force":
        objectives = ForceBalance(
            eq=eq, normalize=normalize, normalize_target=normalize
        )
    elif mode == "forces":
        objectives = (
            RadialForceBalance(eq=eq, normalize=normalize, normalize_target=normalize),
            HelicalForceBalance(eq=eq, normalize=normalize, normalize_target=normalize),
        )
    elif mode == "vacuum":
        objectives = CurrentDensity(
            eq=eq, normalize=normalize, normalize_target=normalize
        )
    else:
        raise ValueError("got an unknown equilibrium objective type '{}'".format(mode))
    return ObjectiveFunction(objectives)


def get_fixed_axis_constraints(
    eq=None, profiles=True, iota=True, kinetic=False, anisotropy=False, normalize=True
):
    """Get the constraints necessary for a fixed-axis equilibrium problem.

    Parameters
    ----------
    profiles : bool
        Whether to also return constraints to fix input profiles.
    iota : bool
        Whether to add FixIota or FixCurrent as a constraint.
    kinetic : bool
        Whether to add constraints to fix kinetic profiles or pressure
    anisotropy : bool
        Whether to add constraint to fix anisotropic pressure.
    normalize : bool
        Whether to apply constraints in normalized units.

    Returns
    -------
    constraints, tuple of _Objectives
        A list of the linear constraints used in fixed-axis problems.

    """
    constraints = (
        FixAxisR(eq=eq, normalize=normalize, normalize_target=normalize),
        FixAxisZ(eq=eq, normalize=normalize, normalize_target=normalize),
        FixPsi(eq=eq, normalize=normalize, normalize_target=normalize),
    )
    if profiles:
        if kinetic:
            constraints += (
                FixElectronDensity(
                    eq=eq, normalize=normalize, normalize_target=normalize
                ),
                FixElectronTemperature(
                    eq=eq, normalize=normalize, normalize_target=normalize
                ),
                FixIonTemperature(
                    eq=eq, normalize=normalize, normalize_target=normalize
                ),
                FixAtomicNumber(eq=eq, normalize=normalize, normalize_target=normalize),
            )
        else:
            constraints += (
                FixPressure(eq=eq, normalize=normalize, normalize_target=normalize),
            )
            if anisotropy:
                constraints += (
                    FixAnisotropy(
                        eq=eq, normalize=normalize, normalize_target=normalize
                    ),
                )

        if iota:
            constraints += (
                FixIota(eq=eq, normalize=normalize, normalize_target=normalize),
            )
        else:
            constraints += (
                FixCurrent(eq=eq, normalize=normalize, normalize_target=normalize),
            )
    return constraints


def get_fixed_boundary_constraints(
    eq=None, profiles=True, iota=True, kinetic=False, anisotropy=False, normalize=True
):
    """Get the constraints necessary for a typical fixed-boundary equilibrium problem.

    Parameters
    ----------
    eq : Equilibrium
        Equilibrium to constraint.
    profiles : bool
        Whether to also return constraints to fix input profiles.
    iota : bool
        Whether to add FixIota or FixCurrent as a constraint.
    kinetic : bool
        Whether to also fix kinetic profiles.
    anisotropy : bool
        Whether to add constraint to fix anisotropic pressure.
    normalize : bool
        Whether to apply constraints in normalized units.

    Returns
    -------
    constraints, tuple of _Objectives
        A list of the linear constraints used in fixed-boundary problems.

    """
    constraints = (
        FixBoundaryR(eq=eq, normalize=normalize, normalize_target=normalize),
        FixBoundaryZ(eq=eq, normalize=normalize, normalize_target=normalize),
        FixPsi(eq=eq, normalize=normalize, normalize_target=normalize),
    )
    if profiles:
        if kinetic:
            constraints += (
                FixElectronDensity(
                    eq=eq, normalize=normalize, normalize_target=normalize
                ),
                FixElectronTemperature(
                    eq=eq, normalize=normalize, normalize_target=normalize
                ),
                FixIonTemperature(
                    eq=eq, normalize=normalize, normalize_target=normalize
                ),
                FixAtomicNumber(eq=eq, normalize=normalize, normalize_target=normalize),
            )
        else:
            constraints += (
                FixPressure(eq=eq, normalize=normalize, normalize_target=normalize),
            )
            if anisotropy:
                constraints += (
                    FixAnisotropy(
                        eq=eq, normalize=normalize, normalize_target=normalize
                    ),
                )
        if iota:
            constraints += (
                FixIota(eq=eq, normalize=normalize, normalize_target=normalize),
            )
        else:
            constraints += (
                FixCurrent(eq=eq, normalize=normalize, normalize_target=normalize),
            )
    return constraints


def get_NAE_constraints(
    desc_eq,
    qsc_eq,
    order=1,
    profiles=True,
    iota=False,
    kinetic=False,
    anisotropy=False,
    normalize=True,
    N=None,
    fix_lambda=False,
    N_cutoff=None,
    offset_ratio=None,
    offset_magnitude=None,
):
    """Get the constraints necessary for fixing NAE behavior in an equilibrium problem.

    Parameters
    ----------
    desc_eq : Equilibrium
        Equilibrium to constrain behavior of
        (assumed to be a fit from the NAE equil using `.from_near_axis()`).
    qsc_eq : Qsc
        Qsc object defining the near-axis equilibrium to constrain behavior to.
    order : int
        order (in rho) of near-axis behavior to constrain
    profiles : bool
        Whether to also return constraints to fix input profiles.
    iota : bool
        Whether to add `FixIota` or `FixCurrent` as a constraint.
    kinetic : bool
        Whether to also fix kinetic profiles.
    anisotropy : bool
        Whether to add constraint to fix anisotropic pressure.
    normalize : bool
        Whether to apply constraints in normalized units.
    N : int
        max toroidal resolution to constrain.
        If `None`, defaults to equilibrium's toroidal resolution
    fix_lambda : bool or int
        Whether to constrain lambda to match that of the NAE near-axis
<<<<<<< HEAD
        if an `int`, fixes lambda up to that order in rho {0,1}
        if `True`, fixes lambda up to the specified order given by `order`
=======
        if an int, fixes lambda up to that order in rho {0,1}
        if True, fixes lambda up to the specified order given by order
    offset_ratio : float
        number to multiply target by to make the N_cutoff coefficient incorrect
        i.e. it will try to make the DESC behavior go like
        (R_n+offset_magnitude) * offset_ratio instead of R_n
    offset_magnitude : float
        number to add to target to make the N_cutoff coefficient incorrect
        i.e. it will try to make the DESC behavior go like
        (R_n+offset_magnitude) * offset_ratio instead of R_n
>>>>>>> 5cf16307

    Returns
    -------
    constraints, tuple of _Objectives
        A list of the linear constraints used in fixed-axis problems.
    """
    if not isinstance(fix_lambda, bool):
        fix_lambda = int(fix_lambda)
    constraints = (
        FixAxisR(eq=desc_eq, normalize=normalize, normalize_target=normalize),
        FixAxisZ(eq=desc_eq, normalize=normalize, normalize_target=normalize),
        FixPsi(eq=desc_eq, normalize=normalize, normalize_target=normalize),
    )
    if profiles:
        if kinetic:
            constraints += (
                FixElectronDensity(
                    eq=desc_eq, normalize=normalize, normalize_target=normalize
                ),
                FixElectronTemperature(
                    eq=desc_eq, normalize=normalize, normalize_target=normalize
                ),
                FixIonTemperature(
                    eq=desc_eq, normalize=normalize, normalize_target=normalize
                ),
                FixAtomicNumber(
                    eq=desc_eq, normalize=normalize, normalize_target=normalize
                ),
            )
        else:
            constraints += (
                FixPressure(
                    eq=desc_eq, normalize=normalize, normalize_target=normalize
                ),
            )
            if anisotropy:
                constraints += (
                    FixAnisotropy(
                        eq=desc_eq, normalize=normalize, normalize_target=normalize
                    ),
                )

        if iota:
            constraints += (
                FixIota(eq=desc_eq, normalize=normalize, normalize_target=normalize),
            )
        else:
            constraints += (
                FixCurrent(eq=desc_eq, normalize=normalize, normalize_target=normalize),
            )
    if fix_lambda or (fix_lambda >= 0 and type(fix_lambda) is int):
        L_axis_constraints, _, _ = calc_zeroth_order_lambda(
            qsc=qsc_eq, desc_eq=desc_eq, N=N
        )
        constraints += L_axis_constraints
    if order >= 1:  # first order constraints
        constraints += make_RZ_cons_1st_order(
            qsc=qsc_eq,
            desc_eq=desc_eq,
            N=N,
            fix_lambda=fix_lambda and fix_lambda > 0,
            N_cutoff=N_cutoff,
            offset_ratio=offset_ratio,
            offset_magnitude=offset_magnitude,
        )
    if order >= 2:  # 2nd order constraints
        raise NotImplementedError("NAE constraints only implemented up to O(rho) ")

    return constraints


def maybe_add_self_consistency(eq, constraints):
    """Add self consistency constraints if needed."""

    def _is_any_instance(things, cls):
        return any([isinstance(t, cls) for t in things])

    if not _is_any_instance(constraints, BoundaryRSelfConsistency):
        constraints += (BoundaryRSelfConsistency(eq=eq),)
    if not _is_any_instance(constraints, BoundaryZSelfConsistency):
        constraints += (BoundaryZSelfConsistency(eq=eq),)
    if not _is_any_instance(constraints, FixLambdaGauge):
        constraints += (FixLambdaGauge(eq=eq),)
    if not _is_any_instance(constraints, AxisRSelfConsistency):
        constraints += (AxisRSelfConsistency(eq=eq),)
    if not _is_any_instance(constraints, AxisZSelfConsistency):
        constraints += (AxisZSelfConsistency(eq=eq),)
    return constraints<|MERGE_RESOLUTION|>--- conflicted
+++ resolved
@@ -240,10 +240,6 @@
         If `None`, defaults to equilibrium's toroidal resolution
     fix_lambda : bool or int
         Whether to constrain lambda to match that of the NAE near-axis
-<<<<<<< HEAD
-        if an `int`, fixes lambda up to that order in rho {0,1}
-        if `True`, fixes lambda up to the specified order given by `order`
-=======
         if an int, fixes lambda up to that order in rho {0,1}
         if True, fixes lambda up to the specified order given by order
     offset_ratio : float
@@ -254,7 +250,6 @@
         number to add to target to make the N_cutoff coefficient incorrect
         i.e. it will try to make the DESC behavior go like
         (R_n+offset_magnitude) * offset_ratio instead of R_n
->>>>>>> 5cf16307
 
     Returns
     -------
