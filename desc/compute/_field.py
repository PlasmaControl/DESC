--- conflicted
+++ resolved
@@ -4,178 +4,6 @@
 
 from desc.backend import jnp
 
-<<<<<<< HEAD
-from ._core import (
-    compute_contravariant_metric_coefficients,
-    compute_covariant_metric_coefficients,
-    compute_geometry,
-    compute_jacobian,
-    compute_lambda,
-    compute_pressure,
-    compute_rotational_transform,
-    compute_toroidal_flux,
-)
-from .utils import dot, has_dependencies, surface_averages
-
-
-def compute_contravariant_magnetic_field(  # noqa: C901
-    params,
-    transforms,
-    profiles,
-    data=None,
-    **kwargs,
-):
-    """Compute contravariant magnetic field components."""
-    data = compute_toroidal_flux(
-        params,
-        transforms,
-        profiles,
-        data=data,
-        **kwargs,
-    )
-    data = compute_lambda(
-        params,
-        transforms,
-        profiles,
-        data=data,
-        **kwargs,
-    )
-    data = compute_jacobian(
-        params,
-        transforms,
-        profiles,
-        data=data,
-        **kwargs,
-    )
-    data = compute_rotational_transform(
-        params,
-        transforms,
-        profiles,
-        data=data,
-        **kwargs,
-    )
-
-    # 0th order terms
-    if has_dependencies("B0", params, transforms, profiles, data):
-        data["B0"] = data["psi_r"] / data["sqrt(g)"]
-    if has_dependencies("B^rho", params, transforms, profiles, data):
-        data["B^rho"] = data["0"]
-    if has_dependencies("B^theta", params, transforms, profiles, data):
-        data["B^theta"] = data["B0"] * (data["iota"] - data["lambda_z"])
-    if has_dependencies("B^zeta", params, transforms, profiles, data):
-        data["B^zeta"] = data["B0"] * (1 + data["lambda_t"])
-    if has_dependencies("B", params, transforms, profiles, data):
-        data["B"] = (
-            data["B^theta"] * data["e_theta"].T + data["B^zeta"] * data["e_zeta"].T
-        ).T
-        data["B_R"] = data["B"][:, 0]
-        data["B_phi"] = data["B"][:, 1]
-        data["B_Z"] = data["B"][:, 2]
-
-    # 1st order derivatives
-    if has_dependencies("B0_r", params, transforms, profiles, data):
-        data["B0_r"] = (
-            data["psi_rr"] / data["sqrt(g)"]
-            - data["psi_r"] * data["sqrt(g)_r"] / data["sqrt(g)"] ** 2
-        )
-    if has_dependencies("B^theta_r", params, transforms, profiles, data):
-        data["B^theta_r"] = data["B0_r"] * (data["iota"] - data["lambda_z"]) + data[
-            "B0"
-        ] * (data["iota_r"] - data["lambda_rz"])
-    if has_dependencies("B^zeta_r", params, transforms, profiles, data):
-        data["B^zeta_r"] = (
-            data["B0_r"] * (1 + data["lambda_t"]) + data["B0"] * data["lambda_rt"]
-        )
-    if has_dependencies("B_r", params, transforms, profiles, data):
-        data["B_r"] = (
-            data["B^theta_r"] * data["e_theta"].T
-            + data["B^theta"] * data["e_theta_r"].T
-            + data["B^zeta_r"] * data["e_zeta"].T
-            + data["B^zeta"] * data["e_zeta_r"].T
-        ).T
-    if has_dependencies("B0_t", params, transforms, profiles, data):
-        data["B0_t"] = -data["psi_r"] * data["sqrt(g)_t"] / data["sqrt(g)"] ** 2
-    if has_dependencies("B^theta_t", params, transforms, profiles, data):
-        data["B^theta_t"] = (
-            data["B0_t"] * (data["iota"] - data["lambda_z"])
-            - data["B0"] * data["lambda_tz"]
-        )
-    if has_dependencies("B^zeta_t", params, transforms, profiles, data):
-        data["B^zeta_t"] = (
-            data["B0_t"] * (1 + data["lambda_t"]) + data["B0"] * data["lambda_tt"]
-        )
-    if has_dependencies("B_t", params, transforms, profiles, data):
-        data["B_t"] = (
-            data["B^theta_t"] * data["e_theta"].T
-            + data["B^theta"] * data["e_theta_t"].T
-            + data["B^zeta_t"] * data["e_zeta"].T
-            + data["B^zeta"] * data["e_zeta_t"].T
-        ).T
-    if has_dependencies("B0_z", params, transforms, profiles, data):
-        data["B0_z"] = -data["psi_r"] * data["sqrt(g)_z"] / data["sqrt(g)"] ** 2
-    if has_dependencies("B^theta_z", params, transforms, profiles, data):
-        data["B^theta_z"] = (
-            data["B0_z"] * (data["iota"] - data["lambda_z"])
-            - data["B0"] * data["lambda_zz"]
-        )
-    if has_dependencies("B^zeta_z", params, transforms, profiles, data):
-        data["B^zeta_z"] = (
-            data["B0_z"] * (1 + data["lambda_t"]) + data["B0"] * data["lambda_tz"]
-        )
-    if has_dependencies("B_z", params, transforms, profiles, data):
-        data["B_z"] = (
-            data["B^theta_z"] * data["e_theta"].T
-            + data["B^theta"] * data["e_theta_z"].T
-            + data["B^zeta_z"] * data["e_zeta"].T
-            + data["B^zeta"] * data["e_zeta_z"].T
-        ).T
-
-    # 2nd order derivatives
-    if has_dependencies("B0_tt", params, transforms, profiles, data):
-        data["B0_tt"] = -(
-            data["psi_r"]
-            / data["sqrt(g)"] ** 2
-            * (data["sqrt(g)_tt"] - 2 * data["sqrt(g)_t"] ** 2 / data["sqrt(g)"])
-        )
-    if has_dependencies("B^theta_tt", params, transforms, profiles, data):
-        data["B^theta_tt"] = (
-            data["B0_tt"] * (data["iota"] - data["lambda_z"])
-            - 2 * data["B0_t"] * data["lambda_tz"]
-            - data["B0"] * data["lambda_ttz"]
-        )
-    if has_dependencies("B^zeta_tt", params, transforms, profiles, data):
-        data["B^zeta_tt"] = (
-            data["B0_tt"] * (1 + data["lambda_t"])
-            + 2 * data["B0_t"] * data["lambda_tt"]
-            + data["B0"] * data["lambda_ttt"]
-        )
-    if has_dependencies("B0_zz", params, transforms, profiles, data):
-        data["B0_zz"] = -(
-            data["psi_r"]
-            / data["sqrt(g)"] ** 2
-            * (data["sqrt(g)_zz"] - 2 * data["sqrt(g)_z"] ** 2 / data["sqrt(g)"])
-        )
-    if has_dependencies("B^theta_zz", params, transforms, profiles, data):
-        data["B^theta_zz"] = (
-            data["B0_zz"] * (data["iota"] - data["lambda_z"])
-            - 2 * data["B0_z"] * data["lambda_zz"]
-            - data["B0"] * data["lambda_zzz"]
-        )
-    if has_dependencies("B^zeta_zz", params, transforms, profiles, data):
-        data["B^zeta_zz"] = (
-            data["B0_zz"] * (1 + data["lambda_t"])
-            + 2 * data["B0_z"] * data["lambda_tz"]
-            + data["B0"] * data["lambda_tzz"]
-        )
-    if has_dependencies("B0_tz", params, transforms, profiles, data):
-        data["B0_tz"] = -(
-            data["psi_r"]
-            / data["sqrt(g)"] ** 2
-            * (
-                data["sqrt(g)_tz"]
-                - 2 * data["sqrt(g)_t"] * data["sqrt(g)_z"] / data["sqrt(g)"]
-            )
-=======
 from .data_index import register_compute_fun
 from .utils import dot, surface_averages, surface_integrals
 
@@ -767,7 +595,6 @@
         * (
             data["sqrt(g)_tz"]
             - 2 * data["sqrt(g)_t"] * data["sqrt(g)_z"] / data["sqrt(g)"]
->>>>>>> d81de753
         )
     )
     return data
@@ -1548,6 +1375,29 @@
 
 
 @register_compute_fun(
+    name="<|B|>_rms",
+    label="\\langle |B| \\rangle_{rms}",
+    units="T",
+    units_long="Tesla",
+    description="Volume average magnetic field, root mean square",
+    dim=0,
+    params=[],
+    transforms={"grid": []},
+    profiles=[],
+    coordinates="",
+    data=["sqrt(g)", "|B|", "V"],
+)
+def _B_rms(params, transforms, profiles, data, **kwargs):
+    data["<|B|>_rms"] = jnp.sqrt(
+        jnp.sum(
+            data["|B|"] ** 2 * jnp.abs(data["sqrt(g)"]) * transforms["grid"].weights
+        )
+        / data["V"]
+    )
+    return data
+
+
+@register_compute_fun(
     name="<|B|>",
     label="\\langle |B| \\rangle",
     units="T",
@@ -1622,230 +1472,6 @@
             data["sqrt(g)_r"] * jnp.sign(data["sqrt(g)"]) * data["|B|^2"]
             + jnp.abs(data["sqrt(g)"]) * 2 * dot(data["B"], data["B_r"]),
         )
-<<<<<<< HEAD
-    if has_dependencies("(curl(B)xB)_zeta", params, transforms, profiles, data):
-        data["(curl(B)xB)_zeta"] = (
-            mu_0 * data["sqrt(g)"] * data["B^theta"] * data["J^rho"]
-        )
-    if has_dependencies("curl(B)xB", params, transforms, profiles, data):
-        data["curl(B)xB"] = (
-            data["(curl(B)xB)_rho"] * data["e^rho"].T
-            + data["(curl(B)xB)_theta"] * data["e^theta"].T
-            + data["(curl(B)xB)_zeta"] * data["e^zeta"].T
-        ).T
-
-    # tension vector
-    if has_dependencies("(B*grad)B", params, transforms, profiles, data):
-        data["(B*grad)B"] = data["curl(B)xB"] + data["grad(|B|^2)"] / 2
-        data["((B*grad)B)_rho"] = dot(data["(B*grad)B"], data["e_rho"])
-        data["((B*grad)B)_theta"] = dot(data["(B*grad)B"], data["e_theta"])
-        data["((B*grad)B)_zeta"] = dot(data["(B*grad)B"], data["e_zeta"])
-        data["|(B*grad)B|"] = jnp.sqrt(
-            data["((B*grad)B)_rho"] ** 2 * data["g^rr"]
-            + data["((B*grad)B)_theta"] ** 2 * data["g^tt"]
-            + data["((B*grad)B)_zeta"] ** 2 * data["g^zz"]
-            + 2 * data["((B*grad)B)_rho"] * data["((B*grad)B)_theta"] * data["g^rt"]
-            + 2 * data["((B*grad)B)_rho"] * data["((B*grad)B)_zeta"] * data["g^rz"]
-            + 2 * data["((B*grad)B)_theta"] * data["((B*grad)B)_zeta"] * data["g^tz"]
-        )
-
-    return data
-
-
-def compute_B_dot_gradB(params, transforms, profiles, data=None, **kwargs):
-    """Compute the quantity B*grad(|B|) and its partial derivatives."""
-    data = compute_magnetic_field_magnitude(
-        params,
-        transforms,
-        profiles,
-        data=data,
-        **kwargs,
-    )
-
-    # 0th order term
-    if has_dependencies("B*grad(|B|)", params, transforms, profiles, data):
-        data["B*grad(|B|)"] = (
-            data["B^theta"] * data["|B|_t"] + data["B^zeta"] * data["|B|_z"]
-        )
-
-    # 1st order derivatives
-    # TODO: (B*grad(|B|))_r
-    if has_dependencies("(B*grad(|B|))_t", params, transforms, profiles, data):
-        data["(B*grad(|B|))_t"] = (
-            data["B^theta_t"] * data["|B|_t"]
-            + data["B^zeta_t"] * data["|B|_z"]
-            + data["B^theta"] * data["|B|_tt"]
-            + data["B^zeta"] * data["|B|_tz"]
-        )
-    if has_dependencies("(B*grad(|B|))_z", params, transforms, profiles, data):
-        data["(B*grad(|B|))_z"] = (
-            data["B^theta_z"] * data["|B|_t"]
-            + data["B^zeta_z"] * data["|B|_z"]
-            + data["B^theta"] * data["|B|_tz"]
-            + data["B^zeta"] * data["|B|_zz"]
-        )
-
-    return data
-
-
-def compute_boozer_magnetic_field(
-    params,
-    transforms,
-    profiles,
-    data=None,
-    **kwargs,
-):
-    """Compute covariant magnetic field components in Boozer coordinates."""
-    data = compute_covariant_magnetic_field(
-        params,
-        transforms,
-        profiles,
-        data=data,
-        **kwargs,
-    )
-
-    if has_dependencies("I", params, transforms, profiles, data):
-        data["I"] = surface_averages(transforms["grid"], data["B_theta"])
-        data["current"] = 2 * jnp.pi / mu_0 * data["I"]
-    if has_dependencies("I_r", params, transforms, profiles, data):
-        data["I_r"] = surface_averages(transforms["grid"], data["B_theta_r"])
-        data["current_r"] = 2 * jnp.pi / mu_0 * data["I_r"]
-    if has_dependencies("G", params, transforms, profiles, data):
-        data["G"] = surface_averages(transforms["grid"], data["B_zeta"])
-    if has_dependencies("G_r", params, transforms, profiles, data):
-        data["G_r"] = surface_averages(transforms["grid"], data["B_zeta_r"])
-
-    # TODO: add K(rho,theta,zeta)*grad(rho) term
-    return data
-
-
-def compute_contravariant_current_density(
-    params,
-    transforms,
-    profiles,
-    data=None,
-    **kwargs,
-):
-    """Compute contravariant current density components."""
-    data = compute_magnetic_field_magnitude(
-        params,
-        transforms,
-        profiles,
-        data=data,
-        **kwargs,
-    )
-    # TODO: can remove this call if compute_|B| changed to use B_covariant
-    data = compute_covariant_magnetic_field(
-        params,
-        transforms,
-        profiles,
-        data=data,
-        **kwargs,
-    )
-
-    if has_dependencies("J^rho", params, transforms, profiles, data):
-        data["J^rho"] = (data["B_zeta_t"] - data["B_theta_z"]) / (
-            mu_0 * data["sqrt(g)"]
-        )
-    if has_dependencies("J^theta", params, transforms, profiles, data):
-        data["J^theta"] = (data["B_rho_z"] - data["B_zeta_r"]) / (
-            mu_0 * data["sqrt(g)"]
-        )
-    if has_dependencies("J^zeta", params, transforms, profiles, data):
-        data["J^zeta"] = (data["B_theta_r"] - data["B_rho_t"]) / (
-            mu_0 * data["sqrt(g)"]
-        )
-    if has_dependencies("J", params, transforms, profiles, data):
-        data["J"] = (
-            data["J^rho"] * data["e_rho"].T
-            + data["J^theta"] * data["e_theta"].T
-            + data["J^zeta"] * data["e_zeta"].T
-        ).T
-        data["J_R"] = data["J"][:, 0]
-        data["J_phi"] = data["J"][:, 1]
-        data["J_Z"] = data["J"][:, 2]
-    if has_dependencies("|J|", params, transforms, profiles, data):
-        data["|J|"] = jnp.sqrt(
-            data["J^rho"] ** 2 * data["g_rr"]
-            + data["J^theta"] ** 2 * data["g_tt"]
-            + data["J^zeta"] ** 2 * data["g_zz"]
-            + 2 * data["J^rho"] * data["J^theta"] * data["g_rt"]
-            + 2 * data["J^rho"] * data["J^zeta"] * data["g_rz"]
-            + 2 * data["J^theta"] * data["J^zeta"] * data["g_tz"]
-        )
-    if has_dependencies("J_parallel", params, transforms, profiles, data):
-        J_dot_B = (
-            data["J^rho"] * data["B_rho"]
-            + data["J^theta"] * data["B_theta"]
-            + data["J^zeta"] * data["B_zeta"]
-        )
-        data["J_parallel"] = J_dot_B / data["|B|"]
-        data["<J dot B>"] = surface_averages(
-            transforms["grid"],
-            J_dot_B,
-            sqrt_g=data["sqrt(g)"],
-        )
-
-    return data
-
-
-def compute_avg_B(params, transforms, profiles, data=None, **kwargs):
-    """Compute volume-averaged |B|."""
-    data = compute_geometry(
-        params,
-        transforms,
-        profiles,
-        data=data,
-        **kwargs,
-    )
-    data = compute_magnetic_field_magnitude(
-        params,
-        transforms,
-        profiles,
-        data=data,
-        **kwargs,
-    )
-    if has_dependencies("vol avg |B|", params, transforms, profiles, data):
-        data["vol avg |B|"] = jnp.sqrt(
-            jnp.sum(
-                data["|B|"] ** 2 * jnp.abs(data["sqrt(g)"]) * transforms["grid"].weights
-            )
-            / data["V"]
-        )
-
-    return data
-
-
-def compute_avg_beta(params, transforms, profiles, data=None, **kwargs):
-    """Compute volume-averaged beta."""
-    data = compute_pressure(
-        params,
-        transforms,
-        profiles,
-        data=data,
-        **kwargs,
-    )
-    data = compute_geometry(
-        params,
-        transforms,
-        profiles,
-        data=data,
-        **kwargs,
-    )
-    data = compute_avg_B(
-        params,
-        transforms,
-        profiles,
-        data=data,
-        **kwargs,
-    )
-    if has_dependencies("vol avg beta", params, transforms, profiles, data):
-        vol_avg_p = (
-            jnp.sum(data["p"] * jnp.abs(data["sqrt(g)"]) * transforms["grid"].weights)
-            / data["V"]
-        )
-        data["vol avg beta"] = 2 * mu_0 * vol_avg_p / (data["vol avg |B|"] ** 2)
-=======
         - data["V_rr(r)"] * data["<B^2>"]
     ) / data["V_r(r)"]
     return data
@@ -1995,7 +1621,6 @@
     )
     return data
 
->>>>>>> d81de753
 
 @register_compute_fun(
     name="(curl(B)xB)_rho",
