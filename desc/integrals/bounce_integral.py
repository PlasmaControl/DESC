--- conflicted
+++ resolved
@@ -13,12 +13,8 @@
     _check_interp,
     _set_default_plot_kwargs,
     bounce_points,
-<<<<<<< HEAD
     get_alpha,
-    get_pitch_inv,
-=======
     get_pitch_inv_quad,
->>>>>>> f0957a1f
     interp_to_argmin,
     plot_ppoly,
 )
@@ -301,7 +297,7 @@
     """
 
     required_names = ["B^zeta", "|B|", "iota"]
-    get_pitch_inv_quad = staticmethod(get_pitch_inv)
+    get_pitch_inv_quad = staticmethod(get_pitch_inv_quad)
 
     def __init__(
         self,
@@ -461,7 +457,7 @@
             clebsch = FourierChebyshevSeries.nodes(
                 check_posint(M),
                 check_posint(N),
-                check_posint(L),
+                L,
                 domain=(0, 2 * jnp.pi),
             )
         return eq.map_coordinates(
