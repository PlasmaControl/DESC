"""Test integration algorithms."""

from functools import partial

import numpy as np
import pytest
import quadax
from jax import grad
from matplotlib import pyplot as plt
from numpy.polynomial.chebyshev import chebgauss, chebinterpolate, chebroots, chebweight
from numpy.polynomial.legendre import leggauss
from quadax import simpson
from scipy import integrate
from scipy.interpolate import CubicHermiteSpline
from scipy.special import ellipe, ellipkm1
from tests.test_plotting import tol_1d

from desc.backend import jit, jnp
from desc.basis import FourierZernikeBasis
from desc.equilibrium import Equilibrium
from desc.equilibrium.coords import get_rtz_grid
from desc.examples import get
from desc.grid import ConcentricGrid, Grid, LinearGrid, QuadratureGrid
from desc.integrals import (
    Bounce1D,
    Bounce2D,
    DFTInterpolator,
    FFTInterpolator,
    line_integrals,
    singular_integral,
    surface_averages,
    surface_integrals,
    surface_integrals_transform,
    surface_max,
    surface_min,
    surface_variance,
    virtual_casing_biot_savart,
)
<<<<<<< HEAD
from desc.integrals.basis import FourierChebyshevSeries
=======
from desc.integrals.basis import FourierChebyshevSeries, get_alpha
from desc.integrals.bounce_integral import Bounce2DPEST
>>>>>>> aedb90f5
from desc.integrals.bounce_utils import (
    _get_extrema,
    bounce_points,
    get_alpha,
    get_pitch_inv_quad,
    interp_to_argmin,
    interp_to_argmin_hard,
)
from desc.integrals.interp_utils import fourier_pts
from desc.integrals.quad_utils import (
    automorphism_sin,
    bijection_from_disc,
    chebgauss2,
    get_quadrature,
    grad_automorphism_sin,
    grad_bijection_from_disc,
    leggauss_lob,
    tanh_sinh,
    uniform,
)
from desc.integrals.singularities import _get_quadrature_nodes
from desc.integrals.surface_integral import _get_grid_surface
from desc.transform import Transform
from desc.utils import dot, errorif, safediv


class TestSurfaceIntegral:
    """Tests for non-singular surface integrals."""

    # arbitrary choice
    L = 5
    M = 5
    N = 2
    NFP = 3

    @staticmethod
    def _surface_integrals(grid, q=np.array([1.0]), surface_label="rho"):
        """Compute a surface integral for each surface in the grid."""
        _, _, spacing, has_endpoint_dupe, _ = _get_grid_surface(
            grid, grid.get_label(surface_label)
        )
        weights = (spacing.prod(axis=1) * np.nan_to_num(q).T).T
        surfaces = {}
        nodes = grid.nodes[:, {"rho": 0, "theta": 1, "zeta": 2}[surface_label]]
        for grid_row_idx, surface_label_value in enumerate(nodes):
            surfaces.setdefault(surface_label_value, []).append(grid_row_idx)
        integrals = [weights[surfaces[key]].sum(axis=0) for key in sorted(surfaces)]
        if has_endpoint_dupe:
            integrals[0] = integrals[-1] = integrals[0] + integrals[-1]
        return np.asarray(integrals)

    @pytest.mark.unit
    def test_unknown_unique_grid_integral(self):
        """Test that averages are invariant to whether grids have unique_idx."""
        lg = LinearGrid(L=self.L, M=self.M, N=self.N, NFP=self.NFP, endpoint=False)
        q = np.arange(lg.num_nodes) ** 2
        result = surface_integrals(lg, q, surface_label="rho")
        del lg._unique_rho_idx
        np.testing.assert_allclose(
            surface_integrals(lg, q, surface_label="rho"), result
        )
        result = surface_averages(lg, q, surface_label="theta")
        del lg._unique_poloidal_idx
        np.testing.assert_allclose(
            surface_averages(lg, q, surface_label="theta"), result
        )
        result = surface_variance(lg, q, surface_label="zeta")
        del lg._unique_zeta_idx
        np.testing.assert_allclose(
            surface_variance(lg, q, surface_label="zeta"), result
        )

    @pytest.mark.unit
    def test_surface_integrals_transform(self):
        """Test surface integral of a kernel function."""

        def test(surface_label, grid):
            ints = np.arange(grid.num_nodes)
            # better to test when all elements have the same sign
            q = np.abs(np.outer(np.cos(ints), np.sin(ints)))
            # This q represents the kernel function
            # K_{u_1} = |cos(x(u_1, u_2, u_3)) * sin(x(u_4, u_5, u_6))|
            # The first dimension of q varies the domain u_1, u_2, and u_3
            # and the second dimension varies the codomain u_4, u_5, u_6.
            integrals = surface_integrals_transform(grid, surface_label)(q)
            unique_size = {
                "rho": grid.num_rho,
                "theta": grid.num_theta,
                "zeta": grid.num_zeta,
            }[surface_label]
            assert integrals.shape == (unique_size, grid.num_nodes), surface_label

            desired = self._surface_integrals(grid, q, surface_label)
            np.testing.assert_allclose(integrals, desired, err_msg=surface_label)

        cg = ConcentricGrid(L=self.L, M=self.M, N=self.N, sym=True, NFP=self.NFP)
        lg = LinearGrid(
            L=self.L, M=self.M, N=self.N, sym=True, NFP=self.NFP, endpoint=True
        )
        test("rho", cg)
        test("theta", lg)
        test("zeta", cg)

    @pytest.mark.unit
    def test_surface_averages_vector_functions(self):
        """Test surface averages of vector-valued, function-valued integrands."""

        def test(surface_label, grid):
            g_size = grid.num_nodes  # not a choice; required
            f_size = g_size // 10 + (g_size < 10)
            # arbitrary choice, but f_size != v_size != g_size is better to test
            v_size = g_size // 20 + (g_size < 20)
            g = np.cos(np.arange(g_size))
            fv = np.sin(np.arange(f_size * v_size).reshape(f_size, v_size))
            # better to test when all elements have the same sign
            q = np.abs(np.einsum("g,fv->gfv", g, fv))
            sqrt_g = np.arange(g_size).astype(float)

            averages = surface_averages(grid, q, sqrt_g, surface_label)
            assert averages.shape == q.shape == (g_size, f_size, v_size), surface_label

            desired = (
                self._surface_integrals(grid, (sqrt_g * q.T).T, surface_label).T
                / self._surface_integrals(grid, sqrt_g, surface_label)
            ).T
            np.testing.assert_allclose(
                grid.compress(averages, surface_label), desired, err_msg=surface_label
            )

        cg = ConcentricGrid(L=self.L, M=self.M, N=self.N, sym=True, NFP=self.NFP)
        lg = LinearGrid(
            L=self.L, M=self.M, N=self.N, sym=True, NFP=self.NFP, endpoint=True
        )
        test("rho", cg)
        test("theta", lg)
        test("zeta", cg)

    @pytest.mark.unit
    def test_surface_area(self):
        """Test that surface_integrals(ds) is 4π² for rho, 2pi for theta, zeta.

        This test should ensure that surfaces have the correct area on grids
        constructed by specifying L, M, N and by specifying an array of nodes.
        Each test should also be done on grids with duplicate nodes
        (e.g. endpoint=True) and grids with symmetry.
        """

        def test(surface_label, grid):
            areas = surface_integrals(
                grid, surface_label=surface_label, expand_out=False
            )
            correct_area = 4 * np.pi**2 if surface_label == "rho" else 2 * np.pi
            np.testing.assert_allclose(areas, correct_area, err_msg=surface_label)

        lg = LinearGrid(
            L=self.L, M=self.M, N=self.N, NFP=self.NFP, sym=False, endpoint=False
        )
        lg_sym = LinearGrid(
            L=self.L, M=self.M, N=self.N, NFP=self.NFP, sym=True, endpoint=False
        )
        lg_endpoint = LinearGrid(
            L=self.L, M=self.M, N=self.N, NFP=self.NFP, sym=False, endpoint=True
        )
        lg_sym_endpoint = LinearGrid(
            L=self.L, M=self.M, N=self.N, NFP=self.NFP, sym=True, endpoint=True
        )
        rho = np.linspace(1, 0, self.L)[::-1]
        theta = np.linspace(0, 2 * np.pi, self.M, endpoint=False)
        theta_endpoint = np.linspace(0, 2 * np.pi, self.M, endpoint=True)
        zeta = np.linspace(0, 2 * np.pi / self.NFP, self.N, endpoint=False)
        zeta_endpoint = np.linspace(0, 2 * np.pi / self.NFP, self.N, endpoint=True)
        lg_2 = LinearGrid(
            rho=rho, theta=theta, zeta=zeta, NFP=self.NFP, sym=False, endpoint=False
        )
        lg_2_sym = LinearGrid(
            rho=rho, theta=theta, zeta=zeta, NFP=self.NFP, sym=True, endpoint=False
        )
        lg_2_endpoint = LinearGrid(
            rho=rho,
            theta=theta_endpoint,
            zeta=zeta_endpoint,
            NFP=self.NFP,
            sym=False,
            endpoint=True,
        )
        lg_2_sym_endpoint = LinearGrid(
            rho=rho,
            theta=theta_endpoint,
            zeta=zeta_endpoint,
            NFP=self.NFP,
            sym=True,
            endpoint=True,
        )
        cg = ConcentricGrid(L=self.L, M=self.M, N=self.N, NFP=self.NFP, sym=False)
        cg_sym = ConcentricGrid(L=self.L, M=self.M, N=self.N, NFP=self.NFP, sym=True)

        for label in ("rho", "theta", "zeta"):
            test(label, lg)
            test(label, lg_sym)
            test(label, lg_endpoint)
            test(label, lg_sym_endpoint)
            test(label, lg_2)
            test(label, lg_2_sym)
            test(label, lg_2_endpoint)
            test(label, lg_2_sym_endpoint)
            if label != "theta":
                # theta integrals are poorly defined on concentric grids
                test(label, cg)
                test(label, cg_sym)

    @pytest.mark.unit
    def test_line_length(self):
        """Test that line_integrals(dl) is 1 for rho, 2π for theta, zeta.

        This test should ensure that lines have the correct length on grids
        constructed by specifying L, M, N and by specifying an array of nodes.
        """

        def test(grid):
            if not isinstance(grid, ConcentricGrid):
                for theta_val in grid.nodes[grid.unique_theta_idx, 1]:
                    result = line_integrals(
                        grid,
                        line_label="rho",
                        fix_surface=("theta", theta_val),
                        expand_out=False,
                    )
                    np.testing.assert_allclose(result, 1)
                for rho_val in grid.nodes[grid.unique_rho_idx, 0]:
                    result = line_integrals(
                        grid,
                        line_label="zeta",
                        fix_surface=("rho", rho_val),
                        expand_out=False,
                    )
                    np.testing.assert_allclose(result, 2 * np.pi)
            for zeta_val in grid.nodes[grid.unique_zeta_idx, 2]:
                result = line_integrals(
                    grid,
                    line_label="theta",
                    fix_surface=("zeta", zeta_val),
                    expand_out=False,
                )
                np.testing.assert_allclose(result, 2 * np.pi)

        lg = LinearGrid(L=self.L, M=self.M, N=self.N, NFP=self.NFP, sym=False)
        lg_sym = LinearGrid(L=self.L, M=self.M, N=self.N, NFP=self.NFP, sym=True)
        rho = np.linspace(1, 0, self.L)[::-1]
        theta = np.linspace(0, 2 * np.pi, self.M, endpoint=False)
        zeta = np.linspace(0, 2 * np.pi / self.NFP, self.N, endpoint=False)
        lg_2 = LinearGrid(rho=rho, theta=theta, zeta=zeta, NFP=self.NFP, sym=False)
        lg_2_sym = LinearGrid(rho=rho, theta=theta, zeta=zeta, NFP=self.NFP, sym=True)
        cg = ConcentricGrid(L=self.L, M=self.M, N=self.N, NFP=self.NFP, sym=False)
        cg_sym = ConcentricGrid(L=self.L, M=self.M, N=self.N, NFP=self.NFP, sym=True)

        test(lg)
        test(lg_sym)
        test(lg_2)
        test(lg_2_sym)
        test(cg)
        test(cg_sym)

    @pytest.mark.unit
    def test_surface_averages_identity_op(self):
        """Test flux surface averages of surface functions are identity operations."""
        eq = get("W7-X")
        with pytest.warns(UserWarning, match="Reducing radial"):
            eq.change_resolution(3, 3, 3, 6, 6, 6)
        grid = ConcentricGrid(L=self.L, M=self.M, N=self.N, NFP=eq.NFP, sym=eq.sym)
        data = eq.compute(["p", "sqrt(g)"], grid=grid)
        pressure_average = surface_averages(grid, data["p"], data["sqrt(g)"])
        np.testing.assert_allclose(data["p"], pressure_average)

    @pytest.mark.unit
    def test_surface_averages_homomorphism(self):
        """Test flux surface averages of surface functions are additive homomorphisms.

        Meaning average(a + b) = average(a) + average(b).
        """
        eq = get("W7-X")
        with pytest.warns(UserWarning, match="Reducing radial"):
            eq.change_resolution(3, 3, 3, 6, 6, 6)
        grid = ConcentricGrid(L=self.L, M=self.M, N=self.N, NFP=eq.NFP, sym=eq.sym)
        data = eq.compute(["|B|", "|B|_t", "sqrt(g)"], grid=grid)
        a = surface_averages(grid, data["|B|"], data["sqrt(g)"])
        b = surface_averages(grid, data["|B|_t"], data["sqrt(g)"])
        a_plus_b = surface_averages(grid, data["|B|"] + data["|B|_t"], data["sqrt(g)"])
        np.testing.assert_allclose(a_plus_b, a + b)

    @pytest.mark.unit
    def test_surface_integrals_against_shortcut(self):
        """Test integration against less general methods."""
        grid = ConcentricGrid(L=self.L, M=self.M, N=self.N, NFP=self.NFP)
        ds = grid.spacing[:, :2].prod(axis=-1)
        # something arbitrary that will give different sum across surfaces
        q = np.arange(grid.num_nodes) ** 2
        # The predefined grids sort nodes in zeta surface chunks.
        # To compute a quantity local to a surface, we can reshape it into zeta
        # surface chunks and compute across the chunks.
        result = grid.expand(
            (ds * q).reshape((grid.num_zeta, -1)).sum(axis=-1),
            surface_label="zeta",
        )
        np.testing.assert_allclose(
            surface_integrals(grid, q, surface_label="zeta"),
            desired=result,
        )

    @pytest.mark.unit
    def test_surface_averages_against_shortcut(self):
        """Test averaging against less general methods."""
        # test on zeta surfaces
        grid = LinearGrid(L=self.L, M=self.M, N=self.N, NFP=self.NFP)
        # something arbitrary that will give different average across surfaces
        q = np.arange(grid.num_nodes) ** 2
        # The predefined grids sort nodes in zeta surface chunks.
        # To compute a quantity local to a surface, we can reshape it into zeta
        # surface chunks and compute across the chunks.
        mean = grid.expand(
            q.reshape((grid.num_zeta, -1)).mean(axis=-1),
            surface_label="zeta",
        )
        # number of nodes per surface
        n = grid.num_rho * grid.num_theta
        np.testing.assert_allclose(np.bincount(grid.inverse_zeta_idx), desired=n)
        ds = grid.spacing[:, :2].prod(axis=-1)
        np.testing.assert_allclose(
            surface_integrals(grid, q / ds, surface_label="zeta") / n,
            desired=mean,
        )
        np.testing.assert_allclose(
            surface_averages(grid, q, surface_label="zeta"),
            desired=mean,
        )

        # test on grids with a single rho surface
        eq = get("W7-X")
        with pytest.warns(UserWarning, match="Reducing radial"):
            eq.change_resolution(3, 3, 3, 6, 6, 6)
        rho = np.array((1 - 1e-4) * np.random.default_rng().random() + 1e-4)
        grid = LinearGrid(rho=rho, M=eq.M_grid, N=eq.N_grid, NFP=eq.NFP, sym=eq.sym)
        data = eq.compute(["|B|", "sqrt(g)"], grid=grid)
        np.testing.assert_allclose(
            surface_averages(grid, data["|B|"], data["sqrt(g)"]),
            np.mean(data["sqrt(g)"] * data["|B|"]) / np.mean(data["sqrt(g)"]),
            err_msg="average with sqrt(g) fail",
        )
        np.testing.assert_allclose(
            surface_averages(grid, data["|B|"]),
            np.mean(data["|B|"]),
            err_msg="average without sqrt(g) fail",
        )

    @pytest.mark.unit
    def test_symmetry_surface_average_1(self):
        """Test surface average of a symmetric function."""

        def test(grid):
            r = grid.nodes[:, 0]
            t = grid.nodes[:, 1]
            z = grid.nodes[:, 2] * grid.NFP
            true_surface_avg = 5
            function_of_rho = 1 / (r + 0.35)
            f = (
                true_surface_avg
                + np.cos(t)
                - 0.5 * np.cos(z)
                + 3 * np.cos(t) * np.cos(z) ** 2
                - 2 * np.sin(z) * np.sin(t)
            ) * function_of_rho
            np.testing.assert_allclose(
                surface_averages(grid, f),
                true_surface_avg * function_of_rho,
                rtol=1e-15,
                err_msg=type(grid),
            )

        # these tests should be run on relatively low resolution grids,
        # or at least low enough so that the asymmetric spacing test fails
        L = [3, 3, 5, 3]
        M = [3, 6, 5, 7]
        N = [2, 2, 2, 2]
        NFP = [5, 3, 5, 3]
        sym = np.array([True, True, False, False])
        # to test code not tested on grids made with M=.
        even_number = 4
        n_theta = even_number - sym

        # asymmetric spacing
        with pytest.raises(AssertionError):
            theta = 2 * np.pi * np.array([t**2 for t in np.linspace(0, 1, max(M))])
            test(LinearGrid(L=max(L), theta=theta, N=max(N), sym=False))

        for i in range(len(L)):
            test(LinearGrid(L=L[i], M=M[i], N=N[i], NFP=NFP[i], sym=sym[i]))
            test(LinearGrid(L=L[i], theta=n_theta[i], N=N[i], NFP=NFP[i], sym=sym[i]))
            test(
                LinearGrid(
                    L=L[i],
                    theta=np.linspace(0, 2 * np.pi, n_theta[i]),
                    N=N[i],
                    NFP=NFP[i],
                    sym=sym[i],
                )
            )
            test(
                LinearGrid(
                    L=L[i],
                    theta=np.linspace(0, 2 * np.pi, n_theta[i] + 1),
                    N=N[i],
                    NFP=NFP[i],
                    sym=sym[i],
                )
            )
            test(QuadratureGrid(L=L[i], M=M[i], N=N[i], NFP=NFP[i]))
            test(ConcentricGrid(L=L[i], M=M[i], N=N[i], NFP=NFP[i], sym=sym[i]))
            # nonuniform spacing when sym is False, but spacing is still symmetric
            test(
                LinearGrid(
                    L=L[i],
                    theta=np.linspace(0, np.pi, n_theta[i]),
                    N=N[i],
                    NFP=NFP[i],
                    sym=sym[i],
                )
            )
            test(
                LinearGrid(
                    L=L[i],
                    theta=np.linspace(0, np.pi, n_theta[i] + 1),
                    N=N[i],
                    NFP=NFP[i],
                    sym=sym[i],
                )
            )

    @pytest.mark.unit
    def test_symmetry_surface_average_2(self):
        """Tests that surface averages are correct using specified basis."""

        def test(grid, basis, true_avg=1):
            transform = Transform(grid, basis)

            # random data with specified average on each surface
            coeffs = np.random.rand(basis.num_modes)
            coeffs[np.all(basis.modes[:, 1:] == [0, 0], axis=1)] = 0
            coeffs[np.all(basis.modes == [0, 0, 0], axis=1)] = true_avg

            # compute average for each surface in grid
            values = transform.transform(coeffs)
            numerical_avg = surface_averages(grid, values, expand_out=False)
            np.testing.assert_allclose(
                # values closest to axis are never accurate enough
                numerical_avg[isinstance(grid, ConcentricGrid) :],
                true_avg,
                err_msg=str(type(grid)) + " " + str(grid.sym),
            )

        M = 5
        M_grid = 13
        test(
            QuadratureGrid(L=M_grid, M=M_grid, N=0), FourierZernikeBasis(L=M, M=M, N=0)
        )
        test(
            LinearGrid(L=M_grid, M=M_grid, N=0, sym=True),
            FourierZernikeBasis(L=M, M=M, N=0, sym="cos"),
        )
        test(
            ConcentricGrid(L=M_grid, M=M_grid, N=0), FourierZernikeBasis(L=M, M=M, N=0)
        )
        test(
            ConcentricGrid(L=M_grid, M=M_grid, N=0, sym=True),
            FourierZernikeBasis(L=M, M=M, N=0, sym="cos"),
        )

    @pytest.mark.unit
    def test_surface_variance(self):
        """Test correctness of variance against less general methods."""
        grid = LinearGrid(L=self.L, M=self.M, N=self.N, NFP=self.NFP)
        # something arbitrary that will give different variance across surfaces
        q = np.arange(grid.num_nodes) ** 2

        # Test weighted sample variance with different weights.
        # positive weights to prevent cancellations that may hide implementation error
        weights = np.cos(q) * np.sin(q) + 5
        biased = surface_variance(
            grid, q, weights, bias=True, surface_label="zeta", expand_out=False
        )
        unbiased = surface_variance(
            grid, q, weights, surface_label="zeta", expand_out=False
        )
        # The predefined grids sort nodes in zeta surface chunks.
        # To compute a quantity local to a surface, we can reshape it into zeta
        # surface chunks and compute across the chunks.
        chunks = q.reshape((grid.num_zeta, -1))
        # The ds weights are built into the surface variance function.
        # So weights for np.cov should be ds * weights. Since ds is constant on
        # LinearGrid, we need to get the same result if we don't multiply by ds.
        weights = weights.reshape((grid.num_zeta, -1))
        for i in range(grid.num_zeta):
            np.testing.assert_allclose(
                biased[i],
                desired=np.cov(chunks[i], bias=True, aweights=weights[i]),
            )
            np.testing.assert_allclose(
                unbiased[i],
                desired=np.cov(chunks[i], aweights=weights[i]),
            )

        # Test weighted sample variance converges to unweighted sample variance
        # when all weights are equal.
        chunks = grid.expand(chunks, surface_label="zeta")
        np.testing.assert_allclose(
            surface_variance(grid, q, np.e, bias=True, surface_label="zeta"),
            desired=chunks.var(axis=-1),
        )
        np.testing.assert_allclose(
            surface_variance(grid, q, np.e, surface_label="zeta"),
            desired=chunks.var(axis=-1, ddof=1),
        )

    @pytest.mark.unit
    def test_surface_min_max(self):
        """Test the surface_min and surface_max functions."""
        for grid_type in [LinearGrid, QuadratureGrid, ConcentricGrid]:
            grid = grid_type(L=self.L, M=self.M, N=self.N, NFP=self.NFP)
            rho = grid.nodes[:, 0]
            theta = grid.nodes[:, 1]
            zeta = grid.nodes[:, 2]
            # Make up an arbitrary function of the coordinates:
            B = (
                1.7
                + 0.4 * rho * np.cos(theta)
                + 0.8 * rho * rho * np.cos(2 * theta - 3 * zeta)
            )
            Bmax_alt = np.zeros(grid.num_rho)
            Bmin_alt = np.zeros(grid.num_rho)
            for j in range(grid.num_rho):
                mask = grid.inverse_rho_idx == j
                Bmax_alt[j] = np.max(B[mask])
                Bmin_alt[j] = np.min(B[mask])
            np.testing.assert_allclose(Bmax_alt, grid.compress(surface_max(grid, B)))
            np.testing.assert_allclose(Bmin_alt, grid.compress(surface_min(grid, B)))


class TestSingularities:
    """Tests for high order singular integration.

    Hyperparams from Dhairya for greens ID test:

     M  q  Nu Nv   N=Nu*Nv    error
    13 10  15 13       195 0.246547
    13 10  30 13       390 0.0313301
    13 12  45 13       585 0.0022925
    13 12  60 13       780 0.00024359
    13 12  75 13       975 1.97686e-05
    19 16  90 19      1710 1.2541e-05
    19 16 105 19      1995 2.91152e-06
    19 18 120 19      2280 7.03463e-07
    19 18 135 19      2565 1.60672e-07
    25 20 150 25      3750 7.59613e-09
    31 22 210 31      6510 1.04357e-09
    37 24 240 37      8880 1.80728e-11
    43 28 300 43     12900 2.14129e-12

    """

    @pytest.mark.unit
    def test_singular_integral_greens_id(self):
        """Test high order singular integration using greens identity.

        Any harmonic function can be represented as the sum of a single layer and double
        layer potential:

        Φ(r) = -1/2π ∫ Φ(r) n⋅(r-r')/|r-r'|³ da + 1/2π ∫ dΦ/dn 1/|r-r'| da

        If we choose Φ(r) == 1, then we get

        1 + 1/2π ∫ n⋅(r-r')/|r-r'|³ da = 0

        So we integrate the kernel n⋅(r-r')/|r-r'|³ and can benchmark the residual.

        """
        eq = Equilibrium()
        Nv = np.array([30, 45, 60, 90, 120, 150, 240])
        Nu = np.array([13, 13, 13, 19, 19, 25, 37])
        ss = np.array([13, 13, 13, 19, 19, 25, 37])
        qs = np.array([10, 12, 12, 16, 18, 20, 24])
        es = np.array([0.4, 2e-2, 3e-3, 5e-5, 4e-6, 1e-6, 1e-9])
        eval_grid = LinearGrid(M=5, N=6, NFP=eq.NFP)

        for i, (m, n) in enumerate(zip(Nu, Nv)):
            source_grid = LinearGrid(M=m // 2, N=n // 2, NFP=eq.NFP)
            source_data = eq.compute(
                ["R", "Z", "phi", "e^rho", "|e_theta x e_zeta|"], grid=source_grid
            )
            eval_data = eq.compute(
                ["R", "Z", "phi", "e^rho", "|e_theta x e_zeta|"], grid=eval_grid
            )
            s = ss[i]
            q = qs[i]
            interpolator = FFTInterpolator(eval_grid, source_grid, s, q)

            err = singular_integral(
                eval_data,
                source_data,
                "nr_over_r3",
                interpolator,
                loop=True,
            )
            np.testing.assert_array_less(np.abs(2 * np.pi + err), es[i])

    @pytest.mark.unit
    def test_singular_integral_vac_estell(self):
        """Test calculating Bplasma for vacuum estell, which should be near 0."""
        eq = get("ESTELL")
        eval_grid = LinearGrid(M=8, N=8, NFP=eq.NFP)

        source_grid = LinearGrid(M=18, N=18, NFP=eq.NFP)

        keys = [
            "K_vc",
            "B",
            "|B|^2",
            "R",
            "phi",
            "Z",
            "e^rho",
            "n_rho",
            "|e_theta x e_zeta|",
        ]

        source_data = eq.compute(keys, grid=source_grid)
        eval_data = eq.compute(keys, grid=eval_grid)

        k = min(source_grid.num_theta, source_grid.num_zeta)
        s = k // 2 + int(np.sqrt(k))
        q = k // 2 + int(np.sqrt(k))

        interpolator = FFTInterpolator(eval_grid, source_grid, s, q)
        Bplasma = virtual_casing_biot_savart(
            eval_data,
            source_data,
            interpolator,
            loop=True,
        )
        # need extra factor of B/2 bc we're evaluating on plasma surface
        Bplasma += eval_data["B"] / 2
        Bplasma = np.linalg.norm(Bplasma, axis=-1)
        # scale by total field magnitude
        B = Bplasma / np.mean(np.linalg.norm(eval_data["B"], axis=-1))
        # this isn't a perfect vacuum equilibrium (|J| ~ 1e3 A/m^2), so increasing
        # resolution of singular integral won't really make Bplasma less.
        np.testing.assert_array_less(B, 0.05)

    @pytest.mark.unit
    def test_biest_interpolators(self):
        """Test that FFT and DFT interpolation gives same result for standard grids."""
        sgrid = LinearGrid(0, 5, 6)
        egrid = LinearGrid(0, 4, 7)
        s = 3
        q = 4
        r, w, dr, dw = _get_quadrature_nodes(q)
        interp1 = FFTInterpolator(egrid, sgrid, s, q)
        interp2 = DFTInterpolator(egrid, sgrid, s, q)

        f = lambda t, z: np.sin(4 * t) + np.cos(3 * z)

        source_dtheta = sgrid.spacing[:, 1]
        source_dzeta = sgrid.spacing[:, 2] / sgrid.NFP
        source_theta = sgrid.nodes[:, 1]
        source_zeta = sgrid.nodes[:, 2]
        eval_theta = egrid.nodes[:, 1]
        eval_zeta = egrid.nodes[:, 2]

        h_t = np.mean(source_dtheta)
        h_z = np.mean(source_dzeta)

        for i in range(len(r)):
            dt = s / 2 * h_t * r[i] * np.sin(w[i])
            dz = s / 2 * h_z * r[i] * np.cos(w[i])
            theta_i = eval_theta + dt
            zeta_i = eval_zeta + dz
            ff = f(theta_i, zeta_i)

            g1 = interp1(f(source_theta, source_zeta), i)
            g2 = interp2(f(source_theta, source_zeta), i)
            np.testing.assert_allclose(g1, g2)
            np.testing.assert_allclose(g1, ff)


class TestBouncePoints:
    """Test that bounce points are computed correctly."""

    @staticmethod
    def _cheb_intersect(cheb, k):
        cheb = cheb.copy()
        cheb[0] = cheb[0] - k
        roots = chebroots(cheb)
        intersect = roots[np.logical_and(np.isreal(roots), np.abs(roots.real) < 1)].real
        return intersect

    @staticmethod
    def filter(z1, z2):
        """Remove bounce points whose integrals have zero measure."""
        mask = (z1 - z2) != 0.0
        return z1[mask], z2[mask]

    @pytest.mark.unit
    def test_z1_first(self):
        """Case where straight line through first two intersects is in epigraph."""
        start = np.pi / 3
        end = 6 * np.pi
        knots = np.linspace(start, end, 5)
        B = CubicHermiteSpline(knots, np.cos(knots), -np.sin(knots))
        pitch_inv = 0.5
        intersect = B.solve(pitch_inv, extrapolate=False)
        z1, z2 = bounce_points(
            pitch_inv, knots, B.c.T, B.derivative().c.T, check=True, include_knots=True
        )
        z1, z2 = TestBouncePoints.filter(z1, z2)
        assert z1.size and z2.size
        np.testing.assert_allclose(z1, intersect[0::2])
        np.testing.assert_allclose(z2, intersect[1::2])

    @pytest.mark.unit
    def test_z2_first(self):
        """Case where straight line through first two intersects is in hypograph."""
        start = -3 * np.pi
        end = -start
        k = np.linspace(start, end, 5)
        B = CubicHermiteSpline(k, np.cos(k), -np.sin(k))
        pitch_inv = 0.5
        intersect = B.solve(pitch_inv, extrapolate=False)
        z1, z2 = bounce_points(
            pitch_inv, k, B.c.T, B.derivative().c.T, check=True, include_knots=True
        )
        z1, z2 = TestBouncePoints.filter(z1, z2)
        assert z1.size and z2.size
        np.testing.assert_allclose(z1, intersect[1:-1:2])
        np.testing.assert_allclose(z2, intersect[0::2][1:])

    @pytest.mark.unit
    def test_z1_before_extrema(self):
        """Case where local maximum is the shared intersect between two wells."""
        # To make sure both regions in epigraph left and right of extrema are
        # integrated over.
        start = -np.pi
        end = -2 * start
        k = np.linspace(start, end, 5)
        B = CubicHermiteSpline(
            k, np.cos(k) + 2 * np.sin(-2 * k), -np.sin(k) - 4 * np.cos(-2 * k)
        )
        dB_dz = B.derivative()
        pitch_inv = B(dB_dz.roots(extrapolate=False))[3] - 1e-13
        z1, z2 = bounce_points(
            pitch_inv, k, B.c.T, dB_dz.c.T, check=True, include_knots=True
        )
        z1, z2 = TestBouncePoints.filter(z1, z2)
        assert z1.size and z2.size
        intersect = B.solve(pitch_inv, extrapolate=False)
        np.testing.assert_allclose(z1[1], 1.982767, rtol=1e-6)
        np.testing.assert_allclose(z1, intersect[[1, 2]], rtol=1e-6)
        # intersect array could not resolve double root as single at index 2,3
        np.testing.assert_allclose(intersect[2], intersect[3], rtol=1e-6)
        np.testing.assert_allclose(z2, intersect[[3, 4]], rtol=1e-6)

    @pytest.mark.unit
    def test_z2_before_extrema(self):
        """Case where local minimum is the shared intersect between two wells."""
        # To make sure both regions in hypograph left and right of extrema are not
        # integrated over.
        start = -1.2 * np.pi
        end = -2 * start
        k = np.linspace(start, end, 7)
        B = CubicHermiteSpline(
            k,
            np.cos(k) + 2 * np.sin(-2 * k) + k / 4,
            -np.sin(k) - 4 * np.cos(-2 * k) + 1 / 4,
        )
        dB_dz = B.derivative()
        pitch_inv = B(dB_dz.roots(extrapolate=False))[2]
        z1, z2 = bounce_points(
            pitch_inv, k, B.c.T, dB_dz.c.T, check=True, include_knots=True
        )
        z1, z2 = TestBouncePoints.filter(z1, z2)
        assert z1.size and z2.size
        intersect = B.solve(pitch_inv, extrapolate=False)
        np.testing.assert_allclose(z1, intersect[[0, -2]])
        np.testing.assert_allclose(z2, intersect[[1, -1]])

    @pytest.mark.unit
    def test_extrema_first_and_before_z1(self):
        """Case where first intersect is extrema and second enters epigraph."""
        # To make sure we don't perform integral between first pair of intersects.
        start = -1.2 * np.pi
        end = -2 * start
        k = np.linspace(start, end, 7)
        B = CubicHermiteSpline(
            k,
            np.cos(k) + 2 * np.sin(-2 * k) + k / 20,
            -np.sin(k) - 4 * np.cos(-2 * k) + 1 / 20,
        )
        dB_dz = B.derivative()
        pitch_inv = B(dB_dz.roots(extrapolate=False))[2] + 1e-13
        z1, z2 = bounce_points(
            pitch_inv,
            k[2:],
            B.c[:, 2:].T,
            dB_dz.c[:, 2:].T,
            check=True,
            start=k[2],
            include_knots=True,
        )
        z1, z2 = TestBouncePoints.filter(z1, z2)
        assert z1.size and z2.size
        intersect = B.solve(pitch_inv, extrapolate=False)
        np.testing.assert_allclose(z1[0], 0.835319, rtol=1e-6)
        intersect = intersect[intersect >= k[2]]
        np.testing.assert_allclose(z1, intersect[[0, 2, 4]], rtol=1e-6)
        np.testing.assert_allclose(z2, intersect[[0, 3, 5]], rtol=1e-6)

    @pytest.mark.unit
    def test_extrema_first_and_before_z2(self):
        """Case where first intersect is extrema and second exits epigraph."""
        # To make sure we do perform integral between first pair of intersects.
        start = -1.2 * np.pi
        end = -2 * start + 1
        k = np.linspace(start, end, 7)
        B = CubicHermiteSpline(
            k,
            np.cos(k) + 2 * np.sin(-2 * k) + k / 10,
            -np.sin(k) - 4 * np.cos(-2 * k) + 1 / 10,
        )
        dB_dz = B.derivative()
        pitch_inv = B(dB_dz.roots(extrapolate=False))[1] - 1e-13
        z1, z2 = bounce_points(
            pitch_inv, k, B.c.T, dB_dz.c.T, check=True, include_knots=True
        )
        z1, z2 = TestBouncePoints.filter(z1, z2)
        assert z1.size and z2.size
        # Our routine correctly detects intersection, while scipy, jnp.root fails.
        intersect = B.solve(pitch_inv, extrapolate=False)
        np.testing.assert_allclose(z1[0], -0.671904, rtol=1e-6)
        np.testing.assert_allclose(z1, intersect[[0, 3, 5]], rtol=1e-5)
        # intersect array could not resolve double root as single at index 0,1
        np.testing.assert_allclose(intersect[0], intersect[1], rtol=1e-5)
        np.testing.assert_allclose(z2, intersect[[2, 4, 6]], rtol=1e-5)

    @pytest.mark.unit
    def test_get_extrema(self):
        """Test computation of extrema of |B|."""
        start = -np.pi
        end = -2 * start
        k = np.linspace(start, end, 5)
        B = CubicHermiteSpline(
            k, np.cos(k) + 2 * np.sin(-2 * k), -np.sin(k) - 4 * np.cos(-2 * k)
        )
        dB_dz = B.derivative()
        ext, B_ext = _get_extrema(k, B.c.T, dB_dz.c.T)
        mask = ~np.isnan(ext)
        ext, B_ext = ext[mask], B_ext[mask]
        idx = np.argsort(ext)

        ext_scipy = np.sort(dB_dz.roots(extrapolate=False))
        B_ext_scipy = B(ext_scipy)
        assert ext.size == ext_scipy.size
        np.testing.assert_allclose(ext[idx], ext_scipy)
        np.testing.assert_allclose(B_ext[idx], B_ext_scipy)

    @pytest.mark.unit
    def test_z1_first_chebyshev(self):
        """Test that bounce points are computed correctly."""

        def f(z):
            return -2 * np.cos(1 / (0.1 + z**2)) + 2

        M, N = 1, 10
        alpha, zeta = FourierChebyshevSeries.nodes(M, N).T
        cheb = FourierChebyshevSeries(f(zeta).reshape(M, N)).compute_cheb(
            fourier_pts(M)
        )
        pitch_inv = 3
        z1, z2 = cheb.intersect1d(pitch_inv)
        cheb.check_intersect1d(z1, z2, pitch_inv)
        z1, z2 = TestBouncePoints.filter(z1, z2)

        r = self._cheb_intersect(chebinterpolate(f, N - 1), pitch_inv)
        np.testing.assert_allclose(z1, r[np.isclose(r, -0.24, atol=1e-1)])
        np.testing.assert_allclose(z2, r[np.isclose(r, 0.24, atol=1e-1)])


def _chebgauss1(deg):
    x, w = chebgauss(deg)
    w /= chebweight(x)
    return x, w


auto_sin = (automorphism_sin, grad_automorphism_sin)


def _one_bump(x, h):
    # B with hump of height h in middle
    return h * (1 - x**2) ** 2 + x**2 + 1


def _bumpy(x, x_peak=(-0.5, 0, 0.5), h_peak=(0.5, 0.75, 0.25), sigma=0.125):
    """Make |B| with humps.

    Looks fine by eye when plotted, but might not be that realistic of an example?,
    since no power series centered near center of Gaussian converges (to Gaussian).

    Parameters
    ----------
    x : jnp.ndarray
        Points to evaluate.
    x_peak : jnp.ndarray
        Peak centers in [-1, 1], excluding endpoints.
    h_peak : jnp.ndarray
        Peak heights in [0, 1], excluding endpoints.
    sigma : float
        Standard deviation of Gaussian.

    """
    x, x_peak, h_peak = jnp.atleast_1d(x, x_peak, h_peak)
    x_peak = jnp.hstack([-1, x_peak, 1])
    h_peak = jnp.hstack([1, h_peak, 1])
    basis = jnp.exp(-jnp.square((x[:, jnp.newaxis] - x_peak) / sigma))
    return basis.dot(h_peak).squeeze() + 1


class TestBounceQuadrature:
    """Test bounce quadrature."""

    @pytest.mark.unit
    @pytest.mark.parametrize(
        "is_strong, quad, automorphism",
        [
            (True, tanh_sinh(40), None),
            (False, tanh_sinh(20), None),
            # Node density near boundary is 1/(1−x²).
            (True, leggauss(25), auto_sin),
            (True, _chebgauss1(30), auto_sin),
            # Lobatto nodes
            (False, leggauss_lob(8, interior_only=True), auto_sin),
            # Node density near boundary is 1/√(1−x²).
            (False, leggauss_lob(13, interior_only=True), None),
            (False, chebgauss2(8), None),
        ],
    )
    def test_bounce_quadrature(self, is_strong, quad, automorphism):
        """Test quadrature matches singular (strong and weak) elliptic integrals.

        Notes
        -----
        Empirical testing shows asymptotic density of nodes needs to be at least
        1/√(1−x²) and quadrature needs a cosine factor in Jacobian for accurate
        bounce integrals. This is satisfied by ``chebgauss2`` and ``leggauss`` with
        the sin automorphism. The former has less clustering near boundary by a factor
        of 1/√(1−x²), so we choose it for weakly singular bounce integrals. This will
        capture more features in the integral, especially the W shaped wells. Less
        clustering will also make non-uniform FFTs more accurate.

        For the strongly singular bounce integrals, another cosine factor is preferred
        to supress the derivative (as expected from chain rule), so we need to use the
        sin automorphism. We choose to apply that map to ``leggauss`` instead of
        ``_chebgauss1`` because the extra cosine term in ``_chebgauss1`` increases the
        polynomial complexity of the integrand and suppresses the derivative too strong
        for a quadrature that already clusters near edge with density 1/(1−x²). This is
        why ``_chebgauss1`` required more nodes in this test, and in general would
        require more nodes for functions with more features.

        """
        p = 1e-4
        m = 1 - p
        # Some prime number that doesn't appear anywhere in calculation.
        # Ensures no lucky cancellation occurs from ζ₂ − ζ₁ / π = π / (ζ₂ − ζ₁)
        # which could mask errors since π appears often in transformations.
        v = 7
        z1 = -np.pi / 2 * v
        z2 = -z1
        knots = np.linspace(z1, z2, 50)
        pitch_inv = 1 - 50 * jnp.finfo(jnp.array(1.0).dtype).eps
        b = np.clip(np.sin(knots / v) ** 2, 1e-7, 1)
        db = np.sin(2 * knots / v) / v
        data = {"B^zeta": b, "B^zeta_z|r,a": db, "|B|": b, "|B|_z|r,a": db}

        if is_strong:
            integrand = lambda B, pitch: 1 / jnp.sqrt(1 - m * pitch * B)
            truth = v * 2 * ellipkm1(p)
        else:
            integrand = lambda B, pitch: jnp.sqrt(1 - m * pitch * B)
            truth = v * 2 * ellipe(m)
        bounce = Bounce1D(
            grid=Grid.create_meshgrid([1, 0, knots], coordinates="raz"),
            data=data,
            quad=quad,
            automorphism=automorphism,
            check=True,
        )
        points = bounce.points(pitch_inv, num_well=1)
        np.testing.assert_allclose(points[0], z1)
        np.testing.assert_allclose(points[1], z2)
        result = bounce.integrate(
            integrand, pitch_inv, points=points, check=True, plot=True
        )
        assert np.count_nonzero(result) == 1
        np.testing.assert_allclose(result.sum(), truth, rtol=1e-4)

    @pytest.mark.parametrize(
        "is_strong, B",
        [
            (False, lambda x: _one_bump(x, 0.75)),
            (False, lambda x: _one_bump(x, 0.999)),
            (True, lambda x: _one_bump(x, 0.75)),
            (True, lambda x: _one_bump(x, 0.999)),
            (False, _bumpy),
            (True, _bumpy),
        ],
    )
    def test_quad_compare(self, is_strong, B):
        """Compare quadratures in W-shaped wells."""
        x = np.linspace(-1, 1, 1000)
        plt.plot(x, B(x))
        plt.show()

        def func(x):
            w1 = jnp.sqrt(jnp.clip(2 - B(x), 0, jnp.inf))
            if is_strong:
                w1 = safediv(1, w1)
            return w1

        plt.plot(x, func(x))
        plt.show()

        truth, info = quadax.quadts(func, interval=(-1, 1))
        print("\n" + 50 * "---" + f"\nTrue value: {truth}, neval: {info[1]}")
        for n in [16, 32, 64, 128]:
            # Uniform spacing quadratures.
            x, w = uniform(n)
            fx = func(x)
            trap = fx.dot(w)
            simp = simpson(y=fx, x=x)

            # Node density near boundary is 1/√(1−x²).
            # Default quadrature for weak singularities.
            x, w = chebgauss2(n)
            cheb2 = func(x).dot(w)

            # Node density near boundary is 1/√(1−x²).
            x, w = _chebgauss1(n)
            cheb1 = func(x).dot(w)

            # Node density near boundary is 1/(1−x²).
            # Default quadrature for strong singularities.
            x, w = get_quadrature(leggauss(n), auto_sin)
            legs = func(x).dot(w)

            # Node density near boundary > 1/(1−x²).
            x, w = tanh_sinh(n)
            tanh = func(x).dot(w)

            print(f"\nPoints: {n}")
            print(f"Trapezoid: {trap:.12f}, Error: {abs(trap - truth):.2e}")
            print(f"Simpson:   {simp:.12f}, Error: {abs(simp - truth):.2e}")
            print(f"Cheb weak: {cheb2:.12f}, Error: {abs(cheb2 - truth):.2e}")
            print(f"Cheb strg: {cheb1:.12f}, Error: {abs(cheb1 - truth):.2e}")
            print(f"Legs strg: {legs:.12f}, Error: {abs(legs - truth):.2e}")
            print(f"Tanh-sinh: {tanh:.12f}, Error: {abs(tanh - truth):.2e}")

    @staticmethod
    @partial(np.vectorize, excluded={0})
    def _adaptive_elliptic(integrand, k):
        a = 0
        b = 2 * np.arcsin(k)
        return integrate.quad(integrand, a, b, args=(k,), points=b)[0]

    @staticmethod
    def _fixed_elliptic(integrand, k, deg):
        k = np.atleast_1d(k)
        a = np.zeros_like(k)
        b = 2 * np.arcsin(k)
        x, w = get_quadrature(leggauss(deg), (automorphism_sin, grad_automorphism_sin))
        Z = bijection_from_disc(x, a[..., np.newaxis], b[..., np.newaxis])
        k = k[..., np.newaxis]
        quad = integrand(Z, k).dot(w) * grad_bijection_from_disc(a, b)
        return quad

    # TODO: add the analytical test that converts incomplete elliptic integrals to
    #  complete ones using the Reciprocal Modulus transformation
    #  https://dlmf.nist.gov/19.7#E4.
    @staticmethod
    def elliptic_incomplete(k2):
        """Calculate elliptic integrals for bounce averaged binormal drift.

        The test is nice because it is independent of all the bounce integrals
        and splines. One can test performance of different quadrature methods
        by using that method in the ``_fixed_elliptic`` method above.

        """
        K_integrand = lambda Z, k: 2 / np.sqrt(k**2 - np.sin(Z / 2) ** 2) * (k / 4)
        E_integrand = lambda Z, k: 2 * np.sqrt(k**2 - np.sin(Z / 2) ** 2) / (k * 4)
        # Scipy's elliptic integrals are broken.
        # https://github.com/scipy/scipy/issues/20525.
        k = np.sqrt(k2)
        K = TestBounceQuadrature._adaptive_elliptic(K_integrand, k)
        E = TestBounceQuadrature._adaptive_elliptic(E_integrand, k)
        # Make sure scipy's adaptive quadrature is not broken.
        np.testing.assert_allclose(
            K, TestBounceQuadrature._fixed_elliptic(K_integrand, k, 10)
        )
        np.testing.assert_allclose(
            E, TestBounceQuadrature._fixed_elliptic(E_integrand, k, 10)
        )

        I_0 = 4 / k * K
        I_1 = 4 * k * E
        I_2 = 16 * k * E
        I_3 = 16 * k / 9 * (2 * (-1 + 2 * k2) * E - (-1 + k2) * K)
        I_4 = 16 * k / 3 * ((-1 + 2 * k2) * E - 2 * (-1 + k2) * K)
        I_5 = 32 * k / 30 * (2 * (1 - k2 + k2**2) * E - (1 - 3 * k2 + 2 * k2**2) * K)
        I_6 = 4 / k * (2 * k2 * E + (1 - 2 * k2) * K)
        I_7 = 2 * k / 3 * ((-2 + 4 * k2) * E - 4 * (-1 + k2) * K)
        # Check for math mistakes.
        np.testing.assert_allclose(
            I_2,
            TestBounceQuadrature._adaptive_elliptic(
                lambda Z, k: 2 / np.sqrt(k**2 - np.sin(Z / 2) ** 2) * Z * np.sin(Z), k
            ),
        )
        np.testing.assert_allclose(
            I_3,
            TestBounceQuadrature._adaptive_elliptic(
                lambda Z, k: 2 * np.sqrt(k**2 - np.sin(Z / 2) ** 2) * Z * np.sin(Z), k
            ),
        )
        np.testing.assert_allclose(
            I_4,
            TestBounceQuadrature._adaptive_elliptic(
                lambda Z, k: 2 / np.sqrt(k**2 - np.sin(Z / 2) ** 2) * np.sin(Z) ** 2, k
            ),
        )
        np.testing.assert_allclose(
            I_5,
            TestBounceQuadrature._adaptive_elliptic(
                lambda Z, k: 2 * np.sqrt(k**2 - np.sin(Z / 2) ** 2) * np.sin(Z) ** 2, k
            ),
        )
        # scipy fails
        np.testing.assert_allclose(
            I_6,
            TestBounceQuadrature._fixed_elliptic(
                lambda Z, k: 2 / np.sqrt(k**2 - np.sin(Z / 2) ** 2) * np.cos(Z),
                k,
                deg=11,
            ),
        )
        np.testing.assert_allclose(
            I_7,
            TestBounceQuadrature._adaptive_elliptic(
                lambda Z, k: 2 * np.sqrt(k**2 - np.sin(Z / 2) ** 2) * np.cos(Z), k
            ),
        )
        return I_0, I_1, I_2, I_3, I_4, I_5, I_6, I_7


class TestBounce1D:
    """Test bounce integration with one-dimensional local spline methods."""

    @staticmethod
    def _example_numerator(g_zz, B, pitch):
        f = (1 - 0.5 * pitch * B) * g_zz
        return safediv(f, jnp.sqrt(jnp.abs(1 - pitch * B)))

    @staticmethod
    def _example_denominator(B, pitch):
        return safediv(1, jnp.sqrt(jnp.abs(1 - pitch * B)))

    @pytest.mark.unit
    @pytest.mark.mpl_image_compare(remove_text=True, tolerance=tol_1d * 4)
    def test_bounce1d_checks(self):
        """Test that all the internal correctness checks pass for real example."""
        # noqa: D202
        # Suppose we want to compute a bounce average of the function
        # f(ℓ) = (1 − λ|B|/2) * g_zz, where g_zz is the squared norm of the
        # toroidal basis vector on some set of field lines specified by (ρ, α)
        # coordinates. This is defined as
        # [∫ f(ℓ) / √(1 − λ|B|) dℓ] / [∫ 1 / √(1 − λ|B|) dℓ]

        # 1. Define python functions for the integrands. We do that above.
        # 2. Pick flux surfaces, field lines, and how far to follow the field
        #    line in Clebsch coordinates ρ, α, ζ.
        rho = np.linspace(0.1, 1, 6)
        alpha = np.array([0, 0.5])
        zeta = np.linspace(-2 * np.pi, 2 * np.pi, 200)

        eq = get("HELIOTRON")

        # 3. Convert above coordinates to DESC computational coordinates.
        grid = get_rtz_grid(eq, rho, alpha, zeta, coordinates="raz")
        # 4. Compute input data.
        data = eq.compute(
            Bounce1D.required_names + ["min_tz |B|", "max_tz |B|", "g_zz"], grid=grid
        )
        # 5. Make the bounce integration operator.
        bounce = Bounce1D(grid.source_grid, data, quad=leggauss(3), check=True)
        pitch_inv, _ = bounce.get_pitch_inv_quad(
            min_B=grid.compress(data["min_tz |B|"]),
            max_B=grid.compress(data["max_tz |B|"]),
            num_pitch=10,
        )
        # 6. Compute bounce points.
        points = bounce.points(pitch_inv)
        # 7. Optionally check for correctness of bounce points.
        bounce.check_points(points, pitch_inv, plot=False)
        # 8. Integrate.
        num = bounce.integrate(
            integrand=TestBounce1D._example_numerator,
            pitch_inv=pitch_inv,
            f=Bounce1D.reshape_data(grid.source_grid, data["g_zz"]),
            points=points,
            check=True,
        )
        den = bounce.integrate(
            integrand=TestBounce1D._example_denominator,
            pitch_inv=pitch_inv,
            points=points,
            check=True,
            batch=False,
        )
        avg = safediv(num, den)
        errorif(not np.isfinite(avg).all())
        errorif(
            np.count_nonzero(avg) == 0,
            msg="Detected 0 wells on this cut of the field line. Make sure enough "
            "toroidal transits were followed for this test, or plot the field line "
            "to see if this is expected.",
        )

        # 9. Example manipulation of the output
        # Sum all bounce averages across a particular field line, for every field line.
        result = avg.sum(axis=-1)
        # The result stored at
        m, l, p = 0, 1, 3
        print("Result(α, ρ, λ):", result[m, l, p])
        # corresponds to the 1/λ value
        print("1/λ(α, ρ):", pitch_inv[l, p])
        # for the Clebsch-type field line coordinates
        nodes = grid.source_grid.meshgrid_reshape(grid.source_grid.nodes[:, :2], "arz")
        print("(ρ, α):", nodes[m, l, 0])

        # 10. Plotting
        fig, ax = bounce.plot(m, l, pitch_inv[l], include_legend=False, show=False)
        return fig

    @pytest.mark.unit
    @pytest.mark.parametrize("func", [interp_to_argmin, interp_to_argmin_hard])
    def test_interp_to_argmin(self, func):
        """Test argmin interpolation."""  # noqa: D202

        # Test functions chosen with purpose; don't change unless plotted and compared.
        def h(z):
            return np.cos(3 * z) * np.sin(2 * np.cos(z)) + np.cos(1.2 * z)

        def g(z):
            return np.sin(3 * z) * np.cos(1 / (1 + z)) * np.cos(z**2) * z

        def dg_dz(z):
            return (
                3 * z * np.cos(3 * z) * np.cos(z**2) * np.cos(1 / (1 + z))
                - 2 * z**2 * np.sin(3 * z) * np.sin(z**2) * np.cos(1 / (1 + z))
                + z * np.sin(3 * z) * np.sin(1 / (1 + z)) * np.cos(z**2) / (1 + z) ** 2
                + np.sin(3 * z) * np.cos(z**2) * np.cos(1 / (1 + z))
            )

        zeta = np.linspace(0, 3 * np.pi, 175)
        bounce = Bounce1D(
            Grid.create_meshgrid([1, 0, zeta], coordinates="raz"),
            {
                "B^zeta": np.ones_like(zeta),
                "B^zeta_z|r,a": np.ones_like(zeta),
                "|B|": g(zeta),
                "|B|_z|r,a": dg_dz(zeta),
            },
        )
        points = (np.array(0, ndmin=4), np.array(2 * np.pi, ndmin=4))
        argmin = 5.61719
        h_min = h(argmin)
        result = func(h(zeta), points, zeta, bounce.B, bounce.dB_dz)
        assert result.shape == points[0].shape
        np.testing.assert_allclose(h_min, result, rtol=1e-3)

    @staticmethod
    def get_drift_analytic_data():
        """Get data to compute bounce averaged binormal drift analytically."""
        eq = Equilibrium.load(".//tests//inputs//low-beta-shifted-circle.h5")
        psi_boundary = eq.Psi / (2 * np.pi)
        psi = 0.25 * psi_boundary
        rho = np.sqrt(psi / psi_boundary)
        np.testing.assert_allclose(rho, 0.5)

        # Make a set of nodes along a single fieldline.
        grid_fsa = LinearGrid(rho=rho, M=eq.M_grid, N=eq.N_grid, sym=eq.sym, NFP=eq.NFP)
        data = eq.compute(["iota"], grid=grid_fsa)
        iota = grid_fsa.compress(data["iota"]).item()
        alpha = 0
        zeta = np.linspace(-np.pi / iota, np.pi / iota, (2 * eq.M_grid) * 4 + 1)
        grid = get_rtz_grid(eq, rho, alpha, zeta, coordinates="raz", iota=iota)
        data = eq.compute(
            Bounce1D.required_names
            + [
                "cvdrift",
                "gbdrift",
                "grad(psi)",
                "grad(alpha)",
                "shear",
                "iota",
                "psi",
                "a",
                "theta_PEST",
            ],
            grid=grid,
        )
        np.testing.assert_allclose(data["psi"], psi)
        np.testing.assert_allclose(data["iota"], iota)
        assert np.all(data["B^zeta"] > 0)
        data["Bref"] = 2 * np.abs(psi_boundary) / data["a"] ** 2
        data["rho"] = rho
        data["alpha"] = alpha
        data["zeta"] = zeta
        data["psi"] = grid.compress(data["psi"])
        data["iota"] = grid.compress(data["iota"])
        data["shear"] = grid.compress(data["shear"])

        things = {"grid": grid, "eq": eq}
        return data, things

    # TODO: stellarator geometry test with ripples
    @staticmethod
    def drift_analytic(data):
        """Compute analytic approximation for bounce-averaged binormal drift.

        Returns
        -------
        drift_analytic : jnp.ndarray
            Analytic approximation for the true result that the numerical computation
            should attempt to match.
        cvdrift, gbdrift : jnp.ndarray
            Numerically computed ``data["cvdrift"]` and ``data["gbdrift"]`` normalized
            by some scale factors for this unit test. These should be fed to the bounce
            integration as input.
        pitch_inv : jnp.ndarray
            Shape (P, ).
            1/λ values used.

        """
        B = data["|B|"] / data["Bref"]
        B0 = np.mean(B)
        # epsilon should be changed to dimensionless, and computed in a way that
        # is independent of normalization length scales, like "effective r/R0".
        epsilon = data["a"] * data["rho"]  # Aspect ratio of the flux surface.
        np.testing.assert_allclose(epsilon, 0.05)
        # same as 1 / (1 + epsilon cos(theta)) assuming epsilon << 1
        B_analytic = B0 * (1 - epsilon * np.cos(data["theta_PEST"]))
        np.testing.assert_allclose(B, B_analytic, atol=3e-3)

        gradpar = data["a"] * data["B^zeta"] / data["|B|"]
        # This method of computing G0 suggests a fixed point iteration.
        G0 = data["a"]
        gradpar_analytic = G0 * (1 - epsilon * np.cos(data["theta_PEST"]))
        gradpar_theta_analytic = data["iota"] * gradpar_analytic
        G0 = np.mean(gradpar_theta_analytic)
        np.testing.assert_allclose(gradpar, gradpar_analytic, atol=5e-3)

        # Comparing coefficient calculation here with coefficients from compute/_metric
        data["normalization"] = -np.sign(data["psi"]) * data["Bref"] * data["a"] ** 2
        cvdrift = data["cvdrift"] * data["normalization"]
        gbdrift = data["gbdrift"] * data["normalization"]
        dPdrho = np.mean(-0.5 * (cvdrift - gbdrift) * data["|B|"] ** 2)
        alpha_MHD = -0.5 * dPdrho / data["iota"] ** 2
        gds21 = (
            -np.sign(data["iota"])
            * data["shear"]
            * dot(data["grad(psi)"], data["grad(alpha)"])
            / data["Bref"]
        )
        gds21_analytic = -data["shear"] * (
            data["shear"] * data["theta_PEST"]
            - alpha_MHD / B**4 * np.sin(data["theta_PEST"])
        )
        gds21_analytic_low_order = -data["shear"] * (
            data["shear"] * data["theta_PEST"]
            - alpha_MHD / B0**4 * np.sin(data["theta_PEST"])
        )
        np.testing.assert_allclose(gds21, gds21_analytic, atol=2e-2)
        np.testing.assert_allclose(gds21, gds21_analytic_low_order, atol=2.7e-2)

        fudge_1 = 0.19
        gbdrift_analytic = fudge_1 * (
            -data["shear"]
            + np.cos(data["theta_PEST"])
            - gds21_analytic / data["shear"] * np.sin(data["theta_PEST"])
        )
        gbdrift_analytic_low_order = fudge_1 * (
            -data["shear"]
            + np.cos(data["theta_PEST"])
            - gds21_analytic_low_order / data["shear"] * np.sin(data["theta_PEST"])
        )
        fudge_2 = 0.07
        cvdrift_analytic = gbdrift_analytic + fudge_2 * alpha_MHD / B**2
        cvdrift_analytic_low_order = (
            gbdrift_analytic_low_order + fudge_2 * alpha_MHD / B0**2
        )
        np.testing.assert_allclose(gbdrift, gbdrift_analytic, atol=1e-2)
        np.testing.assert_allclose(cvdrift, cvdrift_analytic, atol=2e-2)
        np.testing.assert_allclose(gbdrift, gbdrift_analytic_low_order, atol=1e-2)
        np.testing.assert_allclose(cvdrift, cvdrift_analytic_low_order, atol=2e-2)

        # Exclude singularity not captured by analytic approximation for pitch near
        # the maximum |B|. (This is captured by the numerical integration).
        pitch_inv = get_pitch_inv_quad(np.min(B), np.max(B), 100)[0][:-1]
        k2 = 0.5 * ((1 - B0 / pitch_inv) / (epsilon * B0 / pitch_inv) + 1)
        I_0, I_1, I_2, I_3, I_4, I_5, I_6, I_7 = (
            TestBounceQuadrature.elliptic_incomplete(k2)
        )
        y = np.sqrt(2 * epsilon * B0 / pitch_inv)
        I_0, I_2, I_4, I_6 = map(lambda I: I / y, (I_0, I_2, I_4, I_6))
        I_1, I_3, I_5, I_7 = map(lambda I: I * y, (I_1, I_3, I_5, I_7))

        drift_analytic_num = (
            fudge_2 * alpha_MHD / B0**2 * I_1
            - 0.5
            * fudge_1
            * (
                data["shear"] * (I_0 + I_1 - I_2 - I_3)
                + alpha_MHD / B0**4 * (I_4 + I_5)
                - (I_6 + I_7)
            )
        ) / G0
        drift_analytic_den = I_0 / G0
        drift_analytic = drift_analytic_num / drift_analytic_den
        return drift_analytic, cvdrift, gbdrift, pitch_inv

    @staticmethod
    def drift_num_integrand(cvdrift, gbdrift, B, pitch):
        """Integrand of numerator of bounce averaged binormal drift."""
        g = jnp.sqrt(1 - pitch * B)
        return (cvdrift * g) - (0.5 * g * gbdrift) + (0.5 * gbdrift / g)

    @staticmethod
    def drift_den_integrand(B, pitch):
        """Integrand of denominator of bounce averaged binormal drift."""
        return 1 / jnp.sqrt(1 - pitch * B)

    @pytest.mark.unit
    @pytest.mark.mpl_image_compare(remove_text=True, tolerance=tol_1d)
    def test_binormal_drift_bounce1d(self):
        """Test bounce-averaged drift with analytical expressions."""
        data, things = TestBounce1D.get_drift_analytic_data()
        # Compute analytic approximation.
        drift_analytic, cvdrift, gbdrift, pitch_inv = TestBounce1D.drift_analytic(data)

        # Compute numerical result.
        bounce = Bounce1D(
            things["grid"].source_grid,
            data,
            Bref=data["Bref"],
            Lref=data["a"],
            check=True,
        )
        points = bounce.points(pitch_inv, num_well=1)
        bounce.check_points(points, pitch_inv, plot=False)

        f = Bounce1D.reshape_data(things["grid"].source_grid, cvdrift, gbdrift)
        drift_numerical_num = bounce.integrate(
            integrand=TestBounce1D.drift_num_integrand,
            pitch_inv=pitch_inv,
            f=f,
            points=points,
            check=True,
            plot=False,
        )
        drift_numerical_den = bounce.integrate(
            integrand=TestBounce1D.drift_den_integrand,
            pitch_inv=pitch_inv,
            weight=np.ones(data["zeta"].size),
            points=points,
            check=True,
            plot=False,
        )
        drift_numerical = np.squeeze(drift_numerical_num / drift_numerical_den)
        msg = "There should be one bounce integral per pitch in this example."
        assert drift_numerical.size == drift_analytic.size, msg
        np.testing.assert_allclose(
            drift_numerical, drift_analytic, atol=5e-3, rtol=5e-2
        )

        TestBounce1D._test_bounce_autodiff(
            bounce,
            TestBounce1D.drift_num_integrand,
            f=f,
            weight=np.ones(data["zeta"].size),
        )

        fig, ax = plt.subplots()
        ax.plot(pitch_inv, drift_analytic)
        ax.plot(pitch_inv, drift_numerical)
        return fig

    @staticmethod
    def _test_bounce_autodiff(bounce, integrand, **kwargs):
        """Make sure reverse mode AD works correctly on this algorithm.

        Non-differentiable operations (e.g. ``take_mask``) are used in computation.
        See https://jax.readthedocs.io/en/latest/notebooks/Common_Gotchas_in_JAX.html
        and https://jax.readthedocs.io/en/latest/faq.html#
        why-are-gradients-zero-for-functions-based-on-sort-order.

        If the AD tool works properly, then these operations should be assigned
        zero gradients while the gradients wrt parameters of our physics computations
        accumulate correctly. Less mature AD tools may have subtle bugs that cause
        the gradients to not accumulate correctly. (There's a few
        GitHub issues that JAX has fixed related to this in the past.)

        This test first confirms the gradients computed by reverse mode AD matches
        the analytic approximation of the true gradient. Then we confirm that the
        partial gradients wrt the integrand and bounce points are correct.

        Apply the Leibniz integral rule
        https://en.wikipedia.org/wiki/Leibniz_integral_rule, with
        the label w summing over the magnetic wells:

        ∂_λ ∑_w ∫_ζ₁^ζ₂ f dζ  (λ) = ∑_w [
             ∫_ζ₁^ζ₂ (∂f/∂λ)(λ) dζ
             + f(λ,ζ₂) (∂ζ₂/∂λ)(λ)
             - f(λ,ζ₁) (∂ζ₁/∂λ)(λ)
        ]
        where (∂ζ₁/∂λ)(λ) = -λ² / (∂|B|/∂ζ|ρ,α)(ζ₁)
              (∂ζ₂/∂λ)(λ) = -λ² / (∂|B|/∂ζ|ρ,α)(ζ₂)

        All terms in these expressions are known analytically.
        If we wanted, it's simple to check explicitly that AD takes each derivative
        correctly because |w| = 1 is constant and our tokamak has symmetry
        (∂|B|/∂ζ|ρ,α)(ζ₁) = - (∂|B|/∂ζ|ρ,α)(ζ₂).

        After confirming the left hand side is correct, we just check that derivative
        wrt bounce points of the right hand side doesn't vanish due to some zero
        gradient issue mentioned above.

        """

        def integrand_grad(*args, **kwargs2):
            grad_fun = jnp.vectorize(
                grad(integrand, -1), signature="()," * len(kwargs["f"]) + "(),()->()"
            )
            return grad_fun(*args, *kwargs2.values())

        def fun1(pitch):
            return bounce.integrate(
                integrand=integrand, pitch_inv=1 / pitch, check=False, **kwargs
            ).sum()

        def fun2(pitch):
            return bounce.integrate(
                integrand=integrand_grad, pitch_inv=1 / pitch, check=True, **kwargs
            ).sum()

        pitch = 1.0
        # can obtain from math or just extrapolate from analytic expression plot
        analytic_approximation_of_gradient = 650
        np.testing.assert_allclose(
            grad(fun1)(pitch), analytic_approximation_of_gradient, rtol=1e-3
        )
        # It is expected that this is much larger because the integrand is singular
        # wrt λ but the boundary derivative: f(λ,ζ₂) (∂ζ₂/∂λ)(λ) - f(λ,ζ₁) (∂ζ₁/∂λ)(λ).
        # smooths out because the bounce points ζ₁ and ζ₂ are smooth functions of λ.
        np.testing.assert_allclose(fun2(pitch), -171500, rtol=1e-1)


class TestBounce2D:
    """Test bounce integration that uses 2D pseudo-spectral methods."""

    @pytest.mark.unit
    @pytest.mark.parametrize(
        "alpha_0, iota, num_period, period",
        [
            (0, np.sqrt(2), 1, 2 * np.pi),
            (0, np.arange(1, 3) * np.sqrt(2), 5, 2 * np.pi),
        ],
    )
    def test_alpha_sequence(self, alpha_0, iota, num_period, period):
        """Test field line label updating works with jit."""
        alphas = jit(get_alpha, static_argnums=2)(alpha_0, iota, num_period, period)
        if np.ndim(iota):
            assert alphas.shape == (iota.size, num_period)
        else:
            assert alphas.shape == (num_period,)
        print(alphas)

    @staticmethod
    def _example_numerator(g_zz, B, pitch, zeta):
        f = (1 - 0.5 * pitch * B) * g_zz
        return safediv(f, jnp.sqrt(jnp.abs(1 - pitch * B)))

    @staticmethod
    def _example_denominator(B, pitch, zeta):
        return safediv(1, jnp.sqrt(jnp.abs(1 - pitch * B)))

    # TODO: Could test integration against bounce1d for this stellarator
    @pytest.mark.unit
    @pytest.mark.mpl_image_compare(remove_text=True, tolerance=tol_1d * 4)
    def test_bounce2d_checks(self):
        """Test that all the internal correctness checks pass for real example."""
        # noqa: D202
        # Suppose we want to compute a bounce average of the function
        # f(ℓ) = (1 − λ|B|/2) * g_zz, where g_zz is the squared norm of the
        # toroidal basis vector on some set of field lines specified by (ρ, α)
        # coordinates. This is defined as
        # [∫ f(ℓ) / √(1 − λ|B|) dℓ] / [∫ 1 / √(1 − λ|B|) dℓ]

        # 1. Define python functions for the integrands. We do that above.
        # 2. Pick flux surfaces and grid resolution.
        rho = np.linspace(0.1, 1, 6)
        eq = get("HELIOTRON")
        grid = Grid.create_meshgrid(
            [rho, fourier_pts(eq.M_grid), fourier_pts(eq.N_grid) / eq.NFP],
            period=(np.inf, 2 * np.pi, 2 * np.pi / eq.NFP),
            NFP=eq.NFP,
        )
        # 3. Compute input data.
        data = eq.compute(
            Bounce2D.required_names + ["min_tz |B|", "max_tz |B|", "g_zz"], grid=grid
        )
        # 4. Compute DESC coordinates of optimal interpolation nodes.
<<<<<<< HEAD
        theta = Bounce2D.compute_theta(eq, M=8, N=64, rho=rho)
=======
        theta = Bounce2D.compute_theta(eq, X=8, Y=64, rho=rho)
>>>>>>> aedb90f5
        # 5. Make the bounce integration operator.
        bounce = Bounce2D(
            grid,
            data,
            iota=grid.compress(data["iota"]),
            theta=theta,
            num_transit=2,
            quad=leggauss(3),
            check=True,
        )
        pitch_inv, _ = bounce.get_pitch_inv_quad(
            min_B=grid.compress(data["min_tz |B|"]),
            max_B=grid.compress(data["max_tz |B|"]),
            num_pitch=10,
        )
        # 6. Compute bounce points.
        points = bounce.points(pitch_inv)
        # 7. Optionally check for correctness of bounce points.
        bounce.check_points(points, pitch_inv, plot=False)
        # 8. Integrate.
        num = bounce.integrate(
            integrand=TestBounce2D._example_numerator,
            pitch_inv=pitch_inv,
            f=Bounce2D.reshape_data(grid, data["g_zz"]),
            points=points,
            check=True,
        )
        den = bounce.integrate(
            integrand=TestBounce2D._example_denominator,
            pitch_inv=pitch_inv,
            points=points,
            check=True,
        )
        avg = safediv(num, den)
        errorif(not np.isfinite(avg).all())
        errorif(
            np.count_nonzero(avg) == 0,
            msg="Detected 0 wells on this cut of the field line. Make sure enough "
            "toroidal transits were followed for this test, or plot the field line "
            "to see if this is expected.",
        )

        # 9. Example manipulation of the output
        # Sum all bounce averages across a particular field line, for every field line.
        result = avg.sum(axis=-1)
        # The result stored at
        l, p = 1, 3
        print("Result(ρ, λ):", result[l, p])
        # corresponds to the 1/λ value
        print("1/λ(ρ):", pitch_inv[l, p])
        # for the flux surface
        print("ρ:", rho[l])

        np.testing.assert_allclose(
            bounce.compute_length(),
            # Computed data below through <L|r,a> with Simpson's rule at 800 nodes.
            # The difference is likely due to interpolation and floating point error.
            # (On the version of JAX on which rtol was set, there is a bug with DCT
            # and FFT that limit the accuracy to something comparable to 32 bit).
            [
                384.77892007,
                361.60220181,
                345.33817065,
                333.00781712,
                352.16277188,
                440.09424799,
            ],
            rtol=3e-3,
        )

        # 10. Plotting
        fig, ax = bounce.plot(l, pitch_inv[l], include_legend=False, show=False)
        return fig

<<<<<<< HEAD
=======
    @pytest.mark.unit
    # @pytest.mark.mpl_image_compare(remove_text=True, tolerance=tol_1d * 4)
    def test_bounce2d_pest(self):
        """Test that all the internal correctness checks pass for real example."""
        # noqa: D202
        # Suppose we want to compute a bounce average of the function
        # f(ℓ) = (1 − λ|B|/2) * g_zz, where g_zz is the squared norm of the
        # toroidal basis vector on some set of field lines specified by (ρ, α)
        # coordinates. This is defined as
        # [∫ f(ℓ) / √(1 − λ|B|) dℓ] / [∫ 1 / √(1 − λ|B|) dℓ]

        # 1. Define python functions for the integrands. We do that above.
        # 2. Pick flux surfaces and grid resolution.
        rho = np.linspace(0.1, 1, 6)
        eq = get("HELIOTRON")
        grid = Grid.create_meshgrid(
            [rho, fourier_pts(eq.M_grid), fourier_pts(eq.N_grid) / eq.NFP],
            period=(np.inf, 2 * np.pi, 2 * np.pi / eq.NFP),
            NFP=eq.NFP,
        )
        # 3. Compute input data.
        data = eq.compute(
            Bounce2D.required_names + ["min_tz |B|", "max_tz |B|", "g_zz"], grid=grid
        )
        # 4. Compute DESC coordinates of optimal interpolation nodes.
        theta = Bounce2DPEST.compute_theta(eq, X=32, Y=32, rho=rho)
        # 5. Make the bounce integration operator.
        bounce = Bounce2DPEST(
            grid,
            data,
            iota=grid.compress(data["iota"]),
            Y_B=32,
            theta=theta,
            num_transit=2,
            quad=leggauss(3),
            check=True,
            warn=False,
        )
        phi = jnp.linspace(0, 4 * jnp.pi, 4000)
        bounce.plot(1, phi)
        bounce.plot_theta(1, phi)
        bounce.plot(1, phi)

>>>>>>> aedb90f5
    @staticmethod
    def drift_num_integrand(cvdrift, gbdrift, B, pitch, zeta):
        """Integrand of numerator of bounce averaged binormal drift."""
        g = jnp.sqrt(1 - pitch * B)
        return (cvdrift * g) - (0.5 * g * gbdrift) + (0.5 * gbdrift / g)

    @staticmethod
    def drift_den_integrand(B, pitch, zeta):
        """Integrand of denominator of bounce averaged binormal drift."""
        return 1 / jnp.sqrt(1 - pitch * B)

    @pytest.mark.unit
    @pytest.mark.mpl_image_compare(remove_text=True, tolerance=tol_1d)
    def test_binormal_drift_bounce2d(self):
        """Test bounce-averaged drift with analytical expressions."""
        data, things = TestBounce1D.get_drift_analytic_data()
        # Compute analytic approximation.
        drift_analytic, _, _, pitch_inv = TestBounce1D.drift_analytic(data)

        # Recompute on non-symmetric, fft compatible grid.
        eq = things["eq"]
        grid = Grid.create_meshgrid(
            [
                data["rho"],
                fourier_pts(eq._M_grid),
                fourier_pts(max(1, eq.N_grid)) / eq.NFP,
            ],
            NFP=eq.NFP,
        )
        # TODO: request periodic terms and construct secular terms in the
        # integrand functions
        grid_data = eq.compute(
            names=Bounce2D.required_names + ["cvdrift", "gbdrift"], grid=grid
        )
        grid_data["cvdrift"] = grid_data["cvdrift"] * data["normalization"]
        grid_data["gbdrift"] = grid_data["gbdrift"] * data["normalization"]

        # Compute numerical result.
<<<<<<< HEAD
        M, N = 32, 32  # todo: lower these to minimum once we get match
=======
        X, Y = 32, 32  # todo: lower these to minimum once we get match
>>>>>>> aedb90f5
        bounce = Bounce2D(
            grid=grid,
            data=grid_data,
            iota=data["iota"],
            theta=Bounce2D.compute_theta(
                eq,
<<<<<<< HEAD
                M,
                N,
                data["rho"],
                iota=jnp.broadcast_to(data["iota"], shape=(M * N)),
=======
                X=X,
                Y=Y,
                rho=data["rho"],
                iota=jnp.broadcast_to(data["iota"], shape=(X * Y)),
>>>>>>> aedb90f5
            ),
            num_transit=2,
            alpha=data["alpha"] - 2 * np.pi * data["iota"],
            Bref=data["Bref"],
            Lref=data["a"],
            check=True,
        )
        points = bounce.points(pitch_inv, num_well=1)
        bounce.check_points(points, pitch_inv, plot=False)

        f = Bounce2D.reshape_data(grid, grid_data["cvdrift"], grid_data["gbdrift"])
        drift_numerical_num = bounce.integrate(
            integrand=TestBounce2D.drift_num_integrand,
            pitch_inv=pitch_inv,
            f=f,
            points=points,
            check=True,
            plot=False,
        )
        drift_numerical_den = bounce.integrate(
            integrand=TestBounce2D.drift_den_integrand,
            pitch_inv=pitch_inv,
            points=points,
            check=True,
            plot=False,
        )
        drift_numerical = np.squeeze(drift_numerical_num / drift_numerical_den)
        msg = "There should be one bounce integral per pitch in this example."
        assert drift_numerical.size == drift_analytic.size, msg

        fig, ax = plt.subplots()
        ax.plot(pitch_inv, drift_analytic)
        ax.plot(pitch_inv, drift_numerical)

        # TODO: need to make integrands multivalued
        # np.testing.assert_allclose(  # noqa: E800
        #     drift_numerical, drift_analytic, atol=5e-3, rtol=5e-2  # noqa: E800
        # )  # noqa: E800

        return fig<|MERGE_RESOLUTION|>--- conflicted
+++ resolved
@@ -36,16 +36,11 @@
     surface_variance,
     virtual_casing_biot_savart,
 )
-<<<<<<< HEAD
-from desc.integrals.basis import FourierChebyshevSeries
-=======
 from desc.integrals.basis import FourierChebyshevSeries, get_alpha
 from desc.integrals.bounce_integral import Bounce2DPEST
->>>>>>> aedb90f5
 from desc.integrals.bounce_utils import (
     _get_extrema,
     bounce_points,
-    get_alpha,
     get_pitch_inv_quad,
     interp_to_argmin,
     interp_to_argmin_hard,
@@ -1676,11 +1671,7 @@
             Bounce2D.required_names + ["min_tz |B|", "max_tz |B|", "g_zz"], grid=grid
         )
         # 4. Compute DESC coordinates of optimal interpolation nodes.
-<<<<<<< HEAD
-        theta = Bounce2D.compute_theta(eq, M=8, N=64, rho=rho)
-=======
         theta = Bounce2D.compute_theta(eq, X=8, Y=64, rho=rho)
->>>>>>> aedb90f5
         # 5. Make the bounce integration operator.
         bounce = Bounce2D(
             grid,
@@ -1755,8 +1746,6 @@
         fig, ax = bounce.plot(l, pitch_inv[l], include_legend=False, show=False)
         return fig
 
-<<<<<<< HEAD
-=======
     @pytest.mark.unit
     # @pytest.mark.mpl_image_compare(remove_text=True, tolerance=tol_1d * 4)
     def test_bounce2d_pest(self):
@@ -1800,7 +1789,6 @@
         bounce.plot_theta(1, phi)
         bounce.plot(1, phi)
 
->>>>>>> aedb90f5
     @staticmethod
     def drift_num_integrand(cvdrift, gbdrift, B, pitch, zeta):
         """Integrand of numerator of bounce averaged binormal drift."""
@@ -1839,28 +1827,17 @@
         grid_data["gbdrift"] = grid_data["gbdrift"] * data["normalization"]
 
         # Compute numerical result.
-<<<<<<< HEAD
-        M, N = 32, 32  # todo: lower these to minimum once we get match
-=======
         X, Y = 32, 32  # todo: lower these to minimum once we get match
->>>>>>> aedb90f5
         bounce = Bounce2D(
             grid=grid,
             data=grid_data,
             iota=data["iota"],
             theta=Bounce2D.compute_theta(
                 eq,
-<<<<<<< HEAD
-                M,
-                N,
-                data["rho"],
-                iota=jnp.broadcast_to(data["iota"], shape=(M * N)),
-=======
                 X=X,
                 Y=Y,
                 rho=data["rho"],
                 iota=jnp.broadcast_to(data["iota"], shape=(X * Y)),
->>>>>>> aedb90f5
             ),
             num_transit=2,
             alpha=data["alpha"] - 2 * np.pi * data["iota"],
